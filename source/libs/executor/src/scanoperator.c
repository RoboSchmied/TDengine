/*
 * Copyright (c) 2019 TAOS Data, Inc. <jhtao@taosdata.com>
 *
 * This program is free software: you can use, redistribute, and/or modify
 * it under the terms of the GNU Affero General Public License, version 3
 * or later ("AGPL"), as published by the Free Software Foundation.
 *
 * This program is distributed in the hope that it will be useful, but WITHOUT
 * ANY WARRANTY; without even the implied warranty of MERCHANTABILITY or
 * FITNESS FOR A PARTICULAR PURPOSE.
 *
 * You should have received a copy of the GNU Affero General Public License
 * along with this program. If not, see <http://www.gnu.org/licenses/>.
 */

#include "filter.h"
#include "function.h"
#include "functionMgt.h"
#include "os.h"
#include "querynodes.h"
#include "systable.h"
#include "tglobal.h"
#include "tname.h"
#include "ttime.h"

#include "tdatablock.h"
#include "tmsg.h"

#include "executorimpl.h"
#include "query.h"
#include "tcompare.h"
#include "thash.h"
#include "ttypes.h"
#include "vnode.h"

#include "executorInt.h"

#define SET_REVERSE_SCAN_FLAG(_info) ((_info)->scanFlag = REVERSE_SCAN)
#define SWITCH_ORDER(n)              (((n) = ((n) == TSDB_ORDER_ASC) ? TSDB_ORDER_DESC : TSDB_ORDER_ASC))

static int32_t buildSysDbTableInfo(const SSysTableScanInfo* pInfo, int32_t capacity);
static int32_t buildDbTableInfoBlock(const SSDataBlock* p, const SSysTableMeta* pSysDbTableMeta, size_t size,
                                     const char* dbName);

static void addTagPseudoColumnData(SReadHandle* pHandle, SExprInfo* pPseudoExpr, int32_t numOfPseudoExpr,
                                   SSDataBlock* pBlock);
static bool processBlockWithProbability(const SSampleExecInfo* pInfo);

bool processBlockWithProbability(const SSampleExecInfo* pInfo) {
#if 0
  if (pInfo->sampleRatio == 1) {
    return true;
  }

  uint32_t val = taosRandR((uint32_t*) &pInfo->seed);
  return (val % ((uint32_t)(1/pInfo->sampleRatio))) == 0;
#else
  return true;
#endif
}

static void switchCtxOrder(SqlFunctionCtx* pCtx, int32_t numOfOutput) {
  for (int32_t i = 0; i < numOfOutput; ++i) {
    SWITCH_ORDER(pCtx[i].order);
  }
}

static void setupQueryRangeForReverseScan(STableScanInfo* pTableScanInfo) {
#if 0
  int32_t numOfGroups = (int32_t)(GET_NUM_OF_TABLEGROUP(pRuntimeEnv));
  for(int32_t i = 0; i < numOfGroups; ++i) {
    SArray *group = GET_TABLEGROUP(pRuntimeEnv, i);
    SArray *tableKeyGroup = taosArrayGetP(pQueryAttr->tableGroupInfo.pGroupList, i);

    size_t t = taosArrayGetSize(group);
    for (int32_t j = 0; j < t; ++j) {
      STableQueryInfo *pCheckInfo = taosArrayGetP(group, j);
      updateTableQueryInfoForReverseScan(pCheckInfo);

      // update the last key in tableKeyInfo list, the tableKeyInfo is used to build the tsdbQueryHandle and decide
      // the start check timestamp of tsdbQueryHandle
//      STableKeyInfo *pTableKeyInfo = taosArrayGet(tableKeyGroup, j);
//      pTableKeyInfo->lastKey = pCheckInfo->lastKey;
//
//      assert(pCheckInfo->pTable == pTableKeyInfo->pTable);
    }
  }
#endif
}

static void getNextTimeWindow(SInterval* pInterval, STimeWindow* tw, int32_t order) {
  int32_t factor = GET_FORWARD_DIRECTION_FACTOR(order);
  if (pInterval->intervalUnit != 'n' && pInterval->intervalUnit != 'y') {
    tw->skey += pInterval->sliding * factor;
    tw->ekey = tw->skey + pInterval->interval - 1;
    return;
  }

  int64_t key = tw->skey, interval = pInterval->interval;
  // convert key to second
  key = convertTimePrecision(key, pInterval->precision, TSDB_TIME_PRECISION_MILLI) / 1000;

  if (pInterval->intervalUnit == 'y') {
    interval *= 12;
  }

  struct tm tm;
  time_t    t = (time_t)key;
  taosLocalTime(&t, &tm);

  int mon = (int)(tm.tm_year * 12 + tm.tm_mon + interval * factor);
  tm.tm_year = mon / 12;
  tm.tm_mon = mon % 12;
  tw->skey = convertTimePrecision((int64_t)taosMktime(&tm) * 1000L, TSDB_TIME_PRECISION_MILLI, pInterval->precision);

  mon = (int)(mon + interval);
  tm.tm_year = mon / 12;
  tm.tm_mon = mon % 12;
  tw->ekey = convertTimePrecision((int64_t)taosMktime(&tm) * 1000L, TSDB_TIME_PRECISION_MILLI, pInterval->precision);

  tw->ekey -= 1;
}

static bool overlapWithTimeWindow(SInterval* pInterval, SDataBlockInfo* pBlockInfo, int32_t order) {
  STimeWindow w = {0};

  // 0 by default, which means it is not a interval operator of the upstream operator.
  if (pInterval->interval == 0) {
    return false;
  }

  if (order == TSDB_ORDER_ASC) {
    getAlignQueryTimeWindow(pInterval, pInterval->precision, pBlockInfo->window.skey, &w);
    assert(w.ekey >= pBlockInfo->window.skey);

    if (w.ekey < pBlockInfo->window.ekey) {
      return true;
    }

    while (1) {
      getNextTimeWindow(pInterval, &w, order);
      if (w.skey > pBlockInfo->window.ekey) {
        break;
      }

      assert(w.ekey > pBlockInfo->window.ekey);
      if (w.skey <= pBlockInfo->window.ekey && w.skey > pBlockInfo->window.skey) {
        return true;
      }
    }
  } else {
    getAlignQueryTimeWindow(pInterval, pInterval->precision, pBlockInfo->window.ekey, &w);
    assert(w.skey <= pBlockInfo->window.ekey);

    if (w.skey > pBlockInfo->window.skey) {
      return true;
    }

    while (1) {
      getNextTimeWindow(pInterval, &w, order);
      if (w.ekey < pBlockInfo->window.skey) {
        break;
      }

      assert(w.skey < pBlockInfo->window.skey);
      if (w.ekey < pBlockInfo->window.ekey && w.ekey >= pBlockInfo->window.skey) {
        return true;
      }
    }
  }

  return false;
}

static int32_t loadDataBlock(SOperatorInfo* pOperator, STableScanInfo* pTableScanInfo, SSDataBlock* pBlock,
                             uint32_t* status) {
  SExecTaskInfo*  pTaskInfo = pOperator->pTaskInfo;
  STableScanInfo* pInfo = pOperator->info;

  SFileBlockLoadRecorder* pCost = &pTableScanInfo->readRecorder;

  pCost->totalBlocks += 1;
  pCost->totalRows += pBlock->info.rows;

  *status = pInfo->dataBlockLoadFlag;
  if (pTableScanInfo->pFilterNode != NULL ||
      overlapWithTimeWindow(&pTableScanInfo->interval, &pBlock->info, pTableScanInfo->cond.order)) {
    (*status) = FUNC_DATA_REQUIRED_DATA_LOAD;
  }

  SDataBlockInfo* pBlockInfo = &pBlock->info;
  taosMemoryFreeClear(pBlock->pBlockAgg);

  if (*status == FUNC_DATA_REQUIRED_FILTEROUT) {
    qDebug("%s data block filter out, brange:%" PRId64 "-%" PRId64 ", rows:%d", GET_TASKID(pTaskInfo),
           pBlockInfo->window.skey, pBlockInfo->window.ekey, pBlockInfo->rows);
    pCost->filterOutBlocks += 1;
    return TSDB_CODE_SUCCESS;
  } else if (*status == FUNC_DATA_REQUIRED_NOT_LOAD) {
    qDebug("%s data block skipped, brange:%" PRId64 "-%" PRId64 ", rows:%d", GET_TASKID(pTaskInfo),
           pBlockInfo->window.skey, pBlockInfo->window.ekey, pBlockInfo->rows);
    pCost->skipBlocks += 1;

    // clear all data in pBlock that are set when handing the previous block
    for (int32_t i = 0; i < pBlockInfo->numOfCols; ++i) {
      SColumnInfoData* pcol = taosArrayGet(pBlock->pDataBlock, i);
      pcol->pData = NULL;
    }

    return TSDB_CODE_SUCCESS;
  } else if (*status == FUNC_DATA_REQUIRED_STATIS_LOAD) {
    pCost->loadBlockStatis += 1;

    bool             allColumnsHaveAgg = true;
    SColumnDataAgg** pColAgg = NULL;
    tsdbRetrieveDataBlockStatisInfo(pTableScanInfo->dataReader, &pColAgg, &allColumnsHaveAgg);

    if (allColumnsHaveAgg == true) {
      int32_t numOfCols = pBlock->info.numOfCols;

      // todo create this buffer during creating operator
      if (pBlock->pBlockAgg == NULL) {
        pBlock->pBlockAgg = taosMemoryCalloc(numOfCols, POINTER_BYTES);
      }

      for (int32_t i = 0; i < numOfCols; ++i) {
        SColMatchInfo* pColMatchInfo = taosArrayGet(pTableScanInfo->pColMatchInfo, i);
        if (!pColMatchInfo->output) {
          continue;
        }
        pBlock->pBlockAgg[pColMatchInfo->targetSlotId] = pColAgg[i];
      }

      return TSDB_CODE_SUCCESS;
    } else {  // failed to load the block sma data, data block statistics does not exist, load data block instead
      *status = FUNC_DATA_REQUIRED_DATA_LOAD;
    }
  }

  ASSERT(*status == FUNC_DATA_REQUIRED_DATA_LOAD);

  // todo filter data block according to the block sma data firstly
#if 0
  if (!doFilterByBlockStatistics(pBlock->pBlockStatis, pTableScanInfo->pCtx, pBlockInfo->rows)) {
    pCost->filterOutBlocks += 1;
    qDebug("%s data block filter out, brange:%" PRId64 "-%" PRId64 ", rows:%d", GET_TASKID(pTaskInfo), pBlockInfo->window.skey,
           pBlockInfo->window.ekey, pBlockInfo->rows);
    (*status) = FUNC_DATA_REQUIRED_FILTEROUT;
    return TSDB_CODE_SUCCESS;
  }
#endif

  pCost->totalCheckedRows += pBlock->info.rows;
  pCost->loadBlocks += 1;

  SArray* pCols = tsdbRetrieveDataBlock(pTableScanInfo->dataReader, NULL);
  if (pCols == NULL) {
    return terrno;
  }

  relocateColumnData(pBlock, pTableScanInfo->pColMatchInfo, pCols);

  // currently only the tbname pseudo column
  if (pTableScanInfo->pseudoSup.numOfExprs > 0) {
    SExprSupp* pSup = &pTableScanInfo->pseudoSup;
    addTagPseudoColumnData(&pTableScanInfo->readHandle, pSup->pExprInfo, pSup->numOfExprs, pBlock);
  }

  int64_t st = taosGetTimestampMs();
  doFilter(pTableScanInfo->pFilterNode, pBlock);

  int64_t et = taosGetTimestampMs();
  pTableScanInfo->readRecorder.filterTime += (et - st);

  if (pBlock->info.rows == 0) {
    pCost->filterOutBlocks += 1;
    qDebug("%s data block filter out, brange:%" PRId64 "-%" PRId64 ", rows:%d", GET_TASKID(pTaskInfo),
           pBlockInfo->window.skey, pBlockInfo->window.ekey, pBlockInfo->rows);
  }

  return TSDB_CODE_SUCCESS;
}

static void prepareForDescendingScan(STableScanInfo* pTableScanInfo, SqlFunctionCtx* pCtx, int32_t numOfOutput) {
  SET_REVERSE_SCAN_FLAG(pTableScanInfo);

  switchCtxOrder(pCtx, numOfOutput);
  //  setupQueryRangeForReverseScan(pTableScanInfo);

  pTableScanInfo->cond.order = TSDB_ORDER_DESC;
  for (int32_t i = 0; i < pTableScanInfo->cond.numOfTWindows; ++i) {
    STimeWindow* pTWindow = &pTableScanInfo->cond.twindows[i];
    TSWAP(pTWindow->skey, pTWindow->ekey);
  }

  SQueryTableDataCond* pCond = &pTableScanInfo->cond;
  taosqsort(pCond->twindows, pCond->numOfTWindows, sizeof(STimeWindow), pCond, compareTimeWindow);
}

void addTagPseudoColumnData(SReadHandle* pHandle, SExprInfo* pPseudoExpr, int32_t numOfPseudoExpr,
                            SSDataBlock* pBlock) {
  // currently only the tbname pseudo column
  if (numOfPseudoExpr == 0) {
    return;
  }

  SMetaReader mr = {0};
  metaReaderInit(&mr, pHandle->meta, 0);
  metaGetTableEntryByUid(&mr, pBlock->info.uid);

  for (int32_t j = 0; j < numOfPseudoExpr; ++j) {
    SExprInfo* pExpr = &pPseudoExpr[j];

    int32_t dstSlotId = pExpr->base.resSchema.slotId;

    SColumnInfoData* pColInfoData = taosArrayGet(pBlock->pDataBlock, dstSlotId);

    colInfoDataEnsureCapacity(pColInfoData, 0, pBlock->info.rows);
    colInfoDataCleanup(pColInfoData, pBlock->info.rows);

    int32_t functionId = pExpr->pExpr->_function.functionId;

    // this is to handle the tbname
    if (fmIsScanPseudoColumnFunc(functionId)) {
      setTbNameColData(pHandle->meta, pBlock, pColInfoData, functionId);
    } else {  // these are tags
      STagVal tagVal = {0};
      tagVal.cid = pExpr->base.pParam[0].pCol->colId;
      const char* p = metaGetTableTagVal(&mr.me, pColInfoData->info.type, &tagVal);

      char* data = NULL;
      if (pColInfoData->info.type != TSDB_DATA_TYPE_JSON && p != NULL) {
        data = tTagValToData((const STagVal*)p, false);
      } else {
        data = (char*)p;
      }

      for (int32_t i = 0; i < pBlock->info.rows; ++i) {
        colDataAppend(pColInfoData, i, data, (data == NULL));
      }

      if (data && (pColInfoData->info.type != TSDB_DATA_TYPE_JSON) && p != NULL &&
          IS_VAR_DATA_TYPE(((const STagVal*)p)->type)) {
        taosMemoryFree(data);
      }
    }
  }

  metaReaderClear(&mr);
}

void setTbNameColData(void* pMeta, const SSDataBlock* pBlock, SColumnInfoData* pColInfoData, int32_t functionId) {
  struct SScalarFuncExecFuncs fpSet = {0};
  fmGetScalarFuncExecFuncs(functionId, &fpSet);

  SColumnInfoData infoData = {0};
  infoData.info.type = TSDB_DATA_TYPE_BIGINT;
  infoData.info.bytes = sizeof(uint64_t);
  colInfoDataEnsureCapacity(&infoData, 0, 1);

  colDataAppendInt64(&infoData, 0, (int64_t*)&pBlock->info.uid);
  SScalarParam srcParam = {.numOfRows = pBlock->info.rows, .param = pMeta, .columnData = &infoData};

  SScalarParam param = {.columnData = pColInfoData};
  fpSet.process(&srcParam, 1, &param);
}

static SSDataBlock* doTableScanImpl(SOperatorInfo* pOperator) {
  STableScanInfo* pTableScanInfo = pOperator->info;
  SSDataBlock*    pBlock = pTableScanInfo->pResBlock;

  int64_t st = taosGetTimestampUs();

  while (tsdbNextDataBlock(pTableScanInfo->dataReader)) {
    if (isTaskKilled(pOperator->pTaskInfo)) {
      longjmp(pOperator->pTaskInfo->env, TSDB_CODE_TSC_QUERY_CANCELLED);
    }

    // process this data block based on the probabilities
    bool processThisBlock = processBlockWithProbability(&pTableScanInfo->sample);
    if (!processThisBlock) {
      continue;
    }

    tsdbRetrieveDataBlockInfo(pTableScanInfo->dataReader, &pBlock->info);

    uint32_t status = 0;
    int32_t  code = loadDataBlock(pOperator, pTableScanInfo, pBlock, &status);
    //    int32_t  code = loadDataBlockOnDemand(pOperator->pRuntimeEnv, pTableScanInfo, pBlock, &status);
    if (code != TSDB_CODE_SUCCESS) {
      longjmp(pOperator->pTaskInfo->env, code);
    }

    // current block is filter out according to filter condition, continue load the next block
    if (status == FUNC_DATA_REQUIRED_FILTEROUT || pBlock->info.rows == 0) {
      continue;
    }

    uint64_t* groupId = taosHashGet(pOperator->pTaskInfo->tableqinfoList.map, &pBlock->info.uid, sizeof(int64_t));
    if (groupId) {
      pBlock->info.groupId = *groupId;
    }

    pOperator->resultInfo.totalRows = pTableScanInfo->readRecorder.totalRows;
    pTableScanInfo->readRecorder.elapsedTime += (taosGetTimestampUs() - st) / 1000.0;

    pOperator->cost.totalCost = pTableScanInfo->readRecorder.elapsedTime;
    return pBlock;
  }
  return NULL;
}

static SSDataBlock* doTableScan(SOperatorInfo* pOperator) {
  STableScanInfo* pTableScanInfo = pOperator->info;
  SExecTaskInfo*  pTaskInfo = pOperator->pTaskInfo;

  // The read handle is not initialized yet, since no qualified tables exists
  if (pTableScanInfo->dataReader == NULL || pOperator->status == OP_EXEC_DONE) {
    return NULL;
  }

  // do the ascending order traverse in the first place.
  while (pTableScanInfo->scanTimes < pTableScanInfo->scanInfo.numOfAsc) {
    while (pTableScanInfo->curTWinIdx < pTableScanInfo->cond.numOfTWindows) {
      SSDataBlock* p = doTableScanImpl(pOperator);
      if (p != NULL) {
        return p;
      }
      pTableScanInfo->curTWinIdx += 1;
      if (pTableScanInfo->curTWinIdx < pTableScanInfo->cond.numOfTWindows) {
        tsdbResetReadHandle(pTableScanInfo->dataReader, &pTableScanInfo->cond, pTableScanInfo->curTWinIdx);
      }
    }

    pTableScanInfo->scanTimes += 1;

    if (pTableScanInfo->scanTimes < pTableScanInfo->scanInfo.numOfAsc) {
      setTaskStatus(pTaskInfo, TASK_NOT_COMPLETED);
      pTableScanInfo->scanFlag = REPEAT_SCAN;
      qDebug("%s start to repeat ascending order scan data blocks due to query func required", GET_TASKID(pTaskInfo));
      for (int32_t i = 0; i < pTableScanInfo->cond.numOfTWindows; ++i) {
        STimeWindow* pWin = &pTableScanInfo->cond.twindows[i];
        qDebug("%s\t qrange:%" PRId64 "-%" PRId64, GET_TASKID(pTaskInfo), pWin->skey, pWin->ekey);
      }
      // do prepare for the next round table scan operation
      tsdbResetReadHandle(pTableScanInfo->dataReader, &pTableScanInfo->cond, 0);
      pTableScanInfo->curTWinIdx = 0;
    }
  }

  int32_t total = pTableScanInfo->scanInfo.numOfAsc + pTableScanInfo->scanInfo.numOfDesc;
  if (pTableScanInfo->scanTimes < total) {
    if (pTableScanInfo->cond.order == TSDB_ORDER_ASC) {
      prepareForDescendingScan(pTableScanInfo, pTableScanInfo->pCtx, pTableScanInfo->numOfOutput);
      tsdbResetReadHandle(pTableScanInfo->dataReader, &pTableScanInfo->cond, 0);
      pTableScanInfo->curTWinIdx = 0;
    }

    qDebug("%s start to descending order scan data blocks due to query func required", GET_TASKID(pTaskInfo));
    for (int32_t i = 0; i < pTableScanInfo->cond.numOfTWindows; ++i) {
      STimeWindow* pWin = &pTableScanInfo->cond.twindows[i];
      qDebug("%s\t qrange:%" PRId64 "-%" PRId64, GET_TASKID(pTaskInfo), pWin->skey, pWin->ekey);
    }

    while (pTableScanInfo->scanTimes < total) {
      while (pTableScanInfo->curTWinIdx < pTableScanInfo->cond.numOfTWindows) {
        SSDataBlock* p = doTableScanImpl(pOperator);
        if (p != NULL) {
          return p;
        }
        pTableScanInfo->curTWinIdx += 1;
        if (pTableScanInfo->curTWinIdx < pTableScanInfo->cond.numOfTWindows) {
          tsdbResetReadHandle(pTableScanInfo->dataReader, &pTableScanInfo->cond, pTableScanInfo->curTWinIdx);
        }
      }

      pTableScanInfo->scanTimes += 1;

      if (pTableScanInfo->scanTimes < total) {
        setTaskStatus(pTaskInfo, TASK_NOT_COMPLETED);
        pTableScanInfo->scanFlag = REPEAT_SCAN;

        qDebug("%s start to repeat descending order scan data blocks due to query func required",
               GET_TASKID(pTaskInfo));
        for (int32_t i = 0; i < pTableScanInfo->cond.numOfTWindows; ++i) {
          STimeWindow* pWin = &pTableScanInfo->cond.twindows[i];
          qDebug("%s\t qrange:%" PRId64 "-%" PRId64, GET_TASKID(pTaskInfo), pWin->skey, pWin->ekey);
        }
        tsdbResetReadHandle(pTableScanInfo->dataReader, &pTableScanInfo->cond, 0);
        pTableScanInfo->curTWinIdx = 0;
      }
    }
  }

  setTaskStatus(pTaskInfo, TASK_COMPLETED);
  return NULL;
}

static int32_t getTableScannerExecInfo(struct SOperatorInfo* pOptr, void** pOptrExplain, uint32_t* len) {
  SFileBlockLoadRecorder* pRecorder = taosMemoryCalloc(1, sizeof(SFileBlockLoadRecorder));
  STableScanInfo*         pTableScanInfo = pOptr->info;
  *pRecorder = pTableScanInfo->readRecorder;
  *pOptrExplain = pRecorder;
  *len = sizeof(SFileBlockLoadRecorder);
  return 0;
}

static void destroyTableScanOperatorInfo(void* param, int32_t numOfOutput) {
  STableScanInfo* pTableScanInfo = (STableScanInfo*)param;
  blockDataDestroy(pTableScanInfo->pResBlock);
  cleanupQueryTableDataCond(&pTableScanInfo->cond);

  tsdbCleanupReadHandle(pTableScanInfo->dataReader);

  if (pTableScanInfo->pColMatchInfo != NULL) {
    taosArrayDestroy(pTableScanInfo->pColMatchInfo);
  }
}

SOperatorInfo* createTableScanOperatorInfo(STableScanPhysiNode* pTableScanNode, tsdbReaderT pDataReader,
                                           SReadHandle* readHandle, SExecTaskInfo* pTaskInfo) {
  STableScanInfo* pInfo = taosMemoryCalloc(1, sizeof(STableScanInfo));
  SOperatorInfo*  pOperator = taosMemoryCalloc(1, sizeof(SOperatorInfo));
  if (pInfo == NULL || pOperator == NULL) {
    goto _error;
  }

  // taosSsleep(20);

  SDataBlockDescNode* pDescNode = pTableScanNode->scan.node.pOutputDataBlockDesc;

  int32_t numOfCols = 0;
  SArray* pColList = extractColMatchInfo(pTableScanNode->scan.pScanCols, pDescNode, &numOfCols, COL_MATCH_FROM_COL_ID);

  int32_t code = initQueryTableDataCond(&pInfo->cond, pTableScanNode);
  if (code != TSDB_CODE_SUCCESS) {
    goto _error;
  }

  if (pTableScanNode->scan.pScanPseudoCols != NULL) {
    SExprSupp* pSup = &pInfo->pseudoSup;
    pSup->pExprInfo = createExprInfo(pTableScanNode->scan.pScanPseudoCols, NULL, &pSup->numOfExprs);
    pSup->pCtx = createSqlFunctionCtx(pSup->pExprInfo, pSup->numOfExprs, &pSup->rowEntryInfoOffset);
  }

  pInfo->scanInfo = (SScanInfo){.numOfAsc = pTableScanNode->scanSeq[0], .numOfDesc = pTableScanNode->scanSeq[1]};
  //    pInfo->scanInfo = (SScanInfo){.numOfAsc = 0, .numOfDesc = 1}; // for debug purpose

  pInfo->readHandle = *readHandle;
  pInfo->interval = extractIntervalInfo(pTableScanNode);
  pInfo->sample.sampleRatio = pTableScanNode->ratio;
  pInfo->sample.seed = taosGetTimestampSec();

  pInfo->dataBlockLoadFlag = pTableScanNode->dataRequired;
  pInfo->pResBlock = createResDataBlock(pDescNode);
  pInfo->pFilterNode = pTableScanNode->scan.node.pConditions;
  pInfo->dataReader = pDataReader;
  pInfo->scanFlag = MAIN_SCAN;
  pInfo->pColMatchInfo = pColList;
  pInfo->curTWinIdx = 0;

  pOperator->name = "TableScanOperator";  // for debug purpose
  pOperator->operatorType = QUERY_NODE_PHYSICAL_PLAN_TABLE_SCAN;
  pOperator->blocking = false;
  pOperator->status = OP_NOT_OPENED;
  pOperator->info = pInfo;
  pOperator->exprSupp.numOfExprs = numOfCols;
  pOperator->pTaskInfo = pTaskInfo;

  pOperator->fpSet = createOperatorFpSet(operatorDummyOpenFn, doTableScan, NULL, NULL, destroyTableScanOperatorInfo,
                                         NULL, NULL, getTableScannerExecInfo);

  // for non-blocking operator, the open cost is always 0
  pOperator->cost.openCost = 0;
  return pOperator;

_error:
  taosMemoryFreeClear(pInfo);
  taosMemoryFreeClear(pOperator);

  pTaskInfo->code = TSDB_CODE_QRY_OUT_OF_MEMORY;
  return NULL;
}

SOperatorInfo* createTableSeqScanOperatorInfo(void* pReadHandle, SExecTaskInfo* pTaskInfo) {
  STableScanInfo* pInfo = taosMemoryCalloc(1, sizeof(STableScanInfo));
  SOperatorInfo*  pOperator = taosMemoryCalloc(1, sizeof(SOperatorInfo));

  pInfo->dataReader = pReadHandle;
  //  pInfo->prevGroupId       = -1;

  pOperator->name = "TableSeqScanOperator";
  pOperator->operatorType = QUERY_NODE_PHYSICAL_PLAN_TABLE_SEQ_SCAN;
  pOperator->blocking = false;
  pOperator->status = OP_NOT_OPENED;
  pOperator->info = pInfo;
  pOperator->pTaskInfo = pTaskInfo;

  pOperator->fpSet = createOperatorFpSet(operatorDummyOpenFn, doTableScanImpl, NULL, NULL, NULL, NULL, NULL, NULL);
  return pOperator;
}

static SSDataBlock* doBlockInfoScan(SOperatorInfo* pOperator) {
  if (pOperator->status == OP_EXEC_DONE) {
    return NULL;
  }

  STableScanInfo* pTableScanInfo = pOperator->info;

  STableBlockDistInfo blockDistInfo = {0};
  blockDistInfo.maxRows = INT_MIN;
  blockDistInfo.minRows = INT_MAX;

  tsdbGetFileBlocksDistInfo(pTableScanInfo->dataReader, &blockDistInfo);
  blockDistInfo.numOfInmemRows = (int32_t)tsdbGetNumOfRowsInMemTable(pTableScanInfo->dataReader);

  SSDataBlock* pBlock = pTableScanInfo->pResBlock;
  pBlock->info.rows = 1;

  SColumnInfoData* pColInfo = taosArrayGet(pBlock->pDataBlock, 0);

  int32_t len = tSerializeBlockDistInfo(NULL, 0, &blockDistInfo);
  char*   p = taosMemoryCalloc(1, len + VARSTR_HEADER_SIZE);
  tSerializeBlockDistInfo(varDataVal(p), len, &blockDistInfo);
  varDataSetLen(p, len);

  colDataAppend(pColInfo, 0, p, false);
  taosMemoryFree(p);

  pOperator->status = OP_EXEC_DONE;
  return pBlock;
}

static void destroyBlockDistScanOperatorInfo(void* param, int32_t numOfOutput) {
  SBlockDistInfo* pDistInfo = (SBlockDistInfo*)param;
  blockDataDestroy(pDistInfo->pResBlock);
}

SOperatorInfo* createDataBlockInfoScanOperator(void* dataReader, SExecTaskInfo* pTaskInfo) {
  SBlockDistInfo* pInfo = taosMemoryCalloc(1, sizeof(SBlockDistInfo));
  SOperatorInfo*  pOperator = taosMemoryCalloc(1, sizeof(SOperatorInfo));
  if (pInfo == NULL || pOperator == NULL) {
    pTaskInfo->code = TSDB_CODE_OUT_OF_MEMORY;
    goto _error;
  }

  pInfo->pHandle = dataReader;

  pInfo->pResBlock = taosMemoryCalloc(1, sizeof(SSDataBlock));

  SColumnInfoData infoData = {0};
  infoData.info.type = TSDB_DATA_TYPE_VARCHAR;
  infoData.info.bytes = 1024;

  taosArrayPush(pInfo->pResBlock->pDataBlock, &infoData);

  pOperator->name = "DataBlockInfoScanOperator";
  //  pOperator->operatorType = OP_TableBlockInfoScan;
  pOperator->blocking = false;
  pOperator->status = OP_NOT_OPENED;
  pOperator->info = pInfo;
  pOperator->pTaskInfo = pTaskInfo;

  pOperator->fpSet = createOperatorFpSet(operatorDummyOpenFn, doBlockInfoScan, NULL, NULL,
                                         destroyBlockDistScanOperatorInfo, NULL, NULL, NULL);
  return pOperator;

_error:
  taosMemoryFreeClear(pInfo);
  taosMemoryFreeClear(pOperator);
  return NULL;
}

static void doClearBufferedBlocks(SStreamBlockScanInfo* pInfo) {
  size_t total = taosArrayGetSize(pInfo->pBlockLists);

  pInfo->validBlockIndex = 0;
  for (int32_t i = 0; i < total; ++i) {
    SSDataBlock* p = taosArrayGetP(pInfo->pBlockLists, i);
    blockDataDestroy(p);
  }
  taosArrayClear(pInfo->pBlockLists);
}

static bool isSessionWindow(SStreamBlockScanInfo* pInfo) {
  return pInfo->sessionSup.parentType == QUERY_NODE_PHYSICAL_PLAN_STREAM_SESSION;
}

static bool isStateWindow(SStreamBlockScanInfo* pInfo) {
  return pInfo->sessionSup.parentType == QUERY_NODE_PHYSICAL_PLAN_STREAM_STATE;
}

static bool prepareDataScan(SStreamBlockScanInfo* pInfo) {
  SSDataBlock* pSDB = pInfo->pUpdateRes;
  STimeWindow  win = {
       .skey = INT64_MIN,
       .ekey = INT64_MAX,
  };
  bool needRead = false;
  if (!isStateWindow(pInfo) && pInfo->updateResIndex < pSDB->info.rows) {
    SColumnInfoData* pColDataInfo = taosArrayGet(pSDB->pDataBlock, pInfo->primaryTsIndex);
    TSKEY*           tsCols = (TSKEY*)pColDataInfo->pData;
    SResultRowInfo   dumyInfo;
    dumyInfo.cur.pageId = -1;
    if (isSessionWindow(pInfo)) {
      SStreamAggSupporter* pAggSup = pInfo->sessionSup.pStreamAggSup;
      int64_t              gap = pInfo->sessionSup.gap;
      int32_t              winIndex = 0;
      SResultWindowInfo*   pCurWin = 
          getSessionTimeWindow(pAggSup, tsCols[pInfo->updateResIndex], INT64_MIN,
              pSDB->info.groupId, gap, &winIndex);
      win = pCurWin->win;
      pInfo->updateResIndex +=
          updateSessionWindowInfo(pCurWin, tsCols, NULL, pSDB->info.rows, pInfo->updateResIndex, gap, NULL);
    } else {
      win = getActiveTimeWindow(NULL, &dumyInfo, tsCols[pInfo->updateResIndex], &pInfo->interval,
                                pInfo->interval.precision, NULL);
      pInfo->updateResIndex += getNumOfRowsInTimeWindow(&pSDB->info, tsCols, pInfo->updateResIndex, win.ekey,
                                                        binarySearchForKey, NULL, TSDB_ORDER_ASC);
    }
    needRead = true;
  } else if (isStateWindow(pInfo)) {
    SArray* pWins = pInfo->sessionSup.pStreamAggSup->pScanWindow;
    int32_t size = taosArrayGetSize(pWins);
    if (pInfo->scanWinIndex < size) {
      win = *(STimeWindow*)taosArrayGet(pWins, pInfo->scanWinIndex);
      pInfo->scanWinIndex++;
      needRead = true;
    } else {
      pInfo->scanWinIndex = 0;
      taosArrayClear(pWins);
    }
  }
  if (!needRead) {
    return false;
  }
  STableScanInfo* pTableScanInfo = pInfo->pOperatorDumy->info;
  pTableScanInfo->cond.twindows[0] = win;
  pTableScanInfo->curTWinIdx = 0;
  tsdbResetReadHandle(pTableScanInfo->dataReader, &pTableScanInfo->cond, 0);
  pTableScanInfo->scanTimes = 0;
  return true;
}

static void copyOneRow(SSDataBlock* dest, SSDataBlock* source, int32_t sourceRowId) {
  for (int32_t j = 0; j < source->info.numOfCols; j++) {
    SColumnInfoData* pDestCol = (SColumnInfoData*)taosArrayGet(dest->pDataBlock, j);
    SColumnInfoData* pSourceCol = (SColumnInfoData*)taosArrayGet(source->pDataBlock, j);
    if (colDataIsNull_s(pSourceCol, sourceRowId)) {
      colDataAppendNULL(pDestCol, dest->info.rows);
    } else {
      colDataAppend(pDestCol, dest->info.rows, colDataGetData(pSourceCol, sourceRowId), false);
    }
  }
  dest->info.rows++;
}

static uint64_t getGroupId(SOperatorInfo* pOperator, SSDataBlock* pBlock, int32_t rowId) {
  uint64_t* groupId = taosHashGet(pOperator->pTaskInfo->tableqinfoList.map, &pBlock->info.uid, sizeof(int64_t));
  if (groupId) {
    return *groupId;
  }
  return 0;
  /* Todo(liuyao) for partition by column
  recordNewGroupKeys(pTableScanInfo->pGroupCols, pTableScanInfo->pGroupColVals, pBlock, rowId);
  int32_t len = buildGroupKeys(pTableScanInfo->keyBuf, pTableScanInfo->pGroupColVals);
  uint64_t resId = 0;
  uint64_t* groupId = taosHashGet(pTableScanInfo->pGroupSet, pTableScanInfo->keyBuf, len);
  if (groupId) {
    return *groupId;
  } else if (len != 0) {
    resId = calcGroupId(pTableScanInfo->keyBuf, len);
    taosHashPut(pTableScanInfo->pGroupSet, pTableScanInfo->keyBuf, len, &resId, sizeof(uint64_t));
  }
  return resId;
  */
}

static SSDataBlock* doDataScan(SStreamBlockScanInfo* pInfo) {
  while (1) {
    SSDataBlock* pResult = NULL;
    pResult = doTableScan(pInfo->pOperatorDumy);
    if (pResult == NULL) {
      if (prepareDataScan(pInfo)) {
        // scan next window data
        pResult = doTableScan(pInfo->pOperatorDumy);
      }
    }
    if (!pResult) {
      return NULL;
    }

    if (pResult->info.groupId == pInfo->groupId) {
      return pResult;
    }
  }

  /* Todo(liuyao) for partition by column
    SSDataBlock* pBlock = createOneDataBlock(pResult, true);
    blockDataCleanup(pResult);
    for (int32_t i = 0; i < pBlock->info.rows; i++) {
      uint64_t id = getGroupId(pInfo->pOperatorDumy, pBlock, i);
      if (id == pInfo->groupId) {
        copyOneRow(pResult, pBlock, i);
      }
    }
    return pResult;
  */
}

static void setUpdateData(SStreamBlockScanInfo* pInfo, SSDataBlock* pBlock, SSDataBlock* pUpdateBlock) {
  blockDataCleanup(pUpdateBlock);
  int32_t size = taosArrayGetSize(pInfo->tsArray);
  if (pInfo->tsArrayIndex < size) {
    SColumnInfoData* pCol = (SColumnInfoData*)taosArrayGet(pUpdateBlock->pDataBlock, pInfo->primaryTsIndex);
    ASSERT(pCol->info.type == TSDB_DATA_TYPE_TIMESTAMP);
    blockDataEnsureCapacity(pUpdateBlock, size);
    ASSERT(pBlock->info.numOfCols == pUpdateBlock->info.numOfCols);

    int32_t rowId = *(int32_t*)taosArrayGet(pInfo->tsArray, pInfo->tsArrayIndex);
    pInfo->groupId = getGroupId(pInfo->pOperatorDumy, pBlock, rowId);
    int32_t i = 0;
    for (; i < size; i++) {
      rowId = *(int32_t*)taosArrayGet(pInfo->tsArray, i + pInfo->tsArrayIndex);
      uint64_t id = getGroupId(pInfo->pOperatorDumy, pBlock, rowId);
      if (pInfo->groupId != id) {
        break;
      }
      copyOneRow(pUpdateBlock, pBlock, rowId);
    }
    pUpdateBlock->info.rows = i;
    pInfo->tsArrayIndex += i;
    pUpdateBlock->info.groupId = pInfo->groupId;
    pUpdateBlock->info.type = STREAM_REPROCESS;
    blockDataUpdateTsWindow(pUpdateBlock, 0);
  }
  // all rows have same group id
  ASSERT(pInfo->tsArrayIndex >= size);
  if (size > 0 && pInfo->tsArrayIndex == size) {
    taosArrayClear(pInfo->tsArray);
  }
}

static void getUpdateDataBlock(SStreamBlockScanInfo* pInfo, bool invertible, SSDataBlock* pBlock,
                               SSDataBlock* pUpdateBlock) {
  SColumnInfoData* pColDataInfo = taosArrayGet(pBlock->pDataBlock, pInfo->primaryTsIndex);
  ASSERT(pColDataInfo->info.type == TSDB_DATA_TYPE_TIMESTAMP);
  TSKEY* ts = (TSKEY*)pColDataInfo->pData;
  for (int32_t rowId = 0; rowId < pBlock->info.rows; rowId++) {
    if (updateInfoIsUpdated(pInfo->pUpdateInfo, pBlock->info.uid, ts[rowId])) {
      taosArrayPush(pInfo->tsArray, &rowId);
    }
  }
  if (!pUpdateBlock) {
    taosArrayClear(pInfo->tsArray);
    return;
  }
  setUpdateData(pInfo, pBlock, pUpdateBlock);
  // Todo(liuyao) get from tsdb
  //  SSDataBlock* p = createOneDataBlock(pBlock, true);
  //  p->info.type = STREAM_INVERT;
  //  taosArrayClear(pInfo->tsArray);
  //  return p;
}

static SSDataBlock* doStreamBlockScan(SOperatorInfo* pOperator) {
  // NOTE: this operator does never check if current status is done or not
  SExecTaskInfo*        pTaskInfo = pOperator->pTaskInfo;
  SStreamBlockScanInfo* pInfo = pOperator->info;
  int32_t               rows = 0;

  pTaskInfo->code = pOperator->fpSet._openFn(pOperator);
  if (pTaskInfo->code != TSDB_CODE_SUCCESS || pOperator->status == OP_EXEC_DONE) {
    return NULL;
  }

  size_t total = taosArrayGetSize(pInfo->pBlockLists);
  if (pInfo->blockType == STREAM_DATA_TYPE_SSDATA_BLOCK) {
    if (pInfo->validBlockIndex >= total) {
      /*doClearBufferedBlocks(pInfo);*/
      pOperator->status = OP_EXEC_DONE;
      return NULL;
    }

    int32_t      current = pInfo->validBlockIndex++;
    SSDataBlock* pBlock = taosArrayGetP(pInfo->pBlockLists, current);
    blockDataUpdateTsWindow(pBlock, 0);
    return pBlock;
  } else {
    if (pInfo->scanMode == STREAM_SCAN_FROM_RES) {
      blockDataDestroy(pInfo->pUpdateRes);
      pInfo->scanMode = STREAM_SCAN_FROM_READERHANDLE;
      return pInfo->pRes;
    } else if (pInfo->scanMode == STREAM_SCAN_FROM_UPDATERES) {
      pInfo->scanMode = STREAM_SCAN_FROM_DATAREADER;
      if (!isStateWindow(pInfo)) {
        prepareDataScan(pInfo);
      }
      return pInfo->pUpdateRes;
    } else {
      if (isStateWindow(pInfo) && taosArrayGetSize(pInfo->sessionSup.pStreamAggSup->pScanWindow) > 0) {
        pInfo->scanMode = STREAM_SCAN_FROM_DATAREADER;
        pInfo->updateResIndex = pInfo->pUpdateRes->info.rows;
        prepareDataScan(pInfo);
      }
      if (pInfo->scanMode == STREAM_SCAN_FROM_DATAREADER) {
        SSDataBlock* pSDB = doDataScan(pInfo);
        if (pSDB == NULL) {
          setUpdateData(pInfo, pInfo->pRes, pInfo->pUpdateRes);
          if (pInfo->pUpdateRes->info.rows > 0) {
            if (!isStateWindow(pInfo)) {
              prepareDataScan(pInfo);
            }
            return pInfo->pUpdateRes;
          } else {
            pInfo->scanMode = STREAM_SCAN_FROM_READERHANDLE;
          }
        } else {
          getUpdateDataBlock(pInfo, true, pSDB, NULL);
          return pSDB;
        }
      }
    }

    SDataBlockInfo* pBlockInfo = &pInfo->pRes->info;
    blockDataCleanup(pInfo->pRes);

    while (tqNextDataBlock(pInfo->streamBlockReader)) {
      SArray*  pCols = NULL;
      uint64_t groupId = 0;
      uint64_t uid = 0;
      int32_t  numOfRows = 0;
      int16_t  outputCol = 0;

      int32_t code = tqRetrieveDataBlock(&pCols, pInfo->streamBlockReader, &groupId, &uid, &numOfRows, &outputCol);

      if (code != TSDB_CODE_SUCCESS || numOfRows == 0) {
        pTaskInfo->code = code;
        return NULL;
      }

      pInfo->pRes->info.groupId = groupId;
      pInfo->pRes->info.rows = numOfRows;
      pInfo->pRes->info.uid = uid;
      pInfo->pRes->info.type = STREAM_NORMAL;

      // for generating rollup SMA result, each time is an independent time serie.
      // TODO temporarily used, when the statement of "partition by tbname" is ready, remove this
      if (pInfo->assignBlockUid) {
        pInfo->pRes->info.groupId = uid;
      } else {
        pInfo->pRes->info.groupId = groupId;
      }

      uint64_t* groupIdPre = taosHashGet(pOperator->pTaskInfo->tableqinfoList.map, &uid, sizeof(int64_t));
      if (groupIdPre) {
        pInfo->pRes->info.groupId = *groupIdPre;
      }

      for (int32_t i = 0; i < taosArrayGetSize(pInfo->pColMatchInfo); ++i) {
        SColMatchInfo* pColMatchInfo = taosArrayGet(pInfo->pColMatchInfo, i);
        if (!pColMatchInfo->output) {
          continue;
        }

        bool colExists = false;
        for (int32_t j = 0; j < taosArrayGetSize(pCols); ++j) {
          SColumnInfoData* pResCol = taosArrayGet(pCols, j);
          if (pResCol->info.colId == pColMatchInfo->colId) {
            taosArraySet(pInfo->pRes->pDataBlock, pColMatchInfo->targetSlotId, pResCol);
            colExists = true;
            break;
          }
        }

        // the required column does not exists in submit block, let's set it to be all null value
        if (!colExists) {
          SColumnInfoData* pDst = taosArrayGet(pInfo->pRes->pDataBlock, pColMatchInfo->targetSlotId);
          colInfoDataEnsureCapacity(pDst, 0, pBlockInfo->rows);
          colDataAppendNNULL(pDst, 0, pBlockInfo->rows);
        }
      }

      if (pInfo->pRes->pDataBlock == NULL) {
        // TODO add log
        pOperator->status = OP_EXEC_DONE;
        pTaskInfo->code = terrno;
        return NULL;
      }

      rows = pBlockInfo->rows;

      // currently only the tbname pseudo column
      if (pInfo->numOfPseudoExpr > 0) {
        addTagPseudoColumnData(&pInfo->readHandle, pInfo->pPseudoExpr, pInfo->numOfPseudoExpr, pInfo->pRes);
      }

      doFilter(pInfo->pCondition, pInfo->pRes);
      blockDataUpdateTsWindow(pInfo->pRes, pInfo->primaryTsIndex);
      break;
    }

    // record the scan action.
    pInfo->numOfExec++;
    pOperator->resultInfo.totalRows += pBlockInfo->rows;

    if (rows == 0) {
      pOperator->status = OP_EXEC_DONE;
    } else if (pInfo->pUpdateInfo) {
      pInfo->tsArrayIndex = 0;
      getUpdateDataBlock(pInfo, true, pInfo->pRes, pInfo->pUpdateRes);
      if (pInfo->pUpdateRes->info.rows > 0) {
        if (pInfo->pUpdateRes->info.type == STREAM_REPROCESS) {
          pInfo->updateResIndex = 0;
          pInfo->scanMode = STREAM_SCAN_FROM_UPDATERES;
        } else if (pInfo->pUpdateRes->info.type == STREAM_INVERT) {
          pInfo->scanMode = STREAM_SCAN_FROM_RES;
          return pInfo->pUpdateRes;
        }
      }
    }

    return (rows == 0) ? NULL : pInfo->pRes;
  }
}

static SArray* extractTableIdList(const STableListInfo* pTableGroupInfo) {
  SArray* tableIdList = taosArrayInit(4, sizeof(uint64_t));

  // Transfer the Array of STableKeyInfo into uid list.
  for (int32_t i = 0; i < taosArrayGetSize(pTableGroupInfo->pTableList); ++i) {
    STableKeyInfo* pkeyInfo = taosArrayGet(pTableGroupInfo->pTableList, i);
    taosArrayPush(tableIdList, &pkeyInfo->uid);
  }

  return tableIdList;
}

SOperatorInfo* createStreamScanOperatorInfo(void* pDataReader, SReadHandle* pHandle,
                                            STableScanPhysiNode* pTableScanNode, SExecTaskInfo* pTaskInfo,
                                            STimeWindowAggSupp* pTwSup) {
  SStreamBlockScanInfo* pInfo = taosMemoryCalloc(1, sizeof(SStreamBlockScanInfo));
  SOperatorInfo*        pOperator = taosMemoryCalloc(1, sizeof(SOperatorInfo));

  if (pInfo == NULL || pOperator == NULL) {
    terrno = TSDB_CODE_QRY_OUT_OF_MEMORY;
    goto _error;
  }

  SScanPhysiNode* pScanPhyNode = &pTableScanNode->scan;

  SDataBlockDescNode* pDescNode = pScanPhyNode->node.pOutputDataBlockDesc;

  int32_t numOfCols = 0;
  pInfo->pColMatchInfo = extractColMatchInfo(pScanPhyNode->pScanCols, pDescNode, &numOfCols, COL_MATCH_FROM_COL_ID);

  int32_t numOfOutput = taosArrayGetSize(pInfo->pColMatchInfo);
  SArray* pColIds = taosArrayInit(numOfOutput, sizeof(int16_t));
  for (int32_t i = 0; i < numOfOutput; ++i) {
    SColMatchInfo* id = taosArrayGet(pInfo->pColMatchInfo, i);

    int16_t colId = id->colId;
    taosArrayPush(pColIds, &colId);
    if (id->colId == pTableScanNode->tsColId) {
      pInfo->primaryTsIndex = id->targetSlotId;
    }
  }

  pInfo->pBlockLists = taosArrayInit(4, POINTER_BYTES);
  if (pInfo->pBlockLists == NULL) {
    terrno = TSDB_CODE_OUT_OF_MEMORY;
    goto _error;
  }

  pInfo->tsArray = taosArrayInit(4, sizeof(int32_t));
  if (pInfo->tsArray == NULL) {
    goto _error;
  }

  if (pDataReader) {
    SOperatorInfo*  pTableScanDummy = createTableScanOperatorInfo(pTableScanNode, pDataReader, pHandle, pTaskInfo);
    STableScanInfo* pSTInfo = (STableScanInfo*)pTableScanDummy->info;
    if (pSTInfo->interval.interval > 0) {
      pInfo->pUpdateInfo = updateInfoInitP(&pSTInfo->interval, pTwSup->waterMark);
    } else {
      pInfo->pUpdateInfo = NULL;
    }
    pInfo->pOperatorDumy = pTableScanDummy;
    pInfo->interval = pSTInfo->interval;

    // set the extract column id to streamHandle
    tqReadHandleSetColIdList((STqReadHandle*)pHandle->reader, pColIds);
    SArray* tableIdList = extractTableIdList(&pTaskInfo->tableqinfoList);
    int32_t code = tqReadHandleSetTbUidList(pHandle->reader, tableIdList);
    if (code != 0) {
      taosArrayDestroy(tableIdList);
      goto _error;
    }
    taosArrayDestroy(tableIdList);
    pInfo->readHandle = *pHandle;
    pInfo->streamBlockReader = pHandle->reader;
  }

  // create the pseduo columns info
  if (pTableScanNode->scan.pScanPseudoCols != NULL) {
    pInfo->pPseudoExpr = createExprInfo(pTableScanNode->scan.pScanPseudoCols, NULL, &pInfo->numOfPseudoExpr);
    pInfo->tableUid = pScanPhyNode->uid;
  }

  pInfo->pRes = createResDataBlock(pDescNode);
  pInfo->pUpdateRes = createResDataBlock(pDescNode);
  pInfo->pCondition = pScanPhyNode->node.pConditions;
  pInfo->pDataReader = pDataReader;
  pInfo->scanMode = STREAM_SCAN_FROM_READERHANDLE;
  pInfo->sessionSup = (SessionWindowSupporter){.pStreamAggSup = NULL, .gap = -1};
  pInfo->groupId = 0;

  pOperator->name = "StreamBlockScanOperator";
  pOperator->operatorType = QUERY_NODE_PHYSICAL_PLAN_STREAM_SCAN;
  pOperator->blocking = false;
  pOperator->status = OP_NOT_OPENED;
  pOperator->info = pInfo;
  pOperator->exprSupp.numOfExprs = pInfo->pRes->info.numOfCols;
  pOperator->pTaskInfo = pTaskInfo;

  pOperator->fpSet =
      createOperatorFpSet(operatorDummyOpenFn, doStreamBlockScan, NULL, NULL, operatorDummyCloseFn, NULL, NULL, NULL);

  return pOperator;

_error:
  taosMemoryFreeClear(pInfo);
  taosMemoryFreeClear(pOperator);
  return NULL;
}

static void destroySysScanOperator(void* param, int32_t numOfOutput) {
  SSysTableScanInfo* pInfo = (SSysTableScanInfo*)param;
  tsem_destroy(&pInfo->ready);
  blockDataDestroy(pInfo->pRes);

  const char* name = tNameGetTableName(&pInfo->name);
  if (strncasecmp(name, TSDB_INS_TABLE_USER_TABLES, TSDB_TABLE_FNAME_LEN) == 0 || pInfo->pCur != NULL) {
    metaCloseTbCursor(pInfo->pCur);
    pInfo->pCur = NULL;
  }

  taosArrayDestroy(pInfo->scanCols);
}

EDealRes getDBNameFromConditionWalker(SNode* pNode, void* pContext) {
  int32_t   code = TSDB_CODE_SUCCESS;
  ENodeType nType = nodeType(pNode);

  switch (nType) {
    case QUERY_NODE_OPERATOR: {
      SOperatorNode* node = (SOperatorNode*)pNode;
      if (OP_TYPE_EQUAL == node->opType) {
        *(int32_t*)pContext = 1;
        return DEAL_RES_CONTINUE;
      }

      *(int32_t*)pContext = 0;
      return DEAL_RES_IGNORE_CHILD;
    }
    case QUERY_NODE_COLUMN: {
      if (1 != *(int32_t*)pContext) {
        return DEAL_RES_CONTINUE;
      }

      SColumnNode* node = (SColumnNode*)pNode;
      if (TSDB_INS_USER_STABLES_DBNAME_COLID == node->colId) {
        *(int32_t*)pContext = 2;
        return DEAL_RES_CONTINUE;
      }

      *(int32_t*)pContext = 0;
      return DEAL_RES_CONTINUE;
    }
    case QUERY_NODE_VALUE: {
      if (2 != *(int32_t*)pContext) {
        return DEAL_RES_CONTINUE;
      }

      SValueNode* node = (SValueNode*)pNode;
      char*       dbName = nodesGetValueFromNode(node);
      strncpy(pContext, varDataVal(dbName), varDataLen(dbName));
      *((char*)pContext + varDataLen(dbName)) = 0;
      return DEAL_RES_END;  // stop walk
    }
    default:
      break;
  }
  return DEAL_RES_CONTINUE;
}

static void getDBNameFromCondition(SNode* pCondition, const char* dbName) {
  if (NULL == pCondition) {
    return;
  }
  nodesWalkExpr(pCondition, getDBNameFromConditionWalker, (char*)dbName);
}

static int32_t loadSysTableCallback(void* param, const SDataBuf* pMsg, int32_t code) {
  SOperatorInfo*     operator=(SOperatorInfo*) param;
  SSysTableScanInfo* pScanResInfo = (SSysTableScanInfo*)operator->info;
  if (TSDB_CODE_SUCCESS == code) {
    pScanResInfo->pRsp = pMsg->pData;

    SRetrieveMetaTableRsp* pRsp = pScanResInfo->pRsp;
    pRsp->numOfRows = htonl(pRsp->numOfRows);
    pRsp->useconds = htobe64(pRsp->useconds);
    pRsp->handle = htobe64(pRsp->handle);
    pRsp->compLen = htonl(pRsp->compLen);
  } else {
    operator->pTaskInfo->code = code;
  }

  tsem_post(&pScanResInfo->ready);
  return TSDB_CODE_SUCCESS;
}

static SSDataBlock* doFilterResult(SSysTableScanInfo* pInfo) {
  if (pInfo->pCondition == NULL) {
    return pInfo->pRes->info.rows == 0 ? NULL : pInfo->pRes;
  }

  doFilter(pInfo->pCondition, pInfo->pRes);
#if 0
  SFilterInfo* filter = NULL;

  int32_t code = filterInitFromNode(pInfo->pCondition, &filter, 0);

  SFilterColumnParam param1 = {.numOfCols = pInfo->pRes->info.numOfCols, .pDataBlock = pInfo->pRes->pDataBlock};
  code = filterSetDataFromSlotId(filter, &param1);

  int8_t* rowRes = NULL;
  bool    keep = filterExecute(filter, pInfo->pRes, &rowRes, NULL, param1.numOfCols);
  filterFreeInfo(filter);

  SSDataBlock* px = createOneDataBlock(pInfo->pRes, false);
  blockDataEnsureCapacity(px, pInfo->pRes->info.rows);

  // TODO refactor
  int32_t numOfRow = 0;
  for (int32_t i = 0; i < pInfo->pRes->info.numOfCols; ++i) {
    SColumnInfoData* pDest = taosArrayGet(px->pDataBlock, i);
    SColumnInfoData* pSrc = taosArrayGet(pInfo->pRes->pDataBlock, i);

    if (keep) {
      colDataAssign(pDest, pSrc, pInfo->pRes->info.rows);
      numOfRow = pInfo->pRes->info.rows;
    } else if (NULL != rowRes) {
      numOfRow = 0;
      for (int32_t j = 0; j < pInfo->pRes->info.rows; ++j) {
        if (rowRes[j] == 0) {
          continue;
        }

        if (colDataIsNull_s(pSrc, j)) {
          colDataAppendNULL(pDest, numOfRow);
        } else {
          colDataAppend(pDest, numOfRow, colDataGetData(pSrc, j), false);
        }

        numOfRow += 1;
      }
    } else {
      numOfRow = 0;
    }
  }

  px->info.rows = numOfRow;
  pInfo->pRes = px;
#endif

  return pInfo->pRes->info.rows == 0 ? NULL : pInfo->pRes;
}

static SSDataBlock* buildSysTableMetaBlock() {
  SSDataBlock* pBlock = taosMemoryCalloc(1, sizeof(SSDataBlock));

  size_t               size = 0;
  const SSysTableMeta* pMeta = NULL;
  getInfosDbMeta(&pMeta, &size);

  int32_t index = 0;
  for (int32_t i = 0; i < size; ++i) {
    if (strcmp(pMeta[i].name, TSDB_INS_TABLE_USER_TABLES) == 0) {
      index = i;
      break;
    }
  }

  pBlock->pDataBlock = taosArrayInit(pBlock->info.numOfCols, sizeof(SColumnInfoData));

  for (int32_t i = 0; i < pMeta[index].colNum; ++i) {
    SColumnInfoData colInfoData = {0};
    colInfoData.info.colId = i + 1;
    colInfoData.info.type = pMeta[index].schema[i].type;
    colInfoData.info.bytes = pMeta[index].schema[i].bytes;
    taosArrayPush(pBlock->pDataBlock, &colInfoData);
  }

  pBlock->info.numOfCols = pMeta[index].colNum;
  pBlock->info.hasVarCol = true;

  return pBlock;
}

static SSDataBlock* doSysTableScan(SOperatorInfo* pOperator) {
  // build message and send to mnode to fetch the content of system tables.
  SExecTaskInfo*     pTaskInfo = pOperator->pTaskInfo;
  SSysTableScanInfo* pInfo = pOperator->info;

  // retrieve local table list info from vnode
  const char* name = tNameGetTableName(&pInfo->name);
  if (strncasecmp(name, TSDB_INS_TABLE_USER_TABLES, TSDB_TABLE_FNAME_LEN) == 0) {
    if (pOperator->status == OP_EXEC_DONE) {
      return NULL;
    }

    // the retrieve is executed on the mnode, so return tables that belongs to the information schema database.
    if (pInfo->readHandle.mnd != NULL) {
      buildSysDbTableInfo(pInfo, pOperator->resultInfo.capacity);

      doFilterResult(pInfo);
      pInfo->loadInfo.totalRows += pInfo->pRes->info.rows;

      doSetOperatorCompleted(pOperator);
      return (pInfo->pRes->info.rows == 0) ? NULL : pInfo->pRes;
    } else {
      if (pInfo->pCur == NULL) {
        pInfo->pCur = metaOpenTbCursor(pInfo->readHandle.meta);
      }

      blockDataCleanup(pInfo->pRes);

      int32_t numOfRows = 0;

      const char* db = NULL;
      int32_t     vgId = 0;
      vnodeGetInfo(pInfo->readHandle.vnode, &db, &vgId);

      SName sn = {0};
      char  dbname[TSDB_DB_FNAME_LEN + VARSTR_HEADER_SIZE] = {0};
      tNameFromString(&sn, db, T_NAME_ACCT | T_NAME_DB);

      tNameGetDbName(&sn, varDataVal(dbname));
      varDataSetLen(dbname, strlen(varDataVal(dbname)));

      SSDataBlock* p = buildSysTableMetaBlock();
      blockDataEnsureCapacity(p, pOperator->resultInfo.capacity);

      char n[TSDB_TABLE_NAME_LEN + VARSTR_HEADER_SIZE] = {0};

      int32_t ret = 0;
      while ((ret = metaTbCursorNext(pInfo->pCur)) == 0) {
        STR_TO_VARSTR(n, pInfo->pCur->mr.me.name);

        // table name
        SColumnInfoData* pColInfoData = taosArrayGet(p->pDataBlock, 0);
        colDataAppend(pColInfoData, numOfRows, n, false);

        // database name
        pColInfoData = taosArrayGet(p->pDataBlock, 1);
        colDataAppend(pColInfoData, numOfRows, dbname, false);

        // vgId
        pColInfoData = taosArrayGet(p->pDataBlock, 6);
        colDataAppend(pColInfoData, numOfRows, (char*)&vgId, false);

        int32_t tableType = pInfo->pCur->mr.me.type;
        if (tableType == TSDB_CHILD_TABLE) {
          // create time
          int64_t ts = pInfo->pCur->mr.me.ctbEntry.ctime;
          pColInfoData = taosArrayGet(p->pDataBlock, 2);
          colDataAppend(pColInfoData, numOfRows, (char*)&ts, false);

          SMetaReader mr = {0};
          metaReaderInit(&mr, pInfo->readHandle.meta, 0);
          metaGetTableEntryByUid(&mr, pInfo->pCur->mr.me.ctbEntry.suid);

          // number of columns
          pColInfoData = taosArrayGet(p->pDataBlock, 3);
          colDataAppend(pColInfoData, numOfRows, (char*)&mr.me.stbEntry.schemaRow.nCols, false);

          // super table name
          STR_TO_VARSTR(n, mr.me.name);
          pColInfoData = taosArrayGet(p->pDataBlock, 4);
          colDataAppend(pColInfoData, numOfRows, n, false);
          metaReaderClear(&mr);

          // table comment
          pColInfoData = taosArrayGet(p->pDataBlock, 8);
          if(pInfo->pCur->mr.me.ctbEntry.commentLen > 0) {
            char comment[TSDB_TB_COMMENT_LEN + VARSTR_HEADER_SIZE] = {0};
            STR_TO_VARSTR(comment, pInfo->pCur->mr.me.ctbEntry.comment);
            colDataAppend(pColInfoData, numOfRows, comment, false);
          }else if(pInfo->pCur->mr.me.ctbEntry.commentLen == 0) {
            char comment[VARSTR_HEADER_SIZE + VARSTR_HEADER_SIZE] = {0};
            STR_TO_VARSTR(comment, "");
            colDataAppend(pColInfoData, numOfRows, comment, false);
          }else{
            colDataAppendNULL(pColInfoData, numOfRows);
          }

          // uid
          pColInfoData = taosArrayGet(p->pDataBlock, 5);
          colDataAppend(pColInfoData, numOfRows, (char*)&pInfo->pCur->mr.me.uid, false);

          // ttl
          pColInfoData = taosArrayGet(p->pDataBlock, 7);
          colDataAppend(pColInfoData, numOfRows, (char*)&pInfo->pCur->mr.me.ctbEntry.ttlDays, false);

          STR_TO_VARSTR(n, "CHILD_TABLE");
        } else if (tableType == TSDB_NORMAL_TABLE) {
          // create time
          pColInfoData = taosArrayGet(p->pDataBlock, 2);
          colDataAppend(pColInfoData, numOfRows, (char*)&pInfo->pCur->mr.me.ntbEntry.ctime, false);

          // number of columns
          pColInfoData = taosArrayGet(p->pDataBlock, 3);
          colDataAppend(pColInfoData, numOfRows, (char*)&pInfo->pCur->mr.me.ntbEntry.schemaRow.nCols, false);

          // super table name
          pColInfoData = taosArrayGet(p->pDataBlock, 4);
          colDataAppendNULL(pColInfoData, numOfRows);

          // table comment
          pColInfoData = taosArrayGet(p->pDataBlock, 8);
          if(pInfo->pCur->mr.me.ntbEntry.commentLen > 0) {
            char comment[TSDB_TB_COMMENT_LEN + VARSTR_HEADER_SIZE] = {0};
            STR_TO_VARSTR(comment, pInfo->pCur->mr.me.ntbEntry.comment);
            colDataAppend(pColInfoData, numOfRows, comment, false);
          }else if(pInfo->pCur->mr.me.ntbEntry.commentLen == 0) {
            char comment[VARSTR_HEADER_SIZE + VARSTR_HEADER_SIZE] = {0};
            STR_TO_VARSTR(comment, "");
            colDataAppend(pColInfoData, numOfRows, comment, false);
          }else{
            colDataAppendNULL(pColInfoData, numOfRows);
          }

          // uid
          pColInfoData = taosArrayGet(p->pDataBlock, 5);
          colDataAppend(pColInfoData, numOfRows, (char*)&pInfo->pCur->mr.me.uid, false);

          // ttl
          pColInfoData = taosArrayGet(p->pDataBlock, 7);
          colDataAppend(pColInfoData, numOfRows, (char*)&pInfo->pCur->mr.me.ntbEntry.ttlDays, false);

          STR_TO_VARSTR(n, "NORMAL_TABLE");
        }

        pColInfoData = taosArrayGet(p->pDataBlock, 9);
        colDataAppend(pColInfoData, numOfRows, n, false);

        if (++numOfRows >= pOperator->resultInfo.capacity) {
          break;
        }
      }

      // todo temporarily free the cursor here, the true reason why the free is not valid needs to be found
      if (ret != 0) {
        metaCloseTbCursor(pInfo->pCur);
        pInfo->pCur = NULL;
        doSetOperatorCompleted(pOperator);
      }

      p->info.rows = numOfRows;
      pInfo->pRes->info.rows = numOfRows;

      relocateColumnData(pInfo->pRes, pInfo->scanCols, p->pDataBlock);
      doFilterResult(pInfo);

      blockDataDestroy(p);

      pInfo->loadInfo.totalRows += pInfo->pRes->info.rows;
      return (pInfo->pRes->info.rows == 0) ? NULL : pInfo->pRes;
    }
  } else {  // load the meta from mnode of the given epset
    if (pOperator->status == OP_EXEC_DONE) {
      return NULL;
    }

    while (1) {
      int64_t startTs = taosGetTimestampUs();
      strncpy(pInfo->req.tb, tNameGetTableName(&pInfo->name), tListLen(pInfo->req.tb));

      if (pInfo->showRewrite) {
        char dbName[TSDB_DB_NAME_LEN] = {0};
        getDBNameFromCondition(pInfo->pCondition, dbName);
        sprintf(pInfo->req.db, "%d.%s", pInfo->accountId, dbName);
      }

      int32_t contLen = tSerializeSRetrieveTableReq(NULL, 0, &pInfo->req);
      char*   buf1 = taosMemoryCalloc(1, contLen);
      tSerializeSRetrieveTableReq(buf1, contLen, &pInfo->req);

      // send the fetch remote task result reques
      SMsgSendInfo* pMsgSendInfo = taosMemoryCalloc(1, sizeof(SMsgSendInfo));
      if (NULL == pMsgSendInfo) {
        qError("%s prepare message %d failed", GET_TASKID(pTaskInfo), (int32_t)sizeof(SMsgSendInfo));
        pTaskInfo->code = TSDB_CODE_QRY_OUT_OF_MEMORY;
        return NULL;
      }

      pMsgSendInfo->param = pOperator;
      pMsgSendInfo->msgInfo.pData = buf1;
      pMsgSendInfo->msgInfo.len = contLen;
      pMsgSendInfo->msgType = TDMT_MND_SYSTABLE_RETRIEVE;
      pMsgSendInfo->fp = loadSysTableCallback;

      int64_t transporterId = 0;
      int32_t code =
          asyncSendMsgToServer(pInfo->readHandle.pMsgCb->clientRpc, &pInfo->epSet, &transporterId, pMsgSendInfo);
      tsem_wait(&pInfo->ready);

      if (pTaskInfo->code) {
        qDebug("%s load meta data from mnode failed, totalRows:%" PRIu64 ", code:%s", GET_TASKID(pTaskInfo),
               pInfo->loadInfo.totalRows, tstrerror(pTaskInfo->code));
        return NULL;
      }

      SRetrieveMetaTableRsp* pRsp = pInfo->pRsp;
      pInfo->req.showId = pRsp->handle;

      if (pRsp->numOfRows == 0 || pRsp->completed) {
        pOperator->status = OP_EXEC_DONE;
        qDebug("%s load meta data from mnode completed, rowsOfSource:%d, totalRows:%" PRIu64 " ", GET_TASKID(pTaskInfo),
               pRsp->numOfRows, pInfo->loadInfo.totalRows);

        if (pRsp->numOfRows == 0) {
          taosMemoryFree(pRsp);
          return NULL;
        }
      }

      extractDataBlockFromFetchRsp(pInfo->pRes, &pInfo->loadInfo, pRsp->numOfRows, pRsp->data, pRsp->compLen,
                               pOperator->exprSupp.numOfExprs, startTs, NULL, pInfo->scanCols);

      // todo log the filter info
      doFilterResult(pInfo);
      taosMemoryFree(pRsp);
      if (pInfo->pRes->info.rows > 0) {
        return pInfo->pRes;
      }
    }
  }
}

int32_t buildSysDbTableInfo(const SSysTableScanInfo* pInfo, int32_t capacity) {
  SSDataBlock* p = buildSysTableMetaBlock();
  blockDataEnsureCapacity(p, capacity);

  size_t               size = 0;
  const SSysTableMeta* pSysDbTableMeta = NULL;

  getInfosDbMeta(&pSysDbTableMeta, &size);
  p->info.rows = buildDbTableInfoBlock(p, pSysDbTableMeta, size, TSDB_INFORMATION_SCHEMA_DB);

  getPerfDbMeta(&pSysDbTableMeta, &size);
  p->info.rows = buildDbTableInfoBlock(p, pSysDbTableMeta, size, TSDB_PERFORMANCE_SCHEMA_DB);

  relocateColumnData(pInfo->pRes, pInfo->scanCols, p->pDataBlock);
  pInfo->pRes->info.rows = p->info.rows;
  blockDataDestroy(p);

  return pInfo->pRes->info.rows;
}

int32_t buildDbTableInfoBlock(const SSDataBlock* p, const SSysTableMeta* pSysDbTableMeta, size_t size,
                              const char* dbName) {
  char    n[TSDB_TABLE_FNAME_LEN + VARSTR_HEADER_SIZE] = {0};
  int32_t numOfRows = p->info.rows;

  for (int32_t i = 0; i < size; ++i) {
    const SSysTableMeta* pm = &pSysDbTableMeta[i];

    SColumnInfoData* pColInfoData = taosArrayGet(p->pDataBlock, 0);

    STR_TO_VARSTR(n, pm->name);
    colDataAppend(pColInfoData, numOfRows, n, false);

    // database name
    STR_TO_VARSTR(n, dbName);
    pColInfoData = taosArrayGet(p->pDataBlock, 1);
    colDataAppend(pColInfoData, numOfRows, n, false);

    // create time
    pColInfoData = taosArrayGet(p->pDataBlock, 2);
    colDataAppendNULL(pColInfoData, numOfRows);

    // number of columns
    pColInfoData = taosArrayGet(p->pDataBlock, 3);
    colDataAppend(pColInfoData, numOfRows, (char*)&pm->colNum, false);

    for (int32_t j = 4; j <= 8; ++j) {
      pColInfoData = taosArrayGet(p->pDataBlock, j);
      colDataAppendNULL(pColInfoData, numOfRows);
    }

    STR_TO_VARSTR(n, "SYSTEM_TABLE");

    pColInfoData = taosArrayGet(p->pDataBlock, 9);
    colDataAppend(pColInfoData, numOfRows, n, false);

    numOfRows += 1;
  }

  return numOfRows;
}

SOperatorInfo* createSysTableScanOperatorInfo(void* readHandle, SSystemTableScanPhysiNode* pScanPhyNode,
                                              SExecTaskInfo* pTaskInfo) {
  SSysTableScanInfo* pInfo = taosMemoryCalloc(1, sizeof(SSysTableScanInfo));
  SOperatorInfo*     pOperator = taosMemoryCalloc(1, sizeof(SOperatorInfo));
  if (pInfo == NULL || pOperator == NULL) {
    goto _error;
  }

  SScanPhysiNode* pScanNode = &pScanPhyNode->scan;

  SDataBlockDescNode* pDescNode = pScanNode->node.pOutputDataBlockDesc;
  SSDataBlock*        pResBlock = createResDataBlock(pDescNode);

  int32_t num = 0;
  SArray* colList = extractColMatchInfo(pScanNode->pScanCols, pDescNode, &num, COL_MATCH_FROM_COL_ID);

  pInfo->accountId = pScanPhyNode->accountId;
  pInfo->showRewrite = pScanPhyNode->showRewrite;
  pInfo->pRes = pResBlock;
  pInfo->pCondition = pScanNode->node.pConditions;
  pInfo->scanCols = colList;

  initResultSizeInfo(pOperator, 4096);

  tNameAssign(&pInfo->name, &pScanNode->tableName);
  const char* name = tNameGetTableName(&pInfo->name);

  if (strncasecmp(name, TSDB_INS_TABLE_USER_TABLES, TSDB_TABLE_FNAME_LEN) == 0) {
    pInfo->readHandle = *(SReadHandle*)readHandle;
    blockDataEnsureCapacity(pInfo->pRes, pOperator->resultInfo.capacity);
  } else {
    tsem_init(&pInfo->ready, 0, 0);
    pInfo->epSet = pScanPhyNode->mgmtEpSet;
    pInfo->readHandle = *(SReadHandle*)readHandle;
  }

  pOperator->name = "SysTableScanOperator";
  pOperator->operatorType = QUERY_NODE_PHYSICAL_PLAN_SYSTABLE_SCAN;
  pOperator->blocking = false;
  pOperator->status = OP_NOT_OPENED;
  pOperator->info = pInfo;
  pOperator->exprSupp.numOfExprs = pResBlock->info.numOfCols;
  pOperator->pTaskInfo = pTaskInfo;

  pOperator->fpSet =
      createOperatorFpSet(operatorDummyOpenFn, doSysTableScan, NULL, NULL, destroySysScanOperator, NULL, NULL, NULL);

  return pOperator;

_error:
  taosMemoryFreeClear(pInfo);
  taosMemoryFreeClear(pOperator);
  terrno = TSDB_CODE_QRY_OUT_OF_MEMORY;
  return NULL;
}

static SSDataBlock* doTagScan(SOperatorInfo* pOperator) {
  if (pOperator->status == OP_EXEC_DONE) {
    return NULL;
  }

  SExecTaskInfo* pTaskInfo = pOperator->pTaskInfo;

#if 0
  int32_t maxNumOfTables = (int32_t)pResultInfo->capacity;

  STagScanInfo *pInfo = pOperator->info;
  SSDataBlock  *pRes = pInfo->pRes;

  int32_t count = 0;
  SArray* pa = GET_TABLEGROUP(pRuntimeEnv, 0);

  int32_t functionId = getExprFunctionId(&pOperator->exprSupp.pExprInfo[0]);
  if (functionId == FUNCTION_TID_TAG) { // return the tags & table Id
    assert(pQueryAttr->numOfOutput == 1);

    SExprInfo* pExprInfo = &pOperator->exprSupp.pExprInfo[0];
    int32_t rsize = pExprInfo->base.resSchema.bytes;

    count = 0;

    int16_t bytes = pExprInfo->base.resSchema.bytes;
    int16_t type  = pExprInfo->base.resSchema.type;

    for(int32_t i = 0; i < pQueryAttr->numOfTags; ++i) {
      if (pQueryAttr->tagColList[i].colId == pExprInfo->base.pColumns->info.colId) {
        bytes = pQueryAttr->tagColList[i].bytes;
        type = pQueryAttr->tagColList[i].type;
        break;
      }
    }

    SColumnInfoData* pColInfo = taosArrayGet(pRes->pDataBlock, 0);

    while(pInfo->curPos < pInfo->totalTables && count < maxNumOfTables) {
      int32_t i = pInfo->curPos++;
      STableQueryInfo *item = taosArrayGetP(pa, i);

      char *output = pColInfo->pData + count * rsize;
      varDataSetLen(output, rsize - VARSTR_HEADER_SIZE);

      output = varDataVal(output);
      STableId* id = TSDB_TABLEID(item->pTable);

      *(int16_t *)output = 0;
      output += sizeof(int16_t);

      *(int64_t *)output = id->uid;  // memory align problem, todo serialize
      output += sizeof(id->uid);

      *(int32_t *)output = id->tid;
      output += sizeof(id->tid);

      *(int32_t *)output = pQueryAttr->vgId;
      output += sizeof(pQueryAttr->vgId);

      char* data = NULL;
      if (pExprInfo->base.pColumns->info.colId == TSDB_TBNAME_COLUMN_INDEX) {
        data = tsdbGetTableName(item->pTable);
      } else {
        data = tsdbGetTableTagVal(item->pTable, pExprInfo->base.pColumns->info.colId, type, bytes);
      }

      doSetTagValueToResultBuf(output, data, type, bytes);
      count += 1;
    }

    //qDebug("QInfo:0x%"PRIx64" create (tableId, tag) info completed, rows:%d", GET_TASKID(pRuntimeEnv), count);
  } else if (functionId == FUNCTION_COUNT) {// handle the "count(tbname)" query
    SColumnInfoData* pColInfo = taosArrayGet(pRes->pDataBlock, 0);
    *(int64_t*)pColInfo->pData = pInfo->totalTables;
    count = 1;

    pOperator->status = OP_EXEC_DONE;
    //qDebug("QInfo:0x%"PRIx64" create count(tbname) query, res:%d rows:1", GET_TASKID(pRuntimeEnv), count);
  } else {  // return only the tags|table name etc.
#endif

  STagScanInfo* pInfo = pOperator->info;
  SExprInfo*    pExprInfo = &pOperator->exprSupp.pExprInfo[0];
  SSDataBlock*  pRes = pInfo->pRes;

  int32_t size = taosArrayGetSize(pInfo->pTableList->pTableList);
  if (size == 0) {
    setTaskStatus(pTaskInfo, TASK_COMPLETED);
    return NULL;
  }

  char        str[512] = {0};
  int32_t     count = 0;
  SMetaReader mr = {0};
  metaReaderInit(&mr, pInfo->readHandle.meta, 0);

  while (pInfo->curPos < size && count < pOperator->resultInfo.capacity) {
    STableKeyInfo* item = taosArrayGet(pInfo->pTableList->pTableList, pInfo->curPos);
    metaGetTableEntryByUid(&mr, item->uid);

    for (int32_t j = 0; j < pOperator->exprSupp.numOfExprs; ++j) {
      SColumnInfoData* pDst = taosArrayGet(pRes->pDataBlock, pExprInfo[j].base.resSchema.slotId);

      // refactor later
      if (fmIsScanPseudoColumnFunc(pExprInfo[j].pExpr->_function.functionId)) {
        STR_TO_VARSTR(str, mr.me.name);
        colDataAppend(pDst, count, str, false);
      } else {  // it is a tag value
        STagVal val = {0};
        val.cid = pExprInfo[j].base.pParam[0].pCol->colId;
        const char* p = metaGetTableTagVal(&mr.me, pDst->info.type, &val);

        char* data = NULL;
        if (pDst->info.type != TSDB_DATA_TYPE_JSON && p != NULL) {
          data = tTagValToData((const STagVal*)p, false);
        } else {
          data = (char*)p;
        }
        colDataAppend(pDst, count, data, (data == NULL));

        if (pDst->info.type != TSDB_DATA_TYPE_JSON && p != NULL && IS_VAR_DATA_TYPE(((const STagVal*)p)->type) &&
            data != NULL) {
          taosMemoryFree(data);
        }
      }
    }

    count += 1;
    if (++pInfo->curPos >= size) {
      doSetOperatorCompleted(pOperator);
    }
  }

  metaReaderClear(&mr);

  // qDebug("QInfo:0x%"PRIx64" create tag values results completed, rows:%d", GET_TASKID(pRuntimeEnv), count);
  if (pOperator->status == OP_EXEC_DONE) {
    setTaskStatus(pTaskInfo, TASK_COMPLETED);
  }

  pRes->info.rows = count;
  doFilter(pInfo->pFilterNode, pRes);

  pOperator->resultInfo.totalRows += pRes->info.rows;

  return (pRes->info.rows == 0) ? NULL : pInfo->pRes;
}

static void destroyTagScanOperatorInfo(void* param, int32_t numOfOutput) {
  STagScanInfo* pInfo = (STagScanInfo*)param;
  pInfo->pRes = blockDataDestroy(pInfo->pRes);
}

SOperatorInfo* createTagScanOperatorInfo(SReadHandle* pReadHandle, STagScanPhysiNode* pPhyNode,
                                         STableListInfo* pTableListInfo, SExecTaskInfo* pTaskInfo) {
  STagScanInfo*  pInfo = taosMemoryCalloc(1, sizeof(STagScanInfo));
  SOperatorInfo* pOperator = taosMemoryCalloc(1, sizeof(SOperatorInfo));
  if (pInfo == NULL || pOperator == NULL) {
    goto _error;
  }

  SDataBlockDescNode* pDescNode = pPhyNode->node.pOutputDataBlockDesc;

  int32_t    num = 0;
  int32_t    numOfExprs = 0;
  SExprInfo* pExprInfo = createExprInfo(pPhyNode->pScanPseudoCols, NULL, &numOfExprs);
  SArray* colList = extractColMatchInfo(pPhyNode->pScanPseudoCols, pDescNode, &num, COL_MATCH_FROM_COL_ID);

  pInfo->pTableList       = pTableListInfo;
  pInfo->pColMatchInfo    = colList;
  pInfo->pRes             = createResDataBlock(pDescNode);
  pInfo->readHandle       = *pReadHandle;
  pInfo->curPos           = 0;
  pInfo->pFilterNode      = pPhyNode->node.pConditions;

  pOperator->name         = "TagScanOperator";
  pOperator->operatorType = QUERY_NODE_PHYSICAL_PLAN_TAG_SCAN;
  pOperator->blocking     = false;
  pOperator->status       = OP_NOT_OPENED;
  pOperator->info         = pInfo;
  pOperator->exprSupp.pExprInfo        = pExprInfo;
  pOperator->exprSupp.numOfExprs   = numOfExprs;
  pOperator->pTaskInfo    = pTaskInfo;

  initResultSizeInfo(pOperator, 4096);
  blockDataEnsureCapacity(pInfo->pRes, pOperator->resultInfo.capacity);

  pOperator->fpSet =
      createOperatorFpSet(operatorDummyOpenFn, doTagScan, NULL, NULL, destroyTagScanOperatorInfo, NULL, NULL, NULL);

  return pOperator;

_error:
  taosMemoryFree(pInfo);
  taosMemoryFree(pOperator);
  terrno = TSDB_CODE_OUT_OF_MEMORY;
  return NULL;
}

typedef struct STableMergeScanInfo {
  SArray*     dataReaders;  // array of tsdbReaderT*
  SReadHandle readHandle;

  int32_t  bufPageSize;
  uint32_t sortBufSize;  // max buffer size for in-memory sort

  SArray*      pSortInfo;
  SSortHandle* pSortHandle;

  SSDataBlock* pSortInputBlock;
  int64_t      startTs;  // sort start time

  bool          hasGroupId;
  uint64_t      groupId;
  STupleHandle* prefetchedTuple;

  SArray* sortSourceParams;

  SFileBlockLoadRecorder readRecorder;
  int64_t                numOfRows;
  //  int32_t         prevGroupId;  // previous table group id
  SScanInfo       scanInfo;
  int32_t         scanTimes;
  SNode*          pFilterNode;  // filter info, which is push down by optimizer
  SqlFunctionCtx* pCtx;         // which belongs to the direct upstream operator operator query context
  SResultRowInfo* pResultRowInfo;
  int32_t*        rowEntryInfoOffset;
  SExprInfo*      pExpr;
  SSDataBlock*    pResBlock;
  SArray*         pColMatchInfo;
  int32_t         numOfOutput;

  SExprInfo*      pPseudoExpr;
  int32_t         numOfPseudoExpr;
  SqlFunctionCtx* pPseudoCtx;
  //  int32_t*        rowEntryInfoOffset;

  SQueryTableDataCond cond;
  int32_t             scanFlag;  // table scan flag to denote if it is a repeat/reverse/main scan
  int32_t             dataBlockLoadFlag;
  SInterval interval;  // if the upstream is an interval operator, the interval info is also kept here to get the time
                       // window to check if current data block needs to be loaded.

  SSampleExecInfo sample;  // sample execution info
  int32_t         curTWinIdx;

} STableMergeScanInfo;

int32_t createMultipleDataReaders(STableScanPhysiNode* pTableScanNode, SReadHandle* pHandle,
                                  STableListInfo* pTableListInfo, SArray* arrayReader, uint64_t queryId,
                                  uint64_t taskId, SNode* pTagCond) {
  int32_t code =
      getTableList(pHandle->meta, &pTableScanNode->scan, pTableListInfo, pTagCond);
  if (code != TSDB_CODE_SUCCESS) {
    goto _error;
  }

  if (taosArrayGetSize(pTableListInfo->pTableList) == 0) {
    qDebug("no table qualified for query, TID:0x%" PRIx64 ", QID:0x%" PRIx64, taskId, queryId);
    goto _error;
  }

  SQueryTableDataCond cond = {0};
  code = initQueryTableDataCond(&cond, pTableScanNode);
  if (code != TSDB_CODE_SUCCESS) {
    goto _error;
  }
  // TODO: free the sublist info and the table list in it
  for (int32_t i = 0; i < taosArrayGetSize(pTableListInfo->pTableList); ++i) {
    STableListInfo* subListInfo = taosMemoryCalloc(1, sizeof(subListInfo));
    subListInfo->pTableList = taosArrayInit(1, sizeof(STableKeyInfo));
    taosArrayPush(subListInfo->pTableList, taosArrayGet(pTableListInfo->pTableList, i));

    tsdbReaderT* pReader = tsdbReaderOpen(pHandle->vnode, &cond, subListInfo, queryId, taskId);
    taosArrayPush(arrayReader, &pReader);

    taosArrayDestroy(subListInfo->pTableList);
    taosMemoryFree(subListInfo);
  }
  cleanupQueryTableDataCond(&cond);

  return 0;

_error:
  return code;
}

static int32_t loadDataBlockFromOneTable(SOperatorInfo* pOperator, STableMergeScanInfo* pTableScanInfo,
                                         int32_t readerIdx, SSDataBlock* pBlock, uint32_t* status) {
  SExecTaskInfo*       pTaskInfo = pOperator->pTaskInfo;
  STableMergeScanInfo* pInfo = pOperator->info;

  SFileBlockLoadRecorder* pCost = &pTableScanInfo->readRecorder;

  pCost->totalBlocks += 1;
  pCost->totalRows += pBlock->info.rows;

  *status = pInfo->dataBlockLoadFlag;
  if (pTableScanInfo->pFilterNode != NULL ||
      overlapWithTimeWindow(&pTableScanInfo->interval, &pBlock->info, pTableScanInfo->cond.order)) {
    (*status) = FUNC_DATA_REQUIRED_DATA_LOAD;
  }

  SDataBlockInfo* pBlockInfo = &pBlock->info;
  taosMemoryFreeClear(pBlock->pBlockAgg);

  if (*status == FUNC_DATA_REQUIRED_FILTEROUT) {
    qDebug("%s data block filter out, brange:%" PRId64 "-%" PRId64 ", rows:%d", GET_TASKID(pTaskInfo),
           pBlockInfo->window.skey, pBlockInfo->window.ekey, pBlockInfo->rows);
    pCost->filterOutBlocks += 1;
    return TSDB_CODE_SUCCESS;
  } else if (*status == FUNC_DATA_REQUIRED_NOT_LOAD) {
    qDebug("%s data block skipped, brange:%" PRId64 "-%" PRId64 ", rows:%d", GET_TASKID(pTaskInfo),
           pBlockInfo->window.skey, pBlockInfo->window.ekey, pBlockInfo->rows);
    pCost->skipBlocks += 1;

    // clear all data in pBlock that are set when handing the previous block
    for (int32_t i = 0; i < pBlockInfo->numOfCols; ++i) {
      SColumnInfoData* pcol = taosArrayGet(pBlock->pDataBlock, i);
      pcol->pData = NULL;
    }

    return TSDB_CODE_SUCCESS;
  } else if (*status == FUNC_DATA_REQUIRED_STATIS_LOAD) {
    pCost->loadBlockStatis += 1;

    bool             allColumnsHaveAgg = true;
    SColumnDataAgg** pColAgg = NULL;
    tsdbReaderT*     reader = taosArrayGetP(pTableScanInfo->dataReaders, readerIdx);
    tsdbRetrieveDataBlockStatisInfo(reader, &pColAgg, &allColumnsHaveAgg);

    if (allColumnsHaveAgg == true) {
      int32_t numOfCols = pBlock->info.numOfCols;

      // todo create this buffer during creating operator
      if (pBlock->pBlockAgg == NULL) {
        pBlock->pBlockAgg = taosMemoryCalloc(numOfCols, POINTER_BYTES);
      }

      for (int32_t i = 0; i < numOfCols; ++i) {
        SColMatchInfo* pColMatchInfo = taosArrayGet(pTableScanInfo->pColMatchInfo, i);
        if (!pColMatchInfo->output) {
          continue;
        }
        pBlock->pBlockAgg[pColMatchInfo->targetSlotId] = pColAgg[i];
      }

      return TSDB_CODE_SUCCESS;
    } else {  // failed to load the block sma data, data block statistics does not exist, load data block instead
      *status = FUNC_DATA_REQUIRED_DATA_LOAD;
    }
  }

  ASSERT(*status == FUNC_DATA_REQUIRED_DATA_LOAD);

  // todo filter data block according to the block sma data firstly
#if 0
  if (!doFilterByBlockStatistics(pBlock->pBlockStatis, pTableScanInfo->pCtx, pBlockInfo->rows)) {
    pCost->filterOutBlocks += 1;
    qDebug("%s data block filter out, brange:%" PRId64 "-%" PRId64 ", rows:%d", GET_TASKID(pTaskInfo), pBlockInfo->window.skey,
           pBlockInfo->window.ekey, pBlockInfo->rows);
    (*status) = FUNC_DATA_REQUIRED_FILTEROUT;
    return TSDB_CODE_SUCCESS;
  }
#endif

  pCost->totalCheckedRows += pBlock->info.rows;
  pCost->loadBlocks += 1;

  tsdbReaderT* reader = taosArrayGetP(pTableScanInfo->dataReaders, readerIdx);
  SArray*      pCols = tsdbRetrieveDataBlock(reader, NULL);
  if (pCols == NULL) {
    return terrno;
  }

  relocateColumnData(pBlock, pTableScanInfo->pColMatchInfo, pCols);

  // currently only the tbname pseudo column
  if (pTableScanInfo->numOfPseudoExpr > 0) {
    addTagPseudoColumnData(&pTableScanInfo->readHandle, pTableScanInfo->pPseudoExpr, pTableScanInfo->numOfPseudoExpr,
                           pBlock);
  }

  int64_t st = taosGetTimestampMs();
  doFilter(pTableScanInfo->pFilterNode, pBlock);

  int64_t et = taosGetTimestampMs();
  pTableScanInfo->readRecorder.filterTime += (et - st);

  if (pBlock->info.rows == 0) {
    pCost->filterOutBlocks += 1;
    qDebug("%s data block filter out, brange:%" PRId64 "-%" PRId64 ", rows:%d", GET_TASKID(pTaskInfo),
           pBlockInfo->window.skey, pBlockInfo->window.ekey, pBlockInfo->rows);
  }

  return TSDB_CODE_SUCCESS;
}

typedef struct STableMergeScanSortSourceParam {
  SOperatorInfo* pOperator;
  int32_t        readerIdx;
  SSDataBlock*   inputBlock;
} STableMergeScanSortSourceParam;

static SSDataBlock* getTableDataBlock(void* param) {
  STableMergeScanSortSourceParam* source = param;
  SOperatorInfo*                  pOperator = source->pOperator;
  int32_t                         readerIdx = source->readerIdx;
  SSDataBlock*                    pBlock = source->inputBlock;
  STableMergeScanInfo*            pTableScanInfo = pOperator->info;

  int64_t st = taosGetTimestampUs();

  blockDataCleanup(pBlock);

  tsdbReaderT* reader = taosArrayGetP(pTableScanInfo->dataReaders, readerIdx);
  while (tsdbNextDataBlock(reader)) {
    if (isTaskKilled(pOperator->pTaskInfo)) {
      longjmp(pOperator->pTaskInfo->env, TSDB_CODE_TSC_QUERY_CANCELLED);
    }

    // process this data block based on the probabilities
    bool processThisBlock = processBlockWithProbability(&pTableScanInfo->sample);
    if (!processThisBlock) {
      continue;
    }

    tsdbRetrieveDataBlockInfo(reader, &pBlock->info);

    uint32_t status = 0;
    int32_t  code = loadDataBlockFromOneTable(pOperator, pTableScanInfo, readerIdx, pBlock, &status);
    //    int32_t  code = loadDataBlockOnDemand(pOperator->pRuntimeEnv, pTableScanInfo, pBlock, &status);
    if (code != TSDB_CODE_SUCCESS) {
      longjmp(pOperator->pTaskInfo->env, code);
    }

    // current block is filter out according to filter condition, continue load the next block
    if (status == FUNC_DATA_REQUIRED_FILTEROUT || pBlock->info.rows == 0) {
      continue;
    }

    uint64_t* groupId = taosHashGet(pOperator->pTaskInfo->tableqinfoList.map, &pBlock->info.uid, sizeof(int64_t));
    if (groupId) {
      pBlock->info.groupId = *groupId;
    }

    pOperator->resultInfo.totalRows = pTableScanInfo->readRecorder.totalRows;
    pTableScanInfo->readRecorder.elapsedTime += (taosGetTimestampUs() - st) / 1000.0;

    return pBlock;
  }
  return NULL;
}

SArray* generateSortByTsInfo(int32_t order) {
  SArray*         pList = taosArrayInit(1, sizeof(SBlockOrderInfo));
  SBlockOrderInfo bi = {0};
  bi.order = order;
  bi.slotId = 0;
  bi.nullFirst = NULL_ORDER_FIRST;

  taosArrayPush(pList, &bi);

  return pList;
}

int32_t doOpenTableMergeScanOperator(SOperatorInfo* pOperator) {
  STableMergeScanInfo* pInfo = pOperator->info;
  SExecTaskInfo*       pTaskInfo = pOperator->pTaskInfo;

  if (OPTR_IS_OPENED(pOperator)) {
    return TSDB_CODE_SUCCESS;
  }

  int32_t numOfBufPage = pInfo->sortBufSize / pInfo->bufPageSize;

  pInfo->pSortHandle =
      tsortCreateSortHandle(pInfo->pSortInfo, SORT_MULTISOURCE_MERGE, pInfo->bufPageSize,
                            numOfBufPage, pInfo->pSortInputBlock, pTaskInfo->id.str);

  tsortSetFetchRawDataFp(pInfo->pSortHandle, getTableDataBlock, NULL, NULL);

  size_t numReaders = taosArrayGetSize(pInfo->dataReaders);
  for (int32_t i = 0; i < numReaders; ++i) {
    SSortSource*                    ps = taosMemoryCalloc(1, sizeof(SSortSource));
    STableMergeScanSortSourceParam* param = taosArrayGet(pInfo->sortSourceParams, i);
    ps->param = param;
    tsortAddSource(pInfo->pSortHandle, ps);
  }

  int32_t code = tsortOpen(pInfo->pSortHandle);

  if (code != TSDB_CODE_SUCCESS) {
    longjmp(pTaskInfo->env, terrno);
  }

  pOperator->status = OP_RES_TO_RETURN;

  OPTR_SET_OPENED(pOperator);
  return TSDB_CODE_SUCCESS;
}

SSDataBlock* getSortedTableMergeScanBlockData(SSortHandle* pHandle, int32_t capacity, SOperatorInfo* pOperator) {
  STableMergeScanInfo* pInfo = pOperator->info;
  SExecTaskInfo*       pTaskInfo = pOperator->pTaskInfo;

  SSDataBlock* p = tsortGetSortedDataBlock(pHandle);
  if (p == NULL) {
    return NULL;
  }

  blockDataEnsureCapacity(p, capacity);

  while (1) {
    STupleHandle* pTupleHandle = tsortNextTuple(pHandle);
    if (pTupleHandle == NULL) {
      break;
    }

    appendOneRowToDataBlock(p, pTupleHandle);
    if (p->info.rows >= capacity) {
      break;
    }
  }

  qDebug("%s get sorted row blocks, rows:%d", GET_TASKID(pTaskInfo), p->info.rows);
  return (p->info.rows > 0) ? p : NULL;
}

SSDataBlock* doTableMergeScan(SOperatorInfo* pOperator) {
  if (pOperator->status == OP_EXEC_DONE) {
    return NULL;
  }

  SExecTaskInfo*       pTaskInfo = pOperator->pTaskInfo;
  STableMergeScanInfo* pInfo = pOperator->info;

  int32_t code = pOperator->fpSet._openFn(pOperator);
  if (code != TSDB_CODE_SUCCESS) {
    longjmp(pTaskInfo->env, code);
  }

  SSDataBlock* pBlock = getSortedTableMergeScanBlockData(pInfo->pSortHandle, pOperator->resultInfo.capacity, pOperator);

  if (pBlock != NULL) {
    pOperator->resultInfo.totalRows += pBlock->info.rows;
  } else {
    doSetOperatorCompleted(pOperator);
  }
  return pBlock;
}

void destroyTableMergeScanOperatorInfo(void* param, int32_t numOfOutput) {
  STableMergeScanInfo* pTableScanInfo = (STableMergeScanInfo*)param;
  cleanupQueryTableDataCond(&pTableScanInfo->cond);

  for (int32_t i = 0; i < taosArrayGetSize(pTableScanInfo->dataReaders); ++i) {
    tsdbReaderT* reader = taosArrayGetP(pTableScanInfo->dataReaders, i);
    tsdbCleanupReadHandle(reader);
  }
  taosArrayDestroy(pTableScanInfo->dataReaders);

  if (pTableScanInfo->pColMatchInfo != NULL) {
    taosArrayDestroy(pTableScanInfo->pColMatchInfo);
  }

  taosArrayDestroy(pTableScanInfo->sortSourceParams);
  pTableScanInfo->pResBlock = blockDataDestroy(pTableScanInfo->pResBlock);
  pTableScanInfo->pSortInputBlock = blockDataDestroy(pTableScanInfo->pSortInputBlock);

  taosArrayDestroy(pTableScanInfo->pSortInfo);
}

typedef struct STableMergeScanExecInfo {
  SFileBlockLoadRecorder blockRecorder;
  SSortExecInfo          sortExecInfo;
} STableMergeScanExecInfo;

int32_t getTableMergeScanExplainExecInfo(SOperatorInfo* pOptr, void** pOptrExplain, uint32_t* len) {
  ASSERT(pOptr != NULL);
  // TODO: merge these two info into one struct
  STableMergeScanExecInfo* execInfo = taosMemoryCalloc(1, sizeof(STableMergeScanExecInfo));
  STableMergeScanInfo*     pInfo = pOptr->info;
  execInfo->blockRecorder = pInfo->readRecorder;
  execInfo->sortExecInfo = tsortGetSortExecInfo(pInfo->pSortHandle);

  *pOptrExplain = execInfo;
  *len = sizeof(STableMergeScanExecInfo);

  return TSDB_CODE_SUCCESS;
}

SOperatorInfo* createTableMergeScanOperatorInfo(STableScanPhysiNode* pTableScanNode, SArray* dataReaders,
                                                SReadHandle* readHandle, SExecTaskInfo* pTaskInfo) {
  STableMergeScanInfo* pInfo = taosMemoryCalloc(1, sizeof(STableMergeScanInfo));
  SOperatorInfo*       pOperator = taosMemoryCalloc(1, sizeof(SOperatorInfo));
  if (pInfo == NULL || pOperator == NULL) {
    goto _error;
  }

  SDataBlockDescNode* pDescNode = pTableScanNode->scan.node.pOutputDataBlockDesc;

  int32_t numOfCols = 0;
  SArray* pColList =
      extractColMatchInfo(pTableScanNode->scan.pScanCols, pDescNode, &numOfCols, COL_MATCH_FROM_COL_ID);

  int32_t code = initQueryTableDataCond(&pInfo->cond, pTableScanNode);
  if (code != TSDB_CODE_SUCCESS) {
    goto _error;
  }

  if (pTableScanNode->scan.pScanPseudoCols != NULL) {
    pInfo->pPseudoExpr = createExprInfo(pTableScanNode->scan.pScanPseudoCols, NULL, &pInfo->numOfPseudoExpr);
    pInfo->pPseudoCtx = createSqlFunctionCtx(pInfo->pPseudoExpr, pInfo->numOfPseudoExpr, &pInfo->rowEntryInfoOffset);
  }

  pInfo->scanInfo = (SScanInfo){.numOfAsc = pTableScanNode->scanSeq[0], .numOfDesc = pTableScanNode->scanSeq[1]};

  pInfo->readHandle = *readHandle;
  pInfo->interval = extractIntervalInfo(pTableScanNode);
  pInfo->sample.sampleRatio = pTableScanNode->ratio;
  pInfo->sample.seed = taosGetTimestampSec();
  pInfo->dataBlockLoadFlag = pTableScanNode->dataRequired;
  pInfo->pFilterNode = pTableScanNode->scan.node.pConditions;
  pInfo->dataReaders = dataReaders;
  pInfo->scanFlag = MAIN_SCAN;
  pInfo->pColMatchInfo = pColList;
  pInfo->curTWinIdx = 0;

  pInfo->pResBlock = createResDataBlock(pDescNode);

  pInfo->sortSourceParams = taosArrayInit(taosArrayGetSize(dataReaders), sizeof(STableMergeScanSortSourceParam));
  for (int32_t i = 0; i < taosArrayGetSize(dataReaders); ++i) {
    STableMergeScanSortSourceParam* param = taosMemoryCalloc(1, sizeof(STableMergeScanSortSourceParam));
    param->readerIdx = i;
    param->pOperator = pOperator;
    param->inputBlock = createOneDataBlock(pInfo->pResBlock, false);
    taosArrayPush(pInfo->sortSourceParams, param);
    taosMemoryFree(param);
  }

  pInfo->pSortInfo = generateSortByTsInfo(pInfo->cond.order);
  pInfo->pSortInputBlock = createOneDataBlock(pInfo->pResBlock, false);

  int32_t rowSize = pInfo->pResBlock->info.rowSize;
  pInfo->bufPageSize = getProperSortPageSize(rowSize);

  // todo the total available buffer should be determined by total capacity of buffer of this task.
  // the additional one is reserved for merge result
  pInfo->sortBufSize = pInfo->bufPageSize * (taosArrayGetSize(dataReaders) + 1);
  pInfo->hasGroupId = false;
  pInfo->prefetchedTuple = NULL;

  pOperator->name = "TableMergeScanOperator";
  // TODO : change it
  pOperator->operatorType = QUERY_NODE_PHYSICAL_PLAN_TABLE_MERGE_SCAN;
<<<<<<< HEAD
  pOperator->blocking = false;
  pOperator->status = OP_NOT_OPENED;
  pOperator->info = pInfo;
  pOperator->numOfExprs = numOfCols;
  pOperator->pTaskInfo = pTaskInfo;
=======
  pOperator->blocking     = false;
  pOperator->status       = OP_NOT_OPENED;
  pOperator->info         = pInfo;
  pOperator->exprSupp.numOfExprs   = numOfCols;
  pOperator->pTaskInfo    = pTaskInfo;
>>>>>>> 3155a228
  initResultSizeInfo(pOperator, 1024);

  pOperator->fpSet =
      createOperatorFpSet(doOpenTableMergeScanOperator, doTableMergeScan, NULL, NULL, destroyTableMergeScanOperatorInfo,
                          NULL, NULL, getTableMergeScanExplainExecInfo);
  pOperator->cost.openCost = 0;
  return pOperator;

_error:
  pTaskInfo->code = TSDB_CODE_OUT_OF_MEMORY;
  taosMemoryFree(pInfo);
  taosMemoryFree(pOperator);
  return NULL;
}<|MERGE_RESOLUTION|>--- conflicted
+++ resolved
@@ -706,9 +706,8 @@
       SStreamAggSupporter* pAggSup = pInfo->sessionSup.pStreamAggSup;
       int64_t              gap = pInfo->sessionSup.gap;
       int32_t              winIndex = 0;
-      SResultWindowInfo*   pCurWin = 
-          getSessionTimeWindow(pAggSup, tsCols[pInfo->updateResIndex], INT64_MIN,
-              pSDB->info.groupId, gap, &winIndex);
+      SResultWindowInfo*   pCurWin =
+          getSessionTimeWindow(pAggSup, tsCols[pInfo->updateResIndex], INT64_MIN, pSDB->info.groupId, gap, &winIndex);
       win = pCurWin->win;
       pInfo->updateResIndex +=
           updateSessionWindowInfo(pCurWin, tsCols, NULL, pSDB->info.rows, pInfo->updateResIndex, gap, NULL);
@@ -1077,7 +1076,7 @@
     goto _error;
   }
 
-  if (pDataReader) {
+  if (pHandle) {
     SOperatorInfo*  pTableScanDummy = createTableScanOperatorInfo(pTableScanNode, pDataReader, pHandle, pTaskInfo);
     STableScanInfo* pSTInfo = (STableScanInfo*)pTableScanDummy->info;
     if (pSTInfo->interval.interval > 0) {
@@ -1087,6 +1086,11 @@
     }
     pInfo->pOperatorDumy = pTableScanDummy;
     pInfo->interval = pSTInfo->interval;
+
+    pInfo->readHandle = *pHandle;
+    ASSERT(pHandle->reader);
+    pInfo->streamBlockReader = pHandle->reader;
+    pInfo->tableUid = pScanPhyNode->uid;
 
     // set the extract column id to streamHandle
     tqReadHandleSetColIdList((STqReadHandle*)pHandle->reader, pColIds);
@@ -1097,14 +1101,11 @@
       goto _error;
     }
     taosArrayDestroy(tableIdList);
-    pInfo->readHandle = *pHandle;
-    pInfo->streamBlockReader = pHandle->reader;
   }
 
   // create the pseduo columns info
   if (pTableScanNode->scan.pScanPseudoCols != NULL) {
     pInfo->pPseudoExpr = createExprInfo(pTableScanNode->scan.pScanPseudoCols, NULL, &pInfo->numOfPseudoExpr);
-    pInfo->tableUid = pScanPhyNode->uid;
   }
 
   pInfo->pRes = createResDataBlock(pDescNode);
@@ -1393,15 +1394,15 @@
 
           // table comment
           pColInfoData = taosArrayGet(p->pDataBlock, 8);
-          if(pInfo->pCur->mr.me.ctbEntry.commentLen > 0) {
+          if (pInfo->pCur->mr.me.ctbEntry.commentLen > 0) {
             char comment[TSDB_TB_COMMENT_LEN + VARSTR_HEADER_SIZE] = {0};
             STR_TO_VARSTR(comment, pInfo->pCur->mr.me.ctbEntry.comment);
             colDataAppend(pColInfoData, numOfRows, comment, false);
-          }else if(pInfo->pCur->mr.me.ctbEntry.commentLen == 0) {
+          } else if (pInfo->pCur->mr.me.ctbEntry.commentLen == 0) {
             char comment[VARSTR_HEADER_SIZE + VARSTR_HEADER_SIZE] = {0};
             STR_TO_VARSTR(comment, "");
             colDataAppend(pColInfoData, numOfRows, comment, false);
-          }else{
+          } else {
             colDataAppendNULL(pColInfoData, numOfRows);
           }
 
@@ -1429,15 +1430,15 @@
 
           // table comment
           pColInfoData = taosArrayGet(p->pDataBlock, 8);
-          if(pInfo->pCur->mr.me.ntbEntry.commentLen > 0) {
+          if (pInfo->pCur->mr.me.ntbEntry.commentLen > 0) {
             char comment[TSDB_TB_COMMENT_LEN + VARSTR_HEADER_SIZE] = {0};
             STR_TO_VARSTR(comment, pInfo->pCur->mr.me.ntbEntry.comment);
             colDataAppend(pColInfoData, numOfRows, comment, false);
-          }else if(pInfo->pCur->mr.me.ntbEntry.commentLen == 0) {
+          } else if (pInfo->pCur->mr.me.ntbEntry.commentLen == 0) {
             char comment[VARSTR_HEADER_SIZE + VARSTR_HEADER_SIZE] = {0};
             STR_TO_VARSTR(comment, "");
             colDataAppend(pColInfoData, numOfRows, comment, false);
-          }else{
+          } else {
             colDataAppendNULL(pColInfoData, numOfRows);
           }
 
@@ -1537,7 +1538,7 @@
       }
 
       extractDataBlockFromFetchRsp(pInfo->pRes, &pInfo->loadInfo, pRsp->numOfRows, pRsp->data, pRsp->compLen,
-                               pOperator->exprSupp.numOfExprs, startTs, NULL, pInfo->scanCols);
+                                   pOperator->exprSupp.numOfExprs, startTs, NULL, pInfo->scanCols);
 
       // todo log the filter info
       doFilterResult(pInfo);
@@ -1834,23 +1835,23 @@
   int32_t    num = 0;
   int32_t    numOfExprs = 0;
   SExprInfo* pExprInfo = createExprInfo(pPhyNode->pScanPseudoCols, NULL, &numOfExprs);
-  SArray* colList = extractColMatchInfo(pPhyNode->pScanPseudoCols, pDescNode, &num, COL_MATCH_FROM_COL_ID);
-
-  pInfo->pTableList       = pTableListInfo;
-  pInfo->pColMatchInfo    = colList;
-  pInfo->pRes             = createResDataBlock(pDescNode);
-  pInfo->readHandle       = *pReadHandle;
-  pInfo->curPos           = 0;
-  pInfo->pFilterNode      = pPhyNode->node.pConditions;
-
-  pOperator->name         = "TagScanOperator";
+  SArray*    colList = extractColMatchInfo(pPhyNode->pScanPseudoCols, pDescNode, &num, COL_MATCH_FROM_COL_ID);
+
+  pInfo->pTableList = pTableListInfo;
+  pInfo->pColMatchInfo = colList;
+  pInfo->pRes = createResDataBlock(pDescNode);
+  pInfo->readHandle = *pReadHandle;
+  pInfo->curPos = 0;
+  pInfo->pFilterNode = pPhyNode->node.pConditions;
+
+  pOperator->name = "TagScanOperator";
   pOperator->operatorType = QUERY_NODE_PHYSICAL_PLAN_TAG_SCAN;
-  pOperator->blocking     = false;
-  pOperator->status       = OP_NOT_OPENED;
-  pOperator->info         = pInfo;
-  pOperator->exprSupp.pExprInfo        = pExprInfo;
-  pOperator->exprSupp.numOfExprs   = numOfExprs;
-  pOperator->pTaskInfo    = pTaskInfo;
+  pOperator->blocking = false;
+  pOperator->status = OP_NOT_OPENED;
+  pOperator->info = pInfo;
+  pOperator->exprSupp.pExprInfo = pExprInfo;
+  pOperator->exprSupp.numOfExprs = numOfExprs;
+  pOperator->pTaskInfo = pTaskInfo;
 
   initResultSizeInfo(pOperator, 4096);
   blockDataEnsureCapacity(pInfo->pRes, pOperator->resultInfo.capacity);
@@ -1919,8 +1920,7 @@
 int32_t createMultipleDataReaders(STableScanPhysiNode* pTableScanNode, SReadHandle* pHandle,
                                   STableListInfo* pTableListInfo, SArray* arrayReader, uint64_t queryId,
                                   uint64_t taskId, SNode* pTagCond) {
-  int32_t code =
-      getTableList(pHandle->meta, &pTableScanNode->scan, pTableListInfo, pTagCond);
+  int32_t code = getTableList(pHandle->meta, &pTableScanNode->scan, pTableListInfo, pTagCond);
   if (code != TSDB_CODE_SUCCESS) {
     goto _error;
   }
@@ -2144,9 +2144,8 @@
 
   int32_t numOfBufPage = pInfo->sortBufSize / pInfo->bufPageSize;
 
-  pInfo->pSortHandle =
-      tsortCreateSortHandle(pInfo->pSortInfo, SORT_MULTISOURCE_MERGE, pInfo->bufPageSize,
-                            numOfBufPage, pInfo->pSortInputBlock, pTaskInfo->id.str);
+  pInfo->pSortHandle = tsortCreateSortHandle(pInfo->pSortInfo, SORT_MULTISOURCE_MERGE, pInfo->bufPageSize, numOfBufPage,
+                                             pInfo->pSortInputBlock, pTaskInfo->id.str);
 
   tsortSetFetchRawDataFp(pInfo->pSortHandle, getTableDataBlock, NULL, NULL);
 
@@ -2271,8 +2270,7 @@
   SDataBlockDescNode* pDescNode = pTableScanNode->scan.node.pOutputDataBlockDesc;
 
   int32_t numOfCols = 0;
-  SArray* pColList =
-      extractColMatchInfo(pTableScanNode->scan.pScanCols, pDescNode, &numOfCols, COL_MATCH_FROM_COL_ID);
+  SArray* pColList = extractColMatchInfo(pTableScanNode->scan.pScanCols, pDescNode, &numOfCols, COL_MATCH_FROM_COL_ID);
 
   int32_t code = initQueryTableDataCond(&pInfo->cond, pTableScanNode);
   if (code != TSDB_CODE_SUCCESS) {
@@ -2324,19 +2322,11 @@
   pOperator->name = "TableMergeScanOperator";
   // TODO : change it
   pOperator->operatorType = QUERY_NODE_PHYSICAL_PLAN_TABLE_MERGE_SCAN;
-<<<<<<< HEAD
   pOperator->blocking = false;
   pOperator->status = OP_NOT_OPENED;
   pOperator->info = pInfo;
-  pOperator->numOfExprs = numOfCols;
+  pOperator->exprSupp.numOfExprs = numOfCols;
   pOperator->pTaskInfo = pTaskInfo;
-=======
-  pOperator->blocking     = false;
-  pOperator->status       = OP_NOT_OPENED;
-  pOperator->info         = pInfo;
-  pOperator->exprSupp.numOfExprs   = numOfCols;
-  pOperator->pTaskInfo    = pTaskInfo;
->>>>>>> 3155a228
   initResultSizeInfo(pOperator, 1024);
 
   pOperator->fpSet =
