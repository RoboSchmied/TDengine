--- conflicted
+++ resolved
@@ -3492,12 +3492,8 @@
     }
 
     pInfo->base.readRecorder.elapsedTime += (taosGetTimestampUs() - st) / 1000.0;
-<<<<<<< HEAD
     
     return pSortInputBlk;
-=======
-    return pBlock;
->>>>>>> 087896d9
   }
 
   return NULL;
@@ -3934,20 +3930,14 @@
   }
   pInfo->pReaderBlock = createOneDataBlock(pInfo->pResBlock, false);
 
-  int32_t  rowSize = pInfo->pResBlock->info.rowSize;
-  uint32_t nCols = taosArrayGetSize(pInfo->pResBlock->pDataBlock);
+  int32_t  rowSize = pInfo->pSortInputBlock->info.rowSize;
+  uint32_t nCols = taosArrayGetSize(pInfo->pSortInputBlock->pDataBlock);
   pInfo->bufPageSize = getProperSortPageSize(rowSize, nCols);
-<<<<<<< HEAD
-
-  pInfo->filesetDelimited = pTableScanNode->filesetDelimited;
-
-=======
   if (!tsExperimental) {
     pInfo->filesetDelimited = false;
   } else {
     pInfo->filesetDelimited = pTableScanNode->filesetDelimited;
   }
->>>>>>> 087896d9
   setOperatorInfo(pOperator, "TableMergeScanOperator", QUERY_NODE_PHYSICAL_PLAN_TABLE_MERGE_SCAN, false, OP_NOT_OPENED,
                   pInfo, pTaskInfo);
   pOperator->exprSupp.numOfExprs = numOfCols;
