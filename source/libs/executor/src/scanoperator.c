--- conflicted
+++ resolved
@@ -2331,23 +2331,6 @@
       pTSInfo->scanMode = TABLE_SCAN__TABLE_ORDER;
       pTSInfo->base.dataReader = NULL;
       pTaskInfo->streamInfo.lastStatus.uid = -1;
-<<<<<<< HEAD
-      //      code = tsdbReaderOpen(pHandle->vnode, &pTSInfo->base.cond, pList, num, pTSInfo->pResBlock,
-      //                            &pTSInfo->base.dataReader, NULL);
-      //      if (code != 0) {
-      //        terrno = code;
-      //        destroyTableScanOperatorInfo(pTableScanOp);
-      //        goto _error;
-      //      }
-=======
-//      code = tsdbReaderOpen(pHandle->vnode, &pTSInfo->base.cond, pList, num, pTSInfo->pResBlock,
-//                            &pTSInfo->base.dataReader, NULL);
-//      if (code != 0) {
-//        terrno = code;
-//        destroyTableScanOperatorInfo(pTableScanOp);
-//        goto _error;
-//      }
->>>>>>> ad0be66a
     }
 
     if (pHandle->initTqReader) {
