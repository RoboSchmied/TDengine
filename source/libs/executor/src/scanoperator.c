/*
 * Copyright (c) 2019 TAOS Data, Inc. <jhtao@taosdata.com>
 *
 * This program is free software: you can use, redistribute, and/or modify
 * it under the terms of the GNU Affero General Public License, version 3
 * or later ("AGPL"), as published by the Free Software Foundation.
 *
 * This program is distributed in the hope that it will be useful, but WITHOUT
 * ANY WARRANTY; without even the implied warranty of MERCHANTABILITY or
 * FITNESS FOR A PARTICULAR PURPOSE.
 *
 * You should have received a copy of the GNU Affero General Public License
 * along with this program. If not, see <http://www.gnu.org/licenses/>.
 */

#include <common/ttime.h>
#include "filter.h"
#include "function.h"
#include "functionMgt.h"
#include "os.h"
#include "querynodes.h"
#include "tglobal.h"
#include "tname.h"
#include "vnode.h"

#include "tdatablock.h"
#include "tmsg.h"

#include "executorimpl.h"
#include "query.h"
#include "tcompare.h"
#include "thash.h"
#include "ttypes.h"
#include "vnode.h"

#define SET_REVERSE_SCAN_FLAG(_info) ((_info)->scanFlag = REVERSE_SCAN)
#define SWITCH_ORDER(n)              (((n) = ((n) == TSDB_ORDER_ASC) ? TSDB_ORDER_DESC : TSDB_ORDER_ASC))

void switchCtxOrder(SqlFunctionCtx* pCtx, int32_t numOfOutput) {
  for (int32_t i = 0; i < numOfOutput; ++i) {
    SWITCH_ORDER(pCtx[i].order);
  }
}

static void setupQueryRangeForReverseScan(STableScanInfo* pTableScanInfo) {
#if 0
  int32_t numOfGroups = (int32_t)(GET_NUM_OF_TABLEGROUP(pRuntimeEnv));
  for(int32_t i = 0; i < numOfGroups; ++i) {
    SArray *group = GET_TABLEGROUP(pRuntimeEnv, i);
    SArray *tableKeyGroup = taosArrayGetP(pQueryAttr->tableGroupInfo.pGroupList, i);

    size_t t = taosArrayGetSize(group);
    for (int32_t j = 0; j < t; ++j) {
      STableQueryInfo *pCheckInfo = taosArrayGetP(group, j);
      updateTableQueryInfoForReverseScan(pCheckInfo);

      // update the last key in tableKeyInfo list, the tableKeyInfo is used to build the tsdbQueryHandle and decide
      // the start check timestamp of tsdbQueryHandle
//      STableKeyInfo *pTableKeyInfo = taosArrayGet(tableKeyGroup, j);
//      pTableKeyInfo->lastKey = pCheckInfo->lastKey;
//
//      assert(pCheckInfo->pTable == pTableKeyInfo->pTable);
    }
  }
#endif
}

// relocated the column data according to the slotId
static void relocateColumnData(SSDataBlock* pBlock, const SArray* pColMatchInfo, SArray* pCols) {
  int32_t numOfCols = pBlock->info.numOfCols;
  for (int32_t i = 0; i < numOfCols; ++i) {
    SColumnInfoData* p = taosArrayGet(pCols, i);
    SColMatchInfo*   pmInfo = taosArrayGet(pColMatchInfo, i);
    if (!pmInfo->output) {
      continue;
    }

    ASSERT(pmInfo->colId == p->info.colId);
    taosArraySet(pBlock->pDataBlock, pmInfo->targetSlotId, p);
  }
}

static void getNextTimeWindow(SInterval* pInterval, STimeWindow* tw, int32_t order) {
  int32_t factor = GET_FORWARD_DIRECTION_FACTOR(order);
  if (pInterval->intervalUnit != 'n' && pInterval->intervalUnit != 'y') {
    tw->skey += pInterval->sliding * factor;
    tw->ekey = tw->skey + pInterval->interval - 1;
    return;
  }

  int64_t key = tw->skey, interval = pInterval->interval;
  // convert key to second
  key = convertTimePrecision(key, pInterval->precision, TSDB_TIME_PRECISION_MILLI) / 1000;

  if (pInterval->intervalUnit == 'y') {
    interval *= 12;
  }

  struct tm tm;
  time_t    t = (time_t)key;
  taosLocalTime(&t, &tm);

  int mon = (int)(tm.tm_year * 12 + tm.tm_mon + interval * factor);
  tm.tm_year = mon / 12;
  tm.tm_mon = mon % 12;
  tw->skey = convertTimePrecision((int64_t)taosMktime(&tm) * 1000L, TSDB_TIME_PRECISION_MILLI, pInterval->precision);

  mon = (int)(mon + interval);
  tm.tm_year = mon / 12;
  tm.tm_mon = mon % 12;
  tw->ekey = convertTimePrecision((int64_t)taosMktime(&tm) * 1000L, TSDB_TIME_PRECISION_MILLI, pInterval->precision);

  tw->ekey -= 1;
}

static bool overlapWithTimeWindow(SInterval* pInterval, SDataBlockInfo* pBlockInfo) {
  STimeWindow w = {0};

  // 0 by default, which means it is not a interval operator of the upstream operator.
  if (pInterval->interval == 0) {
    return false;
  }

  // todo handle the time range case
  TSKEY sk = INT64_MIN;
  TSKEY ek = INT64_MAX;
  //  TSKEY sk = MIN(pQueryAttr->window.skey, pQueryAttr->window.ekey);
  //  TSKEY ek = MAX(pQueryAttr->window.skey, pQueryAttr->window.ekey);

  if (true) {
    getAlignQueryTimeWindow(pInterval, pInterval->precision, pBlockInfo->window.skey, &w);
    assert(w.ekey >= pBlockInfo->window.skey);

    if (w.ekey < pBlockInfo->window.ekey) {
      return true;
    }

    while (1) {  // todo handle the desc order scan case
      getNextTimeWindow(pInterval, &w, TSDB_ORDER_ASC);
      if (w.skey > pBlockInfo->window.ekey) {
        break;
      }

      assert(w.ekey > pBlockInfo->window.ekey);
      if (w.skey <= pBlockInfo->window.ekey && w.skey > pBlockInfo->window.skey) {
        return true;
      }
    }
  } else {
    //    getAlignQueryTimeWindow(pQueryAttr, pBlockInfo->window.ekey, sk, ek, &w);
    //    assert(w.skey <= pBlockInfo->window.ekey);
    //
    //    if (w.skey > pBlockInfo->window.skey) {
    //      return true;
    //    }
    //
    //    while(1) {
    //      getNextTimeWindow(pQueryAttr, &w);
    //      if (w.ekey < pBlockInfo->window.skey) {
    //        break;
    //      }
    //
    //      assert(w.skey < pBlockInfo->window.skey);
    //      if (w.ekey < pBlockInfo->window.ekey && w.ekey >= pBlockInfo->window.skey) {
    //        return true;
    //      }
    //    }
  }

  return false;
}

int32_t loadDataBlock(SOperatorInfo* pOperator, STableScanInfo* pTableScanInfo, SSDataBlock* pBlock, uint32_t* status) {
  SExecTaskInfo*  pTaskInfo = pOperator->pTaskInfo;
  STableScanInfo* pInfo = pOperator->info;

  STaskCostInfo* pCost = &pTaskInfo->cost;

  pCost->totalBlocks += 1;
  pCost->totalRows += pBlock->info.rows;

  *status = pInfo->dataBlockLoadFlag;
  if (pTableScanInfo->pFilterNode != NULL || overlapWithTimeWindow(&pTableScanInfo->interval, &pBlock->info)) {
    (*status) = FUNC_DATA_REQUIRED_DATA_LOAD;
  }

  SDataBlockInfo* pBlockInfo = &pBlock->info;
  taosMemoryFreeClear(pBlock->pBlockAgg);

  if (*status == FUNC_DATA_REQUIRED_FILTEROUT) {
    qDebug("%s data block filter out, brange:%" PRId64 "-%" PRId64 ", rows:%d", GET_TASKID(pTaskInfo),
           pBlockInfo->window.skey, pBlockInfo->window.ekey, pBlockInfo->rows);
    pCost->filterOutBlocks += 1;
    return TSDB_CODE_SUCCESS;
  } else if (*status == FUNC_DATA_REQUIRED_NOT_LOAD) {
    qDebug("%s data block skipped, brange:%" PRId64 "-%" PRId64 ", rows:%d", GET_TASKID(pTaskInfo),
           pBlockInfo->window.skey, pBlockInfo->window.ekey, pBlockInfo->rows);
    pCost->skipBlocks += 1;
    return TSDB_CODE_SUCCESS;
  } else if (*status == FUNC_DATA_REQUIRED_STATIS_LOAD) {
    pCost->loadBlockStatis += 1;

    SColumnDataAgg* pColAgg = NULL;
    tsdbRetrieveDataBlockStatisInfo(pTableScanInfo->dataReader, &pColAgg);

    if (pColAgg != NULL) {
      int32_t numOfCols = pBlock->info.numOfCols;

      // todo create this buffer during creating operator
      pBlock->pBlockAgg = taosMemoryCalloc(numOfCols, sizeof(SColumnDataAgg));
      for (int32_t i = 0; i < numOfCols; ++i) {
        SColMatchInfo* pColMatchInfo = taosArrayGet(pTableScanInfo->pColMatchInfo, i);
        if (!pColMatchInfo->output) {
          continue;
        }
        pBlock->pBlockAgg[pColMatchInfo->targetSlotId] = pColAgg[i];
      }

      return TSDB_CODE_SUCCESS;
    } else {  // failed to load the block sma data, data block statistics does not exist, load data block instead
      *status = FUNC_DATA_REQUIRED_DATA_LOAD;
    }
  }

  ASSERT(*status == FUNC_DATA_REQUIRED_DATA_LOAD);

  // todo filter data block according to the block sma data firstly
#if 0
  if (!doFilterByBlockStatistics(pBlock->pBlockStatis, pTableScanInfo->pCtx, pBlockInfo->rows)) {
    pCost->filterOutBlocks += 1;
    qDebug("%s data block filter out, brange:%" PRId64 "-%" PRId64 ", rows:%d", GET_TASKID(pTaskInfo), pBlockInfo->window.skey,
           pBlockInfo->window.ekey, pBlockInfo->rows);
    (*status) = FUNC_DATA_REQUIRED_FILTEROUT;
    return TSDB_CODE_SUCCESS;
  }
#endif

  pCost->totalCheckedRows += pBlock->info.rows;
  pCost->loadBlocks += 1;

  SArray* pCols = tsdbRetrieveDataBlock(pTableScanInfo->dataReader, NULL);
  if (pCols == NULL) {
    return terrno;
  }

  relocateColumnData(pBlock, pTableScanInfo->pColMatchInfo, pCols);

  doFilter(pTableScanInfo->pFilterNode, pBlock);
  if (pBlock->info.rows == 0) {
    pCost->filterOutBlocks += 1;
    qDebug("%s data block filter out, brange:%" PRId64 "-%" PRId64 ", rows:%d", GET_TASKID(pTaskInfo),
           pBlockInfo->window.skey, pBlockInfo->window.ekey, pBlockInfo->rows);
  }

  return TSDB_CODE_SUCCESS;
}

static void setupEnvForReverseScan(STableScanInfo* pTableScanInfo, SqlFunctionCtx* pCtx, int32_t numOfOutput) {
  // reverse order time range
  SET_REVERSE_SCAN_FLAG(pTableScanInfo);

  switchCtxOrder(pCtx, numOfOutput);
  SWITCH_ORDER(pTableScanInfo->order);
  setupQueryRangeForReverseScan(pTableScanInfo);

  pTableScanInfo->times = 1;
  pTableScanInfo->current = 0;
  pTableScanInfo->reverseTimes = 0;
}

static SSDataBlock* doTableScanImpl(SOperatorInfo* pOperator, bool* newgroup) {
  STableScanInfo* pTableScanInfo = pOperator->info;

  SSDataBlock* pBlock = pTableScanInfo->pResBlock;
  *newgroup = false;

  while (tsdbNextDataBlock(pTableScanInfo->dataReader)) {
    if (isTaskKilled(pOperator->pTaskInfo)) {
      longjmp(pOperator->pTaskInfo->env, TSDB_CODE_TSC_QUERY_CANCELLED);
    }

    pTableScanInfo->numOfBlocks += 1;
    tsdbRetrieveDataBlockInfo(pTableScanInfo->dataReader, &pBlock->info);

    uint32_t status = 0;
    int32_t  code = loadDataBlock(pOperator, pTableScanInfo, pBlock, &status);
    //    int32_t  code = loadDataBlockOnDemand(pOperator->pRuntimeEnv, pTableScanInfo, pBlock, &status);
    if (code != TSDB_CODE_SUCCESS) {
      longjmp(pOperator->pTaskInfo->env, code);
    }

    // current block is filter out according to filter condition, continue load the next block
    if (status == FUNC_DATA_REQUIRED_FILTEROUT || pBlock->info.rows == 0) {
      continue;
    }

    // reset the block to be 0 by default, this blockId is assigned by physical plan and is used by direct upstream operator.
    pBlock->info.blockId = 0;
    return pBlock;
  }

  return NULL;
}

static SSDataBlock* doTableScan(SOperatorInfo* pOperator, bool* newgroup) {
  STableScanInfo* pTableScanInfo = pOperator->info;
  SExecTaskInfo*  pTaskInfo = pOperator->pTaskInfo;

  // The read handle is not initialized yet, since no qualified tables exists
  if (pTableScanInfo->dataReader == NULL || pOperator->status == OP_EXEC_DONE) {
    return NULL;
  }

  SResultRowInfo* pResultRowInfo = pTableScanInfo->pResultRowInfo;
  *newgroup = false;

  while (pTableScanInfo->current < pTableScanInfo->times) {
    SSDataBlock* p = doTableScanImpl(pOperator, newgroup);
    if (p != NULL) {
      return p;
    }

    if (++pTableScanInfo->current >= pTableScanInfo->times) {
      if (pTableScanInfo->reverseTimes <= 0 /* || isTsdbCacheLastRow(pTableScanInfo->pTsdbReadHandle)*/) {
        return NULL;
      } else {
        break;
      }
    }

    // do prepare for the next round table scan operation
    //    STsdbQueryCond cond = createTsdbQueryCond(pQueryAttr, &pQueryAttr->window);
    //    tsdbResetQueryHandle(pTableScanInfo->pTsdbReadHandle, &cond);

    setTaskStatus(pTaskInfo, TASK_NOT_COMPLETED);
    pTableScanInfo->scanFlag = REPEAT_SCAN;

    //    if (pResultRowInfo->size > 0) {
    //      pResultRowInfo->curPos = 0;
    //    }

    qDebug("%s start to repeat scan data blocks due to query func required, qrange:%" PRId64 "-%" PRId64,
           GET_TASKID(pTaskInfo), pTaskInfo->window.skey, pTaskInfo->window.ekey);
  }

  SSDataBlock* p = NULL;
  // todo refactor
  if (pTableScanInfo->reverseTimes > 0) {
    setupEnvForReverseScan(pTableScanInfo, pTableScanInfo->pCtx, pTableScanInfo->numOfOutput);
    //    STsdbQueryCond cond = createTsdbQueryCond(pQueryAttr, &pQueryAttr->window);
    //    tsdbResetQueryHandle(pTableScanInfo->pTsdbReadHandle, &cond);

    qDebug("%s start to reverse scan data blocks due to query func required, qrange:%" PRId64 "-%" PRId64,
           GET_TASKID(pTaskInfo), pTaskInfo->window.skey, pTaskInfo->window.ekey);

    if (pResultRowInfo->size > 0) {
      //      pResultRowInfo->curPos = pResultRowInfo->size - 1;
    }

    p = doTableScanImpl(pOperator, newgroup);
  }

  return p;
}

SOperatorInfo* createTableScanOperatorInfo(void* pDataReader, int32_t order, int32_t numOfOutput, int32_t dataLoadFlag,
                                           int32_t repeatTime, int32_t reverseTime, SArray* pColMatchInfo,
                                           SSDataBlock* pResBlock, SNode* pCondition, SInterval* pInterval,
                                           double sampleRatio, SExecTaskInfo* pTaskInfo) {
  assert(repeatTime > 0);

  STableScanInfo* pInfo = taosMemoryCalloc(1, sizeof(STableScanInfo));
  SOperatorInfo*  pOperator = taosMemoryCalloc(1, sizeof(SOperatorInfo));
  if (pInfo == NULL || pOperator == NULL) {
    taosMemoryFreeClear(pInfo);
    taosMemoryFreeClear(pOperator);

    pTaskInfo->code = TSDB_CODE_QRY_OUT_OF_MEMORY;
    return NULL;
  }

  pInfo->interval = *pInterval;
  pInfo->sampleRatio = sampleRatio;
  pInfo->dataBlockLoadFlag = dataLoadFlag;
  pInfo->pResBlock = pResBlock;
  pInfo->pFilterNode = pCondition;
  pInfo->dataReader = pDataReader;
  pInfo->times = repeatTime;
  pInfo->reverseTimes = reverseTime;
  pInfo->order = order;
  pInfo->current = 0;
  pInfo->scanFlag = MAIN_SCAN;
  pInfo->pColMatchInfo = pColMatchInfo;
  pOperator->name = "TableScanOperator";
  pOperator->operatorType = QUERY_NODE_PHYSICAL_PLAN_TABLE_SCAN;
  pOperator->blockingOptr = false;
  pOperator->status       = OP_NOT_OPENED;
  pOperator->info         = pInfo;
  pOperator->numOfOutput  = numOfOutput;
  pOperator->getNextFn    = doTableScan;
  pOperator->pTaskInfo    = pTaskInfo;

  static int32_t cost = 0;
  pOperator->cost.openCost = ++cost;
  pOperator->cost.totalCost = ++cost;
  pOperator->resultInfo.totalRows = ++cost;

  return pOperator;
}

SOperatorInfo* createTableSeqScanOperatorInfo(void* pTsdbReadHandle) {
  STableScanInfo* pInfo = taosMemoryCalloc(1, sizeof(STableScanInfo));

  pInfo->dataReader = pTsdbReadHandle;
  pInfo->times = 1;
  pInfo->reverseTimes = 0;
  pInfo->current = 0;
  pInfo->prevGroupId = -1;

  SOperatorInfo* pOperator = taosMemoryCalloc(1, sizeof(SOperatorInfo));
  pOperator->name = "TableSeqScanOperator";
  pOperator->operatorType = QUERY_NODE_PHYSICAL_PLAN_TABLE_SEQ_SCAN;
  pOperator->blockingOptr = false;
  pOperator->status = OP_NOT_OPENED;
  pOperator->info = pInfo;
  pOperator->getNextFn = doTableScanImpl;

  return pOperator;
}

static SSDataBlock* doBlockInfoScan(SOperatorInfo* pOperator, bool* newgroup) {
  if (pOperator->status == OP_EXEC_DONE) {
    return NULL;
  }

  STableScanInfo* pTableScanInfo = pOperator->info;
  *newgroup = false;

  STableBlockDistInfo tableBlockDist = {0};
  tableBlockDist.numOfTables = 1;  // TODO set the correct number of tables

  int32_t numRowSteps = TSDB_DEFAULT_MAXROWS_FBLOCK / TSDB_BLOCK_DIST_STEP_ROWS;
  if (TSDB_DEFAULT_MAXROWS_FBLOCK % TSDB_BLOCK_DIST_STEP_ROWS != 0) {
    ++numRowSteps;
  }

  tableBlockDist.dataBlockInfos = taosArrayInit(numRowSteps, sizeof(SFileBlockInfo));
  taosArraySetSize(tableBlockDist.dataBlockInfos, numRowSteps);

  tableBlockDist.maxRows = INT_MIN;
  tableBlockDist.minRows = INT_MAX;

  tsdbGetFileBlocksDistInfo(pTableScanInfo->dataReader, &tableBlockDist);
  tableBlockDist.numOfRowsInMemTable = (int32_t)tsdbGetNumOfRowsInMemTable(pTableScanInfo->dataReader);

  SSDataBlock* pBlock = pTableScanInfo->pResBlock;
  pBlock->info.rows = 1;
  pBlock->info.numOfCols = 1;

  //  SBufferWriter bw = tbufInitWriter(NULL, false);
  //  blockDistInfoToBinary(&tableBlockDist, &bw);
  SColumnInfoData* pColInfo = taosArrayGet(pBlock->pDataBlock, 0);

  //  int32_t len = (int32_t) tbufTell(&bw);
  //  pColInfo->pData = taosMemoryMalloc(len + sizeof(int32_t));
  //  *(int32_t*) pColInfo->pData = len;
  //  memcpy(pColInfo->pData + sizeof(int32_t), tbufGetData(&bw, false), len);
  //
  //  tbufCloseWriter(&bw);

  //  SArray* g = GET_TABLEGROUP(pOperator->, 0);
  //  pOperator->pRuntimeEnv->current = taosArrayGetP(g, 0);

  pOperator->status = OP_EXEC_DONE;
  return pBlock;
}

SOperatorInfo* createDataBlockInfoScanOperator(void* dataReader, SExecTaskInfo* pTaskInfo) {
  STableScanInfo* pInfo = taosMemoryCalloc(1, sizeof(STableScanInfo));
  SOperatorInfo*  pOperator = taosMemoryCalloc(1, sizeof(SOperatorInfo));
  if (pInfo == NULL || pOperator == NULL) {
    pTaskInfo->code = TSDB_CODE_OUT_OF_MEMORY;
    goto _error;
  }

  pInfo->dataReader = dataReader;
  //  pInfo->block.pDataBlock = taosArrayInit(1, sizeof(SColumnInfoData));

  SColumnInfoData infoData = {0};
  infoData.info.type = TSDB_DATA_TYPE_BINARY;
  infoData.info.bytes = 1024;
  infoData.info.colId = 0;
  //  taosArrayPush(pInfo->block.pDataBlock, &infoData);

  pOperator->name = "DataBlockInfoScanOperator";
  //  pOperator->operatorType = OP_TableBlockInfoScan;
  pOperator->blockingOptr = false;
  pOperator->status = OP_NOT_OPENED;
  pOperator->_openFn = operatorDummyOpenFn;
  pOperator->getNextFn = doBlockInfoScan;

  pOperator->info = pInfo;
  pOperator->pTaskInfo = pTaskInfo;

  return pOperator;

_error:
  taosMemoryFreeClear(pInfo);
  taosMemoryFreeClear(pOperator);
  return NULL;
}

static void doClearBufferedBlocks(SStreamBlockScanInfo* pInfo) {
  size_t total = taosArrayGetSize(pInfo->pBlockLists);

  pInfo->validBlockIndex = 0;
  for (int32_t i = 0; i < total; ++i) {
    SSDataBlock* p = taosArrayGetP(pInfo->pBlockLists, i);
    blockDataDestroy(p);
  }
  taosArrayClear(pInfo->pBlockLists);
}

static SSDataBlock* doStreamBlockScan(SOperatorInfo* pOperator, bool* newgroup) {
  // NOTE: this operator does never check if current status is done or not
  SExecTaskInfo*        pTaskInfo = pOperator->pTaskInfo;
  SStreamBlockScanInfo* pInfo = pOperator->info;

  pTaskInfo->code = pOperator->_openFn(pOperator);
  if (pTaskInfo->code != TSDB_CODE_SUCCESS || pOperator->status == OP_EXEC_DONE) {
    return NULL;
  }

  if (pInfo->blockType == STREAM_DATA_TYPE_SSDATA_BLOCK) {
    size_t total = taosArrayGetSize(pInfo->pBlockLists);
    if (pInfo->validBlockIndex >= total) {
      doClearBufferedBlocks(pInfo);
      pOperator->status = OP_EXEC_DONE;
      return NULL;
    }

    int32_t current = pInfo->validBlockIndex++;
    return taosArrayGetP(pInfo->pBlockLists, current);
  } else {
    SDataBlockInfo* pBlockInfo = &pInfo->pRes->info;
    blockDataCleanup(pInfo->pRes);

    while (tqNextDataBlock(pInfo->readerHandle)) {
      SArray*  pCols = NULL;
      uint64_t groupId;
      int32_t  numOfRows;
      int16_t  outputCol;
      int32_t  code = tqRetrieveDataBlock(&pCols, pInfo->readerHandle, &groupId, &numOfRows, &outputCol);

      if (code != TSDB_CODE_SUCCESS || numOfRows == 0) {
        pTaskInfo->code = code;
        return NULL;
      }

      pInfo->pRes->info.groupId = groupId;
      pInfo->pRes->info.rows = numOfRows;

      int32_t numOfCols = pInfo->pRes->info.numOfCols;
      for (int32_t i = 0; i < numOfCols; ++i) {
        SColMatchInfo* pColMatchInfo = taosArrayGet(pInfo->pColMatchInfo, i);
        if (!pColMatchInfo->output) {
          continue;
        }

        bool colExists = false;
        for (int32_t j = 0; j < taosArrayGetSize(pCols); ++j) {
          SColumnInfoData* pResCol = taosArrayGet(pCols, j);
          if (pResCol->info.colId == pColMatchInfo->colId) {
            taosArraySet(pInfo->pRes->pDataBlock, pColMatchInfo->targetSlotId, pResCol);
            colExists = true;
            break;
          }
        }

        // the required column does not exists in submit block, let's set it to be all null value
        if (!colExists) {
          SColumnInfoData* pDst = taosArrayGet(pInfo->pRes->pDataBlock, pColMatchInfo->targetSlotId);
          colInfoDataEnsureCapacity(pDst, 0, pBlockInfo->rows);
          colDataAppendNNULL(pDst, 0, pBlockInfo->rows);
        }
      }

      if (pInfo->pRes->pDataBlock == NULL) {
        // TODO add log
        pOperator->status = OP_EXEC_DONE;
        pTaskInfo->code = terrno;
        return NULL;
      }

      break;
    }

    // record the scan action.
    pInfo->numOfExec++;
    pInfo->numOfRows += pBlockInfo->rows;

    if (pBlockInfo->rows == 0) {
      pOperator->status = OP_EXEC_DONE;
    }

    return (pBlockInfo->rows == 0) ? NULL : pInfo->pRes;
  }
}

SOperatorInfo* createStreamScanOperatorInfo(void* streamReadHandle, SSDataBlock* pResBlock, SArray* pColList,
                                            SArray* pTableIdList, SExecTaskInfo* pTaskInfo) {
  SStreamBlockScanInfo* pInfo = taosMemoryCalloc(1, sizeof(SStreamBlockScanInfo));
  SOperatorInfo*        pOperator = taosMemoryCalloc(1, sizeof(SOperatorInfo));
  if (pInfo == NULL || pOperator == NULL) {
    taosMemoryFreeClear(pInfo);
    taosMemoryFreeClear(pOperator);
    terrno = TSDB_CODE_QRY_OUT_OF_MEMORY;
    return NULL;
  }

  int32_t numOfOutput = taosArrayGetSize(pColList);

  SArray* pColIds = taosArrayInit(4, sizeof(int16_t));
  for (int32_t i = 0; i < numOfOutput; ++i) {
    int16_t* id = taosArrayGet(pColList, i);
    taosArrayPush(pColIds, id);
  }

  pInfo->pColMatchInfo = pColList;

  // set the extract column id to streamHandle
  tqReadHandleSetColIdList((STqReadHandle*)streamReadHandle, pColIds);
  int32_t code = tqReadHandleSetTbUidList(streamReadHandle, pTableIdList);
  if (code != 0) {
    taosMemoryFreeClear(pInfo);
    taosMemoryFreeClear(pOperator);
    return NULL;
  }

  pInfo->pBlockLists = taosArrayInit(4, POINTER_BYTES);
  if (pInfo->pBlockLists == NULL) {
    taosMemoryFreeClear(pInfo);
    taosMemoryFreeClear(pOperator);
    return NULL;
  }

  pInfo->readerHandle = streamReadHandle;
  pInfo->pRes = pResBlock;

  pOperator->name = "StreamBlockScanOperator";
  pOperator->operatorType = QUERY_NODE_PHYSICAL_PLAN_STREAM_SCAN;
  pOperator->blockingOptr = false;
  pOperator->status = OP_NOT_OPENED;
  pOperator->info = pInfo;
  pOperator->numOfOutput = pResBlock->info.numOfCols;
  pOperator->_openFn = operatorDummyOpenFn;
  pOperator->getNextFn = doStreamBlockScan;
  pOperator->closeFn = operatorDummyCloseFn;
  pOperator->pTaskInfo = pTaskInfo;

  return pOperator;
}

static void destroySysScanOperator(void* param, int32_t numOfOutput) {
  SSysTableScanInfo* pInfo = (SSysTableScanInfo*)param;
  tsem_destroy(&pInfo->ready);
  blockDataDestroy(pInfo->pRes);

  const char* name = tNameGetTableName(&pInfo->name);
  if (strncasecmp(name, TSDB_INS_TABLE_USER_TABLES, TSDB_TABLE_FNAME_LEN) == 0) {
    metaCloseTbCursor(pInfo->pCur);
  }
}

EDealRes getDBNameFromConditionWalker(SNode* pNode, void* pContext) {
  int32_t   code = TSDB_CODE_SUCCESS;
  ENodeType nType = nodeType(pNode);

  switch (nType) {
    case QUERY_NODE_OPERATOR: {
      SOperatorNode* node = (SOperatorNode*)pNode;

      if (OP_TYPE_EQUAL == node->opType) {
        *(int32_t*)pContext = 1;
        return DEAL_RES_CONTINUE;
      }

      *(int32_t*)pContext = 0;

      return DEAL_RES_IGNORE_CHILD;
    }
    case QUERY_NODE_COLUMN: {
      if (1 != *(int32_t*)pContext) {
        return DEAL_RES_CONTINUE;
      }

      SColumnNode* node = (SColumnNode*)pNode;
      if (TSDB_INS_USER_STABLES_DBNAME_COLID == node->colId) {
        *(int32_t*)pContext = 2;
        return DEAL_RES_CONTINUE;
      }

      *(int32_t*)pContext = 0;
      return DEAL_RES_CONTINUE;
    }
    case QUERY_NODE_VALUE: {
      if (2 != *(int32_t*)pContext) {
        return DEAL_RES_CONTINUE;
      }

      SValueNode* node = (SValueNode*)pNode;
      char*       dbName = nodesGetValueFromNode(node);
      strncpy(pContext, varDataVal(dbName), varDataLen(dbName));
      *((char*)pContext + varDataLen(dbName)) = 0;
      return DEAL_RES_END;  // stop walk
    }
    default:
      break;
  }

  return DEAL_RES_CONTINUE;
}

void getDBNameFromCondition(SNode* pCondition, char* dbName) {
  if (NULL == pCondition) {
    return;
  }

  nodesWalkExpr(pCondition, getDBNameFromConditionWalker, dbName);
}

static int32_t loadSysTableContentCb(void* param, const SDataBuf* pMsg, int32_t code) {
  SOperatorInfo*     operator=(SOperatorInfo*) param;
  SSysTableScanInfo* pScanResInfo = (SSysTableScanInfo*)operator->info;
  if (TSDB_CODE_SUCCESS == code) {
    pScanResInfo->pRsp = pMsg->pData;

    SRetrieveMetaTableRsp* pRsp = pScanResInfo->pRsp;
    pRsp->numOfRows = htonl(pRsp->numOfRows);
    pRsp->useconds = htobe64(pRsp->useconds);
    pRsp->handle = htobe64(pRsp->handle);
    pRsp->compLen = htonl(pRsp->compLen);
  } else {
    operator->pTaskInfo->code = code;
  }

  tsem_post(&pScanResInfo->ready);
  return TSDB_CODE_SUCCESS;
}

static SSDataBlock* doFilterResult(SSysTableScanInfo* pInfo) {
  if (pInfo->pCondition == NULL) {
    return pInfo->pRes->info.rows == 0 ? NULL : pInfo->pRes;
  }

  SFilterInfo* filter = NULL;
  int32_t      code = filterInitFromNode(pInfo->pCondition, &filter, 0);

  SFilterColumnParam param1 = {.numOfCols = pInfo->pRes->info.numOfCols, .pDataBlock = pInfo->pRes->pDataBlock};
  code = filterSetDataFromSlotId(filter, &param1);

  int8_t* rowRes = NULL;
  bool    keep = filterExecute(filter, pInfo->pRes, &rowRes, NULL, param1.numOfCols);
  filterFreeInfo(filter);

  SSDataBlock* px = createOneDataBlock(pInfo->pRes, false);
  blockDataEnsureCapacity(px, pInfo->pRes->info.rows);

  // TODO refactor
  int32_t numOfRow = 0;
  for (int32_t i = 0; i < pInfo->pRes->info.numOfCols; ++i) {
    SColumnInfoData* pDest = taosArrayGet(px->pDataBlock, i);
    SColumnInfoData* pSrc = taosArrayGet(pInfo->pRes->pDataBlock, i);

    if (keep) {
      colDataAssign(pDest, pSrc, pInfo->pRes->info.rows);
      numOfRow = pInfo->pRes->info.rows;
    } else if (NULL != rowRes) {
      numOfRow = 0;
      for (int32_t j = 0; j < pInfo->pRes->info.rows; ++j) {
        if (rowRes[j] == 0) {
          continue;
        }

        colDataAppend(pDest, numOfRow, colDataGetData(pSrc, j), false);
        numOfRow += 1;
      }
    } else {
      numOfRow = 0;
    }
  }

  px->info.rows = numOfRow;
  pInfo->pRes = px;

  return pInfo->pRes->info.rows == 0 ? NULL : pInfo->pRes;
}

static SSDataBlock* doSysTableScan(SOperatorInfo* pOperator, bool* newgroup) {
  // build message and send to mnode to fetch the content of system tables.
  SExecTaskInfo*     pTaskInfo = pOperator->pTaskInfo;
  SSysTableScanInfo* pInfo = pOperator->info;

  // retrieve local table list info from vnode
  const char* name = tNameGetTableName(&pInfo->name);
  if (strncasecmp(name, TSDB_INS_TABLE_USER_TABLES, TSDB_TABLE_FNAME_LEN) == 0) {
    if (pInfo->pCur == NULL) {
      pInfo->pCur = metaOpenTbCursor(pInfo->readHandle);
    }

    blockDataCleanup(pInfo->pRes);

    int32_t          tableNameSlotId = 1;
    SColumnInfoData* pTableNameCol = taosArrayGet(pInfo->pRes->pDataBlock, tableNameSlotId);

    char*   tb = NULL;
    int32_t numOfRows = 0;

    char n[TSDB_TABLE_NAME_LEN] = {0};
<<<<<<< HEAD
    while (metaTbCursorNext(pInfo->pCur) == 0) {
      STR_TO_VARSTR(n, pInfo->pCur->mr.me.name);
=======
    while ((tb = metaTbCursorNext(pInfo->pCur)) != NULL) {
      STR_TO_VARSTR(n, tb);
>>>>>>> 3352f952
      colDataAppend(pTableNameCol, numOfRows, n, false);
      numOfRows += 1;
      if (numOfRows >= pInfo->capacity) {
        break;
      }

      for (int32_t i = 0; i < pInfo->pRes->info.numOfCols; ++i) {
        if (i == tableNameSlotId) {
          continue;
        }

        SColumnInfoData* pColInfoData = taosArrayGet(pInfo->pRes->pDataBlock, i);
        int64_t          tmp = 0;
        char             t[10] = {0};
        STR_TO_VARSTR(t, "_");  // TODO
        if (IS_VAR_DATA_TYPE(pColInfoData->info.type)) {
          colDataAppend(pColInfoData, numOfRows, t, false);
        } else {
          colDataAppend(pColInfoData, numOfRows, (char*)&tmp, false);
        }
      }
    }

    pInfo->loadInfo.totalRows += numOfRows;
    pInfo->pRes->info.rows = numOfRows;

    //    pInfo->elapsedTime;
    //    pInfo->totalBytes;
    return (pInfo->pRes->info.rows == 0) ? NULL : pInfo->pRes;
  } else {  // load the meta from mnode of the given epset
    if (pOperator->status == OP_EXEC_DONE) {
      return NULL;
    }

    while (1) {
      int64_t startTs = taosGetTimestampUs();
      strncpy(pInfo->req.tb, tNameGetTableName(&pInfo->name), tListLen(pInfo->req.tb));

      if (pInfo->showRewrite) {
        char dbName[TSDB_DB_NAME_LEN] = {0};
        getDBNameFromCondition(pInfo->pCondition, dbName);
        sprintf(pInfo->req.db, "%d.%s", pInfo->accountId, dbName);
      }

      int32_t contLen = tSerializeSRetrieveTableReq(NULL, 0, &pInfo->req);
      char*   buf1 = taosMemoryCalloc(1, contLen);
      tSerializeSRetrieveTableReq(buf1, contLen, &pInfo->req);

      // send the fetch remote task result reques
      SMsgSendInfo* pMsgSendInfo = taosMemoryCalloc(1, sizeof(SMsgSendInfo));
      if (NULL == pMsgSendInfo) {
        qError("%s prepare message %d failed", GET_TASKID(pTaskInfo), (int32_t)sizeof(SMsgSendInfo));
        pTaskInfo->code = TSDB_CODE_QRY_OUT_OF_MEMORY;
        return NULL;
      }

      pMsgSendInfo->param = pOperator;
      pMsgSendInfo->msgInfo.pData = buf1;
      pMsgSendInfo->msgInfo.len = contLen;
      pMsgSendInfo->msgType = TDMT_MND_SYSTABLE_RETRIEVE;
      pMsgSendInfo->fp = loadSysTableContentCb;

      int64_t transporterId = 0;
      int32_t code = asyncSendMsgToServer(pInfo->pTransporter, &pInfo->epSet, &transporterId, pMsgSendInfo);
      tsem_wait(&pInfo->ready);

      if (pTaskInfo->code) {
        qDebug("%s load meta data from mnode failed, totalRows:%" PRIu64 ", code:%s", GET_TASKID(pTaskInfo),
               pInfo->loadInfo.totalRows, tstrerror(pTaskInfo->code));
        return NULL;
      }

      SRetrieveMetaTableRsp* pRsp = pInfo->pRsp;
      pInfo->req.showId = pRsp->handle;

      if (pRsp->numOfRows == 0 || pRsp->completed) {
        pOperator->status = OP_EXEC_DONE;
        qDebug("%s load meta data from mnode completed, rowsOfSource:%d, totalRows:%" PRIu64 " ", GET_TASKID(pTaskInfo),
               pRsp->numOfRows, pInfo->loadInfo.totalRows);

        if (pRsp->numOfRows == 0) {
          return NULL;
        }
      }

      SRetrieveMetaTableRsp* pTableRsp = pInfo->pRsp;
      setSDataBlockFromFetchRsp(pInfo->pRes, &pInfo->loadInfo, pTableRsp->numOfRows, pTableRsp->data,
                                pTableRsp->compLen, pOperator->numOfOutput, startTs, NULL, pInfo->scanCols);

      // todo log the filter info
      doFilterResult(pInfo);
      if (pInfo->pRes->info.rows > 0) {
        return pInfo->pRes;
      }
    }
  }
}

SOperatorInfo* createSysTableScanOperatorInfo(void* pSysTableReadHandle, SSDataBlock* pResBlock, const SName* pName,
                                              SNode* pCondition, SEpSet epset, SArray* colList,
                                              SExecTaskInfo* pTaskInfo, bool showRewrite, int32_t accountId) {
  SSysTableScanInfo* pInfo = taosMemoryCalloc(1, sizeof(SSysTableScanInfo));
  SOperatorInfo*     pOperator = taosMemoryCalloc(1, sizeof(SOperatorInfo));
  if (pInfo == NULL || pOperator == NULL) {
    taosMemoryFreeClear(pInfo);
    taosMemoryFreeClear(pOperator);
    terrno = TSDB_CODE_QRY_OUT_OF_MEMORY;
    return NULL;
  }

  pInfo->accountId = accountId;
  pInfo->showRewrite = showRewrite;
  pInfo->pRes = pResBlock;
  pInfo->capacity = 4096;
  pInfo->pCondition = pCondition;
  pInfo->scanCols = colList;

  tNameAssign(&pInfo->name, pName);
  const char* name = tNameGetTableName(&pInfo->name);
  if (strncasecmp(name, TSDB_INS_TABLE_USER_TABLES, TSDB_TABLE_FNAME_LEN) == 0) {
    pInfo->readHandle = pSysTableReadHandle;
    blockDataEnsureCapacity(pInfo->pRes, pInfo->capacity);
  } else {
    tsem_init(&pInfo->ready, 0, 0);
    pInfo->epSet = epset;

#if 1
    {  // todo refactor
      SRpcInit rpcInit;
      memset(&rpcInit, 0, sizeof(rpcInit));
      rpcInit.localPort = 0;
      rpcInit.label = "DB-META";
      rpcInit.numOfThreads = 1;
      rpcInit.cfp = qProcessFetchRsp;
      rpcInit.sessions = tsMaxConnections;
      rpcInit.connType = TAOS_CONN_CLIENT;
      rpcInit.user = (char*)"root";
      rpcInit.idleTime = tsShellActivityTimer * 1000;
      rpcInit.ckey = "key";
      rpcInit.spi = 1;
      rpcInit.secret = (char*)"dcc5bed04851fec854c035b2e40263b6";

      pInfo->pTransporter = rpcOpen(&rpcInit);
      if (pInfo->pTransporter == NULL) {
        return NULL;  // todo
      }
    }
#endif
  }

  pOperator->name = "SysTableScanOperator";
  pOperator->operatorType = QUERY_NODE_PHYSICAL_PLAN_SYSTABLE_SCAN;
  pOperator->blockingOptr = false;
  pOperator->status = OP_NOT_OPENED;
  pOperator->info = pInfo;
  pOperator->numOfOutput = pResBlock->info.numOfCols;
  pOperator->getNextFn = doSysTableScan;
  pOperator->closeFn = destroySysScanOperator;
  pOperator->pTaskInfo = pTaskInfo;

  return pOperator;
}

static SSDataBlock* doTagScan(SOperatorInfo* pOperator, bool* newgroup) {
#if 0
  SOperatorInfo* pOperator = (SOperatorInfo*) param;
  if (pOperator->status == OP_EXEC_DONE) {
    return NULL;
  }

  int32_t maxNumOfTables = (int32_t)pResultInfo->capacity;

  STagScanInfo *pInfo = pOperator->info;
  SSDataBlock  *pRes = pInfo->pRes;
  *newgroup = false;

  int32_t count = 0;
  SArray* pa = GET_TABLEGROUP(pRuntimeEnv, 0);

  int32_t functionId = getExprFunctionId(&pOperator->pExpr[0]);
  if (functionId == FUNCTION_TID_TAG) { // return the tags & table Id
    assert(pQueryAttr->numOfOutput == 1);

    SExprInfo* pExprInfo = &pOperator->pExpr[0];
    int32_t rsize = pExprInfo->base.resSchema.bytes;

    count = 0;

    int16_t bytes = pExprInfo->base.resSchema.bytes;
    int16_t type  = pExprInfo->base.resSchema.type;

    for(int32_t i = 0; i < pQueryAttr->numOfTags; ++i) {
      if (pQueryAttr->tagColList[i].colId == pExprInfo->base.pColumns->info.colId) {
        bytes = pQueryAttr->tagColList[i].bytes;
        type = pQueryAttr->tagColList[i].type;
        break;
      }
    }

    SColumnInfoData* pColInfo = taosArrayGet(pRes->pDataBlock, 0);

    while(pInfo->curPos < pInfo->totalTables && count < maxNumOfTables) {
      int32_t i = pInfo->curPos++;
      STableQueryInfo *item = taosArrayGetP(pa, i);

      char *output = pColInfo->pData + count * rsize;
      varDataSetLen(output, rsize - VARSTR_HEADER_SIZE);

      output = varDataVal(output);
      STableId* id = TSDB_TABLEID(item->pTable);

      *(int16_t *)output = 0;
      output += sizeof(int16_t);

      *(int64_t *)output = id->uid;  // memory align problem, todo serialize
      output += sizeof(id->uid);

      *(int32_t *)output = id->tid;
      output += sizeof(id->tid);

      *(int32_t *)output = pQueryAttr->vgId;
      output += sizeof(pQueryAttr->vgId);

      char* data = NULL;
      if (pExprInfo->base.pColumns->info.colId == TSDB_TBNAME_COLUMN_INDEX) {
        data = tsdbGetTableName(item->pTable);
      } else {
        data = tsdbGetTableTagVal(item->pTable, pExprInfo->base.pColumns->info.colId, type, bytes);
      }

      doSetTagValueToResultBuf(output, data, type, bytes);
      count += 1;
    }

    //qDebug("QInfo:0x%"PRIx64" create (tableId, tag) info completed, rows:%d", GET_TASKID(pRuntimeEnv), count);
  } else if (functionId == FUNCTION_COUNT) {// handle the "count(tbname)" query
    SColumnInfoData* pColInfo = taosArrayGet(pRes->pDataBlock, 0);
    *(int64_t*)pColInfo->pData = pInfo->totalTables;
    count = 1;

    pOperator->status = OP_EXEC_DONE;
    //qDebug("QInfo:0x%"PRIx64" create count(tbname) query, res:%d rows:1", GET_TASKID(pRuntimeEnv), count);
  } else {  // return only the tags|table name etc.
    SExprInfo* pExprInfo = &pOperator->pExpr[0];  // todo use the column list instead of exprinfo

    count = 0;
    while(pInfo->curPos < pInfo->totalTables && count < maxNumOfTables) {
      int32_t i = pInfo->curPos++;

      STableQueryInfo* item = taosArrayGetP(pa, i);

      char *data = NULL, *dst = NULL;
      int16_t type = 0, bytes = 0;
      for(int32_t j = 0; j < pOperator->numOfOutput; ++j) {
        // not assign value in case of user defined constant output column
        if (TSDB_COL_IS_UD_COL(pExprInfo[j].base.pColumns->flag)) {
          continue;
        }

        SColumnInfoData* pColInfo = taosArrayGet(pRes->pDataBlock, j);
        type  = pExprInfo[j].base.resSchema.type;
        bytes = pExprInfo[j].base.resSchema.bytes;

        if (pExprInfo[j].base.pColumns->info.colId == TSDB_TBNAME_COLUMN_INDEX) {
          data = tsdbGetTableName(item->pTable);
        } else {
          data = tsdbGetTableTagVal(item->pTable, pExprInfo[j].base.pColumns->info.colId, type, bytes);
        }

        dst  = pColInfo->pData + count * pExprInfo[j].base.resSchema.bytes;
        doSetTagValueToResultBuf(dst, data, type, bytes);
      }

      count += 1;
    }

    if (pInfo->curPos >= pInfo->totalTables) {
      pOperator->status = OP_EXEC_DONE;
    }

    //qDebug("QInfo:0x%"PRIx64" create tag values results completed, rows:%d", GET_TASKID(pRuntimeEnv), count);
  }

  if (pOperator->status == OP_EXEC_DONE) {
    setTaskStatus(pOperator->pRuntimeEnv, TASK_COMPLETED);
  }

  pRes->info.rows = count;
  return (pRes->info.rows == 0)? NULL:pInfo->pRes;

#endif
  return TSDB_CODE_SUCCESS;
}

static void destroyTagScanOperatorInfo(void* param, int32_t numOfOutput) {
  STagScanInfo* pInfo = (STagScanInfo*)param;
  pInfo->pRes = blockDataDestroy(pInfo->pRes);
}

SOperatorInfo* createTagScanOperatorInfo(void* pReaderHandle, SExprInfo* pExpr, int32_t numOfOutput, SExecTaskInfo* pTaskInfo) {
  STagScanInfo* pInfo = taosMemoryCalloc(1, sizeof(STagScanInfo));
  SOperatorInfo* pOperator = taosMemoryCalloc(1, sizeof(SOperatorInfo));
  if (pInfo == NULL || pOperator == NULL) {
    goto _error;
  }

  pInfo->pReader           = pReaderHandle;
  pInfo->curPos            = 0;
  pOperator->name          = "TagScanOperator";
  pOperator->operatorType  = QUERY_NODE_PHYSICAL_PLAN_TAG_SCAN;
  pOperator->blockingOptr  = false;
  pOperator->status        = OP_NOT_OPENED;
  pOperator->info          = pInfo;
  pOperator->getNextFn     = doTagScan;
  pOperator->pExpr         = pExpr;
  pOperator->numOfOutput   = numOfOutput;
  pOperator->pTaskInfo     = pTaskInfo;
  pOperator->closeFn       = destroyTagScanOperatorInfo;

  return pOperator;
  _error:
  taosMemoryFree(pInfo);
  taosMemoryFree(pOperator);
  terrno = TSDB_CODE_OUT_OF_MEMORY;
  return NULL;
}<|MERGE_RESOLUTION|>--- conflicted
+++ resolved
@@ -294,7 +294,8 @@
       continue;
     }
 
-    // reset the block to be 0 by default, this blockId is assigned by physical plan and is used by direct upstream operator.
+    // reset the block to be 0 by default, this blockId is assigned by physical plan and is used by direct upstream
+    // operator.
     pBlock->info.blockId = 0;
     return pBlock;
   }
@@ -394,11 +395,11 @@
   pOperator->name = "TableScanOperator";
   pOperator->operatorType = QUERY_NODE_PHYSICAL_PLAN_TABLE_SCAN;
   pOperator->blockingOptr = false;
-  pOperator->status       = OP_NOT_OPENED;
-  pOperator->info         = pInfo;
-  pOperator->numOfOutput  = numOfOutput;
-  pOperator->getNextFn    = doTableScan;
-  pOperator->pTaskInfo    = pTaskInfo;
+  pOperator->status = OP_NOT_OPENED;
+  pOperator->info = pInfo;
+  pOperator->numOfOutput = numOfOutput;
+  pOperator->getNextFn = doTableScan;
+  pOperator->pTaskInfo = pTaskInfo;
 
   static int32_t cost = 0;
   pOperator->cost.openCost = ++cost;
@@ -817,13 +818,8 @@
     int32_t numOfRows = 0;
 
     char n[TSDB_TABLE_NAME_LEN] = {0};
-<<<<<<< HEAD
     while (metaTbCursorNext(pInfo->pCur) == 0) {
       STR_TO_VARSTR(n, pInfo->pCur->mr.me.name);
-=======
-    while ((tb = metaTbCursorNext(pInfo->pCur)) != NULL) {
-      STR_TO_VARSTR(n, tb);
->>>>>>> 3352f952
       colDataAppend(pTableNameCol, numOfRows, n, false);
       numOfRows += 1;
       if (numOfRows >= pInfo->capacity) {
@@ -1123,28 +1119,29 @@
   pInfo->pRes = blockDataDestroy(pInfo->pRes);
 }
 
-SOperatorInfo* createTagScanOperatorInfo(void* pReaderHandle, SExprInfo* pExpr, int32_t numOfOutput, SExecTaskInfo* pTaskInfo) {
-  STagScanInfo* pInfo = taosMemoryCalloc(1, sizeof(STagScanInfo));
+SOperatorInfo* createTagScanOperatorInfo(void* pReaderHandle, SExprInfo* pExpr, int32_t numOfOutput,
+                                         SExecTaskInfo* pTaskInfo) {
+  STagScanInfo*  pInfo = taosMemoryCalloc(1, sizeof(STagScanInfo));
   SOperatorInfo* pOperator = taosMemoryCalloc(1, sizeof(SOperatorInfo));
   if (pInfo == NULL || pOperator == NULL) {
     goto _error;
   }
 
-  pInfo->pReader           = pReaderHandle;
-  pInfo->curPos            = 0;
-  pOperator->name          = "TagScanOperator";
-  pOperator->operatorType  = QUERY_NODE_PHYSICAL_PLAN_TAG_SCAN;
-  pOperator->blockingOptr  = false;
-  pOperator->status        = OP_NOT_OPENED;
-  pOperator->info          = pInfo;
-  pOperator->getNextFn     = doTagScan;
-  pOperator->pExpr         = pExpr;
-  pOperator->numOfOutput   = numOfOutput;
-  pOperator->pTaskInfo     = pTaskInfo;
-  pOperator->closeFn       = destroyTagScanOperatorInfo;
+  pInfo->pReader = pReaderHandle;
+  pInfo->curPos = 0;
+  pOperator->name = "TagScanOperator";
+  pOperator->operatorType = QUERY_NODE_PHYSICAL_PLAN_TAG_SCAN;
+  pOperator->blockingOptr = false;
+  pOperator->status = OP_NOT_OPENED;
+  pOperator->info = pInfo;
+  pOperator->getNextFn = doTagScan;
+  pOperator->pExpr = pExpr;
+  pOperator->numOfOutput = numOfOutput;
+  pOperator->pTaskInfo = pTaskInfo;
+  pOperator->closeFn = destroyTagScanOperatorInfo;
 
   return pOperator;
-  _error:
+_error:
   taosMemoryFree(pInfo);
   taosMemoryFree(pOperator);
   terrno = TSDB_CODE_OUT_OF_MEMORY;
