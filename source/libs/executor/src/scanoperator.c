/*
 * Copyright (c) 2019 TAOS Data, Inc. <jhtao@taosdata.com>
 *
 * This program is free software: you can use, redistribute, and/or modify
 * it under the terms of the GNU Affero General Public License, version 3
 * or later ("AGPL"), as published by the Free Software Foundation.
 *
 * This program is distributed in the hope that it will be useful, but WITHOUT
 * ANY WARRANTY; without even the implied warranty of MERCHANTABILITY or
 * FITNESS FOR A PARTICULAR PURPOSE.
 *
 * You should have received a copy of the GNU Affero General Public License
 * along with this program. If not, see <http://www.gnu.org/licenses/>.
 */

#include "executorimpl.h"
#include "filter.h"
#include "function.h"
#include "functionMgt.h"
#include "os.h"
#include "querynodes.h"
#include "systable.h"
#include "tname.h"
#include "ttime.h"

#include "tdatablock.h"
#include "tmsg.h"

#include "query.h"
#include "tcompare.h"
#include "thash.h"
#include "ttypes.h"

#define SET_REVERSE_SCAN_FLAG(_info) ((_info)->scanFlag = REVERSE_SCAN)
#define SWITCH_ORDER(n)              (((n) = ((n) == TSDB_ORDER_ASC) ? TSDB_ORDER_DESC : TSDB_ORDER_ASC))

typedef struct STableMergeScanExecInfo {
  SFileBlockLoadRecorder blockRecorder;
  SSortExecInfo          sortExecInfo;
} STableMergeScanExecInfo;

typedef struct STableMergeScanSortSourceParam {
  SOperatorInfo* pOperator;
  int32_t        readerIdx;
  uint64_t       uid;
  SSDataBlock*   inputBlock;
} STableMergeScanSortSourceParam;

static bool processBlockWithProbability(const SSampleExecInfo* pInfo);

bool processBlockWithProbability(const SSampleExecInfo* pInfo) {
#if 0
  if (pInfo->sampleRatio == 1) {
    return true;
  }

  uint32_t val = taosRandR((uint32_t*) &pInfo->seed);
  return (val % ((uint32_t)(1/pInfo->sampleRatio))) == 0;
#else
  return true;
#endif
}

static void switchCtxOrder(SqlFunctionCtx* pCtx, int32_t numOfOutput) {
  for (int32_t i = 0; i < numOfOutput; ++i) {
    SWITCH_ORDER(pCtx[i].order);
  }
}

static void getNextTimeWindow(SInterval* pInterval, STimeWindow* tw, int32_t order) {
  int32_t factor = GET_FORWARD_DIRECTION_FACTOR(order);
  if (pInterval->intervalUnit != 'n' && pInterval->intervalUnit != 'y') {
    tw->skey += pInterval->sliding * factor;
    tw->ekey = tw->skey + pInterval->interval - 1;
    return;
  }

  int64_t key = tw->skey, interval = pInterval->interval;
  // convert key to second
  key = convertTimePrecision(key, pInterval->precision, TSDB_TIME_PRECISION_MILLI) / 1000;

  if (pInterval->intervalUnit == 'y') {
    interval *= 12;
  }

  struct tm tm;
  time_t    t = (time_t)key;
  taosLocalTime(&t, &tm);

  int mon = (int)(tm.tm_year * 12 + tm.tm_mon + interval * factor);
  tm.tm_year = mon / 12;
  tm.tm_mon = mon % 12;
  tw->skey = convertTimePrecision((int64_t)taosMktime(&tm) * 1000LL, TSDB_TIME_PRECISION_MILLI, pInterval->precision);

  mon = (int)(mon + interval);
  tm.tm_year = mon / 12;
  tm.tm_mon = mon % 12;
  tw->ekey = convertTimePrecision((int64_t)taosMktime(&tm) * 1000LL, TSDB_TIME_PRECISION_MILLI, pInterval->precision);

  tw->ekey -= 1;
}

static bool overlapWithTimeWindow(SInterval* pInterval, SDataBlockInfo* pBlockInfo, int32_t order) {
  STimeWindow w = {0};

  // 0 by default, which means it is not a interval operator of the upstream operator.
  if (pInterval->interval == 0) {
    return false;
  }

  if (order == TSDB_ORDER_ASC) {
    w = getAlignQueryTimeWindow(pInterval, pInterval->precision, pBlockInfo->window.skey);
    ASSERT(w.ekey >= pBlockInfo->window.skey);

    if (w.ekey < pBlockInfo->window.ekey) {
      return true;
    }

    while (1) {
      getNextTimeWindow(pInterval, &w, order);
      if (w.skey > pBlockInfo->window.ekey) {
        break;
      }

      ASSERT(w.ekey > pBlockInfo->window.ekey);
      if (TMAX(w.skey, pBlockInfo->window.skey) <= pBlockInfo->window.ekey) {
        return true;
      }
    }
  } else {
    w = getAlignQueryTimeWindow(pInterval, pInterval->precision, pBlockInfo->window.ekey);
    ASSERT(w.skey <= pBlockInfo->window.ekey);

    if (w.skey > pBlockInfo->window.skey) {
      return true;
    }

    while (1) {
      getNextTimeWindow(pInterval, &w, order);
      if (w.ekey < pBlockInfo->window.skey) {
        break;
      }

      assert(w.skey < pBlockInfo->window.skey);
      if (pBlockInfo->window.skey <= TMIN(w.ekey, pBlockInfo->window.ekey)) {
        return true;
      }
    }
  }

  return false;
}

// this function is for table scanner to extract temporary results of upstream aggregate results.
static SResultRow* getTableGroupOutputBuf(SOperatorInfo* pOperator, uint64_t groupId, SFilePage** pPage) {
  if (pOperator->operatorType != QUERY_NODE_PHYSICAL_PLAN_TABLE_SCAN) {
    return NULL;
  }

  int64_t buf[2] = {0};
  SET_RES_WINDOW_KEY((char*)buf, &groupId, sizeof(groupId), groupId);

  STableScanInfo* pTableScanInfo = pOperator->info;

  SResultRowPosition* p1 = (SResultRowPosition*)tSimpleHashGet(pTableScanInfo->base.pdInfo.pAggSup->pResultRowHashTable,
                                                               buf, GET_RES_WINDOW_KEY_LEN(sizeof(groupId)));

  if (p1 == NULL) {
    return NULL;
  }

  *pPage = getBufPage(pTableScanInfo->base.pdInfo.pAggSup->pResultBuf, p1->pageId);
  if (NULL == *pPage) {
    return NULL;
  }

  return (SResultRow*)((char*)(*pPage) + p1->offset);
}

static int32_t doDynamicPruneDataBlock(SOperatorInfo* pOperator, SDataBlockInfo* pBlockInfo, uint32_t* status) {
  STableScanInfo* pTableScanInfo = pOperator->info;

  if (pTableScanInfo->base.pdInfo.pExprSup == NULL) {
    return TSDB_CODE_SUCCESS;
  }

  SExprSupp* pSup1 = pTableScanInfo->base.pdInfo.pExprSup;

  SFilePage*  pPage = NULL;
  SResultRow* pRow = getTableGroupOutputBuf(pOperator, pBlockInfo->id.groupId, &pPage);

  if (pRow == NULL) {
    return TSDB_CODE_SUCCESS;
  }

  bool notLoadBlock = true;
  for (int32_t i = 0; i < pSup1->numOfExprs; ++i) {
    int32_t functionId = pSup1->pCtx[i].functionId;

    SResultRowEntryInfo* pEntry = getResultEntryInfo(pRow, i, pTableScanInfo->base.pdInfo.pExprSup->rowEntryInfoOffset);

    int32_t reqStatus = fmFuncDynDataRequired(functionId, pEntry, &pBlockInfo->window);
    if (reqStatus != FUNC_DATA_REQUIRED_NOT_LOAD) {
      notLoadBlock = false;
      break;
    }
  }

  // release buffer pages
  releaseBufPage(pTableScanInfo->base.pdInfo.pAggSup->pResultBuf, pPage);

  if (notLoadBlock) {
    *status = FUNC_DATA_REQUIRED_NOT_LOAD;
  }

  return TSDB_CODE_SUCCESS;
}

static bool doFilterByBlockSMA(SFilterInfo* pFilterInfo, SColumnDataAgg** pColsAgg, int32_t numOfCols,
                               int32_t numOfRows) {
  if (pColsAgg == NULL || pFilterInfo == NULL) {
    return true;
  }

  bool keep = filterRangeExecute(pFilterInfo, pColsAgg, numOfCols, numOfRows);
  return keep;
}

static bool doLoadBlockSMA(STableScanBase* pTableScanInfo, SSDataBlock* pBlock, SExecTaskInfo* pTaskInfo) {
  bool    allColumnsHaveAgg = true;
  int32_t code = tsdbRetrieveDatablockSMA(pTableScanInfo->dataReader, pBlock, &allColumnsHaveAgg);
  if (code != TSDB_CODE_SUCCESS) {
    T_LONG_JMP(pTaskInfo->env, code);
  }

  if (!allColumnsHaveAgg) {
    return false;
  }
  return true;
}

static void doSetTagColumnData(STableScanBase* pTableScanInfo, SSDataBlock* pBlock, SExecTaskInfo* pTaskInfo,
                               int32_t rows) {
  if (pTableScanInfo->pseudoSup.numOfExprs > 0) {
    SExprSupp* pSup = &pTableScanInfo->pseudoSup;

    int32_t code = addTagPseudoColumnData(&pTableScanInfo->readHandle, pSup->pExprInfo, pSup->numOfExprs, pBlock, rows,
                                          GET_TASKID(pTaskInfo), &pTableScanInfo->metaCache);
    // ignore the table not exists error, since this table may have been dropped during the scan procedure.
    if (code != TSDB_CODE_SUCCESS && code != TSDB_CODE_PAR_TABLE_NOT_EXIST) {
      T_LONG_JMP(pTaskInfo->env, code);
    }

    // reset the error code.
    terrno = 0;
  }
}

bool applyLimitOffset(SLimitInfo* pLimitInfo, SSDataBlock* pBlock, SExecTaskInfo* pTaskInfo) {
  SLimit*     pLimit = &pLimitInfo->limit;
  const char* id = GET_TASKID(pTaskInfo);

  if (pLimitInfo->remainOffset > 0) {
    if (pLimitInfo->remainOffset >= pBlock->info.rows) {
      pLimitInfo->remainOffset -= pBlock->info.rows;
      blockDataEmpty(pBlock);
      qDebug("current block ignore due to offset, current:%" PRId64 ", %s", pLimitInfo->remainOffset, id);
      return false;
    } else {
      blockDataTrimFirstNRows(pBlock, pLimitInfo->remainOffset);
      pLimitInfo->remainOffset = 0;
    }
  }

  if (pLimit->limit != -1 && pLimit->limit <= (pLimitInfo->numOfOutputRows + pBlock->info.rows)) {
    // limit the output rows
    int32_t keep = (int32_t)(pLimit->limit - pLimitInfo->numOfOutputRows);
    blockDataKeepFirstNRows(pBlock, keep);

    pLimitInfo->numOfOutputRows += pBlock->info.rows;
    qDebug("output limit %" PRId64 " has reached, %s", pLimit->limit, id);
    return true;
  }

  pLimitInfo->numOfOutputRows += pBlock->info.rows;
  return false;
}

static int32_t loadDataBlock(SOperatorInfo* pOperator, STableScanBase* pTableScanInfo, SSDataBlock* pBlock,
                             uint32_t* status) {
  SExecTaskInfo*          pTaskInfo = pOperator->pTaskInfo;
  SFileBlockLoadRecorder* pCost = &pTableScanInfo->readRecorder;

  pCost->totalBlocks += 1;
  pCost->totalRows += pBlock->info.rows;

  bool loadSMA = false;
  *status = pTableScanInfo->dataBlockLoadFlag;
  if (pOperator->exprSupp.pFilterInfo != NULL ||
      overlapWithTimeWindow(&pTableScanInfo->pdInfo.interval, &pBlock->info, pTableScanInfo->cond.order)) {
    (*status) = FUNC_DATA_REQUIRED_DATA_LOAD;
  }

  SDataBlockInfo* pBlockInfo = &pBlock->info;
  taosMemoryFreeClear(pBlock->pBlockAgg);

  if (*status == FUNC_DATA_REQUIRED_FILTEROUT) {
    qDebug("%s data block filter out, brange:%" PRId64 "-%" PRId64 ", rows:%d", GET_TASKID(pTaskInfo),
           pBlockInfo->window.skey, pBlockInfo->window.ekey, pBlockInfo->rows);
    pCost->filterOutBlocks += 1;
    pCost->totalRows += pBlock->info.rows;
    tsdbReleaseDataBlock(pTableScanInfo->dataReader);
    return TSDB_CODE_SUCCESS;
  } else if (*status == FUNC_DATA_REQUIRED_NOT_LOAD) {
    qDebug("%s data block skipped, brange:%" PRId64 "-%" PRId64 ", rows:%d, uid:%" PRIu64, GET_TASKID(pTaskInfo),
           pBlockInfo->window.skey, pBlockInfo->window.ekey, pBlockInfo->rows, pBlockInfo->id.uid);
    doSetTagColumnData(pTableScanInfo, pBlock, pTaskInfo, 1);
    pCost->skipBlocks += 1;
    tsdbReleaseDataBlock(pTableScanInfo->dataReader);
    return TSDB_CODE_SUCCESS;
  } else if (*status == FUNC_DATA_REQUIRED_SMA_LOAD) {
    pCost->loadBlockStatis += 1;
    loadSMA = true;  // mark the operation of load sma;
    bool success = doLoadBlockSMA(pTableScanInfo, pBlock, pTaskInfo);
    if (success) {  // failed to load the block sma data, data block statistics does not exist, load data block instead
      qDebug("%s data block SMA loaded, brange:%" PRId64 "-%" PRId64 ", rows:%d", GET_TASKID(pTaskInfo),
             pBlockInfo->window.skey, pBlockInfo->window.ekey, pBlockInfo->rows);
      doSetTagColumnData(pTableScanInfo, pBlock, pTaskInfo, 1);
      tsdbReleaseDataBlock(pTableScanInfo->dataReader);
      return TSDB_CODE_SUCCESS;
    } else {
      qDebug("%s failed to load SMA, since not all columns have SMA", GET_TASKID(pTaskInfo));
      *status = FUNC_DATA_REQUIRED_DATA_LOAD;
    }
  }

  ASSERT(*status == FUNC_DATA_REQUIRED_DATA_LOAD);

  // try to filter data block according to sma info
  if (pOperator->exprSupp.pFilterInfo != NULL && (!loadSMA)) {
    bool success = doLoadBlockSMA(pTableScanInfo, pBlock, pTaskInfo);
    if (success) {
      size_t size = taosArrayGetSize(pBlock->pDataBlock);
      bool   keep = doFilterByBlockSMA(pOperator->exprSupp.pFilterInfo, pBlock->pBlockAgg, size, pBlockInfo->rows);
      if (!keep) {
        qDebug("%s data block filter out by block SMA, brange:%" PRId64 "-%" PRId64 ", rows:%d", GET_TASKID(pTaskInfo),
               pBlockInfo->window.skey, pBlockInfo->window.ekey, pBlockInfo->rows);
        pCost->filterOutBlocks += 1;
        (*status) = FUNC_DATA_REQUIRED_FILTEROUT;

        tsdbReleaseDataBlock(pTableScanInfo->dataReader);
        return TSDB_CODE_SUCCESS;
      }
    }
  }

  // free the sma info, since it should not be involved in later computing process.
  taosMemoryFreeClear(pBlock->pBlockAgg);

  // try to filter data block according to current results
  doDynamicPruneDataBlock(pOperator, pBlockInfo, status);
  if (*status == FUNC_DATA_REQUIRED_NOT_LOAD) {
    qDebug("%s data block skipped due to dynamic prune, brange:%" PRId64 "-%" PRId64 ", rows:%d", GET_TASKID(pTaskInfo),
           pBlockInfo->window.skey, pBlockInfo->window.ekey, pBlockInfo->rows);
    pCost->skipBlocks += 1;
    tsdbReleaseDataBlock(pTableScanInfo->dataReader);
    *status = FUNC_DATA_REQUIRED_FILTEROUT;
    return TSDB_CODE_SUCCESS;
  }

  pCost->totalCheckedRows += pBlock->info.rows;
  pCost->loadBlocks += 1;

  SSDataBlock* p = tsdbRetrieveDataBlock(pTableScanInfo->dataReader, NULL);
  if (p == NULL) {
    return terrno;
  }

  ASSERT(p == pBlock);
  doSetTagColumnData(pTableScanInfo, pBlock, pTaskInfo, pBlock->info.rows);

  // restore the previous value
  pCost->totalRows -= pBlock->info.rows;

  if (pOperator->exprSupp.pFilterInfo != NULL) {
    int64_t st = taosGetTimestampUs();
    doFilter(pBlock, pOperator->exprSupp.pFilterInfo, &pTableScanInfo->matchInfo);

    double el = (taosGetTimestampUs() - st) / 1000.0;
    pTableScanInfo->readRecorder.filterTime += el;

    if (pBlock->info.rows == 0) {
      pCost->filterOutBlocks += 1;
      qDebug("%s data block filter out, brange:%" PRId64 "-%" PRId64 ", rows:%d, elapsed time:%.2f ms",
             GET_TASKID(pTaskInfo), pBlockInfo->window.skey, pBlockInfo->window.ekey, pBlockInfo->rows, el);
    } else {
      qDebug("%s data block filter applied, elapsed time:%.2f ms", GET_TASKID(pTaskInfo), el);
    }
  }

  bool limitReached = applyLimitOffset(&pTableScanInfo->limitInfo, pBlock, pTaskInfo);
  if (limitReached) {  // set operator flag is done
    setOperatorCompleted(pOperator);
  }

  pCost->totalRows += pBlock->info.rows;
  return TSDB_CODE_SUCCESS;
}

static void prepareForDescendingScan(STableScanBase* pTableScanInfo, SqlFunctionCtx* pCtx, int32_t numOfOutput) {
  SET_REVERSE_SCAN_FLAG(pTableScanInfo);

  switchCtxOrder(pCtx, numOfOutput);
  pTableScanInfo->cond.order = TSDB_ORDER_DESC;
  STimeWindow* pTWindow = &pTableScanInfo->cond.twindows;
  TSWAP(pTWindow->skey, pTWindow->ekey);
}

typedef struct STableCachedVal {
  const char* pName;
  STag*       pTags;
} STableCachedVal;

static void freeTableCachedVal(void* param) {
  if (param == NULL) {
    return;
  }

  STableCachedVal* pVal = param;
  taosMemoryFree((void*)pVal->pName);
  taosMemoryFree(pVal->pTags);
  taosMemoryFree(pVal);
}

static STableCachedVal* createTableCacheVal(const SMetaReader* pMetaReader) {
  STableCachedVal* pVal = taosMemoryMalloc(sizeof(STableCachedVal));
  pVal->pName = strdup(pMetaReader->me.name);
  pVal->pTags = NULL;

  // only child table has tag value
  if (pMetaReader->me.type == TSDB_CHILD_TABLE) {
    STag* pTag = (STag*)pMetaReader->me.ctbEntry.pTags;
    pVal->pTags = taosMemoryMalloc(pTag->len);
    memcpy(pVal->pTags, pTag, pTag->len);
  }

  return pVal;
}

// const void *key, size_t keyLen, void *value
static void freeCachedMetaItem(const void* key, size_t keyLen, void* value) { freeTableCachedVal(value); }

static void doSetNullValue(SSDataBlock* pBlock, const SExprInfo* pExpr, int32_t numOfExpr) {
  for (int32_t j = 0; j < numOfExpr; ++j) {
    int32_t dstSlotId = pExpr[j].base.resSchema.slotId;

    SColumnInfoData* pColInfoData = taosArrayGet(pBlock->pDataBlock, dstSlotId);
    colDataAppendNNULL(pColInfoData, 0, pBlock->info.rows);
  }
}

int32_t addTagPseudoColumnData(SReadHandle* pHandle, const SExprInfo* pExpr, int32_t numOfExpr, SSDataBlock* pBlock,
                               int32_t rows, const char* idStr, STableMetaCacheInfo* pCache) {
  // currently only the tbname pseudo column
  if (numOfExpr <= 0) {
    return TSDB_CODE_SUCCESS;
  }

  int32_t code = 0;

  // backup the rows
  int32_t backupRows = pBlock->info.rows;
  pBlock->info.rows = rows;

  bool            freeReader = false;
  STableCachedVal val = {0};

  SMetaReader mr = {0};
  LRUHandle*  h = NULL;

  // todo refactor: extract method
  // the handling of the null data should be packed in the extracted method

  // 1. check if it is existed in meta cache
  if (pCache == NULL) {
    metaReaderInit(&mr, pHandle->meta, 0);
    code = metaGetTableEntryByUidCache(&mr, pBlock->info.id.uid);
    if (code != TSDB_CODE_SUCCESS) {
      // when encounter the TSDB_CODE_PAR_TABLE_NOT_EXIST error, we proceed.
      if (terrno == TSDB_CODE_PAR_TABLE_NOT_EXIST) {
        qWarn("failed to get table meta, table may have been dropped, uid:0x%" PRIx64 ", code:%s, %s",
              pBlock->info.id.uid, tstrerror(terrno), idStr);

        // append null value before return to caller, since the caller will ignore this error code and proceed
        doSetNullValue(pBlock, pExpr, numOfExpr);
      } else {
        qError("failed to get table meta, uid:0x%" PRIx64 ", code:%s, %s", pBlock->info.id.uid, tstrerror(terrno),
               idStr);
      }
      metaReaderClear(&mr);
      return terrno;
    }

    metaReaderReleaseLock(&mr);

    val.pName = mr.me.name;
    val.pTags = (STag*)mr.me.ctbEntry.pTags;

    freeReader = true;
  } else {
    pCache->metaFetch += 1;

    h = taosLRUCacheLookup(pCache->pTableMetaEntryCache, &pBlock->info.id.uid, sizeof(pBlock->info.id.uid));
    if (h == NULL) {
      metaReaderInit(&mr, pHandle->meta, 0);
      code = metaGetTableEntryByUidCache(&mr, pBlock->info.id.uid);
      if (code != TSDB_CODE_SUCCESS) {
        if (terrno == TSDB_CODE_PAR_TABLE_NOT_EXIST) {
          qWarn("failed to get table meta, table may have been dropped, uid:0x%" PRIx64 ", code:%s, %s",
                pBlock->info.id.uid, tstrerror(terrno), idStr);
          // append null value before return to caller, since the caller will ignore this error code and proceed
          doSetNullValue(pBlock, pExpr, numOfExpr);
        } else {
          qError("failed to get table meta, uid:0x%" PRIx64 ", code:%s, %s", pBlock->info.id.uid, tstrerror(terrno),
                 idStr);
        }
        metaReaderClear(&mr);
        return terrno;
      }

      metaReaderReleaseLock(&mr);

      STableCachedVal* pVal = createTableCacheVal(&mr);

      val = *pVal;
      freeReader = true;

      int32_t ret = taosLRUCacheInsert(pCache->pTableMetaEntryCache, &pBlock->info.id.uid, sizeof(uint64_t), pVal,
                                       sizeof(STableCachedVal), freeCachedMetaItem, NULL, TAOS_LRU_PRIORITY_LOW);
      if (ret != TAOS_LRU_STATUS_OK) {
        qError("failed to put meta into lru cache, code:%d, %s", ret, idStr);
        freeTableCachedVal(pVal);
      }
    } else {
      pCache->cacheHit += 1;
      STableCachedVal* pVal = taosLRUCacheValue(pCache->pTableMetaEntryCache, h);
      val = *pVal;

      taosLRUCacheRelease(pCache->pTableMetaEntryCache, h, false);
    }

    qDebug("retrieve table meta from cache:%" PRIu64 ", hit:%" PRIu64 " miss:%" PRIu64 ", %s", pCache->metaFetch,
           pCache->cacheHit, (pCache->metaFetch - pCache->cacheHit), idStr);
  }

  for (int32_t j = 0; j < numOfExpr; ++j) {
    const SExprInfo* pExpr1 = &pExpr[j];
    int32_t          dstSlotId = pExpr1->base.resSchema.slotId;

    SColumnInfoData* pColInfoData = taosArrayGet(pBlock->pDataBlock, dstSlotId);
    colInfoDataCleanup(pColInfoData, pBlock->info.rows);

    int32_t functionId = pExpr1->pExpr->_function.functionId;

    // this is to handle the tbname
    if (fmIsScanPseudoColumnFunc(functionId)) {
      setTbNameColData(pBlock, pColInfoData, functionId, val.pName);
    } else {  // these are tags
      STagVal tagVal = {0};
      tagVal.cid = pExpr1->base.pParam[0].pCol->colId;
      const char* p = metaGetTableTagVal(val.pTags, pColInfoData->info.type, &tagVal);

      char* data = NULL;
      if (pColInfoData->info.type != TSDB_DATA_TYPE_JSON && p != NULL) {
        data = tTagValToData((const STagVal*)p, false);
      } else {
        data = (char*)p;
      }

      bool isNullVal = (data == NULL) || (pColInfoData->info.type == TSDB_DATA_TYPE_JSON && tTagIsJsonNull(data));
      if (isNullVal) {
        colDataAppendNNULL(pColInfoData, 0, pBlock->info.rows);
      } else if (pColInfoData->info.type != TSDB_DATA_TYPE_JSON) {
        colDataAppendNItems(pColInfoData, 0, data, pBlock->info.rows);
        if (IS_VAR_DATA_TYPE(((const STagVal*)p)->type)) {
          taosMemoryFree(data);
        }
      } else {  // todo opt for json tag
        for (int32_t i = 0; i < pBlock->info.rows; ++i) {
          colDataAppend(pColInfoData, i, data, false);
        }
      }
    }
  }

  // restore the rows
  pBlock->info.rows = backupRows;
  if (freeReader) {
    metaReaderClear(&mr);
  }

  return TSDB_CODE_SUCCESS;
}

void setTbNameColData(const SSDataBlock* pBlock, SColumnInfoData* pColInfoData, int32_t functionId, const char* name) {
  struct SScalarFuncExecFuncs fpSet = {0};
  fmGetScalarFuncExecFuncs(functionId, &fpSet);

  size_t len = TSDB_TABLE_FNAME_LEN + VARSTR_HEADER_SIZE;
  char   buf[TSDB_TABLE_FNAME_LEN + VARSTR_HEADER_SIZE] = {0};
  STR_TO_VARSTR(buf, name)

  SColumnInfoData infoData = createColumnInfoData(TSDB_DATA_TYPE_VARCHAR, len, 1);

  colInfoDataEnsureCapacity(&infoData, 1, false);
  colDataAppend(&infoData, 0, buf, false);

  SScalarParam srcParam = {.numOfRows = pBlock->info.rows, .columnData = &infoData};
  SScalarParam param = {.columnData = pColInfoData};

  if (fpSet.process != NULL) {
    fpSet.process(&srcParam, 1, &param);
  } else {
    qError("failed to get the corresponding callback function, functionId:%d", functionId);
  }

  colDataDestroy(&infoData);
}

static SSDataBlock* doTableScanImpl(SOperatorInfo* pOperator) {
  STableScanInfo* pTableScanInfo = pOperator->info;
  SExecTaskInfo*  pTaskInfo = pOperator->pTaskInfo;
  SSDataBlock*    pBlock = pTableScanInfo->pResBlock;

  int64_t st = taosGetTimestampUs();

  while (tsdbNextDataBlock(pTableScanInfo->base.dataReader)) {
    if (isTaskKilled(pTaskInfo)) {
      tsdbReleaseDataBlock(pTableScanInfo->base.dataReader);
      T_LONG_JMP(pTaskInfo->env, pTaskInfo->code);
    }

    if (pOperator->status == OP_EXEC_DONE) {
      tsdbReleaseDataBlock(pTableScanInfo->base.dataReader);
      break;
    }

    // process this data block based on the probabilities
    bool processThisBlock = processBlockWithProbability(&pTableScanInfo->sample);
    if (!processThisBlock) {
      continue;
    }

    ASSERT(pBlock->info.id.uid != 0);
    pBlock->info.id.groupId = getTableGroupId(pTaskInfo->pTableInfoList, pBlock->info.id.uid);

    uint32_t status = 0;
    int32_t  code = loadDataBlock(pOperator, &pTableScanInfo->base, pBlock, &status);
    if (code != TSDB_CODE_SUCCESS) {
      T_LONG_JMP(pTaskInfo->env, code);
    }

    // current block is filter out according to filter condition, continue load the next block
    if (status == FUNC_DATA_REQUIRED_FILTEROUT || pBlock->info.rows == 0) {
      continue;
    }

    pOperator->resultInfo.totalRows = pTableScanInfo->base.readRecorder.totalRows;
    pTableScanInfo->base.readRecorder.elapsedTime += (taosGetTimestampUs() - st) / 1000.0;

    pOperator->cost.totalCost = pTableScanInfo->base.readRecorder.elapsedTime;

    // todo refactor
    /*pTableScanInfo->lastStatus.uid = pBlock->info.id.uid;*/
    /*pTableScanInfo->lastStatus.ts = pBlock->info.window.ekey;*/
    pTaskInfo->streamInfo.lastStatus.type = TMQ_OFFSET__SNAPSHOT_DATA;
    pTaskInfo->streamInfo.lastStatus.uid = pBlock->info.id.uid;
    pTaskInfo->streamInfo.lastStatus.ts = pBlock->info.window.ekey;

    ASSERT(pBlock->info.id.uid != 0);
    return pBlock;
  }
  return NULL;
}

static SSDataBlock* doGroupedTableScan(SOperatorInfo* pOperator) {
  STableScanInfo* pTableScanInfo = pOperator->info;
  SExecTaskInfo*  pTaskInfo = pOperator->pTaskInfo;

  // The read handle is not initialized yet, since no qualified tables exists
  if (pTableScanInfo->base.dataReader == NULL || pOperator->status == OP_EXEC_DONE) {
    return NULL;
  }

  // do the ascending order traverse in the first place.
  while (pTableScanInfo->scanTimes < pTableScanInfo->scanInfo.numOfAsc) {
    SSDataBlock* p = doTableScanImpl(pOperator);
    if (p != NULL) {
      return p;
    }

    pTableScanInfo->scanTimes += 1;

    if (pTableScanInfo->scanTimes < pTableScanInfo->scanInfo.numOfAsc) {
      setTaskStatus(pTaskInfo, TASK_NOT_COMPLETED);
      pTableScanInfo->base.scanFlag = REPEAT_SCAN;
      qDebug("start to repeat ascending order scan data blocks due to query func required, %s", GET_TASKID(pTaskInfo));

      // do prepare for the next round table scan operation
      tsdbReaderReset(pTableScanInfo->base.dataReader, &pTableScanInfo->base.cond);
    }
  }

  int32_t total = pTableScanInfo->scanInfo.numOfAsc + pTableScanInfo->scanInfo.numOfDesc;
  if (pTableScanInfo->scanTimes < total) {
    if (pTableScanInfo->base.cond.order == TSDB_ORDER_ASC) {
      prepareForDescendingScan(&pTableScanInfo->base, pOperator->exprSupp.pCtx, 0);
      tsdbReaderReset(pTableScanInfo->base.dataReader, &pTableScanInfo->base.cond);
      qDebug("%s start to descending order scan data blocks due to query func required", GET_TASKID(pTaskInfo));
    }

    while (pTableScanInfo->scanTimes < total) {
      SSDataBlock* p = doTableScanImpl(pOperator);
      if (p != NULL) {
        return p;
      }

      pTableScanInfo->scanTimes += 1;

      if (pTableScanInfo->scanTimes < total) {
        setTaskStatus(pTaskInfo, TASK_NOT_COMPLETED);
        pTableScanInfo->base.scanFlag = REPEAT_SCAN;

        qDebug("%s start to repeat descending order scan data blocks", GET_TASKID(pTaskInfo));
        tsdbReaderReset(pTableScanInfo->base.dataReader, &pTableScanInfo->base.cond);
      }
    }
  }

  return NULL;
}

static SSDataBlock* doTableScan(SOperatorInfo* pOperator) {
  STableScanInfo* pInfo = pOperator->info;
  SExecTaskInfo*  pTaskInfo = pOperator->pTaskInfo;

  // scan table one by one sequentially
  if (pInfo->scanMode == TABLE_SCAN__TABLE_ORDER) {
    int32_t numOfTables = tableListGetSize(pTaskInfo->pTableInfoList);

    while (1) {
      SSDataBlock* result = doGroupedTableScan(pOperator);
      if (result) {
        return result;
      }

      // if no data, switch to next table and continue scan
      pInfo->currentTable++;
      if (pInfo->currentTable >= numOfTables) {
        return NULL;
      }

      STableKeyInfo* pTableInfo = tableListGetInfo(pTaskInfo->pTableInfoList, pInfo->currentTable);
      tsdbSetTableList(pInfo->base.dataReader, pTableInfo, 1);
      qDebug("set uid:%" PRIu64 " into scanner, total tables:%d, index:%d %s", pTableInfo->uid, numOfTables,
             pInfo->currentTable, pTaskInfo->id.str);

      tsdbReaderReset(pInfo->base.dataReader, &pInfo->base.cond);
      pInfo->scanTimes = 0;
    }
  } else {  // scan table group by group sequentially
    if (pInfo->currentGroupId == -1) {
      if ((++pInfo->currentGroupId) >= tableListGetOutputGroups(pTaskInfo->pTableInfoList)) {
        setOperatorCompleted(pOperator);
        return NULL;
      }

      int32_t        num = 0;
      STableKeyInfo* pList = NULL;
      tableListGetGroupList(pTaskInfo->pTableInfoList, pInfo->currentGroupId, &pList, &num);
      ASSERT(pInfo->base.dataReader == NULL);

      int32_t code = tsdbReaderOpen(pInfo->base.readHandle.vnode, &pInfo->base.cond, pList, num, pInfo->pResBlock,
                                    (STsdbReader**)&pInfo->base.dataReader, GET_TASKID(pTaskInfo));
      if (code != TSDB_CODE_SUCCESS) {
        T_LONG_JMP(pTaskInfo->env, code);
      }

      if (pInfo->pResBlock->info.capacity > pOperator->resultInfo.capacity) {
        pOperator->resultInfo.capacity = pInfo->pResBlock->info.capacity;
      }
    }

    SSDataBlock* result = doGroupedTableScan(pOperator);
    if (result != NULL) {
      ASSERT(result->info.id.uid != 0);
      return result;
    }

    if ((++pInfo->currentGroupId) >= tableListGetOutputGroups(pTaskInfo->pTableInfoList)) {
      setOperatorCompleted(pOperator);
      return NULL;
    }

    // reset value for the next group data output
    pOperator->status = OP_OPENED;
    resetLimitInfoForNextGroup(&pInfo->base.limitInfo);

    int32_t        num = 0;
    STableKeyInfo* pList = NULL;
    tableListGetGroupList(pTaskInfo->pTableInfoList, pInfo->currentGroupId, &pList, &num);

    tsdbSetTableList(pInfo->base.dataReader, pList, num);
    tsdbReaderReset(pInfo->base.dataReader, &pInfo->base.cond);
    pInfo->scanTimes = 0;

    result = doGroupedTableScan(pOperator);
    if (result != NULL) {
      return result;
    }

    setOperatorCompleted(pOperator);
    return NULL;
  }
}

static int32_t getTableScannerExecInfo(struct SOperatorInfo* pOptr, void** pOptrExplain, uint32_t* len) {
  SFileBlockLoadRecorder* pRecorder = taosMemoryCalloc(1, sizeof(SFileBlockLoadRecorder));
  STableScanInfo*         pTableScanInfo = pOptr->info;
  *pRecorder = pTableScanInfo->base.readRecorder;
  *pOptrExplain = pRecorder;
  *len = sizeof(SFileBlockLoadRecorder);
  return 0;
}

static void destroyTableScanOperatorInfo(void* param) {
  STableScanInfo* pTableScanInfo = (STableScanInfo*)param;
  blockDataDestroy(pTableScanInfo->pResBlock);
  cleanupQueryTableDataCond(&pTableScanInfo->base.cond);

  tsdbReaderClose(pTableScanInfo->base.dataReader);
  pTableScanInfo->base.dataReader = NULL;

  if (pTableScanInfo->base.matchInfo.pList != NULL) {
    taosArrayDestroy(pTableScanInfo->base.matchInfo.pList);
  }

  taosLRUCacheCleanup(pTableScanInfo->base.metaCache.pTableMetaEntryCache);
  cleanupExprSupp(&pTableScanInfo->base.pseudoSup);
  taosMemoryFreeClear(param);
}

SOperatorInfo* createTableScanOperatorInfo(STableScanPhysiNode* pTableScanNode, SReadHandle* readHandle,
                                           SExecTaskInfo* pTaskInfo) {
  STableScanInfo* pInfo = taosMemoryCalloc(1, sizeof(STableScanInfo));
  SOperatorInfo*  pOperator = taosMemoryCalloc(1, sizeof(SOperatorInfo));
  if (pInfo == NULL || pOperator == NULL) {
    goto _error;
  }

  SScanPhysiNode*     pScanNode = &pTableScanNode->scan;
  SDataBlockDescNode* pDescNode = pScanNode->node.pOutputDataBlockDesc;

  int32_t numOfCols = 0;
  int32_t code =
      extractColMatchInfo(pScanNode->pScanCols, pDescNode, &numOfCols, COL_MATCH_FROM_COL_ID, &pInfo->base.matchInfo);
  if (code != TSDB_CODE_SUCCESS) {
    goto _error;
  }

  initLimitInfo(pScanNode->node.pLimit, pScanNode->node.pSlimit, &pInfo->base.limitInfo);
  code = initQueryTableDataCond(&pInfo->base.cond, pTableScanNode);
  if (code != TSDB_CODE_SUCCESS) {
    goto _error;
  }

  if (pScanNode->pScanPseudoCols != NULL) {
    SExprSupp* pSup = &pInfo->base.pseudoSup;
    pSup->pExprInfo = createExprInfo(pScanNode->pScanPseudoCols, NULL, &pSup->numOfExprs);
    pSup->pCtx = createSqlFunctionCtx(pSup->pExprInfo, pSup->numOfExprs, &pSup->rowEntryInfoOffset);
  }

  pInfo->scanInfo = (SScanInfo){.numOfAsc = pTableScanNode->scanSeq[0], .numOfDesc = pTableScanNode->scanSeq[1]};

  pInfo->base.scanFlag = MAIN_SCAN;
  pInfo->base.pdInfo.interval = extractIntervalInfo(pTableScanNode);
  pInfo->base.readHandle = *readHandle;
  pInfo->base.dataBlockLoadFlag = pTableScanNode->dataRequired;

  pInfo->sample.sampleRatio = pTableScanNode->ratio;
  pInfo->sample.seed = taosGetTimestampSec();

  initResultSizeInfo(&pOperator->resultInfo, 4096);
  pInfo->pResBlock = createDataBlockFromDescNode(pDescNode);
//  blockDataEnsureCapacity(pInfo->pResBlock, pOperator->resultInfo.capacity);

  code = filterInitFromNode((SNode*)pTableScanNode->scan.node.pConditions, &pOperator->exprSupp.pFilterInfo, 0);
  if (code != TSDB_CODE_SUCCESS) {
    goto _error;
  }

  pInfo->currentGroupId = -1;
  pInfo->assignBlockUid = pTableScanNode->assignBlockUid;
  pInfo->hasGroupByTag = pTableScanNode->pGroupTags ? true : false;

  setOperatorInfo(pOperator, "TableScanOperator", QUERY_NODE_PHYSICAL_PLAN_TABLE_SCAN, false, OP_NOT_OPENED, pInfo,
                  pTaskInfo);
  pOperator->exprSupp.numOfExprs = numOfCols;

  pInfo->base.metaCache.pTableMetaEntryCache = taosLRUCacheInit(1024 * 128, -1, .5);
  if (pInfo->base.metaCache.pTableMetaEntryCache == NULL) {
    code = terrno;
    goto _error;
  }

  taosLRUCacheSetStrictCapacity(pInfo->base.metaCache.pTableMetaEntryCache, false);
  pOperator->fpSet = createOperatorFpSet(optrDummyOpenFn, doTableScan, NULL, destroyTableScanOperatorInfo,
                                         optrDefaultBufFn, getTableScannerExecInfo);

  // for non-blocking operator, the open cost is always 0
  pOperator->cost.openCost = 0;
  return pOperator;

_error:
  if (pInfo != NULL) {
    destroyTableScanOperatorInfo(pInfo);
  }

  taosMemoryFreeClear(pOperator);
  pTaskInfo->code = code;
  return NULL;
}

SOperatorInfo* createTableSeqScanOperatorInfo(void* pReadHandle, SExecTaskInfo* pTaskInfo) {
  STableScanInfo* pInfo = taosMemoryCalloc(1, sizeof(STableScanInfo));
  SOperatorInfo*  pOperator = taosMemoryCalloc(1, sizeof(SOperatorInfo));

  pInfo->base.dataReader = pReadHandle;
  //  pInfo->prevGroupId       = -1;

  setOperatorInfo(pOperator, "TableSeqScanOperator", QUERY_NODE_PHYSICAL_PLAN_TABLE_SEQ_SCAN, false, OP_NOT_OPENED,
                  pInfo, pTaskInfo);
  pOperator->fpSet = createOperatorFpSet(optrDummyOpenFn, doTableScanImpl, NULL, NULL, optrDefaultBufFn, NULL);
  return pOperator;
}

static FORCE_INLINE void doClearBufferedBlocks(SStreamScanInfo* pInfo) {
  taosArrayClear(pInfo->pBlockLists);
  pInfo->validBlockIndex = 0;
}

static bool isSessionWindow(SStreamScanInfo* pInfo) {
  return pInfo->windowSup.parentType == QUERY_NODE_PHYSICAL_PLAN_STREAM_SESSION;
}

static bool isStateWindow(SStreamScanInfo* pInfo) {
  return pInfo->windowSup.parentType == QUERY_NODE_PHYSICAL_PLAN_STREAM_STATE;
}

static bool isIntervalWindow(SStreamScanInfo* pInfo) {
  return pInfo->windowSup.parentType == QUERY_NODE_PHYSICAL_PLAN_STREAM_INTERVAL ||
         pInfo->windowSup.parentType == QUERY_NODE_PHYSICAL_PLAN_STREAM_SEMI_INTERVAL ||
         pInfo->windowSup.parentType == QUERY_NODE_PHYSICAL_PLAN_STREAM_FINAL_INTERVAL;
}

static bool isSignleIntervalWindow(SStreamScanInfo* pInfo) {
  return pInfo->windowSup.parentType == QUERY_NODE_PHYSICAL_PLAN_STREAM_INTERVAL;
}

static bool isSlidingWindow(SStreamScanInfo* pInfo) {
  return isIntervalWindow(pInfo) && pInfo->interval.interval != pInfo->interval.sliding;
}

static void setGroupId(SStreamScanInfo* pInfo, SSDataBlock* pBlock, int32_t groupColIndex, int32_t rowIndex) {
  SColumnInfoData* pColInfo = taosArrayGet(pBlock->pDataBlock, groupColIndex);
  uint64_t*        groupCol = (uint64_t*)pColInfo->pData;
  ASSERT(rowIndex < pBlock->info.rows);
  pInfo->groupId = groupCol[rowIndex];
}

void resetTableScanInfo(STableScanInfo* pTableScanInfo, STimeWindow* pWin) {
  pTableScanInfo->base.cond.twindows = *pWin;
  pTableScanInfo->scanTimes = 0;
  pTableScanInfo->currentGroupId = -1;
  tsdbReaderClose(pTableScanInfo->base.dataReader);
  pTableScanInfo->base.dataReader = NULL;
}

static SSDataBlock* readPreVersionData(SOperatorInfo* pTableScanOp, uint64_t tbUid, TSKEY startTs, TSKEY endTs,
                                       int64_t maxVersion) {
  STableKeyInfo tblInfo = {.uid = tbUid, .groupId = 0};

  STableScanInfo*     pTableScanInfo = pTableScanOp->info;
  SQueryTableDataCond cond = pTableScanInfo->base.cond;

  cond.startVersion = -1;
  cond.endVersion = maxVersion;
  cond.twindows = (STimeWindow){.skey = startTs, .ekey = endTs};

  SExecTaskInfo* pTaskInfo = pTableScanOp->pTaskInfo;

  SSDataBlock* pBlock = pTableScanInfo->pResBlock;
  STsdbReader* pReader = NULL;
  int32_t      code = tsdbReaderOpen(pTableScanInfo->base.readHandle.vnode, &cond, &tblInfo, 1, pBlock,
                                     (STsdbReader**)&pReader, GET_TASKID(pTaskInfo));
  if (code != TSDB_CODE_SUCCESS) {
    terrno = code;
    T_LONG_JMP(pTaskInfo->env, code);
    return NULL;
  }

  if (tsdbNextDataBlock(pReader)) {
    /*SSDataBlock* p = */ tsdbRetrieveDataBlock(pReader, NULL);
    doSetTagColumnData(&pTableScanInfo->base, pBlock, pTaskInfo, pBlock->info.rows);
    pBlock->info.id.groupId = getTableGroupId(pTaskInfo->pTableInfoList, pBlock->info.id.uid);
  }

  tsdbReaderClose(pReader);
  qDebug("retrieve prev rows:%d, skey:%" PRId64 ", ekey:%" PRId64 " uid:%" PRIu64 ", max ver:%" PRId64
         ", suid:%" PRIu64,
         pBlock->info.rows, startTs, endTs, tbUid, maxVersion, cond.suid);

  return pBlock->info.rows > 0 ? pBlock : NULL;
}

static uint64_t getGroupIdByCol(SStreamScanInfo* pInfo, uint64_t uid, TSKEY ts, int64_t maxVersion) {
  SSDataBlock* pPreRes = readPreVersionData(pInfo->pTableScanOp, uid, ts, ts, maxVersion);
  if (!pPreRes || pPreRes->info.rows == 0) {
    return 0;
  }
  ASSERT(pPreRes->info.rows == 1);
  return calGroupIdByData(&pInfo->partitionSup, pInfo->pPartScalarSup, pPreRes, 0);
}

static uint64_t getGroupIdByUid(SStreamScanInfo* pInfo, uint64_t uid) {
  return getTableGroupId(pInfo->pTableScanOp->pTaskInfo->pTableInfoList, uid);
}

static uint64_t getGroupIdByData(SStreamScanInfo* pInfo, uint64_t uid, TSKEY ts, int64_t maxVersion) {
  if (pInfo->partitionSup.needCalc) {
    return getGroupIdByCol(pInfo, uid, ts, maxVersion);
  }

  return getGroupIdByUid(pInfo, uid);
}

static bool prepareRangeScan(SStreamScanInfo* pInfo, SSDataBlock* pBlock, int32_t* pRowIndex) {
  if (pBlock->info.rows == 0) {
    return false;
  }
  if ((*pRowIndex) == pBlock->info.rows) {
    return false;
  }

  ASSERT(taosArrayGetSize(pBlock->pDataBlock) >= 3);
  SColumnInfoData* pStartTsCol = taosArrayGet(pBlock->pDataBlock, START_TS_COLUMN_INDEX);
  TSKEY*           startData = (TSKEY*)pStartTsCol->pData;
  SColumnInfoData* pEndTsCol = taosArrayGet(pBlock->pDataBlock, END_TS_COLUMN_INDEX);
  TSKEY*           endData = (TSKEY*)pEndTsCol->pData;
  STimeWindow      win = {.skey = startData[*pRowIndex], .ekey = endData[*pRowIndex]};
  SColumnInfoData* pGpCol = taosArrayGet(pBlock->pDataBlock, GROUPID_COLUMN_INDEX);
  uint64_t*        gpData = (uint64_t*)pGpCol->pData;
  uint64_t         groupId = gpData[*pRowIndex];

  SColumnInfoData* pCalStartTsCol = taosArrayGet(pBlock->pDataBlock, CALCULATE_START_TS_COLUMN_INDEX);
  TSKEY*           calStartData = (TSKEY*)pCalStartTsCol->pData;
  SColumnInfoData* pCalEndTsCol = taosArrayGet(pBlock->pDataBlock, CALCULATE_END_TS_COLUMN_INDEX);
  TSKEY*           calEndData = (TSKEY*)pCalEndTsCol->pData;

  setGroupId(pInfo, pBlock, GROUPID_COLUMN_INDEX, *pRowIndex);
  if (isSlidingWindow(pInfo)) {
    pInfo->updateWin.skey = calStartData[*pRowIndex];
    pInfo->updateWin.ekey = calEndData[*pRowIndex];
  }
  (*pRowIndex)++;

  for (; *pRowIndex < pBlock->info.rows; (*pRowIndex)++) {
    if (win.skey == startData[*pRowIndex] && groupId == gpData[*pRowIndex]) {
      win.ekey = TMAX(win.ekey, endData[*pRowIndex]);
      continue;
    }
    if (win.skey == endData[*pRowIndex] && groupId == gpData[*pRowIndex]) {
      win.skey = TMIN(win.skey, startData[*pRowIndex]);
      continue;
    }
    ASSERT(!(win.skey > startData[*pRowIndex] && win.ekey < endData[*pRowIndex]) ||
           !(isInTimeWindow(&win, startData[*pRowIndex], 0) || isInTimeWindow(&win, endData[*pRowIndex], 0)));
    break;
  }

  resetTableScanInfo(pInfo->pTableScanOp->info, &win);
  pInfo->pTableScanOp->status = OP_OPENED;
  return true;
}

static STimeWindow getSlidingWindow(TSKEY* startTsCol, TSKEY* endTsCol, uint64_t* gpIdCol, SInterval* pInterval,
                                    SDataBlockInfo* pDataBlockInfo, int32_t* pRowIndex, bool hasGroup) {
  SResultRowInfo dumyInfo = {0};
  dumyInfo.cur.pageId = -1;
  STimeWindow win = getActiveTimeWindow(NULL, &dumyInfo, startTsCol[*pRowIndex], pInterval, TSDB_ORDER_ASC);
  STimeWindow endWin = win;
  STimeWindow preWin = win;
  uint64_t    groupId = gpIdCol[*pRowIndex];

  while (1) {
    if (hasGroup) {
      (*pRowIndex) += 1;
    } else {
      while ((groupId == gpIdCol[(*pRowIndex)] && startTsCol[*pRowIndex] <= endWin.ekey)) {
        (*pRowIndex) += 1;
        if ((*pRowIndex) == pDataBlockInfo->rows) {
          break;
        }
      }
    }

    do {
      preWin = endWin;
      getNextTimeWindow(pInterval, &endWin, TSDB_ORDER_ASC);
    } while (endTsCol[(*pRowIndex) - 1] >= endWin.skey);
    endWin = preWin;
    if (win.ekey == endWin.ekey || (*pRowIndex) == pDataBlockInfo->rows || groupId != gpIdCol[*pRowIndex]) {
      win.ekey = endWin.ekey;
      return win;
    }
    win.ekey = endWin.ekey;
  }
}

static SSDataBlock* doRangeScan(SStreamScanInfo* pInfo, SSDataBlock* pSDB, int32_t tsColIndex, int32_t* pRowIndex) {
  while (1) {
    SSDataBlock* pResult = NULL;
    pResult = doTableScan(pInfo->pTableScanOp);
    if (!pResult && prepareRangeScan(pInfo, pSDB, pRowIndex)) {
      // scan next window data
      pResult = doTableScan(pInfo->pTableScanOp);
    }
    if (!pResult) {
      blockDataCleanup(pSDB);
      *pRowIndex = 0;
      pInfo->updateWin = (STimeWindow){.skey = INT64_MIN, .ekey = INT64_MAX};
      STableScanInfo* pTableScanInfo = pInfo->pTableScanOp->info;
      tsdbReaderClose(pTableScanInfo->base.dataReader);
      pTableScanInfo->base.dataReader = NULL;
      return NULL;
    }

    doFilter(pResult, pInfo->pTableScanOp->exprSupp.pFilterInfo, NULL);
    if (pResult->info.rows == 0) {
      continue;
    }

    if (pInfo->partitionSup.needCalc) {
      SSDataBlock* tmpBlock = createOneDataBlock(pResult, true);
      blockDataCleanup(pResult);
      for (int32_t i = 0; i < tmpBlock->info.rows; i++) {
        if (calGroupIdByData(&pInfo->partitionSup, pInfo->pPartScalarSup, tmpBlock, i) == pInfo->groupId) {
          for (int32_t j = 0; j < pInfo->pTableScanOp->exprSupp.numOfExprs; j++) {
            SColumnInfoData* pSrcCol = taosArrayGet(tmpBlock->pDataBlock, j);
            SColumnInfoData* pDestCol = taosArrayGet(pResult->pDataBlock, j);
            bool             isNull = colDataIsNull(pSrcCol, tmpBlock->info.rows, i, NULL);
            char*            pSrcData = colDataGetData(pSrcCol, i);
            colDataAppend(pDestCol, pResult->info.rows, pSrcData, isNull);
          }
          pResult->info.rows++;
        }
      }

      blockDataDestroy(tmpBlock);

      if (pResult->info.rows > 0) {
        pResult->info.calWin = pInfo->updateWin;
        return pResult;
      }
    } else if (pResult->info.id.groupId == pInfo->groupId) {
      pResult->info.calWin = pInfo->updateWin;
      return pResult;
    }
  }
}

static int32_t getPreSessionWindow(SStreamAggSupporter* pAggSup, TSKEY startTs, TSKEY endTs, uint64_t groupId,
                                      SSessionKey* pKey) {
  pKey->win.skey = startTs;
  pKey->win.ekey = endTs;
  pKey->groupId = groupId;
  
  SStreamStateCur* pCur = streamStateSessionSeekKeyCurrentPrev(pAggSup->pState, pKey);
  int32_t          code = streamStateSessionGetKVByCur(pCur, pKey, NULL, 0);
  if (code != TSDB_CODE_SUCCESS) {
    SET_SESSION_WIN_KEY_INVALID(pKey);
  }
  return code;
}

static int32_t generateSessionScanRange(SStreamScanInfo* pInfo, SSDataBlock* pSrcBlock, SSDataBlock* pDestBlock) {
  blockDataCleanup(pDestBlock);
  if (pSrcBlock->info.rows == 0) {
    return TSDB_CODE_SUCCESS;
  }
  int32_t code = blockDataEnsureCapacity(pDestBlock, pSrcBlock->info.rows);
  if (code != TSDB_CODE_SUCCESS) {
    return code;
  }
  ASSERT(taosArrayGetSize(pSrcBlock->pDataBlock) >= 3);
  SColumnInfoData* pStartTsCol = taosArrayGet(pSrcBlock->pDataBlock, START_TS_COLUMN_INDEX);
  TSKEY*           startData = (TSKEY*)pStartTsCol->pData;
  SColumnInfoData* pEndTsCol = taosArrayGet(pSrcBlock->pDataBlock, END_TS_COLUMN_INDEX);
  TSKEY*           endData = (TSKEY*)pEndTsCol->pData;
  SColumnInfoData* pUidCol = taosArrayGet(pSrcBlock->pDataBlock, UID_COLUMN_INDEX);
  uint64_t*        uidCol = (uint64_t*)pUidCol->pData;

  SColumnInfoData* pDestStartCol = taosArrayGet(pDestBlock->pDataBlock, START_TS_COLUMN_INDEX);
  SColumnInfoData* pDestEndCol = taosArrayGet(pDestBlock->pDataBlock, END_TS_COLUMN_INDEX);
  SColumnInfoData* pDestUidCol = taosArrayGet(pDestBlock->pDataBlock, UID_COLUMN_INDEX);
  SColumnInfoData* pDestGpCol = taosArrayGet(pDestBlock->pDataBlock, GROUPID_COLUMN_INDEX);
  SColumnInfoData* pDestCalStartTsCol = taosArrayGet(pDestBlock->pDataBlock, CALCULATE_START_TS_COLUMN_INDEX);
  SColumnInfoData* pDestCalEndTsCol = taosArrayGet(pDestBlock->pDataBlock, CALCULATE_END_TS_COLUMN_INDEX);
  int64_t          version = pSrcBlock->info.version - 1;
  for (int32_t i = 0; i < pSrcBlock->info.rows; i++) {
    uint64_t groupId = getGroupIdByData(pInfo, uidCol[i], startData[i], version);
    // gap must be 0.
    SSessionKey startWin = {0};
    getCurSessionWindow(pInfo->windowSup.pStreamAggSup, startData[i], startData[i], groupId, &startWin);
    if (IS_INVALID_SESSION_WIN_KEY(startWin)) {
      // window has been closed.
      continue;
    }
    SSessionKey endWin = {0};
    getCurSessionWindow(pInfo->windowSup.pStreamAggSup, endData[i], endData[i], groupId, &endWin);
    if(IS_INVALID_SESSION_WIN_KEY(endWin)) {
      getPreSessionWindow(pInfo->windowSup.pStreamAggSup, endData[i], endData[i], groupId, &endWin);
    }
    if (IS_INVALID_SESSION_WIN_KEY(startWin)) {
      // window has been closed.
      qError("generate session scan range failed. rang start:%" PRIx64 ", end:%" PRIx64 , startData[i], endData[i]);
      continue;
    }
    colDataAppend(pDestStartCol, i, (const char*)&startWin.win.skey, false);
    colDataAppend(pDestEndCol, i, (const char*)&endWin.win.ekey, false);

    colDataAppendNULL(pDestUidCol, i);
    colDataAppend(pDestGpCol, i, (const char*)&groupId, false);
    colDataAppendNULL(pDestCalStartTsCol, i);
    colDataAppendNULL(pDestCalEndTsCol, i);
    pDestBlock->info.rows++;
  }
  return TSDB_CODE_SUCCESS;
}

static int32_t generateIntervalScanRange(SStreamScanInfo* pInfo, SSDataBlock* pSrcBlock, SSDataBlock* pDestBlock) {
  blockDataCleanup(pDestBlock);
  int32_t rows = pSrcBlock->info.rows;
  if (rows == 0) {
    return TSDB_CODE_SUCCESS;
  }

  SColumnInfoData* pSrcStartTsCol = (SColumnInfoData*)taosArrayGet(pSrcBlock->pDataBlock, START_TS_COLUMN_INDEX);
  SColumnInfoData* pSrcEndTsCol = (SColumnInfoData*)taosArrayGet(pSrcBlock->pDataBlock, END_TS_COLUMN_INDEX);
  SColumnInfoData* pSrcUidCol = taosArrayGet(pSrcBlock->pDataBlock, UID_COLUMN_INDEX);
  SColumnInfoData* pSrcGpCol = taosArrayGet(pSrcBlock->pDataBlock, GROUPID_COLUMN_INDEX);

  uint64_t* srcUidData = (uint64_t*)pSrcUidCol->pData;
  ASSERT(pSrcStartTsCol->info.type == TSDB_DATA_TYPE_TIMESTAMP);
  TSKEY*  srcStartTsCol = (TSKEY*)pSrcStartTsCol->pData;
  TSKEY*  srcEndTsCol = (TSKEY*)pSrcEndTsCol->pData;
  int64_t version = pSrcBlock->info.version - 1;

  if (pInfo->partitionSup.needCalc && srcStartTsCol[0] != srcEndTsCol[0]) {
    uint64_t     srcUid = srcUidData[0];
    TSKEY        startTs = srcStartTsCol[0];
    TSKEY        endTs = srcEndTsCol[0];
    SSDataBlock* pPreRes = readPreVersionData(pInfo->pTableScanOp, srcUid, startTs, endTs, version);
    printDataBlock(pPreRes, "pre res");
    blockDataCleanup(pSrcBlock);
    int32_t code = blockDataEnsureCapacity(pSrcBlock, pPreRes->info.rows);
    if (code != TSDB_CODE_SUCCESS) {
      return code;
    }

    SColumnInfoData* pTsCol = (SColumnInfoData*)taosArrayGet(pPreRes->pDataBlock, pInfo->primaryTsIndex);
    rows = pPreRes->info.rows;

    for (int32_t i = 0; i < rows; i++) {
      uint64_t groupId = calGroupIdByData(&pInfo->partitionSup, pInfo->pPartScalarSup, pPreRes, i);
      appendOneRowToStreamSpecialBlock(pSrcBlock, ((TSKEY*)pTsCol->pData) + i, ((TSKEY*)pTsCol->pData) + i, &srcUid,
                                       &groupId, NULL);
    }
    printDataBlock(pSrcBlock, "new delete");
  }
  uint64_t* srcGp = (uint64_t*)pSrcGpCol->pData;
  srcStartTsCol = (TSKEY*)pSrcStartTsCol->pData;
  srcEndTsCol = (TSKEY*)pSrcEndTsCol->pData;
  srcUidData = (uint64_t*)pSrcUidCol->pData;

  int32_t code = blockDataEnsureCapacity(pDestBlock, rows);
  if (code != TSDB_CODE_SUCCESS) {
    return code;
  }

  SColumnInfoData* pStartTsCol = taosArrayGet(pDestBlock->pDataBlock, START_TS_COLUMN_INDEX);
  SColumnInfoData* pEndTsCol = taosArrayGet(pDestBlock->pDataBlock, END_TS_COLUMN_INDEX);
  SColumnInfoData* pDeUidCol = taosArrayGet(pDestBlock->pDataBlock, UID_COLUMN_INDEX);
  SColumnInfoData* pGpCol = taosArrayGet(pDestBlock->pDataBlock, GROUPID_COLUMN_INDEX);
  SColumnInfoData* pCalStartTsCol = taosArrayGet(pDestBlock->pDataBlock, CALCULATE_START_TS_COLUMN_INDEX);
  SColumnInfoData* pCalEndTsCol = taosArrayGet(pDestBlock->pDataBlock, CALCULATE_END_TS_COLUMN_INDEX);
  for (int32_t i = 0; i < rows;) {
    uint64_t srcUid = srcUidData[i];
    uint64_t groupId = srcGp[i];
    if (groupId == 0) {
      groupId = getGroupIdByData(pInfo, srcUid, srcStartTsCol[i], version);
    }
    TSKEY calStartTs = srcStartTsCol[i];
    colDataAppend(pCalStartTsCol, pDestBlock->info.rows, (const char*)(&calStartTs), false);
    STimeWindow win = getSlidingWindow(srcStartTsCol, srcEndTsCol, srcGp, &pInfo->interval, &pSrcBlock->info, &i,
                                       pInfo->partitionSup.needCalc);
    TSKEY       calEndTs = srcStartTsCol[i - 1];
    colDataAppend(pCalEndTsCol, pDestBlock->info.rows, (const char*)(&calEndTs), false);
    colDataAppend(pDeUidCol, pDestBlock->info.rows, (const char*)(&srcUid), false);
    colDataAppend(pStartTsCol, pDestBlock->info.rows, (const char*)(&win.skey), false);
    colDataAppend(pEndTsCol, pDestBlock->info.rows, (const char*)(&win.ekey), false);
    colDataAppend(pGpCol, pDestBlock->info.rows, (const char*)(&groupId), false);
    pDestBlock->info.rows++;
  }
  return TSDB_CODE_SUCCESS;
}

static int32_t generateDeleteResultBlock(SStreamScanInfo* pInfo, SSDataBlock* pSrcBlock, SSDataBlock* pDestBlock) {
  blockDataCleanup(pDestBlock);
  int32_t rows = pSrcBlock->info.rows;
  if (rows == 0) {
    return TSDB_CODE_SUCCESS;
  }
  int32_t code = blockDataEnsureCapacity(pDestBlock, rows);
  if (code != TSDB_CODE_SUCCESS) {
    return code;
  }

  SColumnInfoData* pSrcStartTsCol = (SColumnInfoData*)taosArrayGet(pSrcBlock->pDataBlock, START_TS_COLUMN_INDEX);
  SColumnInfoData* pSrcEndTsCol = (SColumnInfoData*)taosArrayGet(pSrcBlock->pDataBlock, END_TS_COLUMN_INDEX);
  SColumnInfoData* pSrcUidCol = taosArrayGet(pSrcBlock->pDataBlock, UID_COLUMN_INDEX);
  uint64_t*        srcUidData = (uint64_t*)pSrcUidCol->pData;
  SColumnInfoData* pSrcGpCol = taosArrayGet(pSrcBlock->pDataBlock, GROUPID_COLUMN_INDEX);
  uint64_t*        srcGp = (uint64_t*)pSrcGpCol->pData;
  ASSERT(pSrcStartTsCol->info.type == TSDB_DATA_TYPE_TIMESTAMP);
  TSKEY*  srcStartTsCol = (TSKEY*)pSrcStartTsCol->pData;
  TSKEY*  srcEndTsCol = (TSKEY*)pSrcEndTsCol->pData;
  int64_t version = pSrcBlock->info.version - 1;
  for (int32_t i = 0; i < pSrcBlock->info.rows; i++) {
    uint64_t srcUid = srcUidData[i];
    uint64_t groupId = srcGp[i];
    char*    tbname[VARSTR_HEADER_SIZE + TSDB_TABLE_NAME_LEN] = {0};
    if (groupId == 0) {
      groupId = getGroupIdByData(pInfo, srcUid, srcStartTsCol[i], version);
    }
    if (pInfo->tbnameCalSup.pExprInfo) {
      void* parTbname = NULL;
      streamStateGetParName(pInfo->pStreamScanOp->pTaskInfo->streamInfo.pState, groupId, &parTbname);

      memcpy(varDataVal(tbname), parTbname, TSDB_TABLE_NAME_LEN);
      varDataSetLen(tbname, strlen(varDataVal(tbname)));
      tdbFree(parTbname);
    }
    appendOneRowToStreamSpecialBlock(pDestBlock, srcStartTsCol + i, srcEndTsCol + i, srcUidData + i, &groupId,
                                     tbname[0] == 0 ? NULL : tbname);
  }
  return TSDB_CODE_SUCCESS;
}

static int32_t generateScanRange(SStreamScanInfo* pInfo, SSDataBlock* pSrcBlock, SSDataBlock* pDestBlock) {
  int32_t code = TSDB_CODE_SUCCESS;
  if (isIntervalWindow(pInfo)) {
    code = generateIntervalScanRange(pInfo, pSrcBlock, pDestBlock);
  } else if (isSessionWindow(pInfo) || isStateWindow(pInfo)) {
    code = generateSessionScanRange(pInfo, pSrcBlock, pDestBlock);
  } else {
    code = generateDeleteResultBlock(pInfo, pSrcBlock, pDestBlock);
  }
  pDestBlock->info.type = STREAM_CLEAR;
  pDestBlock->info.version = pSrcBlock->info.version;
  pDestBlock->info.dataLoad = 1;
  blockDataUpdateTsWindow(pDestBlock, 0);
  return code;
}

#if 0
void calBlockTag(SStreamScanInfo* pInfo, SSDataBlock* pBlock) {
  SExprSupp*    pTagCalSup = &pInfo->tagCalSup;
  SStreamState* pState = pInfo->pStreamScanOp->pTaskInfo->streamInfo.pState;
  if (pTagCalSup == NULL || pTagCalSup->numOfExprs == 0) return;
  if (pBlock == NULL || pBlock->info.rows == 0) return;

  void*   tag = NULL;
  int32_t tagLen = 0;
  if (streamStateGetParTag(pState, pBlock->info.id.groupId, &tag, &tagLen) == 0) {
    pBlock->info.tagLen = tagLen;
    void* pTag = taosMemoryRealloc(pBlock->info.pTag, tagLen);
    if (pTag == NULL) {
      tdbFree(tag);
      taosMemoryFree(pBlock->info.pTag);
      pBlock->info.pTag = NULL;
      pBlock->info.tagLen = 0;
      return;
    }
    pBlock->info.pTag = pTag;
    memcpy(pBlock->info.pTag, tag, tagLen);
    tdbFree(tag);
    return;
  } else {
    pBlock->info.pTag = NULL;
  }
  tdbFree(tag);
}
#endif

static void calBlockTbName(SStreamScanInfo* pInfo, SSDataBlock* pBlock) {
  SExprSupp*    pTbNameCalSup = &pInfo->tbnameCalSup;
  SStreamState* pState = pInfo->pStreamScanOp->pTaskInfo->streamInfo.pState;
  blockDataCleanup(pInfo->pCreateTbRes);
  if (pInfo->tbnameCalSup.numOfExprs == 0 && pInfo->tagCalSup.numOfExprs == 0) {
    pBlock->info.parTbName[0] = 0;
  } else {
    appendCreateTableRow(pInfo->pStreamScanOp->pTaskInfo->streamInfo.pState, &pInfo->tbnameCalSup, &pInfo->tagCalSup,
                         pBlock->info.id.groupId, pBlock, 0, pInfo->pCreateTbRes);
  }
}

void appendOneRowToStreamSpecialBlock(SSDataBlock* pBlock, TSKEY* pStartTs, TSKEY* pEndTs, uint64_t* pUid,
                                      uint64_t* pGp, void* pTbName) {
  SColumnInfoData* pStartTsCol = taosArrayGet(pBlock->pDataBlock, START_TS_COLUMN_INDEX);
  SColumnInfoData* pEndTsCol = taosArrayGet(pBlock->pDataBlock, END_TS_COLUMN_INDEX);
  SColumnInfoData* pUidCol = taosArrayGet(pBlock->pDataBlock, UID_COLUMN_INDEX);
  SColumnInfoData* pGpCol = taosArrayGet(pBlock->pDataBlock, GROUPID_COLUMN_INDEX);
  SColumnInfoData* pCalStartCol = taosArrayGet(pBlock->pDataBlock, CALCULATE_START_TS_COLUMN_INDEX);
  SColumnInfoData* pCalEndCol = taosArrayGet(pBlock->pDataBlock, CALCULATE_END_TS_COLUMN_INDEX);
  SColumnInfoData* pTableCol = taosArrayGet(pBlock->pDataBlock, TABLE_NAME_COLUMN_INDEX);
  colDataAppend(pStartTsCol, pBlock->info.rows, (const char*)pStartTs, false);
  colDataAppend(pEndTsCol, pBlock->info.rows, (const char*)pEndTs, false);
  colDataAppend(pUidCol, pBlock->info.rows, (const char*)pUid, false);
  colDataAppend(pGpCol, pBlock->info.rows, (const char*)pGp, false);
  colDataAppend(pCalStartCol, pBlock->info.rows, (const char*)pStartTs, false);
  colDataAppend(pCalEndCol, pBlock->info.rows, (const char*)pEndTs, false);
  colDataAppend(pTableCol, pBlock->info.rows, (const char*)pTbName, pTbName == NULL);
  pBlock->info.rows++;
}

static void checkUpdateData(SStreamScanInfo* pInfo, bool invertible, SSDataBlock* pBlock, bool out) {
  if (out) {
    blockDataCleanup(pInfo->pUpdateDataRes);
    blockDataEnsureCapacity(pInfo->pUpdateDataRes, pBlock->info.rows * 2);
  }
  SColumnInfoData* pColDataInfo = taosArrayGet(pBlock->pDataBlock, pInfo->primaryTsIndex);
  ASSERT(pColDataInfo->info.type == TSDB_DATA_TYPE_TIMESTAMP);
  TSKEY* tsCol = (TSKEY*)pColDataInfo->pData;
  bool   tableInserted = updateInfoIsTableInserted(pInfo->pUpdateInfo, pBlock->info.id.uid);
  for (int32_t rowId = 0; rowId < pBlock->info.rows; rowId++) {
    SResultRowInfo dumyInfo;
    dumyInfo.cur.pageId = -1;
    bool        isClosed = false;
    STimeWindow win = {.skey = INT64_MIN, .ekey = INT64_MAX};
    bool overDue = isOverdue(tsCol[rowId], &pInfo->twAggSup);
    if (pInfo->igExpired && overDue) {
      continue;
    }

    if (tableInserted && overDue) {
      win = getActiveTimeWindow(NULL, &dumyInfo, tsCol[rowId], &pInfo->interval, TSDB_ORDER_ASC);
      isClosed = isCloseWindow(&win, &pInfo->twAggSup);
    }
    // must check update info first.
    bool update = updateInfoIsUpdated(pInfo->pUpdateInfo, pBlock->info.id.uid, tsCol[rowId]);
    bool closedWin = isClosed && isSignleIntervalWindow(pInfo) &&
                     isDeletedStreamWindow(&win, pBlock->info.id.groupId,
                                           pInfo->pTableScanOp->pTaskInfo->streamInfo.pState, &pInfo->twAggSup);
    if ((update || closedWin) && out) {
      qDebug("stream update check not pass, update %d, closedWin %d", update, closedWin);
      uint64_t gpId = 0;
      appendOneRowToStreamSpecialBlock(pInfo->pUpdateDataRes, tsCol + rowId, tsCol + rowId, &pBlock->info.id.uid, &gpId,
                                       NULL);
      if (closedWin && pInfo->partitionSup.needCalc) {
        gpId = calGroupIdByData(&pInfo->partitionSup, pInfo->pPartScalarSup, pBlock, rowId);
        appendOneRowToStreamSpecialBlock(pInfo->pUpdateDataRes, tsCol + rowId, tsCol + rowId, &pBlock->info.id.uid,
                                         &gpId, NULL);
      }
    }
  }
  if (out && pInfo->pUpdateDataRes->info.rows > 0) {
    pInfo->pUpdateDataRes->info.version = pBlock->info.version;
    pInfo->pUpdateDataRes->info.dataLoad = 1;
    blockDataUpdateTsWindow(pInfo->pUpdateDataRes, 0);
    pInfo->pUpdateDataRes->info.type = pInfo->partitionSup.needCalc ? STREAM_DELETE_DATA : STREAM_CLEAR;
  }
}

static int32_t setBlockIntoRes(SStreamScanInfo* pInfo, const SSDataBlock* pBlock, bool filter) {
  SDataBlockInfo* pBlockInfo = &pInfo->pRes->info;
  SOperatorInfo*  pOperator = pInfo->pStreamScanOp;
  SExecTaskInfo*  pTaskInfo = pOperator->pTaskInfo;

  blockDataEnsureCapacity(pInfo->pRes, pBlock->info.rows);

  pInfo->pRes->info.rows = pBlock->info.rows;
  pInfo->pRes->info.id.uid = pBlock->info.id.uid;
  pInfo->pRes->info.type = STREAM_NORMAL;
  pInfo->pRes->info.version = pBlock->info.version;

  pInfo->pRes->info.id.groupId = getTableGroupId(pTaskInfo->pTableInfoList, pBlock->info.id.uid);

  // todo extract method
  for (int32_t i = 0; i < taosArrayGetSize(pInfo->matchInfo.pList); ++i) {
    SColMatchItem* pColMatchInfo = taosArrayGet(pInfo->matchInfo.pList, i);
    if (!pColMatchInfo->needOutput) {
      continue;
    }

    bool colExists = false;
    for (int32_t j = 0; j < blockDataGetNumOfCols(pBlock); ++j) {
      SColumnInfoData* pResCol = bdGetColumnInfoData(pBlock, j);
      if (pResCol->info.colId == pColMatchInfo->colId) {
        SColumnInfoData* pDst = taosArrayGet(pInfo->pRes->pDataBlock, pColMatchInfo->dstSlotId);
        colDataAssign(pDst, pResCol, pBlock->info.rows, &pInfo->pRes->info);
        colExists = true;
        break;
      }
    }

    // the required column does not exists in submit block, let's set it to be all null value
    if (!colExists) {
      SColumnInfoData* pDst = taosArrayGet(pInfo->pRes->pDataBlock, pColMatchInfo->dstSlotId);
      colDataAppendNNULL(pDst, 0, pBlockInfo->rows);
    }
  }

  // currently only the tbname pseudo column
  if (pInfo->numOfPseudoExpr > 0) {
    int32_t code = addTagPseudoColumnData(&pInfo->readHandle, pInfo->pPseudoExpr, pInfo->numOfPseudoExpr, pInfo->pRes,
                                          pInfo->pRes->info.rows, GET_TASKID(pTaskInfo), NULL);
    // ignore the table not exists error, since this table may have been dropped during the scan procedure.
    if (code != TSDB_CODE_SUCCESS && code != TSDB_CODE_PAR_TABLE_NOT_EXIST) {
      blockDataFreeRes((SSDataBlock*)pBlock);
      T_LONG_JMP(pTaskInfo->env, code);
    }

    // reset the error code.
    terrno = 0;
  }

  if (filter) {
    doFilter(pInfo->pRes, pOperator->exprSupp.pFilterInfo, NULL);
  }

  pInfo->pRes->info.dataLoad = 1;
  blockDataUpdateTsWindow(pInfo->pRes, pInfo->primaryTsIndex);
  blockDataFreeRes((SSDataBlock*)pBlock);

  calBlockTbName(pInfo, pInfo->pRes);
  return 0;
}

static SSDataBlock* doQueueScan(SOperatorInfo* pOperator) {
  SExecTaskInfo*   pTaskInfo = pOperator->pTaskInfo;
  SStreamScanInfo* pInfo = pOperator->info;

  qDebug("queue scan called");

<<<<<<< HEAD
  if (pTaskInfo->streamInfo.submit.msgStr != NULL) {
    if (pInfo->tqReader->msg2.msgStr == NULL) {
      /*pInfo->tqReader->pMsg = pTaskInfo->streamInfo.pReq;*/

      /*const SSubmitReq* pSubmit = pInfo->tqReader->pMsg;*/
      /*if (tqReaderSetDataMsg(pInfo->tqReader, pSubmit, 0) < 0) {*/
      /*void* msgStr = pTaskInfo->streamInfo.*/
      SPackedData submit = pTaskInfo->streamInfo.submit;
      if (tqReaderSetSubmitReq2(pInfo->tqReader, submit.msgStr, submit.msgLen, submit.ver) < 0) {
        qError("submit msg messed up when initing stream submit block %p", submit.msgStr);
        pInfo->tqReader->msg2 = (SPackedData){0};
        pInfo->tqReader->setMsg = 0;
        ASSERT(0);
=======
  if (pTaskInfo->streamInfo.pReq != NULL) {
    if (pInfo->tqReader->pMsg == NULL) {
      pInfo->tqReader->pMsg = pTaskInfo->streamInfo.pReq;
      const SSubmitReq* pSubmit = pInfo->tqReader->pMsg;
      if (tqReaderSetDataMsg(pInfo->tqReader, pSubmit, 0) < 0) {
        qError("submit msg messed up when initing stream submit block %p", pSubmit);
        pInfo->tqReader->pMsg = NULL;
        pTaskInfo->streamInfo.pReq = NULL;
        return NULL;
>>>>>>> 16bc8cb5
      }
    }

    blockDataCleanup(pInfo->pRes);
    SDataBlockInfo* pBlockInfo = &pInfo->pRes->info;

    while (tqNextDataBlock2(pInfo->tqReader)) {
      SSDataBlock block = {0};

      int32_t code = tqRetrieveDataBlock2(&block, pInfo->tqReader, NULL);

      if (code != TSDB_CODE_SUCCESS || block.info.rows == 0) {
        continue;
      }

      setBlockIntoRes(pInfo, &block, true);

      if (pBlockInfo->rows > 0) {
        return pInfo->pRes;
      }
    }

    pInfo->tqReader->msg2 = (SPackedData){0};
    pInfo->tqReader->setMsg = 0;
    pTaskInfo->streamInfo.submit = (SPackedData){0};
    return NULL;
  }

  if (pTaskInfo->streamInfo.prepareStatus.type == TMQ_OFFSET__SNAPSHOT_DATA) {
    SSDataBlock* pResult = doTableScan(pInfo->pTableScanOp);
    if (pResult && pResult->info.rows > 0) {
      qDebug("queue scan tsdb return %d rows min:%" PRId64 " max:%" PRId64, pResult->info.rows,
             pResult->info.window.skey, pResult->info.window.ekey);
      pTaskInfo->streamInfo.returned = 1;
      return pResult;
    } else {
      if (!pTaskInfo->streamInfo.returned) {
        STableScanInfo* pTSInfo = pInfo->pTableScanOp->info;
        tsdbReaderClose(pTSInfo->base.dataReader);
        pTSInfo->base.dataReader = NULL;
        tqOffsetResetToLog(&pTaskInfo->streamInfo.prepareStatus, pTaskInfo->streamInfo.snapshotVer);
        qDebug("queue scan tsdb over, switch to wal ver %" PRId64 "", pTaskInfo->streamInfo.snapshotVer + 1);
        if (tqSeekVer(pInfo->tqReader, pTaskInfo->streamInfo.snapshotVer + 1) < 0) {
          tqOffsetResetToLog(&pTaskInfo->streamInfo.lastStatus, pTaskInfo->streamInfo.snapshotVer);
          return NULL;
        }
        ASSERT(pInfo->tqReader->pWalReader->curVersion == pTaskInfo->streamInfo.snapshotVer + 1);
      } else {
        return NULL;
      }
    }
  }

  if (pTaskInfo->streamInfo.prepareStatus.type == TMQ_OFFSET__LOG) {
    while (1) {
      SFetchRet ret = {0};
      if (tqNextBlock(pInfo->tqReader, &ret) < 0) {
        qError("failed to get next log block since %s", terrstr());
      }
      if (ret.fetchType == FETCH_TYPE__DATA) {
        blockDataCleanup(pInfo->pRes);
        setBlockIntoRes(pInfo, &ret.data, true);
        if (pInfo->pRes->info.rows > 0) {
          pOperator->status = OP_EXEC_RECV;
          qDebug("queue scan log return %d rows", pInfo->pRes->info.rows);
          return pInfo->pRes;
        }
      } else if (ret.fetchType == FETCH_TYPE__META) {
        qError("unexpected ret.fetchType:%d", ret.fetchType);
        continue;
        //        pTaskInfo->streamInfo.lastStatus = ret.offset;
        //        pTaskInfo->streamInfo.metaBlk = ret.meta;
        //        return NULL;
      } else if (ret.fetchType == FETCH_TYPE__NONE ||
                 (ret.fetchType == FETCH_TYPE__SEP && pOperator->status == OP_EXEC_RECV)) {
        pTaskInfo->streamInfo.lastStatus = ret.offset;
        ASSERT(pTaskInfo->streamInfo.lastStatus.version >= pTaskInfo->streamInfo.prepareStatus.version);
        ASSERT(pTaskInfo->streamInfo.lastStatus.version + 1 == pInfo->tqReader->pWalReader->curVersion);
        char formatBuf[80];
        tFormatOffset(formatBuf, 80, &ret.offset);
        qDebug("queue scan log return null, offset %s", formatBuf);
        pOperator->status = OP_OPENED;
        return NULL;
      }
    }
#if 0
    } else if (pTaskInfo->streamInfo.prepareStatus.type == TMQ_OFFSET__SNAPSHOT_DATA) {
    SSDataBlock* pResult = doTableScan(pInfo->pTableScanOp);
    if (pResult && pResult->info.rows > 0) {
      qDebug("stream scan tsdb return %d rows", pResult->info.rows);
      return pResult;
    }
    qDebug("stream scan tsdb return null");
    return NULL;
#endif
  } else {
    qError("unexpected streamInfo prepare type: %d", pTaskInfo->streamInfo.prepareStatus.type);
    return NULL;
  }
}

static int32_t filterDelBlockByUid(SSDataBlock* pDst, const SSDataBlock* pSrc, SStreamScanInfo* pInfo) {
  STqReader* pReader = pInfo->tqReader;
  int32_t    rows = pSrc->info.rows;
  blockDataEnsureCapacity(pDst, rows);

  SColumnInfoData* pSrcStartCol = taosArrayGet(pSrc->pDataBlock, START_TS_COLUMN_INDEX);
  uint64_t*        startCol = (uint64_t*)pSrcStartCol->pData;
  SColumnInfoData* pSrcEndCol = taosArrayGet(pSrc->pDataBlock, END_TS_COLUMN_INDEX);
  uint64_t*        endCol = (uint64_t*)pSrcEndCol->pData;
  SColumnInfoData* pSrcUidCol = taosArrayGet(pSrc->pDataBlock, UID_COLUMN_INDEX);
  uint64_t*        uidCol = (uint64_t*)pSrcUidCol->pData;

  SColumnInfoData* pDstStartCol = taosArrayGet(pDst->pDataBlock, START_TS_COLUMN_INDEX);
  SColumnInfoData* pDstEndCol = taosArrayGet(pDst->pDataBlock, END_TS_COLUMN_INDEX);
  SColumnInfoData* pDstUidCol = taosArrayGet(pDst->pDataBlock, UID_COLUMN_INDEX);
  int32_t          j = 0;
  for (int32_t i = 0; i < rows; i++) {
    if (taosHashGet(pReader->tbIdHash, &uidCol[i], sizeof(uint64_t))) {
      colDataAppend(pDstStartCol, j, (const char*)&startCol[i], false);
      colDataAppend(pDstEndCol, j, (const char*)&endCol[i], false);
      colDataAppend(pDstUidCol, j, (const char*)&uidCol[i], false);

      colDataAppendNULL(taosArrayGet(pDst->pDataBlock, GROUPID_COLUMN_INDEX), j);
      colDataAppendNULL(taosArrayGet(pDst->pDataBlock, CALCULATE_START_TS_COLUMN_INDEX), j);
      colDataAppendNULL(taosArrayGet(pDst->pDataBlock, CALCULATE_END_TS_COLUMN_INDEX), j);
      j++;
    }
  }
  uint32_t cap = pDst->info.capacity;
  pDst->info = pSrc->info;
  pDst->info.rows = j;
  pDst->info.capacity = cap;

  return 0;
}

// for partition by tag
static void setBlockGroupIdByUid(SStreamScanInfo* pInfo, SSDataBlock* pBlock) {
  SColumnInfoData* pStartTsCol = taosArrayGet(pBlock->pDataBlock, START_TS_COLUMN_INDEX);
  TSKEY*           startTsCol = (TSKEY*)pStartTsCol->pData;
  SColumnInfoData* pGpCol = taosArrayGet(pBlock->pDataBlock, GROUPID_COLUMN_INDEX);
  uint64_t*        gpCol = (uint64_t*)pGpCol->pData;
  SColumnInfoData* pUidCol = taosArrayGet(pBlock->pDataBlock, UID_COLUMN_INDEX);
  uint64_t*        uidCol = (uint64_t*)pUidCol->pData;
  int32_t          rows = pBlock->info.rows;
  if (!pInfo->partitionSup.needCalc) {
    for (int32_t i = 0; i < rows; i++) {
      uint64_t groupId = getGroupIdByUid(pInfo, uidCol[i]);
      colDataAppend(pGpCol, i, (const char*)&groupId, false);
    }
  }
}

static void doCheckUpdate(SStreamScanInfo* pInfo, TSKEY endKey) {
  if (pInfo->pUpdateInfo) {
    checkUpdateData(pInfo, true, pInfo->pRes, true);
    pInfo->twAggSup.maxTs = TMAX(pInfo->twAggSup.maxTs, endKey);
    if (pInfo->pUpdateDataRes->info.rows > 0) {
      pInfo->updateResIndex = 0;
      if (pInfo->pUpdateDataRes->info.type == STREAM_CLEAR) {
        pInfo->scanMode = STREAM_SCAN_FROM_UPDATERES;
      } else if (pInfo->pUpdateDataRes->info.type == STREAM_INVERT) {
        pInfo->scanMode = STREAM_SCAN_FROM_RES;
        // return pInfo->pUpdateDataRes;
      } else if (pInfo->pUpdateDataRes->info.type == STREAM_DELETE_DATA) {
        pInfo->scanMode = STREAM_SCAN_FROM_DELETE_DATA;
      }
    }
  }
}

static SSDataBlock* doStreamScan(SOperatorInfo* pOperator) {
  // NOTE: this operator does never check if current status is done or not
  SExecTaskInfo*   pTaskInfo = pOperator->pTaskInfo;
  SStreamScanInfo* pInfo = pOperator->info;

  qDebug("stream scan called");

  if (pTaskInfo->streamInfo.recoverStep == STREAM_RECOVER_STEP__PREPARE1 ||
      pTaskInfo->streamInfo.recoverStep == STREAM_RECOVER_STEP__PREPARE2) {
    STableScanInfo* pTSInfo = pInfo->pTableScanOp->info;
    memcpy(&pTSInfo->base.cond, &pTaskInfo->streamInfo.tableCond, sizeof(SQueryTableDataCond));
    if (pTaskInfo->streamInfo.recoverStep == STREAM_RECOVER_STEP__PREPARE1) {
      pTSInfo->base.cond.startVersion = 0;
      pTSInfo->base.cond.endVersion = pTaskInfo->streamInfo.fillHistoryVer1;
      qDebug("stream recover step 1, from %" PRId64 " to %" PRId64, pTSInfo->base.cond.startVersion,
             pTSInfo->base.cond.endVersion);
    } else {
      pTSInfo->base.cond.startVersion = pTaskInfo->streamInfo.fillHistoryVer1 + 1;
      pTSInfo->base.cond.endVersion = pTaskInfo->streamInfo.fillHistoryVer2;
      qDebug("stream recover step 2, from %" PRId64 " to %" PRId64, pTSInfo->base.cond.startVersion,
             pTSInfo->base.cond.endVersion);
    }

    /*resetTableScanInfo(pTSInfo, pWin);*/
    tsdbReaderClose(pTSInfo->base.dataReader);
    pTSInfo->base.dataReader = NULL;
    pInfo->pTableScanOp->status = OP_OPENED;

    pTSInfo->scanTimes = 0;
    pTSInfo->currentGroupId = -1;
    pTaskInfo->streamInfo.recoverStep = STREAM_RECOVER_STEP__SCAN;
    pTaskInfo->streamInfo.recoverScanFinished = false;
  }

  if (pTaskInfo->streamInfo.recoverStep == STREAM_RECOVER_STEP__SCAN) {
    if (pInfo->blockRecoverContiCnt > 100) {
      pInfo->blockRecoverTotCnt += pInfo->blockRecoverContiCnt;
      pInfo->blockRecoverContiCnt = 0;
      return NULL;
    }

    switch (pInfo->scanMode) {
      case STREAM_SCAN_FROM_RES: {
        pInfo->scanMode = STREAM_SCAN_FROM_READERHANDLE;
        printDataBlock(pInfo->pRecoverRes, "scan recover");
        return pInfo->pRecoverRes;
      } break;
      default:
        break;
    }

    pInfo->pRecoverRes = doTableScan(pInfo->pTableScanOp);
    if (pInfo->pRecoverRes != NULL) {
      pInfo->blockRecoverContiCnt++;
      calBlockTbName(pInfo, pInfo->pRecoverRes);
      if (pInfo->pUpdateInfo) {
        TSKEY maxTs = updateInfoFillBlockData(pInfo->pUpdateInfo, pInfo->pRecoverRes, pInfo->primaryTsIndex);
        pInfo->twAggSup.maxTs = TMAX(pInfo->twAggSup.maxTs, maxTs);
      }
      if (pInfo->pCreateTbRes->info.rows > 0) {
        pInfo->scanMode = STREAM_SCAN_FROM_RES;
        return pInfo->pCreateTbRes;
      }
      qDebug("stream recover scan get block, rows %d", pInfo->pRecoverRes->info.rows);
      printDataBlock(pInfo->pRecoverRes, "scan recover");
      return pInfo->pRecoverRes;
    }
    pTaskInfo->streamInfo.recoverStep = STREAM_RECOVER_STEP__NONE;
    STableScanInfo* pTSInfo = pInfo->pTableScanOp->info;
    tsdbReaderClose(pTSInfo->base.dataReader);
    pTSInfo->base.dataReader = NULL;

    pTSInfo->base.cond.startVersion = -1;
    pTSInfo->base.cond.endVersion = -1;

    pTaskInfo->streamInfo.recoverScanFinished = true;
    return NULL;
  }

  size_t total = taosArrayGetSize(pInfo->pBlockLists);
// TODO: refactor
FETCH_NEXT_BLOCK:
  if (pInfo->blockType == STREAM_INPUT__DATA_BLOCK) {
    if (pInfo->validBlockIndex >= total) {
      doClearBufferedBlocks(pInfo);
      /*pOperator->status = OP_EXEC_DONE;*/
      return NULL;
    }

    int32_t      current = pInfo->validBlockIndex++;
    SPackedData* pPacked = taosArrayGet(pInfo->pBlockLists, current);
    SSDataBlock* pBlock = pPacked->pDataBlock;
    if (pBlock->info.parTbName[0]) {
      streamStatePutParName(pTaskInfo->streamInfo.pState, pBlock->info.id.groupId, pBlock->info.parTbName);
    }
    // TODO move into scan
    pBlock->info.calWin.skey = INT64_MIN;
    pBlock->info.calWin.ekey = INT64_MAX;
    pBlock->info.dataLoad = 1;
    blockDataUpdateTsWindow(pBlock, 0);
    switch (pBlock->info.type) {
      case STREAM_NORMAL:
      case STREAM_GET_ALL:
        return pBlock;
      case STREAM_RETRIEVE: {
        pInfo->blockType = STREAM_INPUT__DATA_SUBMIT;
        pInfo->scanMode = STREAM_SCAN_FROM_DATAREADER_RETRIEVE;
        copyDataBlock(pInfo->pUpdateRes, pBlock);
        prepareRangeScan(pInfo, pInfo->pUpdateRes, &pInfo->updateResIndex);
        updateInfoAddCloseWindowSBF(pInfo->pUpdateInfo);
      } break;
      case STREAM_DELETE_DATA: {
        printDataBlock(pBlock, "stream scan delete recv");
        SSDataBlock* pDelBlock = NULL;
        if (pInfo->tqReader) {
          pDelBlock = createSpecialDataBlock(STREAM_DELETE_DATA);
          filterDelBlockByUid(pDelBlock, pBlock, pInfo);
        } else {
          pDelBlock = pBlock;
        }
        setBlockGroupIdByUid(pInfo, pDelBlock);
        printDataBlock(pDelBlock, "stream scan delete recv filtered");
        if (pDelBlock->info.rows == 0) {
          if (pInfo->tqReader) {
            blockDataDestroy(pDelBlock);
          }
          goto FETCH_NEXT_BLOCK;
        }
        if (!isIntervalWindow(pInfo) && !isSessionWindow(pInfo) && !isStateWindow(pInfo)) {
          generateDeleteResultBlock(pInfo, pDelBlock, pInfo->pDeleteDataRes);
          pInfo->pDeleteDataRes->info.type = STREAM_DELETE_RESULT;
          printDataBlock(pDelBlock, "stream scan delete result");
          blockDataDestroy(pDelBlock);

          if (pInfo->pDeleteDataRes->info.rows > 0) {
            return pInfo->pDeleteDataRes;
          } else {
            goto FETCH_NEXT_BLOCK;
          }
        } else {
          pInfo->blockType = STREAM_INPUT__DATA_SUBMIT;
          pInfo->updateResIndex = 0;
          generateScanRange(pInfo, pDelBlock, pInfo->pUpdateRes);
          prepareRangeScan(pInfo, pInfo->pUpdateRes, &pInfo->updateResIndex);
          copyDataBlock(pInfo->pDeleteDataRes, pInfo->pUpdateRes);
          pInfo->pDeleteDataRes->info.type = STREAM_DELETE_DATA;
          printDataBlock(pDelBlock, "stream scan delete data");
          if (pInfo->tqReader) {
            blockDataDestroy(pDelBlock);
          }
          if (pInfo->pDeleteDataRes->info.rows > 0) {
            pInfo->scanMode = STREAM_SCAN_FROM_DATAREADER_RANGE;
            return pInfo->pDeleteDataRes;
          } else {
            goto FETCH_NEXT_BLOCK;
          }
        }
      } break;
      default:
        break;
    }
    // printDataBlock(pBlock, "stream scan recv");
    return pBlock;
  } else if (pInfo->blockType == STREAM_INPUT__DATA_SUBMIT) {
    qDebug("scan mode %d", pInfo->scanMode);
    switch (pInfo->scanMode) {
      case STREAM_SCAN_FROM_RES: {
        pInfo->scanMode = STREAM_SCAN_FROM_READERHANDLE;
        doCheckUpdate(pInfo, pInfo->pRes->info.window.ekey);
        doFilter(pInfo->pRes, pOperator->exprSupp.pFilterInfo, NULL);
        pInfo->pRes->info.dataLoad = 1;
        blockDataUpdateTsWindow(pInfo->pRes, pInfo->primaryTsIndex);
        return pInfo->pRes;
      } break;
      case STREAM_SCAN_FROM_DELETE_DATA: {
        generateScanRange(pInfo, pInfo->pUpdateDataRes, pInfo->pUpdateRes);
        prepareRangeScan(pInfo, pInfo->pUpdateRes, &pInfo->updateResIndex);
        pInfo->scanMode = STREAM_SCAN_FROM_DATAREADER_RANGE;
        copyDataBlock(pInfo->pDeleteDataRes, pInfo->pUpdateRes);
        pInfo->pDeleteDataRes->info.type = STREAM_DELETE_DATA;
        return pInfo->pDeleteDataRes;
      } break;
      case STREAM_SCAN_FROM_UPDATERES: {
        generateScanRange(pInfo, pInfo->pUpdateDataRes, pInfo->pUpdateRes);
        prepareRangeScan(pInfo, pInfo->pUpdateRes, &pInfo->updateResIndex);
        pInfo->scanMode = STREAM_SCAN_FROM_DATAREADER_RANGE;
        return pInfo->pUpdateRes;
      } break;
      case STREAM_SCAN_FROM_DATAREADER_RANGE:
      case STREAM_SCAN_FROM_DATAREADER_RETRIEVE: {
        SSDataBlock* pSDB = doRangeScan(pInfo, pInfo->pUpdateRes, pInfo->primaryTsIndex, &pInfo->updateResIndex);
        if (pSDB) {
          STableScanInfo* pTableScanInfo = pInfo->pTableScanOp->info;
          uint64_t        version = getReaderMaxVersion(pTableScanInfo->base.dataReader);
          updateInfoSetScanRange(pInfo->pUpdateInfo, &pTableScanInfo->base.cond.twindows, pInfo->groupId, version);
          pSDB->info.type = pInfo->scanMode == STREAM_SCAN_FROM_DATAREADER_RANGE ? STREAM_NORMAL : STREAM_PULL_DATA;
          checkUpdateData(pInfo, true, pSDB, false);
          // printDataBlock(pSDB, "stream scan update");
          calBlockTbName(pInfo, pSDB);
          return pSDB;
        }
        blockDataCleanup(pInfo->pUpdateDataRes);
        pInfo->scanMode = STREAM_SCAN_FROM_READERHANDLE;
      } break;
      default:
        break;
    }

    SStreamAggSupporter* pSup = pInfo->windowSup.pStreamAggSup;
    if (isStateWindow(pInfo) && pSup->pScanBlock->info.rows > 0) {
      pInfo->scanMode = STREAM_SCAN_FROM_DATAREADER_RANGE;
      pInfo->updateResIndex = 0;
      copyDataBlock(pInfo->pUpdateRes, pSup->pScanBlock);
      blockDataCleanup(pSup->pScanBlock);
      prepareRangeScan(pInfo, pInfo->pUpdateRes, &pInfo->updateResIndex);
      return pInfo->pUpdateRes;
    }

    SDataBlockInfo* pBlockInfo = &pInfo->pRes->info;

    int32_t totBlockNum = taosArrayGetSize(pInfo->pBlockLists);

  NEXT_SUBMIT_BLK:
    while (1) {
      if (pInfo->tqReader->msg2.msgStr == NULL) {
        if (pInfo->validBlockIndex >= totBlockNum) {
          updateInfoDestoryColseWinSBF(pInfo->pUpdateInfo);
          doClearBufferedBlocks(pInfo);
          qDebug("stream scan return empty, consume block %d", totBlockNum);
          return NULL;
        }

        int32_t      current = pInfo->validBlockIndex++;
        SPackedData* pSubmit = taosArrayGet(pInfo->pBlockLists, current);
        /*if (tqReaderSetDataMsg(pInfo->tqReader, pSubmit, 0) < 0) {*/
        if (tqReaderSetSubmitReq2(pInfo->tqReader, pSubmit->msgStr, pSubmit->msgLen, pSubmit->ver) < 0) {
          qError("submit msg messed up when initing stream submit block %p, current %d, total %d", pSubmit, current,
                 totBlockNum);
          continue;
        }
      }

      blockDataCleanup(pInfo->pRes);

      while (tqNextDataBlock2(pInfo->tqReader)) {
        SSDataBlock block = {0};

        int32_t code = tqRetrieveDataBlock2(&block, pInfo->tqReader, NULL);

        if (code != TSDB_CODE_SUCCESS || block.info.rows == 0) {
          continue;
        }

        setBlockIntoRes(pInfo, &block, false);

        if (updateInfoIgnore(pInfo->pUpdateInfo, &pInfo->pRes->info.window, pInfo->pRes->info.id.groupId,
                             pInfo->pRes->info.version)) {
          printDataBlock(pInfo->pRes, "stream scan ignore");
          blockDataCleanup(pInfo->pRes);
          continue;
        }

        if (pInfo->pCreateTbRes->info.rows > 0) {
          pInfo->scanMode = STREAM_SCAN_FROM_RES;
          return pInfo->pCreateTbRes;
        }

        doCheckUpdate(pInfo, pBlockInfo->window.ekey);
        doFilter(pInfo->pRes, pOperator->exprSupp.pFilterInfo, NULL);
        pInfo->pRes->info.dataLoad = 1;
        blockDataUpdateTsWindow(pInfo->pRes, pInfo->primaryTsIndex);

        if (pBlockInfo->rows > 0 || pInfo->pUpdateDataRes->info.rows > 0) {
          break;
        }
      }
      if (pBlockInfo->rows > 0 || pInfo->pUpdateDataRes->info.rows > 0) {
        break;
      } else {
        continue;
      }
    }

    // record the scan action.
    pInfo->numOfExec++;
    pOperator->resultInfo.totalRows += pBlockInfo->rows;
    // printDataBlock(pInfo->pRes, "stream scan");

    qDebug("scan rows: %d", pBlockInfo->rows);
    if (pBlockInfo->rows > 0) {
      return pInfo->pRes;
    }

    if (pInfo->pUpdateDataRes->info.rows > 0) {
      goto FETCH_NEXT_BLOCK;
    }

    goto NEXT_SUBMIT_BLK;
  } else {
    ASSERT(0);
    return NULL;
  }
}

static SArray* extractTableIdList(const STableListInfo* pTableListInfo) {
  SArray* tableIdList = taosArrayInit(4, sizeof(uint64_t));

  // Transfer the Array of STableKeyInfo into uid list.
  size_t size = tableListGetSize(pTableListInfo);
  for (int32_t i = 0; i < size; ++i) {
    STableKeyInfo* pkeyInfo = tableListGetInfo(pTableListInfo, i);
    taosArrayPush(tableIdList, &pkeyInfo->uid);
  }

  return tableIdList;
}

static SSDataBlock* doRawScan(SOperatorInfo* pOperator) {
  // NOTE: this operator does never check if current status is done or not
  SExecTaskInfo*      pTaskInfo = pOperator->pTaskInfo;
  SStreamRawScanInfo* pInfo = pOperator->info;
  pTaskInfo->streamInfo.metaRsp.metaRspLen = 0;  // use metaRspLen !=0 to judge if data is meta
  pTaskInfo->streamInfo.metaRsp.metaRsp = NULL;

  qDebug("tmqsnap doRawScan called");
  if (pTaskInfo->streamInfo.prepareStatus.type == TMQ_OFFSET__SNAPSHOT_DATA) {
    if (pInfo->dataReader && tsdbNextDataBlock(pInfo->dataReader)) {
      if (isTaskKilled(pTaskInfo)) {
        tsdbReleaseDataBlock(pInfo->dataReader);
        longjmp(pTaskInfo->env, pTaskInfo->code);
      }

      SSDataBlock* pBlock = tsdbRetrieveDataBlock(pInfo->dataReader, NULL);
      if (pBlock == NULL) {
        longjmp(pTaskInfo->env, terrno);
      }

      qDebug("tmqsnap doRawScan get data uid:%" PRId64 "", pBlock->info.id.uid);
      pTaskInfo->streamInfo.lastStatus.type = TMQ_OFFSET__SNAPSHOT_DATA;
      pTaskInfo->streamInfo.lastStatus.uid = pBlock->info.id.uid;
      pTaskInfo->streamInfo.lastStatus.ts = pBlock->info.window.ekey;
      return pBlock;
    }

    SMetaTableInfo mtInfo = getUidfromSnapShot(pInfo->sContext);
    if (mtInfo.uid == 0) {  // read snapshot done, change to get data from wal
      qDebug("tmqsnap read snapshot done, change to get data from wal");
      pTaskInfo->streamInfo.prepareStatus.uid = mtInfo.uid;
      pTaskInfo->streamInfo.lastStatus.type = TMQ_OFFSET__LOG;
      pTaskInfo->streamInfo.lastStatus.version = pInfo->sContext->snapVersion;
    } else {
      pTaskInfo->streamInfo.prepareStatus.uid = mtInfo.uid;
      pTaskInfo->streamInfo.prepareStatus.ts = INT64_MIN;
      qDebug("tmqsnap change get data uid:%" PRId64 "", mtInfo.uid);
      qStreamPrepareScan(pTaskInfo, &pTaskInfo->streamInfo.prepareStatus, pInfo->sContext->subType);
    }
    tDeleteSSchemaWrapper(mtInfo.schema);
    qDebug("tmqsnap stream scan tsdb return null");
    return NULL;
  } else if (pTaskInfo->streamInfo.prepareStatus.type == TMQ_OFFSET__SNAPSHOT_META) {
    SSnapContext* sContext = pInfo->sContext;
    void*         data = NULL;
    int32_t       dataLen = 0;
    int16_t       type = 0;
    int64_t       uid = 0;
    if (getMetafromSnapShot(sContext, &data, &dataLen, &type, &uid) < 0) {
      qError("tmqsnap getMetafromSnapShot error");
      taosMemoryFreeClear(data);
      return NULL;
    }

    if (!sContext->queryMetaOrData) {  // change to get data next poll request
      pTaskInfo->streamInfo.lastStatus.type = TMQ_OFFSET__SNAPSHOT_META;
      pTaskInfo->streamInfo.lastStatus.uid = uid;
      pTaskInfo->streamInfo.metaRsp.rspOffset.type = TMQ_OFFSET__SNAPSHOT_DATA;
      pTaskInfo->streamInfo.metaRsp.rspOffset.uid = 0;
      pTaskInfo->streamInfo.metaRsp.rspOffset.ts = INT64_MIN;
    } else {
      pTaskInfo->streamInfo.lastStatus.type = TMQ_OFFSET__SNAPSHOT_META;
      pTaskInfo->streamInfo.lastStatus.uid = uid;
      pTaskInfo->streamInfo.metaRsp.rspOffset = pTaskInfo->streamInfo.lastStatus;
      pTaskInfo->streamInfo.metaRsp.resMsgType = type;
      pTaskInfo->streamInfo.metaRsp.metaRspLen = dataLen;
      pTaskInfo->streamInfo.metaRsp.metaRsp = data;
    }

    return NULL;
  }
  //  else if (pTaskInfo->streamInfo.prepareStatus.type == TMQ_OFFSET__LOG) {
  //    int64_t fetchVer = pTaskInfo->streamInfo.prepareStatus.version + 1;
  //
  //    while(1){
  //      if (tqFetchLog(pInfo->tqReader->pWalReader, pInfo->sContext->withMeta, &fetchVer, &pInfo->pCkHead) < 0) {
  //        qDebug("tmqsnap tmq poll: consumer log end. offset %" PRId64, fetchVer);
  //        pTaskInfo->streamInfo.lastStatus.version = fetchVer;
  //        pTaskInfo->streamInfo.lastStatus.type = TMQ_OFFSET__LOG;
  //        return NULL;
  //      }
  //      SWalCont* pHead = &pInfo->pCkHead->head;
  //      qDebug("tmqsnap tmq poll: consumer log offset %" PRId64 " msgType %d", fetchVer, pHead->msgType);
  //
  //      if (pHead->msgType == TDMT_VND_SUBMIT) {
  //        SSubmitReq* pCont = (SSubmitReq*)&pHead->body;
  //        tqReaderSetDataMsg(pInfo->tqReader, pCont, 0);
  //        SSDataBlock* block = tqLogScanExec(pInfo->sContext->subType, pInfo->tqReader, pInfo->pFilterOutTbUid,
  //        &pInfo->pRes); if(block){
  //          pTaskInfo->streamInfo.lastStatus.type = TMQ_OFFSET__LOG;
  //          pTaskInfo->streamInfo.lastStatus.version = fetchVer;
  //          qDebug("tmqsnap fetch data msg, ver:%" PRId64 ", type:%d", pHead->version, pHead->msgType);
  //          return block;
  //        }else{
  //          fetchVer++;
  //        }
  //      } else{
  //        ASSERT(pInfo->sContext->withMeta);
  //        ASSERT(IS_META_MSG(pHead->msgType));
  //        qDebug("tmqsnap fetch meta msg, ver:%" PRId64 ", type:%d", pHead->version, pHead->msgType);
  //        pTaskInfo->streamInfo.metaRsp.rspOffset.version = fetchVer;
  //        pTaskInfo->streamInfo.metaRsp.rspOffset.type = TMQ_OFFSET__LOG;
  //        pTaskInfo->streamInfo.metaRsp.resMsgType = pHead->msgType;
  //        pTaskInfo->streamInfo.metaRsp.metaRspLen = pHead->bodyLen;
  //        pTaskInfo->streamInfo.metaRsp.metaRsp = taosMemoryMalloc(pHead->bodyLen);
  //        memcpy(pTaskInfo->streamInfo.metaRsp.metaRsp, pHead->body, pHead->bodyLen);
  //        return NULL;
  //      }
  //    }
  return NULL;
}

static void destroyRawScanOperatorInfo(void* param) {
  SStreamRawScanInfo* pRawScan = (SStreamRawScanInfo*)param;
  tsdbReaderClose(pRawScan->dataReader);
  destroySnapContext(pRawScan->sContext);
  taosMemoryFree(pRawScan);
}

// for subscribing db or stb (not including column),
// if this scan is used, meta data can be return
// and schemas are decided when scanning
SOperatorInfo* createRawScanOperatorInfo(SReadHandle* pHandle, SExecTaskInfo* pTaskInfo) {
  // create operator
  // create tb reader
  // create meta reader
  // create tq reader

  int32_t code = TSDB_CODE_SUCCESS;

  SStreamRawScanInfo* pInfo = taosMemoryCalloc(1, sizeof(SStreamRawScanInfo));
  SOperatorInfo*      pOperator = taosMemoryCalloc(1, sizeof(SOperatorInfo));
  if (pInfo == NULL || pOperator == NULL) {
    code = TSDB_CODE_OUT_OF_MEMORY;
    goto _end;
  }

  pInfo->vnode = pHandle->vnode;

  pInfo->sContext = pHandle->sContext;
  setOperatorInfo(pOperator, "RawScanOperator", QUERY_NODE_PHYSICAL_PLAN_TABLE_SCAN, false, OP_NOT_OPENED, pInfo,
                  pTaskInfo);

  pOperator->fpSet = createOperatorFpSet(NULL, doRawScan, NULL, destroyRawScanOperatorInfo, optrDefaultBufFn, NULL);
  return pOperator;

_end:
  taosMemoryFree(pInfo);
  taosMemoryFree(pOperator);
  pTaskInfo->code = code;
  return NULL;
}

static void destroyStreamScanOperatorInfo(void* param) {
  SStreamScanInfo* pStreamScan = (SStreamScanInfo*)param;
  if (pStreamScan->pTableScanOp && pStreamScan->pTableScanOp->info) {
    destroyOperatorInfo(pStreamScan->pTableScanOp);
  }
  if (pStreamScan->tqReader) {
    tqCloseReader(pStreamScan->tqReader);
  }
  if (pStreamScan->matchInfo.pList) {
    taosArrayDestroy(pStreamScan->matchInfo.pList);
  }
  if (pStreamScan->pPseudoExpr) {
    destroyExprInfo(pStreamScan->pPseudoExpr, pStreamScan->numOfPseudoExpr);
    taosMemoryFree(pStreamScan->pPseudoExpr);
  }

  cleanupExprSupp(&pStreamScan->tbnameCalSup);
  cleanupExprSupp(&pStreamScan->tagCalSup);

  updateInfoDestroy(pStreamScan->pUpdateInfo);
  blockDataDestroy(pStreamScan->pRes);
  blockDataDestroy(pStreamScan->pUpdateRes);
  blockDataDestroy(pStreamScan->pPullDataRes);
  blockDataDestroy(pStreamScan->pDeleteDataRes);
  blockDataDestroy(pStreamScan->pUpdateDataRes);
  blockDataDestroy(pStreamScan->pCreateTbRes);
  taosArrayDestroy(pStreamScan->pBlockLists);
  taosMemoryFree(pStreamScan);
}

SOperatorInfo* createStreamScanOperatorInfo(SReadHandle* pHandle, STableScanPhysiNode* pTableScanNode, SNode* pTagCond,
                                            SExecTaskInfo* pTaskInfo) {
  SArray*          pColIds = NULL;
  SStreamScanInfo* pInfo = taosMemoryCalloc(1, sizeof(SStreamScanInfo));
  SOperatorInfo*   pOperator = taosMemoryCalloc(1, sizeof(SOperatorInfo));

  if (pInfo == NULL || pOperator == NULL) {
    terrno = TSDB_CODE_OUT_OF_MEMORY;
    goto _error;
  }

  SScanPhysiNode*     pScanPhyNode = &pTableScanNode->scan;
  SDataBlockDescNode* pDescNode = pScanPhyNode->node.pOutputDataBlockDesc;

  pInfo->pTagCond = pTagCond;
  pInfo->pGroupTags = pTableScanNode->pGroupTags;

  int32_t numOfCols = 0;
  int32_t code =
      extractColMatchInfo(pScanPhyNode->pScanCols, pDescNode, &numOfCols, COL_MATCH_FROM_COL_ID, &pInfo->matchInfo);
  if (code != TSDB_CODE_SUCCESS) {
    goto _error;
  }

  int32_t numOfOutput = taosArrayGetSize(pInfo->matchInfo.pList);
  pColIds = taosArrayInit(numOfOutput, sizeof(int16_t));
  for (int32_t i = 0; i < numOfOutput; ++i) {
    SColMatchItem* id = taosArrayGet(pInfo->matchInfo.pList, i);

    int16_t colId = id->colId;
    taosArrayPush(pColIds, &colId);
    if (id->colId == PRIMARYKEY_TIMESTAMP_COL_ID) {
      pInfo->primaryTsIndex = id->dstSlotId;
    }
  }

  if (pTableScanNode->pSubtable != NULL) {
    SExprInfo* pSubTableExpr = taosMemoryCalloc(1, sizeof(SExprInfo));
    if (pSubTableExpr == NULL) {
      terrno = TSDB_CODE_OUT_OF_MEMORY;
      goto _error;
    }
    pInfo->tbnameCalSup.pExprInfo = pSubTableExpr;
    createExprFromOneNode(pSubTableExpr, pTableScanNode->pSubtable, 0);
    if (initExprSupp(&pInfo->tbnameCalSup, pSubTableExpr, 1) != 0) {
      goto _error;
    }
  }

  if (pTableScanNode->pTags != NULL) {
    int32_t    numOfTags;
    SExprInfo* pTagExpr = createExpr(pTableScanNode->pTags, &numOfTags);
    if (pTagExpr == NULL) {
      terrno = TSDB_CODE_OUT_OF_MEMORY;
      goto _error;
    }
    if (initExprSupp(&pInfo->tagCalSup, pTagExpr, numOfTags) != 0) {
      terrno = TSDB_CODE_OUT_OF_MEMORY;
      goto _error;
    }
  }

  pInfo->pBlockLists = taosArrayInit(4, sizeof(SPackedData));
  if (pInfo->pBlockLists == NULL) {
    terrno = TSDB_CODE_OUT_OF_MEMORY;
    goto _error;
  }

  if (pHandle->vnode) {
    SOperatorInfo*  pTableScanOp = createTableScanOperatorInfo(pTableScanNode, pHandle, pTaskInfo);
    STableScanInfo* pTSInfo = (STableScanInfo*)pTableScanOp->info;
    if (pHandle->version > 0) {
      pTSInfo->base.cond.endVersion = pHandle->version;
    }

    STableKeyInfo* pList = NULL;
    int32_t        num = 0;
    tableListGetGroupList(pTaskInfo->pTableInfoList, 0, &pList, &num);

    if (pHandle->initTableReader) {
      pTSInfo->scanMode = TABLE_SCAN__TABLE_ORDER;
      pTSInfo->base.dataReader = NULL;
      pTaskInfo->streamInfo.lastStatus.uid = -1;
//      code = tsdbReaderOpen(pHandle->vnode, &pTSInfo->base.cond, pList, num, pTSInfo->pResBlock,
//                            &pTSInfo->base.dataReader, NULL);
//      if (code != 0) {
//        terrno = code;
//        destroyTableScanOperatorInfo(pTableScanOp);
//        goto _error;
//      }
    }

    if (pHandle->initTqReader) {
      ASSERT(pHandle->tqReader == NULL);
      pInfo->tqReader = tqOpenReader(pHandle->vnode);
      ASSERT(pInfo->tqReader);
    } else {
      ASSERT(pHandle->tqReader);
      pInfo->tqReader = pHandle->tqReader;
    }

    pInfo->pUpdateInfo = NULL;
    pInfo->pTableScanOp = pTableScanOp;
    if (pInfo->pTableScanOp->pTaskInfo->streamInfo.pState) {
      streamStateSetNumber(pInfo->pTableScanOp->pTaskInfo->streamInfo.pState, -1);
    }

    pInfo->readHandle = *pHandle;
    pInfo->tableUid = pScanPhyNode->uid;
    pTaskInfo->streamInfo.snapshotVer = pHandle->version;
    pInfo->pCreateTbRes = buildCreateTableBlock(&pInfo->tbnameCalSup, &pInfo->tagCalSup);
    blockDataEnsureCapacity(pInfo->pCreateTbRes, 8);

    // set the extract column id to streamHandle
    tqReaderSetColIdList(pInfo->tqReader, pColIds);
    SArray* tableIdList = extractTableIdList(pTaskInfo->pTableInfoList);
    code = tqReaderSetTbUidList(pInfo->tqReader, tableIdList);
    if (code != 0) {
      taosArrayDestroy(tableIdList);
      goto _error;
    }
    taosArrayDestroy(tableIdList);
    memcpy(&pTaskInfo->streamInfo.tableCond, &pTSInfo->base.cond, sizeof(SQueryTableDataCond));
  } else {
    taosArrayDestroy(pColIds);
    pColIds = NULL;
  }

  // create the pseduo columns info
  if (pTableScanNode->scan.pScanPseudoCols != NULL) {
    pInfo->pPseudoExpr = createExprInfo(pTableScanNode->scan.pScanPseudoCols, NULL, &pInfo->numOfPseudoExpr);
  }

  code = filterInitFromNode((SNode*)pScanPhyNode->node.pConditions, &pOperator->exprSupp.pFilterInfo, 0);
  if (code != TSDB_CODE_SUCCESS) {
    goto _error;
  }

  pInfo->pRes = createDataBlockFromDescNode(pDescNode);
  pInfo->pUpdateRes = createSpecialDataBlock(STREAM_CLEAR);
  pInfo->scanMode = STREAM_SCAN_FROM_READERHANDLE;
  pInfo->windowSup = (SWindowSupporter){.pStreamAggSup = NULL, .gap = -1, .parentType = QUERY_NODE_PHYSICAL_PLAN};
  pInfo->groupId = 0;
  pInfo->pPullDataRes = createSpecialDataBlock(STREAM_RETRIEVE);
  pInfo->pStreamScanOp = pOperator;
  pInfo->deleteDataIndex = 0;
  pInfo->pDeleteDataRes = createSpecialDataBlock(STREAM_DELETE_DATA);
  pInfo->updateWin = (STimeWindow){.skey = INT64_MAX, .ekey = INT64_MAX};
  pInfo->pUpdateDataRes = createSpecialDataBlock(STREAM_CLEAR);
  pInfo->assignBlockUid = pTableScanNode->assignBlockUid;
  pInfo->partitionSup.needCalc = false;
  pInfo->igCheckUpdate = pTableScanNode->igCheckUpdate;
  pInfo->igExpired = pTableScanNode->igExpired;
  pInfo->twAggSup.maxTs = INT64_MIN;

  setOperatorInfo(pOperator, "StreamScanOperator", QUERY_NODE_PHYSICAL_PLAN_STREAM_SCAN, false, OP_NOT_OPENED, pInfo,
                  pTaskInfo);
  pOperator->exprSupp.numOfExprs = taosArrayGetSize(pInfo->pRes->pDataBlock);

  __optr_fn_t nextFn = pTaskInfo->execModel == OPTR_EXEC_MODEL_STREAM ? doStreamScan : doQueueScan;
  pOperator->fpSet =
      createOperatorFpSet(optrDummyOpenFn, nextFn, NULL, destroyStreamScanOperatorInfo, optrDefaultBufFn, NULL);

  return pOperator;

_error:
  if (pColIds != NULL) {
    taosArrayDestroy(pColIds);
  }

  if (pInfo != NULL) {
    destroyStreamScanOperatorInfo(pInfo);
  }

  taosMemoryFreeClear(pOperator);
  return NULL;
}

static SSDataBlock* doTagScan(SOperatorInfo* pOperator) {
  if (pOperator->status == OP_EXEC_DONE) {
    return NULL;
  }

  SExecTaskInfo* pTaskInfo = pOperator->pTaskInfo;

  STagScanInfo* pInfo = pOperator->info;
  SExprInfo*    pExprInfo = &pOperator->exprSupp.pExprInfo[0];
  SSDataBlock*  pRes = pInfo->pRes;
  blockDataCleanup(pRes);

  int32_t size = tableListGetSize(pTaskInfo->pTableInfoList);
  if (size == 0) {
    setTaskStatus(pTaskInfo, TASK_COMPLETED);
    return NULL;
  }

  char        str[512] = {0};
  int32_t     count = 0;
  SMetaReader mr = {0};
  metaReaderInit(&mr, pInfo->readHandle.meta, 0);

  while (pInfo->curPos < size && count < pOperator->resultInfo.capacity) {
    STableKeyInfo* item = tableListGetInfo(pTaskInfo->pTableInfoList, pInfo->curPos);
    int32_t        code = metaGetTableEntryByUid(&mr, item->uid);
    tDecoderClear(&mr.coder);
    if (code != TSDB_CODE_SUCCESS) {
      qError("failed to get table meta, uid:0x%" PRIx64 ", code:%s, %s", item->uid, tstrerror(terrno),
             GET_TASKID(pTaskInfo));
      metaReaderClear(&mr);
      T_LONG_JMP(pTaskInfo->env, terrno);
    }

    for (int32_t j = 0; j < pOperator->exprSupp.numOfExprs; ++j) {
      SColumnInfoData* pDst = taosArrayGet(pRes->pDataBlock, pExprInfo[j].base.resSchema.slotId);

      // refactor later
      if (fmIsScanPseudoColumnFunc(pExprInfo[j].pExpr->_function.functionId)) {
        STR_TO_VARSTR(str, mr.me.name);
        colDataAppend(pDst, count, str, false);
      } else {  // it is a tag value
        STagVal val = {0};
        val.cid = pExprInfo[j].base.pParam[0].pCol->colId;
        const char* p = metaGetTableTagVal(mr.me.ctbEntry.pTags, pDst->info.type, &val);

        char* data = NULL;
        if (pDst->info.type != TSDB_DATA_TYPE_JSON && p != NULL) {
          data = tTagValToData((const STagVal*)p, false);
        } else {
          data = (char*)p;
        }
        colDataAppend(pDst, count, data,
                      (data == NULL) || (pDst->info.type == TSDB_DATA_TYPE_JSON && tTagIsJsonNull(data)));

        if (pDst->info.type != TSDB_DATA_TYPE_JSON && p != NULL && IS_VAR_DATA_TYPE(((const STagVal*)p)->type) &&
            data != NULL) {
          taosMemoryFree(data);
        }
      }
    }

    count += 1;
    if (++pInfo->curPos >= size) {
      setOperatorCompleted(pOperator);
    }
  }

  metaReaderClear(&mr);

  // qDebug("QInfo:0x%"PRIx64" create tag values results completed, rows:%d", GET_TASKID(pRuntimeEnv), count);
  if (pOperator->status == OP_EXEC_DONE) {
    setTaskStatus(pTaskInfo, TASK_COMPLETED);
  }

  pRes->info.rows = count;
  pOperator->resultInfo.totalRows += count;

  return (pRes->info.rows == 0) ? NULL : pInfo->pRes;
}

static void destroyTagScanOperatorInfo(void* param) {
  STagScanInfo* pInfo = (STagScanInfo*)param;
  pInfo->pRes = blockDataDestroy(pInfo->pRes);
  taosArrayDestroy(pInfo->matchInfo.pList);
  taosMemoryFreeClear(param);
}

SOperatorInfo* createTagScanOperatorInfo(SReadHandle* pReadHandle, STagScanPhysiNode* pPhyNode,
                                         SExecTaskInfo* pTaskInfo) {
  STagScanInfo*  pInfo = taosMemoryCalloc(1, sizeof(STagScanInfo));
  SOperatorInfo* pOperator = taosMemoryCalloc(1, sizeof(SOperatorInfo));
  if (pInfo == NULL || pOperator == NULL) {
    goto _error;
  }

  SDataBlockDescNode* pDescNode = pPhyNode->node.pOutputDataBlockDesc;

  int32_t    numOfExprs = 0;
  SExprInfo* pExprInfo = createExprInfo(pPhyNode->pScanPseudoCols, NULL, &numOfExprs);
  int32_t    code = initExprSupp(&pOperator->exprSupp, pExprInfo, numOfExprs);
  if (code != TSDB_CODE_SUCCESS) {
    goto _error;
  }

  int32_t num = 0;
  code = extractColMatchInfo(pPhyNode->pScanPseudoCols, pDescNode, &num, COL_MATCH_FROM_COL_ID, &pInfo->matchInfo);
  if (code != TSDB_CODE_SUCCESS) {
    goto _error;
  }

  pInfo->pRes = createDataBlockFromDescNode(pDescNode);
  pInfo->readHandle = *pReadHandle;
  pInfo->curPos = 0;

  setOperatorInfo(pOperator, "TagScanOperator", QUERY_NODE_PHYSICAL_PLAN_TAG_SCAN, false, OP_NOT_OPENED, pInfo,
                  pTaskInfo);
  initResultSizeInfo(&pOperator->resultInfo, 4096);
  blockDataEnsureCapacity(pInfo->pRes, pOperator->resultInfo.capacity);

  pOperator->fpSet =
      createOperatorFpSet(optrDummyOpenFn, doTagScan, NULL, destroyTagScanOperatorInfo, optrDefaultBufFn, NULL);

  return pOperator;

_error:
  taosMemoryFree(pInfo);
  taosMemoryFree(pOperator);
  terrno = TSDB_CODE_OUT_OF_MEMORY;
  return NULL;
}

static SSDataBlock* getTableDataBlockImpl(void* param) {
  STableMergeScanSortSourceParam* source = param;
  SOperatorInfo*                  pOperator = source->pOperator;
  STableMergeScanInfo*            pInfo = pOperator->info;
  SExecTaskInfo*                  pTaskInfo = pOperator->pTaskInfo;
  int32_t                         readIdx = source->readerIdx;
  SSDataBlock*                    pBlock = source->inputBlock;

  SQueryTableDataCond* pQueryCond = taosArrayGet(pInfo->queryConds, readIdx);

  int64_t      st = taosGetTimestampUs();
  void*        p = tableListGetInfo(pTaskInfo->pTableInfoList, readIdx + pInfo->tableStartIndex);
  SReadHandle* pHandle = &pInfo->base.readHandle;

  int32_t code =
      tsdbReaderOpen(pHandle->vnode, pQueryCond, p, 1, pBlock, &pInfo->base.dataReader, GET_TASKID(pTaskInfo));
  if (code != 0) {
    T_LONG_JMP(pTaskInfo->env, code);
  }

  STsdbReader* reader = pInfo->base.dataReader;
  qTrace("tsdb/read-table-data: %p, enter next reader", reader);
  while (tsdbNextDataBlock(reader)) {
    if (isTaskKilled(pTaskInfo)) {
      tsdbReleaseDataBlock(reader);
      T_LONG_JMP(pTaskInfo->env, pTaskInfo->code);
    }

    // process this data block based on the probabilities
    bool processThisBlock = processBlockWithProbability(&pInfo->sample);
    if (!processThisBlock) {
      continue;
    }

    if (pQueryCond->order == TSDB_ORDER_ASC) {
      pQueryCond->twindows.skey = pBlock->info.window.ekey + 1;
    } else {
      pQueryCond->twindows.ekey = pBlock->info.window.skey - 1;
    }

    uint32_t status = 0;
    code = loadDataBlock(pOperator, &pInfo->base, pBlock, &status);
    //    code = loadDataBlockFromOneTable(pOperator, pTableScanInfo, pBlock, &status);
    if (code != TSDB_CODE_SUCCESS) {
      T_LONG_JMP(pTaskInfo->env, code);
    }

    // current block is filter out according to filter condition, continue load the next block
    if (status == FUNC_DATA_REQUIRED_FILTEROUT || pBlock->info.rows == 0) {
      continue;
    }

    pBlock->info.id.groupId = getTableGroupId(pTaskInfo->pTableInfoList, pBlock->info.id.uid);

    pOperator->resultInfo.totalRows += pBlock->info.rows;
    pInfo->base.readRecorder.elapsedTime += (taosGetTimestampUs() - st) / 1000.0;

    qTrace("tsdb/read-table-data: %p, close reader", reader);
    tsdbReaderClose(pInfo->base.dataReader);
    pInfo->base.dataReader = NULL;
    return pBlock;
  }

  tsdbReaderClose(pInfo->base.dataReader);
  pInfo->base.dataReader = NULL;
  return NULL;
}

SArray* generateSortByTsInfo(SArray* colMatchInfo, int32_t order) {
  int32_t tsTargetSlotId = 0;
  for (int32_t i = 0; i < taosArrayGetSize(colMatchInfo); ++i) {
    SColMatchItem* colInfo = taosArrayGet(colMatchInfo, i);
    if (colInfo->colId == PRIMARYKEY_TIMESTAMP_COL_ID) {
      tsTargetSlotId = colInfo->dstSlotId;
    }
  }

  SArray*         pList = taosArrayInit(1, sizeof(SBlockOrderInfo));
  SBlockOrderInfo bi = {0};
  bi.order = order;
  bi.slotId = tsTargetSlotId;
  bi.nullFirst = NULL_ORDER_FIRST;

  taosArrayPush(pList, &bi);

  return pList;
}

int32_t dumpQueryTableCond(const SQueryTableDataCond* src, SQueryTableDataCond* dst) {
  memcpy((void*)dst, (void*)src, sizeof(SQueryTableDataCond));
  dst->colList = taosMemoryCalloc(src->numOfCols, sizeof(SColumnInfo));
  for (int i = 0; i < src->numOfCols; i++) {
    dst->colList[i] = src->colList[i];
  }
  return 0;
}

int32_t startGroupTableMergeScan(SOperatorInfo* pOperator) {
  STableMergeScanInfo* pInfo = pOperator->info;
  SExecTaskInfo*       pTaskInfo = pOperator->pTaskInfo;

  {
    size_t  numOfTables = tableListGetSize(pTaskInfo->pTableInfoList);
    int32_t i = pInfo->tableStartIndex + 1;
    for (; i < numOfTables; ++i) {
      STableKeyInfo* tableKeyInfo = tableListGetInfo(pTaskInfo->pTableInfoList, i);
      if (tableKeyInfo->groupId != pInfo->groupId) {
        break;
      }
    }
    pInfo->tableEndIndex = i - 1;
  }

  int32_t tableStartIdx = pInfo->tableStartIndex;
  int32_t tableEndIdx = pInfo->tableEndIndex;

  pInfo->base.dataReader = NULL;

  // todo the total available buffer should be determined by total capacity of buffer of this task.
  // the additional one is reserved for merge result
  pInfo->sortBufSize = pInfo->bufPageSize * (tableEndIdx - tableStartIdx + 1 + 1);
  int32_t numOfBufPage = pInfo->sortBufSize / pInfo->bufPageSize;
  pInfo->pSortHandle = tsortCreateSortHandle(pInfo->pSortInfo, SORT_MULTISOURCE_MERGE, pInfo->bufPageSize, numOfBufPage,
                                             pInfo->pSortInputBlock, pTaskInfo->id.str);

  tsortSetFetchRawDataFp(pInfo->pSortHandle, getTableDataBlockImpl, NULL, NULL);

  // one table has one data block
  int32_t numOfTable = tableEndIdx - tableStartIdx + 1;
  pInfo->queryConds = taosArrayInit(numOfTable, sizeof(SQueryTableDataCond));

  for (int32_t i = 0; i < numOfTable; ++i) {
    STableMergeScanSortSourceParam param = {0};
    param.readerIdx = i;
    param.pOperator = pOperator;
    param.inputBlock = createOneDataBlock(pInfo->pResBlock, false);
    blockDataEnsureCapacity(param.inputBlock, pOperator->resultInfo.capacity);

    taosArrayPush(pInfo->sortSourceParams, &param);

    SQueryTableDataCond cond;
    dumpQueryTableCond(&pInfo->base.cond, &cond);
    taosArrayPush(pInfo->queryConds, &cond);
  }

  for (int32_t i = 0; i < numOfTable; ++i) {
    SSortSource*                    ps = taosMemoryCalloc(1, sizeof(SSortSource));
    STableMergeScanSortSourceParam* param = taosArrayGet(pInfo->sortSourceParams, i);
    ps->param = param;
    ps->onlyRef = true;
    tsortAddSource(pInfo->pSortHandle, ps);
  }

  int32_t code = tsortOpen(pInfo->pSortHandle);

  if (code != TSDB_CODE_SUCCESS) {
    T_LONG_JMP(pTaskInfo->env, terrno);
  }

  return TSDB_CODE_SUCCESS;
}

int32_t stopGroupTableMergeScan(SOperatorInfo* pOperator) {
  STableMergeScanInfo* pInfo = pOperator->info;
  SExecTaskInfo*       pTaskInfo = pOperator->pTaskInfo;

  int32_t numOfTable = taosArrayGetSize(pInfo->queryConds);

  SSortExecInfo sortExecInfo = tsortGetSortExecInfo(pInfo->pSortHandle);
  pInfo->sortExecInfo.sortMethod = sortExecInfo.sortMethod;
  pInfo->sortExecInfo.sortBuffer = sortExecInfo.sortBuffer;
  pInfo->sortExecInfo.loops += sortExecInfo.loops;
  pInfo->sortExecInfo.readBytes += sortExecInfo.readBytes;
  pInfo->sortExecInfo.writeBytes += sortExecInfo.writeBytes;

  for (int32_t i = 0; i < numOfTable; ++i) {
    STableMergeScanSortSourceParam* param = taosArrayGet(pInfo->sortSourceParams, i);
    blockDataDestroy(param->inputBlock);
  }
  taosArrayClear(pInfo->sortSourceParams);

  tsortDestroySortHandle(pInfo->pSortHandle);
  pInfo->pSortHandle = NULL;

  for (int32_t i = 0; i < taosArrayGetSize(pInfo->queryConds); i++) {
    SQueryTableDataCond* cond = taosArrayGet(pInfo->queryConds, i);
    taosMemoryFree(cond->colList);
  }
  taosArrayDestroy(pInfo->queryConds);
  pInfo->queryConds = NULL;

  resetLimitInfoForNextGroup(&pInfo->limitInfo);
  return TSDB_CODE_SUCCESS;
}

// all data produced by this function only belongs to one group
// slimit/soffset does not need to be concerned here, since this function only deal with data within one group.
SSDataBlock* getSortedTableMergeScanBlockData(SSortHandle* pHandle, SSDataBlock* pResBlock, int32_t capacity,
                                              SOperatorInfo* pOperator) {
  STableMergeScanInfo* pInfo = pOperator->info;
  SExecTaskInfo*       pTaskInfo = pOperator->pTaskInfo;

  blockDataCleanup(pResBlock);

  while (1) {
    STupleHandle* pTupleHandle = tsortNextTuple(pHandle);
    if (pTupleHandle == NULL) {
      break;
    }

    appendOneRowToDataBlock(pResBlock, pTupleHandle);
    if (pResBlock->info.rows >= capacity) {
      break;
    }
  }

  bool limitReached = applyLimitOffset(&pInfo->limitInfo, pResBlock, pTaskInfo);
  qDebug("%s get sorted row block, rows:%d, limit:%" PRId64, GET_TASKID(pTaskInfo), pResBlock->info.rows,
         pInfo->limitInfo.numOfOutputRows);

  if (limitReached) {
    resetLimitInfoForNextGroup(&pInfo->limitInfo);
  }
  return (pResBlock->info.rows > 0) ? pResBlock : NULL;
}

SSDataBlock* doTableMergeScan(SOperatorInfo* pOperator) {
  if (pOperator->status == OP_EXEC_DONE) {
    return NULL;
  }

  SExecTaskInfo*       pTaskInfo = pOperator->pTaskInfo;
  STableMergeScanInfo* pInfo = pOperator->info;

  int32_t code = pOperator->fpSet._openFn(pOperator);
  if (code != TSDB_CODE_SUCCESS) {
    T_LONG_JMP(pTaskInfo->env, code);
  }

  size_t tableListSize = tableListGetSize(pTaskInfo->pTableInfoList);
  if (!pInfo->hasGroupId) {
    pInfo->hasGroupId = true;

    if (tableListSize == 0) {
      setOperatorCompleted(pOperator);
      return NULL;
    }
    pInfo->tableStartIndex = 0;
    pInfo->groupId = ((STableKeyInfo*)tableListGetInfo(pTaskInfo->pTableInfoList, pInfo->tableStartIndex))->groupId;
    startGroupTableMergeScan(pOperator);
  }

  SSDataBlock* pBlock = NULL;
  while (pInfo->tableStartIndex < tableListSize) {
    if (isTaskKilled(pTaskInfo)) {
      T_LONG_JMP(pTaskInfo->env, pTaskInfo->code);
    }

    pBlock = getSortedTableMergeScanBlockData(pInfo->pSortHandle, pInfo->pResBlock, pOperator->resultInfo.capacity,
                                              pOperator);
    if (pBlock != NULL) {
      pBlock->info.id.groupId = pInfo->groupId;
      pOperator->resultInfo.totalRows += pBlock->info.rows;
      return pBlock;
    } else {
      // Data of this group are all dumped, let's try the next group
      stopGroupTableMergeScan(pOperator);
      if (pInfo->tableEndIndex >= tableListSize - 1) {
        setOperatorCompleted(pOperator);
        break;
      }

      pInfo->tableStartIndex = pInfo->tableEndIndex + 1;
      pInfo->groupId = tableListGetInfo(pTaskInfo->pTableInfoList, pInfo->tableStartIndex)->groupId;
      startGroupTableMergeScan(pOperator);
    }
  }

  return pBlock;
}

void destroyTableMergeScanOperatorInfo(void* param) {
  STableMergeScanInfo* pTableScanInfo = (STableMergeScanInfo*)param;
  cleanupQueryTableDataCond(&pTableScanInfo->base.cond);

  int32_t numOfTable = taosArrayGetSize(pTableScanInfo->queryConds);

  for (int32_t i = 0; i < numOfTable; i++) {
    STableMergeScanSortSourceParam* p = taosArrayGet(pTableScanInfo->sortSourceParams, i);
    blockDataDestroy(p->inputBlock);
  }

  taosArrayDestroy(pTableScanInfo->sortSourceParams);
  tsortDestroySortHandle(pTableScanInfo->pSortHandle);
  pTableScanInfo->pSortHandle = NULL;

  tsdbReaderClose(pTableScanInfo->base.dataReader);
  pTableScanInfo->base.dataReader = NULL;

  for (int i = 0; i < taosArrayGetSize(pTableScanInfo->queryConds); i++) {
    SQueryTableDataCond* pCond = taosArrayGet(pTableScanInfo->queryConds, i);
    taosMemoryFree(pCond->colList);
  }
  taosArrayDestroy(pTableScanInfo->queryConds);

  if (pTableScanInfo->base.matchInfo.pList != NULL) {
    taosArrayDestroy(pTableScanInfo->base.matchInfo.pList);
  }

  pTableScanInfo->pResBlock = blockDataDestroy(pTableScanInfo->pResBlock);
  pTableScanInfo->pSortInputBlock = blockDataDestroy(pTableScanInfo->pSortInputBlock);

  taosArrayDestroy(pTableScanInfo->pSortInfo);
  cleanupExprSupp(&pTableScanInfo->base.pseudoSup);

  tsdbReaderClose(pTableScanInfo->base.dataReader);
  pTableScanInfo->base.dataReader = NULL;
  taosLRUCacheCleanup(pTableScanInfo->base.metaCache.pTableMetaEntryCache);

  taosMemoryFreeClear(param);
}

int32_t getTableMergeScanExplainExecInfo(SOperatorInfo* pOptr, void** pOptrExplain, uint32_t* len) {
  ASSERT(pOptr != NULL);
  // TODO: merge these two info into one struct
  STableMergeScanExecInfo* execInfo = taosMemoryCalloc(1, sizeof(STableMergeScanExecInfo));
  STableMergeScanInfo*     pInfo = pOptr->info;
  execInfo->blockRecorder = pInfo->base.readRecorder;
  execInfo->sortExecInfo = pInfo->sortExecInfo;

  *pOptrExplain = execInfo;
  *len = sizeof(STableMergeScanExecInfo);

  return TSDB_CODE_SUCCESS;
}

SOperatorInfo* createTableMergeScanOperatorInfo(STableScanPhysiNode* pTableScanNode, SReadHandle* readHandle,
                                                SExecTaskInfo* pTaskInfo) {
  STableMergeScanInfo* pInfo = taosMemoryCalloc(1, sizeof(STableMergeScanInfo));
  SOperatorInfo*       pOperator = taosMemoryCalloc(1, sizeof(SOperatorInfo));
  if (pInfo == NULL || pOperator == NULL) {
    goto _error;
  }

  SDataBlockDescNode* pDescNode = pTableScanNode->scan.node.pOutputDataBlockDesc;

  int32_t numOfCols = 0;
  int32_t code = extractColMatchInfo(pTableScanNode->scan.pScanCols, pDescNode, &numOfCols, COL_MATCH_FROM_COL_ID,
                                     &pInfo->base.matchInfo);
  if (code != TSDB_CODE_SUCCESS) {
    goto _error;
  }

  code = initQueryTableDataCond(&pInfo->base.cond, pTableScanNode);
  if (code != TSDB_CODE_SUCCESS) {
    taosArrayDestroy(pInfo->base.matchInfo.pList);
    goto _error;
  }

  if (pTableScanNode->scan.pScanPseudoCols != NULL) {
    SExprSupp* pSup = &pInfo->base.pseudoSup;
    pSup->pExprInfo = createExprInfo(pTableScanNode->scan.pScanPseudoCols, NULL, &pSup->numOfExprs);
    pSup->pCtx = createSqlFunctionCtx(pSup->pExprInfo, pSup->numOfExprs, &pSup->rowEntryInfoOffset);
  }

  pInfo->scanInfo = (SScanInfo){.numOfAsc = pTableScanNode->scanSeq[0], .numOfDesc = pTableScanNode->scanSeq[1]};

  pInfo->base.metaCache.pTableMetaEntryCache = taosLRUCacheInit(1024 * 128, -1, .5);
  if (pInfo->base.metaCache.pTableMetaEntryCache == NULL) {
    code = terrno;
    goto _error;
  }

  pInfo->base.dataBlockLoadFlag = FUNC_DATA_REQUIRED_DATA_LOAD;
  pInfo->base.scanFlag = MAIN_SCAN;
  pInfo->base.readHandle = *readHandle;

  pInfo->base.limitInfo.limit.limit = -1;
  pInfo->base.limitInfo.slimit.limit = -1;

  pInfo->sample.sampleRatio = pTableScanNode->ratio;
  pInfo->sample.seed = taosGetTimestampSec();

  code = filterInitFromNode((SNode*)pTableScanNode->scan.node.pConditions, &pOperator->exprSupp.pFilterInfo, 0);
  if (code != TSDB_CODE_SUCCESS) {
    goto _error;
  }

  initResultSizeInfo(&pOperator->resultInfo, 1024);
  pInfo->pResBlock = createDataBlockFromDescNode(pDescNode);
  blockDataEnsureCapacity(pInfo->pResBlock, pOperator->resultInfo.capacity);

  pInfo->sortSourceParams = taosArrayInit(64, sizeof(STableMergeScanSortSourceParam));

  pInfo->pSortInfo = generateSortByTsInfo(pInfo->base.matchInfo.pList, pInfo->base.cond.order);
  pInfo->pSortInputBlock = createOneDataBlock(pInfo->pResBlock, false);
  initLimitInfo(pTableScanNode->scan.node.pLimit, pTableScanNode->scan.node.pSlimit, &pInfo->limitInfo);

  int32_t  rowSize = pInfo->pResBlock->info.rowSize;
  uint32_t nCols = taosArrayGetSize(pInfo->pResBlock->pDataBlock);
  pInfo->bufPageSize = getProperSortPageSize(rowSize, nCols);

  setOperatorInfo(pOperator, "TableMergeScanOperator", QUERY_NODE_PHYSICAL_PLAN_TABLE_MERGE_SCAN, false, OP_NOT_OPENED,
                  pInfo, pTaskInfo);
  pOperator->exprSupp.numOfExprs = numOfCols;

  pOperator->fpSet = createOperatorFpSet(optrDummyOpenFn, doTableMergeScan, NULL, destroyTableMergeScanOperatorInfo,
                                         optrDefaultBufFn, getTableMergeScanExplainExecInfo);
  pOperator->cost.openCost = 0;
  return pOperator;

_error:
  pTaskInfo->code = TSDB_CODE_OUT_OF_MEMORY;
  taosMemoryFree(pInfo);
  taosMemoryFree(pOperator);
  return NULL;
}

// ====================================================================================================================
// TableCountScanOperator
static SSDataBlock* doTableCountScan(SOperatorInfo* pOperator);
static void         destoryTableCountScanOperator(void* param);
static void         buildVnodeGroupedStbTableCount(STableCountScanOperatorInfo* pInfo, STableCountScanSupp* pSupp,
                                                   SSDataBlock* pRes, char* dbName, tb_uid_t stbUid);
static void         buildVnodeGroupedNtbTableCount(STableCountScanOperatorInfo* pInfo, STableCountScanSupp* pSupp,
                                                   SSDataBlock* pRes, char* dbName);
static void         buildVnodeFilteredTbCount(SOperatorInfo* pOperator, STableCountScanOperatorInfo* pInfo,
                                              STableCountScanSupp* pSupp, SSDataBlock* pRes, char* dbName);
static void         buildVnodeGroupedTableCount(SOperatorInfo* pOperator, STableCountScanOperatorInfo* pInfo,
                                                STableCountScanSupp* pSupp, SSDataBlock* pRes, int32_t vgId, char* dbName);
static SSDataBlock* buildVnodeDbTableCount(SOperatorInfo* pOperator, STableCountScanOperatorInfo* pInfo,
                                           STableCountScanSupp* pSupp, SSDataBlock* pRes);
static void         buildSysDbGroupedTableCount(SOperatorInfo* pOperator, STableCountScanOperatorInfo* pInfo,
                                                STableCountScanSupp* pSupp, SSDataBlock* pRes, size_t infodbTableNum,
                                                size_t perfdbTableNum);
static void         buildSysDbFilterTableCount(SOperatorInfo* pOperator, STableCountScanSupp* pSupp, SSDataBlock* pRes,
                                               size_t infodbTableNum, size_t perfdbTableNum);
static const char*  GROUP_TAG_DB_NAME = "db_name";
static const char*  GROUP_TAG_STABLE_NAME = "stable_name";

int32_t tblCountScanGetGroupTagsSlotId(const SNodeList* scanCols, STableCountScanSupp* supp) {
  if (scanCols != NULL) {
    SNode* pNode = NULL;
    FOREACH(pNode, scanCols) {
      if (nodeType(pNode) != QUERY_NODE_TARGET) {
        return TSDB_CODE_QRY_SYS_ERROR;
      }
      STargetNode* targetNode = (STargetNode*)pNode;
      if (nodeType(targetNode->pExpr) != QUERY_NODE_COLUMN) {
        return TSDB_CODE_QRY_SYS_ERROR;
      }
      SColumnNode* colNode = (SColumnNode*)(targetNode->pExpr);
      if (strcmp(colNode->colName, GROUP_TAG_DB_NAME) == 0) {
        supp->dbNameSlotId = targetNode->slotId;
      } else if (strcmp(colNode->colName, GROUP_TAG_STABLE_NAME) == 0) {
        supp->stbNameSlotId = targetNode->slotId;
      }
    }
  }
  return TSDB_CODE_SUCCESS;
}

int32_t tblCountScanGetCountSlotId(const SNodeList* pseudoCols, STableCountScanSupp* supp) {
  if (pseudoCols != NULL) {
    SNode* pNode = NULL;
    FOREACH(pNode, pseudoCols) {
      if (nodeType(pNode) != QUERY_NODE_TARGET) {
        return TSDB_CODE_QRY_SYS_ERROR;
      }
      STargetNode* targetNode = (STargetNode*)pNode;
      if (nodeType(targetNode->pExpr) != QUERY_NODE_FUNCTION) {
        return TSDB_CODE_QRY_SYS_ERROR;
      }
      SFunctionNode* funcNode = (SFunctionNode*)(targetNode->pExpr);
      if (funcNode->funcType == FUNCTION_TYPE_TABLE_COUNT) {
        supp->tbCountSlotId = targetNode->slotId;
      }
    }
  }
  return TSDB_CODE_SUCCESS;
}

int32_t tblCountScanGetInputs(SNodeList* groupTags, SName* tableName, STableCountScanSupp* supp) {
  if (groupTags != NULL) {
    SNode* pNode = NULL;
    FOREACH(pNode, groupTags) {
      if (nodeType(pNode) != QUERY_NODE_COLUMN) {
        return TSDB_CODE_QRY_SYS_ERROR;
      }
      SColumnNode* colNode = (SColumnNode*)pNode;
      if (strcmp(colNode->colName, GROUP_TAG_DB_NAME) == 0) {
        supp->groupByDbName = true;
      }
      if (strcmp(colNode->colName, GROUP_TAG_STABLE_NAME) == 0) {
        supp->groupByStbName = true;
      }
    }
  } else {
    strncpy(supp->dbNameFilter, tNameGetDbNameP(tableName), TSDB_DB_NAME_LEN);
    strncpy(supp->stbNameFilter, tNameGetTableName(tableName), TSDB_TABLE_NAME_LEN);
  }
  return TSDB_CODE_SUCCESS;
}

int32_t getTableCountScanSupp(SNodeList* groupTags, SName* tableName, SNodeList* scanCols, SNodeList* pseudoCols,
                              STableCountScanSupp* supp, SExecTaskInfo* taskInfo) {
  int32_t code = 0;
  code = tblCountScanGetInputs(groupTags, tableName, supp);
  if (code != TSDB_CODE_SUCCESS) {
    qError("%s get table count scan supp. get inputs error", GET_TASKID(taskInfo));
    return code;
  }
  supp->dbNameSlotId = -1;
  supp->stbNameSlotId = -1;
  supp->tbCountSlotId = -1;

  code = tblCountScanGetGroupTagsSlotId(scanCols, supp);
  if (code != TSDB_CODE_SUCCESS) {
    qError("%s get table count scan supp. get group tags slot id error", GET_TASKID(taskInfo));
    return code;
  }
  code = tblCountScanGetCountSlotId(pseudoCols, supp);
  if (code != TSDB_CODE_SUCCESS) {
    qError("%s get table count scan supp. get count error", GET_TASKID(taskInfo));
    return code;
  }
  return code;
}

SOperatorInfo* createTableCountScanOperatorInfo(SReadHandle* readHandle, STableCountScanPhysiNode* pTblCountScanNode,
                                                SExecTaskInfo* pTaskInfo) {
  int32_t code = TSDB_CODE_SUCCESS;

  SScanPhysiNode*              pScanNode = &pTblCountScanNode->scan;
  STableCountScanOperatorInfo* pInfo = taosMemoryCalloc(1, sizeof(STableCountScanOperatorInfo));
  SOperatorInfo*               pOperator = taosMemoryCalloc(1, sizeof(SOperatorInfo));

  if (!pInfo || !pOperator) {
    goto _error;
  }

  pInfo->readHandle = *readHandle;

  SDataBlockDescNode* pDescNode = pScanNode->node.pOutputDataBlockDesc;
  initResultSizeInfo(&pOperator->resultInfo, 1);
  pInfo->pRes = createDataBlockFromDescNode(pDescNode);
  blockDataEnsureCapacity(pInfo->pRes, pOperator->resultInfo.capacity);

  getTableCountScanSupp(pTblCountScanNode->pGroupTags, &pTblCountScanNode->scan.tableName,
                        pTblCountScanNode->scan.pScanCols, pTblCountScanNode->scan.pScanPseudoCols, &pInfo->supp,
                        pTaskInfo);

  setOperatorInfo(pOperator, "TableCountScanOperator", QUERY_NODE_PHYSICAL_PLAN_TABLE_COUNT_SCAN, false, OP_NOT_OPENED,
                  pInfo, pTaskInfo);
  pOperator->fpSet = createOperatorFpSet(optrDummyOpenFn, doTableCountScan, NULL, destoryTableCountScanOperator,
                                         optrDefaultBufFn, NULL);
  return pOperator;

_error:
  if (pInfo != NULL) {
    destoryTableCountScanOperator(pInfo);
  }
  taosMemoryFreeClear(pOperator);
  pTaskInfo->code = code;
  return NULL;
}

void fillTableCountScanDataBlock(STableCountScanSupp* pSupp, char* dbName, char* stbName, int64_t count,
                                 SSDataBlock* pRes) {
  if (pSupp->dbNameSlotId != -1) {
    ASSERT(strlen(dbName));
    SColumnInfoData* colInfoData = taosArrayGet(pRes->pDataBlock, pSupp->dbNameSlotId);

    char varDbName[TSDB_DB_NAME_LEN + VARSTR_HEADER_SIZE] = {0};
    tstrncpy(varDataVal(varDbName), dbName, TSDB_DB_NAME_LEN);

    varDataSetLen(varDbName, strlen(dbName));
    colDataAppend(colInfoData, 0, varDbName, false);
  }

  if (pSupp->stbNameSlotId != -1) {
    SColumnInfoData* colInfoData = taosArrayGet(pRes->pDataBlock, pSupp->stbNameSlotId);
    if (strlen(stbName) != 0) {
      char varStbName[TSDB_TABLE_NAME_LEN + VARSTR_HEADER_SIZE] = {0};
      strncpy(varDataVal(varStbName), stbName, TSDB_TABLE_NAME_LEN);
      varDataSetLen(varStbName, strlen(stbName));
      colDataAppend(colInfoData, 0, varStbName, false);
    } else {
      colDataAppendNULL(colInfoData, 0);
    }
  }

  if (pSupp->tbCountSlotId != -1) {
    SColumnInfoData* colInfoData = taosArrayGet(pRes->pDataBlock, pSupp->tbCountSlotId);
    colDataAppend(colInfoData, 0, (char*)&count, false);
  }
  pRes->info.rows = 1;
}

static SSDataBlock* buildSysDbTableCount(SOperatorInfo* pOperator, STableCountScanOperatorInfo* pInfo) {
  STableCountScanSupp* pSupp = &pInfo->supp;
  SSDataBlock*         pRes = pInfo->pRes;

  size_t infodbTableNum;
  getInfosDbMeta(NULL, &infodbTableNum);
  size_t perfdbTableNum;
  getPerfDbMeta(NULL, &perfdbTableNum);

  if (pSupp->groupByDbName) {
    buildSysDbGroupedTableCount(pOperator, pInfo, pSupp, pRes, infodbTableNum, perfdbTableNum);
    return (pRes->info.rows > 0) ? pRes : NULL;
  } else {
    buildSysDbFilterTableCount(pOperator, pSupp, pRes, infodbTableNum, perfdbTableNum);
    return (pRes->info.rows > 0) ? pRes : NULL;
  }
}

static void buildSysDbFilterTableCount(SOperatorInfo* pOperator, STableCountScanSupp* pSupp, SSDataBlock* pRes,
                                       size_t infodbTableNum, size_t perfdbTableNum) {
  if (strcmp(pSupp->dbNameFilter, TSDB_INFORMATION_SCHEMA_DB) == 0) {
    fillTableCountScanDataBlock(pSupp, TSDB_INFORMATION_SCHEMA_DB, "", infodbTableNum, pRes);
  } else if (strcmp(pSupp->dbNameFilter, TSDB_PERFORMANCE_SCHEMA_DB) == 0) {
    fillTableCountScanDataBlock(pSupp, TSDB_PERFORMANCE_SCHEMA_DB, "", perfdbTableNum, pRes);
  } else if (strlen(pSupp->dbNameFilter) == 0) {
    fillTableCountScanDataBlock(pSupp, "", "", infodbTableNum + perfdbTableNum, pRes);
  }
  setOperatorCompleted(pOperator);
}

static void buildSysDbGroupedTableCount(SOperatorInfo* pOperator, STableCountScanOperatorInfo* pInfo,
                                        STableCountScanSupp* pSupp, SSDataBlock* pRes, size_t infodbTableNum,
                                        size_t perfdbTableNum) {
  if (pInfo->currGrpIdx == 0) {
    uint64_t groupId = calcGroupId(TSDB_INFORMATION_SCHEMA_DB, strlen(TSDB_INFORMATION_SCHEMA_DB));
    pRes->info.id.groupId = groupId;
    fillTableCountScanDataBlock(pSupp, TSDB_INFORMATION_SCHEMA_DB, "", infodbTableNum, pRes);
  } else if (pInfo->currGrpIdx == 1) {
    uint64_t groupId = calcGroupId(TSDB_PERFORMANCE_SCHEMA_DB, strlen(TSDB_PERFORMANCE_SCHEMA_DB));
    pRes->info.id.groupId = groupId;
    fillTableCountScanDataBlock(pSupp, TSDB_PERFORMANCE_SCHEMA_DB, "", perfdbTableNum, pRes);
  } else {
    setOperatorCompleted(pOperator);
  }
  pInfo->currGrpIdx++;
}

static SSDataBlock* doTableCountScan(SOperatorInfo* pOperator) {
  SExecTaskInfo*               pTaskInfo = pOperator->pTaskInfo;
  STableCountScanOperatorInfo* pInfo = pOperator->info;
  STableCountScanSupp*         pSupp = &pInfo->supp;
  SSDataBlock*                 pRes = pInfo->pRes;
  blockDataCleanup(pRes);

  if (pOperator->status == OP_EXEC_DONE) {
    return NULL;
  }
  if (pInfo->readHandle.mnd != NULL) {
    return buildSysDbTableCount(pOperator, pInfo);
  }

  return buildVnodeDbTableCount(pOperator, pInfo, pSupp, pRes);
}

static SSDataBlock* buildVnodeDbTableCount(SOperatorInfo* pOperator, STableCountScanOperatorInfo* pInfo,
                                           STableCountScanSupp* pSupp, SSDataBlock* pRes) {
  const char* db = NULL;
  int32_t     vgId = 0;
  char        dbName[TSDB_DB_NAME_LEN] = {0};

  // get dbname
  vnodeGetInfo(pInfo->readHandle.vnode, &db, &vgId);
  SName sn = {0};
  tNameFromString(&sn, db, T_NAME_ACCT | T_NAME_DB);
  tNameGetDbName(&sn, dbName);

  if (pSupp->groupByDbName) {
    buildVnodeGroupedTableCount(pOperator, pInfo, pSupp, pRes, vgId, dbName);
  } else {
    buildVnodeFilteredTbCount(pOperator, pInfo, pSupp, pRes, dbName);
  }
  return pRes->info.rows > 0 ? pRes : NULL;
}

static void buildVnodeGroupedTableCount(SOperatorInfo* pOperator, STableCountScanOperatorInfo* pInfo,
                                        STableCountScanSupp* pSupp, SSDataBlock* pRes, int32_t vgId, char* dbName) {
  if (pSupp->groupByStbName) {
    if (pInfo->stbUidList == NULL) {
      pInfo->stbUidList = taosArrayInit(16, sizeof(tb_uid_t));
      if (vnodeGetStbIdList(pInfo->readHandle.vnode, 0, pInfo->stbUidList) < 0) {
        qError("vgId:%d, failed to get stb id list error: %s", vgId, terrstr());
      }
    }
    if (pInfo->currGrpIdx < taosArrayGetSize(pInfo->stbUidList)) {
      tb_uid_t stbUid = *(tb_uid_t*)taosArrayGet(pInfo->stbUidList, pInfo->currGrpIdx);
      buildVnodeGroupedStbTableCount(pInfo, pSupp, pRes, dbName, stbUid);

      pInfo->currGrpIdx++;
    } else if (pInfo->currGrpIdx == taosArrayGetSize(pInfo->stbUidList)) {
      buildVnodeGroupedNtbTableCount(pInfo, pSupp, pRes, dbName);

      pInfo->currGrpIdx++;
    } else {
      setOperatorCompleted(pOperator);
    }
  } else {
    uint64_t groupId = calcGroupId(dbName, strlen(dbName));
    pRes->info.id.groupId = groupId;
    int64_t dbTableCount = metaGetTbNum(pInfo->readHandle.meta);
    fillTableCountScanDataBlock(pSupp, dbName, "", dbTableCount, pRes);
    setOperatorCompleted(pOperator);
  }
}

static void buildVnodeFilteredTbCount(SOperatorInfo* pOperator, STableCountScanOperatorInfo* pInfo,
                                      STableCountScanSupp* pSupp, SSDataBlock* pRes, char* dbName) {
  if (strlen(pSupp->dbNameFilter) != 0) {
    if (strlen(pSupp->stbNameFilter) != 0) {
      tb_uid_t      uid = metaGetTableEntryUidByName(pInfo->readHandle.meta, pSupp->stbNameFilter);
      SMetaStbStats stats = {0};
      metaGetStbStats(pInfo->readHandle.meta, uid, &stats);
      int64_t ctbNum = stats.ctbNum;
      fillTableCountScanDataBlock(pSupp, dbName, pSupp->stbNameFilter, ctbNum, pRes);
    } else {
      int64_t tbNumVnode = metaGetTbNum(pInfo->readHandle.meta);
      fillTableCountScanDataBlock(pSupp, dbName, "", tbNumVnode, pRes);
    }
  } else {
    int64_t tbNumVnode = metaGetTbNum(pInfo->readHandle.meta);
    fillTableCountScanDataBlock(pSupp, dbName, "", tbNumVnode, pRes);
  }
  setOperatorCompleted(pOperator);
}

static void buildVnodeGroupedNtbTableCount(STableCountScanOperatorInfo* pInfo, STableCountScanSupp* pSupp,
                                           SSDataBlock* pRes, char* dbName) {
  char fullStbName[TSDB_TABLE_FNAME_LEN] = {0};
  snprintf(fullStbName, TSDB_TABLE_FNAME_LEN, "%s.%s", dbName, "");
  uint64_t groupId = calcGroupId(fullStbName, strlen(fullStbName));
  pRes->info.id.groupId = groupId;
  int64_t ntbNum = metaGetNtbNum(pInfo->readHandle.meta);
  if (ntbNum != 0) {
    fillTableCountScanDataBlock(pSupp, dbName, "", ntbNum, pRes);
  }
}

static void buildVnodeGroupedStbTableCount(STableCountScanOperatorInfo* pInfo, STableCountScanSupp* pSupp,
                                           SSDataBlock* pRes, char* dbName, tb_uid_t stbUid) {
  char stbName[TSDB_TABLE_NAME_LEN] = {0};
  metaGetTableSzNameByUid(pInfo->readHandle.meta, stbUid, stbName);

  char fullStbName[TSDB_TABLE_FNAME_LEN] = {0};
  snprintf(fullStbName, TSDB_TABLE_FNAME_LEN, "%s.%s", dbName, stbName);
  uint64_t groupId = calcGroupId(fullStbName, strlen(fullStbName));
  pRes->info.id.groupId = groupId;

  SMetaStbStats stats = {0};
  metaGetStbStats(pInfo->readHandle.meta, stbUid, &stats);
  int64_t ctbNum = stats.ctbNum;

  fillTableCountScanDataBlock(pSupp, dbName, stbName, ctbNum, pRes);
}

static void destoryTableCountScanOperator(void* param) {
  STableCountScanOperatorInfo* pTableCountScanInfo = param;
  blockDataDestroy(pTableCountScanInfo->pRes);

  taosArrayDestroy(pTableCountScanInfo->stbUidList);
  taosMemoryFreeClear(param);
}<|MERGE_RESOLUTION|>--- conflicted
+++ resolved
@@ -892,7 +892,7 @@
 
   initResultSizeInfo(&pOperator->resultInfo, 4096);
   pInfo->pResBlock = createDataBlockFromDescNode(pDescNode);
-//  blockDataEnsureCapacity(pInfo->pResBlock, pOperator->resultInfo.capacity);
+  //  blockDataEnsureCapacity(pInfo->pResBlock, pOperator->resultInfo.capacity);
 
   code = filterInitFromNode((SNode*)pTableScanNode->scan.node.pConditions, &pOperator->exprSupp.pFilterInfo, 0);
   if (code != TSDB_CODE_SUCCESS) {
@@ -1180,11 +1180,11 @@
 }
 
 static int32_t getPreSessionWindow(SStreamAggSupporter* pAggSup, TSKEY startTs, TSKEY endTs, uint64_t groupId,
-                                      SSessionKey* pKey) {
+                                   SSessionKey* pKey) {
   pKey->win.skey = startTs;
   pKey->win.ekey = endTs;
   pKey->groupId = groupId;
-  
+
   SStreamStateCur* pCur = streamStateSessionSeekKeyCurrentPrev(pAggSup->pState, pKey);
   int32_t          code = streamStateSessionGetKVByCur(pCur, pKey, NULL, 0);
   if (code != TSDB_CODE_SUCCESS) {
@@ -1228,12 +1228,12 @@
     }
     SSessionKey endWin = {0};
     getCurSessionWindow(pInfo->windowSup.pStreamAggSup, endData[i], endData[i], groupId, &endWin);
-    if(IS_INVALID_SESSION_WIN_KEY(endWin)) {
+    if (IS_INVALID_SESSION_WIN_KEY(endWin)) {
       getPreSessionWindow(pInfo->windowSup.pStreamAggSup, endData[i], endData[i], groupId, &endWin);
     }
     if (IS_INVALID_SESSION_WIN_KEY(startWin)) {
       // window has been closed.
-      qError("generate session scan range failed. rang start:%" PRIx64 ", end:%" PRIx64 , startData[i], endData[i]);
+      qError("generate session scan range failed. rang start:%" PRIx64 ", end:%" PRIx64, startData[i], endData[i]);
       continue;
     }
     colDataAppend(pDestStartCol, i, (const char*)&startWin.win.skey, false);
@@ -1458,7 +1458,7 @@
     dumyInfo.cur.pageId = -1;
     bool        isClosed = false;
     STimeWindow win = {.skey = INT64_MIN, .ekey = INT64_MAX};
-    bool overDue = isOverdue(tsCol[rowId], &pInfo->twAggSup);
+    bool        overDue = isOverdue(tsCol[rowId], &pInfo->twAggSup);
     if (pInfo->igExpired && overDue) {
       continue;
     }
@@ -1563,7 +1563,6 @@
 
   qDebug("queue scan called");
 
-<<<<<<< HEAD
   if (pTaskInfo->streamInfo.submit.msgStr != NULL) {
     if (pInfo->tqReader->msg2.msgStr == NULL) {
       /*pInfo->tqReader->pMsg = pTaskInfo->streamInfo.pReq;*/
@@ -1577,17 +1576,6 @@
         pInfo->tqReader->msg2 = (SPackedData){0};
         pInfo->tqReader->setMsg = 0;
         ASSERT(0);
-=======
-  if (pTaskInfo->streamInfo.pReq != NULL) {
-    if (pInfo->tqReader->pMsg == NULL) {
-      pInfo->tqReader->pMsg = pTaskInfo->streamInfo.pReq;
-      const SSubmitReq* pSubmit = pInfo->tqReader->pMsg;
-      if (tqReaderSetDataMsg(pInfo->tqReader, pSubmit, 0) < 0) {
-        qError("submit msg messed up when initing stream submit block %p", pSubmit);
-        pInfo->tqReader->pMsg = NULL;
-        pTaskInfo->streamInfo.pReq = NULL;
-        return NULL;
->>>>>>> 16bc8cb5
       }
     }
 
@@ -2343,13 +2331,13 @@
       pTSInfo->scanMode = TABLE_SCAN__TABLE_ORDER;
       pTSInfo->base.dataReader = NULL;
       pTaskInfo->streamInfo.lastStatus.uid = -1;
-//      code = tsdbReaderOpen(pHandle->vnode, &pTSInfo->base.cond, pList, num, pTSInfo->pResBlock,
-//                            &pTSInfo->base.dataReader, NULL);
-//      if (code != 0) {
-//        terrno = code;
-//        destroyTableScanOperatorInfo(pTableScanOp);
-//        goto _error;
-//      }
+      //      code = tsdbReaderOpen(pHandle->vnode, &pTSInfo->base.cond, pList, num, pTSInfo->pResBlock,
+      //                            &pTSInfo->base.dataReader, NULL);
+      //      if (code != 0) {
+      //        terrno = code;
+      //        destroyTableScanOperatorInfo(pTableScanOp);
+      //        goto _error;
+      //      }
     }
 
     if (pHandle->initTqReader) {
