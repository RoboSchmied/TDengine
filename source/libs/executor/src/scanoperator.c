/*
 * Copyright (c) 2019 TAOS Data, Inc. <jhtao@taosdata.com>
 *
 * This program is free software: you can use, redistribute, and/or modify
 * it under the terms of the GNU Affero General Public License, version 3
 * or later ("AGPL"), as published by the Free Software Foundation.
 *
 * This program is distributed in the hope that it will be useful, but WITHOUT
 * ANY WARRANTY; without even the implied warranty of MERCHANTABILITY or
 * FITNESS FOR A PARTICULAR PURPOSE.
 *
 * You should have received a copy of the GNU Affero General Public License
 * along with this program. If not, see <http://www.gnu.org/licenses/>.
 */

#include "executorInt.h"
#include "filter.h"
#include "function.h"
#include "functionMgt.h"
#include "os.h"
#include "querynodes.h"
#include "systable.h"
#include "tname.h"
#include "ttime.h"

#include "tdatablock.h"
#include "tmsg.h"

#include "query.h"
#include "tcompare.h"
#include "thash.h"
#include "ttypes.h"
#include "operator.h"
#include "querytask.h"

#include "storageapi.h"
#include "wal.h"

int32_t scanDebug = 0;

#define MULTI_READER_MAX_TABLE_NUM   5000
#define SET_REVERSE_SCAN_FLAG(_info) ((_info)->scanFlag = REVERSE_SCAN)
#define SWITCH_ORDER(n)              (((n) = ((n) == TSDB_ORDER_ASC) ? TSDB_ORDER_DESC : TSDB_ORDER_ASC))
#define STREAM_SCAN_OP_NAME          "StreamScanOperator"
#define STREAM_SCAN_OP_STATE_NAME    "StreamScanFillHistoryState"

typedef struct STableMergeScanExecInfo {
  SFileBlockLoadRecorder blockRecorder;
  SSortExecInfo          sortExecInfo;
} STableMergeScanExecInfo;

typedef struct STableMergeScanSortSourceParam {
  SOperatorInfo* pOperator;
  int32_t        readerIdx;
  uint64_t       uid;
  STsdbReader*   reader;
} STableMergeScanSortSourceParam;

typedef struct STableCountScanOperatorInfo {
  SReadHandle  readHandle;
  SSDataBlock* pRes;

  STableCountScanSupp supp;

  int32_t currGrpIdx;
  SArray* stbUidList;  // when group by db_name and/or stable_name
} STableCountScanOperatorInfo;

static bool processBlockWithProbability(const SSampleExecInfo* pInfo);

bool processBlockWithProbability(const SSampleExecInfo* pInfo) {
#if 0
  if (pInfo->sampleRatio == 1) {
    return true;
  }

  uint32_t val = taosRandR((uint32_t*) &pInfo->seed);
  return (val % ((uint32_t)(1/pInfo->sampleRatio))) == 0;
#else
  return true;
#endif
}

static void switchCtxOrder(SqlFunctionCtx* pCtx, int32_t numOfOutput) {
  for (int32_t i = 0; i < numOfOutput; ++i) {
    SWITCH_ORDER(pCtx[i].order);
  }
}

static bool overlapWithTimeWindow(SInterval* pInterval, SDataBlockInfo* pBlockInfo, int32_t order) {
  STimeWindow w = {0};

  // 0 by default, which means it is not a interval operator of the upstream operator.
  if (pInterval->interval == 0) {
    return false;
  }

  if (order == TSDB_ORDER_ASC) {
    w = getAlignQueryTimeWindow(pInterval, pBlockInfo->window.skey);
    ASSERT(w.ekey >= pBlockInfo->window.skey);

    if (w.ekey < pBlockInfo->window.ekey) {
      return true;
    }

    while (1) {
      getNextTimeWindow(pInterval, &w, order);
      if (w.skey > pBlockInfo->window.ekey) {
        break;
      }

      ASSERT(w.ekey > pBlockInfo->window.ekey);
      if (TMAX(w.skey, pBlockInfo->window.skey) <= pBlockInfo->window.ekey) {
        return true;
      }
    }
  } else {
    w = getAlignQueryTimeWindow(pInterval, pBlockInfo->window.ekey);
    ASSERT(w.skey <= pBlockInfo->window.ekey);

    if (w.skey > pBlockInfo->window.skey) {
      return true;
    }

    while (1) {
      getNextTimeWindow(pInterval, &w, order);
      if (w.ekey < pBlockInfo->window.skey) {
        break;
      }

      ASSERT(w.skey < pBlockInfo->window.skey);
      if (pBlockInfo->window.skey <= TMIN(w.ekey, pBlockInfo->window.ekey)) {
        return true;
      }
    }
  }

  return false;
}

// this function is for table scanner to extract temporary results of upstream aggregate results.
static SResultRow* getTableGroupOutputBuf(SOperatorInfo* pOperator, uint64_t groupId, SFilePage** pPage) {
  if (pOperator->operatorType != QUERY_NODE_PHYSICAL_PLAN_TABLE_SCAN) {
    return NULL;
  }

  int64_t buf[2] = {0};
  SET_RES_WINDOW_KEY((char*)buf, &groupId, sizeof(groupId), groupId);

  STableScanInfo* pTableScanInfo = pOperator->info;

  SResultRowPosition* p1 = (SResultRowPosition*)tSimpleHashGet(pTableScanInfo->base.pdInfo.pAggSup->pResultRowHashTable,
                                                               buf, GET_RES_WINDOW_KEY_LEN(sizeof(groupId)));

  if (p1 == NULL) {
    return NULL;
  }

  *pPage = getBufPage(pTableScanInfo->base.pdInfo.pAggSup->pResultBuf, p1->pageId);
  if (NULL == *pPage) {
    return NULL;
  }

  return (SResultRow*)((char*)(*pPage) + p1->offset);
}

static int32_t insertTableToScanIgnoreList(STableScanInfo* pTableScanInfo, uint64_t uid) {
  if (NULL == pTableScanInfo->pIgnoreTables) {
    int32_t tableNum = taosArrayGetSize(pTableScanInfo->base.pTableListInfo->pTableList);
    pTableScanInfo->pIgnoreTables = taosHashInit(tableNum,  taosGetDefaultHashFunction(TSDB_DATA_TYPE_BIGINT), true, HASH_NO_LOCK);
    if (NULL == pTableScanInfo->pIgnoreTables) {
      return TSDB_CODE_OUT_OF_MEMORY;
    }
  }

  taosHashPut(pTableScanInfo->pIgnoreTables, &uid, sizeof(uid), &pTableScanInfo->scanTimes, sizeof(pTableScanInfo->scanTimes));

  return TSDB_CODE_SUCCESS;
}

static int32_t doDynamicPruneDataBlock(SOperatorInfo* pOperator, SDataBlockInfo* pBlockInfo, uint32_t* status) {
  STableScanInfo* pTableScanInfo = pOperator->info;
  int32_t code = TSDB_CODE_SUCCESS;

  if (pTableScanInfo->base.pdInfo.pExprSup == NULL) {
    return TSDB_CODE_SUCCESS;
  }

  SExprSupp* pSup1 = pTableScanInfo->base.pdInfo.pExprSup;

  SFilePage*  pPage = NULL;
  SResultRow* pRow = getTableGroupOutputBuf(pOperator, pBlockInfo->id.groupId, &pPage);

  if (pRow == NULL) {
    return TSDB_CODE_SUCCESS;
  }

  bool notLoadBlock = true;
  for (int32_t i = 0; i < pSup1->numOfExprs; ++i) {
    int32_t functionId = pSup1->pCtx[i].functionId;

    SResultRowEntryInfo* pEntry = getResultEntryInfo(pRow, i, pTableScanInfo->base.pdInfo.pExprSup->rowEntryInfoOffset);

    int32_t reqStatus = fmFuncDynDataRequired(functionId, pEntry, &pBlockInfo->window);
    if (reqStatus != FUNC_DATA_REQUIRED_NOT_LOAD) {
      notLoadBlock = false;
      break;
    }
  }

  // release buffer pages
  releaseBufPage(pTableScanInfo->base.pdInfo.pAggSup->pResultBuf, pPage);

  if (notLoadBlock) {
    *status = FUNC_DATA_REQUIRED_NOT_LOAD;
    code = insertTableToScanIgnoreList(pTableScanInfo, pBlockInfo->id.uid);
  }

  return code;
}

static bool doFilterByBlockSMA(SFilterInfo* pFilterInfo, SColumnDataAgg** pColsAgg, int32_t numOfCols,
                               int32_t numOfRows) {
  if (pColsAgg == NULL || pFilterInfo == NULL) {
    return true;
  }

  bool keep = filterRangeExecute(pFilterInfo, pColsAgg, numOfCols, numOfRows);
  return keep;
}

static bool doLoadBlockSMA(STableScanBase* pTableScanInfo, SSDataBlock* pBlock, SExecTaskInfo* pTaskInfo) {
  SStorageAPI* pAPI = &pTaskInfo->storageAPI;

  bool    allColumnsHaveAgg = true;
  bool    hasNullSMA = false;
  int32_t code = pAPI->tsdReader.tsdReaderRetrieveBlockSMAInfo(pTableScanInfo->dataReader, pBlock, &allColumnsHaveAgg, &hasNullSMA);
  if (code != TSDB_CODE_SUCCESS) {
    T_LONG_JMP(pTaskInfo->env, code);
  }

  if (!allColumnsHaveAgg || hasNullSMA) {
    return false;
  }
  return true;
}

static void doSetTagColumnData(STableScanBase* pTableScanInfo, SSDataBlock* pBlock, SExecTaskInfo* pTaskInfo,
                               int32_t rows) {
  if (pTableScanInfo->pseudoSup.numOfExprs > 0) {
    SExprSupp* pSup = &pTableScanInfo->pseudoSup;

    int32_t code = addTagPseudoColumnData(&pTableScanInfo->readHandle, pSup->pExprInfo, pSup->numOfExprs, pBlock, rows,
                                          GET_TASKID(pTaskInfo), &pTableScanInfo->metaCache);
    // ignore the table not exists error, since this table may have been dropped during the scan procedure.
    if (code != TSDB_CODE_SUCCESS && code != TSDB_CODE_PAR_TABLE_NOT_EXIST) {
      T_LONG_JMP(pTaskInfo->env, code);
    }

    // reset the error code.
    terrno = 0;
  }
}

bool applyLimitOffset(SLimitInfo* pLimitInfo, SSDataBlock* pBlock, SExecTaskInfo* pTaskInfo) {
  SLimit*     pLimit = &pLimitInfo->limit;
  const char* id = GET_TASKID(pTaskInfo);

  if (pLimitInfo->remainOffset > 0) {
    if (pLimitInfo->remainOffset >= pBlock->info.rows) {
      pLimitInfo->remainOffset -= pBlock->info.rows;
      blockDataEmpty(pBlock);
      qDebug("current block ignore due to offset, current:%" PRId64 ", %s", pLimitInfo->remainOffset, id);
      return false;
    } else {
      blockDataTrimFirstRows(pBlock, pLimitInfo->remainOffset);
      pLimitInfo->remainOffset = 0;
    }
  }

  if (pLimit->limit != -1 && pLimit->limit <= (pLimitInfo->numOfOutputRows + pBlock->info.rows)) {
    // limit the output rows
    int32_t keep = (int32_t)(pLimit->limit - pLimitInfo->numOfOutputRows);
    blockDataKeepFirstNRows(pBlock, keep);

    pLimitInfo->numOfOutputRows += pBlock->info.rows;
    qDebug("output limit %" PRId64 " has reached, %s", pLimit->limit, id);
    return true;
  }

  pLimitInfo->numOfOutputRows += pBlock->info.rows;
  return false;
}

static int32_t loadDataBlock(SOperatorInfo* pOperator, STableScanBase* pTableScanInfo, SSDataBlock* pBlock,
                             uint32_t* status) {
  SExecTaskInfo*          pTaskInfo = pOperator->pTaskInfo;
  SStorageAPI* pAPI = &pTaskInfo->storageAPI;

  SFileBlockLoadRecorder* pCost = &pTableScanInfo->readRecorder;

  pCost->totalBlocks += 1;
  pCost->totalRows += pBlock->info.rows;

  bool loadSMA = false;
  *status = pTableScanInfo->dataBlockLoadFlag;
  if (pOperator->exprSupp.pFilterInfo != NULL ||
      overlapWithTimeWindow(&pTableScanInfo->pdInfo.interval, &pBlock->info, pTableScanInfo->cond.order)) {
    (*status) = FUNC_DATA_REQUIRED_DATA_LOAD;
  }

  SDataBlockInfo* pBlockInfo = &pBlock->info;
  taosMemoryFreeClear(pBlock->pBlockAgg);

  if (*status == FUNC_DATA_REQUIRED_FILTEROUT) {
    qDebug("%s data block filter out, brange:%" PRId64 "-%" PRId64 ", rows:%" PRId64, GET_TASKID(pTaskInfo),
           pBlockInfo->window.skey, pBlockInfo->window.ekey, pBlockInfo->rows);
    pCost->filterOutBlocks += 1;
    pCost->totalRows += pBlock->info.rows;
    pAPI->tsdReader.tsdReaderReleaseDataBlock(pTableScanInfo->dataReader);
    return TSDB_CODE_SUCCESS;
  } else if (*status == FUNC_DATA_REQUIRED_NOT_LOAD) {
    qDebug("%s data block skipped, brange:%" PRId64 "-%" PRId64 ", rows:%" PRId64 ", uid:%" PRIu64,
           GET_TASKID(pTaskInfo), pBlockInfo->window.skey, pBlockInfo->window.ekey, pBlockInfo->rows,
           pBlockInfo->id.uid);
    doSetTagColumnData(pTableScanInfo, pBlock, pTaskInfo, pBlock->info.rows);
    pCost->skipBlocks += 1;
    pAPI->tsdReader.tsdReaderReleaseDataBlock(pTableScanInfo->dataReader);
    return TSDB_CODE_SUCCESS;
  } else if (*status == FUNC_DATA_REQUIRED_SMA_LOAD) {
    pCost->loadBlockStatis += 1;
    loadSMA = true;  // mark the operation of load sma;
    bool success = doLoadBlockSMA(pTableScanInfo, pBlock, pTaskInfo);
    if (success) {  // failed to load the block sma data, data block statistics does not exist, load data block instead
      qDebug("%s data block SMA loaded, brange:%" PRId64 "-%" PRId64 ", rows:%" PRId64, GET_TASKID(pTaskInfo),
             pBlockInfo->window.skey, pBlockInfo->window.ekey, pBlockInfo->rows);
      doSetTagColumnData(pTableScanInfo, pBlock, pTaskInfo, pBlock->info.rows);
      pAPI->tsdReader.tsdReaderReleaseDataBlock(pTableScanInfo->dataReader);
      return TSDB_CODE_SUCCESS;
    } else {
      qDebug("%s failed to load SMA, since not all columns have SMA", GET_TASKID(pTaskInfo));
      *status = FUNC_DATA_REQUIRED_DATA_LOAD;
    }
  }

  ASSERT(*status == FUNC_DATA_REQUIRED_DATA_LOAD);

  // try to filter data block according to sma info
  if (pOperator->exprSupp.pFilterInfo != NULL && (!loadSMA)) {
    bool success = doLoadBlockSMA(pTableScanInfo, pBlock, pTaskInfo);
    if (success) {
      size_t size = taosArrayGetSize(pBlock->pDataBlock);
      bool   keep = doFilterByBlockSMA(pOperator->exprSupp.pFilterInfo, pBlock->pBlockAgg, size, pBlockInfo->rows);
      if (!keep) {
        qDebug("%s data block filter out by block SMA, brange:%" PRId64 "-%" PRId64 ", rows:%" PRId64,
               GET_TASKID(pTaskInfo), pBlockInfo->window.skey, pBlockInfo->window.ekey, pBlockInfo->rows);
        pCost->filterOutBlocks += 1;
        (*status) = FUNC_DATA_REQUIRED_FILTEROUT;

        pAPI->tsdReader.tsdReaderReleaseDataBlock(pTableScanInfo->dataReader);
        return TSDB_CODE_SUCCESS;
      }
    }
  }

  // free the sma info, since it should not be involved in later computing process.
  taosMemoryFreeClear(pBlock->pBlockAgg);

  // try to filter data block according to current results
  doDynamicPruneDataBlock(pOperator, pBlockInfo, status);
  if (*status == FUNC_DATA_REQUIRED_NOT_LOAD) {
    qDebug("%s data block skipped due to dynamic prune, brange:%" PRId64 "-%" PRId64 ", rows:%" PRId64,
           GET_TASKID(pTaskInfo), pBlockInfo->window.skey, pBlockInfo->window.ekey, pBlockInfo->rows);
    pCost->skipBlocks += 1;
    pAPI->tsdReader.tsdReaderReleaseDataBlock(pTableScanInfo->dataReader);

    STableScanInfo* p1 = pOperator->info;
    if (taosHashGetSize(p1->pIgnoreTables) == taosArrayGetSize(p1->base.pTableListInfo->pTableList)) {
      *status = FUNC_DATA_REQUIRED_ALL_FILTEROUT;
    } else {
      *status = FUNC_DATA_REQUIRED_FILTEROUT;
    }
    return TSDB_CODE_SUCCESS;
  }

  pCost->totalCheckedRows += pBlock->info.rows;
  pCost->loadBlocks += 1;

  SSDataBlock* p = pAPI->tsdReader.tsdReaderRetrieveDataBlock(pTableScanInfo->dataReader, NULL);
  if (p == NULL) {
    return terrno;
  }

  ASSERT(p == pBlock);
  doSetTagColumnData(pTableScanInfo, pBlock, pTaskInfo, pBlock->info.rows);

  // restore the previous value
  pCost->totalRows -= pBlock->info.rows;

  if (pOperator->exprSupp.pFilterInfo != NULL) {
    int32_t code = doFilter(pBlock, pOperator->exprSupp.pFilterInfo, &pTableScanInfo->matchInfo);
    if (code != TSDB_CODE_SUCCESS) return code;

    int64_t st = taosGetTimestampUs();
    double el = (taosGetTimestampUs() - st) / 1000.0;
    pTableScanInfo->readRecorder.filterTime += el;

    if (pBlock->info.rows == 0) {
      pCost->filterOutBlocks += 1;
      qDebug("%s data block filter out, brange:%" PRId64 "-%" PRId64 ", rows:%" PRId64 ", elapsed time:%.2f ms",
             GET_TASKID(pTaskInfo), pBlockInfo->window.skey, pBlockInfo->window.ekey, pBlockInfo->rows, el);
    } else {
      qDebug("%s data block filter applied, elapsed time:%.2f ms", GET_TASKID(pTaskInfo), el);
    }
  }

  bool limitReached = applyLimitOffset(&pTableScanInfo->limitInfo, pBlock, pTaskInfo);
  if (limitReached) {  // set operator flag is done
    setOperatorCompleted(pOperator);
  }

  pCost->totalRows += pBlock->info.rows;
  return TSDB_CODE_SUCCESS;
}

static void prepareForDescendingScan(STableScanBase* pTableScanInfo, SqlFunctionCtx* pCtx, int32_t numOfOutput) {
  SET_REVERSE_SCAN_FLAG(pTableScanInfo);

  switchCtxOrder(pCtx, numOfOutput);
  pTableScanInfo->cond.order = TSDB_ORDER_DESC;
  STimeWindow* pTWindow = &pTableScanInfo->cond.twindows;
  TSWAP(pTWindow->skey, pTWindow->ekey);
}

typedef struct STableCachedVal {
  const char* pName;
  STag*       pTags;
} STableCachedVal;

static void freeTableCachedVal(void* param) {
  if (param == NULL) {
    return;
  }

  STableCachedVal* pVal = param;
  taosMemoryFree((void*)pVal->pName);
  taosMemoryFree(pVal->pTags);
  taosMemoryFree(pVal);
}

static STableCachedVal* createTableCacheVal(const SMetaReader* pMetaReader) {
  STableCachedVal* pVal = taosMemoryMalloc(sizeof(STableCachedVal));
  pVal->pName = taosStrdup(pMetaReader->me.name);
  pVal->pTags = NULL;

  // only child table has tag value
  if (pMetaReader->me.type == TSDB_CHILD_TABLE) {
    STag* pTag = (STag*)pMetaReader->me.ctbEntry.pTags;
    pVal->pTags = taosMemoryMalloc(pTag->len);
    memcpy(pVal->pTags, pTag, pTag->len);
  }

  return pVal;
}

// const void *key, size_t keyLen, void *value
static void freeCachedMetaItem(const void* key, size_t keyLen, void* value, void* ud) {
  (void)key;
  (void)keyLen;
  (void)ud;
  freeTableCachedVal(value);
}

static void doSetNullValue(SSDataBlock* pBlock, const SExprInfo* pExpr, int32_t numOfExpr) {
  for (int32_t j = 0; j < numOfExpr; ++j) {
    int32_t dstSlotId = pExpr[j].base.resSchema.slotId;

    SColumnInfoData* pColInfoData = taosArrayGet(pBlock->pDataBlock, dstSlotId);
    colDataSetNNULL(pColInfoData, 0, pBlock->info.rows);
  }
}

int32_t addTagPseudoColumnData(SReadHandle* pHandle, const SExprInfo* pExpr, int32_t numOfExpr, SSDataBlock* pBlock,
                               int32_t rows, const char* idStr, STableMetaCacheInfo* pCache) {
  // currently only the tbname pseudo column
  if (numOfExpr <= 0) {
    return TSDB_CODE_SUCCESS;
  }

  int32_t code = 0;
  bool    freeReader = false;

  // backup the rows
  int32_t backupRows = pBlock->info.rows;
  pBlock->info.rows = rows;

  STableCachedVal val = {0};

  SMetaReader mr = {0};
  LRUHandle*  h = NULL;

  // todo refactor: extract method
  // the handling of the null data should be packed in the extracted method

  // 1. check if it is existed in meta cache
  if (pCache == NULL) {
    pHandle->api.metaReaderFn.initReader(&mr, pHandle->vnode, META_READER_NOLOCK, &pHandle->api.metaFn);
    code = pHandle->api.metaReaderFn.getEntryGetUidCache(&mr, pBlock->info.id.uid);
    if (code != TSDB_CODE_SUCCESS) {
      // when encounter the TSDB_CODE_PAR_TABLE_NOT_EXIST error, we proceed.
      if (terrno == TSDB_CODE_PAR_TABLE_NOT_EXIST) {
        qWarn("failed to get table meta, table may have been dropped, uid:0x%" PRIx64 ", code:%s, %s",
              pBlock->info.id.uid, tstrerror(terrno), idStr);

        // append null value before return to caller, since the caller will ignore this error code and proceed
        doSetNullValue(pBlock, pExpr, numOfExpr);
      } else {
        qError("failed to get table meta, uid:0x%" PRIx64 ", code:%s, %s", pBlock->info.id.uid, tstrerror(terrno),
               idStr);
      }
      pHandle->api.metaReaderFn.clearReader(&mr);
      return terrno;
    }

    pHandle->api.metaReaderFn.readerReleaseLock(&mr);

    val.pName = mr.me.name;
    val.pTags = (STag*)mr.me.ctbEntry.pTags;

    freeReader = true;
  } else {
    pCache->metaFetch += 1;

    h = taosLRUCacheLookup(pCache->pTableMetaEntryCache, &pBlock->info.id.uid, sizeof(pBlock->info.id.uid));
    if (h == NULL) {
      pHandle->api.metaReaderFn.initReader(&mr, pHandle->vnode, 0, &pHandle->api.metaFn);
      code = pHandle->api.metaReaderFn.getEntryGetUidCache(&mr, pBlock->info.id.uid);
      if (code != TSDB_CODE_SUCCESS) {
        if (terrno == TSDB_CODE_PAR_TABLE_NOT_EXIST) {
          qWarn("failed to get table meta, table may have been dropped, uid:0x%" PRIx64 ", code:%s, %s",
                pBlock->info.id.uid, tstrerror(terrno), idStr);
          // append null value before return to caller, since the caller will ignore this error code and proceed
          doSetNullValue(pBlock, pExpr, numOfExpr);
        } else {
          qError("failed to get table meta, uid:0x%" PRIx64 ", code:%s, %s", pBlock->info.id.uid, tstrerror(terrno),
                 idStr);
        }
        pHandle->api.metaReaderFn.clearReader(&mr);
        return terrno;
      }

      pHandle->api.metaReaderFn.readerReleaseLock(&mr);

      STableCachedVal* pVal = createTableCacheVal(&mr);

      val = *pVal;
      freeReader = true;

      int32_t ret = taosLRUCacheInsert(pCache->pTableMetaEntryCache, &pBlock->info.id.uid, sizeof(uint64_t), pVal,
                                       sizeof(STableCachedVal), freeCachedMetaItem, NULL, TAOS_LRU_PRIORITY_LOW, NULL);
      if (ret != TAOS_LRU_STATUS_OK) {
        qError("failed to put meta into lru cache, code:%d, %s", ret, idStr);
        freeTableCachedVal(pVal);
      }
    } else {
      pCache->cacheHit += 1;
      STableCachedVal* pVal = taosLRUCacheValue(pCache->pTableMetaEntryCache, h);
      val = *pVal;

      taosLRUCacheRelease(pCache->pTableMetaEntryCache, h, false);
    }

    qDebug("retrieve table meta from cache:%" PRIu64 ", hit:%" PRIu64 " miss:%" PRIu64 ", %s", pCache->metaFetch,
           pCache->cacheHit, (pCache->metaFetch - pCache->cacheHit), idStr);
  }

  for (int32_t j = 0; j < numOfExpr; ++j) {
    const SExprInfo* pExpr1 = &pExpr[j];
    int32_t          dstSlotId = pExpr1->base.resSchema.slotId;

    SColumnInfoData* pColInfoData = taosArrayGet(pBlock->pDataBlock, dstSlotId);
    colInfoDataCleanup(pColInfoData, pBlock->info.rows);

    int32_t functionId = pExpr1->pExpr->_function.functionId;

    // this is to handle the tbname
    if (fmIsScanPseudoColumnFunc(functionId)) {
      setTbNameColData(pBlock, pColInfoData, functionId, val.pName);
    } else {  // these are tags
      STagVal tagVal = {0};
      tagVal.cid = pExpr1->base.pParam[0].pCol->colId;
      const char* p = pHandle->api.metaFn.extractTagVal(val.pTags, pColInfoData->info.type, &tagVal);

      char* data = NULL;
      if (pColInfoData->info.type != TSDB_DATA_TYPE_JSON && p != NULL) {
        data = tTagValToData((const STagVal*)p, false);
      } else {
        data = (char*)p;
      }

      bool isNullVal = (data == NULL) || (pColInfoData->info.type == TSDB_DATA_TYPE_JSON && tTagIsJsonNull(data));
      if (isNullVal) {
        colDataSetNNULL(pColInfoData, 0, pBlock->info.rows);
      } else if (pColInfoData->info.type != TSDB_DATA_TYPE_JSON) {
        code = colDataSetNItems(pColInfoData, 0, data, pBlock->info.rows, false);
        if (IS_VAR_DATA_TYPE(((const STagVal*)p)->type)) {
          taosMemoryFree(data);
        }
        if (code) {
          if (freeReader) {
            pHandle->api.metaReaderFn.clearReader(&mr);
          }
          return code;
        }
      } else {  // todo opt for json tag
        for (int32_t i = 0; i < pBlock->info.rows; ++i) {
          colDataSetVal(pColInfoData, i, data, false);
        }
      }
    }
  }

  // restore the rows
  pBlock->info.rows = backupRows;
  if (freeReader) {
    pHandle->api.metaReaderFn.clearReader(&mr);
  }

  return TSDB_CODE_SUCCESS;
}

void setTbNameColData(const SSDataBlock* pBlock, SColumnInfoData* pColInfoData, int32_t functionId, const char* name) {
  struct SScalarFuncExecFuncs fpSet = {0};
  fmGetScalarFuncExecFuncs(functionId, &fpSet);

  size_t len = TSDB_TABLE_FNAME_LEN + VARSTR_HEADER_SIZE;
  char   buf[TSDB_TABLE_FNAME_LEN + VARSTR_HEADER_SIZE] = {0};
  STR_TO_VARSTR(buf, name)

  SColumnInfoData infoData = createColumnInfoData(TSDB_DATA_TYPE_VARCHAR, len, 1);

  colInfoDataEnsureCapacity(&infoData, 1, false);
  colDataSetVal(&infoData, 0, buf, false);

  SScalarParam srcParam = {.numOfRows = pBlock->info.rows, .columnData = &infoData};
  SScalarParam param = {.columnData = pColInfoData};

  if (fpSet.process != NULL) {
    fpSet.process(&srcParam, 1, &param);
  } else {
    qError("failed to get the corresponding callback function, functionId:%d", functionId);
  }

  colDataDestroy(&infoData);
}

static SSDataBlock* doTableScanImpl(SOperatorInfo* pOperator) {
  STableScanInfo* pTableScanInfo = pOperator->info;
  SExecTaskInfo*  pTaskInfo = pOperator->pTaskInfo;
  SStorageAPI*    pAPI = &pTaskInfo->storageAPI;

  SSDataBlock*    pBlock = pTableScanInfo->pResBlock;
  bool            hasNext = false;
  int32_t         code = TSDB_CODE_SUCCESS;

  int64_t st = taosGetTimestampUs();

  while (true) {
    code = pAPI->tsdReader.tsdNextDataBlock(pTableScanInfo->base.dataReader, &hasNext);
    if (code) {
      pAPI->tsdReader.tsdReaderReleaseDataBlock(pTableScanInfo->base.dataReader);
      T_LONG_JMP(pTaskInfo->env, code);
    }

    if (!hasNext) {
      break;
    }

    if (isTaskKilled(pTaskInfo)) {
      pAPI->tsdReader.tsdReaderReleaseDataBlock(pTableScanInfo->base.dataReader);
      T_LONG_JMP(pTaskInfo->env, pTaskInfo->code);
    }

    if (pOperator->status == OP_EXEC_DONE) {
      pAPI->tsdReader.tsdReaderReleaseDataBlock(pTableScanInfo->base.dataReader);
      break;
    }

    // process this data block based on the probabilities
    bool processThisBlock = processBlockWithProbability(&pTableScanInfo->sample);
    if (!processThisBlock) {
      continue;
    }

    if (pBlock->info.id.uid) {
      pBlock->info.id.groupId = getTableGroupId(pTableScanInfo->base.pTableListInfo, pBlock->info.id.uid);
    }

    uint32_t status = 0;
    code = loadDataBlock(pOperator, &pTableScanInfo->base, pBlock, &status);
    if (code != TSDB_CODE_SUCCESS) {
      T_LONG_JMP(pTaskInfo->env, code);
    }

    if (status == FUNC_DATA_REQUIRED_ALL_FILTEROUT) {
      break;
    }

    // current block is filter out according to filter condition, continue load the next block
    if (status == FUNC_DATA_REQUIRED_FILTEROUT || pBlock->info.rows == 0) {
      continue;
    }

    pOperator->resultInfo.totalRows = pTableScanInfo->base.readRecorder.totalRows;
    pTableScanInfo->base.readRecorder.elapsedTime += (taosGetTimestampUs() - st) / 1000.0;

    pOperator->cost.totalCost = pTableScanInfo->base.readRecorder.elapsedTime;
    pBlock->info.scanFlag = pTableScanInfo->base.scanFlag;
    return pBlock;
  }
  return NULL;
}

static SSDataBlock* doGroupedTableScan(SOperatorInfo* pOperator) {
  STableScanInfo* pTableScanInfo = pOperator->info;
  SExecTaskInfo*  pTaskInfo = pOperator->pTaskInfo;
  SStorageAPI* pAPI = &pTaskInfo->storageAPI;

  // The read handle is not initialized yet, since no qualified tables exists
  if (pTableScanInfo->base.dataReader == NULL || pOperator->status == OP_EXEC_DONE) {
    return NULL;
  }

  // do the ascending order traverse in the first place.
  while (pTableScanInfo->scanTimes < pTableScanInfo->scanInfo.numOfAsc) {
    SSDataBlock* p = doTableScanImpl(pOperator);
    if (p != NULL) {
      return p;
    }

    pTableScanInfo->scanTimes += 1;
    taosHashClear(pTableScanInfo->pIgnoreTables);

    if (pTableScanInfo->scanTimes < pTableScanInfo->scanInfo.numOfAsc) {
      setTaskStatus(pTaskInfo, TASK_NOT_COMPLETED);
      pTableScanInfo->base.scanFlag = MAIN_SCAN;
      pTableScanInfo->base.dataBlockLoadFlag = FUNC_DATA_REQUIRED_DATA_LOAD;
      qDebug("start to repeat ascending order scan data blocks due to query func required, %s", GET_TASKID(pTaskInfo));

      // do prepare for the next round table scan operation
      pAPI->tsdReader.tsdReaderResetStatus(pTableScanInfo->base.dataReader, &pTableScanInfo->base.cond);
    }
  }

  int32_t total = pTableScanInfo->scanInfo.numOfAsc + pTableScanInfo->scanInfo.numOfDesc;
  if (pTableScanInfo->scanTimes < total) {
    if (pTableScanInfo->base.cond.order == TSDB_ORDER_ASC) {
      prepareForDescendingScan(&pTableScanInfo->base, pOperator->exprSupp.pCtx, 0);
      pAPI->tsdReader.tsdReaderResetStatus(pTableScanInfo->base.dataReader, &pTableScanInfo->base.cond);
      qDebug("%s start to descending order scan data blocks due to query func required", GET_TASKID(pTaskInfo));
    }

    while (pTableScanInfo->scanTimes < total) {
      SSDataBlock* p = doTableScanImpl(pOperator);
      if (p != NULL) {
        return p;
      }

      pTableScanInfo->scanTimes += 1;
      taosHashClear(pTableScanInfo->pIgnoreTables);

      if (pTableScanInfo->scanTimes < total) {
        setTaskStatus(pTaskInfo, TASK_NOT_COMPLETED);
        pTableScanInfo->base.scanFlag = MAIN_SCAN;

        qDebug("%s start to repeat descending order scan data blocks", GET_TASKID(pTaskInfo));
        pAPI->tsdReader.tsdReaderResetStatus(pTableScanInfo->base.dataReader, &pTableScanInfo->base.cond);
      }
    }
  }

  return NULL;
}

static int32_t createTableListInfoFromParam(SOperatorInfo* pOperator) {
  STableScanInfo* pInfo = pOperator->info;
  SExecTaskInfo*  pTaskInfo = pOperator->pTaskInfo;  
  int32_t code = 0;
  STableListInfo* pListInfo = pInfo->base.pTableListInfo;
  STableScanOperatorParam* pParam = (STableScanOperatorParam*)pOperator->pOperatorGetParam->value;
  int32_t num = taosArrayGetSize(pParam->pUidList);
  if (num <= 0) {
    qError("empty table scan uid list");
    return TSDB_CODE_INVALID_PARA;
  }
  
  qError("vgId:%d add total %d dynamic tables to scan, tableSeq:%d, exist num:%" PRId64 ", operator status:%d", 
      pTaskInfo->id.vgId, num, pParam->tableSeq, (int64_t)taosArrayGetSize(pListInfo->pTableList), pOperator->status);

  if (pParam->tableSeq) {
    pListInfo->oneTableForEachGroup = true;
    if (taosArrayGetSize(pListInfo->pTableList) > 0) {
      taosHashClear(pListInfo->map);
      taosArrayClear(pListInfo->pTableList);
      pOperator->status = OP_EXEC_DONE;
    }
  } else {
    pListInfo->oneTableForEachGroup = false;
    pListInfo->numOfOuputGroups = 1;
  }

  STableKeyInfo info = {.groupId = 0};  
  int32_t tableIdx = 0;
  for (int32_t i = 0; i < num; ++i) {
    uint64_t* pUid = taosArrayGet(pParam->pUidList, i);

    if (taosHashPut(pListInfo->map, pUid, sizeof(uint64_t), &tableIdx, sizeof(int32_t))) {
      if (TSDB_CODE_DUP_KEY == terrno) {
        continue;
      }
      return TSDB_CODE_OUT_OF_MEMORY;
    }

    info.uid = *pUid;
    void* p = taosArrayPush(pListInfo->pTableList, &info);
    if (p == NULL) {
      return TSDB_CODE_OUT_OF_MEMORY;
    }

    tableIdx++;
    qError("add dynamic table scan uid:%" PRIu64 ", %s", info.uid, GET_TASKID(pTaskInfo));
  }
  
  return code;
}

static SSDataBlock* startNextGroupScan(SOperatorInfo* pOperator) {
  STableScanInfo* pInfo = pOperator->info;
  SExecTaskInfo*  pTaskInfo = pOperator->pTaskInfo;
  SStorageAPI*    pAPI = &pTaskInfo->storageAPI;

  if ((++pInfo->currentGroupId) >= tableListGetOutputGroups(pInfo->base.pTableListInfo)) {
    setOperatorCompleted(pOperator);
    if (pOperator->dynamicTask) {
      taosArrayClear(pInfo->base.pTableListInfo->pTableList);
      taosHashClear(pInfo->base.pTableListInfo->map);
    }
    return NULL;
  }

  // reset value for the next group data output
  pOperator->status = OP_OPENED;
  resetLimitInfoForNextGroup(&pInfo->base.limitInfo);
  
  int32_t        num = 0;
  STableKeyInfo* pList = NULL;
  tableListGetGroupList(pInfo->base.pTableListInfo, pInfo->currentGroupId, &pList, &num);
  
  pAPI->tsdReader.tsdSetQueryTableList(pInfo->base.dataReader, pList, num);
  pAPI->tsdReader.tsdReaderResetStatus(pInfo->base.dataReader, &pInfo->base.cond);
  pInfo->scanTimes = 0;
  
  SSDataBlock* result = doGroupedTableScan(pOperator);
  if (result != NULL) {
    if (pOperator->dynamicTask) {
      result->info.id.groupId = result->info.id.uid;
    }
    return result;
  }
  
  return NULL;
}

static SSDataBlock* groupSeqTableScan(SOperatorInfo* pOperator) {
  STableScanInfo* pInfo = pOperator->info;
  SExecTaskInfo*  pTaskInfo = pOperator->pTaskInfo;
  SStorageAPI*    pAPI = &pTaskInfo->storageAPI;

  if (pInfo->currentGroupId == -1) {
    if ((++pInfo->currentGroupId) >= tableListGetOutputGroups(pInfo->base.pTableListInfo)) {
      setOperatorCompleted(pOperator);
      return NULL;
    }
  
    int32_t        num = 0;
    STableKeyInfo* pList = NULL;
    tableListGetGroupList(pInfo->base.pTableListInfo, pInfo->currentGroupId, &pList, &num);
    ASSERT(pInfo->base.dataReader == NULL);
  
    int32_t code = pAPI->tsdReader.tsdReaderOpen(pInfo->base.readHandle.vnode, &pInfo->base.cond, pList, num, pInfo->pResBlock,
                                  (void**)&pInfo->base.dataReader, GET_TASKID(pTaskInfo), pInfo->countOnly, &pInfo->pIgnoreTables);
    if (code != TSDB_CODE_SUCCESS) {
      T_LONG_JMP(pTaskInfo->env, code);
    }
  
    if (pInfo->pResBlock->info.capacity > pOperator->resultInfo.capacity) {
      pOperator->resultInfo.capacity = pInfo->pResBlock->info.capacity;
    }
  }

  SSDataBlock* result = doGroupedTableScan(pOperator);
  if (result != NULL) {
    if (pOperator->dynamicTask) {
      result->info.id.groupId = result->info.id.uid;
    }
    return result;
  }

  while (true) {
    result = startNextGroupScan(pOperator);
    if (result || pOperator->status == OP_EXEC_DONE) {
      return result;
    }
  }

  return result;
}

static SSDataBlock* doTableScan(SOperatorInfo* pOperator) {
  STableScanInfo* pInfo = pOperator->info;
  SExecTaskInfo*  pTaskInfo = pOperator->pTaskInfo;
  SStorageAPI*    pAPI = &pTaskInfo->storageAPI;

  if (pOperator->pOperatorGetParam) {
    pOperator->dynamicTask = true;
    int32_t code = createTableListInfoFromParam(pOperator);
    pOperator->pOperatorGetParam = NULL;
    if (code != TSDB_CODE_SUCCESS) {
      pTaskInfo->code = code;
      T_LONG_JMP(pTaskInfo->env, code);
    }
    if (pOperator->status == OP_EXEC_DONE) {
      pInfo->currentGroupId = -1;
      pOperator->status = OP_OPENED;
      SSDataBlock* result = NULL;
      while (true) {
        result = startNextGroupScan(pOperator);
        if (result || pOperator->status == OP_EXEC_DONE) {
          return result;
        }
      }
    }
  }

  // scan table one by one sequentially
  if (pInfo->scanMode == TABLE_SCAN__TABLE_ORDER) {
    int32_t       numOfTables = 0;  // tableListGetSize(pTaskInfo->pTableListInfo);
    STableKeyInfo tInfo = {0};

    while (1) {
      SSDataBlock* result = doGroupedTableScan(pOperator);
      if (result || (pOperator->status == OP_EXEC_DONE) || isTaskKilled(pTaskInfo)) {
        return result;
      }

      // if no data, switch to next table and continue scan
      pInfo->currentTable++;

      taosRLockLatch(&pTaskInfo->lock);
      numOfTables = tableListGetSize(pInfo->base.pTableListInfo);

      if (pInfo->currentTable >= numOfTables) {
        qDebug("all table checked in table list, total:%d, return NULL, %s", numOfTables, GET_TASKID(pTaskInfo));
        taosRUnLockLatch(&pTaskInfo->lock);
        return NULL;
      }

      tInfo = *(STableKeyInfo*)tableListGetInfo(pInfo->base.pTableListInfo, pInfo->currentTable);
      taosRUnLockLatch(&pTaskInfo->lock);

      pAPI->tsdReader.tsdSetQueryTableList(pInfo->base.dataReader, &tInfo, 1);
      qDebug("set uid:%" PRIu64 " into scanner, total tables:%d, index:%d/%d %s", tInfo.uid, numOfTables,
             pInfo->currentTable, numOfTables, GET_TASKID(pTaskInfo));

      pAPI->tsdReader.tsdReaderResetStatus(pInfo->base.dataReader, &pInfo->base.cond);
      pInfo->scanTimes = 0;
    }
  } else {  // scan table group by group sequentially
<<<<<<< HEAD
    return groupSeqTableScan(pOperator);
=======
    if (pInfo->currentGroupId == -1) {
      if ((++pInfo->currentGroupId) >= tableListGetOutputGroups(pInfo->base.pTableListInfo)) {
        setOperatorCompleted(pOperator);
        return NULL;
      }

      int32_t        num = 0;
      STableKeyInfo* pList = NULL;
      tableListGetGroupList(pInfo->base.pTableListInfo, pInfo->currentGroupId, &pList, &num);
      ASSERT(pInfo->base.dataReader == NULL);

      int32_t code = pAPI->tsdReader.tsdReaderOpen(pInfo->base.readHandle.vnode, &pInfo->base.cond, pList, num, pInfo->pResBlock,
                                    (void**)&pInfo->base.dataReader, GET_TASKID(pTaskInfo), pInfo->countOnly, &pInfo->pIgnoreTables);
      if (code != TSDB_CODE_SUCCESS) {
        T_LONG_JMP(pTaskInfo->env, code);
      }

      if (pInfo->pResBlock->info.capacity > pOperator->resultInfo.capacity) {
        pOperator->resultInfo.capacity = pInfo->pResBlock->info.capacity;
      }
    }

    SSDataBlock* result = doGroupedTableScan(pOperator);
    if (result != NULL) {
      return result;
    }

    while (1) {
      if ((++pInfo->currentGroupId) >= tableListGetOutputGroups(pInfo->base.pTableListInfo)) {
        setOperatorCompleted(pOperator);
        return NULL;
      }

      // reset value for the next group data output
      pOperator->status = OP_OPENED;
      resetLimitInfoForNextGroup(&pInfo->base.limitInfo);

      int32_t        num = 0;
      STableKeyInfo* pList = NULL;
      tableListGetGroupList(pInfo->base.pTableListInfo, pInfo->currentGroupId, &pList, &num);

      pAPI->tsdReader.tsdSetQueryTableList(pInfo->base.dataReader, pList, num);
      pAPI->tsdReader.tsdReaderResetStatus(pInfo->base.dataReader, &pInfo->base.cond);
      pInfo->scanTimes = 0;

      result = doGroupedTableScan(pOperator);
      if (result != NULL) {
        return result;
      }
    }
>>>>>>> e54a4d5a
  }
}

static int32_t getTableScannerExecInfo(struct SOperatorInfo* pOptr, void** pOptrExplain, uint32_t* len) {
  SFileBlockLoadRecorder* pRecorder = taosMemoryCalloc(1, sizeof(SFileBlockLoadRecorder));
  STableScanInfo*         pTableScanInfo = pOptr->info;
  *pRecorder = pTableScanInfo->base.readRecorder;
  *pOptrExplain = pRecorder;
  *len = sizeof(SFileBlockLoadRecorder);
  return 0;
}

static void destroyTableScanBase(STableScanBase* pBase, TsdReader* pAPI) {
  cleanupQueryTableDataCond(&pBase->cond);

  pAPI->tsdReaderClose(pBase->dataReader);
  pBase->dataReader = NULL;

  if (pBase->matchInfo.pList != NULL) {
    taosArrayDestroy(pBase->matchInfo.pList);
  }

  tableListDestroy(pBase->pTableListInfo);
  taosLRUCacheCleanup(pBase->metaCache.pTableMetaEntryCache);
  cleanupExprSupp(&pBase->pseudoSup);
}

static void destroyTableScanOperatorInfo(void* param) {
  STableScanInfo* pTableScanInfo = (STableScanInfo*)param;
  blockDataDestroy(pTableScanInfo->pResBlock);
  taosHashCleanup(pTableScanInfo->pIgnoreTables);
  destroyTableScanBase(&pTableScanInfo->base, &pTableScanInfo->base.readerAPI);
  taosMemoryFreeClear(param);
}

SOperatorInfo* createTableScanOperatorInfo(STableScanPhysiNode* pTableScanNode, SReadHandle* readHandle,
                                           STableListInfo* pTableListInfo, SExecTaskInfo* pTaskInfo) {
  int32_t         code = 0;
  STableScanInfo* pInfo = taosMemoryCalloc(1, sizeof(STableScanInfo));
  SOperatorInfo*  pOperator = taosMemoryCalloc(1, sizeof(SOperatorInfo));
  if (pInfo == NULL || pOperator == NULL) {
    code = TSDB_CODE_OUT_OF_MEMORY;
    goto _error;
  }

  SScanPhysiNode*     pScanNode = &pTableScanNode->scan;
  SDataBlockDescNode* pDescNode = pScanNode->node.pOutputDataBlockDesc;

  int32_t numOfCols = 0;
  code =
      extractColMatchInfo(pScanNode->pScanCols, pDescNode, &numOfCols, COL_MATCH_FROM_COL_ID, &pInfo->base.matchInfo);
  if (code != TSDB_CODE_SUCCESS) {
    goto _error;
  }

  initLimitInfo(pScanNode->node.pLimit, pScanNode->node.pSlimit, &pInfo->base.limitInfo);
  code = initQueryTableDataCond(&pInfo->base.cond, pTableScanNode);
  if (code != TSDB_CODE_SUCCESS) {
    goto _error;
  }

  if (pScanNode->pScanPseudoCols != NULL) {
    SExprSupp* pSup = &pInfo->base.pseudoSup;
    pSup->pExprInfo = createExprInfo(pScanNode->pScanPseudoCols, NULL, &pSup->numOfExprs);
    pSup->pCtx = createSqlFunctionCtx(pSup->pExprInfo, pSup->numOfExprs, &pSup->rowEntryInfoOffset, &pTaskInfo->storageAPI.functionStore);
  }

  pInfo->scanInfo = (SScanInfo){.numOfAsc = pTableScanNode->scanSeq[0], .numOfDesc = pTableScanNode->scanSeq[1]};
  pInfo->base.scanFlag = (pInfo->scanInfo.numOfAsc > 1) ? PRE_SCAN : MAIN_SCAN;

  pInfo->base.pdInfo.interval = extractIntervalInfo(pTableScanNode);
  pInfo->base.readHandle = *readHandle;
  pInfo->base.dataBlockLoadFlag = pTableScanNode->dataRequired;

  pInfo->sample.sampleRatio = pTableScanNode->ratio;
  pInfo->sample.seed = taosGetTimestampSec();

  pInfo->base.readerAPI = pTaskInfo->storageAPI.tsdReader;
  initResultSizeInfo(&pOperator->resultInfo, 4096);
  pInfo->pResBlock = createDataBlockFromDescNode(pDescNode);
  //  blockDataEnsureCapacity(pInfo->pResBlock, pOperator->resultInfo.capacity);

  code = filterInitFromNode((SNode*)pTableScanNode->scan.node.pConditions, &pOperator->exprSupp.pFilterInfo, 0);
  if (code != TSDB_CODE_SUCCESS) {
    goto _error;
  }

  pInfo->currentGroupId = -1;
  pInfo->assignBlockUid = pTableScanNode->assignBlockUid;
  pInfo->hasGroupByTag = pTableScanNode->pGroupTags ? true : false;

  setOperatorInfo(pOperator, "TableScanOperator", QUERY_NODE_PHYSICAL_PLAN_TABLE_SCAN, false, OP_NOT_OPENED, pInfo,
                  pTaskInfo);
  pOperator->exprSupp.numOfExprs = numOfCols;

  pInfo->base.pTableListInfo = pTableListInfo;
  pInfo->base.metaCache.pTableMetaEntryCache = taosLRUCacheInit(1024 * 128, -1, .5);
  if (pInfo->base.metaCache.pTableMetaEntryCache == NULL) {
    code = terrno;
    goto _error;
  }

  if (scanDebug) {
    pInfo->countOnly = true;
  }

  taosLRUCacheSetStrictCapacity(pInfo->base.metaCache.pTableMetaEntryCache, false);
  pOperator->fpSet = createOperatorFpSet(optrDummyOpenFn, doTableScan, NULL, destroyTableScanOperatorInfo,
                                         optrDefaultBufFn, getTableScannerExecInfo, optrDefaultGetNextExtFn, NULL);

  // for non-blocking operator, the open cost is always 0
  pOperator->cost.openCost = 0;
  return pOperator;

_error:
  if (pInfo != NULL) {
    destroyTableScanOperatorInfo(pInfo);
  }

  taosMemoryFreeClear(pOperator);
  pTaskInfo->code = code;
  return NULL;
}

SOperatorInfo* createTableSeqScanOperatorInfo(void* pReadHandle, SExecTaskInfo* pTaskInfo) {
  STableScanInfo* pInfo = taosMemoryCalloc(1, sizeof(STableScanInfo));
  SOperatorInfo*  pOperator = taosMemoryCalloc(1, sizeof(SOperatorInfo));

  pInfo->base.dataReader = pReadHandle;
  //  pInfo->prevGroupId       = -1;

  setOperatorInfo(pOperator, "TableSeqScanOperator", QUERY_NODE_PHYSICAL_PLAN_TABLE_SEQ_SCAN, false, OP_NOT_OPENED,
                  pInfo, pTaskInfo);
  pOperator->fpSet = createOperatorFpSet(optrDummyOpenFn, doTableScanImpl, NULL, NULL, optrDefaultBufFn, NULL, optrDefaultGetNextExtFn, NULL);
  return pOperator;
}

FORCE_INLINE void doClearBufferedBlocks(SStreamScanInfo* pInfo) {
  qDebug("clear buff blocks:%d", (int32_t)taosArrayGetSize(pInfo->pBlockLists));
  taosArrayClear(pInfo->pBlockLists);
  pInfo->validBlockIndex = 0;
}

static bool isSessionWindow(SStreamScanInfo* pInfo) {
  return pInfo->windowSup.parentType == QUERY_NODE_PHYSICAL_PLAN_STREAM_SESSION;
}

static bool isStateWindow(SStreamScanInfo* pInfo) {
  return pInfo->windowSup.parentType == QUERY_NODE_PHYSICAL_PLAN_STREAM_STATE;
}

static bool isIntervalWindow(SStreamScanInfo* pInfo) {
  return pInfo->windowSup.parentType == QUERY_NODE_PHYSICAL_PLAN_STREAM_INTERVAL ||
         pInfo->windowSup.parentType == QUERY_NODE_PHYSICAL_PLAN_STREAM_SEMI_INTERVAL ||
         pInfo->windowSup.parentType == QUERY_NODE_PHYSICAL_PLAN_STREAM_FINAL_INTERVAL;
}

static bool isSignleIntervalWindow(SStreamScanInfo* pInfo) {
  return pInfo->windowSup.parentType == QUERY_NODE_PHYSICAL_PLAN_STREAM_INTERVAL;
}

static bool isSlidingWindow(SStreamScanInfo* pInfo) {
  return isIntervalWindow(pInfo) && pInfo->interval.interval != pInfo->interval.sliding;
}

static void setGroupId(SStreamScanInfo* pInfo, SSDataBlock* pBlock, int32_t groupColIndex, int32_t rowIndex) {
  SColumnInfoData* pColInfo = taosArrayGet(pBlock->pDataBlock, groupColIndex);
  uint64_t*        groupCol = (uint64_t*)pColInfo->pData;
  ASSERT(rowIndex < pBlock->info.rows);
  pInfo->groupId = groupCol[rowIndex];
}

void resetTableScanInfo(STableScanInfo* pTableScanInfo, STimeWindow* pWin, uint64_t ver) {
  pTableScanInfo->base.cond.twindows = *pWin;
  pTableScanInfo->base.cond.startVersion = 0;
  pTableScanInfo->base.cond.endVersion = ver;
  pTableScanInfo->scanTimes = 0;
  pTableScanInfo->currentGroupId = -1;
  pTableScanInfo->base.readerAPI.tsdReaderClose(pTableScanInfo->base.dataReader);
  pTableScanInfo->base.dataReader = NULL;
}

static SSDataBlock* readPreVersionData(SOperatorInfo* pTableScanOp, uint64_t tbUid, TSKEY startTs, TSKEY endTs,
                                       int64_t maxVersion) {
  STableKeyInfo tblInfo = {.uid = tbUid, .groupId = 0};

  STableScanInfo*     pTableScanInfo = pTableScanOp->info;
  SQueryTableDataCond cond = pTableScanInfo->base.cond;

  cond.startVersion = -1;
  cond.endVersion = maxVersion;
  cond.twindows = (STimeWindow){.skey = startTs, .ekey = endTs};

  SExecTaskInfo* pTaskInfo = pTableScanOp->pTaskInfo;
  SStorageAPI*   pAPI = &pTaskInfo->storageAPI;

  SSDataBlock* pBlock = pTableScanInfo->pResBlock;
  STsdbReader* pReader = NULL;
  int32_t      code = pAPI->tsdReader.tsdReaderOpen(pTableScanInfo->base.readHandle.vnode, &cond, &tblInfo, 1, pBlock,
                                     (void**)&pReader, GET_TASKID(pTaskInfo), false, NULL);
  if (code != TSDB_CODE_SUCCESS) {
    terrno = code;
    T_LONG_JMP(pTaskInfo->env, code);
    return NULL;
  }

  bool hasNext = false;
  code = pAPI->tsdReader.tsdNextDataBlock(pReader, &hasNext);
  if (code != TSDB_CODE_SUCCESS) {
    terrno = code;
    T_LONG_JMP(pTaskInfo->env, code);
    return NULL;
  }

  if (hasNext) {
    /*SSDataBlock* p = */ pAPI->tsdReader.tsdReaderRetrieveDataBlock(pReader, NULL);
    doSetTagColumnData(&pTableScanInfo->base, pBlock, pTaskInfo, pBlock->info.rows);
    pBlock->info.id.groupId = getTableGroupId(pTableScanInfo->base.pTableListInfo, pBlock->info.id.uid);
  }

  pAPI->tsdReader.tsdReaderClose(pReader);
  qDebug("retrieve prev rows:%" PRId64 ", skey:%" PRId64 ", ekey:%" PRId64 " uid:%" PRIu64 ", max ver:%" PRId64
         ", suid:%" PRIu64,
         pBlock->info.rows, startTs, endTs, tbUid, maxVersion, cond.suid);

  return pBlock->info.rows > 0 ? pBlock : NULL;
}

static uint64_t getGroupIdByCol(SStreamScanInfo* pInfo, uint64_t uid, TSKEY ts, int64_t maxVersion) {
  SSDataBlock* pPreRes = readPreVersionData(pInfo->pTableScanOp, uid, ts, ts, maxVersion);
  if (!pPreRes || pPreRes->info.rows == 0) {
    return 0;
  }
  ASSERT(pPreRes->info.rows == 1);
  return calGroupIdByData(&pInfo->partitionSup, pInfo->pPartScalarSup, pPreRes, 0);
}

static uint64_t getGroupIdByUid(SStreamScanInfo* pInfo, uint64_t uid) {
  STableScanInfo* pTableScanInfo = pInfo->pTableScanOp->info;
  return getTableGroupId(pTableScanInfo->base.pTableListInfo, uid);
}

static uint64_t getGroupIdByData(SStreamScanInfo* pInfo, uint64_t uid, TSKEY ts, int64_t maxVersion) {
  if (pInfo->partitionSup.needCalc) {
    return getGroupIdByCol(pInfo, uid, ts, maxVersion);
  }

  return getGroupIdByUid(pInfo, uid);
}

static bool prepareRangeScan(SStreamScanInfo* pInfo, SSDataBlock* pBlock, int32_t* pRowIndex) {
  if (pBlock->info.rows == 0) {
    return false;
  }
  if ((*pRowIndex) == pBlock->info.rows) {
    return false;
  }

  ASSERT(taosArrayGetSize(pBlock->pDataBlock) >= 3);
  SColumnInfoData* pStartTsCol = taosArrayGet(pBlock->pDataBlock, START_TS_COLUMN_INDEX);
  TSKEY*           startData = (TSKEY*)pStartTsCol->pData;
  SColumnInfoData* pEndTsCol = taosArrayGet(pBlock->pDataBlock, END_TS_COLUMN_INDEX);
  TSKEY*           endData = (TSKEY*)pEndTsCol->pData;
  STimeWindow      win = {.skey = startData[*pRowIndex], .ekey = endData[*pRowIndex]};
  SColumnInfoData* pGpCol = taosArrayGet(pBlock->pDataBlock, GROUPID_COLUMN_INDEX);
  uint64_t*        gpData = (uint64_t*)pGpCol->pData;
  uint64_t         groupId = gpData[*pRowIndex];

  SColumnInfoData* pCalStartTsCol = taosArrayGet(pBlock->pDataBlock, CALCULATE_START_TS_COLUMN_INDEX);
  TSKEY*           calStartData = (TSKEY*)pCalStartTsCol->pData;
  SColumnInfoData* pCalEndTsCol = taosArrayGet(pBlock->pDataBlock, CALCULATE_END_TS_COLUMN_INDEX);
  TSKEY*           calEndData = (TSKEY*)pCalEndTsCol->pData;

  setGroupId(pInfo, pBlock, GROUPID_COLUMN_INDEX, *pRowIndex);
  if (isSlidingWindow(pInfo)) {
    pInfo->updateWin.skey = calStartData[*pRowIndex];
    pInfo->updateWin.ekey = calEndData[*pRowIndex];
  }
  (*pRowIndex)++;

  for (; *pRowIndex < pBlock->info.rows; (*pRowIndex)++) {
    if (win.skey == startData[*pRowIndex] && groupId == gpData[*pRowIndex]) {
      win.ekey = TMAX(win.ekey, endData[*pRowIndex]);
      continue;
    }

    if (win.skey == endData[*pRowIndex] && groupId == gpData[*pRowIndex]) {
      win.skey = TMIN(win.skey, startData[*pRowIndex]);
      continue;
    }

    ASSERT(!(win.skey > startData[*pRowIndex] && win.ekey < endData[*pRowIndex]) ||
           !(isInTimeWindow(&win, startData[*pRowIndex], 0) || isInTimeWindow(&win, endData[*pRowIndex], 0)));
    break;
  }

  STableScanInfo* pTScanInfo = pInfo->pTableScanOp->info;
  qDebug("prepare range scan start:%" PRId64 ",end:%" PRId64 ",maxVer:%" PRIu64, win.skey, win.ekey, pInfo->pUpdateInfo->maxDataVersion);
  resetTableScanInfo(pInfo->pTableScanOp->info, &win, pInfo->pUpdateInfo->maxDataVersion);
  pInfo->pTableScanOp->status = OP_OPENED;
  return true;
}

static STimeWindow getSlidingWindow(TSKEY* startTsCol, TSKEY* endTsCol, uint64_t* gpIdCol, SInterval* pInterval,
                                    SDataBlockInfo* pDataBlockInfo, int32_t* pRowIndex, bool hasGroup) {
  SResultRowInfo dumyInfo = {0};
  dumyInfo.cur.pageId = -1;
  STimeWindow win = getActiveTimeWindow(NULL, &dumyInfo, startTsCol[*pRowIndex], pInterval, TSDB_ORDER_ASC);
  STimeWindow endWin = win;
  STimeWindow preWin = win;
  uint64_t    groupId = gpIdCol[*pRowIndex];

  while (1) {
    if (hasGroup) {
      (*pRowIndex) += 1;
    } else {
      while ((groupId == gpIdCol[(*pRowIndex)] && startTsCol[*pRowIndex] <= endWin.ekey)) {
        (*pRowIndex) += 1;
        if ((*pRowIndex) == pDataBlockInfo->rows) {
          break;
        }
      }
    }

    do {
      preWin = endWin;
      getNextTimeWindow(pInterval, &endWin, TSDB_ORDER_ASC);
    } while (endTsCol[(*pRowIndex) - 1] >= endWin.skey);
    endWin = preWin;
    if (win.ekey == endWin.ekey || (*pRowIndex) == pDataBlockInfo->rows || groupId != gpIdCol[*pRowIndex]) {
      win.ekey = endWin.ekey;
      return win;
    }
    win.ekey = endWin.ekey;
  }
}

static SSDataBlock* doRangeScan(SStreamScanInfo* pInfo, SSDataBlock* pSDB, int32_t tsColIndex, int32_t* pRowIndex) {
  qInfo("do stream range scan. windows index:%d", *pRowIndex);
  bool prepareRes = true;
  while (1) {
    SSDataBlock* pResult = NULL;
    pResult = doTableScan(pInfo->pTableScanOp);
    if (!pResult) {
      prepareRes = prepareRangeScan(pInfo, pSDB, pRowIndex);
      // scan next window data
      pResult = doTableScan(pInfo->pTableScanOp);
    }
    if (!pResult) {
      if (prepareRes) {
        continue;
      }
      blockDataCleanup(pSDB);
      *pRowIndex = 0;
      pInfo->updateWin = (STimeWindow){.skey = INT64_MIN, .ekey = INT64_MAX};
      STableScanInfo* pTableScanInfo = pInfo->pTableScanOp->info;
      pTableScanInfo->base.readerAPI.tsdReaderClose(pTableScanInfo->base.dataReader);
      pTableScanInfo->base.dataReader = NULL;
      return NULL;
    }

    doFilter(pResult, pInfo->pTableScanOp->exprSupp.pFilterInfo, NULL);
    if (pResult->info.rows == 0) {
      continue;
    }

    if (pInfo->partitionSup.needCalc) {
      SSDataBlock* tmpBlock = createOneDataBlock(pResult, true);
      blockDataCleanup(pResult);
      for (int32_t i = 0; i < tmpBlock->info.rows; i++) {
        if (calGroupIdByData(&pInfo->partitionSup, pInfo->pPartScalarSup, tmpBlock, i) == pInfo->groupId) {
          for (int32_t j = 0; j < pInfo->pTableScanOp->exprSupp.numOfExprs; j++) {
            SColumnInfoData* pSrcCol = taosArrayGet(tmpBlock->pDataBlock, j);
            SColumnInfoData* pDestCol = taosArrayGet(pResult->pDataBlock, j);
            bool             isNull = colDataIsNull(pSrcCol, tmpBlock->info.rows, i, NULL);
            char*            pSrcData = colDataGetData(pSrcCol, i);
            colDataSetVal(pDestCol, pResult->info.rows, pSrcData, isNull);
          }
          pResult->info.rows++;
        }
      }

      blockDataDestroy(tmpBlock);

      if (pResult->info.rows > 0) {
        pResult->info.calWin = pInfo->updateWin;
        return pResult;
      }
    } else if (pResult->info.id.groupId == pInfo->groupId) {
      pResult->info.calWin = pInfo->updateWin;
      return pResult;
    }
  }
}

static int32_t getPreSessionWindow(SStreamAggSupporter* pAggSup, TSKEY startTs, TSKEY endTs, uint64_t groupId,
                                   SSessionKey* pKey) {
  pKey->win.skey = startTs;
  pKey->win.ekey = endTs;
  pKey->groupId = groupId;

  void* pCur = pAggSup->stateStore.streamStateSessionSeekKeyCurrentPrev(pAggSup->pState, pKey);
  int32_t          code = pAggSup->stateStore.streamStateSessionGetKVByCur(pCur, pKey, NULL, 0);
  if (code != TSDB_CODE_SUCCESS) {
    SET_SESSION_WIN_KEY_INVALID(pKey);
  }

  taosMemoryFree(pCur);
  return code;
}

static int32_t generateSessionScanRange(SStreamScanInfo* pInfo, SSDataBlock* pSrcBlock, SSDataBlock* pDestBlock) {
  blockDataCleanup(pDestBlock);
  if (pSrcBlock->info.rows == 0) {
    return TSDB_CODE_SUCCESS;
  }
  int32_t code = blockDataEnsureCapacity(pDestBlock, pSrcBlock->info.rows);
  if (code != TSDB_CODE_SUCCESS) {
    return code;
  }
  ASSERT(taosArrayGetSize(pSrcBlock->pDataBlock) >= 3);
  SColumnInfoData* pStartTsCol = taosArrayGet(pSrcBlock->pDataBlock, START_TS_COLUMN_INDEX);
  TSKEY*           startData = (TSKEY*)pStartTsCol->pData;
  SColumnInfoData* pEndTsCol = taosArrayGet(pSrcBlock->pDataBlock, END_TS_COLUMN_INDEX);
  TSKEY*           endData = (TSKEY*)pEndTsCol->pData;
  SColumnInfoData* pUidCol = taosArrayGet(pSrcBlock->pDataBlock, UID_COLUMN_INDEX);
  uint64_t*        uidCol = (uint64_t*)pUidCol->pData;

  SColumnInfoData* pDestStartCol = taosArrayGet(pDestBlock->pDataBlock, START_TS_COLUMN_INDEX);
  SColumnInfoData* pDestEndCol = taosArrayGet(pDestBlock->pDataBlock, END_TS_COLUMN_INDEX);
  SColumnInfoData* pDestUidCol = taosArrayGet(pDestBlock->pDataBlock, UID_COLUMN_INDEX);
  SColumnInfoData* pDestGpCol = taosArrayGet(pDestBlock->pDataBlock, GROUPID_COLUMN_INDEX);
  SColumnInfoData* pDestCalStartTsCol = taosArrayGet(pDestBlock->pDataBlock, CALCULATE_START_TS_COLUMN_INDEX);
  SColumnInfoData* pDestCalEndTsCol = taosArrayGet(pDestBlock->pDataBlock, CALCULATE_END_TS_COLUMN_INDEX);
  int64_t          ver = pSrcBlock->info.version - 1;
  for (int32_t i = 0; i < pSrcBlock->info.rows; i++) {
    uint64_t groupId = getGroupIdByData(pInfo, uidCol[i], startData[i], ver);
    // gap must be 0.
    SSessionKey startWin = {0};
    getCurSessionWindow(pInfo->windowSup.pStreamAggSup, startData[i], startData[i], groupId, &startWin);
    if (IS_INVALID_SESSION_WIN_KEY(startWin)) {
      // window has been closed.
      continue;
    }
    SSessionKey endWin = {0};
    getCurSessionWindow(pInfo->windowSup.pStreamAggSup, endData[i], endData[i], groupId, &endWin);
    if (IS_INVALID_SESSION_WIN_KEY(endWin)) {
      getPreSessionWindow(pInfo->windowSup.pStreamAggSup, endData[i], endData[i], groupId, &endWin);
    }
    if (IS_INVALID_SESSION_WIN_KEY(startWin)) {
      // window has been closed.
      qError("generate session scan range failed. rang start:%" PRIx64 ", end:%" PRIx64, startData[i], endData[i]);
      continue;
    }
    colDataSetVal(pDestStartCol, i, (const char*)&startWin.win.skey, false);
    colDataSetVal(pDestEndCol, i, (const char*)&endWin.win.ekey, false);

    colDataSetNULL(pDestUidCol, i);
    colDataSetVal(pDestGpCol, i, (const char*)&groupId, false);
    colDataSetNULL(pDestCalStartTsCol, i);
    colDataSetNULL(pDestCalEndTsCol, i);
    pDestBlock->info.rows++;
  }
  return TSDB_CODE_SUCCESS;
}

static int32_t generateIntervalScanRange(SStreamScanInfo* pInfo, SSDataBlock* pSrcBlock, SSDataBlock* pDestBlock) {
  blockDataCleanup(pDestBlock);
  int32_t rows = pSrcBlock->info.rows;
  if (rows == 0) {
    return TSDB_CODE_SUCCESS;
  }

  SColumnInfoData* pSrcStartTsCol = (SColumnInfoData*)taosArrayGet(pSrcBlock->pDataBlock, START_TS_COLUMN_INDEX);
  SColumnInfoData* pSrcEndTsCol = (SColumnInfoData*)taosArrayGet(pSrcBlock->pDataBlock, END_TS_COLUMN_INDEX);
  SColumnInfoData* pSrcUidCol = taosArrayGet(pSrcBlock->pDataBlock, UID_COLUMN_INDEX);
  SColumnInfoData* pSrcGpCol = taosArrayGet(pSrcBlock->pDataBlock, GROUPID_COLUMN_INDEX);

  uint64_t* srcUidData = (uint64_t*)pSrcUidCol->pData;
  ASSERT(pSrcStartTsCol->info.type == TSDB_DATA_TYPE_TIMESTAMP);
  TSKEY*  srcStartTsCol = (TSKEY*)pSrcStartTsCol->pData;
  TSKEY*  srcEndTsCol = (TSKEY*)pSrcEndTsCol->pData;
  int64_t ver = pSrcBlock->info.version - 1;

  if (pInfo->partitionSup.needCalc && srcStartTsCol[0] != srcEndTsCol[0]) {
    uint64_t     srcUid = srcUidData[0];
    TSKEY        startTs = srcStartTsCol[0];
    TSKEY        endTs = srcEndTsCol[0];
    SSDataBlock* pPreRes = readPreVersionData(pInfo->pTableScanOp, srcUid, startTs, endTs, ver);
    printDataBlock(pPreRes, "pre res");
    blockDataCleanup(pSrcBlock);
    int32_t code = blockDataEnsureCapacity(pSrcBlock, pPreRes->info.rows);
    if (code != TSDB_CODE_SUCCESS) {
      return code;
    }

    SColumnInfoData* pTsCol = (SColumnInfoData*)taosArrayGet(pPreRes->pDataBlock, pInfo->primaryTsIndex);
    rows = pPreRes->info.rows;

    for (int32_t i = 0; i < rows; i++) {
      uint64_t groupId = calGroupIdByData(&pInfo->partitionSup, pInfo->pPartScalarSup, pPreRes, i);
      appendOneRowToStreamSpecialBlock(pSrcBlock, ((TSKEY*)pTsCol->pData) + i, ((TSKEY*)pTsCol->pData) + i, &srcUid,
                                       &groupId, NULL);
    }
    printDataBlock(pSrcBlock, "new delete");
  }
  uint64_t* srcGp = (uint64_t*)pSrcGpCol->pData;
  srcStartTsCol = (TSKEY*)pSrcStartTsCol->pData;
  srcEndTsCol = (TSKEY*)pSrcEndTsCol->pData;
  srcUidData = (uint64_t*)pSrcUidCol->pData;

  int32_t code = blockDataEnsureCapacity(pDestBlock, rows);
  if (code != TSDB_CODE_SUCCESS) {
    return code;
  }

  SColumnInfoData* pStartTsCol = taosArrayGet(pDestBlock->pDataBlock, START_TS_COLUMN_INDEX);
  SColumnInfoData* pEndTsCol = taosArrayGet(pDestBlock->pDataBlock, END_TS_COLUMN_INDEX);
  SColumnInfoData* pDeUidCol = taosArrayGet(pDestBlock->pDataBlock, UID_COLUMN_INDEX);
  SColumnInfoData* pGpCol = taosArrayGet(pDestBlock->pDataBlock, GROUPID_COLUMN_INDEX);
  SColumnInfoData* pCalStartTsCol = taosArrayGet(pDestBlock->pDataBlock, CALCULATE_START_TS_COLUMN_INDEX);
  SColumnInfoData* pCalEndTsCol = taosArrayGet(pDestBlock->pDataBlock, CALCULATE_END_TS_COLUMN_INDEX);
  for (int32_t i = 0; i < rows;) {
    uint64_t srcUid = srcUidData[i];
    uint64_t groupId = srcGp[i];
    if (groupId == 0) {
      groupId = getGroupIdByData(pInfo, srcUid, srcStartTsCol[i], ver);
    }
    TSKEY calStartTs = srcStartTsCol[i];
    colDataSetVal(pCalStartTsCol, pDestBlock->info.rows, (const char*)(&calStartTs), false);
    STimeWindow win = getSlidingWindow(srcStartTsCol, srcEndTsCol, srcGp, &pInfo->interval, &pSrcBlock->info, &i,
                                       pInfo->partitionSup.needCalc);
    TSKEY       calEndTs = srcStartTsCol[i - 1];
    colDataSetVal(pCalEndTsCol, pDestBlock->info.rows, (const char*)(&calEndTs), false);
    colDataSetVal(pDeUidCol, pDestBlock->info.rows, (const char*)(&srcUid), false);
    colDataSetVal(pStartTsCol, pDestBlock->info.rows, (const char*)(&win.skey), false);
    colDataSetVal(pEndTsCol, pDestBlock->info.rows, (const char*)(&win.ekey), false);
    colDataSetVal(pGpCol, pDestBlock->info.rows, (const char*)(&groupId), false);
    pDestBlock->info.rows++;
  }
  return TSDB_CODE_SUCCESS;
}

static int32_t generateDeleteResultBlock(SStreamScanInfo* pInfo, SSDataBlock* pSrcBlock, SSDataBlock* pDestBlock) {
  blockDataCleanup(pDestBlock);
  int32_t rows = pSrcBlock->info.rows;
  if (rows == 0) {
    return TSDB_CODE_SUCCESS;
  }
  int32_t code = blockDataEnsureCapacity(pDestBlock, rows);
  if (code != TSDB_CODE_SUCCESS) {
    return code;
  }

  SColumnInfoData* pSrcStartTsCol = (SColumnInfoData*)taosArrayGet(pSrcBlock->pDataBlock, START_TS_COLUMN_INDEX);
  SColumnInfoData* pSrcEndTsCol = (SColumnInfoData*)taosArrayGet(pSrcBlock->pDataBlock, END_TS_COLUMN_INDEX);
  SColumnInfoData* pSrcUidCol = taosArrayGet(pSrcBlock->pDataBlock, UID_COLUMN_INDEX);
  uint64_t*        srcUidData = (uint64_t*)pSrcUidCol->pData;
  SColumnInfoData* pSrcGpCol = taosArrayGet(pSrcBlock->pDataBlock, GROUPID_COLUMN_INDEX);
  uint64_t*        srcGp = (uint64_t*)pSrcGpCol->pData;
  ASSERT(pSrcStartTsCol->info.type == TSDB_DATA_TYPE_TIMESTAMP);
  TSKEY*  srcStartTsCol = (TSKEY*)pSrcStartTsCol->pData;
  TSKEY*  srcEndTsCol = (TSKEY*)pSrcEndTsCol->pData;
  int64_t ver = pSrcBlock->info.version - 1;
  for (int32_t i = 0; i < pSrcBlock->info.rows; i++) {
    uint64_t srcUid = srcUidData[i];
    uint64_t groupId = srcGp[i];
    char*    tbname[VARSTR_HEADER_SIZE + TSDB_TABLE_NAME_LEN] = {0};
    if (groupId == 0) {
      groupId = getGroupIdByData(pInfo, srcUid, srcStartTsCol[i], ver);
    }
    if (pInfo->tbnameCalSup.pExprInfo) {
      void* parTbname = NULL;
      pInfo->stateStore.streamStateGetParName(pInfo->pStreamScanOp->pTaskInfo->streamInfo.pState, groupId, &parTbname);

      memcpy(varDataVal(tbname), parTbname, TSDB_TABLE_NAME_LEN);
      varDataSetLen(tbname, strlen(varDataVal(tbname)));
      pInfo->stateStore.streamStateFreeVal(parTbname);
    }
    appendOneRowToStreamSpecialBlock(pDestBlock, srcStartTsCol + i, srcEndTsCol + i, srcUidData + i, &groupId,
                                     tbname[0] == 0 ? NULL : tbname);
  }
  return TSDB_CODE_SUCCESS;
}

static int32_t generateScanRange(SStreamScanInfo* pInfo, SSDataBlock* pSrcBlock, SSDataBlock* pDestBlock) {
  int32_t code = TSDB_CODE_SUCCESS;
  if (isIntervalWindow(pInfo)) {
    code = generateIntervalScanRange(pInfo, pSrcBlock, pDestBlock);
  } else if (isSessionWindow(pInfo) || isStateWindow(pInfo)) {
    code = generateSessionScanRange(pInfo, pSrcBlock, pDestBlock);
  } else {
    code = generateDeleteResultBlock(pInfo, pSrcBlock, pDestBlock);
  }
  pDestBlock->info.type = STREAM_CLEAR;
  pDestBlock->info.version = pSrcBlock->info.version;
  pDestBlock->info.dataLoad = 1;
  blockDataUpdateTsWindow(pDestBlock, 0);
  return code;
}

static void calBlockTbName(SStreamScanInfo* pInfo, SSDataBlock* pBlock) {
  SExprSupp*    pTbNameCalSup = &pInfo->tbnameCalSup;
  blockDataCleanup(pInfo->pCreateTbRes);
  if (pInfo->tbnameCalSup.numOfExprs == 0 && pInfo->tagCalSup.numOfExprs == 0) {
    pBlock->info.parTbName[0] = 0;
  } else {
    appendCreateTableRow(pInfo->pStreamScanOp->pTaskInfo->streamInfo.pState, &pInfo->tbnameCalSup, &pInfo->tagCalSup,
                         pBlock->info.id.groupId, pBlock, 0, pInfo->pCreateTbRes, &pInfo->stateStore);
  }
}

void appendOneRowToStreamSpecialBlock(SSDataBlock* pBlock, TSKEY* pStartTs, TSKEY* pEndTs, uint64_t* pUid,
                                      uint64_t* pGp, void* pTbName) {
  SColumnInfoData* pStartTsCol = taosArrayGet(pBlock->pDataBlock, START_TS_COLUMN_INDEX);
  SColumnInfoData* pEndTsCol = taosArrayGet(pBlock->pDataBlock, END_TS_COLUMN_INDEX);
  SColumnInfoData* pUidCol = taosArrayGet(pBlock->pDataBlock, UID_COLUMN_INDEX);
  SColumnInfoData* pGpCol = taosArrayGet(pBlock->pDataBlock, GROUPID_COLUMN_INDEX);
  SColumnInfoData* pCalStartCol = taosArrayGet(pBlock->pDataBlock, CALCULATE_START_TS_COLUMN_INDEX);
  SColumnInfoData* pCalEndCol = taosArrayGet(pBlock->pDataBlock, CALCULATE_END_TS_COLUMN_INDEX);
  SColumnInfoData* pTableCol = taosArrayGet(pBlock->pDataBlock, TABLE_NAME_COLUMN_INDEX);
  colDataSetVal(pStartTsCol, pBlock->info.rows, (const char*)pStartTs, false);
  colDataSetVal(pEndTsCol, pBlock->info.rows, (const char*)pEndTs, false);
  colDataSetVal(pUidCol, pBlock->info.rows, (const char*)pUid, false);
  colDataSetVal(pGpCol, pBlock->info.rows, (const char*)pGp, false);
  colDataSetVal(pCalStartCol, pBlock->info.rows, (const char*)pStartTs, false);
  colDataSetVal(pCalEndCol, pBlock->info.rows, (const char*)pEndTs, false);
  colDataSetVal(pTableCol, pBlock->info.rows, (const char*)pTbName, pTbName == NULL);
  pBlock->info.rows++;
}

static void checkUpdateData(SStreamScanInfo* pInfo, bool invertible, SSDataBlock* pBlock, bool out) {
  if (out) {
    blockDataCleanup(pInfo->pUpdateDataRes);
    blockDataEnsureCapacity(pInfo->pUpdateDataRes, pBlock->info.rows * 2);
  }
  SColumnInfoData* pColDataInfo = taosArrayGet(pBlock->pDataBlock, pInfo->primaryTsIndex);
  ASSERT(pColDataInfo->info.type == TSDB_DATA_TYPE_TIMESTAMP);
  TSKEY* tsCol = (TSKEY*)pColDataInfo->pData;
  bool   tableInserted = pInfo->stateStore.updateInfoIsTableInserted(pInfo->pUpdateInfo, pBlock->info.id.uid);
  for (int32_t rowId = 0; rowId < pBlock->info.rows; rowId++) {
    SResultRowInfo dumyInfo;
    dumyInfo.cur.pageId = -1;
    bool        isClosed = false;
    STimeWindow win = {.skey = INT64_MIN, .ekey = INT64_MAX};
    bool        overDue = isOverdue(tsCol[rowId], &pInfo->twAggSup);
    if (pInfo->igExpired && overDue) {
      continue;
    }

    if (tableInserted && overDue) {
      win = getActiveTimeWindow(NULL, &dumyInfo, tsCol[rowId], &pInfo->interval, TSDB_ORDER_ASC);
      isClosed = isCloseWindow(&win, &pInfo->twAggSup);
    }
    // must check update info first.
    bool update = pInfo->stateStore.updateInfoIsUpdated(pInfo->pUpdateInfo, pBlock->info.id.uid, tsCol[rowId]);
    bool closedWin = isClosed && isSignleIntervalWindow(pInfo) &&
                     isDeletedStreamWindow(&win, pBlock->info.id.groupId, pInfo->pState, &pInfo->twAggSup, &pInfo->stateStore);
    if ((update || closedWin) && out) {
      qDebug("stream update check not pass, update %d, closedWin %d", update, closedWin);
      uint64_t gpId = 0;
      appendOneRowToStreamSpecialBlock(pInfo->pUpdateDataRes, tsCol + rowId, tsCol + rowId, &pBlock->info.id.uid, &gpId,
                                       NULL);
      if (closedWin && pInfo->partitionSup.needCalc) {
        gpId = calGroupIdByData(&pInfo->partitionSup, pInfo->pPartScalarSup, pBlock, rowId);
        appendOneRowToStreamSpecialBlock(pInfo->pUpdateDataRes, tsCol + rowId, tsCol + rowId, &pBlock->info.id.uid,
                                         &gpId, NULL);
      }
    }
  }
  if (out && pInfo->pUpdateDataRes->info.rows > 0) {
    pInfo->pUpdateDataRes->info.version = pBlock->info.version;
    pInfo->pUpdateDataRes->info.dataLoad = 1;
    blockDataUpdateTsWindow(pInfo->pUpdateDataRes, 0);
    pInfo->pUpdateDataRes->info.type = pInfo->partitionSup.needCalc ? STREAM_DELETE_DATA : STREAM_CLEAR;
  }
}

static void doBlockDataWindowFilter(SSDataBlock* pBlock, int32_t tsIndex, STimeWindow* pWindow, const char* id) {
  if (pWindow->skey != INT64_MIN || pWindow->ekey != INT64_MAX) {
    bool* p = taosMemoryCalloc(pBlock->info.rows, sizeof(bool));
    bool  hasUnqualified = false;

    SColumnInfoData* pCol = taosArrayGet(pBlock->pDataBlock, tsIndex);

    if (pWindow->skey != INT64_MIN) {
      qDebug("%s filter for additional history window, skey:%" PRId64, id, pWindow->skey);

      ASSERT(pCol->pData != NULL);
      for (int32_t i = 0; i < pBlock->info.rows; ++i) {
        int64_t* ts = (int64_t*)colDataGetData(pCol, i);
        p[i] = (*ts >= pWindow->skey);

        if (!p[i]) {
          hasUnqualified = true;
        }
      }
    } else if (pWindow->ekey != INT64_MAX) {
      qDebug("%s filter for additional history window, ekey:%" PRId64, id, pWindow->ekey);
      for (int32_t i = 0; i < pBlock->info.rows; ++i) {
        int64_t* ts = (int64_t*)colDataGetData(pCol, i);
        p[i] = (*ts <= pWindow->ekey);

        if (!p[i]) {
          hasUnqualified = true;
        }
      }
    }

    if (hasUnqualified) {
      trimDataBlock(pBlock, pBlock->info.rows, p);
    }

    taosMemoryFree(p);
  }
}

// re-build the delete block, ONLY according to the split timestamp
static void rebuildDeleteBlockData(SSDataBlock* pBlock, STimeWindow* pWindow, const char* id) {
  int32_t numOfRows = pBlock->info.rows;
  bool*   p = taosMemoryCalloc(numOfRows, sizeof(bool));
  bool    hasUnqualified = false;
  int64_t skey = pWindow->skey;
  int64_t ekey = pWindow->ekey;

  SColumnInfoData* pSrcStartCol = taosArrayGet(pBlock->pDataBlock, START_TS_COLUMN_INDEX);
  uint64_t*        tsStartCol = (uint64_t*)pSrcStartCol->pData;
  SColumnInfoData* pSrcEndCol = taosArrayGet(pBlock->pDataBlock, END_TS_COLUMN_INDEX);
  uint64_t*        tsEndCol = (uint64_t*)pSrcEndCol->pData;

  if (pWindow->skey != INT64_MIN) {
    for (int32_t i = 0; i < numOfRows; i++) {
      if (tsStartCol[i] < skey) {
        tsStartCol[i] = skey;
      }

      if (tsEndCol[i] >= skey) {
        p[i] = true;
      } else {  // this row should be removed, since it is not in this query time window, which is [skey, INT64_MAX]
        hasUnqualified = true;
      }
    }
  } else if (pWindow->ekey != INT64_MAX) {
    for(int32_t i = 0; i < numOfRows; ++i) {
      if (tsEndCol[i] > ekey) {
        tsEndCol[i] = ekey;
      }

      if (tsStartCol[i] <= ekey) {
        p[i] = true;
      } else {
        hasUnqualified = true;
      }
    }
  }

  if (hasUnqualified) {
    trimDataBlock(pBlock, pBlock->info.rows, p);
    qDebug("%s re-build delete datablock, start key revised to:%"PRId64", rows:%"PRId64, id, skey, pBlock->info.rows);
  } else {
    qDebug("%s not update the delete block", id);
  }

  taosMemoryFree(p);
}

static int32_t setBlockIntoRes(SStreamScanInfo* pInfo, const SSDataBlock* pBlock, STimeWindow* pTimeWindow, bool filter) {
  SDataBlockInfo* pBlockInfo = &pInfo->pRes->info;
  SOperatorInfo*  pOperator = pInfo->pStreamScanOp;
  SExecTaskInfo*  pTaskInfo = pOperator->pTaskInfo;
  const char*     id = GET_TASKID(pTaskInfo);

  blockDataEnsureCapacity(pInfo->pRes, pBlock->info.rows);

  pBlockInfo->rows = pBlock->info.rows;
  pBlockInfo->id.uid = pBlock->info.id.uid;
  pBlockInfo->type = STREAM_NORMAL;
  pBlockInfo->version = pBlock->info.version;

  STableScanInfo* pTableScanInfo = pInfo->pTableScanOp->info;
  pBlockInfo->id.groupId = getTableGroupId(pTableScanInfo->base.pTableListInfo, pBlock->info.id.uid);

  // todo extract method
  for (int32_t i = 0; i < taosArrayGetSize(pInfo->matchInfo.pList); ++i) {
    SColMatchItem* pColMatchInfo = taosArrayGet(pInfo->matchInfo.pList, i);
    if (!pColMatchInfo->needOutput) {
      continue;
    }

    bool colExists = false;
    for (int32_t j = 0; j < blockDataGetNumOfCols(pBlock); ++j) {
      SColumnInfoData* pResCol = bdGetColumnInfoData(pBlock, j);
      if (pResCol->info.colId == pColMatchInfo->colId) {
        SColumnInfoData* pDst = taosArrayGet(pInfo->pRes->pDataBlock, pColMatchInfo->dstSlotId);
        colDataAssign(pDst, pResCol, pBlock->info.rows, &pInfo->pRes->info);
        colExists = true;
        break;
      }
    }

    // the required column does not exists in submit block, let's set it to be all null value
    if (!colExists) {
      SColumnInfoData* pDst = taosArrayGet(pInfo->pRes->pDataBlock, pColMatchInfo->dstSlotId);
      colDataSetNNULL(pDst, 0, pBlockInfo->rows);
    }
  }

  // currently only the tbname pseudo column
  if (pInfo->numOfPseudoExpr > 0) {
    int32_t code = addTagPseudoColumnData(&pInfo->readHandle, pInfo->pPseudoExpr, pInfo->numOfPseudoExpr, pInfo->pRes,
                                          pBlockInfo->rows, id, &pTableScanInfo->base.metaCache);
    // ignore the table not exists error, since this table may have been dropped during the scan procedure.
    if (code != TSDB_CODE_SUCCESS && code != TSDB_CODE_PAR_TABLE_NOT_EXIST) {
      blockDataFreeRes((SSDataBlock*)pBlock);
      T_LONG_JMP(pTaskInfo->env, code);
    }

    // reset the error code.
    terrno = 0;
  }

  if (filter) {
    doFilter(pInfo->pRes, pOperator->exprSupp.pFilterInfo, NULL);
  }

  // filter the block extracted from WAL files, according to the time window apply additional time window filter
  doBlockDataWindowFilter(pInfo->pRes, pInfo->primaryTsIndex, pTimeWindow, id);
  pInfo->pRes->info.dataLoad = 1;

  blockDataUpdateTsWindow(pInfo->pRes, pInfo->primaryTsIndex);
  if (pInfo->pRes->info.rows == 0) {
    return 0;
  }

  calBlockTbName(pInfo, pInfo->pRes);
  return 0;
}

static SSDataBlock* doQueueScan(SOperatorInfo* pOperator) {
  SExecTaskInfo* pTaskInfo = pOperator->pTaskInfo;
  SStorageAPI*   pAPI = &pTaskInfo->storageAPI;

  SStreamScanInfo* pInfo = pOperator->info;
  const char*      id = GET_TASKID(pTaskInfo);

  qDebug("start to exec queue scan, %s", id);

  if (isTaskKilled(pTaskInfo)) {
    return NULL;
  }

  if (pTaskInfo->streamInfo.currentOffset.type == TMQ_OFFSET__SNAPSHOT_DATA) {
    SSDataBlock* pResult = doTableScan(pInfo->pTableScanOp);
    if (pResult && pResult->info.rows > 0) {
//      qDebug("queue scan tsdb return %" PRId64 " rows min:%" PRId64 " max:%" PRId64 " wal curVersion:%" PRId64,
//             pResult->info.rows, pResult->info.window.skey, pResult->info.window.ekey,
//             pInfo->tqReader->pWalReader->curVersion);
      tqOffsetResetToData(&pTaskInfo->streamInfo.currentOffset, pResult->info.id.uid, pResult->info.window.ekey);
      return pResult;
    }

    STableScanInfo* pTSInfo = pInfo->pTableScanOp->info;
    pAPI->tsdReader.tsdReaderClose(pTSInfo->base.dataReader);

    pTSInfo->base.dataReader = NULL;
    int64_t validVer = pTaskInfo->streamInfo.snapshotVer + 1;
    qDebug("queue scan tsdb over, switch to wal ver %" PRId64 "", validVer);
    if (pAPI->tqReaderFn.tqReaderSeek(pInfo->tqReader, validVer, pTaskInfo->id.str) < 0) {
      return NULL;
    }

    tqOffsetResetToLog(&pTaskInfo->streamInfo.currentOffset, validVer);
  }

  if (pTaskInfo->streamInfo.currentOffset.type == TMQ_OFFSET__LOG) {

    while (1) {
      bool hasResult = pAPI->tqReaderFn.tqReaderNextBlockInWal(pInfo->tqReader, id);

      SSDataBlock* pRes = pAPI->tqReaderFn.tqGetResultBlock(pInfo->tqReader);
      struct SWalReader* pWalReader = pAPI->tqReaderFn.tqReaderGetWalReader(pInfo->tqReader);

      // curVersion move to next
      tqOffsetResetToLog(&pTaskInfo->streamInfo.currentOffset, pWalReader->curVersion);

      if (hasResult) {
        qDebug("doQueueScan get data from log %" PRId64 " rows, version:%" PRId64, pRes->info.rows,
               pTaskInfo->streamInfo.currentOffset.version);
        blockDataCleanup(pInfo->pRes);
        STimeWindow defaultWindow = {.skey = INT64_MIN, .ekey = INT64_MAX};
        setBlockIntoRes(pInfo, pRes, &defaultWindow, true);
        if (pInfo->pRes->info.rows > 0) {
          return pInfo->pRes;
        }
      } else {
        qDebug("doQueueScan get none from log, return, version:%" PRId64, pTaskInfo->streamInfo.currentOffset.version);
        return NULL;
      }
    }
  } else {
    qError("unexpected streamInfo prepare type: %d", pTaskInfo->streamInfo.currentOffset.type);
    return NULL;
  }
}

static int32_t filterDelBlockByUid(SSDataBlock* pDst, const SSDataBlock* pSrc, SStreamScanInfo* pInfo) {
  STqReader* pReader = pInfo->tqReader;
  int32_t    rows = pSrc->info.rows;
  blockDataEnsureCapacity(pDst, rows);

  SColumnInfoData* pSrcStartCol = taosArrayGet(pSrc->pDataBlock, START_TS_COLUMN_INDEX);
  uint64_t*        startCol = (uint64_t*)pSrcStartCol->pData;
  SColumnInfoData* pSrcEndCol = taosArrayGet(pSrc->pDataBlock, END_TS_COLUMN_INDEX);
  uint64_t*        endCol = (uint64_t*)pSrcEndCol->pData;
  SColumnInfoData* pSrcUidCol = taosArrayGet(pSrc->pDataBlock, UID_COLUMN_INDEX);
  uint64_t*        uidCol = (uint64_t*)pSrcUidCol->pData;

  SColumnInfoData* pDstStartCol = taosArrayGet(pDst->pDataBlock, START_TS_COLUMN_INDEX);
  SColumnInfoData* pDstEndCol = taosArrayGet(pDst->pDataBlock, END_TS_COLUMN_INDEX);
  SColumnInfoData* pDstUidCol = taosArrayGet(pDst->pDataBlock, UID_COLUMN_INDEX);

  int32_t j = 0;
  for (int32_t i = 0; i < rows; i++) {
    if (pInfo->readerFn.tqReaderIsQueriedTable(pReader, uidCol[i])) {
      colDataSetVal(pDstStartCol, j, (const char*)&startCol[i], false);
      colDataSetVal(pDstEndCol, j, (const char*)&endCol[i], false);
      colDataSetVal(pDstUidCol, j, (const char*)&uidCol[i], false);

      colDataSetNULL(taosArrayGet(pDst->pDataBlock, GROUPID_COLUMN_INDEX), j);
      colDataSetNULL(taosArrayGet(pDst->pDataBlock, CALCULATE_START_TS_COLUMN_INDEX), j);
      colDataSetNULL(taosArrayGet(pDst->pDataBlock, CALCULATE_END_TS_COLUMN_INDEX), j);
      j++;
    }
  }

  uint32_t cap = pDst->info.capacity;
  pDst->info = pSrc->info;
  pDst->info.rows = j;
  pDst->info.capacity = cap;

  return 0;
}

// for partition by tag
static void setBlockGroupIdByUid(SStreamScanInfo* pInfo, SSDataBlock* pBlock) {
  SColumnInfoData* pStartTsCol = taosArrayGet(pBlock->pDataBlock, START_TS_COLUMN_INDEX);
  TSKEY*           startTsCol = (TSKEY*)pStartTsCol->pData;
  SColumnInfoData* pGpCol = taosArrayGet(pBlock->pDataBlock, GROUPID_COLUMN_INDEX);
  uint64_t*        gpCol = (uint64_t*)pGpCol->pData;
  SColumnInfoData* pUidCol = taosArrayGet(pBlock->pDataBlock, UID_COLUMN_INDEX);
  uint64_t*        uidCol = (uint64_t*)pUidCol->pData;
  int32_t          rows = pBlock->info.rows;
  if (!pInfo->partitionSup.needCalc) {
    for (int32_t i = 0; i < rows; i++) {
      uint64_t groupId = getGroupIdByUid(pInfo, uidCol[i]);
      colDataSetVal(pGpCol, i, (const char*)&groupId, false);
    }
  }
}

static void doCheckUpdate(SStreamScanInfo* pInfo, TSKEY endKey, SSDataBlock* pBlock) {
  if (!pInfo->igCheckUpdate && pInfo->pUpdateInfo) {
    pInfo->pUpdateInfo->maxDataVersion = TMAX(pInfo->pUpdateInfo->maxDataVersion, pBlock->info.version);
    checkUpdateData(pInfo, true, pBlock, true);
    pInfo->twAggSup.maxTs = TMAX(pInfo->twAggSup.maxTs, endKey);
    if (pInfo->pUpdateDataRes->info.rows > 0) {
      pInfo->updateResIndex = 0;
      if (pInfo->pUpdateDataRes->info.type == STREAM_CLEAR) {
        pInfo->scanMode = STREAM_SCAN_FROM_UPDATERES;
      } else if (pInfo->pUpdateDataRes->info.type == STREAM_INVERT) {
        pInfo->scanMode = STREAM_SCAN_FROM_RES;
        // return pInfo->pUpdateDataRes;
      } else if (pInfo->pUpdateDataRes->info.type == STREAM_DELETE_DATA) {
        pInfo->scanMode = STREAM_SCAN_FROM_DELETE_DATA;
      }
    }
  }
}

//int32_t streamScanOperatorEncode(SStreamScanInfo* pInfo, void** pBuff) {
//  int32_t len = updateInfoSerialize(NULL, 0, pInfo->pUpdateInfo);
//  *pBuff = taosMemoryCalloc(1, len);
//  updateInfoSerialize(*pBuff, len, pInfo->pUpdateInfo);
//  return len;
//}

// other properties are recovered from the execution plan
void streamScanOperatorDecode(void* pBuff, int32_t len, SStreamScanInfo* pInfo) {
  if (!pBuff || len == 0) {
    return;
  }

  void* pUpInfo = taosMemoryCalloc(1, sizeof(SUpdateInfo));
  int32_t      code = pInfo->stateStore.updateInfoDeserialize(pBuff, len, pUpInfo);
  if (code == TSDB_CODE_SUCCESS) {
    pInfo->pUpdateInfo = pUpInfo;
  }
}

static SSDataBlock* doStreamScan(SOperatorInfo* pOperator) {
  // NOTE: this operator does never check if current status is done or not
  SExecTaskInfo* pTaskInfo = pOperator->pTaskInfo;
  const char*    id = GET_TASKID(pTaskInfo);

  SStorageAPI*     pAPI = &pTaskInfo->storageAPI;
  SStreamScanInfo* pInfo = pOperator->info;
  SStreamTaskInfo* pStreamInfo = &pTaskInfo->streamInfo;

  qDebug("stream scan started, %s", id);

  if (pStreamInfo->recoverStep == STREAM_RECOVER_STEP__PREPARE1 || pStreamInfo->recoverStep == STREAM_RECOVER_STEP__PREPARE2) {
    STableScanInfo* pTSInfo = pInfo->pTableScanOp->info;
    memcpy(&pTSInfo->base.cond, &pStreamInfo->tableCond, sizeof(SQueryTableDataCond));

    if (pStreamInfo->recoverStep == STREAM_RECOVER_STEP__PREPARE1) {
      pTSInfo->base.cond.startVersion = pStreamInfo->fillHistoryVer.minVer;
      pTSInfo->base.cond.endVersion = pStreamInfo->fillHistoryVer.maxVer;

      pTSInfo->base.cond.twindows = pStreamInfo->fillHistoryWindow;
      qDebug("stream recover step1, verRange:%" PRId64 "-%" PRId64 " window:%"PRId64"-%"PRId64", %s", pTSInfo->base.cond.startVersion,
             pTSInfo->base.cond.endVersion, pTSInfo->base.cond.twindows.skey, pTSInfo->base.cond.twindows.ekey, id);
      pStreamInfo->recoverStep = STREAM_RECOVER_STEP__SCAN1;
      pStreamInfo->recoverScanFinished = false;
    } else {
      pTSInfo->base.cond.startVersion = pStreamInfo->fillHistoryVer.minVer;
      pTSInfo->base.cond.endVersion = pStreamInfo->fillHistoryVer.maxVer;
      pTSInfo->base.cond.twindows = pStreamInfo->fillHistoryWindow;
      qDebug("stream recover step2, verRange:%" PRId64 " - %" PRId64 ", window:%" PRId64 "-%" PRId64 ", %s",
             pTSInfo->base.cond.startVersion, pTSInfo->base.cond.endVersion, pTSInfo->base.cond.twindows.skey,
             pTSInfo->base.cond.twindows.ekey, id);
      pStreamInfo->recoverStep = STREAM_RECOVER_STEP__NONE;
    }

    pAPI->tsdReader.tsdReaderClose(pTSInfo->base.dataReader);

    pTSInfo->base.dataReader = NULL;
    pInfo->pTableScanOp->status = OP_OPENED;

    pTSInfo->scanTimes = 0;
    pTSInfo->currentGroupId = -1;
  }

  if (pStreamInfo->recoverStep == STREAM_RECOVER_STEP__SCAN1) {
    if (isTaskKilled(pTaskInfo)) {
      return NULL;
    }

    switch (pInfo->scanMode) {
      case STREAM_SCAN_FROM_RES: {
        pInfo->scanMode = STREAM_SCAN_FROM_READERHANDLE;
        printDataBlock(pInfo->pRecoverRes, "scan recover");
        return pInfo->pRecoverRes;
      } break;
      // case STREAM_SCAN_FROM_UPDATERES: {
      //   generateScanRange(pInfo, pInfo->pUpdateDataRes, pInfo->pUpdateRes);
      //   prepareRangeScan(pInfo, pInfo->pUpdateRes, &pInfo->updateResIndex);
      //   pInfo->scanMode = STREAM_SCAN_FROM_DATAREADER_RANGE;
      //   printDataBlock(pInfo->pUpdateRes, "recover update");
      //   return pInfo->pUpdateRes;
      // } break;
      // case STREAM_SCAN_FROM_DELETE_DATA: {
      //   generateScanRange(pInfo, pInfo->pUpdateDataRes, pInfo->pUpdateRes);
      //   prepareRangeScan(pInfo, pInfo->pUpdateRes, &pInfo->updateResIndex);
      //   pInfo->scanMode = STREAM_SCAN_FROM_DATAREADER_RANGE;
      //   copyDataBlock(pInfo->pDeleteDataRes, pInfo->pUpdateRes);
      //   pInfo->pDeleteDataRes->info.type = STREAM_DELETE_DATA;
      //   printDataBlock(pInfo->pDeleteDataRes, "recover delete");
      //   return pInfo->pDeleteDataRes;
      // } break;
      // case STREAM_SCAN_FROM_DATAREADER_RANGE: {
      //   SSDataBlock* pSDB = doRangeScan(pInfo, pInfo->pUpdateRes, pInfo->primaryTsIndex, &pInfo->updateResIndex);
      //   if (pSDB) {
      //     STableScanInfo* pTableScanInfo = pInfo->pTableScanOp->info;
      //     pSDB->info.type = pInfo->scanMode == STREAM_SCAN_FROM_DATAREADER_RANGE ? STREAM_NORMAL : STREAM_PULL_DATA;
      //     checkUpdateData(pInfo, true, pSDB, false);
      //     printDataBlock(pSDB, "scan recover update");
      //     calBlockTbName(pInfo, pSDB);
      //     return pSDB;
      //   }
      //   blockDataCleanup(pInfo->pUpdateDataRes);
      //   pInfo->scanMode = STREAM_SCAN_FROM_READERHANDLE;
      // } break;
      default:
        break;
    }

    pInfo->pRecoverRes = doTableScan(pInfo->pTableScanOp);
    if (pInfo->pRecoverRes != NULL) {
      calBlockTbName(pInfo, pInfo->pRecoverRes);
      if (!pInfo->igCheckUpdate && pInfo->pUpdateInfo) {
        // if (pStreamInfo->recoverStep == STREAM_RECOVER_STEP__SCAN1) {
        TSKEY maxTs = pAPI->stateStore.updateInfoFillBlockData(pInfo->pUpdateInfo, pInfo->pRecoverRes, pInfo->primaryTsIndex);
        pInfo->twAggSup.maxTs = TMAX(pInfo->twAggSup.maxTs, maxTs);
        // } else {
        //   pInfo->pUpdateInfo->maxDataVersion = TMAX(pInfo->pUpdateInfo->maxDataVersion, pStreamInfo->fillHistoryVer.maxVer);
        //   doCheckUpdate(pInfo, pInfo->pRecoverRes->info.window.ekey, pInfo->pRecoverRes);
        // }
      }
      if (pInfo->pCreateTbRes->info.rows > 0) {
        pInfo->scanMode = STREAM_SCAN_FROM_RES;
        printDataBlock(pInfo->pCreateTbRes, "recover createTbl");
        return pInfo->pCreateTbRes;
      }

      qDebug("stream recover scan get block, rows %" PRId64, pInfo->pRecoverRes->info.rows);
      printDataBlock(pInfo->pRecoverRes, "scan recover");
      return pInfo->pRecoverRes;
    }
    pStreamInfo->recoverStep = STREAM_RECOVER_STEP__NONE;
    STableScanInfo* pTSInfo = pInfo->pTableScanOp->info;
    pAPI->tsdReader.tsdReaderClose(pTSInfo->base.dataReader);

    pTSInfo->base.dataReader = NULL;

    pTSInfo->base.cond.startVersion = -1;
    pTSInfo->base.cond.endVersion = -1;

    pStreamInfo->recoverScanFinished = true;
    return NULL;
  }

  size_t total = taosArrayGetSize(pInfo->pBlockLists);
// TODO: refactor
FETCH_NEXT_BLOCK:
  if (pInfo->blockType == STREAM_INPUT__DATA_BLOCK) {
    if (pInfo->validBlockIndex >= total) {
      doClearBufferedBlocks(pInfo);
      return NULL;
    }

    int32_t  current = pInfo->validBlockIndex++;
    qDebug("process %d/%d input data blocks, %s", current, (int32_t) total, id);

    SPackedData* pPacked = taosArrayGet(pInfo->pBlockLists, current);
    SSDataBlock* pBlock = pPacked->pDataBlock;
    if (pBlock->info.parTbName[0]) {
      pAPI->stateStore.streamStatePutParName(pStreamInfo->pState, pBlock->info.id.groupId, pBlock->info.parTbName);
    }

    // TODO move into scan
    pBlock->info.calWin.skey = INT64_MIN;
    pBlock->info.calWin.ekey = INT64_MAX;
    pBlock->info.dataLoad = 1;
    if (pInfo->pUpdateInfo) {
      pInfo->pUpdateInfo->maxDataVersion = TMAX(pInfo->pUpdateInfo->maxDataVersion, pBlock->info.version);
    }

    blockDataUpdateTsWindow(pBlock, 0);
    switch (pBlock->info.type) {
      case STREAM_NORMAL:
      case STREAM_GET_ALL:
        return pBlock;
      case STREAM_RETRIEVE: {
        pInfo->blockType = STREAM_INPUT__DATA_SUBMIT;
        pInfo->scanMode = STREAM_SCAN_FROM_DATAREADER_RETRIEVE;
        copyDataBlock(pInfo->pUpdateRes, pBlock);
        pInfo->updateResIndex = 0;
        prepareRangeScan(pInfo, pInfo->pUpdateRes, &pInfo->updateResIndex);
        pAPI->stateStore.updateInfoAddCloseWindowSBF(pInfo->pUpdateInfo);
      } break;
      case STREAM_DELETE_DATA: {
        printDataBlock(pBlock, "stream scan delete recv");
        SSDataBlock* pDelBlock = NULL;
        if (pInfo->tqReader) {
          pDelBlock = createSpecialDataBlock(STREAM_DELETE_DATA);
          filterDelBlockByUid(pDelBlock, pBlock, pInfo);
        } else {
          pDelBlock = pBlock;
        }

        setBlockGroupIdByUid(pInfo, pDelBlock);
        rebuildDeleteBlockData(pDelBlock, &pStreamInfo->fillHistoryWindow, id);
        printDataBlock(pDelBlock, "stream scan delete recv filtered");
        if (pDelBlock->info.rows == 0) {
          if (pInfo->tqReader) {
            blockDataDestroy(pDelBlock);
          }
          goto FETCH_NEXT_BLOCK;
        }

        if (!isIntervalWindow(pInfo) && !isSessionWindow(pInfo) && !isStateWindow(pInfo)) {
          generateDeleteResultBlock(pInfo, pDelBlock, pInfo->pDeleteDataRes);
          pInfo->pDeleteDataRes->info.type = STREAM_DELETE_RESULT;
          printDataBlock(pDelBlock, "stream scan delete result");
          blockDataDestroy(pDelBlock);

          if (pInfo->pDeleteDataRes->info.rows > 0) {
            return pInfo->pDeleteDataRes;
          } else {
            goto FETCH_NEXT_BLOCK;
          }
        } else {
          pInfo->blockType = STREAM_INPUT__DATA_SUBMIT;
          pInfo->updateResIndex = 0;
          generateScanRange(pInfo, pDelBlock, pInfo->pUpdateRes);
          prepareRangeScan(pInfo, pInfo->pUpdateRes, &pInfo->updateResIndex);
          copyDataBlock(pInfo->pDeleteDataRes, pInfo->pUpdateRes);
          pInfo->pDeleteDataRes->info.type = STREAM_DELETE_DATA;
          printDataBlock(pDelBlock, "stream scan delete data");
          if (pInfo->tqReader) {
            blockDataDestroy(pDelBlock);
          }
          if (pInfo->pDeleteDataRes->info.rows > 0) {
            pInfo->scanMode = STREAM_SCAN_FROM_DATAREADER_RANGE;
            return pInfo->pDeleteDataRes;
          } else {
            goto FETCH_NEXT_BLOCK;
          }
        }
      } break;
      default:
        break;
    }
    // printDataBlock(pBlock, "stream scan recv");
    return pBlock;
  } else if (pInfo->blockType == STREAM_INPUT__DATA_SUBMIT) {
    qDebug("stream scan mode:%d, %s", pInfo->scanMode, id);
    switch (pInfo->scanMode) {
      case STREAM_SCAN_FROM_RES: {
        pInfo->scanMode = STREAM_SCAN_FROM_READERHANDLE;
        doCheckUpdate(pInfo, pInfo->pRes->info.window.ekey, pInfo->pRes);
        doFilter(pInfo->pRes, pOperator->exprSupp.pFilterInfo, NULL);
        pInfo->pRes->info.dataLoad = 1;
        blockDataUpdateTsWindow(pInfo->pRes, pInfo->primaryTsIndex);
        if (pInfo->pRes->info.rows > 0) {
          return pInfo->pRes;
        }
      } break;
      case STREAM_SCAN_FROM_DELETE_DATA: {
        generateScanRange(pInfo, pInfo->pUpdateDataRes, pInfo->pUpdateRes);
        prepareRangeScan(pInfo, pInfo->pUpdateRes, &pInfo->updateResIndex);
        pInfo->scanMode = STREAM_SCAN_FROM_DATAREADER_RANGE;
        copyDataBlock(pInfo->pDeleteDataRes, pInfo->pUpdateRes);
        pInfo->pDeleteDataRes->info.type = STREAM_DELETE_DATA;
        return pInfo->pDeleteDataRes;
      } break;
      case STREAM_SCAN_FROM_UPDATERES: {
        generateScanRange(pInfo, pInfo->pUpdateDataRes, pInfo->pUpdateRes);
        prepareRangeScan(pInfo, pInfo->pUpdateRes, &pInfo->updateResIndex);
        pInfo->scanMode = STREAM_SCAN_FROM_DATAREADER_RANGE;
        return pInfo->pUpdateRes;
      } break;
      case STREAM_SCAN_FROM_DATAREADER_RANGE:
      case STREAM_SCAN_FROM_DATAREADER_RETRIEVE: {
        SSDataBlock* pSDB = doRangeScan(pInfo, pInfo->pUpdateRes, pInfo->primaryTsIndex, &pInfo->updateResIndex);
        if (pSDB) {
          STableScanInfo* pTableScanInfo = pInfo->pTableScanOp->info;
          pSDB->info.type = pInfo->scanMode == STREAM_SCAN_FROM_DATAREADER_RANGE ? STREAM_NORMAL : STREAM_PULL_DATA;
          checkUpdateData(pInfo, true, pSDB, false);
          printDataBlock(pSDB, "stream scan update");
          calBlockTbName(pInfo, pSDB);
          return pSDB;
        }
        blockDataCleanup(pInfo->pUpdateDataRes);
        pInfo->scanMode = STREAM_SCAN_FROM_READERHANDLE;
      } break;
      default:
        break;
    }

    SStreamAggSupporter* pSup = pInfo->windowSup.pStreamAggSup;
    if (isStateWindow(pInfo) && pSup->pScanBlock->info.rows > 0) {
      pInfo->scanMode = STREAM_SCAN_FROM_DATAREADER_RANGE;
      pInfo->updateResIndex = 0;
      copyDataBlock(pInfo->pUpdateRes, pSup->pScanBlock);
      blockDataCleanup(pSup->pScanBlock);
      prepareRangeScan(pInfo, pInfo->pUpdateRes, &pInfo->updateResIndex);
      pInfo->pUpdateRes->info.type = STREAM_DELETE_DATA;
      return pInfo->pUpdateRes;
    }

    SDataBlockInfo* pBlockInfo = &pInfo->pRes->info;
    int32_t         totalBlocks = taosArrayGetSize(pInfo->pBlockLists);

  NEXT_SUBMIT_BLK:
    while (1) {
      if (pInfo->readerFn.tqReaderCurrentBlockConsumed(pInfo->tqReader)) {
        if (pInfo->validBlockIndex >= totalBlocks) {
          pAPI->stateStore.updateInfoDestoryColseWinSBF(pInfo->pUpdateInfo);
          doClearBufferedBlocks(pInfo);

          qDebug("stream scan return empty, all %d submit blocks consumed, %s", totalBlocks, id);
          return NULL;
        }

        int32_t      current = pInfo->validBlockIndex++;
        SPackedData* pSubmit = taosArrayGet(pInfo->pBlockLists, current);

        qDebug("set %d/%d as the input submit block, %s", current, totalBlocks, id);
        if (pAPI->tqReaderFn.tqReaderSetSubmitMsg(pInfo->tqReader, pSubmit->msgStr, pSubmit->msgLen, pSubmit->ver) < 0) {
          qError("submit msg messed up when initializing stream submit block %p, current %d/%d, %s", pSubmit, current, totalBlocks, id);
          continue;
        }
      }

      blockDataCleanup(pInfo->pRes);

      while (pAPI->tqReaderFn.tqNextBlockImpl(pInfo->tqReader, id)) {
        SSDataBlock* pRes = NULL;

        int32_t code = pAPI->tqReaderFn.tqRetrieveBlock(pInfo->tqReader, &pRes, id);
        qDebug("retrieve data from submit completed code:%s rows:%" PRId64 " %s", tstrerror(code), pRes->info.rows, id);

        if (code != TSDB_CODE_SUCCESS || pRes->info.rows == 0) {
          qDebug("retrieve data failed, try next block in submit block, %s", id);
          continue;
        }

        setBlockIntoRes(pInfo, pRes, &pStreamInfo->fillHistoryWindow, false);
        if (pInfo->pRes->info.rows == 0) {
          continue;
        }

        if (pInfo->pCreateTbRes->info.rows > 0) {
          pInfo->scanMode = STREAM_SCAN_FROM_RES;
          qDebug("create table res exists, rows:%"PRId64" return from stream scan, %s", pInfo->pCreateTbRes->info.rows, id);
          return pInfo->pCreateTbRes;
        }

        doCheckUpdate(pInfo, pBlockInfo->window.ekey, pInfo->pRes);
        doFilter(pInfo->pRes, pOperator->exprSupp.pFilterInfo, NULL);

        int64_t numOfUpdateRes = pInfo->pUpdateDataRes->info.rows;
        qDebug("%s %" PRId64 " rows in datablock, update res:%" PRId64, id, pBlockInfo->rows, numOfUpdateRes);
        if (pBlockInfo->rows > 0 || numOfUpdateRes > 0) {
          break;
        }
      }

      if (pBlockInfo->rows > 0 || pInfo->pUpdateDataRes->info.rows > 0) {
        break;
      } else {
        continue;
      }
    }

    // record the scan action.
    pInfo->numOfExec++;
    pOperator->resultInfo.totalRows += pBlockInfo->rows;

    qDebug("stream scan completed, and return source rows:%" PRId64", %s", pBlockInfo->rows, id);
    if (pBlockInfo->rows > 0) {
      return pInfo->pRes;
    }

    if (pInfo->pUpdateDataRes->info.rows > 0) {
      goto FETCH_NEXT_BLOCK;
    }

    goto NEXT_SUBMIT_BLK;
  }

  return NULL;
}

static SArray* extractTableIdList(const STableListInfo* pTableListInfo) {
  SArray* tableIdList = taosArrayInit(4, sizeof(uint64_t));

  // Transfer the Array of STableKeyInfo into uid list.
  size_t size = tableListGetSize(pTableListInfo);
  for (int32_t i = 0; i < size; ++i) {
    STableKeyInfo* pkeyInfo = tableListGetInfo(pTableListInfo, i);
    taosArrayPush(tableIdList, &pkeyInfo->uid);
  }

  return tableIdList;
}

static SSDataBlock* doRawScan(SOperatorInfo* pOperator) {
  // NOTE: this operator does never check if current status is done or not
  SExecTaskInfo* pTaskInfo = pOperator->pTaskInfo;
  SStorageAPI*   pAPI = &pTaskInfo->storageAPI;

  SStreamRawScanInfo* pInfo = pOperator->info;
  int32_t             code = TSDB_CODE_SUCCESS;
  pTaskInfo->streamInfo.metaRsp.metaRspLen = 0;  // use metaRspLen !=0 to judge if data is meta
  pTaskInfo->streamInfo.metaRsp.metaRsp = NULL;

  qDebug("tmqsnap doRawScan called");
  if (pTaskInfo->streamInfo.currentOffset.type == TMQ_OFFSET__SNAPSHOT_DATA) {
    bool hasNext = false;
    if (pInfo->dataReader && pInfo->sContext->withMeta != ONLY_META) {
      code = pAPI->tsdReader.tsdNextDataBlock(pInfo->dataReader, &hasNext);
      if (code) {
        pAPI->tsdReader.tsdReaderReleaseDataBlock(pInfo->dataReader);
        T_LONG_JMP(pTaskInfo->env, code);
      }
    }

    if (pInfo->dataReader && hasNext) {
      if (isTaskKilled(pTaskInfo)) {
        pAPI->tsdReader.tsdReaderReleaseDataBlock(pInfo->dataReader);
        T_LONG_JMP(pTaskInfo->env, pTaskInfo->code);
      }

      SSDataBlock* pBlock = pAPI->tsdReader.tsdReaderRetrieveDataBlock(pInfo->dataReader, NULL);
      if (pBlock == NULL) {
        T_LONG_JMP(pTaskInfo->env, terrno);
      }

      qDebug("tmqsnap doRawScan get data uid:%" PRId64 "", pBlock->info.id.uid);
      tqOffsetResetToData(&pTaskInfo->streamInfo.currentOffset, pBlock->info.id.uid, pBlock->info.window.ekey);
      return pBlock;
    }

    SMetaTableInfo mtInfo = pAPI->snapshotFn.getMetaTableInfoFromSnapshot(pInfo->sContext);
    STqOffsetVal   offset = {0};
    if (mtInfo.uid == 0 || pInfo->sContext->withMeta == ONLY_META) {  // read snapshot done, change to get data from wal
      qDebug("tmqsnap read snapshot done, change to get data from wal");
      tqOffsetResetToLog(&offset, pInfo->sContext->snapVersion + 1);
    } else {
      tqOffsetResetToData(&offset, mtInfo.uid, INT64_MIN);
      qDebug("tmqsnap change get data uid:%" PRId64 "", mtInfo.uid);
    }
    qStreamPrepareScan(pTaskInfo, &offset, pInfo->sContext->subType);
    tDeleteSchemaWrapper(mtInfo.schema);
    return NULL;
  } else if (pTaskInfo->streamInfo.currentOffset.type == TMQ_OFFSET__SNAPSHOT_META) {
    SSnapContext* sContext = pInfo->sContext;
    void*         data = NULL;
    int32_t       dataLen = 0;
    int16_t       type = 0;
    int64_t       uid = 0;
    if (pAPI->snapshotFn.getTableInfoFromSnapshot(sContext, &data, &dataLen, &type, &uid) < 0) {
      qError("tmqsnap getTableInfoFromSnapshot error");
      taosMemoryFreeClear(data);
      return NULL;
    }

    if (!sContext->queryMeta) {  // change to get data next poll request
      STqOffsetVal offset = {0};
      tqOffsetResetToData(&offset, 0, INT64_MIN);
      qStreamPrepareScan(pTaskInfo, &offset, pInfo->sContext->subType);
    } else {
      tqOffsetResetToMeta(&pTaskInfo->streamInfo.currentOffset, uid);
      pTaskInfo->streamInfo.metaRsp.resMsgType = type;
      pTaskInfo->streamInfo.metaRsp.metaRspLen = dataLen;
      pTaskInfo->streamInfo.metaRsp.metaRsp = data;
    }

    return NULL;
  }
  return NULL;
}

static void destroyRawScanOperatorInfo(void* param) {
  SStreamRawScanInfo* pRawScan = (SStreamRawScanInfo*)param;
  pRawScan->pAPI->tsdReader.tsdReaderClose(pRawScan->dataReader);
  pRawScan->pAPI->snapshotFn.destroySnapshot(pRawScan->sContext);
  tableListDestroy(pRawScan->pTableListInfo);
  taosMemoryFree(pRawScan);
}

// for subscribing db or stb (not including column),
// if this scan is used, meta data can be return
// and schemas are decided when scanning
SOperatorInfo* createRawScanOperatorInfo(SReadHandle* pHandle, SExecTaskInfo* pTaskInfo) {
  // create operator
  // create tb reader
  // create meta reader
  // create tq reader

  int32_t code = TSDB_CODE_SUCCESS;

  SStreamRawScanInfo* pInfo = taosMemoryCalloc(1, sizeof(SStreamRawScanInfo));
  SOperatorInfo*      pOperator = taosMemoryCalloc(1, sizeof(SOperatorInfo));
  if (pInfo == NULL || pOperator == NULL) {
    code = TSDB_CODE_OUT_OF_MEMORY;
    goto _end;
  }

  pInfo->pTableListInfo = tableListCreate();
  pInfo->vnode = pHandle->vnode;
  pInfo->pAPI = &pTaskInfo->storageAPI;

  pInfo->sContext = pHandle->sContext;
  setOperatorInfo(pOperator, "RawScanOperator", QUERY_NODE_PHYSICAL_PLAN_TABLE_SCAN, false, OP_NOT_OPENED, pInfo,
                  pTaskInfo);

  pOperator->fpSet = createOperatorFpSet(NULL, doRawScan, NULL, destroyRawScanOperatorInfo, optrDefaultBufFn, NULL, optrDefaultGetNextExtFn, NULL);
  return pOperator;

_end:
  taosMemoryFree(pInfo);
  taosMemoryFree(pOperator);
  pTaskInfo->code = code;
  return NULL;
}

static void destroyStreamScanOperatorInfo(void* param) {
  SStreamScanInfo* pStreamScan = (SStreamScanInfo*)param;

  if (pStreamScan->pTableScanOp && pStreamScan->pTableScanOp->info) {
    destroyOperator(pStreamScan->pTableScanOp);
  }

  if (pStreamScan->tqReader) {
    pStreamScan->readerFn.tqReaderClose(pStreamScan->tqReader);
  }
  if (pStreamScan->matchInfo.pList) {
    taosArrayDestroy(pStreamScan->matchInfo.pList);
  }
  if (pStreamScan->pPseudoExpr) {
    destroyExprInfo(pStreamScan->pPseudoExpr, pStreamScan->numOfPseudoExpr);
    taosMemoryFree(pStreamScan->pPseudoExpr);
  }

  cleanupExprSupp(&pStreamScan->tbnameCalSup);
  cleanupExprSupp(&pStreamScan->tagCalSup);

  pStreamScan->stateStore.updateInfoDestroy(pStreamScan->pUpdateInfo);
  blockDataDestroy(pStreamScan->pRes);
  blockDataDestroy(pStreamScan->pUpdateRes);
  blockDataDestroy(pStreamScan->pPullDataRes);
  blockDataDestroy(pStreamScan->pDeleteDataRes);
  blockDataDestroy(pStreamScan->pUpdateDataRes);
  blockDataDestroy(pStreamScan->pCreateTbRes);
  taosArrayDestroy(pStreamScan->pBlockLists);
  taosMemoryFree(pStreamScan);
}

void streamScanReleaseState(SOperatorInfo* pOperator) {
  SStreamScanInfo* pInfo = pOperator->info;
  if (!pInfo->pState) {
    return;
  }
  if (!pInfo->pUpdateInfo) {
    return;
  }
  int32_t len = pInfo->stateStore.updateInfoSerialize(NULL, 0, pInfo->pUpdateInfo);
  void* pBuff = taosMemoryCalloc(1, len);
  pInfo->stateStore.updateInfoSerialize(pBuff, len, pInfo->pUpdateInfo);
  pInfo->stateStore.streamStateSaveInfo(pInfo->pState, STREAM_SCAN_OP_STATE_NAME, strlen(STREAM_SCAN_OP_STATE_NAME), pBuff, len);
  taosMemoryFree(pBuff);
}

void streamScanReloadState(SOperatorInfo* pOperator) {
  SStreamScanInfo* pInfo = pOperator->info;
  if (!pInfo->pState) {
    return;
  }
  void*   pBuff = NULL;
  int32_t len = 0;
  pInfo->stateStore.streamStateGetInfo(pInfo->pState, STREAM_SCAN_OP_STATE_NAME, strlen(STREAM_SCAN_OP_STATE_NAME), &pBuff, &len);
  SUpdateInfo* pUpInfo = taosMemoryCalloc(1, sizeof(SUpdateInfo));
  int32_t      code = pInfo->stateStore.updateInfoDeserialize(pBuff, len, pUpInfo);
  taosMemoryFree(pBuff);
  if (code == TSDB_CODE_SUCCESS && pInfo->pUpdateInfo) {
    if (pInfo->pUpdateInfo->minTS < 0) {
      pInfo->stateStore.updateInfoDestroy(pInfo->pUpdateInfo);
      pInfo->pUpdateInfo = pUpInfo;
    } else {
      pInfo->stateStore.windowSBfDelete(pInfo->pUpdateInfo, 1);
      pInfo->stateStore.windowSBfAdd(pInfo->pUpdateInfo, 1);
      ASSERT(pInfo->pUpdateInfo->minTS > pUpInfo->minTS);
      pInfo->pUpdateInfo->maxDataVersion = TMAX(pInfo->pUpdateInfo->maxDataVersion, pUpInfo->maxDataVersion);
      SHashObj* curMap = pInfo->pUpdateInfo->pMap;
      void *pIte = taosHashIterate(curMap, NULL);
      while (pIte != NULL) {
        size_t keySize = 0;
        int64_t* pUid = taosHashGetKey(pIte, &keySize);
        taosHashPut(pUpInfo->pMap, pUid, sizeof(int64_t), pIte, sizeof(TSKEY));
        pIte = taosHashIterate(curMap, pIte);
      }
      taosHashCleanup(curMap);
      pInfo->pUpdateInfo->pMap = pUpInfo->pMap;
      pUpInfo->pMap = NULL;
      pInfo->stateStore.updateInfoDestroy(pUpInfo);
    }
  } else {
    pInfo->stateStore.updateInfoDestroy(pUpInfo);
  }
}

SOperatorInfo* createStreamScanOperatorInfo(SReadHandle* pHandle, STableScanPhysiNode* pTableScanNode, SNode* pTagCond,
                                            STableListInfo* pTableListInfo, SExecTaskInfo* pTaskInfo) {
  SArray*          pColIds = NULL;
  SStreamScanInfo* pInfo = taosMemoryCalloc(1, sizeof(SStreamScanInfo));
  SOperatorInfo*   pOperator = taosMemoryCalloc(1, sizeof(SOperatorInfo));
  SStorageAPI*     pAPI = &pTaskInfo->storageAPI;
  const char* idstr = pTaskInfo->id.str;

  if (pInfo == NULL || pOperator == NULL) {
    terrno = TSDB_CODE_OUT_OF_MEMORY;
    tableListDestroy(pTableListInfo);
    goto _error;
  }

  SScanPhysiNode*     pScanPhyNode = &pTableScanNode->scan;
  SDataBlockDescNode* pDescNode = pScanPhyNode->node.pOutputDataBlockDesc;

  pInfo->pTagCond = pTagCond;
  pInfo->pGroupTags = pTableScanNode->pGroupTags;

  int32_t numOfCols = 0;
  int32_t code =
      extractColMatchInfo(pScanPhyNode->pScanCols, pDescNode, &numOfCols, COL_MATCH_FROM_COL_ID, &pInfo->matchInfo);
  if (code != TSDB_CODE_SUCCESS) {
    tableListDestroy(pTableListInfo);
    goto _error;
  }

  int32_t numOfOutput = taosArrayGetSize(pInfo->matchInfo.pList);
  pColIds = taosArrayInit(numOfOutput, sizeof(int16_t));
  for (int32_t i = 0; i < numOfOutput; ++i) {
    SColMatchItem* id = taosArrayGet(pInfo->matchInfo.pList, i);

    int16_t colId = id->colId;
    taosArrayPush(pColIds, &colId);
    if (id->colId == PRIMARYKEY_TIMESTAMP_COL_ID) {
      pInfo->primaryTsIndex = id->dstSlotId;
    }
  }

  if (pTableScanNode->pSubtable != NULL) {
    SExprInfo* pSubTableExpr = taosMemoryCalloc(1, sizeof(SExprInfo));
    if (pSubTableExpr == NULL) {
      terrno = TSDB_CODE_OUT_OF_MEMORY;
      tableListDestroy(pTableListInfo);
      goto _error;
    }

    pInfo->tbnameCalSup.pExprInfo = pSubTableExpr;
    createExprFromOneNode(pSubTableExpr, pTableScanNode->pSubtable, 0);
    if (initExprSupp(&pInfo->tbnameCalSup, pSubTableExpr, 1, &pTaskInfo->storageAPI.functionStore) != 0) {
      tableListDestroy(pTableListInfo);
      goto _error;
    }
  }

  if (pTableScanNode->pTags != NULL) {
    int32_t    numOfTags;
    SExprInfo* pTagExpr = createExpr(pTableScanNode->pTags, &numOfTags);
    if (pTagExpr == NULL) {
      terrno = TSDB_CODE_OUT_OF_MEMORY;
      tableListDestroy(pTableListInfo);
      goto _error;
    }
    if (initExprSupp(&pInfo->tagCalSup, pTagExpr, numOfTags, &pTaskInfo->storageAPI.functionStore) != 0) {
      terrno = TSDB_CODE_OUT_OF_MEMORY;
      tableListDestroy(pTableListInfo);
      goto _error;
    }
  }

  pInfo->pBlockLists = taosArrayInit(4, sizeof(SPackedData));
  if (pInfo->pBlockLists == NULL) {
    terrno = TSDB_CODE_OUT_OF_MEMORY;
    tableListDestroy(pTableListInfo);
    goto _error;
  }

  if (pHandle->vnode) {
    SOperatorInfo*  pTableScanOp = createTableScanOperatorInfo(pTableScanNode, pHandle, pTableListInfo, pTaskInfo);
    if (pTableScanOp == NULL) {
      qError("createTableScanOperatorInfo error, errorcode: %d", pTaskInfo->code);
      goto _error;
    }
    STableScanInfo* pTSInfo = (STableScanInfo*)pTableScanOp->info;
    if (pHandle->version > 0) {
      pTSInfo->base.cond.endVersion = pHandle->version;
    }

    STableKeyInfo* pList = NULL;
    int32_t        num = 0;
    tableListGetGroupList(pTableListInfo, 0, &pList, &num);

    if (pHandle->initTableReader) {
      pTSInfo->scanMode = TABLE_SCAN__TABLE_ORDER;
      pTSInfo->base.dataReader = NULL;
    }

    if (pHandle->initTqReader) {
      ASSERT(pHandle->tqReader == NULL);
      pInfo->tqReader = pAPI->tqReaderFn.tqReaderOpen(pHandle->vnode);
      ASSERT(pInfo->tqReader);
    } else {
      ASSERT(pHandle->tqReader);
      pInfo->tqReader = pHandle->tqReader;
    }

    pInfo->pUpdateInfo = NULL;
    pInfo->pTableScanOp = pTableScanOp;
    if (pInfo->pTableScanOp->pTaskInfo->streamInfo.pState) {
      pAPI->stateStore.streamStateSetNumber(pInfo->pTableScanOp->pTaskInfo->streamInfo.pState, -1);
    }

    pInfo->readHandle = *pHandle;
    pTaskInfo->streamInfo.snapshotVer = pHandle->version;
    pInfo->pCreateTbRes = buildCreateTableBlock(&pInfo->tbnameCalSup, &pInfo->tagCalSup);
    blockDataEnsureCapacity(pInfo->pCreateTbRes, 8);

    // set the extract column id to streamHandle
    pAPI->tqReaderFn.tqReaderSetColIdList(pInfo->tqReader, pColIds);
    SArray* tableIdList = extractTableIdList(((STableScanInfo*)(pInfo->pTableScanOp->info))->base.pTableListInfo);
    code = pAPI->tqReaderFn.tqReaderSetQueryTableList(pInfo->tqReader, tableIdList, idstr);
    if (code != 0) {
      taosArrayDestroy(tableIdList);
      goto _error;
    }

    taosArrayDestroy(tableIdList);
    memcpy(&pTaskInfo->streamInfo.tableCond, &pTSInfo->base.cond, sizeof(SQueryTableDataCond));
  } else {
    taosArrayDestroy(pColIds);
    tableListDestroy(pTableListInfo);
    pColIds = NULL;
  }

  // create the pseduo columns info
  if (pTableScanNode->scan.pScanPseudoCols != NULL) {
    pInfo->pPseudoExpr = createExprInfo(pTableScanNode->scan.pScanPseudoCols, NULL, &pInfo->numOfPseudoExpr);
  }

  code = filterInitFromNode((SNode*)pScanPhyNode->node.pConditions, &pOperator->exprSupp.pFilterInfo, 0);
  if (code != TSDB_CODE_SUCCESS) {
    goto _error;
  }

  pInfo->pRes = createDataBlockFromDescNode(pDescNode);
  pInfo->pUpdateRes = createSpecialDataBlock(STREAM_CLEAR);
  pInfo->scanMode = STREAM_SCAN_FROM_READERHANDLE;
  pInfo->windowSup = (SWindowSupporter){.pStreamAggSup = NULL, .gap = -1, .parentType = QUERY_NODE_PHYSICAL_PLAN};
  pInfo->groupId = 0;
  pInfo->pPullDataRes = createSpecialDataBlock(STREAM_RETRIEVE);
  pInfo->pStreamScanOp = pOperator;
  pInfo->deleteDataIndex = 0;
  pInfo->pDeleteDataRes = createSpecialDataBlock(STREAM_DELETE_DATA);
  pInfo->updateWin = (STimeWindow){.skey = INT64_MAX, .ekey = INT64_MAX};
  pInfo->pUpdateDataRes = createSpecialDataBlock(STREAM_CLEAR);
  pInfo->assignBlockUid = pTableScanNode->assignBlockUid;
  pInfo->partitionSup.needCalc = false;
  pInfo->igCheckUpdate = pTableScanNode->igCheckUpdate;
  pInfo->igExpired = pTableScanNode->igExpired;
  pInfo->twAggSup.maxTs = INT64_MIN;
  pInfo->pState = pTaskInfo->streamInfo.pState;
  pInfo->stateStore = pTaskInfo->storageAPI.stateStore;
  pInfo->readerFn = pTaskInfo->storageAPI.tqReaderFn;

  // for stream
  if (pTaskInfo->streamInfo.pState) {
    void*   buff = NULL;
    int32_t len = 0;
    pAPI->stateStore.streamStateGetInfo(pTaskInfo->streamInfo.pState, STREAM_SCAN_OP_NAME, strlen(STREAM_SCAN_OP_NAME), &buff, &len);
    streamScanOperatorDecode(buff, len, pInfo);
    taosMemoryFree(buff);
  }

  setOperatorInfo(pOperator, STREAM_SCAN_OP_NAME, QUERY_NODE_PHYSICAL_PLAN_STREAM_SCAN, false, OP_NOT_OPENED, pInfo,
                  pTaskInfo);
  pOperator->exprSupp.numOfExprs = taosArrayGetSize(pInfo->pRes->pDataBlock);

  __optr_fn_t nextFn = (pTaskInfo->execModel == OPTR_EXEC_MODEL_STREAM) ? doStreamScan : doQueueScan;
  pOperator->fpSet =
      createOperatorFpSet(optrDummyOpenFn, nextFn, NULL, destroyStreamScanOperatorInfo, optrDefaultBufFn, NULL, optrDefaultGetNextExtFn, NULL);
  setOperatorStreamStateFn(pOperator, streamScanReleaseState, streamScanReloadState);

  return pOperator;

_error:
  if (pColIds != NULL) {
    taosArrayDestroy(pColIds);
  }

  if (pInfo != NULL) {
    destroyStreamScanOperatorInfo(pInfo);
  }

  taosMemoryFreeClear(pOperator);
  return NULL;
}

static void doTagScanOneTable(SOperatorInfo* pOperator, const SSDataBlock* pRes, int32_t count, SMetaReader* mr, SStorageAPI* pAPI) {
  SExecTaskInfo* pTaskInfo = pOperator->pTaskInfo;
  STagScanInfo* pInfo = pOperator->info;
  SExprInfo*    pExprInfo = &pOperator->exprSupp.pExprInfo[0];

  STableKeyInfo* item = tableListGetInfo(pInfo->pTableListInfo, pInfo->curPos);
  int32_t        code = pAPI->metaReaderFn.getTableEntryByUid(mr, item->uid);
  tDecoderClear(&(*mr).coder);
  if (code != TSDB_CODE_SUCCESS) {
    qError("failed to get table meta, uid:0x%" PRIx64 ", code:%s, %s", item->uid, tstrerror(terrno),
           GET_TASKID(pTaskInfo));
    pAPI->metaReaderFn.clearReader(mr);
    T_LONG_JMP(pTaskInfo->env, terrno);
  }

  char str[512];
  for (int32_t j = 0; j < pOperator->exprSupp.numOfExprs; ++j) {
    SColumnInfoData* pDst = taosArrayGet(pRes->pDataBlock, pExprInfo[j].base.resSchema.slotId);

    // refactor later
    if (FUNCTION_TYPE_TBNAME == pExprInfo[j].pExpr->_function.functionType) {
      STR_TO_VARSTR(str, (*mr).me.name);
      colDataSetVal(pDst, (count), str, false);
    } else if (FUNCTION_TYPE_TBUID == pExprInfo[j].pExpr->_function.functionType) {
      colDataSetVal(pDst, (count), (char*)&(*mr).me.uid, false);    
    } else if (FUNCTION_TYPE_VGID == pExprInfo[j].pExpr->_function.functionType) {
      colDataSetVal(pDst, (count), (char*)&pTaskInfo->id.vgId, false);    
    } else {  // it is a tag value
      STagVal val = {0};
      val.cid = pExprInfo[j].base.pParam[0].pCol->colId;
      const char* p = pAPI->metaFn.extractTagVal((*mr).me.ctbEntry.pTags, pDst->info.type, &val);

      char* data = NULL;
      if (pDst->info.type != TSDB_DATA_TYPE_JSON && p != NULL) {
        data = tTagValToData((const STagVal*)p, false);
      } else {
        data = (char*)p;
      }
      colDataSetVal(pDst, (count), data,
                    (data == NULL) || (pDst->info.type == TSDB_DATA_TYPE_JSON && tTagIsJsonNull(data)));

      if (pDst->info.type != TSDB_DATA_TYPE_JSON && p != NULL && IS_VAR_DATA_TYPE(((const STagVal*)p)->type) &&
          data != NULL) {
        taosMemoryFree(data);
      }
    }
  }
}

static SSDataBlock* doTagScan(SOperatorInfo* pOperator) {
  if (pOperator->status == OP_EXEC_DONE) {
    return NULL;
  }

  SExecTaskInfo* pTaskInfo = pOperator->pTaskInfo;
  SStorageAPI* pAPI = &pTaskInfo->storageAPI;

  STagScanInfo* pInfo = pOperator->info;
  SExprInfo*    pExprInfo = &pOperator->exprSupp.pExprInfo[0];
  SSDataBlock*  pRes = pInfo->pRes;
  blockDataCleanup(pRes);

  int32_t size = tableListGetSize(pInfo->pTableListInfo);
  if (size == 0) {
    setTaskStatus(pTaskInfo, TASK_COMPLETED);
    return NULL;
  }

  char        str[512] = {0};
  int32_t     count = 0;
  SMetaReader mr = {0};
  pAPI->metaReaderFn.initReader(&mr, pInfo->readHandle.vnode, 0, &pAPI->metaFn);

  while (pInfo->curPos < size && count < pOperator->resultInfo.capacity) {
    doTagScanOneTable(pOperator, pRes, count, &mr, &pTaskInfo->storageAPI);
    ++count;
    if (++pInfo->curPos >= size) {
      setOperatorCompleted(pOperator);
    }
    // each table with tbname is a group, hence its own block, but only group when slimit exists for performance reason.
    if (pInfo->pSlimit != NULL) {
      if (pInfo->curPos < pInfo->pSlimit->offset) {
        continue;
      }
      pInfo->pRes->info.id.groupId = calcGroupId(mr.me.name, strlen(mr.me.name));
      if (pInfo->curPos >= (pInfo->pSlimit->offset + pInfo->pSlimit->limit) - 1) {
        setOperatorCompleted(pOperator);
      }
      break;
    }
  }

  pAPI->metaReaderFn.clearReader(&mr);

  // qDebug("QInfo:0x%"PRIx64" create tag values results completed, rows:%d", GET_TASKID(pRuntimeEnv), count);
  if (pOperator->status == OP_EXEC_DONE) {
    setTaskStatus(pTaskInfo, TASK_COMPLETED);
  }

  pRes->info.rows = count;
  pOperator->resultInfo.totalRows += count;

  return (pRes->info.rows == 0) ? NULL : pInfo->pRes;
}

static void destroyTagScanOperatorInfo(void* param) {
  STagScanInfo* pInfo = (STagScanInfo*)param;
  pInfo->pRes = blockDataDestroy(pInfo->pRes);
  taosArrayDestroy(pInfo->matchInfo.pList);
  pInfo->pTableListInfo = tableListDestroy(pInfo->pTableListInfo);
  taosMemoryFreeClear(param);
}

SOperatorInfo* createTagScanOperatorInfo(SReadHandle* pReadHandle, STagScanPhysiNode* pPhyNode,
                                         STableListInfo* pTableListInfo, SExecTaskInfo* pTaskInfo) {
  STagScanInfo*  pInfo = taosMemoryCalloc(1, sizeof(STagScanInfo));
  SOperatorInfo* pOperator = taosMemoryCalloc(1, sizeof(SOperatorInfo));
  if (pInfo == NULL || pOperator == NULL) {
    goto _error;
  }

  SDataBlockDescNode* pDescNode = pPhyNode->node.pOutputDataBlockDesc;

  int32_t    numOfExprs = 0;
  SExprInfo* pExprInfo = createExprInfo(pPhyNode->pScanPseudoCols, NULL, &numOfExprs);
  int32_t    code = initExprSupp(&pOperator->exprSupp, pExprInfo, numOfExprs, &pTaskInfo->storageAPI.functionStore);
  if (code != TSDB_CODE_SUCCESS) {
    goto _error;
  }

  int32_t num = 0;
  code = extractColMatchInfo(pPhyNode->pScanPseudoCols, pDescNode, &num, COL_MATCH_FROM_COL_ID, &pInfo->matchInfo);
  if (code != TSDB_CODE_SUCCESS) {
    goto _error;
  }

  pInfo->pTableListInfo = pTableListInfo;
  pInfo->pRes = createDataBlockFromDescNode(pDescNode);
  pInfo->readHandle = *pReadHandle;
  pInfo->curPos = 0;
  pInfo->pSlimit = (SLimitNode*)pPhyNode->node.pSlimit; //TODO: slimit now only indicate group

  setOperatorInfo(pOperator, "TagScanOperator", QUERY_NODE_PHYSICAL_PLAN_TAG_SCAN, false, OP_NOT_OPENED, pInfo,
                  pTaskInfo);
  initResultSizeInfo(&pOperator->resultInfo, 4096);
  blockDataEnsureCapacity(pInfo->pRes, pOperator->resultInfo.capacity);

  pOperator->fpSet =
      createOperatorFpSet(optrDummyOpenFn, doTagScan, NULL, destroyTagScanOperatorInfo, optrDefaultBufFn, NULL, optrDefaultGetNextExtFn, NULL);

  return pOperator;

_error:
  taosMemoryFree(pInfo);
  taosMemoryFree(pOperator);
  terrno = TSDB_CODE_OUT_OF_MEMORY;
  return NULL;
}

static SSDataBlock* getBlockForTableMergeScan(void* param) {
  STableMergeScanSortSourceParam* source = param;
  SOperatorInfo*                  pOperator = source->pOperator;
  STableMergeScanInfo*            pInfo = pOperator->info;
  SExecTaskInfo*                  pTaskInfo = pOperator->pTaskInfo;
  SStorageAPI* pAPI = &pTaskInfo->storageAPI;

  SSDataBlock*                    pBlock = pInfo->pReaderBlock;
  int32_t                         code = 0;

  int64_t      st = taosGetTimestampUs();
  bool         hasNext = false;

  STsdbReader* reader = pInfo->base.dataReader;
  while (true) {
    code = pAPI->tsdReader.tsdNextDataBlock(reader, &hasNext);
    if (code != 0) {
      pAPI->tsdReader.tsdReaderReleaseDataBlock(reader);
      qError("table merge scan fetch next data block error code: %d, %s", code, GET_TASKID(pTaskInfo));
      T_LONG_JMP(pTaskInfo->env, code);
    }

    if (!hasNext) {
      break;
    }

    if (isTaskKilled(pTaskInfo)) {
      qInfo("table merge scan fetch next data block found task killed. %s", GET_TASKID(pTaskInfo));
      pAPI->tsdReader.tsdReaderReleaseDataBlock(reader);
      break;
    }

    // process this data block based on the probabilities
    bool processThisBlock = processBlockWithProbability(&pInfo->sample);
    if (!processThisBlock) {
      continue;
    }

    uint32_t status = 0;
    code = loadDataBlock(pOperator, &pInfo->base, pBlock, &status);
    //    code = loadDataBlockFromOneTable(pOperator, pTableScanInfo, pBlock, &status);
    if (code != TSDB_CODE_SUCCESS) {
      qInfo("table merge scan load datablock code %d, %s", code, GET_TASKID(pTaskInfo));
      T_LONG_JMP(pTaskInfo->env, code);
    }

    if (status == FUNC_DATA_REQUIRED_ALL_FILTEROUT) {
      break;
    }

    // current block is filter out according to filter condition, continue load the next block
    if (status == FUNC_DATA_REQUIRED_FILTEROUT || pBlock->info.rows == 0) {
      continue;
    }

    pBlock->info.id.groupId = getTableGroupId(pInfo->base.pTableListInfo, pBlock->info.id.uid);

    pOperator->resultInfo.totalRows += pBlock->info.rows;
    pInfo->base.readRecorder.elapsedTime += (taosGetTimestampUs() - st) / 1000.0;

    return pBlock;
  }

  return NULL;
}

SArray* generateSortByTsInfo(SArray* colMatchInfo, int32_t order) {
  int32_t tsTargetSlotId = 0;
  for (int32_t i = 0; i < taosArrayGetSize(colMatchInfo); ++i) {
    SColMatchItem* colInfo = taosArrayGet(colMatchInfo, i);
    if (colInfo->colId == PRIMARYKEY_TIMESTAMP_COL_ID) {
      tsTargetSlotId = colInfo->dstSlotId;
    }
  }

  SArray*         pList = taosArrayInit(1, sizeof(SBlockOrderInfo));
  SBlockOrderInfo bi = {0};
  bi.order = order;
  bi.slotId = tsTargetSlotId;
  bi.nullFirst = NULL_ORDER_FIRST;

  taosArrayPush(pList, &bi);

  return pList;
}

int32_t dumpQueryTableCond(const SQueryTableDataCond* src, SQueryTableDataCond* dst) {
  memcpy((void*)dst, (void*)src, sizeof(SQueryTableDataCond));
  dst->colList = taosMemoryCalloc(src->numOfCols, sizeof(SColumnInfo));
  for (int i = 0; i < src->numOfCols; i++) {
    dst->colList[i] = src->colList[i];
  }
  return 0;
}

int32_t startGroupTableMergeScan(SOperatorInfo* pOperator) {
  STableMergeScanInfo* pInfo = pOperator->info;
  SExecTaskInfo*       pTaskInfo = pOperator->pTaskInfo;
  SReadHandle* pHandle = &pInfo->base.readHandle;
  SStorageAPI* pAPI = &pTaskInfo->storageAPI;

  {
    size_t  numOfTables = tableListGetSize(pInfo->base.pTableListInfo);
    int32_t i = pInfo->tableStartIndex + 1;
    for (; i < numOfTables; ++i) {
      STableKeyInfo* tableKeyInfo = tableListGetInfo(pInfo->base.pTableListInfo, i);
      if (tableKeyInfo->groupId != pInfo->groupId) {
        break;
      }
    }
    pInfo->tableEndIndex = i - 1;
  }

  int32_t tableStartIdx = pInfo->tableStartIndex;
  int32_t tableEndIdx = pInfo->tableEndIndex;

  bool hasLimit = pInfo->limitInfo.limit.limit != -1 || pInfo->limitInfo.limit.offset != -1;
  int64_t mergeLimit = -1;
  if (hasLimit) {
      mergeLimit = pInfo->limitInfo.limit.limit + pInfo->limitInfo.limit.offset;
  }
  size_t szRow = blockDataGetRowSize(pInfo->pResBlock);   
  if (hasLimit) {
    pInfo->pSortHandle = tsortCreateSortHandle(pInfo->pSortInfo, SORT_SINGLESOURCE_SORT, -1, -1,
                                              NULL, pTaskInfo->id.str, mergeLimit, szRow+8, tsPQSortMemThreshold * 1024* 1024);
  } else {
    pInfo->sortBufSize = 2048 * pInfo->bufPageSize;
    int32_t numOfBufPage = pInfo->sortBufSize / pInfo->bufPageSize;
    pInfo->pSortHandle = tsortCreateSortHandle(pInfo->pSortInfo, SORT_BLOCK_TS_MERGE, pInfo->bufPageSize, numOfBufPage,
                                              pInfo->pSortInputBlock, pTaskInfo->id.str, 0, 0, 0);
                                          
    tsortSetMergeLimit(pInfo->pSortHandle, mergeLimit);
  }

  tsortSetFetchRawDataFp(pInfo->pSortHandle, getBlockForTableMergeScan, NULL, NULL);

  // one table has one data block
  int32_t numOfTable = tableEndIdx - tableStartIdx + 1;

  STableMergeScanSortSourceParam *param = taosMemoryCalloc(1, sizeof(STableMergeScanSortSourceParam));
  param->pOperator = pOperator;
  STableKeyInfo* startKeyInfo = tableListGetInfo(pInfo->base.pTableListInfo, tableStartIdx);
  pAPI->tsdReader.tsdReaderOpen(pHandle->vnode, &pInfo->base.cond, startKeyInfo, numOfTable, pInfo->pReaderBlock, (void**)&pInfo->base.dataReader, GET_TASKID(pTaskInfo), false, NULL);

  SSortSource* ps = taosMemoryCalloc(1, sizeof(SSortSource));
  ps->param = param;
  ps->onlyRef = false;
  tsortAddSource(pInfo->pSortHandle, ps);

  int32_t code = TSDB_CODE_SUCCESS;
  if (numOfTable == 1) {
    setSingleTableMerge(pInfo->pSortHandle);
  } else {
    code = tsortOpen(pInfo->pSortHandle);
  }

  if (code != TSDB_CODE_SUCCESS) {
    T_LONG_JMP(pTaskInfo->env, terrno);
  }

  return TSDB_CODE_SUCCESS;
}

int32_t stopGroupTableMergeScan(SOperatorInfo* pOperator) {
  STableMergeScanInfo* pInfo = pOperator->info;
  SExecTaskInfo*       pTaskInfo = pOperator->pTaskInfo;
  SStorageAPI*         pAPI = &pTaskInfo->storageAPI;

  SSortExecInfo sortExecInfo = tsortGetSortExecInfo(pInfo->pSortHandle);
  pInfo->sortExecInfo.sortMethod = sortExecInfo.sortMethod;
  pInfo->sortExecInfo.sortBuffer = sortExecInfo.sortBuffer;
  pInfo->sortExecInfo.loops += sortExecInfo.loops;
  pInfo->sortExecInfo.readBytes += sortExecInfo.readBytes;
  pInfo->sortExecInfo.writeBytes += sortExecInfo.writeBytes;

  if (pInfo->base.dataReader != NULL) {
    pAPI->tsdReader.tsdReaderClose(pInfo->base.dataReader);
    pInfo->base.dataReader = NULL;
  }

  tsortDestroySortHandle(pInfo->pSortHandle);
  pInfo->pSortHandle = NULL;

  resetLimitInfoForNextGroup(&pInfo->limitInfo);
  return TSDB_CODE_SUCCESS;
}

// all data produced by this function only belongs to one group
// slimit/soffset does not need to be concerned here, since this function only deal with data within one group.
SSDataBlock* getSortedTableMergeScanBlockData(SSortHandle* pHandle, SSDataBlock* pResBlock, int32_t capacity,
                                              SOperatorInfo* pOperator) {
  STableMergeScanInfo* pInfo = pOperator->info;
  SExecTaskInfo*       pTaskInfo = pOperator->pTaskInfo;

  blockDataCleanup(pResBlock);
  STupleHandle* pTupleHandle = NULL;
  while (1) {
    while (1) {
      pTupleHandle = tsortNextTuple(pHandle);
      if (pTupleHandle == NULL) {
        break;
      }

      appendOneRowToDataBlock(pResBlock, pTupleHandle);
      if (pResBlock->info.rows >= capacity) {
        break;
      }
    }

    if (tsortIsClosed(pHandle)) {
      terrno = TSDB_CODE_TSC_QUERY_CANCELLED;
      T_LONG_JMP(pOperator->pTaskInfo->env, terrno);
    }

    bool limitReached = applyLimitOffset(&pInfo->limitInfo, pResBlock, pTaskInfo);
    qDebug("%s get sorted row block, rows:%" PRId64 ", limit:%" PRId64, GET_TASKID(pTaskInfo), pResBlock->info.rows,
          pInfo->limitInfo.numOfOutputRows);
    if (pTupleHandle == NULL || limitReached || pResBlock->info.rows > 0) {
      break;
    }  
  }
  return (pResBlock->info.rows > 0) ? pResBlock : NULL;
}

SSDataBlock* doTableMergeScan(SOperatorInfo* pOperator) {
  if (pOperator->status == OP_EXEC_DONE) {
    return NULL;
  }

  SExecTaskInfo*       pTaskInfo = pOperator->pTaskInfo;
  STableMergeScanInfo* pInfo = pOperator->info;

  int32_t code = pOperator->fpSet._openFn(pOperator);
  if (code != TSDB_CODE_SUCCESS) {
    T_LONG_JMP(pTaskInfo->env, code);
  }

  size_t tableListSize = tableListGetSize(pInfo->base.pTableListInfo);
  if (!pInfo->hasGroupId) {
    pInfo->hasGroupId = true;

    if (tableListSize == 0) {
      setOperatorCompleted(pOperator);
      return NULL;
    }
    pInfo->tableStartIndex = 0;
    pInfo->groupId = ((STableKeyInfo*)tableListGetInfo(pInfo->base.pTableListInfo, pInfo->tableStartIndex))->groupId;
    startGroupTableMergeScan(pOperator);
  }

  SSDataBlock* pBlock = NULL;
  while (pInfo->tableStartIndex < tableListSize) {
    if (isTaskKilled(pTaskInfo)) {
      T_LONG_JMP(pTaskInfo->env, pTaskInfo->code);
    }

    pBlock = getSortedTableMergeScanBlockData(pInfo->pSortHandle, pInfo->pResBlock, pOperator->resultInfo.capacity,
                                              pOperator);
    if (pBlock != NULL) {
      pBlock->info.id.groupId = pInfo->groupId;
      pOperator->resultInfo.totalRows += pBlock->info.rows;
      return pBlock;
    } else {
      // Data of this group are all dumped, let's try the next group
      stopGroupTableMergeScan(pOperator);
      if (pInfo->tableEndIndex >= tableListSize - 1) {
        setOperatorCompleted(pOperator);
        break;
      }

      pInfo->tableStartIndex = pInfo->tableEndIndex + 1;
      pInfo->groupId = tableListGetInfo(pInfo->base.pTableListInfo, pInfo->tableStartIndex)->groupId;
      startGroupTableMergeScan(pOperator);
      resetLimitInfoForNextGroup(&pInfo->limitInfo);
    }
  }

  return pBlock;
}

void destroyTableMergeScanOperatorInfo(void* param) {
  STableMergeScanInfo* pTableScanInfo = (STableMergeScanInfo*)param;
  cleanupQueryTableDataCond(&pTableScanInfo->base.cond);

  int32_t numOfTable = taosArrayGetSize(pTableScanInfo->sortSourceParams);

  pTableScanInfo->base.readerAPI.tsdReaderClose(pTableScanInfo->base.dataReader);
  pTableScanInfo->base.dataReader = NULL;

  taosArrayDestroy(pTableScanInfo->sortSourceParams);
  tsortDestroySortHandle(pTableScanInfo->pSortHandle);
  pTableScanInfo->pSortHandle = NULL;

  destroyTableScanBase(&pTableScanInfo->base, &pTableScanInfo->base.readerAPI);

  pTableScanInfo->pResBlock = blockDataDestroy(pTableScanInfo->pResBlock);
  pTableScanInfo->pSortInputBlock = blockDataDestroy(pTableScanInfo->pSortInputBlock);
  pTableScanInfo->pReaderBlock = blockDataDestroy(pTableScanInfo->pReaderBlock);

  taosArrayDestroy(pTableScanInfo->pSortInfo);
  taosMemoryFreeClear(param);
}

int32_t getTableMergeScanExplainExecInfo(SOperatorInfo* pOptr, void** pOptrExplain, uint32_t* len) {
  ASSERT(pOptr != NULL);
  // TODO: merge these two info into one struct
  STableMergeScanExecInfo* execInfo = taosMemoryCalloc(1, sizeof(STableMergeScanExecInfo));
  STableMergeScanInfo*     pInfo = pOptr->info;
  execInfo->blockRecorder = pInfo->base.readRecorder;
  execInfo->sortExecInfo = pInfo->sortExecInfo;

  *pOptrExplain = execInfo;
  *len = sizeof(STableMergeScanExecInfo);

  return TSDB_CODE_SUCCESS;
}

SOperatorInfo* createTableMergeScanOperatorInfo(STableScanPhysiNode* pTableScanNode, SReadHandle* readHandle,
                                                STableListInfo* pTableListInfo, SExecTaskInfo* pTaskInfo) {
  STableMergeScanInfo* pInfo = taosMemoryCalloc(1, sizeof(STableMergeScanInfo));
  SOperatorInfo*       pOperator = taosMemoryCalloc(1, sizeof(SOperatorInfo));
  if (pInfo == NULL || pOperator == NULL) {
    goto _error;
  }

  SDataBlockDescNode* pDescNode = pTableScanNode->scan.node.pOutputDataBlockDesc;

  int32_t numOfCols = 0;
  int32_t code = extractColMatchInfo(pTableScanNode->scan.pScanCols, pDescNode, &numOfCols, COL_MATCH_FROM_COL_ID,
                                     &pInfo->base.matchInfo);
  if (code != TSDB_CODE_SUCCESS) {
    goto _error;
  }

  code = initQueryTableDataCond(&pInfo->base.cond, pTableScanNode);
  if (code != TSDB_CODE_SUCCESS) {
    taosArrayDestroy(pInfo->base.matchInfo.pList);
    goto _error;
  }

  if (pTableScanNode->scan.pScanPseudoCols != NULL) {
    SExprSupp* pSup = &pInfo->base.pseudoSup;
    pSup->pExprInfo = createExprInfo(pTableScanNode->scan.pScanPseudoCols, NULL, &pSup->numOfExprs);
    pSup->pCtx = createSqlFunctionCtx(pSup->pExprInfo, pSup->numOfExprs, &pSup->rowEntryInfoOffset, &pTaskInfo->storageAPI.functionStore);
  }

  pInfo->scanInfo = (SScanInfo){.numOfAsc = pTableScanNode->scanSeq[0], .numOfDesc = pTableScanNode->scanSeq[1]};

  pInfo->base.metaCache.pTableMetaEntryCache = taosLRUCacheInit(1024 * 128, -1, .5);
  if (pInfo->base.metaCache.pTableMetaEntryCache == NULL) {
    code = terrno;
    goto _error;
  }

  pInfo->base.readerAPI = pTaskInfo->storageAPI.tsdReader;
  pInfo->base.dataBlockLoadFlag = FUNC_DATA_REQUIRED_DATA_LOAD;
  pInfo->base.scanFlag = MAIN_SCAN;
  pInfo->base.readHandle = *readHandle;

  pInfo->readIdx = -1;

  pInfo->base.limitInfo.limit.limit = -1;
  pInfo->base.limitInfo.slimit.limit = -1;
  pInfo->base.pTableListInfo = pTableListInfo;

  pInfo->sample.sampleRatio = pTableScanNode->ratio;
  pInfo->sample.seed = taosGetTimestampSec();

  code = filterInitFromNode((SNode*)pTableScanNode->scan.node.pConditions, &pOperator->exprSupp.pFilterInfo, 0);
  if (code != TSDB_CODE_SUCCESS) {
    goto _error;
  }

  initResultSizeInfo(&pOperator->resultInfo, 1024);
  pInfo->pResBlock = createDataBlockFromDescNode(pDescNode);
  blockDataEnsureCapacity(pInfo->pResBlock, pOperator->resultInfo.capacity);

  pInfo->sortSourceParams = taosArrayInit(64, sizeof(STableMergeScanSortSourceParam));

  pInfo->pSortInfo = generateSortByTsInfo(pInfo->base.matchInfo.pList, pInfo->base.cond.order);
  pInfo->pSortInputBlock = createOneDataBlock(pInfo->pResBlock, false);
  initLimitInfo(pTableScanNode->scan.node.pLimit, pTableScanNode->scan.node.pSlimit, &pInfo->limitInfo);

  pInfo->pReaderBlock = createOneDataBlock(pInfo->pResBlock, false);

  int32_t  rowSize = pInfo->pResBlock->info.rowSize;
  uint32_t nCols = taosArrayGetSize(pInfo->pResBlock->pDataBlock);
  pInfo->bufPageSize = getProperSortPageSize(rowSize, nCols);

  setOperatorInfo(pOperator, "TableMergeScanOperator", QUERY_NODE_PHYSICAL_PLAN_TABLE_MERGE_SCAN, false, OP_NOT_OPENED,
                  pInfo, pTaskInfo);
  pOperator->exprSupp.numOfExprs = numOfCols;

  pOperator->fpSet = createOperatorFpSet(optrDummyOpenFn, doTableMergeScan, NULL, destroyTableMergeScanOperatorInfo,
                                         optrDefaultBufFn, getTableMergeScanExplainExecInfo, optrDefaultGetNextExtFn, NULL);
  pOperator->cost.openCost = 0;
  return pOperator;

_error:
  pTaskInfo->code = TSDB_CODE_OUT_OF_MEMORY;
  taosMemoryFree(pInfo);
  taosMemoryFree(pOperator);
  return NULL;
}

// ====================================================================================================================
// TableCountScanOperator
static SSDataBlock* doTableCountScan(SOperatorInfo* pOperator);
static void         destoryTableCountScanOperator(void* param);
static void         buildVnodeGroupedStbTableCount(STableCountScanOperatorInfo* pInfo, STableCountScanSupp* pSupp,
                                                   SSDataBlock* pRes, char* dbName, tb_uid_t stbUid, SStorageAPI* pAPI);
static void         buildVnodeGroupedNtbTableCount(STableCountScanOperatorInfo* pInfo, STableCountScanSupp* pSupp,
                                                   SSDataBlock* pRes, char* dbName, SStorageAPI* pAPI);
static void         buildVnodeFilteredTbCount(SOperatorInfo* pOperator, STableCountScanOperatorInfo* pInfo,
                                              STableCountScanSupp* pSupp, SSDataBlock* pRes, char* dbName);
static void         buildVnodeGroupedTableCount(SOperatorInfo* pOperator, STableCountScanOperatorInfo* pInfo,
                                                STableCountScanSupp* pSupp, SSDataBlock* pRes, int32_t vgId, char* dbName);
static SSDataBlock* buildVnodeDbTableCount(SOperatorInfo* pOperator, STableCountScanOperatorInfo* pInfo,
                                           STableCountScanSupp* pSupp, SSDataBlock* pRes);
static void         buildSysDbGroupedTableCount(SOperatorInfo* pOperator, STableCountScanOperatorInfo* pInfo,
                                                STableCountScanSupp* pSupp, SSDataBlock* pRes, size_t infodbTableNum,
                                                size_t perfdbTableNum);
static void         buildSysDbFilterTableCount(SOperatorInfo* pOperator, STableCountScanSupp* pSupp, SSDataBlock* pRes,
                                               size_t infodbTableNum, size_t perfdbTableNum);
static const char*  GROUP_TAG_DB_NAME = "db_name";
static const char*  GROUP_TAG_STABLE_NAME = "stable_name";

int32_t tblCountScanGetGroupTagsSlotId(const SNodeList* scanCols, STableCountScanSupp* supp) {
  if (scanCols != NULL) {
    SNode* pNode = NULL;
    FOREACH(pNode, scanCols) {
      if (nodeType(pNode) != QUERY_NODE_TARGET) {
        return TSDB_CODE_QRY_SYS_ERROR;
      }
      STargetNode* targetNode = (STargetNode*)pNode;
      if (nodeType(targetNode->pExpr) != QUERY_NODE_COLUMN) {
        return TSDB_CODE_QRY_SYS_ERROR;
      }
      SColumnNode* colNode = (SColumnNode*)(targetNode->pExpr);
      if (strcmp(colNode->colName, GROUP_TAG_DB_NAME) == 0) {
        supp->dbNameSlotId = targetNode->slotId;
      } else if (strcmp(colNode->colName, GROUP_TAG_STABLE_NAME) == 0) {
        supp->stbNameSlotId = targetNode->slotId;
      }
    }
  }
  return TSDB_CODE_SUCCESS;
}

int32_t tblCountScanGetCountSlotId(const SNodeList* pseudoCols, STableCountScanSupp* supp) {
  if (pseudoCols != NULL) {
    SNode* pNode = NULL;
    FOREACH(pNode, pseudoCols) {
      if (nodeType(pNode) != QUERY_NODE_TARGET) {
        return TSDB_CODE_QRY_SYS_ERROR;
      }
      STargetNode* targetNode = (STargetNode*)pNode;
      if (nodeType(targetNode->pExpr) != QUERY_NODE_FUNCTION) {
        return TSDB_CODE_QRY_SYS_ERROR;
      }
      SFunctionNode* funcNode = (SFunctionNode*)(targetNode->pExpr);
      if (funcNode->funcType == FUNCTION_TYPE_TABLE_COUNT) {
        supp->tbCountSlotId = targetNode->slotId;
      }
    }
  }
  return TSDB_CODE_SUCCESS;
}

int32_t tblCountScanGetInputs(SNodeList* groupTags, SName* tableName, STableCountScanSupp* supp) {
  if (groupTags != NULL) {
    SNode* pNode = NULL;
    FOREACH(pNode, groupTags) {
      if (nodeType(pNode) != QUERY_NODE_COLUMN) {
        return TSDB_CODE_QRY_SYS_ERROR;
      }
      SColumnNode* colNode = (SColumnNode*)pNode;
      if (strcmp(colNode->colName, GROUP_TAG_DB_NAME) == 0) {
        supp->groupByDbName = true;
      }
      if (strcmp(colNode->colName, GROUP_TAG_STABLE_NAME) == 0) {
        supp->groupByStbName = true;
      }
    }
  } else {
    tstrncpy(supp->dbNameFilter, tNameGetDbNameP(tableName), TSDB_DB_NAME_LEN);
    tstrncpy(supp->stbNameFilter, tNameGetTableName(tableName), TSDB_TABLE_NAME_LEN);
  }
  return TSDB_CODE_SUCCESS;
}

int32_t getTableCountScanSupp(SNodeList* groupTags, SName* tableName, SNodeList* scanCols, SNodeList* pseudoCols,
                              STableCountScanSupp* supp, SExecTaskInfo* taskInfo) {
  int32_t code = 0;
  code = tblCountScanGetInputs(groupTags, tableName, supp);
  if (code != TSDB_CODE_SUCCESS) {
    qError("%s get table count scan supp. get inputs error", GET_TASKID(taskInfo));
    return code;
  }

  supp->dbNameSlotId = -1;
  supp->stbNameSlotId = -1;
  supp->tbCountSlotId = -1;

  code = tblCountScanGetGroupTagsSlotId(scanCols, supp);
  if (code != TSDB_CODE_SUCCESS) {
    qError("%s get table count scan supp. get group tags slot id error", GET_TASKID(taskInfo));
    return code;
  }

  code = tblCountScanGetCountSlotId(pseudoCols, supp);
  if (code != TSDB_CODE_SUCCESS) {
    qError("%s get table count scan supp. get count error", GET_TASKID(taskInfo));
    return code;
  }
  return code;
}

SOperatorInfo* createTableCountScanOperatorInfo(SReadHandle* readHandle, STableCountScanPhysiNode* pTblCountScanNode,
                                                SExecTaskInfo* pTaskInfo) {
  int32_t code = TSDB_CODE_SUCCESS;

  SScanPhysiNode*              pScanNode = &pTblCountScanNode->scan;
  STableCountScanOperatorInfo* pInfo = taosMemoryCalloc(1, sizeof(STableCountScanOperatorInfo));
  SOperatorInfo*               pOperator = taosMemoryCalloc(1, sizeof(SOperatorInfo));

  if (!pInfo || !pOperator) {
    goto _error;
  }

  pInfo->readHandle = *readHandle;

  SDataBlockDescNode* pDescNode = pScanNode->node.pOutputDataBlockDesc;
  initResultSizeInfo(&pOperator->resultInfo, 1);
  pInfo->pRes = createDataBlockFromDescNode(pDescNode);
  blockDataEnsureCapacity(pInfo->pRes, pOperator->resultInfo.capacity);

  getTableCountScanSupp(pTblCountScanNode->pGroupTags, &pTblCountScanNode->scan.tableName,
                        pTblCountScanNode->scan.pScanCols, pTblCountScanNode->scan.pScanPseudoCols, &pInfo->supp,
                        pTaskInfo);

  setOperatorInfo(pOperator, "TableCountScanOperator", QUERY_NODE_PHYSICAL_PLAN_TABLE_COUNT_SCAN, false, OP_NOT_OPENED,
                  pInfo, pTaskInfo);
  pOperator->fpSet = createOperatorFpSet(optrDummyOpenFn, doTableCountScan, NULL, destoryTableCountScanOperator,
                                         optrDefaultBufFn, NULL, optrDefaultGetNextExtFn, NULL);
  return pOperator;

_error:
  if (pInfo != NULL) {
    destoryTableCountScanOperator(pInfo);
  }
  taosMemoryFreeClear(pOperator);
  pTaskInfo->code = code;
  return NULL;
}

void fillTableCountScanDataBlock(STableCountScanSupp* pSupp, char* dbName, char* stbName, int64_t count,
                                 SSDataBlock* pRes) {
  if (pSupp->dbNameSlotId != -1) {
    ASSERT(strlen(dbName));
    SColumnInfoData* colInfoData = taosArrayGet(pRes->pDataBlock, pSupp->dbNameSlotId);

    char varDbName[TSDB_DB_NAME_LEN + VARSTR_HEADER_SIZE] = {0};
    tstrncpy(varDataVal(varDbName), dbName, TSDB_DB_NAME_LEN);

    varDataSetLen(varDbName, strlen(dbName));
    colDataSetVal(colInfoData, 0, varDbName, false);
  }

  if (pSupp->stbNameSlotId != -1) {
    SColumnInfoData* colInfoData = taosArrayGet(pRes->pDataBlock, pSupp->stbNameSlotId);
    if (strlen(stbName) != 0) {
      char varStbName[TSDB_TABLE_NAME_LEN + VARSTR_HEADER_SIZE] = {0};
      strncpy(varDataVal(varStbName), stbName, TSDB_TABLE_NAME_LEN);
      varDataSetLen(varStbName, strlen(stbName));
      colDataSetVal(colInfoData, 0, varStbName, false);
    } else {
      colDataSetNULL(colInfoData, 0);
    }
  }

  if (pSupp->tbCountSlotId != -1) {
    SColumnInfoData* colInfoData = taosArrayGet(pRes->pDataBlock, pSupp->tbCountSlotId);
    colDataSetVal(colInfoData, 0, (char*)&count, false);
  }
  pRes->info.rows = 1;
}

static SSDataBlock* buildSysDbTableCount(SOperatorInfo* pOperator, STableCountScanOperatorInfo* pInfo) {
  STableCountScanSupp* pSupp = &pInfo->supp;
  SSDataBlock*         pRes = pInfo->pRes;

  size_t infodbTableNum;
  getInfosDbMeta(NULL, &infodbTableNum);
  size_t perfdbTableNum;
  getPerfDbMeta(NULL, &perfdbTableNum);

  if (pSupp->groupByDbName || pSupp->groupByStbName) {
    buildSysDbGroupedTableCount(pOperator, pInfo, pSupp, pRes, infodbTableNum, perfdbTableNum);
    return (pRes->info.rows > 0) ? pRes : NULL;
  } else {
    buildSysDbFilterTableCount(pOperator, pSupp, pRes, infodbTableNum, perfdbTableNum);
    return (pRes->info.rows > 0) ? pRes : NULL;
  }
}

static void buildSysDbFilterTableCount(SOperatorInfo* pOperator, STableCountScanSupp* pSupp, SSDataBlock* pRes,
                                       size_t infodbTableNum, size_t perfdbTableNum) {
  if (strcmp(pSupp->dbNameFilter, TSDB_INFORMATION_SCHEMA_DB) == 0) {
    fillTableCountScanDataBlock(pSupp, TSDB_INFORMATION_SCHEMA_DB, "", infodbTableNum, pRes);
  } else if (strcmp(pSupp->dbNameFilter, TSDB_PERFORMANCE_SCHEMA_DB) == 0) {
    fillTableCountScanDataBlock(pSupp, TSDB_PERFORMANCE_SCHEMA_DB, "", perfdbTableNum, pRes);
  } else if (strlen(pSupp->dbNameFilter) == 0) {
    fillTableCountScanDataBlock(pSupp, "", "", infodbTableNum + perfdbTableNum, pRes);
  }
  setOperatorCompleted(pOperator);
}

static void buildSysDbGroupedTableCount(SOperatorInfo* pOperator, STableCountScanOperatorInfo* pInfo,
                                        STableCountScanSupp* pSupp, SSDataBlock* pRes, size_t infodbTableNum,
                                        size_t perfdbTableNum) {
  if (pInfo->currGrpIdx == 0) {
    uint64_t groupId = 0;
    if (pSupp->groupByDbName) {
      groupId = calcGroupId(TSDB_INFORMATION_SCHEMA_DB, strlen(TSDB_INFORMATION_SCHEMA_DB));
    } else {
      groupId = calcGroupId("", 0);
    }

    pRes->info.id.groupId = groupId;
    fillTableCountScanDataBlock(pSupp, TSDB_INFORMATION_SCHEMA_DB, "", infodbTableNum, pRes);
  } else if (pInfo->currGrpIdx == 1) {
    uint64_t groupId = 0;
    if (pSupp->groupByDbName) {
      groupId = calcGroupId(TSDB_PERFORMANCE_SCHEMA_DB, strlen(TSDB_PERFORMANCE_SCHEMA_DB));
    } else {
      groupId = calcGroupId("", 0);
    }

    pRes->info.id.groupId = groupId;
    fillTableCountScanDataBlock(pSupp, TSDB_PERFORMANCE_SCHEMA_DB, "", perfdbTableNum, pRes);
  } else {
    setOperatorCompleted(pOperator);
  }
  pInfo->currGrpIdx++;
}

static SSDataBlock* doTableCountScan(SOperatorInfo* pOperator) {
  SExecTaskInfo*               pTaskInfo = pOperator->pTaskInfo;
  STableCountScanOperatorInfo* pInfo = pOperator->info;
  STableCountScanSupp*         pSupp = &pInfo->supp;
  SSDataBlock*                 pRes = pInfo->pRes;
  blockDataCleanup(pRes);

  if (pOperator->status == OP_EXEC_DONE) {
    return NULL;
  }
  if (pInfo->readHandle.mnd != NULL) {
    return buildSysDbTableCount(pOperator, pInfo);
  }

  return buildVnodeDbTableCount(pOperator, pInfo, pSupp, pRes);
}

static SSDataBlock* buildVnodeDbTableCount(SOperatorInfo* pOperator, STableCountScanOperatorInfo* pInfo,
                                           STableCountScanSupp* pSupp, SSDataBlock* pRes) {
  const char* db = NULL;
  int32_t     vgId = 0;
  char        dbName[TSDB_DB_NAME_LEN] = {0};
  SExecTaskInfo* pTaskInfo = pOperator->pTaskInfo;
  SStorageAPI* pAPI = &pTaskInfo->storageAPI;

  // get dbname
  pAPI->metaFn.getBasicInfo(pInfo->readHandle.vnode, &db, &vgId, NULL, NULL);
  SName sn = {0};
  tNameFromString(&sn, db, T_NAME_ACCT | T_NAME_DB);
  tNameGetDbName(&sn, dbName);

  if (pSupp->groupByDbName || pSupp->groupByStbName) {
    buildVnodeGroupedTableCount(pOperator, pInfo, pSupp, pRes, vgId, dbName);
  } else {
    buildVnodeFilteredTbCount(pOperator, pInfo, pSupp, pRes, dbName);
  }
  return pRes->info.rows > 0 ? pRes : NULL;
}

static void buildVnodeGroupedTableCount(SOperatorInfo* pOperator, STableCountScanOperatorInfo* pInfo,
                                        STableCountScanSupp* pSupp, SSDataBlock* pRes, int32_t vgId, char* dbName) {
  SExecTaskInfo* pTaskInfo = pOperator->pTaskInfo;
  SStorageAPI* pAPI = &pTaskInfo->storageAPI;

  if (pSupp->groupByStbName) {
    if (pInfo->stbUidList == NULL) {
      pInfo->stbUidList = taosArrayInit(16, sizeof(tb_uid_t));
      if (pAPI->metaFn.storeGetTableList(pInfo->readHandle.vnode, TSDB_SUPER_TABLE, pInfo->stbUidList) < 0) {
        qError("vgId:%d, failed to get stb id list error: %s", vgId, terrstr());
      }
    }
    if (pInfo->currGrpIdx < taosArrayGetSize(pInfo->stbUidList)) {
      tb_uid_t stbUid = *(tb_uid_t*)taosArrayGet(pInfo->stbUidList, pInfo->currGrpIdx);
      buildVnodeGroupedStbTableCount(pInfo, pSupp, pRes, dbName, stbUid, pAPI);

      pInfo->currGrpIdx++;
    } else if (pInfo->currGrpIdx == taosArrayGetSize(pInfo->stbUidList)) {
      buildVnodeGroupedNtbTableCount(pInfo, pSupp, pRes, dbName, pAPI);

      pInfo->currGrpIdx++;
    } else {
      setOperatorCompleted(pOperator);
    }
  } else {
    uint64_t groupId = calcGroupId(dbName, strlen(dbName));
    pRes->info.id.groupId = groupId;

    int64_t dbTableCount = 0;
    pAPI->metaFn.getBasicInfo(pInfo->readHandle.vnode, NULL, NULL, &dbTableCount, NULL);
    fillTableCountScanDataBlock(pSupp, dbName, "", dbTableCount, pRes);
    setOperatorCompleted(pOperator);
  }
}

static void buildVnodeFilteredTbCount(SOperatorInfo* pOperator, STableCountScanOperatorInfo* pInfo,
                                      STableCountScanSupp* pSupp, SSDataBlock* pRes, char* dbName) {
  SExecTaskInfo* pTaskInfo = pOperator->pTaskInfo;
  SStorageAPI* pAPI = &pTaskInfo->storageAPI;

  if (strlen(pSupp->dbNameFilter) != 0) {
    if (strlen(pSupp->stbNameFilter) != 0) {
      uint64_t uid = 0;
      pAPI->metaFn.getTableUidByName(pInfo->readHandle.vnode, pSupp->stbNameFilter, &uid);

      int64_t numOfChildTables = 0;
      pAPI->metaFn.getNumOfChildTables(pInfo->readHandle.vnode, uid, &numOfChildTables);

      fillTableCountScanDataBlock(pSupp, dbName, pSupp->stbNameFilter, numOfChildTables, pRes);
    } else {
      int64_t tbNumVnode = 0;
      pAPI->metaFn.getBasicInfo(pInfo->readHandle.vnode, NULL, NULL, &tbNumVnode, NULL);
      fillTableCountScanDataBlock(pSupp, dbName, "", tbNumVnode, pRes);
    }
  } else {
    int64_t tbNumVnode = 0;
    pAPI->metaFn.getBasicInfo(pInfo->readHandle.vnode, NULL, NULL, &tbNumVnode, NULL);
    fillTableCountScanDataBlock(pSupp, dbName, "", tbNumVnode, pRes);
  }

  setOperatorCompleted(pOperator);
}

static void buildVnodeGroupedNtbTableCount(STableCountScanOperatorInfo* pInfo, STableCountScanSupp* pSupp,
                                           SSDataBlock* pRes, char* dbName, SStorageAPI* pAPI) {
  char fullStbName[TSDB_TABLE_FNAME_LEN] = {0};
  if (pSupp->groupByDbName) {
    snprintf(fullStbName, TSDB_TABLE_FNAME_LEN, "%s.%s", dbName, "");
  }

  uint64_t groupId = calcGroupId(fullStbName, strlen(fullStbName));
  pRes->info.id.groupId = groupId;

  int64_t numOfTables = 0;
  pAPI->metaFn.getBasicInfo(pInfo->readHandle.vnode, NULL, NULL, NULL, &numOfTables);

  if (numOfTables != 0) {
    fillTableCountScanDataBlock(pSupp, dbName, "", numOfTables, pRes);
  }
}

static void buildVnodeGroupedStbTableCount(STableCountScanOperatorInfo* pInfo, STableCountScanSupp* pSupp,
                                           SSDataBlock* pRes, char* dbName, tb_uid_t stbUid, SStorageAPI* pAPI) {
  char stbName[TSDB_TABLE_NAME_LEN] = {0};
  pAPI->metaFn.getTableNameByUid(pInfo->readHandle.vnode, stbUid, stbName);

  char fullStbName[TSDB_TABLE_FNAME_LEN] = {0};
  if (pSupp->groupByDbName) {
    snprintf(fullStbName, TSDB_TABLE_FNAME_LEN, "%s.%s", dbName, varDataVal(stbName));
  } else {
    snprintf(fullStbName, TSDB_TABLE_FNAME_LEN, "%s", varDataVal(stbName));
  }

  uint64_t groupId = calcGroupId(fullStbName, strlen(fullStbName));
  pRes->info.id.groupId = groupId;

  int64_t ctbNum = 0;
  int32_t code = pAPI->metaFn.getNumOfChildTables(pInfo->readHandle.vnode, stbUid, &ctbNum);
  fillTableCountScanDataBlock(pSupp, dbName, varDataVal(stbName), ctbNum, pRes);
}

static void destoryTableCountScanOperator(void* param) {
  STableCountScanOperatorInfo* pTableCountScanInfo = param;
  blockDataDestroy(pTableCountScanInfo->pRes);

  taosArrayDestroy(pTableCountScanInfo->stbUidList);
  taosMemoryFreeClear(param);
}<|MERGE_RESOLUTION|>--- conflicted
+++ resolved
@@ -976,60 +976,7 @@
       pInfo->scanTimes = 0;
     }
   } else {  // scan table group by group sequentially
-<<<<<<< HEAD
     return groupSeqTableScan(pOperator);
-=======
-    if (pInfo->currentGroupId == -1) {
-      if ((++pInfo->currentGroupId) >= tableListGetOutputGroups(pInfo->base.pTableListInfo)) {
-        setOperatorCompleted(pOperator);
-        return NULL;
-      }
-
-      int32_t        num = 0;
-      STableKeyInfo* pList = NULL;
-      tableListGetGroupList(pInfo->base.pTableListInfo, pInfo->currentGroupId, &pList, &num);
-      ASSERT(pInfo->base.dataReader == NULL);
-
-      int32_t code = pAPI->tsdReader.tsdReaderOpen(pInfo->base.readHandle.vnode, &pInfo->base.cond, pList, num, pInfo->pResBlock,
-                                    (void**)&pInfo->base.dataReader, GET_TASKID(pTaskInfo), pInfo->countOnly, &pInfo->pIgnoreTables);
-      if (code != TSDB_CODE_SUCCESS) {
-        T_LONG_JMP(pTaskInfo->env, code);
-      }
-
-      if (pInfo->pResBlock->info.capacity > pOperator->resultInfo.capacity) {
-        pOperator->resultInfo.capacity = pInfo->pResBlock->info.capacity;
-      }
-    }
-
-    SSDataBlock* result = doGroupedTableScan(pOperator);
-    if (result != NULL) {
-      return result;
-    }
-
-    while (1) {
-      if ((++pInfo->currentGroupId) >= tableListGetOutputGroups(pInfo->base.pTableListInfo)) {
-        setOperatorCompleted(pOperator);
-        return NULL;
-      }
-
-      // reset value for the next group data output
-      pOperator->status = OP_OPENED;
-      resetLimitInfoForNextGroup(&pInfo->base.limitInfo);
-
-      int32_t        num = 0;
-      STableKeyInfo* pList = NULL;
-      tableListGetGroupList(pInfo->base.pTableListInfo, pInfo->currentGroupId, &pList, &num);
-
-      pAPI->tsdReader.tsdSetQueryTableList(pInfo->base.dataReader, pList, num);
-      pAPI->tsdReader.tsdReaderResetStatus(pInfo->base.dataReader, &pInfo->base.cond);
-      pInfo->scanTimes = 0;
-
-      result = doGroupedTableScan(pOperator);
-      if (result != NULL) {
-        return result;
-      }
-    }
->>>>>>> e54a4d5a
   }
 }
 
