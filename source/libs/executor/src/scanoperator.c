/*
 * Copyright (c) 2019 TAOS Data, Inc. <jhtao@taosdata.com>
 *
 * This program is free software: you can use, redistribute, and/or modify
 * it under the terms of the GNU Affero General Public License, version 3
 * or later ("AGPL"), as published by the Free Software Foundation.
 *
 * This program is distributed in the hope that it will be useful, but WITHOUT
 * ANY WARRANTY; without even the implied warranty of MERCHANTABILITY or
 * FITNESS FOR A PARTICULAR PURPOSE.
 *
 * You should have received a copy of the GNU Affero General Public License
 * along with this program. If not, see <http://www.gnu.org/licenses/>.
 */

#include "executorimpl.h"
#include "filter.h"
#include "function.h"
#include "functionMgt.h"
#include "os.h"
#include "querynodes.h"
#include "systable.h"
#include "tname.h"
#include "ttime.h"

#include "tdatablock.h"
#include "tmsg.h"

#include "query.h"
#include "tcompare.h"
#include "thash.h"
#include "ttypes.h"
#include "vnode.h"

#define SET_REVERSE_SCAN_FLAG(_info) ((_info)->scanFlag = REVERSE_SCAN)
#define SWITCH_ORDER(n)              (((n) = ((n) == TSDB_ORDER_ASC) ? TSDB_ORDER_DESC : TSDB_ORDER_ASC))

static int32_t buildSysDbTableInfo(const SSysTableScanInfo* pInfo, int32_t capacity);
static int32_t buildDbTableInfoBlock(bool sysInfo, const SSDataBlock* p, const SSysTableMeta* pSysDbTableMeta,
                                     size_t size, const char* dbName);

static bool processBlockWithProbability(const SSampleExecInfo* pInfo);

bool processBlockWithProbability(const SSampleExecInfo* pInfo) {
#if 0
  if (pInfo->sampleRatio == 1) {
    return true;
  }

  uint32_t val = taosRandR((uint32_t*) &pInfo->seed);
  return (val % ((uint32_t)(1/pInfo->sampleRatio))) == 0;
#else
  return true;
#endif
}

static void switchCtxOrder(SqlFunctionCtx* pCtx, int32_t numOfOutput) {
  for (int32_t i = 0; i < numOfOutput; ++i) {
    SWITCH_ORDER(pCtx[i].order);
  }
}

static void setupQueryRangeForReverseScan(STableScanInfo* pTableScanInfo) {
#if 0
  int32_t numOfGroups = (int32_t)(GET_NUM_OF_TABLEGROUP(pRuntimeEnv));
  for(int32_t i = 0; i < numOfGroups; ++i) {
    SArray *group = GET_TABLEGROUP(pRuntimeEnv, i);
    SArray *tableKeyGroup = taosArrayGetP(pQueryAttr->tableGroupInfo.pGroupList, i);

    size_t t = taosArrayGetSize(group);
    for (int32_t j = 0; j < t; ++j) {
      STableQueryInfo *pCheckInfo = taosArrayGetP(group, j);
      updateTableQueryInfoForReverseScan(pCheckInfo);

      // update the last key in tableKeyInfo list, the tableKeyInfo is used to build the tsdbQueryHandle and decide
      // the start check timestamp of tsdbQueryHandle
//      STableKeyInfo *pTableKeyInfo = taosArrayGet(tableKeyGroup, j);
//      pTableKeyInfo->lastKey = pCheckInfo->lastKey;
//
//      assert(pCheckInfo->pTable == pTableKeyInfo->pTable);
    }
  }
#endif
}

static void getNextTimeWindow(SInterval* pInterval, STimeWindow* tw, int32_t order) {
  int32_t factor = GET_FORWARD_DIRECTION_FACTOR(order);
  if (pInterval->intervalUnit != 'n' && pInterval->intervalUnit != 'y') {
    tw->skey += pInterval->sliding * factor;
    tw->ekey = tw->skey + pInterval->interval - 1;
    return;
  }

  int64_t key = tw->skey, interval = pInterval->interval;
  // convert key to second
  key = convertTimePrecision(key, pInterval->precision, TSDB_TIME_PRECISION_MILLI) / 1000;

  if (pInterval->intervalUnit == 'y') {
    interval *= 12;
  }

  struct tm tm;
  time_t    t = (time_t)key;
  taosLocalTime(&t, &tm);

  int mon = (int)(tm.tm_year * 12 + tm.tm_mon + interval * factor);
  tm.tm_year = mon / 12;
  tm.tm_mon = mon % 12;
  tw->skey = convertTimePrecision((int64_t)taosMktime(&tm) * 1000LL, TSDB_TIME_PRECISION_MILLI, pInterval->precision);

  mon = (int)(mon + interval);
  tm.tm_year = mon / 12;
  tm.tm_mon = mon % 12;
  tw->ekey = convertTimePrecision((int64_t)taosMktime(&tm) * 1000LL, TSDB_TIME_PRECISION_MILLI, pInterval->precision);

  tw->ekey -= 1;
}

static bool overlapWithTimeWindow(SInterval* pInterval, SDataBlockInfo* pBlockInfo, int32_t order) {
  STimeWindow w = {0};

  // 0 by default, which means it is not a interval operator of the upstream operator.
  if (pInterval->interval == 0) {
    return false;
  }

  if (order == TSDB_ORDER_ASC) {
    w = getAlignQueryTimeWindow(pInterval, pInterval->precision, pBlockInfo->window.skey);
    assert(w.ekey >= pBlockInfo->window.skey);

    if (TMAX(w.skey, pBlockInfo->window.skey) <= TMIN(w.ekey, pBlockInfo->window.ekey)) {
      return true;
    }

    while (1) {
      getNextTimeWindow(pInterval, &w, order);
      if (w.skey > pBlockInfo->window.ekey) {
        break;
      }

      assert(w.ekey > pBlockInfo->window.ekey);
      if (TMAX(w.skey, pBlockInfo->window.skey) <= pBlockInfo->window.ekey) {
        return true;
      }
    }
  } else {
    w = getAlignQueryTimeWindow(pInterval, pInterval->precision, pBlockInfo->window.ekey);
    assert(w.skey <= pBlockInfo->window.ekey);

    if (TMAX(w.skey, pBlockInfo->window.skey) <= TMIN(w.ekey, pBlockInfo->window.ekey)) {
      return true;
    }

    while (1) {
      getNextTimeWindow(pInterval, &w, order);
      if (w.ekey < pBlockInfo->window.skey) {
        break;
      }

      assert(w.skey < pBlockInfo->window.skey);
      if (pBlockInfo->window.skey <= TMIN(w.ekey, pBlockInfo->window.ekey)) {
        return true;
      }
    }
  }

  return false;
}

// this function is for table scanner to extract temporary results of upstream aggregate results.
static SResultRow* getTableGroupOutputBuf(SOperatorInfo* pOperator, uint64_t groupId, SFilePage** pPage) {
  if (pOperator->operatorType != QUERY_NODE_PHYSICAL_PLAN_TABLE_SCAN) {
    return NULL;
  }

  int64_t buf[2] = {0};
  SET_RES_WINDOW_KEY((char*)buf, &groupId, sizeof(groupId), groupId);

  STableScanInfo* pTableScanInfo = pOperator->info;

  SResultRowPosition* p1 = (SResultRowPosition*)tSimpleHashGet(pTableScanInfo->pdInfo.pAggSup->pResultRowHashTable, buf,
                                                               GET_RES_WINDOW_KEY_LEN(sizeof(groupId)));

  if (p1 == NULL) {
    return NULL;
  }

  *pPage = getBufPage(pTableScanInfo->pdInfo.pAggSup->pResultBuf, p1->pageId);
  return (SResultRow*)((char*)(*pPage) + p1->offset);
}

static int32_t doDynamicPruneDataBlock(SOperatorInfo* pOperator, SDataBlockInfo* pBlockInfo, uint32_t* status) {
  STableScanInfo* pTableScanInfo = pOperator->info;

  if (pTableScanInfo->pdInfo.pExprSup == NULL) {
    return TSDB_CODE_SUCCESS;
  }

  SExprSupp* pSup1 = pTableScanInfo->pdInfo.pExprSup;

  SFilePage*  pPage = NULL;
  SResultRow* pRow = getTableGroupOutputBuf(pOperator, pBlockInfo->groupId, &pPage);

  if (pRow == NULL) {
    return TSDB_CODE_SUCCESS;
  }

  bool notLoadBlock = true;
  for (int32_t i = 0; i < pSup1->numOfExprs; ++i) {
    int32_t functionId = pSup1->pCtx[i].functionId;

    SResultRowEntryInfo* pEntry = getResultEntryInfo(pRow, i, pTableScanInfo->pdInfo.pExprSup->rowEntryInfoOffset);

    int32_t reqStatus = fmFuncDynDataRequired(functionId, pEntry, &pBlockInfo->window);
    if (reqStatus != FUNC_DATA_REQUIRED_NOT_LOAD) {
      notLoadBlock = false;
      break;
    }
  }

  // release buffer pages
  releaseBufPage(pTableScanInfo->pdInfo.pAggSup->pResultBuf, pPage);

  if (notLoadBlock) {
    *status = FUNC_DATA_REQUIRED_NOT_LOAD;
  }

  return TSDB_CODE_SUCCESS;
}

static FORCE_INLINE bool doFilterByBlockSMA(const SNode* pFilterNode, SColumnDataAgg** pColsAgg, int32_t numOfCols,
                                            int32_t numOfRows) {
  if (pColsAgg == NULL || pFilterNode == NULL) {
    return true;
  }

  SFilterInfo* filter = NULL;

  // todo move to the initialization function
  int32_t code = filterInitFromNode((SNode*)pFilterNode, &filter, 0);
  bool    keep = filterRangeExecute(filter, pColsAgg, numOfCols, numOfRows);

  filterFreeInfo(filter);
  return keep;
}

static bool doLoadBlockSMA(STableScanInfo* pTableScanInfo, SSDataBlock* pBlock, SExecTaskInfo* pTaskInfo) {
  bool             allColumnsHaveAgg = true;
  SColumnDataAgg** pColAgg = NULL;

  int32_t code = tsdbRetrieveDatablockSMA(pTableScanInfo->dataReader, &pColAgg, &allColumnsHaveAgg);
  if (code != TSDB_CODE_SUCCESS) {
    T_LONG_JMP(pTaskInfo->env, code);
  }

  if (!allColumnsHaveAgg) {
    return false;
  }

  //  if (allColumnsHaveAgg == true) {
  int32_t numOfCols = taosArrayGetSize(pBlock->pDataBlock);

  // todo create this buffer during creating operator
  if (pBlock->pBlockAgg == NULL) {
    pBlock->pBlockAgg = taosMemoryCalloc(numOfCols, POINTER_BYTES);
    if (pBlock->pBlockAgg == NULL) {
      T_LONG_JMP(pTaskInfo->env, TSDB_CODE_OUT_OF_MEMORY);
    }
  }

  for (int32_t i = 0; i < taosArrayGetSize(pTableScanInfo->pColMatchInfo); ++i) {
    SColMatchInfo* pColMatchInfo = taosArrayGet(pTableScanInfo->pColMatchInfo, i);
    if (!pColMatchInfo->output) {
      continue;
    }
    pBlock->pBlockAgg[pColMatchInfo->targetSlotId] = pColAgg[i];
  }

  return true;
}

static int32_t loadDataBlock(SOperatorInfo* pOperator, STableScanInfo* pTableScanInfo, SSDataBlock* pBlock,
                             uint32_t* status) {
  SExecTaskInfo*  pTaskInfo = pOperator->pTaskInfo;
  STableScanInfo* pInfo = pOperator->info;

  SFileBlockLoadRecorder* pCost = &pTableScanInfo->readRecorder;

  pCost->totalBlocks += 1;
  pCost->totalRows += pBlock->info.rows;
  bool loadSMA = false;

  *status = pInfo->dataBlockLoadFlag;
  if (pTableScanInfo->pFilterNode != NULL ||
      overlapWithTimeWindow(&pTableScanInfo->pdInfo.interval, &pBlock->info, pTableScanInfo->cond.order)) {
    (*status) = FUNC_DATA_REQUIRED_DATA_LOAD;
  }

  SDataBlockInfo* pBlockInfo = &pBlock->info;
  taosMemoryFreeClear(pBlock->pBlockAgg);

  if (*status == FUNC_DATA_REQUIRED_FILTEROUT) {
    qDebug("%s data block filter out, brange:%" PRId64 "-%" PRId64 ", rows:%d", GET_TASKID(pTaskInfo),
           pBlockInfo->window.skey, pBlockInfo->window.ekey, pBlockInfo->rows);
    pCost->filterOutBlocks += 1;
    return TSDB_CODE_SUCCESS;
  } else if (*status == FUNC_DATA_REQUIRED_NOT_LOAD) {
    qDebug("%s data block skipped, brange:%" PRId64 "-%" PRId64 ", rows:%d", GET_TASKID(pTaskInfo),
           pBlockInfo->window.skey, pBlockInfo->window.ekey, pBlockInfo->rows);
    pCost->skipBlocks += 1;

    return TSDB_CODE_SUCCESS;
  } else if (*status == FUNC_DATA_REQUIRED_STATIS_LOAD) {
    pCost->loadBlockStatis += 1;
    loadSMA = true;  // mark the operation of load sma;
    bool success = doLoadBlockSMA(pTableScanInfo, pBlock, pTaskInfo);
    if (success) {  // failed to load the block sma data, data block statistics does not exist, load data block instead
      qDebug("%s data block SMA loaded, brange:%" PRId64 "-%" PRId64 ", rows:%d", GET_TASKID(pTaskInfo),
             pBlockInfo->window.skey, pBlockInfo->window.ekey, pBlockInfo->rows);
      return TSDB_CODE_SUCCESS;
    } else {
      qDebug("%s failed to load SMA, since not all columns have SMA", GET_TASKID(pTaskInfo));
      *status = FUNC_DATA_REQUIRED_DATA_LOAD;
    }
  }

  ASSERT(*status == FUNC_DATA_REQUIRED_DATA_LOAD);

  // try to filter data block according to sma info
  if (pTableScanInfo->pFilterNode != NULL && (!loadSMA)) {
    bool success = doLoadBlockSMA(pTableScanInfo, pBlock, pTaskInfo);
    if (success) {
      size_t size = taosArrayGetSize(pBlock->pDataBlock);
      bool   keep = doFilterByBlockSMA(pTableScanInfo->pFilterNode, pBlock->pBlockAgg, size, pBlockInfo->rows);
      if (!keep) {
        qDebug("%s data block filter out by block SMA, brange:%" PRId64 "-%" PRId64 ", rows:%d", GET_TASKID(pTaskInfo),
               pBlockInfo->window.skey, pBlockInfo->window.ekey, pBlockInfo->rows);
        pCost->filterOutBlocks += 1;
        (*status) = FUNC_DATA_REQUIRED_FILTEROUT;

        return TSDB_CODE_SUCCESS;
      }
    }
  }

  // free the sma info, since it should not be involved in later computing process.
  taosMemoryFreeClear(pBlock->pBlockAgg);

  // try to filter data block according to current results
  doDynamicPruneDataBlock(pOperator, pBlockInfo, status);
  if (*status == FUNC_DATA_REQUIRED_NOT_LOAD) {
    qDebug("%s data block skipped due to dynamic prune, brange:%" PRId64 "-%" PRId64 ", rows:%d", GET_TASKID(pTaskInfo),
           pBlockInfo->window.skey, pBlockInfo->window.ekey, pBlockInfo->rows);
    pCost->skipBlocks += 1;

    *status = FUNC_DATA_REQUIRED_FILTEROUT;
    return TSDB_CODE_SUCCESS;
  }

  pCost->totalCheckedRows += pBlock->info.rows;
  pCost->loadBlocks += 1;

  SArray* pCols = tsdbRetrieveDataBlock(pTableScanInfo->dataReader, NULL);
  if (pCols == NULL) {
    return terrno;
  }

  relocateColumnData(pBlock, pTableScanInfo->pColMatchInfo, pCols, true);

  // currently only the tbname pseudo column
  if (pTableScanInfo->pseudoSup.numOfExprs > 0) {
    SExprSupp* pSup = &pTableScanInfo->pseudoSup;

    int32_t code = addTagPseudoColumnData(&pTableScanInfo->readHandle, pSup->pExprInfo, pSup->numOfExprs, pBlock,
                                          GET_TASKID(pTaskInfo));
    if (code != TSDB_CODE_SUCCESS) {
      T_LONG_JMP(pTaskInfo->env, code);
    }
  }

  if (pTableScanInfo->pFilterNode != NULL) {
    int64_t st = taosGetTimestampUs();
    doFilter(pTableScanInfo->pFilterNode, pBlock, pTableScanInfo->pColMatchInfo);

    double el = (taosGetTimestampUs() - st) / 1000.0;
    pTableScanInfo->readRecorder.filterTime += el;

    if (pBlock->info.rows == 0) {
      pCost->filterOutBlocks += 1;
      qDebug("%s data block filter out, brange:%" PRId64 "-%" PRId64 ", rows:%d, elapsed time:%.2f ms",
             GET_TASKID(pTaskInfo), pBlockInfo->window.skey, pBlockInfo->window.ekey, pBlockInfo->rows, el);
    } else {
      qDebug("%s data block filter applied, elapsed time:%.2f ms", GET_TASKID(pTaskInfo), el);
    }
  }

  return TSDB_CODE_SUCCESS;
}

static void prepareForDescendingScan(STableScanInfo* pTableScanInfo, SqlFunctionCtx* pCtx, int32_t numOfOutput) {
  SET_REVERSE_SCAN_FLAG(pTableScanInfo);

  switchCtxOrder(pCtx, numOfOutput);
  //  setupQueryRangeForReverseScan(pTableScanInfo);

  pTableScanInfo->cond.order = TSDB_ORDER_DESC;
  STimeWindow* pTWindow = &pTableScanInfo->cond.twindows;
  TSWAP(pTWindow->skey, pTWindow->ekey);
}

int32_t addTagPseudoColumnData(SReadHandle* pHandle, SExprInfo* pPseudoExpr, int32_t numOfPseudoExpr,
                               SSDataBlock* pBlock, const char* idStr) {
  // currently only the tbname pseudo column
  if (numOfPseudoExpr == 0) {
    return TSDB_CODE_SUCCESS;
  }

  SMetaReader mr = {0};
  metaReaderInit(&mr, pHandle->meta, 0);
  int32_t code = metaGetTableEntryByUid(&mr, pBlock->info.uid);
  if (code != TSDB_CODE_SUCCESS) {
    qError("failed to get table meta, uid:0x%" PRIx64 ", code:%s, %s", pBlock->info.uid, tstrerror(terrno), idStr);
    metaReaderClear(&mr);
    return terrno;
  }

  for (int32_t j = 0; j < numOfPseudoExpr; ++j) {
    SExprInfo* pExpr = &pPseudoExpr[j];

    int32_t dstSlotId = pExpr->base.resSchema.slotId;

    SColumnInfoData* pColInfoData = taosArrayGet(pBlock->pDataBlock, dstSlotId);
    colInfoDataCleanup(pColInfoData, pBlock->info.rows);

    int32_t functionId = pExpr->pExpr->_function.functionId;

    // this is to handle the tbname
    if (fmIsScanPseudoColumnFunc(functionId)) {
      setTbNameColData(pHandle->meta, pBlock, pColInfoData, functionId);
    } else {  // these are tags
      STagVal tagVal = {0};
      tagVal.cid = pExpr->base.pParam[0].pCol->colId;
      const char* p = metaGetTableTagVal(mr.me.ctbEntry.pTags, pColInfoData->info.type, &tagVal);

      char* data = NULL;
      if (pColInfoData->info.type != TSDB_DATA_TYPE_JSON && p != NULL) {
        data = tTagValToData((const STagVal*)p, false);
      } else {
        data = (char*)p;
      }

      bool isNullVal = (data == NULL) || (pColInfoData->info.type == TSDB_DATA_TYPE_JSON && tTagIsJsonNull(data));
      if (isNullVal) {
        colDataAppendNNULL(pColInfoData, 0, pBlock->info.rows);
      } else if (pColInfoData->info.type != TSDB_DATA_TYPE_JSON) {
        colDataAppendNItems(pColInfoData, 0, data, pBlock->info.rows);
      } else {  // todo opt for json tag
        for (int32_t i = 0; i < pBlock->info.rows; ++i) {
          colDataAppend(pColInfoData, i, data, false);
        }
      }

      if (data && (pColInfoData->info.type != TSDB_DATA_TYPE_JSON) && p != NULL &&
          IS_VAR_DATA_TYPE(((const STagVal*)p)->type)) {
        taosMemoryFree(data);
      }
    }
  }

  metaReaderClear(&mr);
  return TSDB_CODE_SUCCESS;
}

void setTbNameColData(void* pMeta, const SSDataBlock* pBlock, SColumnInfoData* pColInfoData, int32_t functionId) {
  struct SScalarFuncExecFuncs fpSet = {0};
  fmGetScalarFuncExecFuncs(functionId, &fpSet);

  SColumnInfoData infoData = createColumnInfoData(TSDB_DATA_TYPE_BIGINT, sizeof(uint64_t), 1);
  colInfoDataEnsureCapacity(&infoData, 1);

  colDataAppendInt64(&infoData, 0, (int64_t*)&pBlock->info.uid);
  SScalarParam srcParam = {.numOfRows = pBlock->info.rows, .param = pMeta, .columnData = &infoData};

  SScalarParam param = {.columnData = pColInfoData};
  fpSet.process(&srcParam, 1, &param);
  colDataDestroy(&infoData);
}

static SSDataBlock* doTableScanImpl(SOperatorInfo* pOperator) {
  STableScanInfo* pTableScanInfo = pOperator->info;
  SExecTaskInfo*  pTaskInfo = pOperator->pTaskInfo;
  SSDataBlock*    pBlock = pTableScanInfo->pResBlock;

  int64_t st = taosGetTimestampUs();

  while (tsdbNextDataBlock(pTableScanInfo->dataReader)) {
    if (isTaskKilled(pTaskInfo)) {
      T_LONG_JMP(pTaskInfo->env, TSDB_CODE_TSC_QUERY_CANCELLED);
    }

    // process this data block based on the probabilities
    bool processThisBlock = processBlockWithProbability(&pTableScanInfo->sample);
    if (!processThisBlock) {
      continue;
    }

    blockDataCleanup(pBlock);

    SDataBlockInfo binfo = pBlock->info;
    tsdbRetrieveDataBlockInfo(pTableScanInfo->dataReader, &binfo);

    binfo.capacity = binfo.rows;
    blockDataEnsureCapacity(pBlock, binfo.rows);
    pBlock->info = binfo;
    ASSERT(binfo.uid != 0);

    uint64_t* groupId = taosHashGet(pTaskInfo->tableqinfoList.map, &pBlock->info.uid, sizeof(int64_t));
    if (groupId) {
      pBlock->info.groupId = *groupId;
    }

    uint32_t status = 0;
    int32_t  code = loadDataBlock(pOperator, pTableScanInfo, pBlock, &status);
    //    int32_t  code = loadDataBlockOnDemand(pOperator->pRuntimeEnv, pTableScanInfo, pBlock, &status);
    if (code != TSDB_CODE_SUCCESS) {
      T_LONG_JMP(pOperator->pTaskInfo->env, code);
    }

    // current block is filter out according to filter condition, continue load the next block
    if (status == FUNC_DATA_REQUIRED_FILTEROUT || pBlock->info.rows == 0) {
      continue;
    }

    pOperator->resultInfo.totalRows = pTableScanInfo->readRecorder.totalRows;
    pTableScanInfo->readRecorder.elapsedTime += (taosGetTimestampUs() - st) / 1000.0;

    pOperator->cost.totalCost = pTableScanInfo->readRecorder.elapsedTime;

    // todo refactor
    /*pTableScanInfo->lastStatus.uid = pBlock->info.uid;*/
    /*pTableScanInfo->lastStatus.ts = pBlock->info.window.ekey;*/
    pTaskInfo->streamInfo.lastStatus.type = TMQ_OFFSET__SNAPSHOT_DATA;
    pTaskInfo->streamInfo.lastStatus.uid = pBlock->info.uid;
    pTaskInfo->streamInfo.lastStatus.ts = pBlock->info.window.ekey;

    ASSERT(pBlock->info.uid != 0);
    return pBlock;
  }
  return NULL;
}

static SSDataBlock* doTableScanGroup(SOperatorInfo* pOperator) {
  STableScanInfo* pTableScanInfo = pOperator->info;
  SExecTaskInfo*  pTaskInfo = pOperator->pTaskInfo;

  // The read handle is not initialized yet, since no qualified tables exists
  if (pTableScanInfo->dataReader == NULL || pOperator->status == OP_EXEC_DONE) {
    return NULL;
  }

  // do the ascending order traverse in the first place.
  while (pTableScanInfo->scanTimes < pTableScanInfo->scanInfo.numOfAsc) {
    SSDataBlock* p = doTableScanImpl(pOperator);
    if (p != NULL) {
      ASSERT(p->info.uid != 0);
      return p;
    }

    pTableScanInfo->scanTimes += 1;

    if (pTableScanInfo->scanTimes < pTableScanInfo->scanInfo.numOfAsc) {
      setTaskStatus(pTaskInfo, TASK_NOT_COMPLETED);
      pTableScanInfo->scanFlag = REPEAT_SCAN;
      qDebug(
          "%s start to repeat ascending order scan data SELECT last_row(*),hostname from cpu group by hostname;blocks "
          "due to query func required",
          GET_TASKID(pTaskInfo));

      // do prepare for the next round table scan operation
      tsdbReaderReset(pTableScanInfo->dataReader, &pTableScanInfo->cond);
    }
  }

  int32_t total = pTableScanInfo->scanInfo.numOfAsc + pTableScanInfo->scanInfo.numOfDesc;
  if (pTableScanInfo->scanTimes < total) {
    if (pTableScanInfo->cond.order == TSDB_ORDER_ASC) {
      prepareForDescendingScan(pTableScanInfo, pOperator->exprSupp.pCtx, 0);
      tsdbReaderReset(pTableScanInfo->dataReader, &pTableScanInfo->cond);
      qDebug("%s start to descending order scan data blocks due to query func required", GET_TASKID(pTaskInfo));
    }

    while (pTableScanInfo->scanTimes < total) {
      SSDataBlock* p = doTableScanImpl(pOperator);
      if (p != NULL) {
        return p;
      }

      pTableScanInfo->scanTimes += 1;

      if (pTableScanInfo->scanTimes < total) {
        setTaskStatus(pTaskInfo, TASK_NOT_COMPLETED);
        pTableScanInfo->scanFlag = REPEAT_SCAN;

        qDebug("%s start to repeat descending order scan data blocks due to query func required",
               GET_TASKID(pTaskInfo));
        tsdbReaderReset(pTableScanInfo->dataReader, &pTableScanInfo->cond);
      }
    }
  }

  return NULL;
}

static SSDataBlock* doTableScan(SOperatorInfo* pOperator) {
  STableScanInfo* pInfo = pOperator->info;
  SExecTaskInfo*  pTaskInfo = pOperator->pTaskInfo;

  // if scan table by table
  if (pInfo->scanMode == TABLE_SCAN__TABLE_ORDER) {
    if (pInfo->noTable) return NULL;
    while (1) {
      SSDataBlock* result = doTableScanGroup(pOperator);
      if (result) {
        return result;
      }
      // if no data, switch to next table and continue scan
      pInfo->currentTable++;
      if (pInfo->currentTable >= taosArrayGetSize(pTaskInfo->tableqinfoList.pTableList)) {
        return NULL;
      }
      STableKeyInfo* pTableInfo = taosArrayGet(pTaskInfo->tableqinfoList.pTableList, pInfo->currentTable);
      tsdbSetTableId(pInfo->dataReader, pTableInfo->uid);
      tsdbReaderReset(pInfo->dataReader, &pInfo->cond);
      pInfo->scanTimes = 0;
    }
  }

  if (pInfo->currentGroupId == -1) {
    pInfo->currentGroupId++;
    if (pInfo->currentGroupId >= taosArrayGetSize(pTaskInfo->tableqinfoList.pGroupList)) {
      setTaskStatus(pTaskInfo, TASK_COMPLETED);
      return NULL;
    }

    SArray* tableList = taosArrayGetP(pTaskInfo->tableqinfoList.pGroupList, pInfo->currentGroupId);

    tsdbReaderClose(pInfo->dataReader);

    int32_t code = tsdbReaderOpen(pInfo->readHandle.vnode, &pInfo->cond, tableList, (STsdbReader**)&pInfo->dataReader,
                                  GET_TASKID(pTaskInfo));
    if (code != TSDB_CODE_SUCCESS) {
      T_LONG_JMP(pTaskInfo->env, code);
      return NULL;
    }
  }

  SSDataBlock* result = doTableScanGroup(pOperator);
  if (result) {
    return result;
  }

  pInfo->currentGroupId++;
  if (pInfo->currentGroupId >= taosArrayGetSize(pTaskInfo->tableqinfoList.pGroupList)) {
    setTaskStatus(pTaskInfo, TASK_COMPLETED);
    return NULL;
  }

  SArray* tableList = taosArrayGetP(pTaskInfo->tableqinfoList.pGroupList, pInfo->currentGroupId);
  //  tsdbSetTableList(pInfo->dataReader, tableList);

  tsdbReaderReset(pInfo->dataReader, &pInfo->cond);
  pInfo->scanTimes = 0;

  result = doTableScanGroup(pOperator);
  if (result) {
    return result;
  }

  setTaskStatus(pTaskInfo, TASK_COMPLETED);
  return NULL;
}

static int32_t getTableScannerExecInfo(struct SOperatorInfo* pOptr, void** pOptrExplain, uint32_t* len) {
  SFileBlockLoadRecorder* pRecorder = taosMemoryCalloc(1, sizeof(SFileBlockLoadRecorder));
  STableScanInfo*         pTableScanInfo = pOptr->info;
  *pRecorder = pTableScanInfo->readRecorder;
  *pOptrExplain = pRecorder;
  *len = sizeof(SFileBlockLoadRecorder);
  return 0;
}

static void destroyTableScanOperatorInfo(void* param) {
  STableScanInfo* pTableScanInfo = (STableScanInfo*)param;
  blockDataDestroy(pTableScanInfo->pResBlock);
  cleanupQueryTableDataCond(&pTableScanInfo->cond);

  tsdbReaderClose(pTableScanInfo->dataReader);
  pTableScanInfo->dataReader = NULL;

  if (pTableScanInfo->pColMatchInfo != NULL) {
    taosArrayDestroy(pTableScanInfo->pColMatchInfo);
  }

  cleanupExprSupp(&pTableScanInfo->pseudoSup);
  taosMemoryFreeClear(param);
}

SOperatorInfo* createTableScanOperatorInfo(STableScanPhysiNode* pTableScanNode, SReadHandle* readHandle,
                                           SExecTaskInfo* pTaskInfo) {
  STableScanInfo* pInfo = taosMemoryCalloc(1, sizeof(STableScanInfo));
  SOperatorInfo*  pOperator = taosMemoryCalloc(1, sizeof(SOperatorInfo));
  if (pInfo == NULL || pOperator == NULL) {
    goto _error;
  }

  SDataBlockDescNode* pDescNode = pTableScanNode->scan.node.pOutputDataBlockDesc;
  int32_t             numOfCols = 0;
  SArray* pColList = extractColMatchInfo(pTableScanNode->scan.pScanCols, pDescNode, &numOfCols, COL_MATCH_FROM_COL_ID);

  int32_t code = initQueryTableDataCond(&pInfo->cond, pTableScanNode);
  if (code != TSDB_CODE_SUCCESS) {
    goto _error;
  }

  if (pTableScanNode->scan.pScanPseudoCols != NULL) {
    SExprSupp* pSup = &pInfo->pseudoSup;
    pSup->pExprInfo = createExprInfo(pTableScanNode->scan.pScanPseudoCols, NULL, &pSup->numOfExprs);
    pSup->pCtx = createSqlFunctionCtx(pSup->pExprInfo, pSup->numOfExprs, &pSup->rowEntryInfoOffset);
  }

  pInfo->scanInfo = (SScanInfo){.numOfAsc = pTableScanNode->scanSeq[0], .numOfDesc = pTableScanNode->scanSeq[1]};
  pInfo->pdInfo.interval = extractIntervalInfo(pTableScanNode);
  pInfo->readHandle = *readHandle;
  pInfo->sample.sampleRatio = pTableScanNode->ratio;
  pInfo->sample.seed = taosGetTimestampSec();

  pInfo->dataBlockLoadFlag = pTableScanNode->dataRequired;
  pInfo->pResBlock = createResDataBlock(pDescNode);
  pInfo->pFilterNode = pTableScanNode->scan.node.pConditions;
  pInfo->scanFlag = MAIN_SCAN;
  pInfo->pColMatchInfo = pColList;
  pInfo->currentGroupId = -1;
  pInfo->assignBlockUid = pTableScanNode->assignBlockUid;

  pOperator->name = "TableScanOperator";  // for debug purpose
  pOperator->operatorType = QUERY_NODE_PHYSICAL_PLAN_TABLE_SCAN;
  pOperator->blocking = false;
  pOperator->status = OP_NOT_OPENED;
  pOperator->info = pInfo;
  pOperator->exprSupp.numOfExprs = numOfCols;
  pOperator->pTaskInfo = pTaskInfo;

  pOperator->fpSet = createOperatorFpSet(operatorDummyOpenFn, doTableScan, NULL, NULL, destroyTableScanOperatorInfo,
                                         NULL, NULL, getTableScannerExecInfo);

  // for non-blocking operator, the open cost is always 0
  pOperator->cost.openCost = 0;
  return pOperator;

_error:
  taosMemoryFreeClear(pInfo);
  taosMemoryFreeClear(pOperator);

  pTaskInfo->code = TSDB_CODE_QRY_OUT_OF_MEMORY;
  return NULL;
}

SOperatorInfo* createTableSeqScanOperatorInfo(void* pReadHandle, SExecTaskInfo* pTaskInfo) {
  STableScanInfo* pInfo = taosMemoryCalloc(1, sizeof(STableScanInfo));
  SOperatorInfo*  pOperator = taosMemoryCalloc(1, sizeof(SOperatorInfo));

  pInfo->dataReader = pReadHandle;
  //  pInfo->prevGroupId       = -1;

  pOperator->name = "TableSeqScanOperator";
  pOperator->operatorType = QUERY_NODE_PHYSICAL_PLAN_TABLE_SEQ_SCAN;
  pOperator->blocking = false;
  pOperator->status = OP_NOT_OPENED;
  pOperator->info = pInfo;
  pOperator->pTaskInfo = pTaskInfo;

  pOperator->fpSet = createOperatorFpSet(operatorDummyOpenFn, doTableScanImpl, NULL, NULL, NULL, NULL, NULL, NULL);
  return pOperator;
}

static int32_t doGetTableRowSize(void* pMeta, uint64_t uid, int32_t* rowLen, const char* idstr) {
  *rowLen = 0;

  SMetaReader mr = {0};
  metaReaderInit(&mr, pMeta, 0);
  int32_t code = metaGetTableEntryByUid(&mr, uid);
  if (code != TSDB_CODE_SUCCESS) {
    qError("failed to get table meta, uid:0x%" PRIx64 ", code:%s, %s", uid, tstrerror(terrno), idstr);
    metaReaderClear(&mr);
    return terrno;
  }

  if (mr.me.type == TSDB_SUPER_TABLE) {
    int32_t numOfCols = mr.me.stbEntry.schemaRow.nCols;
    for (int32_t i = 0; i < numOfCols; ++i) {
      (*rowLen) += mr.me.stbEntry.schemaRow.pSchema[i].bytes;
    }
  } else if (mr.me.type == TSDB_CHILD_TABLE) {
    uint64_t suid = mr.me.ctbEntry.suid;
    tDecoderClear(&mr.coder);
    code = metaGetTableEntryByUid(&mr, suid);
    if (code != TSDB_CODE_SUCCESS) {
      qError("failed to get table meta, uid:0x%" PRIx64 ", code:%s, %s", suid, tstrerror(terrno), idstr);
      metaReaderClear(&mr);
      return terrno;
    }

    int32_t numOfCols = mr.me.stbEntry.schemaRow.nCols;

    for (int32_t i = 0; i < numOfCols; ++i) {
      (*rowLen) += mr.me.stbEntry.schemaRow.pSchema[i].bytes;
    }
  } else if (mr.me.type == TSDB_NORMAL_TABLE) {
    int32_t numOfCols = mr.me.ntbEntry.schemaRow.nCols;
    for (int32_t i = 0; i < numOfCols; ++i) {
      (*rowLen) += mr.me.ntbEntry.schemaRow.pSchema[i].bytes;
    }
  }

  metaReaderClear(&mr);
  return TSDB_CODE_SUCCESS;
}

static SSDataBlock* doBlockInfoScan(SOperatorInfo* pOperator) {
  if (pOperator->status == OP_EXEC_DONE) {
    return NULL;
  }

  SBlockDistInfo* pBlockScanInfo = pOperator->info;
  SExecTaskInfo*  pTaskInfo = pOperator->pTaskInfo;

  STableBlockDistInfo blockDistInfo = {.minRows = INT_MAX, .maxRows = INT_MIN};
  int32_t code = doGetTableRowSize(pBlockScanInfo->readHandle.meta, pBlockScanInfo->uid, &blockDistInfo.rowSize,
                                   GET_TASKID(pTaskInfo));
  if (code != TSDB_CODE_SUCCESS) {
    T_LONG_JMP(pTaskInfo->env, code);
  }

  tsdbGetFileBlocksDistInfo(pBlockScanInfo->pHandle, &blockDistInfo);
  blockDistInfo.numOfInmemRows = (int32_t)tsdbGetNumOfRowsInMemTable(pBlockScanInfo->pHandle);

  SSDataBlock* pBlock = pBlockScanInfo->pResBlock;

  int32_t          slotId = pOperator->exprSupp.pExprInfo->base.resSchema.slotId;
  SColumnInfoData* pColInfo = taosArrayGet(pBlock->pDataBlock, slotId);

  int32_t len = tSerializeBlockDistInfo(NULL, 0, &blockDistInfo);
  char*   p = taosMemoryCalloc(1, len + VARSTR_HEADER_SIZE);
  tSerializeBlockDistInfo(varDataVal(p), len, &blockDistInfo);
  varDataSetLen(p, len);

  blockDataEnsureCapacity(pBlock, 1);
  colDataAppend(pColInfo, 0, p, false);
  taosMemoryFree(p);

  pBlock->info.rows = 1;

  pOperator->status = OP_EXEC_DONE;
  return pBlock;
}

static void destroyBlockDistScanOperatorInfo(void* param) {
  SBlockDistInfo* pDistInfo = (SBlockDistInfo*)param;
  blockDataDestroy(pDistInfo->pResBlock);
  tsdbReaderClose(pDistInfo->pHandle);
  taosMemoryFreeClear(param);
}

SOperatorInfo* createDataBlockInfoScanOperator(void* dataReader, SReadHandle* readHandle, uint64_t uid,
                                               SBlockDistScanPhysiNode* pBlockScanNode, SExecTaskInfo* pTaskInfo) {
  SBlockDistInfo* pInfo = taosMemoryCalloc(1, sizeof(SBlockDistInfo));
  SOperatorInfo*  pOperator = taosMemoryCalloc(1, sizeof(SOperatorInfo));
  if (pInfo == NULL || pOperator == NULL) {
    pTaskInfo->code = TSDB_CODE_OUT_OF_MEMORY;
    goto _error;
  }

  pInfo->pHandle = dataReader;
  pInfo->readHandle = *readHandle;
  pInfo->uid = uid;
  pInfo->pResBlock = createResDataBlock(pBlockScanNode->node.pOutputDataBlockDesc);

  int32_t    numOfCols = 0;
  SExprInfo* pExprInfo = createExprInfo(pBlockScanNode->pScanPseudoCols, NULL, &numOfCols);
  int32_t    code = initExprSupp(&pOperator->exprSupp, pExprInfo, numOfCols);
  if (code != TSDB_CODE_SUCCESS) {
    goto _error;
  }

  pOperator->name = "DataBlockDistScanOperator";
  pOperator->operatorType = QUERY_NODE_PHYSICAL_PLAN_BLOCK_DIST_SCAN;
  pOperator->blocking = false;
  pOperator->status = OP_NOT_OPENED;
  pOperator->info = pInfo;
  pOperator->pTaskInfo = pTaskInfo;

  pOperator->fpSet = createOperatorFpSet(operatorDummyOpenFn, doBlockInfoScan, NULL, NULL,
                                         destroyBlockDistScanOperatorInfo, NULL, NULL, NULL);
  return pOperator;

_error:
  taosMemoryFreeClear(pInfo);
  taosMemoryFreeClear(pOperator);
  return NULL;
}

static void doClearBufferedBlocks(SStreamScanInfo* pInfo) {
  size_t total = taosArrayGetSize(pInfo->pBlockLists);

  pInfo->validBlockIndex = 0;
  for (int32_t i = 0; i < total; ++i) {
    SSDataBlock* p = taosArrayGetP(pInfo->pBlockLists, i);
    blockDataDestroy(p);
  }
  taosArrayClear(pInfo->pBlockLists);
}

static bool isSessionWindow(SStreamScanInfo* pInfo) {
  return pInfo->windowSup.parentType == QUERY_NODE_PHYSICAL_PLAN_STREAM_SESSION ||
         pInfo->windowSup.parentType == QUERY_NODE_PHYSICAL_PLAN_STREAM_SESSION;
}

static bool isStateWindow(SStreamScanInfo* pInfo) {
  return pInfo->windowSup.parentType == QUERY_NODE_PHYSICAL_PLAN_STREAM_STATE;
}

static bool isIntervalWindow(SStreamScanInfo* pInfo) {
  return pInfo->windowSup.parentType == QUERY_NODE_PHYSICAL_PLAN_STREAM_INTERVAL ||
         pInfo->windowSup.parentType == QUERY_NODE_PHYSICAL_PLAN_STREAM_SEMI_INTERVAL ||
         pInfo->windowSup.parentType == QUERY_NODE_PHYSICAL_PLAN_STREAM_FINAL_INTERVAL;
}

static bool isSignleIntervalWindow(SStreamScanInfo* pInfo) {
  return pInfo->windowSup.parentType == QUERY_NODE_PHYSICAL_PLAN_STREAM_INTERVAL;
}

static bool isSlidingWindow(SStreamScanInfo* pInfo) {
  return isIntervalWindow(pInfo) && pInfo->interval.interval != pInfo->interval.sliding;
}

static void setGroupId(SStreamScanInfo* pInfo, SSDataBlock* pBlock, int32_t groupColIndex, int32_t rowIndex) {
  SColumnInfoData* pColInfo = taosArrayGet(pBlock->pDataBlock, groupColIndex);
  uint64_t*        groupCol = (uint64_t*)pColInfo->pData;
  ASSERT(rowIndex < pBlock->info.rows);
  pInfo->groupId = groupCol[rowIndex];
}

void resetTableScanInfo(STableScanInfo* pTableScanInfo, STimeWindow* pWin) {
  pTableScanInfo->cond.twindows = *pWin;
  pTableScanInfo->scanTimes = 0;
  pTableScanInfo->currentGroupId = -1;
}

<<<<<<< HEAD
static void freeArray(void* array) {
  taosArrayDestroy(array);
}
=======
static void freeArray(void* array) { taosArrayDestroy(array); }
>>>>>>> 2f905064

static void resetTableScanOperator(SOperatorInfo* pTableScanOp) {
  STableScanInfo* pTableScanInfo = pTableScanOp->info;
  pTableScanInfo->cond.startVersion = -1;
  pTableScanInfo->cond.endVersion = -1;
  SArray* gpTbls = pTableScanOp->pTaskInfo->tableqinfoList.pGroupList;
  SArray* allTbls = pTableScanOp->pTaskInfo->tableqinfoList.pTableList;
  taosArrayClearP(gpTbls, freeArray);
  taosArrayPush(gpTbls, &allTbls);
  STimeWindow win = {.skey = INT64_MIN, .ekey = INT64_MAX};
  resetTableScanInfo(pTableScanOp->info, &win);
}

<<<<<<< HEAD
static SSDataBlock* readPreVersionData(SOperatorInfo* pTableScanOp, uint64_t tbUid, TSKEY startTs, TSKEY endTs, int64_t maxVersion) {
  SArray* gpTbls = pTableScanOp->pTaskInfo->tableqinfoList.pGroupList;
  taosArrayClear(gpTbls);
  STableKeyInfo tblInfo = {.uid = tbUid, .groupId = 0};
  SArray* tbls = taosArrayInit(1, sizeof(STableKeyInfo));
  taosArrayPush(tbls, &tblInfo);
  taosArrayPush(gpTbls, &tbls);

  STimeWindow win = {.skey = startTs, .ekey = endTs};
=======
static SSDataBlock* readPreVersionData(SOperatorInfo* pTableScanOp, uint64_t tbUid, TSKEY startTs, TSKEY endTs,
                                       int64_t maxVersion) {
  SArray* gpTbls = pTableScanOp->pTaskInfo->tableqinfoList.pGroupList;
  taosArrayClear(gpTbls);
  STableKeyInfo tblInfo = {.uid = tbUid, .groupId = 0};
  SArray*       tbls = taosArrayInit(1, sizeof(STableKeyInfo));
  taosArrayPush(tbls, &tblInfo);
  taosArrayPush(gpTbls, &tbls);

  STimeWindow     win = {.skey = startTs, .ekey = endTs};
>>>>>>> 2f905064
  STableScanInfo* pTableScanInfo = pTableScanOp->info;
  pTableScanInfo->cond.startVersion = -1;
  pTableScanInfo->cond.endVersion = maxVersion;
  resetTableScanInfo(pTableScanOp->info, &win);
  SSDataBlock* pRes = doTableScan(pTableScanOp);
  resetTableScanOperator(pTableScanOp);
  return pRes;
}

static uint64_t getGroupIdByCol(SStreamScanInfo* pInfo, uint64_t uid, TSKEY ts, int64_t maxVersion) {
  SSDataBlock* pPreRes = readPreVersionData(pInfo->pTableScanOp, uid, ts, ts, maxVersion);
  if (!pPreRes || pPreRes->info.rows == 0) {
    return 0;
  }
  ASSERT(pPreRes->info.rows == 1);
  return calGroupIdByData(&pInfo->partitionSup, pInfo->pPartScalarSup, pPreRes, 0);
}

static uint64_t getGroupIdByData(SStreamScanInfo* pInfo, uint64_t uid, TSKEY ts, int64_t maxVersion) {
  if (pInfo->partitionSup.needCalc) {
    return getGroupIdByCol(pInfo, uid, ts, maxVersion);
  }

  SHashObj* map = pInfo->pTableScanOp->pTaskInfo->tableqinfoList.map;
  uint64_t* groupId = taosHashGet(map, &uid, sizeof(int64_t));
  if (groupId) {
    return *groupId;
  }
  return 0;
}

static bool prepareRangeScan(SStreamScanInfo* pInfo, SSDataBlock* pBlock, int32_t* pRowIndex) {
  if ((*pRowIndex) == pBlock->info.rows) {
    return false;
  }

  ASSERT(taosArrayGetSize(pBlock->pDataBlock) >= 3);
  SColumnInfoData* pStartTsCol = taosArrayGet(pBlock->pDataBlock, START_TS_COLUMN_INDEX);
  TSKEY*           startData = (TSKEY*)pStartTsCol->pData;
  SColumnInfoData* pEndTsCol = taosArrayGet(pBlock->pDataBlock, END_TS_COLUMN_INDEX);
  TSKEY*           endData = (TSKEY*)pEndTsCol->pData;
  STimeWindow      win = {.skey = startData[*pRowIndex], .ekey = endData[*pRowIndex]};
  SColumnInfoData* pGpCol = taosArrayGet(pBlock->pDataBlock, GROUPID_COLUMN_INDEX);
  uint64_t*        gpData = (uint64_t*)pGpCol->pData;
  uint64_t         groupId = gpData[*pRowIndex];

  SColumnInfoData* pCalStartTsCol = taosArrayGet(pBlock->pDataBlock, CALCULATE_START_TS_COLUMN_INDEX);
  TSKEY*           calStartData = (TSKEY*)pCalStartTsCol->pData;
  SColumnInfoData* pCalEndTsCol = taosArrayGet(pBlock->pDataBlock, CALCULATE_END_TS_COLUMN_INDEX);
  TSKEY*           calEndData = (TSKEY*)pCalEndTsCol->pData;

  setGroupId(pInfo, pBlock, GROUPID_COLUMN_INDEX, *pRowIndex);
  if (isSlidingWindow(pInfo)) {
    pInfo->updateWin.skey = calStartData[*pRowIndex];
    pInfo->updateWin.ekey = calEndData[*pRowIndex];
  }
  (*pRowIndex)++;

  for (; *pRowIndex < pBlock->info.rows; (*pRowIndex)++) {
    if (win.skey == startData[*pRowIndex] && groupId == gpData[*pRowIndex]) {
      win.ekey = TMAX(win.ekey, endData[*pRowIndex]);
      continue;
    }
    if (win.skey == endData[*pRowIndex] && groupId == gpData[*pRowIndex]) {
      win.skey = TMIN(win.skey, startData[*pRowIndex]);
      continue;
    }
    ASSERT(!(win.skey > startData[*pRowIndex] && win.ekey < endData[*pRowIndex]) ||
           !(isInTimeWindow(&win, startData[*pRowIndex], 0) || isInTimeWindow(&win, endData[*pRowIndex], 0)));
    break;
  }

  resetTableScanInfo(pInfo->pTableScanOp->info, &win);
  pInfo->pTableScanOp->status = OP_OPENED;
  return true;
}

<<<<<<< HEAD
static STimeWindow getSlidingWindow(TSKEY* tsCol, SInterval* pInterval, SDataBlockInfo* pDataBlockInfo,
                                    int32_t* pRowIndex, bool hasGroup) {
=======
static STimeWindow getSlidingWindow(TSKEY* startTsCol, TSKEY* endTsCol, SInterval* pInterval,
                                    SDataBlockInfo* pDataBlockInfo, int32_t* pRowIndex, bool hasGroup) {
>>>>>>> 2f905064
  SResultRowInfo dumyInfo;
  dumyInfo.cur.pageId = -1;
  STimeWindow win = getActiveTimeWindow(NULL, &dumyInfo, startTsCol[*pRowIndex], pInterval, TSDB_ORDER_ASC);
  STimeWindow endWin = win;
  STimeWindow preWin = win;
  while (1) {
    if (hasGroup) {
      (*pRowIndex) += 1;
    } else {
<<<<<<< HEAD
      (*pRowIndex) += getNumOfRowsInTimeWindow(pDataBlockInfo, tsCol, *pRowIndex, endWin.ekey,
          binarySearchForKey, NULL, TSDB_ORDER_ASC);
=======
      (*pRowIndex) += getNumOfRowsInTimeWindow(pDataBlockInfo, startTsCol, *pRowIndex, endWin.ekey, binarySearchForKey,
                                               NULL, TSDB_ORDER_ASC);
>>>>>>> 2f905064
    }
    do {
      preWin = endWin;
      getNextTimeWindow(pInterval, &endWin, TSDB_ORDER_ASC);
    } while (endTsCol[(*pRowIndex) - 1] >= endWin.skey);
    endWin = preWin;
    if (win.ekey == endWin.ekey || (*pRowIndex) == pDataBlockInfo->rows) {
      win.ekey = endWin.ekey;
      return win;
    }
    win.ekey = endWin.ekey;
  }
}

static SSDataBlock* doRangeScan(SStreamScanInfo* pInfo, SSDataBlock* pSDB, int32_t tsColIndex, int32_t* pRowIndex) {
  while (1) {
    SSDataBlock* pResult = NULL;
    pResult = doTableScan(pInfo->pTableScanOp);
    if (!pResult && prepareRangeScan(pInfo, pSDB, pRowIndex)) {
      // scan next window data
      pResult = doTableScan(pInfo->pTableScanOp);
    }
    if (!pResult) {
      blockDataCleanup(pSDB);
      *pRowIndex = 0;
      pInfo->updateWin = (STimeWindow){.skey = INT64_MIN, .ekey = INT64_MAX};
      STableScanInfo* pTableScanInfo = pInfo->pTableScanOp->info;
      tsdbReaderClose(pTableScanInfo->dataReader);
      pTableScanInfo->dataReader = NULL;
      return NULL;
    }

<<<<<<< HEAD
=======
    doFilter(pInfo->pCondition, pResult, NULL);
    if (pResult->info.rows == 0) {
      continue;
    }

>>>>>>> 2f905064
    if (pInfo->partitionSup.needCalc) {
      SSDataBlock* tmpBlock = createOneDataBlock(pResult, true);
      blockDataCleanup(pResult);
      for (int32_t i = 0; i < tmpBlock->info.rows; i++) {
        if (calGroupIdByData(&pInfo->partitionSup, pInfo->pPartScalarSup, tmpBlock, i) == pInfo->groupId) {
          for (int32_t j = 0; j < pInfo->pTableScanOp->exprSupp.numOfExprs; j++) {
            SColumnInfoData* pSrcCol = taosArrayGet(tmpBlock->pDataBlock, j);
            SColumnInfoData* pDestCol = taosArrayGet(pResult->pDataBlock, j);
<<<<<<< HEAD
            bool isNull = colDataIsNull(pSrcCol, tmpBlock->info.rows, i, NULL);
            char* pSrcData = colDataGetData(pSrcCol, i);
=======
            bool             isNull = colDataIsNull(pSrcCol, tmpBlock->info.rows, i, NULL);
            char*            pSrcData = colDataGetData(pSrcCol, i);
>>>>>>> 2f905064
            colDataAppend(pDestCol, pResult->info.rows, pSrcData, isNull);
          }
          pResult->info.rows++;
        }
      }
      if (pResult->info.rows > 0) {
        pResult->info.calWin = pInfo->updateWin;
        return pResult;
      }
    } else if (pResult->info.groupId == pInfo->groupId) {
      pResult->info.calWin = pInfo->updateWin;
      return pResult;
    }
  }
}

static int32_t generateSessionScanRange(SStreamScanInfo* pInfo, SSDataBlock* pSrcBlock, SSDataBlock* pDestBlock) {
  if (pSrcBlock->info.rows == 0) {
    return TSDB_CODE_SUCCESS;
  }
  blockDataCleanup(pDestBlock);
  int32_t code = blockDataEnsureCapacity(pDestBlock, pSrcBlock->info.rows);
  if (code != TSDB_CODE_SUCCESS) {
    return code;
  }
  ASSERT(taosArrayGetSize(pSrcBlock->pDataBlock) >= 3);
  SColumnInfoData* pStartTsCol = taosArrayGet(pSrcBlock->pDataBlock, START_TS_COLUMN_INDEX);
  TSKEY*           startData = (TSKEY*)pStartTsCol->pData;
  SColumnInfoData* pEndTsCol = taosArrayGet(pSrcBlock->pDataBlock, END_TS_COLUMN_INDEX);
  TSKEY*           endData = (TSKEY*)pEndTsCol->pData;
  SColumnInfoData* pUidCol = taosArrayGet(pSrcBlock->pDataBlock, UID_COLUMN_INDEX);
  uint64_t*        uidCol = (uint64_t*)pUidCol->pData;

  SColumnInfoData* pDestStartCol = taosArrayGet(pDestBlock->pDataBlock, START_TS_COLUMN_INDEX);
  SColumnInfoData* pDestEndCol = taosArrayGet(pDestBlock->pDataBlock, END_TS_COLUMN_INDEX);
  SColumnInfoData* pDestUidCol = taosArrayGet(pDestBlock->pDataBlock, UID_COLUMN_INDEX);
  SColumnInfoData* pDestGpCol = taosArrayGet(pDestBlock->pDataBlock, GROUPID_COLUMN_INDEX);
  SColumnInfoData* pDestCalStartTsCol = taosArrayGet(pDestBlock->pDataBlock, CALCULATE_START_TS_COLUMN_INDEX);
  SColumnInfoData* pDestCalEndTsCol = taosArrayGet(pDestBlock->pDataBlock, CALCULATE_END_TS_COLUMN_INDEX);
  int32_t          dummy = 0;
<<<<<<< HEAD
  int64_t version = pSrcBlock->info.version - 1;
=======
  int64_t          version = pSrcBlock->info.version - 1;
>>>>>>> 2f905064
  for (int32_t i = 0; i < pSrcBlock->info.rows; i++) {
    uint64_t groupId = getGroupIdByData(pInfo, uidCol[i], startData[i], version);
    // gap must be 0.
    SResultWindowInfo* pStartWin =
        getCurSessionWindow(pInfo->windowSup.pStreamAggSup, startData[i], endData[i], groupId, 0, &dummy);
    if (!pStartWin) {
      // window has been closed.
      continue;
    }
    SResultWindowInfo* pEndWin =
        getCurSessionWindow(pInfo->windowSup.pStreamAggSup, endData[i], endData[i], groupId, 0, &dummy);
    ASSERT(pEndWin);
    TSKEY ts = INT64_MIN;
    colDataAppend(pDestStartCol, i, (const char*)&pStartWin->win.skey, false);
    colDataAppend(pDestEndCol, i, (const char*)&pEndWin->win.ekey, false);
    colDataAppendNULL(pDestUidCol, i);
    colDataAppend(pDestGpCol, i, (const char*)&groupId, false);
    colDataAppendNULL(pDestCalStartTsCol, i);
    colDataAppendNULL(pDestCalEndTsCol, i);
    pDestBlock->info.rows++;
  }
  return TSDB_CODE_SUCCESS;
}

static int32_t generateIntervalScanRange(SStreamScanInfo* pInfo, SSDataBlock* pSrcBlock, SSDataBlock* pDestBlock) {
  blockDataCleanup(pDestBlock);
  int32_t rows = pSrcBlock->info.rows;
  if (rows == 0) {
    return TSDB_CODE_SUCCESS;
  }
  int32_t code = blockDataEnsureCapacity(pDestBlock, rows * 2);
  if (code != TSDB_CODE_SUCCESS) {
    return code;
  }

<<<<<<< HEAD
  SColumnInfoData* pSrcTsCol = (SColumnInfoData*)taosArrayGet(pSrcBlock->pDataBlock, START_TS_COLUMN_INDEX);
=======
  SColumnInfoData* pSrcStartTsCol = (SColumnInfoData*)taosArrayGet(pSrcBlock->pDataBlock, START_TS_COLUMN_INDEX);
  SColumnInfoData* pSrcEndTsCol = (SColumnInfoData*)taosArrayGet(pSrcBlock->pDataBlock, END_TS_COLUMN_INDEX);
>>>>>>> 2f905064
  SColumnInfoData* pSrcUidCol = taosArrayGet(pSrcBlock->pDataBlock, UID_COLUMN_INDEX);
  uint64_t*        srcUidData = (uint64_t*)pSrcUidCol->pData;
  SColumnInfoData* pSrcGpCol = taosArrayGet(pSrcBlock->pDataBlock, GROUPID_COLUMN_INDEX);
  uint64_t*        srcGp = (uint64_t*)pSrcGpCol->pData;
<<<<<<< HEAD
  ASSERT(pSrcTsCol->info.type == TSDB_DATA_TYPE_TIMESTAMP);
  TSKEY*           tsCol = (TSKEY*)pSrcTsCol->pData;
=======
  ASSERT(pSrcStartTsCol->info.type == TSDB_DATA_TYPE_TIMESTAMP);
  TSKEY*           srcStartTsCol = (TSKEY*)pSrcStartTsCol->pData;
  TSKEY*           srcEndTsCol = (TSKEY*)pSrcEndTsCol->pData;
>>>>>>> 2f905064
  SColumnInfoData* pStartTsCol = taosArrayGet(pDestBlock->pDataBlock, START_TS_COLUMN_INDEX);
  SColumnInfoData* pEndTsCol = taosArrayGet(pDestBlock->pDataBlock, END_TS_COLUMN_INDEX);
  SColumnInfoData* pDeUidCol = taosArrayGet(pDestBlock->pDataBlock, UID_COLUMN_INDEX);
  SColumnInfoData* pGpCol = taosArrayGet(pDestBlock->pDataBlock, GROUPID_COLUMN_INDEX);
  SColumnInfoData* pCalStartTsCol = taosArrayGet(pDestBlock->pDataBlock, CALCULATE_START_TS_COLUMN_INDEX);
  SColumnInfoData* pCalEndTsCol = taosArrayGet(pDestBlock->pDataBlock, CALCULATE_END_TS_COLUMN_INDEX);
<<<<<<< HEAD
  int64_t version = pSrcBlock->info.version - 1;
  for (int32_t i = 0; i < rows;) {
    uint64_t srcUid = srcUidData[i];
    uint64_t groupId = getGroupIdByData(pInfo, srcUid, tsCol[i], version);
    uint64_t srcGpId = srcGp[i];
    TSKEY calStartTs = tsCol[i];
    colDataAppend(pCalStartTsCol, pDestBlock->info.rows, (const char*)(&calStartTs), false);
    STimeWindow win = getSlidingWindow(tsCol, &pInfo->interval, &pSrcBlock->info, &i, pInfo->partitionSup.needCalc);
    TSKEY calEndTs = tsCol[i - 1];
=======
  int64_t          version = pSrcBlock->info.version - 1;
  for (int32_t i = 0; i < rows;) {
    uint64_t srcUid = srcUidData[i];
    uint64_t groupId = getGroupIdByData(pInfo, srcUid, srcStartTsCol[i], version);
    uint64_t srcGpId = srcGp[i];
    TSKEY    calStartTs = srcStartTsCol[i];
    colDataAppend(pCalStartTsCol, pDestBlock->info.rows, (const char*)(&calStartTs), false);
    STimeWindow win = getSlidingWindow(srcStartTsCol, srcEndTsCol, &pInfo->interval, &pSrcBlock->info, &i,
                                       pInfo->partitionSup.needCalc);
    TSKEY       calEndTs = srcStartTsCol[i - 1];
>>>>>>> 2f905064
    colDataAppend(pCalEndTsCol, pDestBlock->info.rows, (const char*)(&calEndTs), false);
    colDataAppend(pDeUidCol, pDestBlock->info.rows, (const char*)(&srcUid), false);
    colDataAppend(pStartTsCol, pDestBlock->info.rows, (const char*)(&win.skey), false);
    colDataAppend(pEndTsCol, pDestBlock->info.rows, (const char*)(&win.ekey), false);
    colDataAppend(pGpCol, pDestBlock->info.rows, (const char*)(&groupId), false);
    pDestBlock->info.rows++;
    if (pInfo->partitionSup.needCalc && srcGpId != 0 && groupId != srcGpId) {
      colDataAppend(pCalStartTsCol, pDestBlock->info.rows, (const char*)(&calStartTs), false);
      colDataAppend(pCalEndTsCol, pDestBlock->info.rows, (const char*)(&calEndTs), false);
      colDataAppend(pDeUidCol, pDestBlock->info.rows, (const char*)(&srcUid), false);
      colDataAppend(pStartTsCol, pDestBlock->info.rows, (const char*)(&win.skey), false);
      colDataAppend(pEndTsCol, pDestBlock->info.rows, (const char*)(&win.ekey), false);
      colDataAppend(pGpCol, pDestBlock->info.rows, (const char*)(&srcGpId), false);
      pDestBlock->info.rows++;
    }
<<<<<<< HEAD
=======
  }
  return TSDB_CODE_SUCCESS;
}

static int32_t generateDeleteResultBlock(SStreamScanInfo* pInfo, SSDataBlock* pSrcBlock, SSDataBlock* pDestBlock) {
  if (pSrcBlock->info.rows == 0) {
    return TSDB_CODE_SUCCESS;
  }
  blockDataCleanup(pDestBlock);
  int32_t code = blockDataEnsureCapacity(pDestBlock, pSrcBlock->info.rows);
  if (code != TSDB_CODE_SUCCESS) {
    return code;
  }
  ASSERT(taosArrayGetSize(pSrcBlock->pDataBlock) >= 3);
  SColumnInfoData* pStartTsCol = taosArrayGet(pSrcBlock->pDataBlock, START_TS_COLUMN_INDEX);
  TSKEY*           startData = (TSKEY*)pStartTsCol->pData;
  SColumnInfoData* pEndTsCol = taosArrayGet(pSrcBlock->pDataBlock, END_TS_COLUMN_INDEX);
  TSKEY*           endData = (TSKEY*)pEndTsCol->pData;
  SColumnInfoData* pUidCol = taosArrayGet(pSrcBlock->pDataBlock, UID_COLUMN_INDEX);
  uint64_t*        uidCol = (uint64_t*)pUidCol->pData;

  SColumnInfoData* pDestStartCol = taosArrayGet(pDestBlock->pDataBlock, START_TS_COLUMN_INDEX);
  SColumnInfoData* pDestEndCol = taosArrayGet(pDestBlock->pDataBlock, END_TS_COLUMN_INDEX);
  SColumnInfoData* pDestUidCol = taosArrayGet(pDestBlock->pDataBlock, UID_COLUMN_INDEX);
  SColumnInfoData* pDestGpCol = taosArrayGet(pDestBlock->pDataBlock, GROUPID_COLUMN_INDEX);
  SColumnInfoData* pDestCalStartTsCol = taosArrayGet(pDestBlock->pDataBlock, CALCULATE_START_TS_COLUMN_INDEX);
  SColumnInfoData* pDestCalEndTsCol = taosArrayGet(pDestBlock->pDataBlock, CALCULATE_END_TS_COLUMN_INDEX);
  int32_t          dummy = 0;
  int64_t          version = pSrcBlock->info.version - 1;
  for (int32_t i = 0; i < pSrcBlock->info.rows; i++) {
    uint64_t groupId = getGroupIdByData(pInfo, uidCol[i], startData[i], version);
    colDataAppend(pDestStartCol, i, (const char*)(startData + i), false);
    colDataAppend(pDestEndCol, i, (const char*)(endData + i), false);
    colDataAppendNULL(pDestUidCol, i);
    colDataAppend(pDestGpCol, i, (const char*)&groupId, false);
    colDataAppendNULL(pDestCalStartTsCol, i);
    colDataAppendNULL(pDestCalEndTsCol, i);
    pDestBlock->info.rows++;
>>>>>>> 2f905064
  }
  return TSDB_CODE_SUCCESS;
}

static int32_t generateScanRange(SStreamScanInfo* pInfo, SSDataBlock* pSrcBlock, SSDataBlock* pDestBlock) {
  int32_t code = TSDB_CODE_SUCCESS;
  if (isIntervalWindow(pInfo)) {
    code = generateIntervalScanRange(pInfo, pSrcBlock, pDestBlock);
  } else if (isSessionWindow(pInfo) || isStateWindow(pInfo)) {
    code = generateSessionScanRange(pInfo, pSrcBlock, pDestBlock);
  }
  pDestBlock->info.type = STREAM_CLEAR;
  pDestBlock->info.version = pSrcBlock->info.version;
  blockDataUpdateTsWindow(pDestBlock, 0);
  return code;
}

void appendOneRow(SSDataBlock* pBlock, TSKEY* pStartTs, TSKEY* pEndTs, uint64_t* pUid, uint64_t* pGp) {
  SColumnInfoData* pStartTsCol = taosArrayGet(pBlock->pDataBlock, START_TS_COLUMN_INDEX);
  SColumnInfoData* pEndTsCol = taosArrayGet(pBlock->pDataBlock, END_TS_COLUMN_INDEX);
  SColumnInfoData* pUidCol = taosArrayGet(pBlock->pDataBlock, UID_COLUMN_INDEX);
  SColumnInfoData* pGpCol = taosArrayGet(pBlock->pDataBlock, GROUPID_COLUMN_INDEX);
  colDataAppend(pStartTsCol, pBlock->info.rows, (const char*)pStartTs, false);
  colDataAppend(pEndTsCol, pBlock->info.rows, (const char*)pEndTs, false);
  colDataAppend(pUidCol, pBlock->info.rows, (const char*)pUid, false);
  colDataAppend(pGpCol, pBlock->info.rows, (const char*)pGp, false);
  pBlock->info.rows++;
}

static void checkUpdateData(SStreamScanInfo* pInfo, bool invertible, SSDataBlock* pBlock, bool out) {
  if (out) {
    blockDataCleanup(pInfo->pUpdateDataRes);
    blockDataEnsureCapacity(pInfo->pUpdateDataRes, pBlock->info.rows);
  }
  SColumnInfoData* pColDataInfo = taosArrayGet(pBlock->pDataBlock, pInfo->primaryTsIndex);
  ASSERT(pColDataInfo->info.type == TSDB_DATA_TYPE_TIMESTAMP);
  TSKEY* tsCol = (TSKEY*)pColDataInfo->pData;
  bool   tableInserted = updateInfoIsTableInserted(pInfo->pUpdateInfo, pBlock->info.uid);
  for (int32_t rowId = 0; rowId < pBlock->info.rows; rowId++) {
    SResultRowInfo dumyInfo;
    dumyInfo.cur.pageId = -1;
    bool        isClosed = false;
    STimeWindow win = {.skey = INT64_MIN, .ekey = INT64_MAX};
    if (tableInserted && isOverdue(tsCol[rowId], &pInfo->twAggSup)) {
      win = getActiveTimeWindow(NULL, &dumyInfo, tsCol[rowId], &pInfo->interval, TSDB_ORDER_ASC);
      isClosed = isCloseWindow(&win, &pInfo->twAggSup);
    }
    // must check update info first.
    bool update = updateInfoIsUpdated(pInfo->pUpdateInfo, pBlock->info.uid, tsCol[rowId]);
    bool closedWin = isClosed && isSignleIntervalWindow(pInfo) &&
                     isDeletedWindow(&win, pBlock->info.groupId, pInfo->windowSup.pIntervalAggSup);
    if ((update || closedWin) && out) {
<<<<<<< HEAD
      uint64_t gpId = closedWin&&pInfo->partitionSup.needCalc ?
          calGroupIdByData(&pInfo->partitionSup, pInfo->pPartScalarSup, pBlock, rowId) : 0;
      appendOneRow(pInfo->pUpdateDataRes, tsCol + rowId, tsCol + rowId, &pBlock->info.uid,
          &gpId);
=======
      uint64_t gpId = closedWin && pInfo->partitionSup.needCalc
                          ? calGroupIdByData(&pInfo->partitionSup, pInfo->pPartScalarSup, pBlock, rowId)
                          : 0;
      appendOneRow(pInfo->pUpdateDataRes, tsCol + rowId, tsCol + rowId, &pBlock->info.uid, &gpId);
>>>>>>> 2f905064
    }
  }
  if (out && pInfo->pUpdateDataRes->info.rows > 0) {
    pInfo->pUpdateDataRes->info.version = pBlock->info.version;
    blockDataUpdateTsWindow(pInfo->pUpdateDataRes, 0);
    pInfo->pUpdateDataRes->info.type = pInfo->partitionSup.needCalc ? STREAM_DELETE_DATA : STREAM_CLEAR;
  }
}

static int32_t setBlockIntoRes(SStreamScanInfo* pInfo, const SSDataBlock* pBlock) {
  SDataBlockInfo* pBlockInfo = &pInfo->pRes->info;
  SOperatorInfo*  pOperator = pInfo->pStreamScanOp;
  SExecTaskInfo*  pTaskInfo = pOperator->pTaskInfo;

  blockDataEnsureCapacity(pInfo->pRes, pBlock->info.rows);

  pInfo->pRes->info.rows = pBlock->info.rows;
  pInfo->pRes->info.uid = pBlock->info.uid;
  pInfo->pRes->info.type = STREAM_NORMAL;
  pInfo->pRes->info.version = pBlock->info.version;

  uint64_t* groupIdPre = taosHashGet(pTaskInfo->tableqinfoList.map, &pBlock->info.uid, sizeof(int64_t));
  if (groupIdPre) {
    pInfo->pRes->info.groupId = *groupIdPre;
  } else {
    pInfo->pRes->info.groupId = 0;
  }

  // todo extract method
  for (int32_t i = 0; i < taosArrayGetSize(pInfo->pColMatchInfo); ++i) {
    SColMatchInfo* pColMatchInfo = taosArrayGet(pInfo->pColMatchInfo, i);
    if (!pColMatchInfo->output) {
      continue;
    }

    bool colExists = false;
    for (int32_t j = 0; j < blockDataGetNumOfCols(pBlock); ++j) {
      SColumnInfoData* pResCol = bdGetColumnInfoData(pBlock, j);
      if (pResCol->info.colId == pColMatchInfo->colId) {
        SColumnInfoData* pDst = taosArrayGet(pInfo->pRes->pDataBlock, pColMatchInfo->targetSlotId);
        colDataAssign(pDst, pResCol, pBlock->info.rows, &pInfo->pRes->info);
        colExists = true;
        break;
      }
    }

    // the required column does not exists in submit block, let's set it to be all null value
    if (!colExists) {
      SColumnInfoData* pDst = taosArrayGet(pInfo->pRes->pDataBlock, pColMatchInfo->targetSlotId);
      colDataAppendNNULL(pDst, 0, pBlockInfo->rows);
    }
  }

  // currently only the tbname pseudo column
  if (pInfo->numOfPseudoExpr > 0) {
    int32_t code = addTagPseudoColumnData(&pInfo->readHandle, pInfo->pPseudoExpr, pInfo->numOfPseudoExpr, pInfo->pRes,
                                          GET_TASKID(pTaskInfo));
    if (code != TSDB_CODE_SUCCESS) {
      blockDataFreeRes((SSDataBlock*)pBlock);
      T_LONG_JMP(pTaskInfo->env, code);
    }
  }

  doFilter(pInfo->pCondition, pInfo->pRes, NULL);
  blockDataUpdateTsWindow(pInfo->pRes, pInfo->primaryTsIndex);
  blockDataFreeRes((SSDataBlock*)pBlock);
  return 0;
}

static SSDataBlock* doQueueScan(SOperatorInfo* pOperator) {
  SExecTaskInfo*   pTaskInfo = pOperator->pTaskInfo;
  SStreamScanInfo* pInfo = pOperator->info;

  qDebug("queue scan called");
  if (pTaskInfo->streamInfo.prepareStatus.type == TMQ_OFFSET__SNAPSHOT_DATA) {
    SSDataBlock* pResult = doTableScan(pInfo->pTableScanOp);
    if (pResult && pResult->info.rows > 0) {
      qDebug("queue scan tsdb return %d rows", pResult->info.rows);
      pTaskInfo->streamInfo.returned = 1;
      return pResult;
    } else {
      if (!pTaskInfo->streamInfo.returned) {
        STableScanInfo* pTSInfo = pInfo->pTableScanOp->info;
        tsdbReaderClose(pTSInfo->dataReader);
        pTSInfo->dataReader = NULL;
        tqOffsetResetToLog(&pTaskInfo->streamInfo.prepareStatus, pTaskInfo->streamInfo.snapshotVer);
        qDebug("queue scan tsdb over, switch to wal ver %d", pTaskInfo->streamInfo.snapshotVer + 1);
        if (tqSeekVer(pInfo->tqReader, pTaskInfo->streamInfo.snapshotVer + 1) < 0) {
          return NULL;
        }
        ASSERT(pInfo->tqReader->pWalReader->curVersion == pTaskInfo->streamInfo.snapshotVer + 1);
      } else {
        return NULL;
      }
    }
  }

  if (pTaskInfo->streamInfo.prepareStatus.type == TMQ_OFFSET__LOG) {
    while (1) {
      SFetchRet ret = {0};
      tqNextBlock(pInfo->tqReader, &ret);
      if (ret.fetchType == FETCH_TYPE__DATA) {
        blockDataCleanup(pInfo->pRes);
        if (setBlockIntoRes(pInfo, &ret.data) < 0) {
          ASSERT(0);
        }
        // TODO clean data block
        if (pInfo->pRes->info.rows > 0) {
          qDebug("queue scan log return %d rows", pInfo->pRes->info.rows);
          return pInfo->pRes;
        }
      } else if (ret.fetchType == FETCH_TYPE__META) {
        ASSERT(0);
        //        pTaskInfo->streamInfo.lastStatus = ret.offset;
        //        pTaskInfo->streamInfo.metaBlk = ret.meta;
        //        return NULL;
      } else if (ret.fetchType == FETCH_TYPE__NONE) {
        pTaskInfo->streamInfo.lastStatus = ret.offset;
        ASSERT(pTaskInfo->streamInfo.lastStatus.version >= pTaskInfo->streamInfo.prepareStatus.version);
        ASSERT(pTaskInfo->streamInfo.lastStatus.version + 1 == pInfo->tqReader->pWalReader->curVersion);
        char formatBuf[80];
        tFormatOffset(formatBuf, 80, &ret.offset);
        qDebug("queue scan log return null, offset %s", formatBuf);
        return NULL;
      } else {
        ASSERT(0);
      }
    }
  } else if (pTaskInfo->streamInfo.prepareStatus.type == TMQ_OFFSET__SNAPSHOT_DATA) {
    SSDataBlock* pResult = doTableScan(pInfo->pTableScanOp);
    if (pResult && pResult->info.rows > 0) {
      qDebug("stream scan tsdb return %d rows", pResult->info.rows);
      return pResult;
    }
    qDebug("stream scan tsdb return null");
    return NULL;
  } else {
    ASSERT(0);
    return NULL;
  }
}

static SSDataBlock* doStreamScan(SOperatorInfo* pOperator) {
  // NOTE: this operator does never check if current status is done or not
  SExecTaskInfo*   pTaskInfo = pOperator->pTaskInfo;
  SStreamScanInfo* pInfo = pOperator->info;

  qDebug("stream scan called");
#if 0
  SStreamState* pState = pTaskInfo->streamInfo.pState;
  if (pState) {
    printf(">>>>>>>> stream write backend\n");
    SWinKey key = {
        .ts = 1,
        .groupId = 2,
    };
    char tmp[100] = "abcdefg1";
    if (streamStatePut(pState, &key, &tmp, strlen(tmp) + 1) < 0) {
      ASSERT(0);
    }

    key.ts = 2;
    char tmp2[100] = "abcdefg2";
    if (streamStatePut(pState, &key, &tmp2, strlen(tmp2) + 1) < 0) {
      ASSERT(0);
    }

    key.groupId = 5;
    key.ts = 1;
    char tmp3[100] = "abcdefg3";
    if (streamStatePut(pState, &key, &tmp3, strlen(tmp3) + 1) < 0) {
      ASSERT(0);
    }

    char*   val2 = NULL;
    int32_t sz;
    if (streamStateGet(pState, &key, (void**)&val2, &sz) < 0) {
      ASSERT(0);
    }
    printf("stream read %s %d\n", val2, sz);
    streamFreeVal(val2);
  }
#endif

  if (pTaskInfo->streamInfo.recoverStep == STREAM_RECOVER_STEP__PREPARE) {
    STableScanInfo* pTSInfo = pInfo->pTableScanOp->info;
    memcpy(&pTSInfo->cond, &pTaskInfo->streamInfo.tableCond, sizeof(SQueryTableDataCond));
    pTSInfo->scanTimes = 0;
    pTSInfo->currentGroupId = -1;
    pTaskInfo->streamInfo.recoverStep = STREAM_RECOVER_STEP__SCAN;
  }

  if (pTaskInfo->streamInfo.recoverStep == STREAM_RECOVER_STEP__SCAN) {
    SSDataBlock* pBlock = doTableScan(pInfo->pTableScanOp);
    if (pBlock != NULL) {
      return pBlock;
    }
    // TODO fill in bloom filter
    pTaskInfo->streamInfo.recoverStep = STREAM_RECOVER_STEP__NONE;
    return NULL;
  }

  size_t total = taosArrayGetSize(pInfo->pBlockLists);
  // TODO: refactor
  if (pInfo->blockType == STREAM_INPUT__DATA_BLOCK) {
    if (pInfo->validBlockIndex >= total) {
      /*doClearBufferedBlocks(pInfo);*/
      /*pOperator->status = OP_EXEC_DONE;*/
      return NULL;
    }

    int32_t      current = pInfo->validBlockIndex++;
    SSDataBlock* pBlock = taosArrayGetP(pInfo->pBlockLists, current);
    // TODO move into scan
    pBlock->info.calWin.skey = INT64_MIN;
    pBlock->info.calWin.ekey = INT64_MAX;
    blockDataUpdateTsWindow(pBlock, 0);
    switch (pBlock->info.type) {
      case STREAM_NORMAL:
      case STREAM_GET_ALL:
        return pBlock;
      case STREAM_RETRIEVE: {
        pInfo->blockType = STREAM_INPUT__DATA_SUBMIT;
        pInfo->scanMode = STREAM_SCAN_FROM_DATAREADER_RETRIEVE;
        copyDataBlock(pInfo->pUpdateRes, pBlock);
        prepareRangeScan(pInfo, pInfo->pUpdateRes, &pInfo->updateResIndex);
        updateInfoAddCloseWindowSBF(pInfo->pUpdateInfo);
      } break;
      case STREAM_DELETE_DATA: {
        printDataBlock(pBlock, "stream scan delete recv");
        if (!isIntervalWindow(pInfo) && !isSessionWindow(pInfo) && !isStateWindow(pInfo)) {
          generateDeleteResultBlock(pInfo, pBlock, pInfo->pDeleteDataRes);
          pInfo->pDeleteDataRes->info.type = STREAM_DELETE_RESULT;
          printDataBlock(pBlock, "stream scan delete result");
          return pInfo->pDeleteDataRes;
        } else {
          pInfo->blockType = STREAM_INPUT__DATA_SUBMIT;
          pInfo->updateResIndex = 0;
          generateScanRange(pInfo, pBlock, pInfo->pUpdateRes);
          prepareRangeScan(pInfo, pInfo->pUpdateRes, &pInfo->updateResIndex);
          copyDataBlock(pInfo->pDeleteDataRes, pInfo->pUpdateRes);
          pInfo->pDeleteDataRes->info.type = STREAM_DELETE_DATA;
          pInfo->scanMode = STREAM_SCAN_FROM_DATAREADER_RANGE;
          printDataBlock(pBlock, "stream scan delete data");
          return pInfo->pDeleteDataRes;
        }
      } break;
      default:
        break;
    }
    // printDataBlock(pBlock, "stream scan recv");
    return pBlock;
  } else if (pInfo->blockType == STREAM_INPUT__DATA_SUBMIT) {
    qDebug("scan mode %d", pInfo->scanMode);
    switch (pInfo->scanMode) {
      case STREAM_SCAN_FROM_RES: {
        blockDataDestroy(pInfo->pUpdateRes);
        pInfo->scanMode = STREAM_SCAN_FROM_READERHANDLE;
        return pInfo->pRes;
      } break;
<<<<<<< HEAD
      case STREAM_SCAN_FROM_DELETERES: {
=======
      case STREAM_SCAN_FROM_DELETE_DATA: {
>>>>>>> 2f905064
        generateScanRange(pInfo, pInfo->pUpdateDataRes, pInfo->pUpdateRes);
        prepareRangeScan(pInfo, pInfo->pUpdateRes, &pInfo->updateResIndex);
        pInfo->scanMode = STREAM_SCAN_FROM_DATAREADER_RANGE;
        copyDataBlock(pInfo->pDeleteDataRes, pInfo->pUpdateRes);
        pInfo->pDeleteDataRes->info.type = STREAM_DELETE_DATA;
        return pInfo->pDeleteDataRes;
      } break;
      case STREAM_SCAN_FROM_UPDATERES: {
        generateScanRange(pInfo, pInfo->pUpdateDataRes, pInfo->pUpdateRes);
        prepareRangeScan(pInfo, pInfo->pUpdateRes, &pInfo->updateResIndex);
        pInfo->scanMode = STREAM_SCAN_FROM_DATAREADER_RANGE;
        return pInfo->pUpdateRes;
      } break;
      case STREAM_SCAN_FROM_DATAREADER_RANGE:
      case STREAM_SCAN_FROM_DATAREADER_RETRIEVE: {
        SSDataBlock* pSDB = doRangeScan(pInfo, pInfo->pUpdateRes, pInfo->primaryTsIndex, &pInfo->updateResIndex);
        if (pSDB) {
          STableScanInfo* pTableScanInfo = pInfo->pTableScanOp->info;
          uint64_t        version = getReaderMaxVersion(pTableScanInfo->dataReader);
          updateInfoSetScanRange(pInfo->pUpdateInfo, &pTableScanInfo->cond.twindows, pInfo->groupId, version);
          pSDB->info.type = pInfo->scanMode == STREAM_SCAN_FROM_DATAREADER_RANGE ? STREAM_NORMAL : STREAM_PULL_DATA;
          checkUpdateData(pInfo, true, pSDB, false);
          // printDataBlock(pSDB, "stream scan update");
          return pSDB;
        }
        pInfo->scanMode = STREAM_SCAN_FROM_READERHANDLE;
      } break;
      default:
        break;
    }

    SStreamAggSupporter* pSup = pInfo->windowSup.pStreamAggSup;
    if (isStateWindow(pInfo) && pSup->pScanBlock->info.rows > 0) {
      pInfo->scanMode = STREAM_SCAN_FROM_DATAREADER_RANGE;
      pInfo->updateResIndex = 0;
      copyDataBlock(pInfo->pUpdateRes, pSup->pScanBlock);
      blockDataCleanup(pSup->pScanBlock);
      prepareRangeScan(pInfo, pInfo->pUpdateRes, &pInfo->updateResIndex);
      return pInfo->pUpdateRes;
    }

    SDataBlockInfo* pBlockInfo = &pInfo->pRes->info;

    int32_t totBlockNum = taosArrayGetSize(pInfo->pBlockLists);

    while (1) {
      if (pInfo->tqReader->pMsg == NULL) {
        if (pInfo->validBlockIndex >= totBlockNum) {
          return NULL;
        }

        int32_t     current = pInfo->validBlockIndex++;
        SSubmitReq* pSubmit = taosArrayGetP(pInfo->pBlockLists, current);
        if (tqReaderSetDataMsg(pInfo->tqReader, pSubmit, 0) < 0) {
          qError("submit msg messed up when initing stream submit block %p, current %d, total %d", pSubmit, current,
                 totBlockNum);
          pInfo->tqReader->pMsg = NULL;
          continue;
        }
      }

      blockDataCleanup(pInfo->pRes);

      while (tqNextDataBlock(pInfo->tqReader)) {
        SSDataBlock block = {0};

        int32_t code = tqRetrieveDataBlock(&block, pInfo->tqReader);

        if (code != TSDB_CODE_SUCCESS || block.info.rows == 0) {
          continue;
        }

        setBlockIntoRes(pInfo, &block);

        if (updateInfoIgnore(pInfo->pUpdateInfo, &pInfo->pRes->info.window, pInfo->pRes->info.groupId,
                             pInfo->pRes->info.version)) {
          printDataBlock(pInfo->pRes, "stream scan ignore");
          blockDataCleanup(pInfo->pRes);
          continue;
        }

        if (pBlockInfo->rows > 0) {
          break;
        }
      }
      if (pBlockInfo->rows > 0) {
        break;
      } else {
        pInfo->tqReader->pMsg = NULL;
        continue;
      }
      /*blockDataCleanup(pInfo->pRes);*/
    }

    // record the scan action.
    pInfo->numOfExec++;
    pOperator->resultInfo.totalRows += pBlockInfo->rows;
    // printDataBlock(pInfo->pRes, "stream scan");

    if (pBlockInfo->rows == 0) {
      updateInfoDestoryColseWinSBF(pInfo->pUpdateInfo);
      /*pOperator->status = OP_EXEC_DONE;*/
    } else if (pInfo->pUpdateInfo) {
      checkUpdateData(pInfo, true, pInfo->pRes, true);
      pInfo->twAggSup.maxTs = TMAX(pInfo->twAggSup.maxTs, pBlockInfo->window.ekey);
      if (pInfo->pUpdateDataRes->info.rows > 0) {
        pInfo->updateResIndex = 0;
        if (pInfo->pUpdateDataRes->info.type == STREAM_CLEAR) {
          pInfo->scanMode = STREAM_SCAN_FROM_UPDATERES;
        } else if (pInfo->pUpdateDataRes->info.type == STREAM_INVERT) {
          pInfo->scanMode = STREAM_SCAN_FROM_RES;
          return pInfo->pUpdateDataRes;
        } else if (pInfo->pUpdateDataRes->info.type == STREAM_DELETE_DATA) {
<<<<<<< HEAD
          pInfo->scanMode = STREAM_SCAN_FROM_DELETERES;
=======
          pInfo->scanMode = STREAM_SCAN_FROM_DELETE_DATA;
>>>>>>> 2f905064
        }
      }
    }

    qDebug("scan rows: %d", pBlockInfo->rows);
    return (pBlockInfo->rows == 0) ? NULL : pInfo->pRes;
  } else {
    ASSERT(0);
    return NULL;
  }
}

static SArray* extractTableIdList(const STableListInfo* pTableGroupInfo) {
  SArray* tableIdList = taosArrayInit(4, sizeof(uint64_t));

  // Transfer the Array of STableKeyInfo into uid list.
  for (int32_t i = 0; i < taosArrayGetSize(pTableGroupInfo->pTableList); ++i) {
    STableKeyInfo* pkeyInfo = taosArrayGet(pTableGroupInfo->pTableList, i);
    taosArrayPush(tableIdList, &pkeyInfo->uid);
  }

  return tableIdList;
}

static SSDataBlock* doRawScan(SOperatorInfo* pOperator) {
  // NOTE: this operator does never check if current status is done or not
  SExecTaskInfo*      pTaskInfo = pOperator->pTaskInfo;
  SStreamRawScanInfo* pInfo = pOperator->info;
  pTaskInfo->streamInfo.metaRsp.metaRspLen = 0;  // use metaRspLen !=0 to judge if data is meta
  pTaskInfo->streamInfo.metaRsp.metaRsp = NULL;

  qDebug("tmqsnap doRawScan called");
  if (pTaskInfo->streamInfo.prepareStatus.type == TMQ_OFFSET__SNAPSHOT_DATA) {
    SSDataBlock* pBlock = &pInfo->pRes;

    if (pInfo->dataReader && tsdbNextDataBlock(pInfo->dataReader)) {
      if (isTaskKilled(pTaskInfo)) {
        longjmp(pTaskInfo->env, TSDB_CODE_TSC_QUERY_CANCELLED);
      }

      tsdbRetrieveDataBlockInfo(pInfo->dataReader, &pBlock->info);

      SArray* pCols = tsdbRetrieveDataBlock(pInfo->dataReader, NULL);
      pBlock->pDataBlock = pCols;
      if (pCols == NULL) {
        longjmp(pTaskInfo->env, terrno);
      }

      qDebug("tmqsnap doRawScan get data uid:%ld", pBlock->info.uid);
      pTaskInfo->streamInfo.lastStatus.type = TMQ_OFFSET__SNAPSHOT_DATA;
      pTaskInfo->streamInfo.lastStatus.uid = pBlock->info.uid;
      pTaskInfo->streamInfo.lastStatus.ts = pBlock->info.window.ekey;
      return pBlock;
    }

    SMetaTableInfo mtInfo = getUidfromSnapShot(pInfo->sContext);
    if (mtInfo.uid == 0) {  // read snapshot done, change to get data from wal
      qDebug("tmqsnap read snapshot done, change to get data from wal");
      pTaskInfo->streamInfo.prepareStatus.uid = mtInfo.uid;
      pTaskInfo->streamInfo.lastStatus.type = TMQ_OFFSET__LOG;
      pTaskInfo->streamInfo.lastStatus.version = pInfo->sContext->snapVersion;
    } else {
      pTaskInfo->streamInfo.prepareStatus.uid = mtInfo.uid;
      pTaskInfo->streamInfo.prepareStatus.ts = INT64_MIN;
      qDebug("tmqsnap change get data uid:%ld", mtInfo.uid);
      qStreamPrepareScan(pTaskInfo, &pTaskInfo->streamInfo.prepareStatus, pInfo->sContext->subType);
    }
    qDebug("tmqsnap stream scan tsdb return null");
    return NULL;
  } else if (pTaskInfo->streamInfo.prepareStatus.type == TMQ_OFFSET__SNAPSHOT_META) {
    SSnapContext* sContext = pInfo->sContext;
    void*         data = NULL;
    int32_t       dataLen = 0;
    int16_t       type = 0;
    int64_t       uid = 0;
    if (getMetafromSnapShot(sContext, &data, &dataLen, &type, &uid) < 0) {
      qError("tmqsnap getMetafromSnapShot error");
      taosMemoryFreeClear(data);
      return NULL;
    }

    if (!sContext->queryMetaOrData) {  // change to get data next poll request
      pTaskInfo->streamInfo.lastStatus.type = TMQ_OFFSET__SNAPSHOT_META;
      pTaskInfo->streamInfo.lastStatus.uid = uid;
      pTaskInfo->streamInfo.metaRsp.rspOffset.type = TMQ_OFFSET__SNAPSHOT_DATA;
      pTaskInfo->streamInfo.metaRsp.rspOffset.uid = 0;
      pTaskInfo->streamInfo.metaRsp.rspOffset.ts = INT64_MIN;
    } else {
      pTaskInfo->streamInfo.lastStatus.type = TMQ_OFFSET__SNAPSHOT_META;
      pTaskInfo->streamInfo.lastStatus.uid = uid;
      pTaskInfo->streamInfo.metaRsp.rspOffset = pTaskInfo->streamInfo.lastStatus;
      pTaskInfo->streamInfo.metaRsp.resMsgType = type;
      pTaskInfo->streamInfo.metaRsp.metaRspLen = dataLen;
      pTaskInfo->streamInfo.metaRsp.metaRsp = data;
    }

    return NULL;
  }
  //  else if (pTaskInfo->streamInfo.prepareStatus.type == TMQ_OFFSET__LOG) {
  //    int64_t fetchVer = pTaskInfo->streamInfo.prepareStatus.version + 1;
  //
  //    while(1){
  //      if (tqFetchLog(pInfo->tqReader->pWalReader, pInfo->sContext->withMeta, &fetchVer, &pInfo->pCkHead) < 0) {
  //        qDebug("tmqsnap tmq poll: consumer log end. offset %" PRId64, fetchVer);
  //        pTaskInfo->streamInfo.lastStatus.version = fetchVer;
  //        pTaskInfo->streamInfo.lastStatus.type = TMQ_OFFSET__LOG;
  //        return NULL;
  //      }
  //      SWalCont* pHead = &pInfo->pCkHead->head;
  //      qDebug("tmqsnap tmq poll: consumer log offset %" PRId64 " msgType %d", fetchVer, pHead->msgType);
  //
  //      if (pHead->msgType == TDMT_VND_SUBMIT) {
  //        SSubmitReq* pCont = (SSubmitReq*)&pHead->body;
  //        tqReaderSetDataMsg(pInfo->tqReader, pCont, 0);
  //        SSDataBlock* block = tqLogScanExec(pInfo->sContext->subType, pInfo->tqReader, pInfo->pFilterOutTbUid,
  //        &pInfo->pRes); if(block){
  //          pTaskInfo->streamInfo.lastStatus.type = TMQ_OFFSET__LOG;
  //          pTaskInfo->streamInfo.lastStatus.version = fetchVer;
  //          qDebug("tmqsnap fetch data msg, ver:%" PRId64 ", type:%d", pHead->version, pHead->msgType);
  //          return block;
  //        }else{
  //          fetchVer++;
  //        }
  //      } else{
  //        ASSERT(pInfo->sContext->withMeta);
  //        ASSERT(IS_META_MSG(pHead->msgType));
  //        qDebug("tmqsnap fetch meta msg, ver:%" PRId64 ", type:%d", pHead->version, pHead->msgType);
  //        pTaskInfo->streamInfo.metaRsp.rspOffset.version = fetchVer;
  //        pTaskInfo->streamInfo.metaRsp.rspOffset.type = TMQ_OFFSET__LOG;
  //        pTaskInfo->streamInfo.metaRsp.resMsgType = pHead->msgType;
  //        pTaskInfo->streamInfo.metaRsp.metaRspLen = pHead->bodyLen;
  //        pTaskInfo->streamInfo.metaRsp.metaRsp = taosMemoryMalloc(pHead->bodyLen);
  //        memcpy(pTaskInfo->streamInfo.metaRsp.metaRsp, pHead->body, pHead->bodyLen);
  //        return NULL;
  //      }
  //    }
  return NULL;
}

static void destroyRawScanOperatorInfo(void* param) {
  SStreamRawScanInfo* pRawScan = (SStreamRawScanInfo*)param;
  tsdbReaderClose(pRawScan->dataReader);
  destroySnapContext(pRawScan->sContext);
  taosMemoryFree(pRawScan);
}

// for subscribing db or stb (not including column),
// if this scan is used, meta data can be return
// and schemas are decided when scanning
SOperatorInfo* createRawScanOperatorInfo(SReadHandle* pHandle, SExecTaskInfo* pTaskInfo) {
  // create operator
  // create tb reader
  // create meta reader
  // create tq reader

  SStreamRawScanInfo* pInfo = taosMemoryCalloc(1, sizeof(SStreamRawScanInfo));
  SOperatorInfo*      pOperator = taosMemoryCalloc(1, sizeof(SOperatorInfo));
  if (pInfo == NULL || pOperator == NULL) {
    terrno = TSDB_CODE_QRY_OUT_OF_MEMORY;
    return NULL;
  }

  pInfo->vnode = pHandle->vnode;

  pInfo->sContext = pHandle->sContext;
  pOperator->name = "RawStreamScanOperator";
  //  pOperator->blocking = false;
  //  pOperator->status = OP_NOT_OPENED;
  pOperator->info = pInfo;
  pOperator->pTaskInfo = pTaskInfo;

  pOperator->fpSet = createOperatorFpSet(NULL, doRawScan, NULL, NULL, destroyRawScanOperatorInfo, NULL, NULL, NULL);
  return pOperator;
}

static void destroyStreamScanOperatorInfo(void* param) {
  SStreamScanInfo* pStreamScan = (SStreamScanInfo*)param;
  if (pStreamScan->pTableScanOp && pStreamScan->pTableScanOp->info) {
    STableScanInfo* pTableScanInfo = pStreamScan->pTableScanOp->info;
    destroyTableScanOperatorInfo(pTableScanInfo);
    taosMemoryFreeClear(pStreamScan->pTableScanOp);
  }
  if (pStreamScan->tqReader) {
    tqCloseReader(pStreamScan->tqReader);
  }
  if (pStreamScan->pColMatchInfo) {
    taosArrayDestroy(pStreamScan->pColMatchInfo);
  }
  if (pStreamScan->pPseudoExpr) {
    destroyExprInfo(pStreamScan->pPseudoExpr, pStreamScan->numOfPseudoExpr);
    taosMemoryFree(pStreamScan->pPseudoExpr);
  }

  updateInfoDestroy(pStreamScan->pUpdateInfo);
  blockDataDestroy(pStreamScan->pRes);
  blockDataDestroy(pStreamScan->pUpdateRes);
  blockDataDestroy(pStreamScan->pPullDataRes);
  blockDataDestroy(pStreamScan->pDeleteDataRes);
  blockDataDestroy(pStreamScan->pUpdateDataRes);
  taosArrayDestroy(pStreamScan->pBlockLists);
  taosMemoryFree(pStreamScan);
}

SOperatorInfo* createStreamScanOperatorInfo(SReadHandle* pHandle, STableScanPhysiNode* pTableScanNode, SNode* pTagCond,
                                            SExecTaskInfo* pTaskInfo) {
  SStreamScanInfo* pInfo = taosMemoryCalloc(1, sizeof(SStreamScanInfo));
  SOperatorInfo*   pOperator = taosMemoryCalloc(1, sizeof(SOperatorInfo));

  if (pInfo == NULL || pOperator == NULL) {
    terrno = TSDB_CODE_QRY_OUT_OF_MEMORY;
    goto _error;
  }

  SScanPhysiNode*     pScanPhyNode = &pTableScanNode->scan;
  SDataBlockDescNode* pDescNode = pScanPhyNode->node.pOutputDataBlockDesc;

  pInfo->pTagCond = pTagCond;
  pInfo->pGroupTags = pTableScanNode->pGroupTags;
  pInfo->twAggSup = (STimeWindowAggSupp){
      .waterMark = pTableScanNode->watermark,
      .calTrigger = pTableScanNode->triggerType,
      .maxTs = INT64_MIN,
  };

  int32_t numOfCols = 0;
  pInfo->pColMatchInfo = extractColMatchInfo(pScanPhyNode->pScanCols, pDescNode, &numOfCols, COL_MATCH_FROM_COL_ID);

  int32_t numOfOutput = taosArrayGetSize(pInfo->pColMatchInfo);
  SArray* pColIds = taosArrayInit(numOfOutput, sizeof(int16_t));
  for (int32_t i = 0; i < numOfOutput; ++i) {
    SColMatchInfo* id = taosArrayGet(pInfo->pColMatchInfo, i);

    int16_t colId = id->colId;
    taosArrayPush(pColIds, &colId);
    if (id->colId == PRIMARYKEY_TIMESTAMP_COL_ID) {
      pInfo->primaryTsIndex = id->targetSlotId;
    }
  }

  pInfo->pBlockLists = taosArrayInit(4, POINTER_BYTES);
  if (pInfo->pBlockLists == NULL) {
    terrno = TSDB_CODE_OUT_OF_MEMORY;
    goto _error;
  }

  if (pHandle->vnode) {
    SOperatorInfo*  pTableScanOp = createTableScanOperatorInfo(pTableScanNode, pHandle, pTaskInfo);
    STableScanInfo* pTSInfo = (STableScanInfo*)pTableScanOp->info;
    if (pHandle->version > 0) {
      pTSInfo->cond.endVersion = pHandle->version;
    }

    SArray* tableList = taosArrayGetP(pTaskInfo->tableqinfoList.pGroupList, 0);
    if (pHandle->initTableReader) {
      pTSInfo->scanMode = TABLE_SCAN__TABLE_ORDER;
      pTSInfo->dataReader = NULL;
      if (tsdbReaderOpen(pHandle->vnode, &pTSInfo->cond, tableList, &pTSInfo->dataReader, NULL) < 0) {
        ASSERT(0);
      }
    }

    if (pHandle->initTqReader) {
      ASSERT(pHandle->tqReader == NULL);
      pInfo->tqReader = tqOpenReader(pHandle->vnode);
      ASSERT(pInfo->tqReader);
    } else {
      ASSERT(pHandle->tqReader);
      pInfo->tqReader = pHandle->tqReader;
    }
<<<<<<< HEAD
    
=======

>>>>>>> 2f905064
    pInfo->pUpdateInfo = NULL;
    pInfo->pTableScanOp = pTableScanOp;
    pInfo->interval = pTSInfo->pdInfo.interval;

    pInfo->readHandle = *pHandle;
    pInfo->tableUid = pScanPhyNode->uid;
    pTaskInfo->streamInfo.snapshotVer = pHandle->version;

    // set the extract column id to streamHandle
    tqReaderSetColIdList(pInfo->tqReader, pColIds);
    SArray* tableIdList = extractTableIdList(&pTaskInfo->tableqinfoList);
    int32_t code = tqReaderSetTbUidList(pInfo->tqReader, tableIdList);
    if (code != 0) {
      taosArrayDestroy(tableIdList);
      goto _error;
    }
    taosArrayDestroy(tableIdList);
    memcpy(&pTaskInfo->streamInfo.tableCond, &pTSInfo->cond, sizeof(SQueryTableDataCond));
  } else {
    taosArrayDestroy(pColIds);
  }

  // create the pseduo columns info
  if (pTableScanNode->scan.pScanPseudoCols != NULL) {
    pInfo->pPseudoExpr = createExprInfo(pTableScanNode->scan.pScanPseudoCols, NULL, &pInfo->numOfPseudoExpr);
  }

  pInfo->pRes = createResDataBlock(pDescNode);
  pInfo->pUpdateRes = createSpecialDataBlock(STREAM_CLEAR);
  pInfo->pCondition = pScanPhyNode->node.pConditions;
  pInfo->scanMode = STREAM_SCAN_FROM_READERHANDLE;
<<<<<<< HEAD
  pInfo->windowSup =
      (SWindowSupporter){.pStreamAggSup = NULL, .gap = -1, .parentType = QUERY_NODE_PHYSICAL_PLAN};
=======
  pInfo->windowSup = (SWindowSupporter){.pStreamAggSup = NULL, .gap = -1, .parentType = QUERY_NODE_PHYSICAL_PLAN};
>>>>>>> 2f905064
  pInfo->groupId = 0;
  pInfo->pPullDataRes = createSpecialDataBlock(STREAM_RETRIEVE);
  pInfo->pStreamScanOp = pOperator;
  pInfo->deleteDataIndex = 0;
  pInfo->pDeleteDataRes = createSpecialDataBlock(STREAM_DELETE_DATA);
  pInfo->updateWin = (STimeWindow){.skey = INT64_MAX, .ekey = INT64_MAX};
  pInfo->pUpdateDataRes = createSpecialDataBlock(STREAM_CLEAR);
  pInfo->assignBlockUid = pTableScanNode->assignBlockUid;
  pInfo->partitionSup.needCalc = false;

  pOperator->name = "StreamScanOperator";
  pOperator->operatorType = QUERY_NODE_PHYSICAL_PLAN_STREAM_SCAN;
  pOperator->blocking = false;
  pOperator->status = OP_NOT_OPENED;
  pOperator->info = pInfo;
  pOperator->exprSupp.numOfExprs = taosArrayGetSize(pInfo->pRes->pDataBlock);
  pOperator->pTaskInfo = pTaskInfo;

  __optr_fn_t nextFn = pTaskInfo->execModel == OPTR_EXEC_MODEL_STREAM ? doStreamScan : doQueueScan;
  pOperator->fpSet =
      createOperatorFpSet(operatorDummyOpenFn, nextFn, NULL, NULL, destroyStreamScanOperatorInfo, NULL, NULL, NULL);

  return pOperator;

_error:
  taosMemoryFreeClear(pInfo);
  taosMemoryFreeClear(pOperator);
  return NULL;
}

static void destroySysScanOperator(void* param) {
  SSysTableScanInfo* pInfo = (SSysTableScanInfo*)param;
  tsem_destroy(&pInfo->ready);
  blockDataDestroy(pInfo->pRes);

  const char* name = tNameGetTableName(&pInfo->name);
  if (strncasecmp(name, TSDB_INS_TABLE_TABLES, TSDB_TABLE_FNAME_LEN) == 0 ||
      strncasecmp(name, TSDB_INS_TABLE_TAGS, TSDB_TABLE_FNAME_LEN) == 0 || pInfo->pCur != NULL) {
    metaCloseTbCursor(pInfo->pCur);
    pInfo->pCur = NULL;
  }

  taosArrayDestroy(pInfo->scanCols);
  taosMemoryFreeClear(pInfo->pUser);

  taosMemoryFreeClear(param);
}

static int32_t getSysTableDbNameColId(const char* pTable) {
  // if (0 == strcmp(TSDB_INS_TABLE_INDEXES, pTable)) {
  //   return 1;
  // }
  return TSDB_INS_USER_STABLES_DBNAME_COLID;
}

EDealRes getDBNameFromConditionWalker(SNode* pNode, void* pContext) {
  int32_t   code = TSDB_CODE_SUCCESS;
  ENodeType nType = nodeType(pNode);

  switch (nType) {
    case QUERY_NODE_OPERATOR: {
      SOperatorNode* node = (SOperatorNode*)pNode;
      if (OP_TYPE_EQUAL == node->opType) {
        *(int32_t*)pContext = 1;
        return DEAL_RES_CONTINUE;
      }

      *(int32_t*)pContext = 0;
      return DEAL_RES_IGNORE_CHILD;
    }
    case QUERY_NODE_COLUMN: {
      if (1 != *(int32_t*)pContext) {
        return DEAL_RES_CONTINUE;
      }

      SColumnNode* node = (SColumnNode*)pNode;
      if (getSysTableDbNameColId(node->tableName) == node->colId) {
        *(int32_t*)pContext = 2;
        return DEAL_RES_CONTINUE;
      }

      *(int32_t*)pContext = 0;
      return DEAL_RES_CONTINUE;
    }
    case QUERY_NODE_VALUE: {
      if (2 != *(int32_t*)pContext) {
        return DEAL_RES_CONTINUE;
      }

      SValueNode* node = (SValueNode*)pNode;
      char*       dbName = nodesGetValueFromNode(node);
      strncpy(pContext, varDataVal(dbName), varDataLen(dbName));
      *((char*)pContext + varDataLen(dbName)) = 0;
      return DEAL_RES_END;  // stop walk
    }
    default:
      break;
  }
  return DEAL_RES_CONTINUE;
}

static void getDBNameFromCondition(SNode* pCondition, const char* dbName) {
  if (NULL == pCondition) {
    return;
  }
  nodesWalkExpr(pCondition, getDBNameFromConditionWalker, (char*)dbName);
}

static int32_t loadSysTableCallback(void* param, SDataBuf* pMsg, int32_t code) {
  SOperatorInfo*     operator=(SOperatorInfo*) param;
  SSysTableScanInfo* pScanResInfo = (SSysTableScanInfo*)operator->info;
  if (TSDB_CODE_SUCCESS == code) {
    pScanResInfo->pRsp = pMsg->pData;

    SRetrieveMetaTableRsp* pRsp = pScanResInfo->pRsp;
    pRsp->numOfRows = htonl(pRsp->numOfRows);
    pRsp->useconds = htobe64(pRsp->useconds);
    pRsp->handle = htobe64(pRsp->handle);
    pRsp->compLen = htonl(pRsp->compLen);
  } else {
    operator->pTaskInfo->code = code;
  }

  tsem_post(&pScanResInfo->ready);
  return TSDB_CODE_SUCCESS;
}

static SSDataBlock* doFilterResult(SSysTableScanInfo* pInfo) {
  if (pInfo->pCondition == NULL) {
    return pInfo->pRes->info.rows == 0 ? NULL : pInfo->pRes;
  }

  doFilter(pInfo->pCondition, pInfo->pRes, NULL);
  return pInfo->pRes->info.rows == 0 ? NULL : pInfo->pRes;
}

static SSDataBlock* buildInfoSchemaTableMetaBlock(char* tableName) {
  size_t               size = 0;
  const SSysTableMeta* pMeta = NULL;
  getInfosDbMeta(&pMeta, &size);

  int32_t index = 0;
  for (int32_t i = 0; i < size; ++i) {
    if (strcmp(pMeta[i].name, tableName) == 0) {
      index = i;
      break;
    }
  }

  SSDataBlock* pBlock = createDataBlock();
  for (int32_t i = 0; i < pMeta[index].colNum; ++i) {
    SColumnInfoData colInfoData =
        createColumnInfoData(pMeta[index].schema[i].type, pMeta[index].schema[i].bytes, i + 1);
    blockDataAppendColInfo(pBlock, &colInfoData);
  }

  return pBlock;
}

int32_t convertTagDataToStr(char* str, int type, void* buf, int32_t bufSize, int32_t* len) {
  int32_t n = 0;

  switch (type) {
    case TSDB_DATA_TYPE_NULL:
      n = sprintf(str, "null");
      break;

    case TSDB_DATA_TYPE_BOOL:
      n = sprintf(str, (*(int8_t*)buf) ? "true" : "false");
      break;

    case TSDB_DATA_TYPE_TINYINT:
      n = sprintf(str, "%d", *(int8_t*)buf);
      break;

    case TSDB_DATA_TYPE_SMALLINT:
      n = sprintf(str, "%d", *(int16_t*)buf);
      break;

    case TSDB_DATA_TYPE_INT:
      n = sprintf(str, "%d", *(int32_t*)buf);
      break;

    case TSDB_DATA_TYPE_BIGINT:
    case TSDB_DATA_TYPE_TIMESTAMP:
      n = sprintf(str, "%" PRId64, *(int64_t*)buf);
      break;

    case TSDB_DATA_TYPE_FLOAT:
      n = sprintf(str, "%.5f", GET_FLOAT_VAL(buf));
      break;

    case TSDB_DATA_TYPE_DOUBLE:
      n = sprintf(str, "%.9f", GET_DOUBLE_VAL(buf));
      break;

    case TSDB_DATA_TYPE_BINARY:
      if (bufSize < 0) {
        return TSDB_CODE_TSC_INVALID_VALUE;
      }

      memcpy(str, buf, bufSize);
      n = bufSize;
      break;
    case TSDB_DATA_TYPE_NCHAR:
      if (bufSize < 0) {
        return TSDB_CODE_TSC_INVALID_VALUE;
      }

      int32_t length = taosUcs4ToMbs((TdUcs4*)buf, bufSize, str);
      if (length <= 0) {
        return TSDB_CODE_TSC_INVALID_VALUE;
      }
      n = length;
      break;
    case TSDB_DATA_TYPE_UTINYINT:
      n = sprintf(str, "%u", *(uint8_t*)buf);
      break;

    case TSDB_DATA_TYPE_USMALLINT:
      n = sprintf(str, "%u", *(uint16_t*)buf);
      break;

    case TSDB_DATA_TYPE_UINT:
      n = sprintf(str, "%u", *(uint32_t*)buf);
      break;

    case TSDB_DATA_TYPE_UBIGINT:
      n = sprintf(str, "%" PRIu64, *(uint64_t*)buf);
      break;

    default:
      return TSDB_CODE_TSC_INVALID_VALUE;
  }

  if (len) *len = n;

  return TSDB_CODE_SUCCESS;
}

static SSDataBlock* sysTableScanUserTags(SOperatorInfo* pOperator) {
  SExecTaskInfo*     pTaskInfo = pOperator->pTaskInfo;
  SSysTableScanInfo* pInfo = pOperator->info;
  if (pOperator->status == OP_EXEC_DONE) {
    return NULL;
  }

  if (pInfo->pCur == NULL) {
    pInfo->pCur = metaOpenTbCursor(pInfo->readHandle.meta);
  }

  blockDataCleanup(pInfo->pRes);
  int32_t numOfRows = 0;

  const char* db = NULL;
  int32_t     vgId = 0;
  vnodeGetInfo(pInfo->readHandle.vnode, &db, &vgId);

  SName sn = {0};
  char  dbname[TSDB_DB_FNAME_LEN + VARSTR_HEADER_SIZE] = {0};
  tNameFromString(&sn, db, T_NAME_ACCT | T_NAME_DB);

  tNameGetDbName(&sn, varDataVal(dbname));
  varDataSetLen(dbname, strlen(varDataVal(dbname)));

  SSDataBlock* p = buildInfoSchemaTableMetaBlock(TSDB_INS_TABLE_TAGS);
  blockDataEnsureCapacity(p, pOperator->resultInfo.capacity);

  int32_t ret = 0;
  while ((ret = metaTbCursorNext(pInfo->pCur)) == 0) {
    if (pInfo->pCur->mr.me.type != TSDB_CHILD_TABLE) {
      continue;
    }

    char tableName[TSDB_TABLE_NAME_LEN + VARSTR_HEADER_SIZE] = {0};
    STR_TO_VARSTR(tableName, pInfo->pCur->mr.me.name);

    SMetaReader smr = {0};
    metaReaderInit(&smr, pInfo->readHandle.meta, 0);

    uint64_t suid = pInfo->pCur->mr.me.ctbEntry.suid;
    int32_t  code = metaGetTableEntryByUid(&smr, suid);
    if (code != TSDB_CODE_SUCCESS) {
      qError("failed to get super table meta, uid:0x%" PRIx64 ", code:%s, %s", suid, tstrerror(terrno),
             GET_TASKID(pTaskInfo));
      metaReaderClear(&smr);
      metaCloseTbCursor(pInfo->pCur);
      pInfo->pCur = NULL;
      T_LONG_JMP(pTaskInfo->env, terrno);
    }

    char stableName[TSDB_TABLE_NAME_LEN + VARSTR_HEADER_SIZE] = {0};
    STR_TO_VARSTR(stableName, smr.me.name);

    int32_t numOfTags = smr.me.stbEntry.schemaTag.nCols;
    for (int32_t i = 0; i < numOfTags; ++i) {
      SColumnInfoData* pColInfoData = NULL;

      // table name
      pColInfoData = taosArrayGet(p->pDataBlock, 0);
      colDataAppend(pColInfoData, numOfRows, tableName, false);

      // database name
      pColInfoData = taosArrayGet(p->pDataBlock, 1);
      colDataAppend(pColInfoData, numOfRows, dbname, false);

      // super table name
      pColInfoData = taosArrayGet(p->pDataBlock, 2);
      colDataAppend(pColInfoData, numOfRows, stableName, false);

      // tag name
      char tagName[TSDB_COL_NAME_LEN + VARSTR_HEADER_SIZE] = {0};
      STR_TO_VARSTR(tagName, smr.me.stbEntry.schemaTag.pSchema[i].name);
      pColInfoData = taosArrayGet(p->pDataBlock, 3);
      colDataAppend(pColInfoData, numOfRows, tagName, false);

      // tag type
      int8_t tagType = smr.me.stbEntry.schemaTag.pSchema[i].type;
      pColInfoData = taosArrayGet(p->pDataBlock, 4);
      char tagTypeStr[VARSTR_HEADER_SIZE + 32];
      int  tagTypeLen = sprintf(varDataVal(tagTypeStr), "%s", tDataTypes[tagType].name);
      if (tagType == TSDB_DATA_TYPE_VARCHAR) {
        tagTypeLen += sprintf(varDataVal(tagTypeStr) + tagTypeLen, "(%d)",
                              (int32_t)(smr.me.stbEntry.schemaTag.pSchema[i].bytes - VARSTR_HEADER_SIZE));
      } else if (tagType == TSDB_DATA_TYPE_NCHAR) {
        tagTypeLen +=
            sprintf(varDataVal(tagTypeStr) + tagTypeLen, "(%d)",
                    (int32_t)((smr.me.stbEntry.schemaTag.pSchema[i].bytes - VARSTR_HEADER_SIZE) / TSDB_NCHAR_SIZE));
      }
      varDataSetLen(tagTypeStr, tagTypeLen);
      colDataAppend(pColInfoData, numOfRows, (char*)tagTypeStr, false);

      STagVal tagVal = {0};
      tagVal.cid = smr.me.stbEntry.schemaTag.pSchema[i].colId;
      char*    tagData = NULL;
      uint32_t tagLen = 0;

      if (tagType == TSDB_DATA_TYPE_JSON) {
        tagData = (char*)pInfo->pCur->mr.me.ctbEntry.pTags;
      } else {
        bool exist = tTagGet((STag*)pInfo->pCur->mr.me.ctbEntry.pTags, &tagVal);
        if (exist) {
          if (IS_VAR_DATA_TYPE(tagType)) {
            tagData = (char*)tagVal.pData;
            tagLen = tagVal.nData;
          } else {
            tagData = (char*)&tagVal.i64;
            tagLen = tDataTypes[tagType].bytes;
          }
        }
      }

      char* tagVarChar = NULL;
      if (tagData != NULL) {
        if (tagType == TSDB_DATA_TYPE_JSON) {
          char* tagJson = parseTagDatatoJson(tagData);
          tagVarChar = taosMemoryMalloc(strlen(tagJson) + VARSTR_HEADER_SIZE);
          memcpy(varDataVal(tagVarChar), tagJson, strlen(tagJson));
          varDataSetLen(tagVarChar, strlen(tagJson));
          taosMemoryFree(tagJson);
        } else {
          int32_t bufSize = IS_VAR_DATA_TYPE(tagType) ? (tagLen + VARSTR_HEADER_SIZE)
                                                      : (3 + DBL_MANT_DIG - DBL_MIN_EXP + VARSTR_HEADER_SIZE);
          tagVarChar = taosMemoryMalloc(bufSize);
          int32_t len = -1;
          convertTagDataToStr(varDataVal(tagVarChar), tagType, tagData, tagLen, &len);
          varDataSetLen(tagVarChar, len);
        }
      }
      pColInfoData = taosArrayGet(p->pDataBlock, 5);
      colDataAppend(pColInfoData, numOfRows, tagVarChar,
                    (tagData == NULL) || (tagType == TSDB_DATA_TYPE_JSON && tTagIsJsonNull(tagData)));
      taosMemoryFree(tagVarChar);
      ++numOfRows;
    }
    metaReaderClear(&smr);

    if (numOfRows >= pOperator->resultInfo.capacity) {
      p->info.rows = numOfRows;
      pInfo->pRes->info.rows = numOfRows;

      relocateColumnData(pInfo->pRes, pInfo->scanCols, p->pDataBlock, false);
      doFilterResult(pInfo);

      blockDataCleanup(p);
      numOfRows = 0;

      if (pInfo->pRes->info.rows > 0) {
        break;
      }
    }
  }

  if (numOfRows > 0) {
    p->info.rows = numOfRows;
    pInfo->pRes->info.rows = numOfRows;

    relocateColumnData(pInfo->pRes, pInfo->scanCols, p->pDataBlock, false);
    doFilterResult(pInfo);

    blockDataCleanup(p);
    numOfRows = 0;
  }

  blockDataDestroy(p);

  // todo temporarily free the cursor here, the true reason why the free is not valid needs to be found
  if (ret != 0) {
    metaCloseTbCursor(pInfo->pCur);
    pInfo->pCur = NULL;
    doSetOperatorCompleted(pOperator);
  }

  pInfo->loadInfo.totalRows += pInfo->pRes->info.rows;
  return (pInfo->pRes->info.rows == 0) ? NULL : pInfo->pRes;
}

static SSDataBlock* sysTableScanUserTables(SOperatorInfo* pOperator) {
  SExecTaskInfo*     pTaskInfo = pOperator->pTaskInfo;
  SSysTableScanInfo* pInfo = pOperator->info;
  if (pOperator->status == OP_EXEC_DONE) {
    return NULL;
  }

  // the retrieve is executed on the mnode, so return tables that belongs to the information schema database.
  if (pInfo->readHandle.mnd != NULL) {
    buildSysDbTableInfo(pInfo, pOperator->resultInfo.capacity);

    doFilterResult(pInfo);
    pInfo->loadInfo.totalRows += pInfo->pRes->info.rows;

    doSetOperatorCompleted(pOperator);
    return (pInfo->pRes->info.rows == 0) ? NULL : pInfo->pRes;
  } else {
    if (pInfo->pCur == NULL) {
      pInfo->pCur = metaOpenTbCursor(pInfo->readHandle.meta);
    }

    blockDataCleanup(pInfo->pRes);
    int32_t numOfRows = 0;

    const char* db = NULL;
    int32_t     vgId = 0;
    vnodeGetInfo(pInfo->readHandle.vnode, &db, &vgId);

    SName sn = {0};
    char  dbname[TSDB_DB_FNAME_LEN + VARSTR_HEADER_SIZE] = {0};
    tNameFromString(&sn, db, T_NAME_ACCT | T_NAME_DB);

    tNameGetDbName(&sn, varDataVal(dbname));
    varDataSetLen(dbname, strlen(varDataVal(dbname)));

    SSDataBlock* p = buildInfoSchemaTableMetaBlock(TSDB_INS_TABLE_TABLES);
    blockDataEnsureCapacity(p, pOperator->resultInfo.capacity);

    char n[TSDB_TABLE_NAME_LEN + VARSTR_HEADER_SIZE] = {0};

    int32_t ret = 0;
    while ((ret = metaTbCursorNext(pInfo->pCur)) == 0) {
      STR_TO_VARSTR(n, pInfo->pCur->mr.me.name);

      // table name
      SColumnInfoData* pColInfoData = taosArrayGet(p->pDataBlock, 0);
      colDataAppend(pColInfoData, numOfRows, n, false);

      // database name
      pColInfoData = taosArrayGet(p->pDataBlock, 1);
      colDataAppend(pColInfoData, numOfRows, dbname, false);

      // vgId
      pColInfoData = taosArrayGet(p->pDataBlock, 6);
      colDataAppend(pColInfoData, numOfRows, (char*)&vgId, false);

      int32_t tableType = pInfo->pCur->mr.me.type;
      if (tableType == TSDB_CHILD_TABLE) {
        // create time
        int64_t ts = pInfo->pCur->mr.me.ctbEntry.ctime;
        pColInfoData = taosArrayGet(p->pDataBlock, 2);
        colDataAppend(pColInfoData, numOfRows, (char*)&ts, false);

        SMetaReader mr = {0};
        metaReaderInit(&mr, pInfo->readHandle.meta, 0);

        uint64_t suid = pInfo->pCur->mr.me.ctbEntry.suid;
        int32_t  code = metaGetTableEntryByUid(&mr, suid);
        if (code != TSDB_CODE_SUCCESS) {
          qError("failed to get super table meta, cname:%s, suid:0x%" PRIx64 ", code:%s, %s", pInfo->pCur->mr.me.name,
                 suid, tstrerror(terrno), GET_TASKID(pTaskInfo));
          metaReaderClear(&mr);
          metaCloseTbCursor(pInfo->pCur);
          pInfo->pCur = NULL;
          T_LONG_JMP(pTaskInfo->env, terrno);
        }

        // number of columns
        pColInfoData = taosArrayGet(p->pDataBlock, 3);
        colDataAppend(pColInfoData, numOfRows, (char*)&mr.me.stbEntry.schemaRow.nCols, false);

        // super table name
        STR_TO_VARSTR(n, mr.me.name);
        pColInfoData = taosArrayGet(p->pDataBlock, 4);
        colDataAppend(pColInfoData, numOfRows, n, false);
        metaReaderClear(&mr);

        // table comment
        pColInfoData = taosArrayGet(p->pDataBlock, 8);
        if (pInfo->pCur->mr.me.ctbEntry.commentLen > 0) {
          char comment[TSDB_TB_COMMENT_LEN + VARSTR_HEADER_SIZE] = {0};
          STR_TO_VARSTR(comment, pInfo->pCur->mr.me.ctbEntry.comment);
          colDataAppend(pColInfoData, numOfRows, comment, false);
        } else if (pInfo->pCur->mr.me.ctbEntry.commentLen == 0) {
          char comment[VARSTR_HEADER_SIZE + VARSTR_HEADER_SIZE] = {0};
          STR_TO_VARSTR(comment, "");
          colDataAppend(pColInfoData, numOfRows, comment, false);
        } else {
          colDataAppendNULL(pColInfoData, numOfRows);
        }

        // uid
        pColInfoData = taosArrayGet(p->pDataBlock, 5);
        colDataAppend(pColInfoData, numOfRows, (char*)&pInfo->pCur->mr.me.uid, false);

        // ttl
        pColInfoData = taosArrayGet(p->pDataBlock, 7);
        colDataAppend(pColInfoData, numOfRows, (char*)&pInfo->pCur->mr.me.ctbEntry.ttlDays, false);

        STR_TO_VARSTR(n, "CHILD_TABLE");
      } else if (tableType == TSDB_NORMAL_TABLE) {
        // create time
        pColInfoData = taosArrayGet(p->pDataBlock, 2);
        colDataAppend(pColInfoData, numOfRows, (char*)&pInfo->pCur->mr.me.ntbEntry.ctime, false);

        // number of columns
        pColInfoData = taosArrayGet(p->pDataBlock, 3);
        colDataAppend(pColInfoData, numOfRows, (char*)&pInfo->pCur->mr.me.ntbEntry.schemaRow.nCols, false);

        // super table name
        pColInfoData = taosArrayGet(p->pDataBlock, 4);
        colDataAppendNULL(pColInfoData, numOfRows);

        // table comment
        pColInfoData = taosArrayGet(p->pDataBlock, 8);
        if (pInfo->pCur->mr.me.ntbEntry.commentLen > 0) {
          char comment[TSDB_TB_COMMENT_LEN + VARSTR_HEADER_SIZE] = {0};
          STR_TO_VARSTR(comment, pInfo->pCur->mr.me.ntbEntry.comment);
          colDataAppend(pColInfoData, numOfRows, comment, false);
        } else if (pInfo->pCur->mr.me.ntbEntry.commentLen == 0) {
          char comment[VARSTR_HEADER_SIZE + VARSTR_HEADER_SIZE] = {0};
          STR_TO_VARSTR(comment, "");
          colDataAppend(pColInfoData, numOfRows, comment, false);
        } else {
          colDataAppendNULL(pColInfoData, numOfRows);
        }

        // uid
        pColInfoData = taosArrayGet(p->pDataBlock, 5);
        colDataAppend(pColInfoData, numOfRows, (char*)&pInfo->pCur->mr.me.uid, false);

        // ttl
        pColInfoData = taosArrayGet(p->pDataBlock, 7);
        colDataAppend(pColInfoData, numOfRows, (char*)&pInfo->pCur->mr.me.ntbEntry.ttlDays, false);

        STR_TO_VARSTR(n, "NORMAL_TABLE");
      }

      pColInfoData = taosArrayGet(p->pDataBlock, 9);
      colDataAppend(pColInfoData, numOfRows, n, false);

      if (++numOfRows >= pOperator->resultInfo.capacity) {
        p->info.rows = numOfRows;
        pInfo->pRes->info.rows = numOfRows;

        relocateColumnData(pInfo->pRes, pInfo->scanCols, p->pDataBlock, false);
        doFilterResult(pInfo);

        blockDataCleanup(p);
        numOfRows = 0;

        if (pInfo->pRes->info.rows > 0) {
          break;
        }
      }
    }

    if (numOfRows > 0) {
      p->info.rows = numOfRows;
      pInfo->pRes->info.rows = numOfRows;

      relocateColumnData(pInfo->pRes, pInfo->scanCols, p->pDataBlock, false);
      doFilterResult(pInfo);

      blockDataCleanup(p);
      numOfRows = 0;
    }

    blockDataDestroy(p);

    // todo temporarily free the cursor here, the true reason why the free is not valid needs to be found
    if (ret != 0) {
      metaCloseTbCursor(pInfo->pCur);
      pInfo->pCur = NULL;
      doSetOperatorCompleted(pOperator);
    }

    pInfo->loadInfo.totalRows += pInfo->pRes->info.rows;
    return (pInfo->pRes->info.rows == 0) ? NULL : pInfo->pRes;
  }
}

static SSDataBlock* sysTableScanUserSTables(SOperatorInfo* pOperator) {
  SExecTaskInfo*     pTaskInfo = pOperator->pTaskInfo;
  SSysTableScanInfo* pInfo = pOperator->info;
  if (pOperator->status == OP_EXEC_DONE) {
    return NULL;
  }

  pInfo->pRes->info.rows = 0;
  pOperator->status = OP_EXEC_DONE;

  pInfo->loadInfo.totalRows += pInfo->pRes->info.rows;
  return (pInfo->pRes->info.rows == 0) ? NULL : pInfo->pRes;
}

static SSDataBlock* doSysTableScan(SOperatorInfo* pOperator) {
  // build message and send to mnode to fetch the content of system tables.
  SExecTaskInfo*     pTaskInfo = pOperator->pTaskInfo;
  SSysTableScanInfo* pInfo = pOperator->info;
  char               dbName[TSDB_DB_NAME_LEN] = {0};

  const char* name = tNameGetTableName(&pInfo->name);
  if (pInfo->showRewrite) {
    getDBNameFromCondition(pInfo->pCondition, dbName);
    sprintf(pInfo->req.db, "%d.%s", pInfo->accountId, dbName);
  }

  if (strncasecmp(name, TSDB_INS_TABLE_TABLES, TSDB_TABLE_FNAME_LEN) == 0) {
    return sysTableScanUserTables(pOperator);
  } else if (strncasecmp(name, TSDB_INS_TABLE_TAGS, TSDB_TABLE_FNAME_LEN) == 0) {
    return sysTableScanUserTags(pOperator);
  } else if (strncasecmp(name, TSDB_INS_TABLE_STABLES, TSDB_TABLE_FNAME_LEN) == 0 && pInfo->showRewrite &&
             IS_SYS_DBNAME(dbName)) {
    return sysTableScanUserSTables(pOperator);
  } else {  // load the meta from mnode of the given epset
    if (pOperator->status == OP_EXEC_DONE) {
      return NULL;
    }

    while (1) {
      int64_t startTs = taosGetTimestampUs();
      strncpy(pInfo->req.tb, tNameGetTableName(&pInfo->name), tListLen(pInfo->req.tb));
      strcpy(pInfo->req.user, pInfo->pUser);

      int32_t contLen = tSerializeSRetrieveTableReq(NULL, 0, &pInfo->req);
      char*   buf1 = taosMemoryCalloc(1, contLen);
      tSerializeSRetrieveTableReq(buf1, contLen, &pInfo->req);

      // send the fetch remote task result reques
      SMsgSendInfo* pMsgSendInfo = taosMemoryCalloc(1, sizeof(SMsgSendInfo));
      if (NULL == pMsgSendInfo) {
        qError("%s prepare message %d failed", GET_TASKID(pTaskInfo), (int32_t)sizeof(SMsgSendInfo));
        pTaskInfo->code = TSDB_CODE_QRY_OUT_OF_MEMORY;
        return NULL;
      }

      int32_t msgType = (strcasecmp(name, TSDB_INS_TABLE_DNODE_VARIABLES) == 0) ? TDMT_DND_SYSTABLE_RETRIEVE
                                                                                : TDMT_MND_SYSTABLE_RETRIEVE;

      pMsgSendInfo->param = pOperator;
      pMsgSendInfo->msgInfo.pData = buf1;
      pMsgSendInfo->msgInfo.len = contLen;
      pMsgSendInfo->msgType = msgType;
      pMsgSendInfo->fp = loadSysTableCallback;
      pMsgSendInfo->requestId = pTaskInfo->id.queryId;

      int64_t transporterId = 0;
      int32_t code =
          asyncSendMsgToServer(pInfo->readHandle.pMsgCb->clientRpc, &pInfo->epSet, &transporterId, pMsgSendInfo);
      tsem_wait(&pInfo->ready);

      if (pTaskInfo->code) {
        qDebug("%s load meta data from mnode failed, totalRows:%" PRIu64 ", code:%s", GET_TASKID(pTaskInfo),
               pInfo->loadInfo.totalRows, tstrerror(pTaskInfo->code));
        return NULL;
      }

      SRetrieveMetaTableRsp* pRsp = pInfo->pRsp;
      pInfo->req.showId = pRsp->handle;

      if (pRsp->numOfRows == 0 || pRsp->completed) {
        pOperator->status = OP_EXEC_DONE;
        qDebug("%s load meta data from mnode completed, rowsOfSource:%d, totalRows:%" PRIu64, GET_TASKID(pTaskInfo),
               pRsp->numOfRows, pInfo->loadInfo.totalRows);

        if (pRsp->numOfRows == 0) {
          taosMemoryFree(pRsp);
          return NULL;
        }
      }

      char* pStart = pRsp->data;
      extractDataBlockFromFetchRsp(pInfo->pRes, pRsp->data, pInfo->scanCols, &pStart);
      updateLoadRemoteInfo(&pInfo->loadInfo, pRsp->numOfRows, pRsp->compLen, startTs, pOperator);

      // todo log the filter info
      doFilterResult(pInfo);
      taosMemoryFree(pRsp);
      if (pInfo->pRes->info.rows > 0) {
        return pInfo->pRes;
      } else if (pOperator->status == OP_EXEC_DONE) {
        return NULL;
      }
    }
  }
}

int32_t buildSysDbTableInfo(const SSysTableScanInfo* pInfo, int32_t capacity) {
  SSDataBlock* p = buildInfoSchemaTableMetaBlock(TSDB_INS_TABLE_TABLES);
  blockDataEnsureCapacity(p, capacity);

  size_t               size = 0;
  const SSysTableMeta* pSysDbTableMeta = NULL;

  getInfosDbMeta(&pSysDbTableMeta, &size);
  p->info.rows = buildDbTableInfoBlock(pInfo->sysInfo, p, pSysDbTableMeta, size, TSDB_INFORMATION_SCHEMA_DB);

  getPerfDbMeta(&pSysDbTableMeta, &size);
  p->info.rows = buildDbTableInfoBlock(pInfo->sysInfo, p, pSysDbTableMeta, size, TSDB_PERFORMANCE_SCHEMA_DB);

  pInfo->pRes->info.rows = p->info.rows;
  relocateColumnData(pInfo->pRes, pInfo->scanCols, p->pDataBlock, false);
  blockDataDestroy(p);

  return pInfo->pRes->info.rows;
}

int32_t buildDbTableInfoBlock(bool sysInfo, const SSDataBlock* p, const SSysTableMeta* pSysDbTableMeta, size_t size,
                              const char* dbName) {
  char    n[TSDB_TABLE_FNAME_LEN + VARSTR_HEADER_SIZE] = {0};
  int32_t numOfRows = p->info.rows;

  for (int32_t i = 0; i < size; ++i) {
    const SSysTableMeta* pm = &pSysDbTableMeta[i];
    if (!sysInfo && pm->sysInfo) {
      continue;
    }

    SColumnInfoData* pColInfoData = taosArrayGet(p->pDataBlock, 0);

    STR_TO_VARSTR(n, pm->name);
    colDataAppend(pColInfoData, numOfRows, n, false);

    // database name
    STR_TO_VARSTR(n, dbName);
    pColInfoData = taosArrayGet(p->pDataBlock, 1);
    colDataAppend(pColInfoData, numOfRows, n, false);

    // create time
    pColInfoData = taosArrayGet(p->pDataBlock, 2);
    colDataAppendNULL(pColInfoData, numOfRows);

    // number of columns
    pColInfoData = taosArrayGet(p->pDataBlock, 3);
    colDataAppend(pColInfoData, numOfRows, (char*)&pm->colNum, false);

    for (int32_t j = 4; j <= 8; ++j) {
      pColInfoData = taosArrayGet(p->pDataBlock, j);
      colDataAppendNULL(pColInfoData, numOfRows);
    }

    STR_TO_VARSTR(n, "SYSTEM_TABLE");

    pColInfoData = taosArrayGet(p->pDataBlock, 9);
    colDataAppend(pColInfoData, numOfRows, n, false);

    numOfRows += 1;
  }

  return numOfRows;
}

SOperatorInfo* createSysTableScanOperatorInfo(void* readHandle, SSystemTableScanPhysiNode* pScanPhyNode,
                                              const char* pUser, SExecTaskInfo* pTaskInfo) {
  SSysTableScanInfo* pInfo = taosMemoryCalloc(1, sizeof(SSysTableScanInfo));
  SOperatorInfo*     pOperator = taosMemoryCalloc(1, sizeof(SOperatorInfo));
  if (pInfo == NULL || pOperator == NULL) {
    goto _error;
  }

  SScanPhysiNode* pScanNode = &pScanPhyNode->scan;

  SDataBlockDescNode* pDescNode = pScanNode->node.pOutputDataBlockDesc;
  SSDataBlock*        pResBlock = createResDataBlock(pDescNode);

  int32_t num = 0;
  SArray* colList = extractColMatchInfo(pScanNode->pScanCols, pDescNode, &num, COL_MATCH_FROM_COL_ID);

  pInfo->accountId = pScanPhyNode->accountId;
  pInfo->pUser = taosMemoryStrDup((void*)pUser);
  pInfo->sysInfo = pScanPhyNode->sysInfo;
  pInfo->showRewrite = pScanPhyNode->showRewrite;
  pInfo->pRes = pResBlock;
  pInfo->pCondition = pScanNode->node.pConditions;
  pInfo->scanCols = colList;

  initResultSizeInfo(&pOperator->resultInfo, 4096);

  tNameAssign(&pInfo->name, &pScanNode->tableName);
  const char* name = tNameGetTableName(&pInfo->name);

  if (strncasecmp(name, TSDB_INS_TABLE_TABLES, TSDB_TABLE_FNAME_LEN) == 0 ||
      strncasecmp(name, TSDB_INS_TABLE_TAGS, TSDB_TABLE_FNAME_LEN) == 0) {
    pInfo->readHandle = *(SReadHandle*)readHandle;
    blockDataEnsureCapacity(pInfo->pRes, pOperator->resultInfo.capacity);
  } else {
    tsem_init(&pInfo->ready, 0, 0);
    pInfo->epSet = pScanPhyNode->mgmtEpSet;
    pInfo->readHandle = *(SReadHandle*)readHandle;
  }

  pOperator->name = "SysTableScanOperator";
  pOperator->operatorType = QUERY_NODE_PHYSICAL_PLAN_SYSTABLE_SCAN;
  pOperator->blocking = false;
  pOperator->status = OP_NOT_OPENED;
  pOperator->info = pInfo;
  pOperator->exprSupp.numOfExprs = taosArrayGetSize(pResBlock->pDataBlock);
  pOperator->pTaskInfo = pTaskInfo;

  pOperator->fpSet =
      createOperatorFpSet(operatorDummyOpenFn, doSysTableScan, NULL, NULL, destroySysScanOperator, NULL, NULL, NULL);

  return pOperator;

_error:
  taosMemoryFreeClear(pInfo);
  taosMemoryFreeClear(pOperator);
  terrno = TSDB_CODE_QRY_OUT_OF_MEMORY;
  return NULL;
}

static SSDataBlock* doTagScan(SOperatorInfo* pOperator) {
  if (pOperator->status == OP_EXEC_DONE) {
    return NULL;
  }

  SExecTaskInfo* pTaskInfo = pOperator->pTaskInfo;

  STagScanInfo* pInfo = pOperator->info;
  SExprInfo*    pExprInfo = &pOperator->exprSupp.pExprInfo[0];
  SSDataBlock*  pRes = pInfo->pRes;

  int32_t size = taosArrayGetSize(pInfo->pTableList->pTableList);
  if (size == 0) {
    setTaskStatus(pTaskInfo, TASK_COMPLETED);
    return NULL;
  }

  char        str[512] = {0};
  int32_t     count = 0;
  SMetaReader mr = {0};
  metaReaderInit(&mr, pInfo->readHandle.meta, 0);

  while (pInfo->curPos < size && count < pOperator->resultInfo.capacity) {
    STableKeyInfo* item = taosArrayGet(pInfo->pTableList->pTableList, pInfo->curPos);
    int32_t        code = metaGetTableEntryByUid(&mr, item->uid);
    tDecoderClear(&mr.coder);
    if (code != TSDB_CODE_SUCCESS) {
      qError("failed to get table meta, uid:0x%" PRIx64 ", code:%s, %s", item->uid, tstrerror(terrno),
             GET_TASKID(pTaskInfo));
      metaReaderClear(&mr);
      T_LONG_JMP(pTaskInfo->env, terrno);
    }

    for (int32_t j = 0; j < pOperator->exprSupp.numOfExprs; ++j) {
      SColumnInfoData* pDst = taosArrayGet(pRes->pDataBlock, pExprInfo[j].base.resSchema.slotId);

      // refactor later
      if (fmIsScanPseudoColumnFunc(pExprInfo[j].pExpr->_function.functionId)) {
        STR_TO_VARSTR(str, mr.me.name);
        colDataAppend(pDst, count, str, false);
      } else {  // it is a tag value
        STagVal val = {0};
        val.cid = pExprInfo[j].base.pParam[0].pCol->colId;
        const char* p = metaGetTableTagVal(mr.me.ctbEntry.pTags, pDst->info.type, &val);

        char* data = NULL;
        if (pDst->info.type != TSDB_DATA_TYPE_JSON && p != NULL) {
          data = tTagValToData((const STagVal*)p, false);
        } else {
          data = (char*)p;
        }
        colDataAppend(pDst, count, data,
                      (data == NULL) || (pDst->info.type == TSDB_DATA_TYPE_JSON && tTagIsJsonNull(data)));

        if (pDst->info.type != TSDB_DATA_TYPE_JSON && p != NULL && IS_VAR_DATA_TYPE(((const STagVal*)p)->type) &&
            data != NULL) {
          taosMemoryFree(data);
        }
      }
    }

    count += 1;
    if (++pInfo->curPos >= size) {
      doSetOperatorCompleted(pOperator);
    }
  }

  metaReaderClear(&mr);

  // qDebug("QInfo:0x%"PRIx64" create tag values results completed, rows:%d", GET_TASKID(pRuntimeEnv), count);
  if (pOperator->status == OP_EXEC_DONE) {
    setTaskStatus(pTaskInfo, TASK_COMPLETED);
  }

  pRes->info.rows = count;
  pOperator->resultInfo.totalRows += count;

  return (pRes->info.rows == 0) ? NULL : pInfo->pRes;
}

static void destroyTagScanOperatorInfo(void* param) {
  STagScanInfo* pInfo = (STagScanInfo*)param;
  pInfo->pRes = blockDataDestroy(pInfo->pRes);
  taosArrayDestroy(pInfo->pColMatchInfo);
  taosMemoryFreeClear(param);
}

SOperatorInfo* createTagScanOperatorInfo(SReadHandle* pReadHandle, STagScanPhysiNode* pPhyNode,
                                         STableListInfo* pTableListInfo, SExecTaskInfo* pTaskInfo) {
  STagScanInfo*  pInfo = taosMemoryCalloc(1, sizeof(STagScanInfo));
  SOperatorInfo* pOperator = taosMemoryCalloc(1, sizeof(SOperatorInfo));
  if (pInfo == NULL || pOperator == NULL) {
    goto _error;
  }

  SDataBlockDescNode* pDescNode = pPhyNode->node.pOutputDataBlockDesc;

  int32_t    num = 0;
  int32_t    numOfExprs = 0;
  SExprInfo* pExprInfo = createExprInfo(pPhyNode->pScanPseudoCols, NULL, &numOfExprs);
  SArray*    colList = extractColMatchInfo(pPhyNode->pScanPseudoCols, pDescNode, &num, COL_MATCH_FROM_COL_ID);

  int32_t code = initExprSupp(&pOperator->exprSupp, pExprInfo, numOfExprs);
  if (code != TSDB_CODE_SUCCESS) {
    goto _error;
  }

  pInfo->pTableList = pTableListInfo;
  pInfo->pColMatchInfo = colList;
  pInfo->pRes = createResDataBlock(pDescNode);
  pInfo->readHandle = *pReadHandle;
  pInfo->curPos = 0;

  pOperator->name = "TagScanOperator";
  pOperator->operatorType = QUERY_NODE_PHYSICAL_PLAN_TAG_SCAN;

  pOperator->blocking = false;
  pOperator->status = OP_NOT_OPENED;
  pOperator->info = pInfo;
  pOperator->pTaskInfo = pTaskInfo;

  initResultSizeInfo(&pOperator->resultInfo, 4096);
  blockDataEnsureCapacity(pInfo->pRes, pOperator->resultInfo.capacity);

  pOperator->fpSet =
      createOperatorFpSet(operatorDummyOpenFn, doTagScan, NULL, NULL, destroyTagScanOperatorInfo, NULL, NULL, NULL);

  return pOperator;

_error:
  taosMemoryFree(pInfo);
  taosMemoryFree(pOperator);
  terrno = TSDB_CODE_OUT_OF_MEMORY;
  return NULL;
}

int32_t createScanTableListInfo(SScanPhysiNode* pScanNode, SNodeList* pGroupTags, bool groupSort, SReadHandle* pHandle,
                                STableListInfo* pTableListInfo, SNode* pTagCond, SNode* pTagIndexCond,
                                const char* idStr) {
  int64_t st = taosGetTimestampUs();

  int32_t code = getTableList(pHandle->meta, pHandle->vnode, pScanNode, pTagCond, pTagIndexCond, pTableListInfo);
  if (code != TSDB_CODE_SUCCESS) {
    qError("failed to getTableList, code: %s", tstrerror(code));
    return code;
  }

  int64_t st1 = taosGetTimestampUs();
  qDebug("generate queried table list completed, elapsed time:%.2f ms %s", (st1 - st) / 1000.0, idStr);

  if (taosArrayGetSize(pTableListInfo->pTableList) == 0) {
    qDebug("no table qualified for query, %s" PRIx64, idStr);
    return TSDB_CODE_SUCCESS;
  }

  pTableListInfo->needSortTableByGroupId = groupSort;
  code = generateGroupIdMap(pTableListInfo, pHandle, pGroupTags);
  if (code != TSDB_CODE_SUCCESS) {
    return code;
  }

  int64_t st2 = taosGetTimestampUs();
  qDebug("generate group id map completed, elapsed time:%.2f ms %s", (st2 - st1) / 1000.0, idStr);

  return TSDB_CODE_SUCCESS;
}

int32_t createMultipleDataReaders(SQueryTableDataCond* pQueryCond, SReadHandle* pHandle, STableListInfo* pTableListInfo,
                                  int32_t tableStartIdx, int32_t tableEndIdx, SArray* arrayReader, const char* idstr) {
  for (int32_t i = tableStartIdx; i <= tableEndIdx; ++i) {
    SArray* subTableList = taosArrayInit(1, sizeof(STableKeyInfo));
    taosArrayPush(subTableList, taosArrayGet(pTableListInfo->pTableList, i));

    STsdbReader* pReader = NULL;
    tsdbReaderOpen(pHandle->vnode, pQueryCond, subTableList, &pReader, idstr);
    taosArrayPush(arrayReader, &pReader);

    taosArrayDestroy(subTableList);
  }

  return TSDB_CODE_SUCCESS;
}

// todo refactor
static int32_t loadDataBlockFromOneTable(SOperatorInfo* pOperator, STableMergeScanInfo* pTableScanInfo,
                                         int32_t readerIdx, SSDataBlock* pBlock, uint32_t* status) {
  SExecTaskInfo*       pTaskInfo = pOperator->pTaskInfo;
  STableMergeScanInfo* pInfo = pOperator->info;

  SFileBlockLoadRecorder* pCost = &pTableScanInfo->readRecorder;

  pCost->totalBlocks += 1;
  pCost->totalRows += pBlock->info.rows;

  *status = pInfo->dataBlockLoadFlag;
  if (pTableScanInfo->pFilterNode != NULL ||
      overlapWithTimeWindow(&pTableScanInfo->interval, &pBlock->info, pTableScanInfo->cond.order)) {
    (*status) = FUNC_DATA_REQUIRED_DATA_LOAD;
  }

  SDataBlockInfo* pBlockInfo = &pBlock->info;
  taosMemoryFreeClear(pBlock->pBlockAgg);

  if (*status == FUNC_DATA_REQUIRED_FILTEROUT) {
    qDebug("%s data block filter out, brange:%" PRId64 "-%" PRId64 ", rows:%d", GET_TASKID(pTaskInfo),
           pBlockInfo->window.skey, pBlockInfo->window.ekey, pBlockInfo->rows);
    pCost->filterOutBlocks += 1;
    return TSDB_CODE_SUCCESS;
  } else if (*status == FUNC_DATA_REQUIRED_NOT_LOAD) {
    qDebug("%s data block skipped, brange:%" PRId64 "-%" PRId64 ", rows:%d", GET_TASKID(pTaskInfo),
           pBlockInfo->window.skey, pBlockInfo->window.ekey, pBlockInfo->rows);
    pCost->skipBlocks += 1;

    // clear all data in pBlock that are set when handing the previous block
    for (int32_t i = 0; i < taosArrayGetSize(pBlock->pDataBlock); ++i) {
      SColumnInfoData* pcol = taosArrayGet(pBlock->pDataBlock, i);
      pcol->pData = NULL;
    }

    return TSDB_CODE_SUCCESS;
  } else if (*status == FUNC_DATA_REQUIRED_STATIS_LOAD) {
    pCost->loadBlockStatis += 1;

    bool             allColumnsHaveAgg = true;
    SColumnDataAgg** pColAgg = NULL;
    STsdbReader*     reader = taosArrayGetP(pTableScanInfo->dataReaders, readerIdx);
    tsdbRetrieveDatablockSMA(reader, &pColAgg, &allColumnsHaveAgg);

    if (allColumnsHaveAgg == true) {
      int32_t numOfCols = taosArrayGetSize(pBlock->pDataBlock);

      // todo create this buffer during creating operator
      if (pBlock->pBlockAgg == NULL) {
        pBlock->pBlockAgg = taosMemoryCalloc(numOfCols, POINTER_BYTES);
      }

      for (int32_t i = 0; i < numOfCols; ++i) {
        SColMatchInfo* pColMatchInfo = taosArrayGet(pTableScanInfo->pColMatchInfo, i);
        if (!pColMatchInfo->output) {
          continue;
        }
        pBlock->pBlockAgg[pColMatchInfo->targetSlotId] = pColAgg[i];
      }

      return TSDB_CODE_SUCCESS;
    } else {  // failed to load the block sma data, data block statistics does not exist, load data block instead
      *status = FUNC_DATA_REQUIRED_DATA_LOAD;
    }
  }

  ASSERT(*status == FUNC_DATA_REQUIRED_DATA_LOAD);

  // todo filter data block according to the block sma data firstly
#if 0
  if (!doFilterByBlockSMA(pBlock->pBlockStatis, pTableScanInfo->pCtx, pBlockInfo->rows)) {
    pCost->filterOutBlocks += 1;
    qDebug("%s data block filter out, brange:%" PRId64 "-%" PRId64 ", rows:%d", GET_TASKID(pTaskInfo), pBlockInfo->window.skey,
           pBlockInfo->window.ekey, pBlockInfo->rows);
    (*status) = FUNC_DATA_REQUIRED_FILTEROUT;
    return TSDB_CODE_SUCCESS;
  }
#endif

  pCost->totalCheckedRows += pBlock->info.rows;
  pCost->loadBlocks += 1;

  STsdbReader* reader = taosArrayGetP(pTableScanInfo->dataReaders, readerIdx);
  SArray*      pCols = tsdbRetrieveDataBlock(reader, NULL);
  if (pCols == NULL) {
    return terrno;
  }

  relocateColumnData(pBlock, pTableScanInfo->pColMatchInfo, pCols, true);

  // currently only the tbname pseudo column
  if (pTableScanInfo->pseudoSup.numOfExprs > 0) {
    int32_t code = addTagPseudoColumnData(&pTableScanInfo->readHandle, pTableScanInfo->pseudoSup.pExprInfo,
                                          pTableScanInfo->pseudoSup.numOfExprs, pBlock, GET_TASKID(pTaskInfo));
    if (code != TSDB_CODE_SUCCESS) {
      T_LONG_JMP(pTaskInfo->env, code);
    }
  }

  if (pTableScanInfo->pFilterNode != NULL) {
    int64_t st = taosGetTimestampMs();
    doFilter(pTableScanInfo->pFilterNode, pBlock, pTableScanInfo->pColMatchInfo);

    double el = (taosGetTimestampUs() - st) / 1000.0;
    pTableScanInfo->readRecorder.filterTime += el;

    if (pBlock->info.rows == 0) {
      pCost->filterOutBlocks += 1;
      qDebug("%s data block filter out, brange:%" PRId64 "-%" PRId64 ", rows:%d, elapsed time:%.2f ms",
             GET_TASKID(pTaskInfo), pBlockInfo->window.skey, pBlockInfo->window.ekey, pBlockInfo->rows, el);
    } else {
      qDebug("%s data block filter applied, elapsed time:%.2f ms", GET_TASKID(pTaskInfo), el);
    }
  }

  return TSDB_CODE_SUCCESS;
}

typedef struct STableMergeScanSortSourceParam {
  SOperatorInfo* pOperator;
  int32_t        readerIdx;
  SSDataBlock*   inputBlock;
} STableMergeScanSortSourceParam;

static SSDataBlock* getTableDataBlock(void* param) {
  STableMergeScanSortSourceParam* source = param;
  SOperatorInfo*                  pOperator = source->pOperator;
  int32_t                         readerIdx = source->readerIdx;
  SSDataBlock*                    pBlock = source->inputBlock;
  STableMergeScanInfo*            pTableScanInfo = pOperator->info;

  int64_t st = taosGetTimestampUs();

  blockDataCleanup(pBlock);

  STsdbReader* reader = taosArrayGetP(pTableScanInfo->dataReaders, readerIdx);
  while (tsdbNextDataBlock(reader)) {
    if (isTaskKilled(pOperator->pTaskInfo)) {
      T_LONG_JMP(pOperator->pTaskInfo->env, TSDB_CODE_TSC_QUERY_CANCELLED);
    }

    // process this data block based on the probabilities
    bool processThisBlock = processBlockWithProbability(&pTableScanInfo->sample);
    if (!processThisBlock) {
      continue;
    }

    blockDataCleanup(pBlock);
    SDataBlockInfo binfo = pBlock->info;
    tsdbRetrieveDataBlockInfo(reader, &binfo);

    blockDataEnsureCapacity(pBlock, binfo.rows);
    pBlock->info.type = binfo.type;
    pBlock->info.uid = binfo.uid;
    pBlock->info.window = binfo.window;
    pBlock->info.rows = binfo.rows;

    uint32_t status = 0;
    int32_t  code = loadDataBlockFromOneTable(pOperator, pTableScanInfo, readerIdx, pBlock, &status);
    //    int32_t  code = loadDataBlockOnDemand(pOperator->pRuntimeEnv, pTableScanInfo, pBlock, &status);
    if (code != TSDB_CODE_SUCCESS) {
      T_LONG_JMP(pOperator->pTaskInfo->env, code);
    }

    // current block is filter out according to filter condition, continue load the next block
    if (status == FUNC_DATA_REQUIRED_FILTEROUT || pBlock->info.rows == 0) {
      continue;
    }

    uint64_t* groupId = taosHashGet(pOperator->pTaskInfo->tableqinfoList.map, &pBlock->info.uid, sizeof(int64_t));
    if (groupId) {
      pBlock->info.groupId = *groupId;
    }

    pOperator->resultInfo.totalRows = pTableScanInfo->readRecorder.totalRows;
    pTableScanInfo->readRecorder.elapsedTime += (taosGetTimestampUs() - st) / 1000.0;

    return pBlock;
  }
  return NULL;
}

SArray* generateSortByTsInfo(SArray* colMatchInfo, int32_t order) {
  int32_t tsTargetSlotId = 0;
  for (int32_t i = 0; i < taosArrayGetSize(colMatchInfo); ++i) {
    SColMatchInfo* colInfo = taosArrayGet(colMatchInfo, i);
    if (colInfo->colId == PRIMARYKEY_TIMESTAMP_COL_ID) {
      tsTargetSlotId = colInfo->targetSlotId;
    }
  }

  SArray*         pList = taosArrayInit(1, sizeof(SBlockOrderInfo));
  SBlockOrderInfo bi = {0};
  bi.order = order;
  bi.slotId = tsTargetSlotId;
  bi.nullFirst = NULL_ORDER_FIRST;

  taosArrayPush(pList, &bi);

  return pList;
}

int32_t startGroupTableMergeScan(SOperatorInfo* pOperator) {
  STableMergeScanInfo* pInfo = pOperator->info;
  SExecTaskInfo*       pTaskInfo = pOperator->pTaskInfo;

  {
    size_t  tableListSize = taosArrayGetSize(pInfo->tableListInfo->pTableList);
    int32_t i = pInfo->tableStartIndex + 1;
    for (; i < tableListSize; ++i) {
      STableKeyInfo* tableKeyInfo = taosArrayGet(pInfo->tableListInfo->pTableList, i);
      if (tableKeyInfo->groupId != pInfo->groupId) {
        break;
      }
    }
    pInfo->tableEndIndex = i - 1;
  }

  int32_t tableStartIdx = pInfo->tableStartIndex;
  int32_t tableEndIdx = pInfo->tableEndIndex;

  STableListInfo* tableListInfo = pInfo->tableListInfo;
  pInfo->dataReaders = taosArrayInit(64, POINTER_BYTES);
  createMultipleDataReaders(&pInfo->cond, &pInfo->readHandle, tableListInfo, tableStartIdx, tableEndIdx,
                            pInfo->dataReaders, GET_TASKID(pTaskInfo));

  // todo the total available buffer should be determined by total capacity of buffer of this task.
  // the additional one is reserved for merge result
  pInfo->sortBufSize = pInfo->bufPageSize * (tableEndIdx - tableStartIdx + 1 + 1);
  int32_t numOfBufPage = pInfo->sortBufSize / pInfo->bufPageSize;
  pInfo->pSortHandle = tsortCreateSortHandle(pInfo->pSortInfo, SORT_MULTISOURCE_MERGE, pInfo->bufPageSize, numOfBufPage,
                                             pInfo->pSortInputBlock, pTaskInfo->id.str);

  tsortSetFetchRawDataFp(pInfo->pSortHandle, getTableDataBlock, NULL, NULL);

  size_t numReaders = taosArrayGetSize(pInfo->dataReaders);
  for (int32_t i = 0; i < numReaders; ++i) {
    STableMergeScanSortSourceParam param = {0};
    param.readerIdx = i;
    param.pOperator = pOperator;
    param.inputBlock = createOneDataBlock(pInfo->pResBlock, false);
    taosArrayPush(pInfo->sortSourceParams, &param);
  }

  for (int32_t i = 0; i < numReaders; ++i) {
    SSortSource*                    ps = taosMemoryCalloc(1, sizeof(SSortSource));
    STableMergeScanSortSourceParam* param = taosArrayGet(pInfo->sortSourceParams, i);
    ps->param = param;
    tsortAddSource(pInfo->pSortHandle, ps);
  }

  int32_t code = tsortOpen(pInfo->pSortHandle);

  if (code != TSDB_CODE_SUCCESS) {
    T_LONG_JMP(pTaskInfo->env, terrno);
  }

  return TSDB_CODE_SUCCESS;
}

int32_t stopGroupTableMergeScan(SOperatorInfo* pOperator) {
  STableMergeScanInfo* pInfo = pOperator->info;
  SExecTaskInfo*       pTaskInfo = pOperator->pTaskInfo;

  size_t numReaders = taosArrayGetSize(pInfo->dataReaders);

  SSortExecInfo sortExecInfo = tsortGetSortExecInfo(pInfo->pSortHandle);
  pInfo->sortExecInfo.sortMethod = sortExecInfo.sortMethod;
  pInfo->sortExecInfo.sortBuffer = sortExecInfo.sortBuffer;
  pInfo->sortExecInfo.loops += sortExecInfo.loops;
  pInfo->sortExecInfo.readBytes += sortExecInfo.readBytes;
  pInfo->sortExecInfo.writeBytes += sortExecInfo.writeBytes;

  for (int32_t i = 0; i < numReaders; ++i) {
    STableMergeScanSortSourceParam* param = taosArrayGet(pInfo->sortSourceParams, i);
    blockDataDestroy(param->inputBlock);
  }
  taosArrayClear(pInfo->sortSourceParams);

  tsortDestroySortHandle(pInfo->pSortHandle);

  for (int32_t i = 0; i < numReaders; ++i) {
    STsdbReader* reader = taosArrayGetP(pInfo->dataReaders, i);
    tsdbReaderClose(reader);
  }
  taosArrayDestroy(pInfo->dataReaders);
  pInfo->dataReaders = NULL;
  return TSDB_CODE_SUCCESS;
}

SSDataBlock* getSortedTableMergeScanBlockData(SSortHandle* pHandle, SSDataBlock* pResBlock, int32_t capacity,
                                              SOperatorInfo* pOperator) {
  STableMergeScanInfo* pInfo = pOperator->info;
  SExecTaskInfo*       pTaskInfo = pOperator->pTaskInfo;

  blockDataCleanup(pResBlock);
  blockDataEnsureCapacity(pResBlock, capacity);

  while (1) {
    STupleHandle* pTupleHandle = tsortNextTuple(pHandle);
    if (pTupleHandle == NULL) {
      break;
    }

    appendOneRowToDataBlock(pResBlock, pTupleHandle);
    if (pResBlock->info.rows >= capacity) {
      break;
    }
  }

  qDebug("%s get sorted row blocks, rows:%d", GET_TASKID(pTaskInfo), pResBlock->info.rows);
  return (pResBlock->info.rows > 0) ? pResBlock : NULL;
}

SSDataBlock* doTableMergeScan(SOperatorInfo* pOperator) {
  if (pOperator->status == OP_EXEC_DONE) {
    return NULL;
  }

  SExecTaskInfo*       pTaskInfo = pOperator->pTaskInfo;
  STableMergeScanInfo* pInfo = pOperator->info;

  int32_t code = pOperator->fpSet._openFn(pOperator);
  if (code != TSDB_CODE_SUCCESS) {
    T_LONG_JMP(pTaskInfo->env, code);
  }
  size_t tableListSize = taosArrayGetSize(pInfo->tableListInfo->pTableList);
  if (!pInfo->hasGroupId) {
    pInfo->hasGroupId = true;

    if (tableListSize == 0) {
      doSetOperatorCompleted(pOperator);
      return NULL;
    }
    pInfo->tableStartIndex = 0;
    pInfo->groupId = ((STableKeyInfo*)taosArrayGet(pInfo->tableListInfo->pTableList, pInfo->tableStartIndex))->groupId;
    startGroupTableMergeScan(pOperator);
  }
  SSDataBlock* pBlock = NULL;
  while (pInfo->tableStartIndex < tableListSize) {
    pBlock = getSortedTableMergeScanBlockData(pInfo->pSortHandle, pInfo->pResBlock, pOperator->resultInfo.capacity,
                                              pOperator);
    if (pBlock != NULL) {
      pBlock->info.groupId = pInfo->groupId;
      pOperator->resultInfo.totalRows += pBlock->info.rows;
      return pBlock;
    } else {
      stopGroupTableMergeScan(pOperator);
      if (pInfo->tableEndIndex >= tableListSize - 1) {
        doSetOperatorCompleted(pOperator);
        break;
      }
      pInfo->tableStartIndex = pInfo->tableEndIndex + 1;
      pInfo->groupId =
          ((STableKeyInfo*)taosArrayGet(pInfo->tableListInfo->pTableList, pInfo->tableStartIndex))->groupId;
      startGroupTableMergeScan(pOperator);
    }
  }

  return pBlock;
}

void destroyTableMergeScanOperatorInfo(void* param) {
  STableMergeScanInfo* pTableScanInfo = (STableMergeScanInfo*)param;
  cleanupQueryTableDataCond(&pTableScanInfo->cond);
  taosArrayDestroy(pTableScanInfo->sortSourceParams);

  for (int32_t i = 0; i < taosArrayGetSize(pTableScanInfo->dataReaders); ++i) {
    STsdbReader* reader = taosArrayGetP(pTableScanInfo->dataReaders, i);
    tsdbReaderClose(reader);
  }
  taosArrayDestroy(pTableScanInfo->dataReaders);

  if (pTableScanInfo->pColMatchInfo != NULL) {
    taosArrayDestroy(pTableScanInfo->pColMatchInfo);
  }

  pTableScanInfo->pResBlock = blockDataDestroy(pTableScanInfo->pResBlock);
  pTableScanInfo->pSortInputBlock = blockDataDestroy(pTableScanInfo->pSortInputBlock);

  taosArrayDestroy(pTableScanInfo->pSortInfo);
  cleanupExprSupp(&pTableScanInfo->pseudoSup);

  taosMemoryFreeClear(pTableScanInfo->rowEntryInfoOffset);
  taosMemoryFreeClear(param);
}

typedef struct STableMergeScanExecInfo {
  SFileBlockLoadRecorder blockRecorder;
  SSortExecInfo          sortExecInfo;
} STableMergeScanExecInfo;

int32_t getTableMergeScanExplainExecInfo(SOperatorInfo* pOptr, void** pOptrExplain, uint32_t* len) {
  ASSERT(pOptr != NULL);
  // TODO: merge these two info into one struct
  STableMergeScanExecInfo* execInfo = taosMemoryCalloc(1, sizeof(STableMergeScanExecInfo));
  STableMergeScanInfo*     pInfo = pOptr->info;
  execInfo->blockRecorder = pInfo->readRecorder;
  execInfo->sortExecInfo = pInfo->sortExecInfo;

  *pOptrExplain = execInfo;
  *len = sizeof(STableMergeScanExecInfo);

  return TSDB_CODE_SUCCESS;
}

int32_t compareTableKeyInfoByGid(const void* p1, const void* p2) {
  const STableKeyInfo* info1 = p1;
  const STableKeyInfo* info2 = p2;
  if (info1->groupId < info2->groupId) {
    return -1;
  } else if (info1->groupId > info2->groupId) {
    return 1;
  } else {
    return 0;
  }
}

SOperatorInfo* createTableMergeScanOperatorInfo(STableScanPhysiNode* pTableScanNode, STableListInfo* pTableListInfo,
                                                SReadHandle* readHandle, SExecTaskInfo* pTaskInfo) {
  STableMergeScanInfo* pInfo = taosMemoryCalloc(1, sizeof(STableMergeScanInfo));
  SOperatorInfo*       pOperator = taosMemoryCalloc(1, sizeof(SOperatorInfo));
  if (pInfo == NULL || pOperator == NULL) {
    goto _error;
  }
  if (pTableScanNode->pGroupTags) {
    taosArraySort(pTableListInfo->pTableList, compareTableKeyInfoByGid);
  }

  SDataBlockDescNode* pDescNode = pTableScanNode->scan.node.pOutputDataBlockDesc;

  int32_t numOfCols = 0;
  SArray* pColList = extractColMatchInfo(pTableScanNode->scan.pScanCols, pDescNode, &numOfCols, COL_MATCH_FROM_COL_ID);

  int32_t code = initQueryTableDataCond(&pInfo->cond, pTableScanNode);
  if (code != TSDB_CODE_SUCCESS) {
    goto _error;
  }

  if (pTableScanNode->scan.pScanPseudoCols != NULL) {
    SExprSupp* pSup = &pInfo->pseudoSup;
    pSup->pExprInfo = createExprInfo(pTableScanNode->scan.pScanPseudoCols, NULL, &pSup->numOfExprs);
    pSup->pCtx = createSqlFunctionCtx(pSup->pExprInfo, pSup->numOfExprs, &pSup->rowEntryInfoOffset);
  }

  pInfo->scanInfo = (SScanInfo){.numOfAsc = pTableScanNode->scanSeq[0], .numOfDesc = pTableScanNode->scanSeq[1]};

  pInfo->readHandle = *readHandle;
  pInfo->interval = extractIntervalInfo(pTableScanNode);
  pInfo->sample.sampleRatio = pTableScanNode->ratio;
  pInfo->sample.seed = taosGetTimestampSec();
  pInfo->dataBlockLoadFlag = pTableScanNode->dataRequired;
  pInfo->pFilterNode = pTableScanNode->scan.node.pConditions;
  pInfo->tableListInfo = pTableListInfo;
  pInfo->scanFlag = MAIN_SCAN;
  pInfo->pColMatchInfo = pColList;

  pInfo->pResBlock = createResDataBlock(pDescNode);
  pInfo->sortSourceParams = taosArrayInit(64, sizeof(STableMergeScanSortSourceParam));

  pInfo->pSortInfo = generateSortByTsInfo(pInfo->pColMatchInfo, pInfo->cond.order);
  pInfo->pSortInputBlock = createOneDataBlock(pInfo->pResBlock, false);

  int32_t rowSize = pInfo->pResBlock->info.rowSize;
  pInfo->bufPageSize = getProperSortPageSize(rowSize);

  pOperator->name = "TableMergeScanOperator";
  pOperator->operatorType = QUERY_NODE_PHYSICAL_PLAN_TABLE_MERGE_SCAN;
  pOperator->blocking = false;
  pOperator->status = OP_NOT_OPENED;
  pOperator->info = pInfo;
  pOperator->exprSupp.numOfExprs = numOfCols;
  pOperator->pTaskInfo = pTaskInfo;
  initResultSizeInfo(&pOperator->resultInfo, 1024);

  pOperator->fpSet =
      createOperatorFpSet(operatorDummyOpenFn, doTableMergeScan, NULL, NULL, destroyTableMergeScanOperatorInfo, NULL,
                          NULL, getTableMergeScanExplainExecInfo);
  pOperator->cost.openCost = 0;
  return pOperator;

_error:
  pTaskInfo->code = TSDB_CODE_OUT_OF_MEMORY;
  taosMemoryFree(pInfo);
  taosMemoryFree(pOperator);
  return NULL;
}<|MERGE_RESOLUTION|>--- conflicted
+++ resolved
@@ -956,13 +956,7 @@
   pTableScanInfo->currentGroupId = -1;
 }
 
-<<<<<<< HEAD
-static void freeArray(void* array) {
-  taosArrayDestroy(array);
-}
-=======
 static void freeArray(void* array) { taosArrayDestroy(array); }
->>>>>>> 2f905064
 
 static void resetTableScanOperator(SOperatorInfo* pTableScanOp) {
   STableScanInfo* pTableScanInfo = pTableScanOp->info;
@@ -976,17 +970,6 @@
   resetTableScanInfo(pTableScanOp->info, &win);
 }
 
-<<<<<<< HEAD
-static SSDataBlock* readPreVersionData(SOperatorInfo* pTableScanOp, uint64_t tbUid, TSKEY startTs, TSKEY endTs, int64_t maxVersion) {
-  SArray* gpTbls = pTableScanOp->pTaskInfo->tableqinfoList.pGroupList;
-  taosArrayClear(gpTbls);
-  STableKeyInfo tblInfo = {.uid = tbUid, .groupId = 0};
-  SArray* tbls = taosArrayInit(1, sizeof(STableKeyInfo));
-  taosArrayPush(tbls, &tblInfo);
-  taosArrayPush(gpTbls, &tbls);
-
-  STimeWindow win = {.skey = startTs, .ekey = endTs};
-=======
 static SSDataBlock* readPreVersionData(SOperatorInfo* pTableScanOp, uint64_t tbUid, TSKEY startTs, TSKEY endTs,
                                        int64_t maxVersion) {
   SArray* gpTbls = pTableScanOp->pTaskInfo->tableqinfoList.pGroupList;
@@ -997,7 +980,6 @@
   taosArrayPush(gpTbls, &tbls);
 
   STimeWindow     win = {.skey = startTs, .ekey = endTs};
->>>>>>> 2f905064
   STableScanInfo* pTableScanInfo = pTableScanOp->info;
   pTableScanInfo->cond.startVersion = -1;
   pTableScanInfo->cond.endVersion = maxVersion;
@@ -1075,13 +1057,8 @@
   return true;
 }
 
-<<<<<<< HEAD
-static STimeWindow getSlidingWindow(TSKEY* tsCol, SInterval* pInterval, SDataBlockInfo* pDataBlockInfo,
-                                    int32_t* pRowIndex, bool hasGroup) {
-=======
 static STimeWindow getSlidingWindow(TSKEY* startTsCol, TSKEY* endTsCol, SInterval* pInterval,
                                     SDataBlockInfo* pDataBlockInfo, int32_t* pRowIndex, bool hasGroup) {
->>>>>>> 2f905064
   SResultRowInfo dumyInfo;
   dumyInfo.cur.pageId = -1;
   STimeWindow win = getActiveTimeWindow(NULL, &dumyInfo, startTsCol[*pRowIndex], pInterval, TSDB_ORDER_ASC);
@@ -1091,13 +1068,8 @@
     if (hasGroup) {
       (*pRowIndex) += 1;
     } else {
-<<<<<<< HEAD
-      (*pRowIndex) += getNumOfRowsInTimeWindow(pDataBlockInfo, tsCol, *pRowIndex, endWin.ekey,
-          binarySearchForKey, NULL, TSDB_ORDER_ASC);
-=======
       (*pRowIndex) += getNumOfRowsInTimeWindow(pDataBlockInfo, startTsCol, *pRowIndex, endWin.ekey, binarySearchForKey,
                                                NULL, TSDB_ORDER_ASC);
->>>>>>> 2f905064
     }
     do {
       preWin = endWin;
@@ -1130,14 +1102,11 @@
       return NULL;
     }
 
-<<<<<<< HEAD
-=======
     doFilter(pInfo->pCondition, pResult, NULL);
     if (pResult->info.rows == 0) {
       continue;
     }
 
->>>>>>> 2f905064
     if (pInfo->partitionSup.needCalc) {
       SSDataBlock* tmpBlock = createOneDataBlock(pResult, true);
       blockDataCleanup(pResult);
@@ -1146,13 +1115,8 @@
           for (int32_t j = 0; j < pInfo->pTableScanOp->exprSupp.numOfExprs; j++) {
             SColumnInfoData* pSrcCol = taosArrayGet(tmpBlock->pDataBlock, j);
             SColumnInfoData* pDestCol = taosArrayGet(pResult->pDataBlock, j);
-<<<<<<< HEAD
-            bool isNull = colDataIsNull(pSrcCol, tmpBlock->info.rows, i, NULL);
-            char* pSrcData = colDataGetData(pSrcCol, i);
-=======
             bool             isNull = colDataIsNull(pSrcCol, tmpBlock->info.rows, i, NULL);
             char*            pSrcData = colDataGetData(pSrcCol, i);
->>>>>>> 2f905064
             colDataAppend(pDestCol, pResult->info.rows, pSrcData, isNull);
           }
           pResult->info.rows++;
@@ -1193,11 +1157,7 @@
   SColumnInfoData* pDestCalStartTsCol = taosArrayGet(pDestBlock->pDataBlock, CALCULATE_START_TS_COLUMN_INDEX);
   SColumnInfoData* pDestCalEndTsCol = taosArrayGet(pDestBlock->pDataBlock, CALCULATE_END_TS_COLUMN_INDEX);
   int32_t          dummy = 0;
-<<<<<<< HEAD
-  int64_t version = pSrcBlock->info.version - 1;
-=======
   int64_t          version = pSrcBlock->info.version - 1;
->>>>>>> 2f905064
   for (int32_t i = 0; i < pSrcBlock->info.rows; i++) {
     uint64_t groupId = getGroupIdByData(pInfo, uidCol[i], startData[i], version);
     // gap must be 0.
@@ -1233,41 +1193,21 @@
     return code;
   }
 
-<<<<<<< HEAD
-  SColumnInfoData* pSrcTsCol = (SColumnInfoData*)taosArrayGet(pSrcBlock->pDataBlock, START_TS_COLUMN_INDEX);
-=======
   SColumnInfoData* pSrcStartTsCol = (SColumnInfoData*)taosArrayGet(pSrcBlock->pDataBlock, START_TS_COLUMN_INDEX);
   SColumnInfoData* pSrcEndTsCol = (SColumnInfoData*)taosArrayGet(pSrcBlock->pDataBlock, END_TS_COLUMN_INDEX);
->>>>>>> 2f905064
   SColumnInfoData* pSrcUidCol = taosArrayGet(pSrcBlock->pDataBlock, UID_COLUMN_INDEX);
   uint64_t*        srcUidData = (uint64_t*)pSrcUidCol->pData;
   SColumnInfoData* pSrcGpCol = taosArrayGet(pSrcBlock->pDataBlock, GROUPID_COLUMN_INDEX);
   uint64_t*        srcGp = (uint64_t*)pSrcGpCol->pData;
-<<<<<<< HEAD
-  ASSERT(pSrcTsCol->info.type == TSDB_DATA_TYPE_TIMESTAMP);
-  TSKEY*           tsCol = (TSKEY*)pSrcTsCol->pData;
-=======
   ASSERT(pSrcStartTsCol->info.type == TSDB_DATA_TYPE_TIMESTAMP);
   TSKEY*           srcStartTsCol = (TSKEY*)pSrcStartTsCol->pData;
   TSKEY*           srcEndTsCol = (TSKEY*)pSrcEndTsCol->pData;
->>>>>>> 2f905064
   SColumnInfoData* pStartTsCol = taosArrayGet(pDestBlock->pDataBlock, START_TS_COLUMN_INDEX);
   SColumnInfoData* pEndTsCol = taosArrayGet(pDestBlock->pDataBlock, END_TS_COLUMN_INDEX);
   SColumnInfoData* pDeUidCol = taosArrayGet(pDestBlock->pDataBlock, UID_COLUMN_INDEX);
   SColumnInfoData* pGpCol = taosArrayGet(pDestBlock->pDataBlock, GROUPID_COLUMN_INDEX);
   SColumnInfoData* pCalStartTsCol = taosArrayGet(pDestBlock->pDataBlock, CALCULATE_START_TS_COLUMN_INDEX);
   SColumnInfoData* pCalEndTsCol = taosArrayGet(pDestBlock->pDataBlock, CALCULATE_END_TS_COLUMN_INDEX);
-<<<<<<< HEAD
-  int64_t version = pSrcBlock->info.version - 1;
-  for (int32_t i = 0; i < rows;) {
-    uint64_t srcUid = srcUidData[i];
-    uint64_t groupId = getGroupIdByData(pInfo, srcUid, tsCol[i], version);
-    uint64_t srcGpId = srcGp[i];
-    TSKEY calStartTs = tsCol[i];
-    colDataAppend(pCalStartTsCol, pDestBlock->info.rows, (const char*)(&calStartTs), false);
-    STimeWindow win = getSlidingWindow(tsCol, &pInfo->interval, &pSrcBlock->info, &i, pInfo->partitionSup.needCalc);
-    TSKEY calEndTs = tsCol[i - 1];
-=======
   int64_t          version = pSrcBlock->info.version - 1;
   for (int32_t i = 0; i < rows;) {
     uint64_t srcUid = srcUidData[i];
@@ -1278,7 +1218,6 @@
     STimeWindow win = getSlidingWindow(srcStartTsCol, srcEndTsCol, &pInfo->interval, &pSrcBlock->info, &i,
                                        pInfo->partitionSup.needCalc);
     TSKEY       calEndTs = srcStartTsCol[i - 1];
->>>>>>> 2f905064
     colDataAppend(pCalEndTsCol, pDestBlock->info.rows, (const char*)(&calEndTs), false);
     colDataAppend(pDeUidCol, pDestBlock->info.rows, (const char*)(&srcUid), false);
     colDataAppend(pStartTsCol, pDestBlock->info.rows, (const char*)(&win.skey), false);
@@ -1294,8 +1233,6 @@
       colDataAppend(pGpCol, pDestBlock->info.rows, (const char*)(&srcGpId), false);
       pDestBlock->info.rows++;
     }
-<<<<<<< HEAD
-=======
   }
   return TSDB_CODE_SUCCESS;
 }
@@ -1334,7 +1271,6 @@
     colDataAppendNULL(pDestCalStartTsCol, i);
     colDataAppendNULL(pDestCalEndTsCol, i);
     pDestBlock->info.rows++;
->>>>>>> 2f905064
   }
   return TSDB_CODE_SUCCESS;
 }
@@ -1387,17 +1323,10 @@
     bool closedWin = isClosed && isSignleIntervalWindow(pInfo) &&
                      isDeletedWindow(&win, pBlock->info.groupId, pInfo->windowSup.pIntervalAggSup);
     if ((update || closedWin) && out) {
-<<<<<<< HEAD
-      uint64_t gpId = closedWin&&pInfo->partitionSup.needCalc ?
-          calGroupIdByData(&pInfo->partitionSup, pInfo->pPartScalarSup, pBlock, rowId) : 0;
-      appendOneRow(pInfo->pUpdateDataRes, tsCol + rowId, tsCol + rowId, &pBlock->info.uid,
-          &gpId);
-=======
       uint64_t gpId = closedWin && pInfo->partitionSup.needCalc
                           ? calGroupIdByData(&pInfo->partitionSup, pInfo->pPartScalarSup, pBlock, rowId)
                           : 0;
       appendOneRow(pInfo->pUpdateDataRes, tsCol + rowId, tsCol + rowId, &pBlock->info.uid, &gpId);
->>>>>>> 2f905064
     }
   }
   if (out && pInfo->pUpdateDataRes->info.rows > 0) {
@@ -1658,11 +1587,7 @@
         pInfo->scanMode = STREAM_SCAN_FROM_READERHANDLE;
         return pInfo->pRes;
       } break;
-<<<<<<< HEAD
-      case STREAM_SCAN_FROM_DELETERES: {
-=======
       case STREAM_SCAN_FROM_DELETE_DATA: {
->>>>>>> 2f905064
         generateScanRange(pInfo, pInfo->pUpdateDataRes, pInfo->pUpdateRes);
         prepareRangeScan(pInfo, pInfo->pUpdateRes, &pInfo->updateResIndex);
         pInfo->scanMode = STREAM_SCAN_FROM_DATAREADER_RANGE;
@@ -1776,11 +1701,7 @@
           pInfo->scanMode = STREAM_SCAN_FROM_RES;
           return pInfo->pUpdateDataRes;
         } else if (pInfo->pUpdateDataRes->info.type == STREAM_DELETE_DATA) {
-<<<<<<< HEAD
-          pInfo->scanMode = STREAM_SCAN_FROM_DELETERES;
-=======
           pInfo->scanMode = STREAM_SCAN_FROM_DELETE_DATA;
->>>>>>> 2f905064
         }
       }
     }
@@ -2050,11 +1971,7 @@
       ASSERT(pHandle->tqReader);
       pInfo->tqReader = pHandle->tqReader;
     }
-<<<<<<< HEAD
-    
-=======
-
->>>>>>> 2f905064
+
     pInfo->pUpdateInfo = NULL;
     pInfo->pTableScanOp = pTableScanOp;
     pInfo->interval = pTSInfo->pdInfo.interval;
@@ -2086,12 +2003,7 @@
   pInfo->pUpdateRes = createSpecialDataBlock(STREAM_CLEAR);
   pInfo->pCondition = pScanPhyNode->node.pConditions;
   pInfo->scanMode = STREAM_SCAN_FROM_READERHANDLE;
-<<<<<<< HEAD
-  pInfo->windowSup =
-      (SWindowSupporter){.pStreamAggSup = NULL, .gap = -1, .parentType = QUERY_NODE_PHYSICAL_PLAN};
-=======
   pInfo->windowSup = (SWindowSupporter){.pStreamAggSup = NULL, .gap = -1, .parentType = QUERY_NODE_PHYSICAL_PLAN};
->>>>>>> 2f905064
   pInfo->groupId = 0;
   pInfo->pPullDataRes = createSpecialDataBlock(STREAM_RETRIEVE);
   pInfo->pStreamScanOp = pOperator;
