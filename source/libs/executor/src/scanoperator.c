/*
 * Copyright (c) 2019 TAOS Data, Inc. <jhtao@taosdata.com>
 *
 * This program is free software: you can use, redistribute, and/or modify
 * it under the terms of the GNU Affero General Public License, version 3
 * or later ("AGPL"), as published by the Free Software Foundation.
 *
 * This program is distributed in the hope that it will be useful, but WITHOUT
 * ANY WARRANTY; without even the implied warranty of MERCHANTABILITY or
 * FITNESS FOR A PARTICULAR PURPOSE.
 *
 * You should have received a copy of the GNU Affero General Public License
 * along with this program. If not, see <http://www.gnu.org/licenses/>.
 */

#include "executorimpl.h"
#include "filter.h"
#include "function.h"
#include "functionMgt.h"
#include "os.h"
#include "querynodes.h"
#include "systable.h"
#include "tname.h"
#include "ttime.h"

#include "tdatablock.h"
#include "tmsg.h"

#include "query.h"
#include "tcompare.h"
#include "thash.h"
#include "ttypes.h"

int32_t scanDebug = 0;


#define MULTI_READER_MAX_TABLE_NUM 5000
#define SET_REVERSE_SCAN_FLAG(_info) ((_info)->scanFlag = REVERSE_SCAN)
#define SWITCH_ORDER(n)              (((n) = ((n) == TSDB_ORDER_ASC) ? TSDB_ORDER_DESC : TSDB_ORDER_ASC))

typedef struct STableMergeScanExecInfo {
  SFileBlockLoadRecorder blockRecorder;
  SSortExecInfo          sortExecInfo;
} STableMergeScanExecInfo;

typedef struct STableMergeScanSortSourceParam {
  SOperatorInfo* pOperator;
  int32_t        readerIdx;
  uint64_t       uid;
  SSDataBlock*   inputBlock;  
  bool           multiReader;
  STsdbReader*   dataReader;
} STableMergeScanSortSourceParam;

static bool processBlockWithProbability(const SSampleExecInfo* pInfo);

bool processBlockWithProbability(const SSampleExecInfo* pInfo) {
#if 0
  if (pInfo->sampleRatio == 1) {
    return true;
  }

  uint32_t val = taosRandR((uint32_t*) &pInfo->seed);
  return (val % ((uint32_t)(1/pInfo->sampleRatio))) == 0;
#else
  return true;
#endif
}

static void switchCtxOrder(SqlFunctionCtx* pCtx, int32_t numOfOutput) {
  for (int32_t i = 0; i < numOfOutput; ++i) {
    SWITCH_ORDER(pCtx[i].order);
  }
}

static void getNextTimeWindow(SInterval* pInterval, STimeWindow* tw, int32_t order) {
  int32_t factor = GET_FORWARD_DIRECTION_FACTOR(order);
  if (pInterval->intervalUnit != 'n' && pInterval->intervalUnit != 'y') {
    tw->skey += pInterval->sliding * factor;
    tw->ekey = tw->skey + pInterval->interval - 1;
    return;
  }

  int64_t key = tw->skey, interval = pInterval->interval;
  // convert key to second
  key = convertTimePrecision(key, pInterval->precision, TSDB_TIME_PRECISION_MILLI) / 1000;

  if (pInterval->intervalUnit == 'y') {
    interval *= 12;
  }

  struct tm tm;
  time_t    t = (time_t)key;
  taosLocalTime(&t, &tm);

  int mon = (int)(tm.tm_year * 12 + tm.tm_mon + interval * factor);
  tm.tm_year = mon / 12;
  tm.tm_mon = mon % 12;
  tw->skey = convertTimePrecision((int64_t)taosMktime(&tm) * 1000LL, TSDB_TIME_PRECISION_MILLI, pInterval->precision);

  mon = (int)(mon + interval);
  tm.tm_year = mon / 12;
  tm.tm_mon = mon % 12;
  tw->ekey = convertTimePrecision((int64_t)taosMktime(&tm) * 1000LL, TSDB_TIME_PRECISION_MILLI, pInterval->precision);

  tw->ekey -= 1;
}

static bool overlapWithTimeWindow(SInterval* pInterval, SDataBlockInfo* pBlockInfo, int32_t order) {
  STimeWindow w = {0};

  // 0 by default, which means it is not a interval operator of the upstream operator.
  if (pInterval->interval == 0) {
    return false;
  }

  if (order == TSDB_ORDER_ASC) {
    w = getAlignQueryTimeWindow(pInterval, pInterval->precision, pBlockInfo->window.skey);
    ASSERT(w.ekey >= pBlockInfo->window.skey);

    if (w.ekey < pBlockInfo->window.ekey) {
      return true;
    }

    while (1) {
      getNextTimeWindow(pInterval, &w, order);
      if (w.skey > pBlockInfo->window.ekey) {
        break;
      }

      ASSERT(w.ekey > pBlockInfo->window.ekey);
      if (TMAX(w.skey, pBlockInfo->window.skey) <= pBlockInfo->window.ekey) {
        return true;
      }
    }
  } else {
    w = getAlignQueryTimeWindow(pInterval, pInterval->precision, pBlockInfo->window.ekey);
    ASSERT(w.skey <= pBlockInfo->window.ekey);

    if (w.skey > pBlockInfo->window.skey) {
      return true;
    }

    while (1) {
      getNextTimeWindow(pInterval, &w, order);
      if (w.ekey < pBlockInfo->window.skey) {
        break;
      }

      assert(w.skey < pBlockInfo->window.skey);
      if (pBlockInfo->window.skey <= TMIN(w.ekey, pBlockInfo->window.ekey)) {
        return true;
      }
    }
  }

  return false;
}

// this function is for table scanner to extract temporary results of upstream aggregate results.
static SResultRow* getTableGroupOutputBuf(SOperatorInfo* pOperator, uint64_t groupId, SFilePage** pPage) {
  if (pOperator->operatorType != QUERY_NODE_PHYSICAL_PLAN_TABLE_SCAN) {
    return NULL;
  }

  int64_t buf[2] = {0};
  SET_RES_WINDOW_KEY((char*)buf, &groupId, sizeof(groupId), groupId);

  STableScanInfo* pTableScanInfo = pOperator->info;

  SResultRowPosition* p1 = (SResultRowPosition*)tSimpleHashGet(pTableScanInfo->base.pdInfo.pAggSup->pResultRowHashTable,
                                                               buf, GET_RES_WINDOW_KEY_LEN(sizeof(groupId)));

  if (p1 == NULL) {
    return NULL;
  }

  *pPage = getBufPage(pTableScanInfo->base.pdInfo.pAggSup->pResultBuf, p1->pageId);
  if (NULL == *pPage) {
    return NULL;
  }

  return (SResultRow*)((char*)(*pPage) + p1->offset);
}

static int32_t doDynamicPruneDataBlock(SOperatorInfo* pOperator, SDataBlockInfo* pBlockInfo, uint32_t* status) {
  STableScanInfo* pTableScanInfo = pOperator->info;

  if (pTableScanInfo->base.pdInfo.pExprSup == NULL) {
    return TSDB_CODE_SUCCESS;
  }

  SExprSupp* pSup1 = pTableScanInfo->base.pdInfo.pExprSup;

  SFilePage*  pPage = NULL;
  SResultRow* pRow = getTableGroupOutputBuf(pOperator, pBlockInfo->id.groupId, &pPage);

  if (pRow == NULL) {
    return TSDB_CODE_SUCCESS;
  }

  bool notLoadBlock = true;
  for (int32_t i = 0; i < pSup1->numOfExprs; ++i) {
    int32_t functionId = pSup1->pCtx[i].functionId;

    SResultRowEntryInfo* pEntry = getResultEntryInfo(pRow, i, pTableScanInfo->base.pdInfo.pExprSup->rowEntryInfoOffset);

    int32_t reqStatus = fmFuncDynDataRequired(functionId, pEntry, &pBlockInfo->window);
    if (reqStatus != FUNC_DATA_REQUIRED_NOT_LOAD) {
      notLoadBlock = false;
      break;
    }
  }

  // release buffer pages
  releaseBufPage(pTableScanInfo->base.pdInfo.pAggSup->pResultBuf, pPage);

  if (notLoadBlock) {
    *status = FUNC_DATA_REQUIRED_NOT_LOAD;
  }

  return TSDB_CODE_SUCCESS;
}

static bool doFilterByBlockSMA(SFilterInfo* pFilterInfo, SColumnDataAgg** pColsAgg, int32_t numOfCols,
                               int32_t numOfRows) {
  if (pColsAgg == NULL || pFilterInfo == NULL) {
    return true;
  }

  bool keep = filterRangeExecute(pFilterInfo, pColsAgg, numOfCols, numOfRows);
  return keep;
}

static bool doLoadBlockSMA(STableScanBase* pTableScanInfo, SSDataBlock* pBlock, SExecTaskInfo* pTaskInfo) {
  bool    allColumnsHaveAgg = true;
  int32_t code = tsdbRetrieveDatablockSMA(pTableScanInfo->dataReader, pBlock, &allColumnsHaveAgg);
  if (code != TSDB_CODE_SUCCESS) {
    T_LONG_JMP(pTaskInfo->env, code);
  }

  if (!allColumnsHaveAgg) {
    return false;
  }
  return true;
}

static void doSetTagColumnData(STableScanBase* pTableScanInfo, SSDataBlock* pBlock, SExecTaskInfo* pTaskInfo,
                               int32_t rows) {
  if (pTableScanInfo->pseudoSup.numOfExprs > 0) {
    SExprSupp* pSup = &pTableScanInfo->pseudoSup;

    int32_t code = addTagPseudoColumnData(&pTableScanInfo->readHandle, pSup->pExprInfo, pSup->numOfExprs, pBlock, rows,
                                          GET_TASKID(pTaskInfo), &pTableScanInfo->metaCache);
    // ignore the table not exists error, since this table may have been dropped during the scan procedure.
    if (code != TSDB_CODE_SUCCESS && code != TSDB_CODE_PAR_TABLE_NOT_EXIST) {
      T_LONG_JMP(pTaskInfo->env, code);
    }

    // reset the error code.
    terrno = 0;
  }
}

bool applyLimitOffset(SLimitInfo* pLimitInfo, SSDataBlock* pBlock, SExecTaskInfo* pTaskInfo) {
  SLimit*     pLimit = &pLimitInfo->limit;
  const char* id = GET_TASKID(pTaskInfo);

  if (pLimitInfo->remainOffset > 0) {
    if (pLimitInfo->remainOffset >= pBlock->info.rows) {
      pLimitInfo->remainOffset -= pBlock->info.rows;
      blockDataEmpty(pBlock);
      qDebug("current block ignore due to offset, current:%" PRId64 ", %s", pLimitInfo->remainOffset, id);
      return false;
    } else {
      blockDataTrimFirstRows(pBlock, pLimitInfo->remainOffset);
      pLimitInfo->remainOffset = 0;
    }
  }

  if (pLimit->limit != -1 && pLimit->limit <= (pLimitInfo->numOfOutputRows + pBlock->info.rows)) {
    // limit the output rows
    int32_t keep = (int32_t)(pLimit->limit - pLimitInfo->numOfOutputRows);
    blockDataKeepFirstNRows(pBlock, keep);

    pLimitInfo->numOfOutputRows += pBlock->info.rows;
    qDebug("output limit %" PRId64 " has reached, %s", pLimit->limit, id);
    return true;
  }

  pLimitInfo->numOfOutputRows += pBlock->info.rows;
  return false;
}

static int32_t loadDataBlock(SOperatorInfo* pOperator, STableScanBase* pTableScanInfo, SSDataBlock* pBlock,
                             uint32_t* status) {
  SExecTaskInfo*          pTaskInfo = pOperator->pTaskInfo;
  SFileBlockLoadRecorder* pCost = &pTableScanInfo->readRecorder;

  pCost->totalBlocks += 1;
  pCost->totalRows += pBlock->info.rows;

  bool loadSMA = false;
  *status = pTableScanInfo->dataBlockLoadFlag;
  if (pOperator->exprSupp.pFilterInfo != NULL ||
      overlapWithTimeWindow(&pTableScanInfo->pdInfo.interval, &pBlock->info, pTableScanInfo->cond.order)) {
    (*status) = FUNC_DATA_REQUIRED_DATA_LOAD;
  }

  SDataBlockInfo* pBlockInfo = &pBlock->info;
  taosMemoryFreeClear(pBlock->pBlockAgg);

  if (*status == FUNC_DATA_REQUIRED_FILTEROUT) {
    qDebug("%s data block filter out, brange:%" PRId64 "-%" PRId64 ", rows:%" PRId64 , GET_TASKID(pTaskInfo),
           pBlockInfo->window.skey, pBlockInfo->window.ekey, pBlockInfo->rows);
    pCost->filterOutBlocks += 1;
    pCost->totalRows += pBlock->info.rows;
    tsdbReleaseDataBlock(pTableScanInfo->dataReader);
    return TSDB_CODE_SUCCESS;
  } else if (*status == FUNC_DATA_REQUIRED_NOT_LOAD) {
    qDebug("%s data block skipped, brange:%" PRId64 "-%" PRId64 ", rows:%" PRId64 ", uid:%" PRIu64, GET_TASKID(pTaskInfo),
           pBlockInfo->window.skey, pBlockInfo->window.ekey, pBlockInfo->rows, pBlockInfo->id.uid);
    doSetTagColumnData(pTableScanInfo, pBlock, pTaskInfo, 1);
    pCost->skipBlocks += 1;
    tsdbReleaseDataBlock(pTableScanInfo->dataReader);
    return TSDB_CODE_SUCCESS;
  } else if (*status == FUNC_DATA_REQUIRED_SMA_LOAD) {
    pCost->loadBlockStatis += 1;
    loadSMA = true;  // mark the operation of load sma;
    bool success = doLoadBlockSMA(pTableScanInfo, pBlock, pTaskInfo);
    if (success) {  // failed to load the block sma data, data block statistics does not exist, load data block instead
      qDebug("%s data block SMA loaded, brange:%" PRId64 "-%" PRId64 ", rows:%" PRId64 , GET_TASKID(pTaskInfo),
             pBlockInfo->window.skey, pBlockInfo->window.ekey, pBlockInfo->rows);
      doSetTagColumnData(pTableScanInfo, pBlock, pTaskInfo, 1);
      tsdbReleaseDataBlock(pTableScanInfo->dataReader);
      return TSDB_CODE_SUCCESS;
    } else {
      qDebug("%s failed to load SMA, since not all columns have SMA", GET_TASKID(pTaskInfo));
      *status = FUNC_DATA_REQUIRED_DATA_LOAD;
    }
  }

  ASSERT(*status == FUNC_DATA_REQUIRED_DATA_LOAD);

  // try to filter data block according to sma info
  if (pOperator->exprSupp.pFilterInfo != NULL && (!loadSMA)) {
    bool success = doLoadBlockSMA(pTableScanInfo, pBlock, pTaskInfo);
    if (success) {
      size_t size = taosArrayGetSize(pBlock->pDataBlock);
      bool   keep = doFilterByBlockSMA(pOperator->exprSupp.pFilterInfo, pBlock->pBlockAgg, size, pBlockInfo->rows);
      if (!keep) {
        qDebug("%s data block filter out by block SMA, brange:%" PRId64 "-%" PRId64 ", rows:%" PRId64 , GET_TASKID(pTaskInfo),
               pBlockInfo->window.skey, pBlockInfo->window.ekey, pBlockInfo->rows);
        pCost->filterOutBlocks += 1;
        (*status) = FUNC_DATA_REQUIRED_FILTEROUT;

        tsdbReleaseDataBlock(pTableScanInfo->dataReader);
        return TSDB_CODE_SUCCESS;
      }
    }
  }

  // free the sma info, since it should not be involved in later computing process.
  taosMemoryFreeClear(pBlock->pBlockAgg);

  // try to filter data block according to current results
  doDynamicPruneDataBlock(pOperator, pBlockInfo, status);
  if (*status == FUNC_DATA_REQUIRED_NOT_LOAD) {
    qDebug("%s data block skipped due to dynamic prune, brange:%" PRId64 "-%" PRId64 ", rows:%" PRId64 , GET_TASKID(pTaskInfo),
           pBlockInfo->window.skey, pBlockInfo->window.ekey, pBlockInfo->rows);
    pCost->skipBlocks += 1;
    tsdbReleaseDataBlock(pTableScanInfo->dataReader);
    *status = FUNC_DATA_REQUIRED_FILTEROUT;
    return TSDB_CODE_SUCCESS;
  }

  pCost->totalCheckedRows += pBlock->info.rows;
  pCost->loadBlocks += 1;

  SSDataBlock* p = tsdbRetrieveDataBlock(pTableScanInfo->dataReader, NULL);
  if (p == NULL) {
    return terrno;
  }

  ASSERT(p == pBlock);
  doSetTagColumnData(pTableScanInfo, pBlock, pTaskInfo, pBlock->info.rows);

  // restore the previous value
  pCost->totalRows -= pBlock->info.rows;

  if (pOperator->exprSupp.pFilterInfo != NULL) {
    int64_t st = taosGetTimestampUs();
    doFilter(pBlock, pOperator->exprSupp.pFilterInfo, &pTableScanInfo->matchInfo);

    double el = (taosGetTimestampUs() - st) / 1000.0;
    pTableScanInfo->readRecorder.filterTime += el;

    if (pBlock->info.rows == 0) {
      pCost->filterOutBlocks += 1;
      qDebug("%s data block filter out, brange:%" PRId64 "-%" PRId64 ", rows:%" PRId64 ", elapsed time:%.2f ms",
             GET_TASKID(pTaskInfo), pBlockInfo->window.skey, pBlockInfo->window.ekey, pBlockInfo->rows, el);
    } else {
      qDebug("%s data block filter applied, elapsed time:%.2f ms", GET_TASKID(pTaskInfo), el);
    }
  }

  bool limitReached = applyLimitOffset(&pTableScanInfo->limitInfo, pBlock, pTaskInfo);
  if (limitReached) {  // set operator flag is done
    setOperatorCompleted(pOperator);
  }

  pCost->totalRows += pBlock->info.rows;
  return TSDB_CODE_SUCCESS;
}

static void prepareForDescendingScan(STableScanBase* pTableScanInfo, SqlFunctionCtx* pCtx, int32_t numOfOutput) {
  SET_REVERSE_SCAN_FLAG(pTableScanInfo);

  switchCtxOrder(pCtx, numOfOutput);
  pTableScanInfo->cond.order = TSDB_ORDER_DESC;
  STimeWindow* pTWindow = &pTableScanInfo->cond.twindows;
  TSWAP(pTWindow->skey, pTWindow->ekey);
}

typedef struct STableCachedVal {
  const char* pName;
  STag*       pTags;
} STableCachedVal;

static void freeTableCachedVal(void* param) {
  if (param == NULL) {
    return;
  }

  STableCachedVal* pVal = param;
  taosMemoryFree((void*)pVal->pName);
  taosMemoryFree(pVal->pTags);
  taosMemoryFree(pVal);
}

static STableCachedVal* createTableCacheVal(const SMetaReader* pMetaReader) {
  STableCachedVal* pVal = taosMemoryMalloc(sizeof(STableCachedVal));
  pVal->pName = taosStrdup(pMetaReader->me.name);
  pVal->pTags = NULL;

  // only child table has tag value
  if (pMetaReader->me.type == TSDB_CHILD_TABLE) {
    STag* pTag = (STag*)pMetaReader->me.ctbEntry.pTags;
    pVal->pTags = taosMemoryMalloc(pTag->len);
    memcpy(pVal->pTags, pTag, pTag->len);
  }

  return pVal;
}

// const void *key, size_t keyLen, void *value
static void freeCachedMetaItem(const void* key, size_t keyLen, void* value) { freeTableCachedVal(value); }

static void doSetNullValue(SSDataBlock* pBlock, const SExprInfo* pExpr, int32_t numOfExpr) {
  for (int32_t j = 0; j < numOfExpr; ++j) {
    int32_t dstSlotId = pExpr[j].base.resSchema.slotId;

    SColumnInfoData* pColInfoData = taosArrayGet(pBlock->pDataBlock, dstSlotId);
    colDataSetNNULL(pColInfoData, 0, pBlock->info.rows);
  }
}

int32_t addTagPseudoColumnData(SReadHandle* pHandle, const SExprInfo* pExpr, int32_t numOfExpr, SSDataBlock* pBlock,
                               int32_t rows, const char* idStr, STableMetaCacheInfo* pCache) {
  // currently only the tbname pseudo column
  if (numOfExpr <= 0) {
    return TSDB_CODE_SUCCESS;
  }

  int32_t code = 0;

  // backup the rows
  int32_t backupRows = pBlock->info.rows;
  pBlock->info.rows = rows;

  bool            freeReader = false;
  STableCachedVal val = {0};

  SMetaReader mr = {0};
  LRUHandle*  h = NULL;

  // todo refactor: extract method
  // the handling of the null data should be packed in the extracted method

  // 1. check if it is existed in meta cache
  if (pCache == NULL) {
    metaReaderInit(&mr, pHandle->meta, 0);
    code = metaGetTableEntryByUidCache(&mr, pBlock->info.id.uid);
    if (code != TSDB_CODE_SUCCESS) {
      // when encounter the TSDB_CODE_PAR_TABLE_NOT_EXIST error, we proceed.
      if (terrno == TSDB_CODE_PAR_TABLE_NOT_EXIST) {
        qWarn("failed to get table meta, table may have been dropped, uid:0x%" PRIx64 ", code:%s, %s",
              pBlock->info.id.uid, tstrerror(terrno), idStr);

        // append null value before return to caller, since the caller will ignore this error code and proceed
        doSetNullValue(pBlock, pExpr, numOfExpr);
      } else {
        qError("failed to get table meta, uid:0x%" PRIx64 ", code:%s, %s", pBlock->info.id.uid, tstrerror(terrno),
               idStr);
      }
      metaReaderClear(&mr);
      return terrno;
    }

    metaReaderReleaseLock(&mr);

    val.pName = mr.me.name;
    val.pTags = (STag*)mr.me.ctbEntry.pTags;

    freeReader = true;
  } else {
    pCache->metaFetch += 1;

    h = taosLRUCacheLookup(pCache->pTableMetaEntryCache, &pBlock->info.id.uid, sizeof(pBlock->info.id.uid));
    if (h == NULL) {
      metaReaderInit(&mr, pHandle->meta, 0);
      code = metaGetTableEntryByUidCache(&mr, pBlock->info.id.uid);
      if (code != TSDB_CODE_SUCCESS) {
        if (terrno == TSDB_CODE_PAR_TABLE_NOT_EXIST) {
          qWarn("failed to get table meta, table may have been dropped, uid:0x%" PRIx64 ", code:%s, %s",
                pBlock->info.id.uid, tstrerror(terrno), idStr);
          // append null value before return to caller, since the caller will ignore this error code and proceed
          doSetNullValue(pBlock, pExpr, numOfExpr);
        } else {
          qError("failed to get table meta, uid:0x%" PRIx64 ", code:%s, %s", pBlock->info.id.uid, tstrerror(terrno),
                 idStr);
        }
        metaReaderClear(&mr);
        return terrno;
      }

      metaReaderReleaseLock(&mr);

      STableCachedVal* pVal = createTableCacheVal(&mr);

      val = *pVal;
      freeReader = true;

      int32_t ret = taosLRUCacheInsert(pCache->pTableMetaEntryCache, &pBlock->info.id.uid, sizeof(uint64_t), pVal,
                                       sizeof(STableCachedVal), freeCachedMetaItem, NULL, TAOS_LRU_PRIORITY_LOW);
      if (ret != TAOS_LRU_STATUS_OK) {
        qError("failed to put meta into lru cache, code:%d, %s", ret, idStr);
        freeTableCachedVal(pVal);
      }
    } else {
      pCache->cacheHit += 1;
      STableCachedVal* pVal = taosLRUCacheValue(pCache->pTableMetaEntryCache, h);
      val = *pVal;

      taosLRUCacheRelease(pCache->pTableMetaEntryCache, h, false);
    }

    qDebug("retrieve table meta from cache:%" PRIu64 ", hit:%" PRIu64 " miss:%" PRIu64 ", %s", pCache->metaFetch,
           pCache->cacheHit, (pCache->metaFetch - pCache->cacheHit), idStr);
  }

  for (int32_t j = 0; j < numOfExpr; ++j) {
    const SExprInfo* pExpr1 = &pExpr[j];
    int32_t          dstSlotId = pExpr1->base.resSchema.slotId;

    SColumnInfoData* pColInfoData = taosArrayGet(pBlock->pDataBlock, dstSlotId);
    colInfoDataCleanup(pColInfoData, pBlock->info.rows);

    int32_t functionId = pExpr1->pExpr->_function.functionId;

    // this is to handle the tbname
    if (fmIsScanPseudoColumnFunc(functionId)) {
      setTbNameColData(pBlock, pColInfoData, functionId, val.pName);
    } else {  // these are tags
      STagVal tagVal = {0};
      tagVal.cid = pExpr1->base.pParam[0].pCol->colId;
      const char* p = metaGetTableTagVal(val.pTags, pColInfoData->info.type, &tagVal);

      char* data = NULL;
      if (pColInfoData->info.type != TSDB_DATA_TYPE_JSON && p != NULL) {
        data = tTagValToData((const STagVal*)p, false);
      } else {
        data = (char*)p;
      }

      bool isNullVal = (data == NULL) || (pColInfoData->info.type == TSDB_DATA_TYPE_JSON && tTagIsJsonNull(data));
      if (isNullVal) {
        colDataSetNNULL(pColInfoData, 0, pBlock->info.rows);
      } else if (pColInfoData->info.type != TSDB_DATA_TYPE_JSON) {
        code = colDataSetNItems(pColInfoData, 0, data, pBlock->info.rows, false);
        if (IS_VAR_DATA_TYPE(((const STagVal*)p)->type)) {
          taosMemoryFree(data);
        }
        if (code) {
          if (freeReader) {
            metaReaderClear(&mr);
          }
          return code;
        }
      } else {  // todo opt for json tag
        for (int32_t i = 0; i < pBlock->info.rows; ++i) {
          colDataSetVal(pColInfoData, i, data, false);
        }
      }
    }
  }

  // restore the rows
  pBlock->info.rows = backupRows;
  if (freeReader) {
    metaReaderClear(&mr);
  }

  return TSDB_CODE_SUCCESS;
}

void setTbNameColData(const SSDataBlock* pBlock, SColumnInfoData* pColInfoData, int32_t functionId, const char* name) {
  struct SScalarFuncExecFuncs fpSet = {0};
  fmGetScalarFuncExecFuncs(functionId, &fpSet);

  size_t len = TSDB_TABLE_FNAME_LEN + VARSTR_HEADER_SIZE;
  char   buf[TSDB_TABLE_FNAME_LEN + VARSTR_HEADER_SIZE] = {0};
  STR_TO_VARSTR(buf, name)

  SColumnInfoData infoData = createColumnInfoData(TSDB_DATA_TYPE_VARCHAR, len, 1);

  colInfoDataEnsureCapacity(&infoData, 1, false);
  colDataSetVal(&infoData, 0, buf, false);

  SScalarParam srcParam = {.numOfRows = pBlock->info.rows, .columnData = &infoData};
  SScalarParam param = {.columnData = pColInfoData};

  if (fpSet.process != NULL) {
    fpSet.process(&srcParam, 1, &param);
  } else {
    qError("failed to get the corresponding callback function, functionId:%d", functionId);
  }

  colDataDestroy(&infoData);
}

static SSDataBlock* doTableScanImpl(SOperatorInfo* pOperator) {
  STableScanInfo* pTableScanInfo = pOperator->info;
  SExecTaskInfo*  pTaskInfo = pOperator->pTaskInfo;
  SSDataBlock*    pBlock = pTableScanInfo->pResBlock;
  bool            hasNext = false;
  int32_t         code = TSDB_CODE_SUCCESS;

  int64_t st = taosGetTimestampUs();

  while (true) {
    code = tsdbNextDataBlock(pTableScanInfo->base.dataReader, &hasNext);
    if (code) {
      tsdbReleaseDataBlock(pTableScanInfo->base.dataReader);
      T_LONG_JMP(pTaskInfo->env, code);
    }

    if (!hasNext) {
      break;
    }
    
    if (isTaskKilled(pTaskInfo)) {
      tsdbReleaseDataBlock(pTableScanInfo->base.dataReader);
      T_LONG_JMP(pTaskInfo->env, pTaskInfo->code);
    }

    if (pOperator->status == OP_EXEC_DONE) {
      tsdbReleaseDataBlock(pTableScanInfo->base.dataReader);
      break;
    }

    // process this data block based on the probabilities
    bool processThisBlock = processBlockWithProbability(&pTableScanInfo->sample);
    if (!processThisBlock) {
      continue;
    }

    if (pBlock->info.id.uid) {
      pBlock->info.id.groupId = getTableGroupId(pTaskInfo->pTableInfoList, pBlock->info.id.uid);
    }
    
    uint32_t status = 0;
    int32_t  code = loadDataBlock(pOperator, &pTableScanInfo->base, pBlock, &status);
    if (code != TSDB_CODE_SUCCESS) {
      T_LONG_JMP(pTaskInfo->env, code);
    }

    // current block is filter out according to filter condition, continue load the next block
    if (status == FUNC_DATA_REQUIRED_FILTEROUT || pBlock->info.rows == 0) {
      continue;
    }

    pOperator->resultInfo.totalRows = pTableScanInfo->base.readRecorder.totalRows;
    pTableScanInfo->base.readRecorder.elapsedTime += (taosGetTimestampUs() - st) / 1000.0;

    pOperator->cost.totalCost = pTableScanInfo->base.readRecorder.elapsedTime;

    // todo refactor
    /*pTableScanInfo->lastStatus.uid = pBlock->info.id.uid;*/
    /*pTableScanInfo->lastStatus.ts = pBlock->info.window.ekey;*/
//    pTaskInfo->streamInfo.lastStatus.type = TMQ_OFFSET__SNAPSHOT_DATA;
//    pTaskInfo->streamInfo.lastStatus.uid = pBlock->info.id.uid;
//    pTaskInfo->streamInfo.lastStatus.ts = pBlock->info.window.ekey;

    return pBlock;
  }
  return NULL;
}

static SSDataBlock* doGroupedTableScan(SOperatorInfo* pOperator) {
  STableScanInfo* pTableScanInfo = pOperator->info;
  SExecTaskInfo*  pTaskInfo = pOperator->pTaskInfo;

  // The read handle is not initialized yet, since no qualified tables exists
  if (pTableScanInfo->base.dataReader == NULL || pOperator->status == OP_EXEC_DONE) {
    return NULL;
  }

  // do the ascending order traverse in the first place.
  while (pTableScanInfo->scanTimes < pTableScanInfo->scanInfo.numOfAsc) {
    SSDataBlock* p = doTableScanImpl(pOperator);
    if (p != NULL) {
      return p;
    }

    pTableScanInfo->scanTimes += 1;

    if (pTableScanInfo->scanTimes < pTableScanInfo->scanInfo.numOfAsc) {
      setTaskStatus(pTaskInfo, TASK_NOT_COMPLETED);
      pTableScanInfo->base.scanFlag = MAIN_SCAN;
      pTableScanInfo->base.dataBlockLoadFlag = FUNC_DATA_REQUIRED_DATA_LOAD;
      qDebug("start to repeat ascending order scan data blocks due to query func required, %s", GET_TASKID(pTaskInfo));

      // do prepare for the next round table scan operation
      tsdbReaderReset(pTableScanInfo->base.dataReader, &pTableScanInfo->base.cond);
    }
  }

  int32_t total = pTableScanInfo->scanInfo.numOfAsc + pTableScanInfo->scanInfo.numOfDesc;
  if (pTableScanInfo->scanTimes < total) {
    if (pTableScanInfo->base.cond.order == TSDB_ORDER_ASC) {
      prepareForDescendingScan(&pTableScanInfo->base, pOperator->exprSupp.pCtx, 0);
      tsdbReaderReset(pTableScanInfo->base.dataReader, &pTableScanInfo->base.cond);
      qDebug("%s start to descending order scan data blocks due to query func required", GET_TASKID(pTaskInfo));
    }

    while (pTableScanInfo->scanTimes < total) {
      SSDataBlock* p = doTableScanImpl(pOperator);
      if (p != NULL) {
        return p;
      }

      pTableScanInfo->scanTimes += 1;

      if (pTableScanInfo->scanTimes < total) {
        setTaskStatus(pTaskInfo, TASK_NOT_COMPLETED);
        pTableScanInfo->base.scanFlag = MAIN_SCAN;

        qDebug("%s start to repeat descending order scan data blocks", GET_TASKID(pTaskInfo));
        tsdbReaderReset(pTableScanInfo->base.dataReader, &pTableScanInfo->base.cond);
      }
    }
  }

  return NULL;
}

static SSDataBlock* doTableScan(SOperatorInfo* pOperator) {
  STableScanInfo* pInfo = pOperator->info;
  SExecTaskInfo*  pTaskInfo = pOperator->pTaskInfo;

  // scan table one by one sequentially
  if (pInfo->scanMode == TABLE_SCAN__TABLE_ORDER) {
    int32_t numOfTables = 0;//tableListGetSize(pTaskInfo->pTableInfoList);
    STableKeyInfo tInfo = {0};

    while (1) {
      SSDataBlock* result = doGroupedTableScan(pOperator);
      if (result || (pOperator->status == OP_EXEC_DONE) || isTaskKilled(pTaskInfo)) {
        return result;
      }

      // if no data, switch to next table and continue scan
      pInfo->currentTable++;

      taosRLockLatch(&pTaskInfo->lock);
      numOfTables = tableListGetSize(pTaskInfo->pTableInfoList);

      if (pInfo->currentTable >= numOfTables) {
        qDebug("all table checked in table list, total:%d, return NULL, %s", numOfTables, GET_TASKID(pTaskInfo));
        taosRUnLockLatch(&pTaskInfo->lock);
        return NULL;
      }

      tInfo = *(STableKeyInfo*) tableListGetInfo(pTaskInfo->pTableInfoList, pInfo->currentTable);
      taosRUnLockLatch(&pTaskInfo->lock);

      tsdbSetTableList(pInfo->base.dataReader, &tInfo, 1);
      qDebug("set uid:%" PRIu64 " into scanner, total tables:%d, index:%d/%d %s", tInfo.uid, numOfTables,
             pInfo->currentTable, numOfTables, GET_TASKID(pTaskInfo));

      tsdbReaderReset(pInfo->base.dataReader, &pInfo->base.cond);
      pInfo->scanTimes = 0;
    }
  } else {  // scan table group by group sequentially
    if (pInfo->currentGroupId == -1) {
      if ((++pInfo->currentGroupId) >= tableListGetOutputGroups(pTaskInfo->pTableInfoList)) {
        setOperatorCompleted(pOperator);
        return NULL;
      }

      int32_t        num = 0;
      STableKeyInfo* pList = NULL;
      tableListGetGroupList(pTaskInfo->pTableInfoList, pInfo->currentGroupId, &pList, &num);
      ASSERT(pInfo->base.dataReader == NULL);

      int32_t code = tsdbReaderOpen(pInfo->base.readHandle.vnode, &pInfo->base.cond, pList, num, pInfo->pResBlock,
                                    (STsdbReader**)&pInfo->base.dataReader, GET_TASKID(pTaskInfo), pInfo->countOnly);
      if (code != TSDB_CODE_SUCCESS) {
        T_LONG_JMP(pTaskInfo->env, code);
      }

      if (pInfo->pResBlock->info.capacity > pOperator->resultInfo.capacity) {
        pOperator->resultInfo.capacity = pInfo->pResBlock->info.capacity;
      }
    }

    SSDataBlock* result = doGroupedTableScan(pOperator);
    if (result != NULL) {
      return result;
    }

    if ((++pInfo->currentGroupId) >= tableListGetOutputGroups(pTaskInfo->pTableInfoList)) {
      setOperatorCompleted(pOperator);
      return NULL;
    }

    // reset value for the next group data output
    pOperator->status = OP_OPENED;
    resetLimitInfoForNextGroup(&pInfo->base.limitInfo);

    int32_t        num = 0;
    STableKeyInfo* pList = NULL;
    tableListGetGroupList(pTaskInfo->pTableInfoList, pInfo->currentGroupId, &pList, &num);

    tsdbSetTableList(pInfo->base.dataReader, pList, num);
    tsdbReaderReset(pInfo->base.dataReader, &pInfo->base.cond);
    pInfo->scanTimes = 0;

    result = doGroupedTableScan(pOperator);
    if (result != NULL) {
      return result;
    }

    setOperatorCompleted(pOperator);
    return NULL;
  }
}

static int32_t getTableScannerExecInfo(struct SOperatorInfo* pOptr, void** pOptrExplain, uint32_t* len) {
  SFileBlockLoadRecorder* pRecorder = taosMemoryCalloc(1, sizeof(SFileBlockLoadRecorder));
  STableScanInfo*         pTableScanInfo = pOptr->info;
  *pRecorder = pTableScanInfo->base.readRecorder;
  *pOptrExplain = pRecorder;
  *len = sizeof(SFileBlockLoadRecorder);
  return 0;
}

static void destroyTableScanOperatorInfo(void* param) {
  STableScanInfo* pTableScanInfo = (STableScanInfo*)param;
  blockDataDestroy(pTableScanInfo->pResBlock);
  cleanupQueryTableDataCond(&pTableScanInfo->base.cond);

  tsdbReaderClose(pTableScanInfo->base.dataReader);
  pTableScanInfo->base.dataReader = NULL;

  if (pTableScanInfo->base.matchInfo.pList != NULL) {
    taosArrayDestroy(pTableScanInfo->base.matchInfo.pList);
  }

  taosLRUCacheCleanup(pTableScanInfo->base.metaCache.pTableMetaEntryCache);
  cleanupExprSupp(&pTableScanInfo->base.pseudoSup);
  taosMemoryFreeClear(param);
}

SOperatorInfo* createTableScanOperatorInfo(STableScanPhysiNode* pTableScanNode, SReadHandle* readHandle,
                                           SExecTaskInfo* pTaskInfo) {
  int32_t code = 0;
  STableScanInfo* pInfo = taosMemoryCalloc(1, sizeof(STableScanInfo));
  SOperatorInfo*  pOperator = taosMemoryCalloc(1, sizeof(SOperatorInfo));
  if (pInfo == NULL || pOperator == NULL) {
    code = TSDB_CODE_OUT_OF_MEMORY;
    goto _error;
  }

  SScanPhysiNode*     pScanNode = &pTableScanNode->scan;
  SDataBlockDescNode* pDescNode = pScanNode->node.pOutputDataBlockDesc;

  int32_t numOfCols = 0;
  code = extractColMatchInfo(pScanNode->pScanCols, pDescNode, &numOfCols, COL_MATCH_FROM_COL_ID, &pInfo->base.matchInfo);
  if (code != TSDB_CODE_SUCCESS) {
    goto _error;
  }

  initLimitInfo(pScanNode->node.pLimit, pScanNode->node.pSlimit, &pInfo->base.limitInfo);
  code = initQueryTableDataCond(&pInfo->base.cond, pTableScanNode);
  if (code != TSDB_CODE_SUCCESS) {
    goto _error;
  }

  if (pScanNode->pScanPseudoCols != NULL) {
    SExprSupp* pSup = &pInfo->base.pseudoSup;
    pSup->pExprInfo = createExprInfo(pScanNode->pScanPseudoCols, NULL, &pSup->numOfExprs);
    pSup->pCtx = createSqlFunctionCtx(pSup->pExprInfo, pSup->numOfExprs, &pSup->rowEntryInfoOffset);
  }

  pInfo->scanInfo = (SScanInfo){.numOfAsc = pTableScanNode->scanSeq[0], .numOfDesc = pTableScanNode->scanSeq[1]};
  pInfo->base.scanFlag = (pInfo->scanInfo.numOfAsc > 1) ? PRE_SCAN : MAIN_SCAN;

  pInfo->base.pdInfo.interval = extractIntervalInfo(pTableScanNode);
  pInfo->base.readHandle = *readHandle;
  pInfo->base.dataBlockLoadFlag = pTableScanNode->dataRequired;

  pInfo->sample.sampleRatio = pTableScanNode->ratio;
  pInfo->sample.seed = taosGetTimestampSec();

  initResultSizeInfo(&pOperator->resultInfo, 4096);
  pInfo->pResBlock = createDataBlockFromDescNode(pDescNode);
  //  blockDataEnsureCapacity(pInfo->pResBlock, pOperator->resultInfo.capacity);

  code = filterInitFromNode((SNode*)pTableScanNode->scan.node.pConditions, &pOperator->exprSupp.pFilterInfo, 0);
  if (code != TSDB_CODE_SUCCESS) {
    goto _error;
  }

  pInfo->currentGroupId = -1;
  pInfo->assignBlockUid = pTableScanNode->assignBlockUid;
  pInfo->hasGroupByTag = pTableScanNode->pGroupTags ? true : false;

  setOperatorInfo(pOperator, "TableScanOperator", QUERY_NODE_PHYSICAL_PLAN_TABLE_SCAN, false, OP_NOT_OPENED, pInfo,
                  pTaskInfo);
  pOperator->exprSupp.numOfExprs = numOfCols;

  pInfo->base.metaCache.pTableMetaEntryCache = taosLRUCacheInit(1024 * 128, -1, .5);
  if (pInfo->base.metaCache.pTableMetaEntryCache == NULL) {
    code = terrno;
    goto _error;
  }

  if (scanDebug) {
    pInfo->countOnly = true;
  }

  taosLRUCacheSetStrictCapacity(pInfo->base.metaCache.pTableMetaEntryCache, false);
  pOperator->fpSet = createOperatorFpSet(optrDummyOpenFn, doTableScan, NULL, destroyTableScanOperatorInfo,
                                         optrDefaultBufFn, getTableScannerExecInfo);

  // for non-blocking operator, the open cost is always 0
  pOperator->cost.openCost = 0;
  return pOperator;

_error:
  if (pInfo != NULL) {
    destroyTableScanOperatorInfo(pInfo);
  }

  taosMemoryFreeClear(pOperator);
  pTaskInfo->code = code;
  return NULL;
}

SOperatorInfo* createTableSeqScanOperatorInfo(void* pReadHandle, SExecTaskInfo* pTaskInfo) {
  STableScanInfo* pInfo = taosMemoryCalloc(1, sizeof(STableScanInfo));
  SOperatorInfo*  pOperator = taosMemoryCalloc(1, sizeof(SOperatorInfo));

  pInfo->base.dataReader = pReadHandle;
  //  pInfo->prevGroupId       = -1;

  setOperatorInfo(pOperator, "TableSeqScanOperator", QUERY_NODE_PHYSICAL_PLAN_TABLE_SEQ_SCAN, false, OP_NOT_OPENED,
                  pInfo, pTaskInfo);
  pOperator->fpSet = createOperatorFpSet(optrDummyOpenFn, doTableScanImpl, NULL, NULL, optrDefaultBufFn, NULL);
  return pOperator;
}

FORCE_INLINE void doClearBufferedBlocks(SStreamScanInfo* pInfo) {
  qDebug("clear buff blocks:%d", (int32_t)taosArrayGetSize(pInfo->pBlockLists));
  taosArrayClear(pInfo->pBlockLists);
  pInfo->validBlockIndex = 0;
}

static bool isSessionWindow(SStreamScanInfo* pInfo) {
  return pInfo->windowSup.parentType == QUERY_NODE_PHYSICAL_PLAN_STREAM_SESSION;
}

static bool isStateWindow(SStreamScanInfo* pInfo) {
  return pInfo->windowSup.parentType == QUERY_NODE_PHYSICAL_PLAN_STREAM_STATE;
}

static bool isIntervalWindow(SStreamScanInfo* pInfo) {
  return pInfo->windowSup.parentType == QUERY_NODE_PHYSICAL_PLAN_STREAM_INTERVAL ||
         pInfo->windowSup.parentType == QUERY_NODE_PHYSICAL_PLAN_STREAM_SEMI_INTERVAL ||
         pInfo->windowSup.parentType == QUERY_NODE_PHYSICAL_PLAN_STREAM_FINAL_INTERVAL;
}

static bool isSignleIntervalWindow(SStreamScanInfo* pInfo) {
  return pInfo->windowSup.parentType == QUERY_NODE_PHYSICAL_PLAN_STREAM_INTERVAL;
}

static bool isSlidingWindow(SStreamScanInfo* pInfo) {
  return isIntervalWindow(pInfo) && pInfo->interval.interval != pInfo->interval.sliding;
}

static void setGroupId(SStreamScanInfo* pInfo, SSDataBlock* pBlock, int32_t groupColIndex, int32_t rowIndex) {
  SColumnInfoData* pColInfo = taosArrayGet(pBlock->pDataBlock, groupColIndex);
  uint64_t*        groupCol = (uint64_t*)pColInfo->pData;
  ASSERT(rowIndex < pBlock->info.rows);
  pInfo->groupId = groupCol[rowIndex];
}

void resetTableScanInfo(STableScanInfo* pTableScanInfo, STimeWindow* pWin) {
  pTableScanInfo->base.cond.twindows = *pWin;
  pTableScanInfo->scanTimes = 0;
  pTableScanInfo->currentGroupId = -1;
  tsdbReaderClose(pTableScanInfo->base.dataReader);
  qDebug("1");
  pTableScanInfo->base.dataReader = NULL;
}

static SSDataBlock* readPreVersionData(SOperatorInfo* pTableScanOp, uint64_t tbUid, TSKEY startTs, TSKEY endTs,
                                       int64_t maxVersion) {
  STableKeyInfo tblInfo = {.uid = tbUid, .groupId = 0};

  STableScanInfo*     pTableScanInfo = pTableScanOp->info;
  SQueryTableDataCond cond = pTableScanInfo->base.cond;

  cond.startVersion = -1;
  cond.endVersion = maxVersion;
  cond.twindows = (STimeWindow){.skey = startTs, .ekey = endTs};

  SExecTaskInfo* pTaskInfo = pTableScanOp->pTaskInfo;

  SSDataBlock* pBlock = pTableScanInfo->pResBlock;
  STsdbReader* pReader = NULL;
  int32_t      code = tsdbReaderOpen(pTableScanInfo->base.readHandle.vnode, &cond, &tblInfo, 1, pBlock,
                                     (STsdbReader**)&pReader, GET_TASKID(pTaskInfo), false);
  if (code != TSDB_CODE_SUCCESS) {
    terrno = code;
    T_LONG_JMP(pTaskInfo->env, code);
    return NULL;
  }

  bool hasNext = false;
  code = tsdbNextDataBlock(pReader, &hasNext);
  if (code != TSDB_CODE_SUCCESS) {
    terrno = code;
    T_LONG_JMP(pTaskInfo->env, code);
    return NULL;
  }

  if (hasNext) {
    /*SSDataBlock* p = */ tsdbRetrieveDataBlock(pReader, NULL);
    doSetTagColumnData(&pTableScanInfo->base, pBlock, pTaskInfo, pBlock->info.rows);
    pBlock->info.id.groupId = getTableGroupId(pTaskInfo->pTableInfoList, pBlock->info.id.uid);
  }

  tsdbReaderClose(pReader);
  qDebug("retrieve prev rows:%" PRId64 ", skey:%" PRId64 ", ekey:%" PRId64 " uid:%" PRIu64 ", max ver:%" PRId64
         ", suid:%" PRIu64,
         pBlock->info.rows, startTs, endTs, tbUid, maxVersion, cond.suid);

  return pBlock->info.rows > 0 ? pBlock : NULL;
}

static uint64_t getGroupIdByCol(SStreamScanInfo* pInfo, uint64_t uid, TSKEY ts, int64_t maxVersion) {
  SSDataBlock* pPreRes = readPreVersionData(pInfo->pTableScanOp, uid, ts, ts, maxVersion);
  if (!pPreRes || pPreRes->info.rows == 0) {
    return 0;
  }
  ASSERT(pPreRes->info.rows == 1);
  return calGroupIdByData(&pInfo->partitionSup, pInfo->pPartScalarSup, pPreRes, 0);
}

static uint64_t getGroupIdByUid(SStreamScanInfo* pInfo, uint64_t uid) {
  return getTableGroupId(pInfo->pTableScanOp->pTaskInfo->pTableInfoList, uid);
}

static uint64_t getGroupIdByData(SStreamScanInfo* pInfo, uint64_t uid, TSKEY ts, int64_t maxVersion) {
  if (pInfo->partitionSup.needCalc) {
    return getGroupIdByCol(pInfo, uid, ts, maxVersion);
  }

  return getGroupIdByUid(pInfo, uid);
}

static bool prepareRangeScan(SStreamScanInfo* pInfo, SSDataBlock* pBlock, int32_t* pRowIndex) {
  if (pBlock->info.rows == 0) {
    return false;
  }
  if ((*pRowIndex) == pBlock->info.rows) {
    return false;
  }

  ASSERT(taosArrayGetSize(pBlock->pDataBlock) >= 3);
  SColumnInfoData* pStartTsCol = taosArrayGet(pBlock->pDataBlock, START_TS_COLUMN_INDEX);
  TSKEY*           startData = (TSKEY*)pStartTsCol->pData;
  SColumnInfoData* pEndTsCol = taosArrayGet(pBlock->pDataBlock, END_TS_COLUMN_INDEX);
  TSKEY*           endData = (TSKEY*)pEndTsCol->pData;
  STimeWindow      win = {.skey = startData[*pRowIndex], .ekey = endData[*pRowIndex]};
  SColumnInfoData* pGpCol = taosArrayGet(pBlock->pDataBlock, GROUPID_COLUMN_INDEX);
  uint64_t*        gpData = (uint64_t*)pGpCol->pData;
  uint64_t         groupId = gpData[*pRowIndex];

  SColumnInfoData* pCalStartTsCol = taosArrayGet(pBlock->pDataBlock, CALCULATE_START_TS_COLUMN_INDEX);
  TSKEY*           calStartData = (TSKEY*)pCalStartTsCol->pData;
  SColumnInfoData* pCalEndTsCol = taosArrayGet(pBlock->pDataBlock, CALCULATE_END_TS_COLUMN_INDEX);
  TSKEY*           calEndData = (TSKEY*)pCalEndTsCol->pData;

  setGroupId(pInfo, pBlock, GROUPID_COLUMN_INDEX, *pRowIndex);
  if (isSlidingWindow(pInfo)) {
    pInfo->updateWin.skey = calStartData[*pRowIndex];
    pInfo->updateWin.ekey = calEndData[*pRowIndex];
  }
  (*pRowIndex)++;

  for (; *pRowIndex < pBlock->info.rows; (*pRowIndex)++) {
    if (win.skey == startData[*pRowIndex] && groupId == gpData[*pRowIndex]) {
      win.ekey = TMAX(win.ekey, endData[*pRowIndex]);
      continue;
    }
    if (win.skey == endData[*pRowIndex] && groupId == gpData[*pRowIndex]) {
      win.skey = TMIN(win.skey, startData[*pRowIndex]);
      continue;
    }
    ASSERT(!(win.skey > startData[*pRowIndex] && win.ekey < endData[*pRowIndex]) ||
           !(isInTimeWindow(&win, startData[*pRowIndex], 0) || isInTimeWindow(&win, endData[*pRowIndex], 0)));
    break;
  }

  resetTableScanInfo(pInfo->pTableScanOp->info, &win);
  pInfo->pTableScanOp->status = OP_OPENED;
  return true;
}

static STimeWindow getSlidingWindow(TSKEY* startTsCol, TSKEY* endTsCol, uint64_t* gpIdCol, SInterval* pInterval,
                                    SDataBlockInfo* pDataBlockInfo, int32_t* pRowIndex, bool hasGroup) {
  SResultRowInfo dumyInfo = {0};
  dumyInfo.cur.pageId = -1;
  STimeWindow win = getActiveTimeWindow(NULL, &dumyInfo, startTsCol[*pRowIndex], pInterval, TSDB_ORDER_ASC);
  STimeWindow endWin = win;
  STimeWindow preWin = win;
  uint64_t    groupId = gpIdCol[*pRowIndex];

  while (1) {
    if (hasGroup) {
      (*pRowIndex) += 1;
    } else {
      while ((groupId == gpIdCol[(*pRowIndex)] && startTsCol[*pRowIndex] <= endWin.ekey)) {
        (*pRowIndex) += 1;
        if ((*pRowIndex) == pDataBlockInfo->rows) {
          break;
        }
      }
    }

    do {
      preWin = endWin;
      getNextTimeWindow(pInterval, &endWin, TSDB_ORDER_ASC);
    } while (endTsCol[(*pRowIndex) - 1] >= endWin.skey);
    endWin = preWin;
    if (win.ekey == endWin.ekey || (*pRowIndex) == pDataBlockInfo->rows || groupId != gpIdCol[*pRowIndex]) {
      win.ekey = endWin.ekey;
      return win;
    }
    win.ekey = endWin.ekey;
  }
}

static SSDataBlock* doRangeScan(SStreamScanInfo* pInfo, SSDataBlock* pSDB, int32_t tsColIndex, int32_t* pRowIndex) {
  while (1) {
    SSDataBlock* pResult = NULL;
    pResult = doTableScan(pInfo->pTableScanOp);
    if (!pResult && prepareRangeScan(pInfo, pSDB, pRowIndex)) {
      // scan next window data
      pResult = doTableScan(pInfo->pTableScanOp);
    }
    if (!pResult) {
      blockDataCleanup(pSDB);
      *pRowIndex = 0;
      pInfo->updateWin = (STimeWindow){.skey = INT64_MIN, .ekey = INT64_MAX};
      STableScanInfo* pTableScanInfo = pInfo->pTableScanOp->info;
      tsdbReaderClose(pTableScanInfo->base.dataReader);
      qDebug("2");
      pTableScanInfo->base.dataReader = NULL;
      return NULL;
    }

    doFilter(pResult, pInfo->pTableScanOp->exprSupp.pFilterInfo, NULL);
    if (pResult->info.rows == 0) {
      continue;
    }

    if (pInfo->partitionSup.needCalc) {
      SSDataBlock* tmpBlock = createOneDataBlock(pResult, true);
      blockDataCleanup(pResult);
      for (int32_t i = 0; i < tmpBlock->info.rows; i++) {
        if (calGroupIdByData(&pInfo->partitionSup, pInfo->pPartScalarSup, tmpBlock, i) == pInfo->groupId) {
          for (int32_t j = 0; j < pInfo->pTableScanOp->exprSupp.numOfExprs; j++) {
            SColumnInfoData* pSrcCol = taosArrayGet(tmpBlock->pDataBlock, j);
            SColumnInfoData* pDestCol = taosArrayGet(pResult->pDataBlock, j);
            bool             isNull = colDataIsNull(pSrcCol, tmpBlock->info.rows, i, NULL);
            char*            pSrcData = colDataGetData(pSrcCol, i);
            colDataSetVal(pDestCol, pResult->info.rows, pSrcData, isNull);
          }
          pResult->info.rows++;
        }
      }

      blockDataDestroy(tmpBlock);

      if (pResult->info.rows > 0) {
        pResult->info.calWin = pInfo->updateWin;
        return pResult;
      }
    } else if (pResult->info.id.groupId == pInfo->groupId) {
      pResult->info.calWin = pInfo->updateWin;
      return pResult;
    }
  }
}

static int32_t getPreSessionWindow(SStreamAggSupporter* pAggSup, TSKEY startTs, TSKEY endTs, uint64_t groupId,
                                   SSessionKey* pKey) {
  pKey->win.skey = startTs;
  pKey->win.ekey = endTs;
  pKey->groupId = groupId;

  SStreamStateCur* pCur = streamStateSessionSeekKeyCurrentPrev(pAggSup->pState, pKey);
  int32_t          code = streamStateSessionGetKVByCur(pCur, pKey, NULL, 0);
  if (code != TSDB_CODE_SUCCESS) {
    SET_SESSION_WIN_KEY_INVALID(pKey);
  }

  taosMemoryFree(pCur);
  return code;
}

static int32_t generateSessionScanRange(SStreamScanInfo* pInfo, SSDataBlock* pSrcBlock, SSDataBlock* pDestBlock) {
  blockDataCleanup(pDestBlock);
  if (pSrcBlock->info.rows == 0) {
    return TSDB_CODE_SUCCESS;
  }
  int32_t code = blockDataEnsureCapacity(pDestBlock, pSrcBlock->info.rows);
  if (code != TSDB_CODE_SUCCESS) {
    return code;
  }
  ASSERT(taosArrayGetSize(pSrcBlock->pDataBlock) >= 3);
  SColumnInfoData* pStartTsCol = taosArrayGet(pSrcBlock->pDataBlock, START_TS_COLUMN_INDEX);
  TSKEY*           startData = (TSKEY*)pStartTsCol->pData;
  SColumnInfoData* pEndTsCol = taosArrayGet(pSrcBlock->pDataBlock, END_TS_COLUMN_INDEX);
  TSKEY*           endData = (TSKEY*)pEndTsCol->pData;
  SColumnInfoData* pUidCol = taosArrayGet(pSrcBlock->pDataBlock, UID_COLUMN_INDEX);
  uint64_t*        uidCol = (uint64_t*)pUidCol->pData;

  SColumnInfoData* pDestStartCol = taosArrayGet(pDestBlock->pDataBlock, START_TS_COLUMN_INDEX);
  SColumnInfoData* pDestEndCol = taosArrayGet(pDestBlock->pDataBlock, END_TS_COLUMN_INDEX);
  SColumnInfoData* pDestUidCol = taosArrayGet(pDestBlock->pDataBlock, UID_COLUMN_INDEX);
  SColumnInfoData* pDestGpCol = taosArrayGet(pDestBlock->pDataBlock, GROUPID_COLUMN_INDEX);
  SColumnInfoData* pDestCalStartTsCol = taosArrayGet(pDestBlock->pDataBlock, CALCULATE_START_TS_COLUMN_INDEX);
  SColumnInfoData* pDestCalEndTsCol = taosArrayGet(pDestBlock->pDataBlock, CALCULATE_END_TS_COLUMN_INDEX);
  int64_t          version = pSrcBlock->info.version - 1;
  for (int32_t i = 0; i < pSrcBlock->info.rows; i++) {
    uint64_t groupId = getGroupIdByData(pInfo, uidCol[i], startData[i], version);
    // gap must be 0.
    SSessionKey startWin = {0};
    getCurSessionWindow(pInfo->windowSup.pStreamAggSup, startData[i], startData[i], groupId, &startWin);
    if (IS_INVALID_SESSION_WIN_KEY(startWin)) {
      // window has been closed.
      continue;
    }
    SSessionKey endWin = {0};
    getCurSessionWindow(pInfo->windowSup.pStreamAggSup, endData[i], endData[i], groupId, &endWin);
    if (IS_INVALID_SESSION_WIN_KEY(endWin)) {
      getPreSessionWindow(pInfo->windowSup.pStreamAggSup, endData[i], endData[i], groupId, &endWin);
    }
    if (IS_INVALID_SESSION_WIN_KEY(startWin)) {
      // window has been closed.
      qError("generate session scan range failed. rang start:%" PRIx64 ", end:%" PRIx64, startData[i], endData[i]);
      continue;
    }
    colDataSetVal(pDestStartCol, i, (const char*)&startWin.win.skey, false);
    colDataSetVal(pDestEndCol, i, (const char*)&endWin.win.ekey, false);

    colDataSetNULL(pDestUidCol, i);
    colDataSetVal(pDestGpCol, i, (const char*)&groupId, false);
    colDataSetNULL(pDestCalStartTsCol, i);
    colDataSetNULL(pDestCalEndTsCol, i);
    pDestBlock->info.rows++;
  }
  return TSDB_CODE_SUCCESS;
}

static int32_t generateIntervalScanRange(SStreamScanInfo* pInfo, SSDataBlock* pSrcBlock, SSDataBlock* pDestBlock) {
  blockDataCleanup(pDestBlock);
  int32_t rows = pSrcBlock->info.rows;
  if (rows == 0) {
    return TSDB_CODE_SUCCESS;
  }

  SColumnInfoData* pSrcStartTsCol = (SColumnInfoData*)taosArrayGet(pSrcBlock->pDataBlock, START_TS_COLUMN_INDEX);
  SColumnInfoData* pSrcEndTsCol = (SColumnInfoData*)taosArrayGet(pSrcBlock->pDataBlock, END_TS_COLUMN_INDEX);
  SColumnInfoData* pSrcUidCol = taosArrayGet(pSrcBlock->pDataBlock, UID_COLUMN_INDEX);
  SColumnInfoData* pSrcGpCol = taosArrayGet(pSrcBlock->pDataBlock, GROUPID_COLUMN_INDEX);

  uint64_t* srcUidData = (uint64_t*)pSrcUidCol->pData;
  ASSERT(pSrcStartTsCol->info.type == TSDB_DATA_TYPE_TIMESTAMP);
  TSKEY*  srcStartTsCol = (TSKEY*)pSrcStartTsCol->pData;
  TSKEY*  srcEndTsCol = (TSKEY*)pSrcEndTsCol->pData;
  int64_t version = pSrcBlock->info.version - 1;

  if (pInfo->partitionSup.needCalc && srcStartTsCol[0] != srcEndTsCol[0]) {
    uint64_t     srcUid = srcUidData[0];
    TSKEY        startTs = srcStartTsCol[0];
    TSKEY        endTs = srcEndTsCol[0];
    SSDataBlock* pPreRes = readPreVersionData(pInfo->pTableScanOp, srcUid, startTs, endTs, version);
    printDataBlock(pPreRes, "pre res");
    blockDataCleanup(pSrcBlock);
    int32_t code = blockDataEnsureCapacity(pSrcBlock, pPreRes->info.rows);
    if (code != TSDB_CODE_SUCCESS) {
      return code;
    }

    SColumnInfoData* pTsCol = (SColumnInfoData*)taosArrayGet(pPreRes->pDataBlock, pInfo->primaryTsIndex);
    rows = pPreRes->info.rows;

    for (int32_t i = 0; i < rows; i++) {
      uint64_t groupId = calGroupIdByData(&pInfo->partitionSup, pInfo->pPartScalarSup, pPreRes, i);
      appendOneRowToStreamSpecialBlock(pSrcBlock, ((TSKEY*)pTsCol->pData) + i, ((TSKEY*)pTsCol->pData) + i, &srcUid,
                                       &groupId, NULL);
    }
    printDataBlock(pSrcBlock, "new delete");
  }
  uint64_t* srcGp = (uint64_t*)pSrcGpCol->pData;
  srcStartTsCol = (TSKEY*)pSrcStartTsCol->pData;
  srcEndTsCol = (TSKEY*)pSrcEndTsCol->pData;
  srcUidData = (uint64_t*)pSrcUidCol->pData;

  int32_t code = blockDataEnsureCapacity(pDestBlock, rows);
  if (code != TSDB_CODE_SUCCESS) {
    return code;
  }

  SColumnInfoData* pStartTsCol = taosArrayGet(pDestBlock->pDataBlock, START_TS_COLUMN_INDEX);
  SColumnInfoData* pEndTsCol = taosArrayGet(pDestBlock->pDataBlock, END_TS_COLUMN_INDEX);
  SColumnInfoData* pDeUidCol = taosArrayGet(pDestBlock->pDataBlock, UID_COLUMN_INDEX);
  SColumnInfoData* pGpCol = taosArrayGet(pDestBlock->pDataBlock, GROUPID_COLUMN_INDEX);
  SColumnInfoData* pCalStartTsCol = taosArrayGet(pDestBlock->pDataBlock, CALCULATE_START_TS_COLUMN_INDEX);
  SColumnInfoData* pCalEndTsCol = taosArrayGet(pDestBlock->pDataBlock, CALCULATE_END_TS_COLUMN_INDEX);
  for (int32_t i = 0; i < rows;) {
    uint64_t srcUid = srcUidData[i];
    uint64_t groupId = srcGp[i];
    if (groupId == 0) {
      groupId = getGroupIdByData(pInfo, srcUid, srcStartTsCol[i], version);
    }
    TSKEY calStartTs = srcStartTsCol[i];
    colDataSetVal(pCalStartTsCol, pDestBlock->info.rows, (const char*)(&calStartTs), false);
    STimeWindow win = getSlidingWindow(srcStartTsCol, srcEndTsCol, srcGp, &pInfo->interval, &pSrcBlock->info, &i,
                                       pInfo->partitionSup.needCalc);
    TSKEY       calEndTs = srcStartTsCol[i - 1];
    colDataSetVal(pCalEndTsCol, pDestBlock->info.rows, (const char*)(&calEndTs), false);
    colDataSetVal(pDeUidCol, pDestBlock->info.rows, (const char*)(&srcUid), false);
    colDataSetVal(pStartTsCol, pDestBlock->info.rows, (const char*)(&win.skey), false);
    colDataSetVal(pEndTsCol, pDestBlock->info.rows, (const char*)(&win.ekey), false);
    colDataSetVal(pGpCol, pDestBlock->info.rows, (const char*)(&groupId), false);
    pDestBlock->info.rows++;
  }
  return TSDB_CODE_SUCCESS;
}

static int32_t generateDeleteResultBlock(SStreamScanInfo* pInfo, SSDataBlock* pSrcBlock, SSDataBlock* pDestBlock) {
  blockDataCleanup(pDestBlock);
  int32_t rows = pSrcBlock->info.rows;
  if (rows == 0) {
    return TSDB_CODE_SUCCESS;
  }
  int32_t code = blockDataEnsureCapacity(pDestBlock, rows);
  if (code != TSDB_CODE_SUCCESS) {
    return code;
  }

  SColumnInfoData* pSrcStartTsCol = (SColumnInfoData*)taosArrayGet(pSrcBlock->pDataBlock, START_TS_COLUMN_INDEX);
  SColumnInfoData* pSrcEndTsCol = (SColumnInfoData*)taosArrayGet(pSrcBlock->pDataBlock, END_TS_COLUMN_INDEX);
  SColumnInfoData* pSrcUidCol = taosArrayGet(pSrcBlock->pDataBlock, UID_COLUMN_INDEX);
  uint64_t*        srcUidData = (uint64_t*)pSrcUidCol->pData;
  SColumnInfoData* pSrcGpCol = taosArrayGet(pSrcBlock->pDataBlock, GROUPID_COLUMN_INDEX);
  uint64_t*        srcGp = (uint64_t*)pSrcGpCol->pData;
  ASSERT(pSrcStartTsCol->info.type == TSDB_DATA_TYPE_TIMESTAMP);
  TSKEY*  srcStartTsCol = (TSKEY*)pSrcStartTsCol->pData;
  TSKEY*  srcEndTsCol = (TSKEY*)pSrcEndTsCol->pData;
  int64_t version = pSrcBlock->info.version - 1;
  for (int32_t i = 0; i < pSrcBlock->info.rows; i++) {
    uint64_t srcUid = srcUidData[i];
    uint64_t groupId = srcGp[i];
    char*    tbname[VARSTR_HEADER_SIZE + TSDB_TABLE_NAME_LEN] = {0};
    if (groupId == 0) {
      groupId = getGroupIdByData(pInfo, srcUid, srcStartTsCol[i], version);
    }
    if (pInfo->tbnameCalSup.pExprInfo) {
      void* parTbname = NULL;
      streamStateGetParName(pInfo->pStreamScanOp->pTaskInfo->streamInfo.pState, groupId, &parTbname);

      memcpy(varDataVal(tbname), parTbname, TSDB_TABLE_NAME_LEN);
      varDataSetLen(tbname, strlen(varDataVal(tbname)));
      tdbFree(parTbname);
    }
    appendOneRowToStreamSpecialBlock(pDestBlock, srcStartTsCol + i, srcEndTsCol + i, srcUidData + i, &groupId,
                                     tbname[0] == 0 ? NULL : tbname);
  }
  return TSDB_CODE_SUCCESS;
}

static int32_t generateScanRange(SStreamScanInfo* pInfo, SSDataBlock* pSrcBlock, SSDataBlock* pDestBlock) {
  int32_t code = TSDB_CODE_SUCCESS;
  if (isIntervalWindow(pInfo)) {
    code = generateIntervalScanRange(pInfo, pSrcBlock, pDestBlock);
  } else if (isSessionWindow(pInfo) || isStateWindow(pInfo)) {
    code = generateSessionScanRange(pInfo, pSrcBlock, pDestBlock);
  } else {
    code = generateDeleteResultBlock(pInfo, pSrcBlock, pDestBlock);
  }
  pDestBlock->info.type = STREAM_CLEAR;
  pDestBlock->info.version = pSrcBlock->info.version;
  pDestBlock->info.dataLoad = 1;
  blockDataUpdateTsWindow(pDestBlock, 0);
  return code;
}

#if 0
void calBlockTag(SStreamScanInfo* pInfo, SSDataBlock* pBlock) {
  SExprSupp*    pTagCalSup = &pInfo->tagCalSup;
  SStreamState* pState = pInfo->pStreamScanOp->pTaskInfo->streamInfo.pState;
  if (pTagCalSup == NULL || pTagCalSup->numOfExprs == 0) return;
  if (pBlock == NULL || pBlock->info.rows == 0) return;

  void*   tag = NULL;
  int32_t tagLen = 0;
  if (streamStateGetParTag(pState, pBlock->info.id.groupId, &tag, &tagLen) == 0) {
    pBlock->info.tagLen = tagLen;
    void* pTag = taosMemoryRealloc(pBlock->info.pTag, tagLen);
    if (pTag == NULL) {
      tdbFree(tag);
      taosMemoryFree(pBlock->info.pTag);
      pBlock->info.pTag = NULL;
      pBlock->info.tagLen = 0;
      return;
    }
    pBlock->info.pTag = pTag;
    memcpy(pBlock->info.pTag, tag, tagLen);
    tdbFree(tag);
    return;
  } else {
    pBlock->info.pTag = NULL;
  }
  tdbFree(tag);
}
#endif

static void calBlockTbName(SStreamScanInfo* pInfo, SSDataBlock* pBlock) {
  SExprSupp*    pTbNameCalSup = &pInfo->tbnameCalSup;
  SStreamState* pState = pInfo->pStreamScanOp->pTaskInfo->streamInfo.pState;
  blockDataCleanup(pInfo->pCreateTbRes);
  if (pInfo->tbnameCalSup.numOfExprs == 0 && pInfo->tagCalSup.numOfExprs == 0) {
    pBlock->info.parTbName[0] = 0;
  } else {
    appendCreateTableRow(pInfo->pStreamScanOp->pTaskInfo->streamInfo.pState, &pInfo->tbnameCalSup, &pInfo->tagCalSup,
                         pBlock->info.id.groupId, pBlock, 0, pInfo->pCreateTbRes);
  }
}

void appendOneRowToStreamSpecialBlock(SSDataBlock* pBlock, TSKEY* pStartTs, TSKEY* pEndTs, uint64_t* pUid,
                                      uint64_t* pGp, void* pTbName) {
  SColumnInfoData* pStartTsCol = taosArrayGet(pBlock->pDataBlock, START_TS_COLUMN_INDEX);
  SColumnInfoData* pEndTsCol = taosArrayGet(pBlock->pDataBlock, END_TS_COLUMN_INDEX);
  SColumnInfoData* pUidCol = taosArrayGet(pBlock->pDataBlock, UID_COLUMN_INDEX);
  SColumnInfoData* pGpCol = taosArrayGet(pBlock->pDataBlock, GROUPID_COLUMN_INDEX);
  SColumnInfoData* pCalStartCol = taosArrayGet(pBlock->pDataBlock, CALCULATE_START_TS_COLUMN_INDEX);
  SColumnInfoData* pCalEndCol = taosArrayGet(pBlock->pDataBlock, CALCULATE_END_TS_COLUMN_INDEX);
  SColumnInfoData* pTableCol = taosArrayGet(pBlock->pDataBlock, TABLE_NAME_COLUMN_INDEX);
  colDataSetVal(pStartTsCol, pBlock->info.rows, (const char*)pStartTs, false);
  colDataSetVal(pEndTsCol, pBlock->info.rows, (const char*)pEndTs, false);
  colDataSetVal(pUidCol, pBlock->info.rows, (const char*)pUid, false);
  colDataSetVal(pGpCol, pBlock->info.rows, (const char*)pGp, false);
  colDataSetVal(pCalStartCol, pBlock->info.rows, (const char*)pStartTs, false);
  colDataSetVal(pCalEndCol, pBlock->info.rows, (const char*)pEndTs, false);
  colDataSetVal(pTableCol, pBlock->info.rows, (const char*)pTbName, pTbName == NULL);
  pBlock->info.rows++;
}

static void checkUpdateData(SStreamScanInfo* pInfo, bool invertible, SSDataBlock* pBlock, bool out) {
  if (out) {
    blockDataCleanup(pInfo->pUpdateDataRes);
    blockDataEnsureCapacity(pInfo->pUpdateDataRes, pBlock->info.rows * 2);
  }
  SColumnInfoData* pColDataInfo = taosArrayGet(pBlock->pDataBlock, pInfo->primaryTsIndex);
  ASSERT(pColDataInfo->info.type == TSDB_DATA_TYPE_TIMESTAMP);
  TSKEY* tsCol = (TSKEY*)pColDataInfo->pData;
  bool   tableInserted = updateInfoIsTableInserted(pInfo->pUpdateInfo, pBlock->info.id.uid);
  for (int32_t rowId = 0; rowId < pBlock->info.rows; rowId++) {
    SResultRowInfo dumyInfo;
    dumyInfo.cur.pageId = -1;
    bool        isClosed = false;
    STimeWindow win = {.skey = INT64_MIN, .ekey = INT64_MAX};
    bool        overDue = isOverdue(tsCol[rowId], &pInfo->twAggSup);
    if (pInfo->igExpired && overDue) {
      continue;
    }

    if (tableInserted && overDue) {
      win = getActiveTimeWindow(NULL, &dumyInfo, tsCol[rowId], &pInfo->interval, TSDB_ORDER_ASC);
      isClosed = isCloseWindow(&win, &pInfo->twAggSup);
    }
    // must check update info first.
    bool update = updateInfoIsUpdated(pInfo->pUpdateInfo, pBlock->info.id.uid, tsCol[rowId]);
    bool closedWin = isClosed && isSignleIntervalWindow(pInfo) &&
                     isDeletedStreamWindow(&win, pBlock->info.id.groupId,
                                           pInfo->pTableScanOp->pTaskInfo->streamInfo.pState, &pInfo->twAggSup);
    if ((update || closedWin) && out) {
      qDebug("stream update check not pass, update %d, closedWin %d", update, closedWin);
      uint64_t gpId = 0;
      appendOneRowToStreamSpecialBlock(pInfo->pUpdateDataRes, tsCol + rowId, tsCol + rowId, &pBlock->info.id.uid, &gpId,
                                       NULL);
      if (closedWin && pInfo->partitionSup.needCalc) {
        gpId = calGroupIdByData(&pInfo->partitionSup, pInfo->pPartScalarSup, pBlock, rowId);
        appendOneRowToStreamSpecialBlock(pInfo->pUpdateDataRes, tsCol + rowId, tsCol + rowId, &pBlock->info.id.uid,
                                         &gpId, NULL);
      }
    }
  }
  if (out && pInfo->pUpdateDataRes->info.rows > 0) {
    pInfo->pUpdateDataRes->info.version = pBlock->info.version;
    pInfo->pUpdateDataRes->info.dataLoad = 1;
    blockDataUpdateTsWindow(pInfo->pUpdateDataRes, 0);
    pInfo->pUpdateDataRes->info.type = pInfo->partitionSup.needCalc ? STREAM_DELETE_DATA : STREAM_CLEAR;
  }
}

static int32_t setBlockIntoRes(SStreamScanInfo* pInfo, const SSDataBlock* pBlock, bool filter) {
  SDataBlockInfo* pBlockInfo = &pInfo->pRes->info;
  SOperatorInfo*  pOperator = pInfo->pStreamScanOp;
  SExecTaskInfo*  pTaskInfo = pOperator->pTaskInfo;

  blockDataEnsureCapacity(pInfo->pRes, pBlock->info.rows);

  pInfo->pRes->info.rows = pBlock->info.rows;
  pInfo->pRes->info.id.uid = pBlock->info.id.uid;
  pInfo->pRes->info.type = STREAM_NORMAL;
  pInfo->pRes->info.version = pBlock->info.version;

  pInfo->pRes->info.id.groupId = getTableGroupId(pTaskInfo->pTableInfoList, pBlock->info.id.uid);

  // todo extract method
  for (int32_t i = 0; i < taosArrayGetSize(pInfo->matchInfo.pList); ++i) {
    SColMatchItem* pColMatchInfo = taosArrayGet(pInfo->matchInfo.pList, i);
    if (!pColMatchInfo->needOutput) {
      continue;
    }

    bool colExists = false;
    for (int32_t j = 0; j < blockDataGetNumOfCols(pBlock); ++j) {
      SColumnInfoData* pResCol = bdGetColumnInfoData(pBlock, j);
      if (pResCol->info.colId == pColMatchInfo->colId) {
        SColumnInfoData* pDst = taosArrayGet(pInfo->pRes->pDataBlock, pColMatchInfo->dstSlotId);
        colDataAssign(pDst, pResCol, pBlock->info.rows, &pInfo->pRes->info);
        colExists = true;
        break;
      }
    }

    // the required column does not exists in submit block, let's set it to be all null value
    if (!colExists) {
      SColumnInfoData* pDst = taosArrayGet(pInfo->pRes->pDataBlock, pColMatchInfo->dstSlotId);
      colDataSetNNULL(pDst, 0, pBlockInfo->rows);
    }
  }

  // currently only the tbname pseudo column
  if (pInfo->numOfPseudoExpr > 0) {
    int32_t code = addTagPseudoColumnData(&pInfo->readHandle, pInfo->pPseudoExpr, pInfo->numOfPseudoExpr, pInfo->pRes,
                                          pInfo->pRes->info.rows, GET_TASKID(pTaskInfo), NULL);
    // ignore the table not exists error, since this table may have been dropped during the scan procedure.
    if (code != TSDB_CODE_SUCCESS && code != TSDB_CODE_PAR_TABLE_NOT_EXIST) {
      blockDataFreeRes((SSDataBlock*)pBlock);
      T_LONG_JMP(pTaskInfo->env, code);
    }

    // reset the error code.
    terrno = 0;
  }

  if (filter) {
    doFilter(pInfo->pRes, pOperator->exprSupp.pFilterInfo, NULL);
  }

  pInfo->pRes->info.dataLoad = 1;
  blockDataUpdateTsWindow(pInfo->pRes, pInfo->primaryTsIndex);
  blockDataFreeRes((SSDataBlock*)pBlock);

  calBlockTbName(pInfo, pInfo->pRes);
  return 0;
}

static SSDataBlock* doQueueScan(SOperatorInfo* pOperator) {
  SExecTaskInfo*   pTaskInfo = pOperator->pTaskInfo;
  SStreamScanInfo* pInfo = pOperator->info;
  const char* id = GET_TASKID(pTaskInfo);

  qDebug("start to exec queue scan, %s", id);

  if (pTaskInfo->streamInfo.submit.msgStr != NULL) {
    if (pInfo->tqReader->msg2.msgStr == NULL) {
      SPackedData submit = pTaskInfo->streamInfo.submit;
      if (tqReaderSetSubmitReq2(pInfo->tqReader, submit.msgStr, submit.msgLen, submit.ver) < 0) {
        qError("submit msg messed up when initing stream submit block %p", submit.msgStr);
        return NULL;
      }
    }

    blockDataCleanup(pInfo->pRes);
    SDataBlockInfo* pBlockInfo = &pInfo->pRes->info;

    while (tqNextDataBlock2(pInfo->tqReader)) {
      SSDataBlock block = {0};

      int32_t code = tqRetrieveDataBlock2(&block, pInfo->tqReader, NULL);
      if (code != TSDB_CODE_SUCCESS || block.info.rows == 0) {
        continue;
      }

      setBlockIntoRes(pInfo, &block, true);

      if (pBlockInfo->rows > 0) {
        return pInfo->pRes;
      }
    }

    pInfo->tqReader->msg2 = (SPackedData){0};
    pTaskInfo->streamInfo.submit = (SPackedData){0};
    return NULL;
  }

  if (pTaskInfo->streamInfo.currentOffset.type == TMQ_OFFSET__SNAPSHOT_DATA) {
    SSDataBlock* pResult = doTableScan(pInfo->pTableScanOp);
    if (pResult && pResult->info.rows > 0) {
      qDebug("queue scan tsdb return %"PRId64" rows min:%" PRId64 " max:%" PRId64 " wal curVersion:%" PRId64, pResult->info.rows,
             pResult->info.window.skey, pResult->info.window.ekey, pInfo->tqReader->pWalReader->curVersion);
      tqOffsetResetToData(&pTaskInfo->streamInfo.currentOffset, pResult->info.id.uid, pResult->info.window.ekey);
      return pResult;
    }
    STableScanInfo* pTSInfo = pInfo->pTableScanOp->info;
    tsdbReaderClose(pTSInfo->base.dataReader);
    pTSInfo->base.dataReader = NULL;
    qDebug("queue scan tsdb over, switch to wal ver %" PRId64 "", pTaskInfo->streamInfo.snapshotVer + 1);
    if (tqSeekVer(pInfo->tqReader, pTaskInfo->streamInfo.snapshotVer + 1, pTaskInfo->id.str) < 0) {
      return NULL;
    }
    tqOffsetResetToLog(&pTaskInfo->streamInfo.currentOffset, pTaskInfo->streamInfo.snapshotVer);
  }

  if (pTaskInfo->streamInfo.currentOffset.type == TMQ_OFFSET__LOG) {
    while (1) {
      SFetchRet ret = {0};
<<<<<<< HEAD
      tqNextBlock(pInfo->tqReader, &ret);
      tqOffsetResetToLog(&pTaskInfo->streamInfo.currentOffset, pInfo->tqReader->pWalReader->curVersion - 1); //curVersion move to next, so currentOffset = curVersion - 1
=======
      terrno = 0;

      if (tqNextBlock(pInfo->tqReader, &ret) < 0) {
        // if the end is reached, terrno is 0
        if (terrno != 0) {
          qError("failed to get next log block since %s, %s", terrstr(), id);
        }
      }
>>>>>>> a75da000

      if (ret.fetchType == FETCH_TYPE__DATA) {
        qDebug("doQueueScan get data from log %"PRId64" rows, version:%" PRId64, pInfo->pRes->info.rows, pTaskInfo->streamInfo.currentOffset.version);
        blockDataCleanup(pInfo->pRes);
        setBlockIntoRes(pInfo, &ret.data, true);
        if (pInfo->pRes->info.rows > 0) {
          qDebug("doQueueScan get data from log %"PRId64" rows, return, version:%" PRId64, pInfo->pRes->info.rows, pTaskInfo->streamInfo.currentOffset.version);
          return pInfo->pRes;
        }
      }else if(ret.fetchType == FETCH_TYPE__NONE){
        qDebug("doQueueScan get none from log, return, version:%" PRId64, pTaskInfo->streamInfo.currentOffset.version);
        return NULL;
      }
    }
  } else {
    qError("unexpected streamInfo prepare type: %d", pTaskInfo->streamInfo.currentOffset.type);
    return NULL;
  }
}

static int32_t filterDelBlockByUid(SSDataBlock* pDst, const SSDataBlock* pSrc, SStreamScanInfo* pInfo) {
  STqReader* pReader = pInfo->tqReader;
  int32_t    rows = pSrc->info.rows;
  blockDataEnsureCapacity(pDst, rows);

  SColumnInfoData* pSrcStartCol = taosArrayGet(pSrc->pDataBlock, START_TS_COLUMN_INDEX);
  uint64_t*        startCol = (uint64_t*)pSrcStartCol->pData;
  SColumnInfoData* pSrcEndCol = taosArrayGet(pSrc->pDataBlock, END_TS_COLUMN_INDEX);
  uint64_t*        endCol = (uint64_t*)pSrcEndCol->pData;
  SColumnInfoData* pSrcUidCol = taosArrayGet(pSrc->pDataBlock, UID_COLUMN_INDEX);
  uint64_t*        uidCol = (uint64_t*)pSrcUidCol->pData;

  SColumnInfoData* pDstStartCol = taosArrayGet(pDst->pDataBlock, START_TS_COLUMN_INDEX);
  SColumnInfoData* pDstEndCol = taosArrayGet(pDst->pDataBlock, END_TS_COLUMN_INDEX);
  SColumnInfoData* pDstUidCol = taosArrayGet(pDst->pDataBlock, UID_COLUMN_INDEX);
  int32_t          j = 0;
  for (int32_t i = 0; i < rows; i++) {
    if (taosHashGet(pReader->tbIdHash, &uidCol[i], sizeof(uint64_t))) {
      colDataSetVal(pDstStartCol, j, (const char*)&startCol[i], false);
      colDataSetVal(pDstEndCol, j, (const char*)&endCol[i], false);
      colDataSetVal(pDstUidCol, j, (const char*)&uidCol[i], false);

      colDataSetNULL(taosArrayGet(pDst->pDataBlock, GROUPID_COLUMN_INDEX), j);
      colDataSetNULL(taosArrayGet(pDst->pDataBlock, CALCULATE_START_TS_COLUMN_INDEX), j);
      colDataSetNULL(taosArrayGet(pDst->pDataBlock, CALCULATE_END_TS_COLUMN_INDEX), j);
      j++;
    }
  }
  uint32_t cap = pDst->info.capacity;
  pDst->info = pSrc->info;
  pDst->info.rows = j;
  pDst->info.capacity = cap;

  return 0;
}

// for partition by tag
static void setBlockGroupIdByUid(SStreamScanInfo* pInfo, SSDataBlock* pBlock) {
  SColumnInfoData* pStartTsCol = taosArrayGet(pBlock->pDataBlock, START_TS_COLUMN_INDEX);
  TSKEY*           startTsCol = (TSKEY*)pStartTsCol->pData;
  SColumnInfoData* pGpCol = taosArrayGet(pBlock->pDataBlock, GROUPID_COLUMN_INDEX);
  uint64_t*        gpCol = (uint64_t*)pGpCol->pData;
  SColumnInfoData* pUidCol = taosArrayGet(pBlock->pDataBlock, UID_COLUMN_INDEX);
  uint64_t*        uidCol = (uint64_t*)pUidCol->pData;
  int32_t          rows = pBlock->info.rows;
  if (!pInfo->partitionSup.needCalc) {
    for (int32_t i = 0; i < rows; i++) {
      uint64_t groupId = getGroupIdByUid(pInfo, uidCol[i]);
      colDataSetVal(pGpCol, i, (const char*)&groupId, false);
    }
  }
}

static void doCheckUpdate(SStreamScanInfo* pInfo, TSKEY endKey, SSDataBlock* pBlock) {
  if (pInfo->pUpdateInfo) {
    checkUpdateData(pInfo, true, pBlock, true);
    pInfo->twAggSup.maxTs = TMAX(pInfo->twAggSup.maxTs, endKey);
    if (pInfo->pUpdateDataRes->info.rows > 0) {
      pInfo->updateResIndex = 0;
      if (pInfo->pUpdateDataRes->info.type == STREAM_CLEAR) {
        pInfo->scanMode = STREAM_SCAN_FROM_UPDATERES;
      } else if (pInfo->pUpdateDataRes->info.type == STREAM_INVERT) {
        pInfo->scanMode = STREAM_SCAN_FROM_RES;
        // return pInfo->pUpdateDataRes;
      } else if (pInfo->pUpdateDataRes->info.type == STREAM_DELETE_DATA) {
        pInfo->scanMode = STREAM_SCAN_FROM_DELETE_DATA;
      }
    }
  }
}

static SSDataBlock* doStreamScan(SOperatorInfo* pOperator) {
  // NOTE: this operator does never check if current status is done or not
  SExecTaskInfo*   pTaskInfo = pOperator->pTaskInfo;
  SStreamScanInfo* pInfo = pOperator->info;

  qDebug("stream scan called");

  if (pTaskInfo->streamInfo.recoverStep == STREAM_RECOVER_STEP__PREPARE1 ||
      pTaskInfo->streamInfo.recoverStep == STREAM_RECOVER_STEP__PREPARE2) {
    STableScanInfo* pTSInfo = pInfo->pTableScanOp->info;
    memcpy(&pTSInfo->base.cond, &pTaskInfo->streamInfo.tableCond, sizeof(SQueryTableDataCond));
    if (pTaskInfo->streamInfo.recoverStep == STREAM_RECOVER_STEP__PREPARE1) {
      pTSInfo->base.cond.startVersion = 0;
      pTSInfo->base.cond.endVersion = pTaskInfo->streamInfo.fillHistoryVer1;
      qDebug("stream recover step 1, from %" PRId64 " to %" PRId64, pTSInfo->base.cond.startVersion,
             pTSInfo->base.cond.endVersion);
      pTaskInfo->streamInfo.recoverStep = STREAM_RECOVER_STEP__SCAN1;
    } else {
      pTSInfo->base.cond.startVersion = pTaskInfo->streamInfo.fillHistoryVer1 + 1;
      pTSInfo->base.cond.endVersion = pTaskInfo->streamInfo.fillHistoryVer2;
      qDebug("stream recover step 2, from %" PRId64 " to %" PRId64, pTSInfo->base.cond.startVersion,
             pTSInfo->base.cond.endVersion);
      pTaskInfo->streamInfo.recoverStep = STREAM_RECOVER_STEP__SCAN2;
    }

    /*resetTableScanInfo(pTSInfo, pWin);*/
    tsdbReaderClose(pTSInfo->base.dataReader);
    qDebug("4");

    pTSInfo->base.dataReader = NULL;
    pInfo->pTableScanOp->status = OP_OPENED;

    pTSInfo->scanTimes = 0;
    pTSInfo->currentGroupId = -1;
    pTaskInfo->streamInfo.recoverScanFinished = false;
  }

  if (pTaskInfo->streamInfo.recoverStep == STREAM_RECOVER_STEP__SCAN1 ||
      pTaskInfo->streamInfo.recoverStep == STREAM_RECOVER_STEP__SCAN2) {
    if (pInfo->blockRecoverContiCnt > 100) {
      pInfo->blockRecoverTotCnt += pInfo->blockRecoverContiCnt;
      pInfo->blockRecoverContiCnt = 0;
      return NULL;
    }

    switch (pInfo->scanMode) {
      case STREAM_SCAN_FROM_RES: {
        pInfo->scanMode = STREAM_SCAN_FROM_READERHANDLE;
        printDataBlock(pInfo->pRecoverRes, "scan recover");
        return pInfo->pRecoverRes;
      } break;
      case STREAM_SCAN_FROM_UPDATERES: {
        generateScanRange(pInfo, pInfo->pUpdateDataRes, pInfo->pUpdateRes);
        prepareRangeScan(pInfo, pInfo->pUpdateRes, &pInfo->updateResIndex);
        pInfo->scanMode = STREAM_SCAN_FROM_DATAREADER_RANGE;
        printDataBlock(pInfo->pUpdateRes, "recover update");
        return pInfo->pUpdateRes;
      } break;
      case STREAM_SCAN_FROM_DELETE_DATA: {
        generateScanRange(pInfo, pInfo->pUpdateDataRes, pInfo->pUpdateRes);
        prepareRangeScan(pInfo, pInfo->pUpdateRes, &pInfo->updateResIndex);
        pInfo->scanMode = STREAM_SCAN_FROM_DATAREADER_RANGE;
        copyDataBlock(pInfo->pDeleteDataRes, pInfo->pUpdateRes);
        pInfo->pDeleteDataRes->info.type = STREAM_DELETE_DATA;
        printDataBlock(pInfo->pDeleteDataRes, "recover delete");
        return pInfo->pDeleteDataRes;
      } break;
      case STREAM_SCAN_FROM_DATAREADER_RANGE: {
        SSDataBlock* pSDB = doRangeScan(pInfo, pInfo->pUpdateRes, pInfo->primaryTsIndex, &pInfo->updateResIndex);
        if (pSDB) {
          STableScanInfo* pTableScanInfo = pInfo->pTableScanOp->info;
          uint64_t        version = getReaderMaxVersion(pTableScanInfo->base.dataReader);
          updateInfoSetScanRange(pInfo->pUpdateInfo, &pTableScanInfo->base.cond.twindows, pInfo->groupId, version);
          pSDB->info.type = pInfo->scanMode == STREAM_SCAN_FROM_DATAREADER_RANGE ? STREAM_NORMAL : STREAM_PULL_DATA;
          checkUpdateData(pInfo, true, pSDB, false);
          printDataBlock(pSDB, "scan recover update");
          calBlockTbName(pInfo, pSDB);
          return pSDB;
        }
        blockDataCleanup(pInfo->pUpdateDataRes);
        pInfo->scanMode = STREAM_SCAN_FROM_READERHANDLE;
      } break;
      default:
        break;
    }

    pInfo->pRecoverRes = doTableScan(pInfo->pTableScanOp);
    if (pInfo->pRecoverRes != NULL) {
      pInfo->blockRecoverContiCnt++;
      calBlockTbName(pInfo, pInfo->pRecoverRes);
      if (pInfo->pUpdateInfo) {
        if (pTaskInfo->streamInfo.recoverStep == STREAM_RECOVER_STEP__SCAN1) {
          TSKEY maxTs = updateInfoFillBlockData(pInfo->pUpdateInfo, pInfo->pRecoverRes, pInfo->primaryTsIndex);
          pInfo->twAggSup.maxTs = TMAX(pInfo->twAggSup.maxTs, maxTs);
        } else {
          doCheckUpdate(pInfo, pInfo->pRecoverRes->info.window.ekey, pInfo->pRecoverRes);
        }
      }
      if (pInfo->pCreateTbRes->info.rows > 0) {
        pInfo->scanMode = STREAM_SCAN_FROM_RES;
        printDataBlock(pInfo->pCreateTbRes, "recover createTbl");
        return pInfo->pCreateTbRes;
      }
      qDebug("stream recover scan get block, rows %" PRId64 , pInfo->pRecoverRes->info.rows);
      printDataBlock(pInfo->pRecoverRes, "scan recover");
      return pInfo->pRecoverRes;
    }
    pTaskInfo->streamInfo.recoverStep = STREAM_RECOVER_STEP__NONE;
    STableScanInfo* pTSInfo = pInfo->pTableScanOp->info;
    tsdbReaderClose(pTSInfo->base.dataReader);
    qDebug("5");

    pTSInfo->base.dataReader = NULL;

    pTSInfo->base.cond.startVersion = -1;
    pTSInfo->base.cond.endVersion = -1;

    pTaskInfo->streamInfo.recoverScanFinished = true;
    return NULL;
  }

  size_t total = taosArrayGetSize(pInfo->pBlockLists);
// TODO: refactor
FETCH_NEXT_BLOCK:
  if (pInfo->blockType == STREAM_INPUT__DATA_BLOCK) {
    if (pInfo->validBlockIndex >= total) {
      doClearBufferedBlocks(pInfo);
      /*pOperator->status = OP_EXEC_DONE;*/
      return NULL;
    }

    int32_t      current = pInfo->validBlockIndex++;
    SPackedData* pPacked = taosArrayGet(pInfo->pBlockLists, current);
    SSDataBlock* pBlock = pPacked->pDataBlock;
    if (pBlock->info.parTbName[0]) {
      streamStatePutParName(pTaskInfo->streamInfo.pState, pBlock->info.id.groupId, pBlock->info.parTbName);
    }
    // TODO move into scan
    pBlock->info.calWin.skey = INT64_MIN;
    pBlock->info.calWin.ekey = INT64_MAX;
    pBlock->info.dataLoad = 1;
    blockDataUpdateTsWindow(pBlock, 0);
    switch (pBlock->info.type) {
      case STREAM_NORMAL:
      case STREAM_GET_ALL:
        return pBlock;
      case STREAM_RETRIEVE: {
        pInfo->blockType = STREAM_INPUT__DATA_SUBMIT;
        pInfo->scanMode = STREAM_SCAN_FROM_DATAREADER_RETRIEVE;
        copyDataBlock(pInfo->pUpdateRes, pBlock);
        prepareRangeScan(pInfo, pInfo->pUpdateRes, &pInfo->updateResIndex);
        updateInfoAddCloseWindowSBF(pInfo->pUpdateInfo);
      } break;
      case STREAM_DELETE_DATA: {
        printDataBlock(pBlock, "stream scan delete recv");
        SSDataBlock* pDelBlock = NULL;
        if (pInfo->tqReader) {
          pDelBlock = createSpecialDataBlock(STREAM_DELETE_DATA);
          filterDelBlockByUid(pDelBlock, pBlock, pInfo);
        } else {
          pDelBlock = pBlock;
        }
        setBlockGroupIdByUid(pInfo, pDelBlock);
        printDataBlock(pDelBlock, "stream scan delete recv filtered");
        if (pDelBlock->info.rows == 0) {
          if (pInfo->tqReader) {
            blockDataDestroy(pDelBlock);
          }
          goto FETCH_NEXT_BLOCK;
        }
        if (!isIntervalWindow(pInfo) && !isSessionWindow(pInfo) && !isStateWindow(pInfo)) {
          generateDeleteResultBlock(pInfo, pDelBlock, pInfo->pDeleteDataRes);
          pInfo->pDeleteDataRes->info.type = STREAM_DELETE_RESULT;
          printDataBlock(pDelBlock, "stream scan delete result");
          blockDataDestroy(pDelBlock);

          if (pInfo->pDeleteDataRes->info.rows > 0) {
            return pInfo->pDeleteDataRes;
          } else {
            goto FETCH_NEXT_BLOCK;
          }
        } else {
          pInfo->blockType = STREAM_INPUT__DATA_SUBMIT;
          pInfo->updateResIndex = 0;
          generateScanRange(pInfo, pDelBlock, pInfo->pUpdateRes);
          prepareRangeScan(pInfo, pInfo->pUpdateRes, &pInfo->updateResIndex);
          copyDataBlock(pInfo->pDeleteDataRes, pInfo->pUpdateRes);
          pInfo->pDeleteDataRes->info.type = STREAM_DELETE_DATA;
          printDataBlock(pDelBlock, "stream scan delete data");
          if (pInfo->tqReader) {
            blockDataDestroy(pDelBlock);
          }
          if (pInfo->pDeleteDataRes->info.rows > 0) {
            pInfo->scanMode = STREAM_SCAN_FROM_DATAREADER_RANGE;
            return pInfo->pDeleteDataRes;
          } else {
            goto FETCH_NEXT_BLOCK;
          }
        }
      } break;
      default:
        break;
    }
    // printDataBlock(pBlock, "stream scan recv");
    return pBlock;
  } else if (pInfo->blockType == STREAM_INPUT__DATA_SUBMIT) {
    qDebug("scan mode %d", pInfo->scanMode);
    switch (pInfo->scanMode) {
      case STREAM_SCAN_FROM_RES: {
        pInfo->scanMode = STREAM_SCAN_FROM_READERHANDLE;
        doCheckUpdate(pInfo, pInfo->pRes->info.window.ekey, pInfo->pRes);
        doFilter(pInfo->pRes, pOperator->exprSupp.pFilterInfo, NULL);
        pInfo->pRes->info.dataLoad = 1;
        blockDataUpdateTsWindow(pInfo->pRes, pInfo->primaryTsIndex);
        if (pInfo->pRes->info.rows > 0) {
          return pInfo->pRes;
        }
      } break;
      case STREAM_SCAN_FROM_DELETE_DATA: {
        generateScanRange(pInfo, pInfo->pUpdateDataRes, pInfo->pUpdateRes);
        prepareRangeScan(pInfo, pInfo->pUpdateRes, &pInfo->updateResIndex);
        pInfo->scanMode = STREAM_SCAN_FROM_DATAREADER_RANGE;
        copyDataBlock(pInfo->pDeleteDataRes, pInfo->pUpdateRes);
        pInfo->pDeleteDataRes->info.type = STREAM_DELETE_DATA;
        return pInfo->pDeleteDataRes;
      } break;
      case STREAM_SCAN_FROM_UPDATERES: {
        generateScanRange(pInfo, pInfo->pUpdateDataRes, pInfo->pUpdateRes);
        prepareRangeScan(pInfo, pInfo->pUpdateRes, &pInfo->updateResIndex);
        pInfo->scanMode = STREAM_SCAN_FROM_DATAREADER_RANGE;
        return pInfo->pUpdateRes;
      } break;
      case STREAM_SCAN_FROM_DATAREADER_RANGE:
      case STREAM_SCAN_FROM_DATAREADER_RETRIEVE: {
        SSDataBlock* pSDB = doRangeScan(pInfo, pInfo->pUpdateRes, pInfo->primaryTsIndex, &pInfo->updateResIndex);
        if (pSDB) {
          STableScanInfo* pTableScanInfo = pInfo->pTableScanOp->info;
          uint64_t        version = getReaderMaxVersion(pTableScanInfo->base.dataReader);
          updateInfoSetScanRange(pInfo->pUpdateInfo, &pTableScanInfo->base.cond.twindows, pInfo->groupId, version);
          pSDB->info.type = pInfo->scanMode == STREAM_SCAN_FROM_DATAREADER_RANGE ? STREAM_NORMAL : STREAM_PULL_DATA;
          checkUpdateData(pInfo, true, pSDB, false);
          // printDataBlock(pSDB, "stream scan update");
          calBlockTbName(pInfo, pSDB);
          return pSDB;
        }
        blockDataCleanup(pInfo->pUpdateDataRes);
        pInfo->scanMode = STREAM_SCAN_FROM_READERHANDLE;
      } break;
      default:
        break;
    }

    SStreamAggSupporter* pSup = pInfo->windowSup.pStreamAggSup;
    if (isStateWindow(pInfo) && pSup->pScanBlock->info.rows > 0) {
      pInfo->scanMode = STREAM_SCAN_FROM_DATAREADER_RANGE;
      pInfo->updateResIndex = 0;
      copyDataBlock(pInfo->pUpdateRes, pSup->pScanBlock);
      blockDataCleanup(pSup->pScanBlock);
      prepareRangeScan(pInfo, pInfo->pUpdateRes, &pInfo->updateResIndex);
      pInfo->pUpdateRes->info.type = STREAM_DELETE_DATA;
      return pInfo->pUpdateRes;
    }

    SDataBlockInfo* pBlockInfo = &pInfo->pRes->info;

    int32_t totBlockNum = taosArrayGetSize(pInfo->pBlockLists);

  NEXT_SUBMIT_BLK:
    while (1) {
      if (pInfo->tqReader->msg2.msgStr == NULL) {
        if (pInfo->validBlockIndex >= totBlockNum) {
          updateInfoDestoryColseWinSBF(pInfo->pUpdateInfo);
          doClearBufferedBlocks(pInfo);
          qDebug("stream scan return empty, consume block %d", totBlockNum);
          return NULL;
        }

        int32_t      current = pInfo->validBlockIndex++;
        SPackedData* pSubmit = taosArrayGet(pInfo->pBlockLists, current);
        if (tqReaderSetSubmitReq2(pInfo->tqReader, pSubmit->msgStr, pSubmit->msgLen, pSubmit->ver) < 0) {
          qError("submit msg messed up when initing stream submit block %p, current %d, total %d", pSubmit, current,
                 totBlockNum);
          continue;
        }
      }

      blockDataCleanup(pInfo->pRes);

      while (tqNextDataBlock2(pInfo->tqReader)) {
        SSDataBlock block = {0};

        int32_t code = tqRetrieveDataBlock2(&block, pInfo->tqReader, NULL);

        if (code != TSDB_CODE_SUCCESS || block.info.rows == 0) {
          continue;
        }

        setBlockIntoRes(pInfo, &block, false);

        if (updateInfoIgnore(pInfo->pUpdateInfo, &pInfo->pRes->info.window, pInfo->pRes->info.id.groupId,
                             pInfo->pRes->info.version)) {
          printDataBlock(pInfo->pRes, "stream scan ignore");
          blockDataCleanup(pInfo->pRes);
          continue;
        }

        if (pInfo->pCreateTbRes->info.rows > 0) {
          pInfo->scanMode = STREAM_SCAN_FROM_RES;
          return pInfo->pCreateTbRes;
        }

        doCheckUpdate(pInfo, pBlockInfo->window.ekey, pInfo->pRes);
        doFilter(pInfo->pRes, pOperator->exprSupp.pFilterInfo, NULL);
        pInfo->pRes->info.dataLoad = 1;
        blockDataUpdateTsWindow(pInfo->pRes, pInfo->primaryTsIndex);

        if (pBlockInfo->rows > 0 || pInfo->pUpdateDataRes->info.rows > 0) {
          break;
        }
      }
      if (pBlockInfo->rows > 0 || pInfo->pUpdateDataRes->info.rows > 0) {
        break;
      } else {
        continue;
      }
    }

    // record the scan action.
    pInfo->numOfExec++;
    pOperator->resultInfo.totalRows += pBlockInfo->rows;
    // printDataBlock(pInfo->pRes, "stream scan");

    qDebug("scan rows: %" PRId64 , pBlockInfo->rows);
    if (pBlockInfo->rows > 0) {
      return pInfo->pRes;
    }

    if (pInfo->pUpdateDataRes->info.rows > 0) {
      goto FETCH_NEXT_BLOCK;
    }

    goto NEXT_SUBMIT_BLK;
  } else {
    ASSERT(0);
    return NULL;
  }
}

static SArray* extractTableIdList(const STableListInfo* pTableListInfo) {
  SArray* tableIdList = taosArrayInit(4, sizeof(uint64_t));

  // Transfer the Array of STableKeyInfo into uid list.
  size_t size = tableListGetSize(pTableListInfo);
  for (int32_t i = 0; i < size; ++i) {
    STableKeyInfo* pkeyInfo = tableListGetInfo(pTableListInfo, i);
    taosArrayPush(tableIdList, &pkeyInfo->uid);
  }

  return tableIdList;
}

static SSDataBlock* doRawScan(SOperatorInfo* pOperator) {
  // NOTE: this operator does never check if current status is done or not
  SExecTaskInfo*      pTaskInfo = pOperator->pTaskInfo;
  SStreamRawScanInfo* pInfo = pOperator->info;
  int32_t             code = TSDB_CODE_SUCCESS;
  pTaskInfo->streamInfo.metaRsp.metaRspLen = 0;  // use metaRspLen !=0 to judge if data is meta
  pTaskInfo->streamInfo.metaRsp.metaRsp = NULL;

  qDebug("tmqsnap doRawScan called");
  if (pTaskInfo->streamInfo.currentOffset.type == TMQ_OFFSET__SNAPSHOT_DATA) {
    bool hasNext = false;
    if (pInfo->dataReader) {
      code = tsdbNextDataBlock(pInfo->dataReader, &hasNext);
      if (code) {
        tsdbReleaseDataBlock(pInfo->dataReader);
        longjmp(pTaskInfo->env, code);
      }
    }
    
    if (pInfo->dataReader && hasNext) {
      if (isTaskKilled(pTaskInfo)) {
        tsdbReleaseDataBlock(pInfo->dataReader);
        longjmp(pTaskInfo->env, pTaskInfo->code);
      }

      SSDataBlock* pBlock = tsdbRetrieveDataBlock(pInfo->dataReader, NULL);
      if (pBlock == NULL) {
        longjmp(pTaskInfo->env, terrno);
      }

      qDebug("tmqsnap doRawScan get data uid:%" PRId64 "", pBlock->info.id.uid);
      tqOffsetResetToData(&pTaskInfo->streamInfo.currentOffset, pBlock->info.id.uid, pBlock->info.window.ekey);
      return pBlock;
    }

    SMetaTableInfo mtInfo = getUidfromSnapShot(pInfo->sContext);
    STqOffsetVal offset = {0};
    if (mtInfo.uid == 0) {  // read snapshot done, change to get data from wal
      qDebug("tmqsnap read snapshot done, change to get data from wal");
      tqOffsetResetToLog(&offset, pInfo->sContext->snapVersion);
    } else {
      tqOffsetResetToData(&offset, mtInfo.uid, INT64_MIN);
      qDebug("tmqsnap change get data uid:%" PRId64 "", mtInfo.uid);
    }
    qStreamPrepareScan(pTaskInfo, &offset, pInfo->sContext->subType);
    tDeleteSSchemaWrapper(mtInfo.schema);
    return NULL;
  } else if (pTaskInfo->streamInfo.currentOffset.type == TMQ_OFFSET__SNAPSHOT_META) {
    SSnapContext* sContext = pInfo->sContext;
    void*         data = NULL;
    int32_t       dataLen = 0;
    int16_t       type = 0;
    int64_t       uid = 0;
    if (getMetafromSnapShot(sContext, &data, &dataLen, &type, &uid) < 0) {
      qError("tmqsnap getMetafromSnapShot error");
      taosMemoryFreeClear(data);
      return NULL;
    }

    if (!sContext->queryMeta) {  // change to get data next poll request
      STqOffsetVal offset = {0};
      tqOffsetResetToData(&offset, 0, INT64_MIN);
      qStreamPrepareScan(pTaskInfo, &offset, pInfo->sContext->subType);
    } else {
      tqOffsetResetToMeta(&pTaskInfo->streamInfo.currentOffset, uid);
      pTaskInfo->streamInfo.metaRsp.resMsgType = type;
      pTaskInfo->streamInfo.metaRsp.metaRspLen = dataLen;
      pTaskInfo->streamInfo.metaRsp.metaRsp = data;
    }

    return NULL;
  }
  //  else if (pTaskInfo->streamInfo.prepareStatus.type == TMQ_OFFSET__LOG) {
  //    int64_t fetchVer = pTaskInfo->streamInfo.prepareStatus.version + 1;
  //
  //    while(1){
  //      if (tqFetchLog(pInfo->tqReader->pWalReader, pInfo->sContext->withMeta, &fetchVer, &pInfo->pCkHead) < 0) {
  //        qDebug("tmqsnap tmq poll: consumer log end. offset %" PRId64, fetchVer);
  //        pTaskInfo->streamInfo.lastStatus.version = fetchVer;
  //        pTaskInfo->streamInfo.lastStatus.type = TMQ_OFFSET__LOG;
  //        return NULL;
  //      }
  //      SWalCont* pHead = &pInfo->pCkHead->head;
  //      qDebug("tmqsnap tmq poll: consumer log offset %" PRId64 " msgType %d", fetchVer, pHead->msgType);
  //
  //      if (pHead->msgType == TDMT_VND_SUBMIT) {
  //        SSubmitReq* pCont = (SSubmitReq*)&pHead->body;
  //        tqReaderSetDataMsg(pInfo->tqReader, pCont, 0);
  //        SSDataBlock* block = tqLogScanExec(pInfo->sContext->subType, pInfo->tqReader, pInfo->pFilterOutTbUid,
  //        &pInfo->pRes); if(block){
  //          pTaskInfo->streamInfo.lastStatus.type = TMQ_OFFSET__LOG;
  //          pTaskInfo->streamInfo.lastStatus.version = fetchVer;
  //          qDebug("tmqsnap fetch data msg, ver:%" PRId64 ", type:%d", pHead->version, pHead->msgType);
  //          return block;
  //        }else{
  //          fetchVer++;
  //        }
  //      } else{
  //        ASSERT(pInfo->sContext->withMeta);
  //        ASSERT(IS_META_MSG(pHead->msgType));
  //        qDebug("tmqsnap fetch meta msg, ver:%" PRId64 ", type:%d", pHead->version, pHead->msgType);
  //        pTaskInfo->streamInfo.metaRsp.rspOffset.version = fetchVer;
  //        pTaskInfo->streamInfo.metaRsp.rspOffset.type = TMQ_OFFSET__LOG;
  //        pTaskInfo->streamInfo.metaRsp.resMsgType = pHead->msgType;
  //        pTaskInfo->streamInfo.metaRsp.metaRspLen = pHead->bodyLen;
  //        pTaskInfo->streamInfo.metaRsp.metaRsp = taosMemoryMalloc(pHead->bodyLen);
  //        memcpy(pTaskInfo->streamInfo.metaRsp.metaRsp, pHead->body, pHead->bodyLen);
  //        return NULL;
  //      }
  //    }
  return NULL;
}

static void destroyRawScanOperatorInfo(void* param) {
  SStreamRawScanInfo* pRawScan = (SStreamRawScanInfo*)param;
  tsdbReaderClose(pRawScan->dataReader);
  destroySnapContext(pRawScan->sContext);
  taosMemoryFree(pRawScan);
}

// for subscribing db or stb (not including column),
// if this scan is used, meta data can be return
// and schemas are decided when scanning
SOperatorInfo* createRawScanOperatorInfo(SReadHandle* pHandle, SExecTaskInfo* pTaskInfo) {
  // create operator
  // create tb reader
  // create meta reader
  // create tq reader

  int32_t code = TSDB_CODE_SUCCESS;

  SStreamRawScanInfo* pInfo = taosMemoryCalloc(1, sizeof(SStreamRawScanInfo));
  SOperatorInfo*      pOperator = taosMemoryCalloc(1, sizeof(SOperatorInfo));
  if (pInfo == NULL || pOperator == NULL) {
    code = TSDB_CODE_OUT_OF_MEMORY;
    goto _end;
  }

  pInfo->vnode = pHandle->vnode;

  pInfo->sContext = pHandle->sContext;
  setOperatorInfo(pOperator, "RawScanOperator", QUERY_NODE_PHYSICAL_PLAN_TABLE_SCAN, false, OP_NOT_OPENED, pInfo,
                  pTaskInfo);

  pOperator->fpSet = createOperatorFpSet(NULL, doRawScan, NULL, destroyRawScanOperatorInfo, optrDefaultBufFn, NULL);
  return pOperator;

_end:
  taosMemoryFree(pInfo);
  taosMemoryFree(pOperator);
  pTaskInfo->code = code;
  return NULL;
}

static void destroyStreamScanOperatorInfo(void* param) {
  SStreamScanInfo* pStreamScan = (SStreamScanInfo*)param;
  if (pStreamScan->pTableScanOp && pStreamScan->pTableScanOp->info) {
    destroyOperatorInfo(pStreamScan->pTableScanOp);
  }
  if (pStreamScan->tqReader) {
    tqCloseReader(pStreamScan->tqReader);
  }
  if (pStreamScan->matchInfo.pList) {
    taosArrayDestroy(pStreamScan->matchInfo.pList);
  }
  if (pStreamScan->pPseudoExpr) {
    destroyExprInfo(pStreamScan->pPseudoExpr, pStreamScan->numOfPseudoExpr);
    taosMemoryFree(pStreamScan->pPseudoExpr);
  }

  cleanupExprSupp(&pStreamScan->tbnameCalSup);
  cleanupExprSupp(&pStreamScan->tagCalSup);

  updateInfoDestroy(pStreamScan->pUpdateInfo);
  blockDataDestroy(pStreamScan->pRes);
  blockDataDestroy(pStreamScan->pUpdateRes);
  blockDataDestroy(pStreamScan->pPullDataRes);
  blockDataDestroy(pStreamScan->pDeleteDataRes);
  blockDataDestroy(pStreamScan->pUpdateDataRes);
  blockDataDestroy(pStreamScan->pCreateTbRes);
  taosArrayDestroy(pStreamScan->pBlockLists);
  taosMemoryFree(pStreamScan);
}

SOperatorInfo* createStreamScanOperatorInfo(SReadHandle* pHandle, STableScanPhysiNode* pTableScanNode, SNode* pTagCond,
                                            SExecTaskInfo* pTaskInfo) {
  SArray*          pColIds = NULL;
  SStreamScanInfo* pInfo = taosMemoryCalloc(1, sizeof(SStreamScanInfo));
  SOperatorInfo*   pOperator = taosMemoryCalloc(1, sizeof(SOperatorInfo));

  if (pInfo == NULL || pOperator == NULL) {
    terrno = TSDB_CODE_OUT_OF_MEMORY;
    goto _error;
  }

  SScanPhysiNode*     pScanPhyNode = &pTableScanNode->scan;
  SDataBlockDescNode* pDescNode = pScanPhyNode->node.pOutputDataBlockDesc;

  pInfo->pTagCond = pTagCond;
  pInfo->pGroupTags = pTableScanNode->pGroupTags;

  int32_t numOfCols = 0;
  int32_t code =
      extractColMatchInfo(pScanPhyNode->pScanCols, pDescNode, &numOfCols, COL_MATCH_FROM_COL_ID, &pInfo->matchInfo);
  if (code != TSDB_CODE_SUCCESS) {
    goto _error;
  }

  int32_t numOfOutput = taosArrayGetSize(pInfo->matchInfo.pList);
  pColIds = taosArrayInit(numOfOutput, sizeof(int16_t));
  for (int32_t i = 0; i < numOfOutput; ++i) {
    SColMatchItem* id = taosArrayGet(pInfo->matchInfo.pList, i);

    int16_t colId = id->colId;
    taosArrayPush(pColIds, &colId);
    if (id->colId == PRIMARYKEY_TIMESTAMP_COL_ID) {
      pInfo->primaryTsIndex = id->dstSlotId;
    }
  }

  if (pTableScanNode->pSubtable != NULL) {
    SExprInfo* pSubTableExpr = taosMemoryCalloc(1, sizeof(SExprInfo));
    if (pSubTableExpr == NULL) {
      terrno = TSDB_CODE_OUT_OF_MEMORY;
      goto _error;
    }
    pInfo->tbnameCalSup.pExprInfo = pSubTableExpr;
    createExprFromOneNode(pSubTableExpr, pTableScanNode->pSubtable, 0);
    if (initExprSupp(&pInfo->tbnameCalSup, pSubTableExpr, 1) != 0) {
      goto _error;
    }
  }

  if (pTableScanNode->pTags != NULL) {
    int32_t    numOfTags;
    SExprInfo* pTagExpr = createExpr(pTableScanNode->pTags, &numOfTags);
    if (pTagExpr == NULL) {
      terrno = TSDB_CODE_OUT_OF_MEMORY;
      goto _error;
    }
    if (initExprSupp(&pInfo->tagCalSup, pTagExpr, numOfTags) != 0) {
      terrno = TSDB_CODE_OUT_OF_MEMORY;
      goto _error;
    }
  }

  pInfo->pBlockLists = taosArrayInit(4, sizeof(SPackedData));
  if (pInfo->pBlockLists == NULL) {
    terrno = TSDB_CODE_OUT_OF_MEMORY;
    goto _error;
  }

  if (pHandle->vnode) {
    SOperatorInfo*  pTableScanOp = createTableScanOperatorInfo(pTableScanNode, pHandle, pTaskInfo);
    STableScanInfo* pTSInfo = (STableScanInfo*)pTableScanOp->info;
    if (pHandle->version > 0) {
      pTSInfo->base.cond.endVersion = pHandle->version;
    }

    STableKeyInfo* pList = NULL;
    int32_t        num = 0;
    tableListGetGroupList(pTaskInfo->pTableInfoList, 0, &pList, &num);

    if (pHandle->initTableReader) {
      pTSInfo->scanMode = TABLE_SCAN__TABLE_ORDER;
      pTSInfo->base.dataReader = NULL;
    }

    if (pHandle->initTqReader) {
      ASSERT(pHandle->tqReader == NULL);
      pInfo->tqReader = tqOpenReader(pHandle->vnode);
      ASSERT(pInfo->tqReader);
    } else {
      ASSERT(pHandle->tqReader);
      pInfo->tqReader = pHandle->tqReader;
    }

    pInfo->pUpdateInfo = NULL;
    pInfo->pTableScanOp = pTableScanOp;
    if (pInfo->pTableScanOp->pTaskInfo->streamInfo.pState) {
      streamStateSetNumber(pInfo->pTableScanOp->pTaskInfo->streamInfo.pState, -1);
    }

    pInfo->readHandle = *pHandle;
    pInfo->tableUid = pScanPhyNode->uid;
    pTaskInfo->streamInfo.snapshotVer = pHandle->version;
    pInfo->pCreateTbRes = buildCreateTableBlock(&pInfo->tbnameCalSup, &pInfo->tagCalSup);
    blockDataEnsureCapacity(pInfo->pCreateTbRes, 8);

    // set the extract column id to streamHandle
    tqReaderSetColIdList(pInfo->tqReader, pColIds);
    SArray* tableIdList = extractTableIdList(pTaskInfo->pTableInfoList);
    code = tqReaderSetTbUidList(pInfo->tqReader, tableIdList);
    if (code != 0) {
      taosArrayDestroy(tableIdList);
      goto _error;
    }
    taosArrayDestroy(tableIdList);
    memcpy(&pTaskInfo->streamInfo.tableCond, &pTSInfo->base.cond, sizeof(SQueryTableDataCond));
  } else {
    taosArrayDestroy(pColIds);
    pColIds = NULL;
  }

  // create the pseduo columns info
  if (pTableScanNode->scan.pScanPseudoCols != NULL) {
    pInfo->pPseudoExpr = createExprInfo(pTableScanNode->scan.pScanPseudoCols, NULL, &pInfo->numOfPseudoExpr);
  }

  code = filterInitFromNode((SNode*)pScanPhyNode->node.pConditions, &pOperator->exprSupp.pFilterInfo, 0);
  if (code != TSDB_CODE_SUCCESS) {
    goto _error;
  }

  pInfo->pRes = createDataBlockFromDescNode(pDescNode);
  pInfo->pUpdateRes = createSpecialDataBlock(STREAM_CLEAR);
  pInfo->scanMode = STREAM_SCAN_FROM_READERHANDLE;
  pInfo->windowSup = (SWindowSupporter){.pStreamAggSup = NULL, .gap = -1, .parentType = QUERY_NODE_PHYSICAL_PLAN};
  pInfo->groupId = 0;
  pInfo->pPullDataRes = createSpecialDataBlock(STREAM_RETRIEVE);
  pInfo->pStreamScanOp = pOperator;
  pInfo->deleteDataIndex = 0;
  pInfo->pDeleteDataRes = createSpecialDataBlock(STREAM_DELETE_DATA);
  pInfo->updateWin = (STimeWindow){.skey = INT64_MAX, .ekey = INT64_MAX};
  pInfo->pUpdateDataRes = createSpecialDataBlock(STREAM_CLEAR);
  pInfo->assignBlockUid = pTableScanNode->assignBlockUid;
  pInfo->partitionSup.needCalc = false;
  pInfo->igCheckUpdate = pTableScanNode->igCheckUpdate;
  pInfo->igExpired = pTableScanNode->igExpired;
  pInfo->twAggSup.maxTs = INT64_MIN;

  setOperatorInfo(pOperator, "StreamScanOperator", QUERY_NODE_PHYSICAL_PLAN_STREAM_SCAN, false, OP_NOT_OPENED, pInfo,
                  pTaskInfo);
  pOperator->exprSupp.numOfExprs = taosArrayGetSize(pInfo->pRes->pDataBlock);

  __optr_fn_t nextFn = pTaskInfo->execModel == OPTR_EXEC_MODEL_STREAM ? doStreamScan : doQueueScan;
  pOperator->fpSet =
      createOperatorFpSet(optrDummyOpenFn, nextFn, NULL, destroyStreamScanOperatorInfo, optrDefaultBufFn, NULL);

  return pOperator;

_error:
  if (pColIds != NULL) {
    taosArrayDestroy(pColIds);
  }

  if (pInfo != NULL) {
    destroyStreamScanOperatorInfo(pInfo);
  }

  taosMemoryFreeClear(pOperator);
  return NULL;
}

static SSDataBlock* doTagScan(SOperatorInfo* pOperator) {
  if (pOperator->status == OP_EXEC_DONE) {
    return NULL;
  }

  SExecTaskInfo* pTaskInfo = pOperator->pTaskInfo;

  STagScanInfo* pInfo = pOperator->info;
  SExprInfo*    pExprInfo = &pOperator->exprSupp.pExprInfo[0];
  SSDataBlock*  pRes = pInfo->pRes;
  blockDataCleanup(pRes);

  int32_t size = tableListGetSize(pTaskInfo->pTableInfoList);
  if (size == 0) {
    setTaskStatus(pTaskInfo, TASK_COMPLETED);
    return NULL;
  }

  char        str[512] = {0};
  int32_t     count = 0;
  SMetaReader mr = {0};
  metaReaderInit(&mr, pInfo->readHandle.meta, 0);

  while (pInfo->curPos < size && count < pOperator->resultInfo.capacity) {
    STableKeyInfo* item = tableListGetInfo(pTaskInfo->pTableInfoList, pInfo->curPos);
    int32_t        code = metaGetTableEntryByUid(&mr, item->uid);
    tDecoderClear(&mr.coder);
    if (code != TSDB_CODE_SUCCESS) {
      qError("failed to get table meta, uid:0x%" PRIx64 ", code:%s, %s", item->uid, tstrerror(terrno),
             GET_TASKID(pTaskInfo));
      metaReaderClear(&mr);
      T_LONG_JMP(pTaskInfo->env, terrno);
    }

    for (int32_t j = 0; j < pOperator->exprSupp.numOfExprs; ++j) {
      SColumnInfoData* pDst = taosArrayGet(pRes->pDataBlock, pExprInfo[j].base.resSchema.slotId);

      // refactor later
      if (fmIsScanPseudoColumnFunc(pExprInfo[j].pExpr->_function.functionId)) {
        STR_TO_VARSTR(str, mr.me.name);
        colDataSetVal(pDst, count, str, false);
      } else {  // it is a tag value
        STagVal val = {0};
        val.cid = pExprInfo[j].base.pParam[0].pCol->colId;
        const char* p = metaGetTableTagVal(mr.me.ctbEntry.pTags, pDst->info.type, &val);

        char* data = NULL;
        if (pDst->info.type != TSDB_DATA_TYPE_JSON && p != NULL) {
          data = tTagValToData((const STagVal*)p, false);
        } else {
          data = (char*)p;
        }
        colDataSetVal(pDst, count, data,
                      (data == NULL) || (pDst->info.type == TSDB_DATA_TYPE_JSON && tTagIsJsonNull(data)));

        if (pDst->info.type != TSDB_DATA_TYPE_JSON && p != NULL && IS_VAR_DATA_TYPE(((const STagVal*)p)->type) &&
            data != NULL) {
          taosMemoryFree(data);
        }
      }
    }

    count += 1;
    if (++pInfo->curPos >= size) {
      setOperatorCompleted(pOperator);
    }
  }

  metaReaderClear(&mr);

  // qDebug("QInfo:0x%"PRIx64" create tag values results completed, rows:%d", GET_TASKID(pRuntimeEnv), count);
  if (pOperator->status == OP_EXEC_DONE) {
    setTaskStatus(pTaskInfo, TASK_COMPLETED);
  }

  pRes->info.rows = count;
  pOperator->resultInfo.totalRows += count;

  return (pRes->info.rows == 0) ? NULL : pInfo->pRes;
}

static void destroyTagScanOperatorInfo(void* param) {
  STagScanInfo* pInfo = (STagScanInfo*)param;
  pInfo->pRes = blockDataDestroy(pInfo->pRes);
  taosArrayDestroy(pInfo->matchInfo.pList);
  taosMemoryFreeClear(param);
}

SOperatorInfo* createTagScanOperatorInfo(SReadHandle* pReadHandle, STagScanPhysiNode* pPhyNode,
                                         SExecTaskInfo* pTaskInfo) {
  STagScanInfo*  pInfo = taosMemoryCalloc(1, sizeof(STagScanInfo));
  SOperatorInfo* pOperator = taosMemoryCalloc(1, sizeof(SOperatorInfo));
  if (pInfo == NULL || pOperator == NULL) {
    goto _error;
  }

  SDataBlockDescNode* pDescNode = pPhyNode->node.pOutputDataBlockDesc;

  int32_t    numOfExprs = 0;
  SExprInfo* pExprInfo = createExprInfo(pPhyNode->pScanPseudoCols, NULL, &numOfExprs);
  int32_t    code = initExprSupp(&pOperator->exprSupp, pExprInfo, numOfExprs);
  if (code != TSDB_CODE_SUCCESS) {
    goto _error;
  }

  int32_t num = 0;
  code = extractColMatchInfo(pPhyNode->pScanPseudoCols, pDescNode, &num, COL_MATCH_FROM_COL_ID, &pInfo->matchInfo);
  if (code != TSDB_CODE_SUCCESS) {
    goto _error;
  }

  pInfo->pRes = createDataBlockFromDescNode(pDescNode);
  pInfo->readHandle = *pReadHandle;
  pInfo->curPos = 0;

  setOperatorInfo(pOperator, "TagScanOperator", QUERY_NODE_PHYSICAL_PLAN_TAG_SCAN, false, OP_NOT_OPENED, pInfo,
                  pTaskInfo);
  initResultSizeInfo(&pOperator->resultInfo, 4096);
  blockDataEnsureCapacity(pInfo->pRes, pOperator->resultInfo.capacity);

  pOperator->fpSet =
      createOperatorFpSet(optrDummyOpenFn, doTagScan, NULL, destroyTagScanOperatorInfo, optrDefaultBufFn, NULL);

  return pOperator;

_error:
  taosMemoryFree(pInfo);
  taosMemoryFree(pOperator);
  terrno = TSDB_CODE_OUT_OF_MEMORY;
  return NULL;
}

static SSDataBlock* getTableDataBlockImpl(void* param) {
  STableMergeScanSortSourceParam* source = param;
  SOperatorInfo*                  pOperator = source->pOperator;
  STableMergeScanInfo*            pInfo = pOperator->info;
  SExecTaskInfo*                  pTaskInfo = pOperator->pTaskInfo;
  int32_t                         readIdx = source->readerIdx;
  SSDataBlock*                    pBlock = source->inputBlock;
  int32_t                         code = 0;

  SQueryTableDataCond* pQueryCond = taosArrayGet(pInfo->queryConds, readIdx);

  int64_t      st = taosGetTimestampUs();
  void*        p = tableListGetInfo(pTaskInfo->pTableInfoList, readIdx + pInfo->tableStartIndex);
  SReadHandle* pHandle = &pInfo->base.readHandle;

  if (NULL == source->dataReader || !source->multiReader) {
    code = tsdbReaderOpen(pHandle->vnode, pQueryCond, p, 1, pBlock, &source->dataReader, GET_TASKID(pTaskInfo), false);
    if (code != 0) {
      T_LONG_JMP(pTaskInfo->env, code);
    }
  }
  
  pInfo->base.dataReader = source->dataReader;
  STsdbReader* reader = pInfo->base.dataReader;
  bool hasNext = false;
  qTrace("tsdb/read-table-data: %p, enter next reader", reader);

  while (true) {
    code = tsdbNextDataBlock(reader, &hasNext);
    if (code != 0) {
      tsdbReleaseDataBlock(reader);
      pInfo->base.dataReader = NULL;
      T_LONG_JMP(pTaskInfo->env, code);
    }

    if (!hasNext) {
      break;
    }
  
    if (isTaskKilled(pTaskInfo)) {
      tsdbReleaseDataBlock(reader);
      pInfo->base.dataReader = NULL;
      T_LONG_JMP(pTaskInfo->env, pTaskInfo->code);
    }

    // process this data block based on the probabilities
    bool processThisBlock = processBlockWithProbability(&pInfo->sample);
    if (!processThisBlock) {
      continue;
    }

    if (pQueryCond->order == TSDB_ORDER_ASC) {
      pQueryCond->twindows.skey = pBlock->info.window.ekey + 1;
    } else {
      pQueryCond->twindows.ekey = pBlock->info.window.skey - 1;
    }

    uint32_t status = 0;
    code = loadDataBlock(pOperator, &pInfo->base, pBlock, &status);
    //    code = loadDataBlockFromOneTable(pOperator, pTableScanInfo, pBlock, &status);
    if (code != TSDB_CODE_SUCCESS) {
      T_LONG_JMP(pTaskInfo->env, code);
    }

    // current block is filter out according to filter condition, continue load the next block
    if (status == FUNC_DATA_REQUIRED_FILTEROUT || pBlock->info.rows == 0) {
      continue;
    }

    pBlock->info.id.groupId = getTableGroupId(pTaskInfo->pTableInfoList, pBlock->info.id.uid);

    pOperator->resultInfo.totalRows += pBlock->info.rows;
    pInfo->base.readRecorder.elapsedTime += (taosGetTimestampUs() - st) / 1000.0;

    qTrace("tsdb/read-table-data: %p, close reader", reader);
    if (!source->multiReader) {
      tsdbReaderClose(pInfo->base.dataReader);
      source->dataReader = NULL;
    }
    pInfo->base.dataReader = NULL;
    return pBlock;
  }

  if (!source->multiReader) {
    tsdbReaderClose(pInfo->base.dataReader);
    source->dataReader = NULL;
  }
  pInfo->base.dataReader = NULL;
  return NULL;
}

SArray* generateSortByTsInfo(SArray* colMatchInfo, int32_t order) {
  int32_t tsTargetSlotId = 0;
  for (int32_t i = 0; i < taosArrayGetSize(colMatchInfo); ++i) {
    SColMatchItem* colInfo = taosArrayGet(colMatchInfo, i);
    if (colInfo->colId == PRIMARYKEY_TIMESTAMP_COL_ID) {
      tsTargetSlotId = colInfo->dstSlotId;
    }
  }

  SArray*         pList = taosArrayInit(1, sizeof(SBlockOrderInfo));
  SBlockOrderInfo bi = {0};
  bi.order = order;
  bi.slotId = tsTargetSlotId;
  bi.nullFirst = NULL_ORDER_FIRST;

  taosArrayPush(pList, &bi);

  return pList;
}

int32_t dumpQueryTableCond(const SQueryTableDataCond* src, SQueryTableDataCond* dst) {
  memcpy((void*)dst, (void*)src, sizeof(SQueryTableDataCond));
  dst->colList = taosMemoryCalloc(src->numOfCols, sizeof(SColumnInfo));
  for (int i = 0; i < src->numOfCols; i++) {
    dst->colList[i] = src->colList[i];
  }
  return 0;
}

int32_t startGroupTableMergeScan(SOperatorInfo* pOperator) {
  STableMergeScanInfo* pInfo = pOperator->info;
  SExecTaskInfo*       pTaskInfo = pOperator->pTaskInfo;

  {
    size_t  numOfTables = tableListGetSize(pTaskInfo->pTableInfoList);
    int32_t i = pInfo->tableStartIndex + 1;
    for (; i < numOfTables; ++i) {
      STableKeyInfo* tableKeyInfo = tableListGetInfo(pTaskInfo->pTableInfoList, i);
      if (tableKeyInfo->groupId != pInfo->groupId) {
        break;
      }
    }
    pInfo->tableEndIndex = i - 1;
  }

  int32_t tableStartIdx = pInfo->tableStartIndex;
  int32_t tableEndIdx = pInfo->tableEndIndex;

  pInfo->base.dataReader = NULL;

  // todo the total available buffer should be determined by total capacity of buffer of this task.
  // the additional one is reserved for merge result
  pInfo->sortBufSize = pInfo->bufPageSize * (tableEndIdx - tableStartIdx + 1 + 1);
  int32_t numOfBufPage = pInfo->sortBufSize / pInfo->bufPageSize;
  pInfo->pSortHandle = tsortCreateSortHandle(pInfo->pSortInfo, SORT_MULTISOURCE_MERGE, pInfo->bufPageSize, numOfBufPage,
                                             pInfo->pSortInputBlock, pTaskInfo->id.str);

  tsortSetFetchRawDataFp(pInfo->pSortHandle, getTableDataBlockImpl, NULL, NULL);

  // one table has one data block
  int32_t numOfTable = tableEndIdx - tableStartIdx + 1;
  pInfo->queryConds = taosArrayInit(numOfTable, sizeof(SQueryTableDataCond));

  for (int32_t i = 0; i < numOfTable; ++i) {
    STableMergeScanSortSourceParam param = {0};
    param.readerIdx = i;
    param.pOperator = pOperator;
    param.multiReader = (numOfTable <= MULTI_READER_MAX_TABLE_NUM) ? true : false;
    param.inputBlock = createOneDataBlock(pInfo->pResBlock, false);
    blockDataEnsureCapacity(param.inputBlock, pOperator->resultInfo.capacity);

    taosArrayPush(pInfo->sortSourceParams, &param);

    SQueryTableDataCond cond;
    dumpQueryTableCond(&pInfo->base.cond, &cond);
    taosArrayPush(pInfo->queryConds, &cond);
  }

  for (int32_t i = 0; i < numOfTable; ++i) {
    SSortSource*                    ps = taosMemoryCalloc(1, sizeof(SSortSource));
    STableMergeScanSortSourceParam* param = taosArrayGet(pInfo->sortSourceParams, i);
    ps->param = param;
    ps->onlyRef = true;
    tsortAddSource(pInfo->pSortHandle, ps);
  }

  int32_t code = tsortOpen(pInfo->pSortHandle);

  if (code != TSDB_CODE_SUCCESS) {
    T_LONG_JMP(pTaskInfo->env, terrno);
  }

  return TSDB_CODE_SUCCESS;
}

int32_t stopGroupTableMergeScan(SOperatorInfo* pOperator) {
  STableMergeScanInfo* pInfo = pOperator->info;
  SExecTaskInfo*       pTaskInfo = pOperator->pTaskInfo;

  int32_t numOfTable = taosArrayGetSize(pInfo->queryConds);

  SSortExecInfo sortExecInfo = tsortGetSortExecInfo(pInfo->pSortHandle);
  pInfo->sortExecInfo.sortMethod = sortExecInfo.sortMethod;
  pInfo->sortExecInfo.sortBuffer = sortExecInfo.sortBuffer;
  pInfo->sortExecInfo.loops += sortExecInfo.loops;
  pInfo->sortExecInfo.readBytes += sortExecInfo.readBytes;
  pInfo->sortExecInfo.writeBytes += sortExecInfo.writeBytes;

  for (int32_t i = 0; i < numOfTable; ++i) {
    STableMergeScanSortSourceParam* param = taosArrayGet(pInfo->sortSourceParams, i);
    blockDataDestroy(param->inputBlock);
    tsdbReaderClose(param->dataReader);
    param->dataReader = NULL;
  }
  taosArrayClear(pInfo->sortSourceParams);

  tsortDestroySortHandle(pInfo->pSortHandle);
  pInfo->pSortHandle = NULL;

  for (int32_t i = 0; i < taosArrayGetSize(pInfo->queryConds); i++) {
    SQueryTableDataCond* cond = taosArrayGet(pInfo->queryConds, i);
    taosMemoryFree(cond->colList);
  }
  taosArrayDestroy(pInfo->queryConds);
  pInfo->queryConds = NULL;

  resetLimitInfoForNextGroup(&pInfo->limitInfo);
  return TSDB_CODE_SUCCESS;
}

// all data produced by this function only belongs to one group
// slimit/soffset does not need to be concerned here, since this function only deal with data within one group.
SSDataBlock* getSortedTableMergeScanBlockData(SSortHandle* pHandle, SSDataBlock* pResBlock, int32_t capacity,
                                              SOperatorInfo* pOperator) {
  STableMergeScanInfo* pInfo = pOperator->info;
  SExecTaskInfo*       pTaskInfo = pOperator->pTaskInfo;

  blockDataCleanup(pResBlock);

  while (1) {
    STupleHandle* pTupleHandle = tsortNextTuple(pHandle);
    if (pTupleHandle == NULL) {
      break;
    }

    appendOneRowToDataBlock(pResBlock, pTupleHandle);
    if (pResBlock->info.rows >= capacity) {
      break;
    }
  }

  bool limitReached = applyLimitOffset(&pInfo->limitInfo, pResBlock, pTaskInfo);
  qDebug("%s get sorted row block, rows:%" PRId64 ", limit:%" PRId64, GET_TASKID(pTaskInfo), pResBlock->info.rows,
         pInfo->limitInfo.numOfOutputRows);

  return (pResBlock->info.rows > 0) ? pResBlock : NULL;
}

SSDataBlock* doTableMergeScan(SOperatorInfo* pOperator) {
  if (pOperator->status == OP_EXEC_DONE) {
    return NULL;
  }

  SExecTaskInfo*       pTaskInfo = pOperator->pTaskInfo;
  STableMergeScanInfo* pInfo = pOperator->info;

  int32_t code = pOperator->fpSet._openFn(pOperator);
  if (code != TSDB_CODE_SUCCESS) {
    T_LONG_JMP(pTaskInfo->env, code);
  }

  size_t tableListSize = tableListGetSize(pTaskInfo->pTableInfoList);
  if (!pInfo->hasGroupId) {
    pInfo->hasGroupId = true;

    if (tableListSize == 0) {
      setOperatorCompleted(pOperator);
      return NULL;
    }
    pInfo->tableStartIndex = 0;
    pInfo->groupId = ((STableKeyInfo*)tableListGetInfo(pTaskInfo->pTableInfoList, pInfo->tableStartIndex))->groupId;
    startGroupTableMergeScan(pOperator);
  }

  SSDataBlock* pBlock = NULL;
  while (pInfo->tableStartIndex < tableListSize) {
    if (isTaskKilled(pTaskInfo)) {
      T_LONG_JMP(pTaskInfo->env, pTaskInfo->code);
    }

    pBlock = getSortedTableMergeScanBlockData(pInfo->pSortHandle, pInfo->pResBlock, pOperator->resultInfo.capacity,
                                              pOperator);
    if (pBlock != NULL) {
      pBlock->info.id.groupId = pInfo->groupId;
      pOperator->resultInfo.totalRows += pBlock->info.rows;
      return pBlock;
    } else {
      // Data of this group are all dumped, let's try the next group
      stopGroupTableMergeScan(pOperator);
      if (pInfo->tableEndIndex >= tableListSize - 1) {
        setOperatorCompleted(pOperator);
        break;
      }

      pInfo->tableStartIndex = pInfo->tableEndIndex + 1;
      pInfo->groupId = tableListGetInfo(pTaskInfo->pTableInfoList, pInfo->tableStartIndex)->groupId;
      startGroupTableMergeScan(pOperator);
      resetLimitInfoForNextGroup(&pInfo->limitInfo);      
    }
  }

  return pBlock;
}

void destroyTableMergeScanOperatorInfo(void* param) {
  STableMergeScanInfo* pTableScanInfo = (STableMergeScanInfo*)param;
  cleanupQueryTableDataCond(&pTableScanInfo->base.cond);

  int32_t numOfTable = taosArrayGetSize(pTableScanInfo->queryConds);

  for (int32_t i = 0; i < numOfTable; i++) {
    STableMergeScanSortSourceParam* p = taosArrayGet(pTableScanInfo->sortSourceParams, i);
    blockDataDestroy(p->inputBlock);
    tsdbReaderClose(p->dataReader);
    p->dataReader = NULL;
  }

  tsdbReaderClose(pTableScanInfo->base.dataReader);
  pTableScanInfo->base.dataReader = NULL;

  taosArrayDestroy(pTableScanInfo->sortSourceParams);
  tsortDestroySortHandle(pTableScanInfo->pSortHandle);
  pTableScanInfo->pSortHandle = NULL;

  for (int i = 0; i < taosArrayGetSize(pTableScanInfo->queryConds); i++) {
    SQueryTableDataCond* pCond = taosArrayGet(pTableScanInfo->queryConds, i);
    taosMemoryFree(pCond->colList);
  }
  taosArrayDestroy(pTableScanInfo->queryConds);

  if (pTableScanInfo->base.matchInfo.pList != NULL) {
    taosArrayDestroy(pTableScanInfo->base.matchInfo.pList);
  }

  pTableScanInfo->pResBlock = blockDataDestroy(pTableScanInfo->pResBlock);
  pTableScanInfo->pSortInputBlock = blockDataDestroy(pTableScanInfo->pSortInputBlock);

  taosArrayDestroy(pTableScanInfo->pSortInfo);
  cleanupExprSupp(&pTableScanInfo->base.pseudoSup);

  taosLRUCacheCleanup(pTableScanInfo->base.metaCache.pTableMetaEntryCache);

  taosMemoryFreeClear(param);
}

int32_t getTableMergeScanExplainExecInfo(SOperatorInfo* pOptr, void** pOptrExplain, uint32_t* len) {
  ASSERT(pOptr != NULL);
  // TODO: merge these two info into one struct
  STableMergeScanExecInfo* execInfo = taosMemoryCalloc(1, sizeof(STableMergeScanExecInfo));
  STableMergeScanInfo*     pInfo = pOptr->info;
  execInfo->blockRecorder = pInfo->base.readRecorder;
  execInfo->sortExecInfo = pInfo->sortExecInfo;

  *pOptrExplain = execInfo;
  *len = sizeof(STableMergeScanExecInfo);

  return TSDB_CODE_SUCCESS;
}

SOperatorInfo* createTableMergeScanOperatorInfo(STableScanPhysiNode* pTableScanNode, SReadHandle* readHandle,
                                                SExecTaskInfo* pTaskInfo) {
  STableMergeScanInfo* pInfo = taosMemoryCalloc(1, sizeof(STableMergeScanInfo));
  SOperatorInfo*       pOperator = taosMemoryCalloc(1, sizeof(SOperatorInfo));
  if (pInfo == NULL || pOperator == NULL) {
    goto _error;
  }

  SDataBlockDescNode* pDescNode = pTableScanNode->scan.node.pOutputDataBlockDesc;

  int32_t numOfCols = 0;
  int32_t code = extractColMatchInfo(pTableScanNode->scan.pScanCols, pDescNode, &numOfCols, COL_MATCH_FROM_COL_ID,
                                     &pInfo->base.matchInfo);
  if (code != TSDB_CODE_SUCCESS) {
    goto _error;
  }

  code = initQueryTableDataCond(&pInfo->base.cond, pTableScanNode);
  if (code != TSDB_CODE_SUCCESS) {
    taosArrayDestroy(pInfo->base.matchInfo.pList);
    goto _error;
  }

  if (pTableScanNode->scan.pScanPseudoCols != NULL) {
    SExprSupp* pSup = &pInfo->base.pseudoSup;
    pSup->pExprInfo = createExprInfo(pTableScanNode->scan.pScanPseudoCols, NULL, &pSup->numOfExprs);
    pSup->pCtx = createSqlFunctionCtx(pSup->pExprInfo, pSup->numOfExprs, &pSup->rowEntryInfoOffset);
  }

  pInfo->scanInfo = (SScanInfo){.numOfAsc = pTableScanNode->scanSeq[0], .numOfDesc = pTableScanNode->scanSeq[1]};

  pInfo->base.metaCache.pTableMetaEntryCache = taosLRUCacheInit(1024 * 128, -1, .5);
  if (pInfo->base.metaCache.pTableMetaEntryCache == NULL) {
    code = terrno;
    goto _error;
  }

  pInfo->base.dataBlockLoadFlag = FUNC_DATA_REQUIRED_DATA_LOAD;
  pInfo->base.scanFlag = MAIN_SCAN;
  pInfo->base.readHandle = *readHandle;

  pInfo->base.limitInfo.limit.limit = -1;
  pInfo->base.limitInfo.slimit.limit = -1;

  pInfo->sample.sampleRatio = pTableScanNode->ratio;
  pInfo->sample.seed = taosGetTimestampSec();

  code = filterInitFromNode((SNode*)pTableScanNode->scan.node.pConditions, &pOperator->exprSupp.pFilterInfo, 0);
  if (code != TSDB_CODE_SUCCESS) {
    goto _error;
  }

  initResultSizeInfo(&pOperator->resultInfo, 1024);
  pInfo->pResBlock = createDataBlockFromDescNode(pDescNode);
  blockDataEnsureCapacity(pInfo->pResBlock, pOperator->resultInfo.capacity);

  pInfo->sortSourceParams = taosArrayInit(64, sizeof(STableMergeScanSortSourceParam));

  pInfo->pSortInfo = generateSortByTsInfo(pInfo->base.matchInfo.pList, pInfo->base.cond.order);
  pInfo->pSortInputBlock = createOneDataBlock(pInfo->pResBlock, false);
  initLimitInfo(pTableScanNode->scan.node.pLimit, pTableScanNode->scan.node.pSlimit, &pInfo->limitInfo);

  int32_t  rowSize = pInfo->pResBlock->info.rowSize;
  uint32_t nCols = taosArrayGetSize(pInfo->pResBlock->pDataBlock);
  pInfo->bufPageSize = getProperSortPageSize(rowSize, nCols);

  setOperatorInfo(pOperator, "TableMergeScanOperator", QUERY_NODE_PHYSICAL_PLAN_TABLE_MERGE_SCAN, false, OP_NOT_OPENED,
                  pInfo, pTaskInfo);
  pOperator->exprSupp.numOfExprs = numOfCols;

  pOperator->fpSet = createOperatorFpSet(optrDummyOpenFn, doTableMergeScan, NULL, destroyTableMergeScanOperatorInfo,
                                         optrDefaultBufFn, getTableMergeScanExplainExecInfo);
  pOperator->cost.openCost = 0;
  return pOperator;

_error:
  pTaskInfo->code = TSDB_CODE_OUT_OF_MEMORY;
  taosMemoryFree(pInfo);
  taosMemoryFree(pOperator);
  return NULL;
}

// ====================================================================================================================
// TableCountScanOperator
static SSDataBlock* doTableCountScan(SOperatorInfo* pOperator);
static void         destoryTableCountScanOperator(void* param);
static void         buildVnodeGroupedStbTableCount(STableCountScanOperatorInfo* pInfo, STableCountScanSupp* pSupp,
                                                   SSDataBlock* pRes, char* dbName, tb_uid_t stbUid);
static void         buildVnodeGroupedNtbTableCount(STableCountScanOperatorInfo* pInfo, STableCountScanSupp* pSupp,
                                                   SSDataBlock* pRes, char* dbName);
static void         buildVnodeFilteredTbCount(SOperatorInfo* pOperator, STableCountScanOperatorInfo* pInfo,
                                              STableCountScanSupp* pSupp, SSDataBlock* pRes, char* dbName);
static void         buildVnodeGroupedTableCount(SOperatorInfo* pOperator, STableCountScanOperatorInfo* pInfo,
                                                STableCountScanSupp* pSupp, SSDataBlock* pRes, int32_t vgId, char* dbName);
static SSDataBlock* buildVnodeDbTableCount(SOperatorInfo* pOperator, STableCountScanOperatorInfo* pInfo,
                                           STableCountScanSupp* pSupp, SSDataBlock* pRes);
static void         buildSysDbGroupedTableCount(SOperatorInfo* pOperator, STableCountScanOperatorInfo* pInfo,
                                                STableCountScanSupp* pSupp, SSDataBlock* pRes, size_t infodbTableNum,
                                                size_t perfdbTableNum);
static void         buildSysDbFilterTableCount(SOperatorInfo* pOperator, STableCountScanSupp* pSupp, SSDataBlock* pRes,
                                               size_t infodbTableNum, size_t perfdbTableNum);
static const char*  GROUP_TAG_DB_NAME = "db_name";
static const char*  GROUP_TAG_STABLE_NAME = "stable_name";

int32_t tblCountScanGetGroupTagsSlotId(const SNodeList* scanCols, STableCountScanSupp* supp) {
  if (scanCols != NULL) {
    SNode* pNode = NULL;
    FOREACH(pNode, scanCols) {
      if (nodeType(pNode) != QUERY_NODE_TARGET) {
        return TSDB_CODE_QRY_SYS_ERROR;
      }
      STargetNode* targetNode = (STargetNode*)pNode;
      if (nodeType(targetNode->pExpr) != QUERY_NODE_COLUMN) {
        return TSDB_CODE_QRY_SYS_ERROR;
      }
      SColumnNode* colNode = (SColumnNode*)(targetNode->pExpr);
      if (strcmp(colNode->colName, GROUP_TAG_DB_NAME) == 0) {
        supp->dbNameSlotId = targetNode->slotId;
      } else if (strcmp(colNode->colName, GROUP_TAG_STABLE_NAME) == 0) {
        supp->stbNameSlotId = targetNode->slotId;
      }
    }
  }
  return TSDB_CODE_SUCCESS;
}

int32_t tblCountScanGetCountSlotId(const SNodeList* pseudoCols, STableCountScanSupp* supp) {
  if (pseudoCols != NULL) {
    SNode* pNode = NULL;
    FOREACH(pNode, pseudoCols) {
      if (nodeType(pNode) != QUERY_NODE_TARGET) {
        return TSDB_CODE_QRY_SYS_ERROR;
      }
      STargetNode* targetNode = (STargetNode*)pNode;
      if (nodeType(targetNode->pExpr) != QUERY_NODE_FUNCTION) {
        return TSDB_CODE_QRY_SYS_ERROR;
      }
      SFunctionNode* funcNode = (SFunctionNode*)(targetNode->pExpr);
      if (funcNode->funcType == FUNCTION_TYPE_TABLE_COUNT) {
        supp->tbCountSlotId = targetNode->slotId;
      }
    }
  }
  return TSDB_CODE_SUCCESS;
}

int32_t tblCountScanGetInputs(SNodeList* groupTags, SName* tableName, STableCountScanSupp* supp) {
  if (groupTags != NULL) {
    SNode* pNode = NULL;
    FOREACH(pNode, groupTags) {
      if (nodeType(pNode) != QUERY_NODE_COLUMN) {
        return TSDB_CODE_QRY_SYS_ERROR;
      }
      SColumnNode* colNode = (SColumnNode*)pNode;
      if (strcmp(colNode->colName, GROUP_TAG_DB_NAME) == 0) {
        supp->groupByDbName = true;
      }
      if (strcmp(colNode->colName, GROUP_TAG_STABLE_NAME) == 0) {
        supp->groupByStbName = true;
      }
    }
  } else {
    tstrncpy(supp->dbNameFilter, tNameGetDbNameP(tableName), TSDB_DB_NAME_LEN);
    tstrncpy(supp->stbNameFilter, tNameGetTableName(tableName), TSDB_TABLE_NAME_LEN);
  }
  return TSDB_CODE_SUCCESS;
}

int32_t getTableCountScanSupp(SNodeList* groupTags, SName* tableName, SNodeList* scanCols, SNodeList* pseudoCols,
                              STableCountScanSupp* supp, SExecTaskInfo* taskInfo) {
  int32_t code = 0;
  code = tblCountScanGetInputs(groupTags, tableName, supp);
  if (code != TSDB_CODE_SUCCESS) {
    qError("%s get table count scan supp. get inputs error", GET_TASKID(taskInfo));
    return code;
  }
  supp->dbNameSlotId = -1;
  supp->stbNameSlotId = -1;
  supp->tbCountSlotId = -1;

  code = tblCountScanGetGroupTagsSlotId(scanCols, supp);
  if (code != TSDB_CODE_SUCCESS) {
    qError("%s get table count scan supp. get group tags slot id error", GET_TASKID(taskInfo));
    return code;
  }
  code = tblCountScanGetCountSlotId(pseudoCols, supp);
  if (code != TSDB_CODE_SUCCESS) {
    qError("%s get table count scan supp. get count error", GET_TASKID(taskInfo));
    return code;
  }
  return code;
}

SOperatorInfo* createTableCountScanOperatorInfo(SReadHandle* readHandle, STableCountScanPhysiNode* pTblCountScanNode,
                                                SExecTaskInfo* pTaskInfo) {
  int32_t code = TSDB_CODE_SUCCESS;

  SScanPhysiNode*              pScanNode = &pTblCountScanNode->scan;
  STableCountScanOperatorInfo* pInfo = taosMemoryCalloc(1, sizeof(STableCountScanOperatorInfo));
  SOperatorInfo*               pOperator = taosMemoryCalloc(1, sizeof(SOperatorInfo));

  if (!pInfo || !pOperator) {
    goto _error;
  }

  pInfo->readHandle = *readHandle;

  SDataBlockDescNode* pDescNode = pScanNode->node.pOutputDataBlockDesc;
  initResultSizeInfo(&pOperator->resultInfo, 1);
  pInfo->pRes = createDataBlockFromDescNode(pDescNode);
  blockDataEnsureCapacity(pInfo->pRes, pOperator->resultInfo.capacity);

  getTableCountScanSupp(pTblCountScanNode->pGroupTags, &pTblCountScanNode->scan.tableName,
                        pTblCountScanNode->scan.pScanCols, pTblCountScanNode->scan.pScanPseudoCols, &pInfo->supp,
                        pTaskInfo);

  setOperatorInfo(pOperator, "TableCountScanOperator", QUERY_NODE_PHYSICAL_PLAN_TABLE_COUNT_SCAN, false, OP_NOT_OPENED,
                  pInfo, pTaskInfo);
  pOperator->fpSet = createOperatorFpSet(optrDummyOpenFn, doTableCountScan, NULL, destoryTableCountScanOperator,
                                         optrDefaultBufFn, NULL);
  return pOperator;

_error:
  if (pInfo != NULL) {
    destoryTableCountScanOperator(pInfo);
  }
  taosMemoryFreeClear(pOperator);
  pTaskInfo->code = code;
  return NULL;
}

void fillTableCountScanDataBlock(STableCountScanSupp* pSupp, char* dbName, char* stbName, int64_t count,
                                 SSDataBlock* pRes) {
  if (pSupp->dbNameSlotId != -1) {
    ASSERT(strlen(dbName));
    SColumnInfoData* colInfoData = taosArrayGet(pRes->pDataBlock, pSupp->dbNameSlotId);

    char varDbName[TSDB_DB_NAME_LEN + VARSTR_HEADER_SIZE] = {0};
    tstrncpy(varDataVal(varDbName), dbName, TSDB_DB_NAME_LEN);

    varDataSetLen(varDbName, strlen(dbName));
    colDataSetVal(colInfoData, 0, varDbName, false);
  }

  if (pSupp->stbNameSlotId != -1) {
    SColumnInfoData* colInfoData = taosArrayGet(pRes->pDataBlock, pSupp->stbNameSlotId);
    if (strlen(stbName) != 0) {
      char varStbName[TSDB_TABLE_NAME_LEN + VARSTR_HEADER_SIZE] = {0};
      strncpy(varDataVal(varStbName), stbName, TSDB_TABLE_NAME_LEN);
      varDataSetLen(varStbName, strlen(stbName));
      colDataSetVal(colInfoData, 0, varStbName, false);
    } else {
      colDataSetNULL(colInfoData, 0);
    }
  }

  if (pSupp->tbCountSlotId != -1) {
    SColumnInfoData* colInfoData = taosArrayGet(pRes->pDataBlock, pSupp->tbCountSlotId);
    colDataSetVal(colInfoData, 0, (char*)&count, false);
  }
  pRes->info.rows = 1;
}

static SSDataBlock* buildSysDbTableCount(SOperatorInfo* pOperator, STableCountScanOperatorInfo* pInfo) {
  STableCountScanSupp* pSupp = &pInfo->supp;
  SSDataBlock*         pRes = pInfo->pRes;

  size_t infodbTableNum;
  getInfosDbMeta(NULL, &infodbTableNum);
  size_t perfdbTableNum;
  getPerfDbMeta(NULL, &perfdbTableNum);

  if (pSupp->groupByDbName || pSupp->groupByStbName) {
    buildSysDbGroupedTableCount(pOperator, pInfo, pSupp, pRes, infodbTableNum, perfdbTableNum);
    return (pRes->info.rows > 0) ? pRes : NULL;
  } else {
    buildSysDbFilterTableCount(pOperator, pSupp, pRes, infodbTableNum, perfdbTableNum);
    return (pRes->info.rows > 0) ? pRes : NULL;
  }
}

static void buildSysDbFilterTableCount(SOperatorInfo* pOperator, STableCountScanSupp* pSupp, SSDataBlock* pRes,
                                       size_t infodbTableNum, size_t perfdbTableNum) {
  if (strcmp(pSupp->dbNameFilter, TSDB_INFORMATION_SCHEMA_DB) == 0) {
    fillTableCountScanDataBlock(pSupp, TSDB_INFORMATION_SCHEMA_DB, "", infodbTableNum, pRes);
  } else if (strcmp(pSupp->dbNameFilter, TSDB_PERFORMANCE_SCHEMA_DB) == 0) {
    fillTableCountScanDataBlock(pSupp, TSDB_PERFORMANCE_SCHEMA_DB, "", perfdbTableNum, pRes);
  } else if (strlen(pSupp->dbNameFilter) == 0) {
    fillTableCountScanDataBlock(pSupp, "", "", infodbTableNum + perfdbTableNum, pRes);
  }
  setOperatorCompleted(pOperator);
}

static void buildSysDbGroupedTableCount(SOperatorInfo* pOperator, STableCountScanOperatorInfo* pInfo,
                                        STableCountScanSupp* pSupp, SSDataBlock* pRes, size_t infodbTableNum,
                                        size_t perfdbTableNum) {
  if (pInfo->currGrpIdx == 0) {
    uint64_t groupId = 0;
    if (pSupp->groupByDbName) {
      groupId = calcGroupId(TSDB_INFORMATION_SCHEMA_DB, strlen(TSDB_INFORMATION_SCHEMA_DB));
    } else {
      groupId = calcGroupId("", 0);
    }
    
    pRes->info.id.groupId = groupId;
    fillTableCountScanDataBlock(pSupp, TSDB_INFORMATION_SCHEMA_DB, "", infodbTableNum, pRes);
  } else if (pInfo->currGrpIdx == 1) {
    uint64_t groupId = 0;
    if (pSupp->groupByDbName) {
      groupId = calcGroupId(TSDB_PERFORMANCE_SCHEMA_DB, strlen(TSDB_PERFORMANCE_SCHEMA_DB));
    } else {
      groupId = calcGroupId("", 0);
    }

    pRes->info.id.groupId = groupId;
    fillTableCountScanDataBlock(pSupp, TSDB_PERFORMANCE_SCHEMA_DB, "", perfdbTableNum, pRes);
  } else {
    setOperatorCompleted(pOperator);
  }
  pInfo->currGrpIdx++;
}

static SSDataBlock* doTableCountScan(SOperatorInfo* pOperator) {
  SExecTaskInfo*               pTaskInfo = pOperator->pTaskInfo;
  STableCountScanOperatorInfo* pInfo = pOperator->info;
  STableCountScanSupp*         pSupp = &pInfo->supp;
  SSDataBlock*                 pRes = pInfo->pRes;
  blockDataCleanup(pRes);

  if (pOperator->status == OP_EXEC_DONE) {
    return NULL;
  }
  if (pInfo->readHandle.mnd != NULL) {
    return buildSysDbTableCount(pOperator, pInfo);
  }

  return buildVnodeDbTableCount(pOperator, pInfo, pSupp, pRes);
}

static SSDataBlock* buildVnodeDbTableCount(SOperatorInfo* pOperator, STableCountScanOperatorInfo* pInfo,
                                           STableCountScanSupp* pSupp, SSDataBlock* pRes) {
  const char* db = NULL;
  int32_t     vgId = 0;
  char        dbName[TSDB_DB_NAME_LEN] = {0};

  // get dbname
  vnodeGetInfo(pInfo->readHandle.vnode, &db, &vgId);
  SName sn = {0};
  tNameFromString(&sn, db, T_NAME_ACCT | T_NAME_DB);
  tNameGetDbName(&sn, dbName);

  if (pSupp->groupByDbName || pSupp->groupByStbName) {
    buildVnodeGroupedTableCount(pOperator, pInfo, pSupp, pRes, vgId, dbName);
  } else {
    buildVnodeFilteredTbCount(pOperator, pInfo, pSupp, pRes, dbName);
  }
  return pRes->info.rows > 0 ? pRes : NULL;
}

static void buildVnodeGroupedTableCount(SOperatorInfo* pOperator, STableCountScanOperatorInfo* pInfo,
                                        STableCountScanSupp* pSupp, SSDataBlock* pRes, int32_t vgId, char* dbName) {
  if (pSupp->groupByStbName) {
    if (pInfo->stbUidList == NULL) {
      pInfo->stbUidList = taosArrayInit(16, sizeof(tb_uid_t));
      if (vnodeGetStbIdList(pInfo->readHandle.vnode, 0, pInfo->stbUidList) < 0) {
        qError("vgId:%d, failed to get stb id list error: %s", vgId, terrstr());
      }
    }
    if (pInfo->currGrpIdx < taosArrayGetSize(pInfo->stbUidList)) {
      tb_uid_t stbUid = *(tb_uid_t*)taosArrayGet(pInfo->stbUidList, pInfo->currGrpIdx);
      buildVnodeGroupedStbTableCount(pInfo, pSupp, pRes, dbName, stbUid);

      pInfo->currGrpIdx++;
    } else if (pInfo->currGrpIdx == taosArrayGetSize(pInfo->stbUidList)) {
      buildVnodeGroupedNtbTableCount(pInfo, pSupp, pRes, dbName);

      pInfo->currGrpIdx++;
    } else {
      setOperatorCompleted(pOperator);
    }
  } else {
    uint64_t groupId = calcGroupId(dbName, strlen(dbName));
    pRes->info.id.groupId = groupId;
    int64_t dbTableCount = metaGetTbNum(pInfo->readHandle.meta);
    fillTableCountScanDataBlock(pSupp, dbName, "", dbTableCount, pRes);
    setOperatorCompleted(pOperator);
  }
}

static void buildVnodeFilteredTbCount(SOperatorInfo* pOperator, STableCountScanOperatorInfo* pInfo,
                                      STableCountScanSupp* pSupp, SSDataBlock* pRes, char* dbName) {
  if (strlen(pSupp->dbNameFilter) != 0) {
    if (strlen(pSupp->stbNameFilter) != 0) {
      tb_uid_t      uid = metaGetTableEntryUidByName(pInfo->readHandle.meta, pSupp->stbNameFilter);
      SMetaStbStats stats = {0};
      metaGetStbStats(pInfo->readHandle.meta, uid, &stats);
      int64_t ctbNum = stats.ctbNum;
      fillTableCountScanDataBlock(pSupp, dbName, pSupp->stbNameFilter, ctbNum, pRes);
    } else {
      int64_t tbNumVnode = metaGetTbNum(pInfo->readHandle.meta);
      fillTableCountScanDataBlock(pSupp, dbName, "", tbNumVnode, pRes);
    }
  } else {
    int64_t tbNumVnode = metaGetTbNum(pInfo->readHandle.meta);
    fillTableCountScanDataBlock(pSupp, dbName, "", tbNumVnode, pRes);
  }
  setOperatorCompleted(pOperator);
}

static void buildVnodeGroupedNtbTableCount(STableCountScanOperatorInfo* pInfo, STableCountScanSupp* pSupp,
                                           SSDataBlock* pRes, char* dbName) {
  char fullStbName[TSDB_TABLE_FNAME_LEN] = {0};
  if (pSupp->groupByDbName) {
    snprintf(fullStbName, TSDB_TABLE_FNAME_LEN, "%s.%s", dbName, "");
  }
  
  uint64_t groupId = calcGroupId(fullStbName, strlen(fullStbName));
  pRes->info.id.groupId = groupId;
  int64_t ntbNum = metaGetNtbNum(pInfo->readHandle.meta);
  if (ntbNum != 0) {
    fillTableCountScanDataBlock(pSupp, dbName, "", ntbNum, pRes);
  }
}

static void buildVnodeGroupedStbTableCount(STableCountScanOperatorInfo* pInfo, STableCountScanSupp* pSupp,
                                           SSDataBlock* pRes, char* dbName, tb_uid_t stbUid) {
  char stbName[TSDB_TABLE_NAME_LEN] = {0};
  metaGetTableSzNameByUid(pInfo->readHandle.meta, stbUid, stbName);

  char fullStbName[TSDB_TABLE_FNAME_LEN] = {0};
  if (pSupp->groupByDbName) {
    snprintf(fullStbName, TSDB_TABLE_FNAME_LEN, "%s.%s", dbName, stbName);
  } else {
    snprintf(fullStbName, TSDB_TABLE_FNAME_LEN, "%s", stbName);
  }
  
  uint64_t groupId = calcGroupId(fullStbName, strlen(fullStbName));
  pRes->info.id.groupId = groupId;

  SMetaStbStats stats = {0};
  metaGetStbStats(pInfo->readHandle.meta, stbUid, &stats);
  int64_t ctbNum = stats.ctbNum;

  fillTableCountScanDataBlock(pSupp, dbName, stbName, ctbNum, pRes);
}

static void destoryTableCountScanOperator(void* param) {
  STableCountScanOperatorInfo* pTableCountScanInfo = param;
  blockDataDestroy(pTableCountScanInfo->pRes);

  taosArrayDestroy(pTableCountScanInfo->stbUidList);
  taosMemoryFreeClear(param);
}<|MERGE_RESOLUTION|>--- conflicted
+++ resolved
@@ -1668,19 +1668,8 @@
   if (pTaskInfo->streamInfo.currentOffset.type == TMQ_OFFSET__LOG) {
     while (1) {
       SFetchRet ret = {0};
-<<<<<<< HEAD
       tqNextBlock(pInfo->tqReader, &ret);
       tqOffsetResetToLog(&pTaskInfo->streamInfo.currentOffset, pInfo->tqReader->pWalReader->curVersion - 1); //curVersion move to next, so currentOffset = curVersion - 1
-=======
-      terrno = 0;
-
-      if (tqNextBlock(pInfo->tqReader, &ret) < 0) {
-        // if the end is reached, terrno is 0
-        if (terrno != 0) {
-          qError("failed to get next log block since %s, %s", terrstr(), id);
-        }
-      }
->>>>>>> a75da000
 
       if (ret.fetchType == FETCH_TYPE__DATA) {
         qDebug("doQueueScan get data from log %"PRId64" rows, version:%" PRId64, pInfo->pRes->info.rows, pTaskInfo->streamInfo.currentOffset.version);
