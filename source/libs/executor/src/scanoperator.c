/*
 * Copyright (c) 2019 TAOS Data, Inc. <jhtao@taosdata.com>
 *
 * This program is free software: you can use, redistribute, and/or modify
 * it under the terms of the GNU Affero General Public License, version 3
 * or later ("AGPL"), as published by the Free Software Foundation.
 *
 * This program is distributed in the hope that it will be useful, but WITHOUT
 * ANY WARRANTY; without even the implied warranty of MERCHANTABILITY or
 * FITNESS FOR A PARTICULAR PURPOSE.
 *
 * You should have received a copy of the GNU Affero General Public License
 * along with this program. If not, see <http://www.gnu.org/licenses/>.
 */

#include "executorimpl.h"
#include "function.h"
#include "functionMgt.h"
#include "os.h"
#include "querynodes.h"
#include "systable.h"
#include "tname.h"
#include "ttime.h"

#include "tdatablock.h"
#include "tmsg.h"

#include "executorimpl.h"
#include "query.h"
#include "tcompare.h"
#include "thash.h"
#include "ttypes.h"
#include "vnode.h"

#define SET_REVERSE_SCAN_FLAG(_info) ((_info)->scanFlag = REVERSE_SCAN)
#define SWITCH_ORDER(n)              (((n) = ((n) == TSDB_ORDER_ASC) ? TSDB_ORDER_DESC : TSDB_ORDER_ASC))

static int32_t buildSysDbTableInfo(const SSysTableScanInfo* pInfo, int32_t capacity);
static int32_t buildDbTableInfoBlock(const SSDataBlock* p, const SSysTableMeta* pSysDbTableMeta, size_t size,
                                     const char* dbName);

static bool processBlockWithProbability(const SSampleExecInfo* pInfo);

bool processBlockWithProbability(const SSampleExecInfo* pInfo) {
#if 0
  if (pInfo->sampleRatio == 1) {
    return true;
  }

  uint32_t val = taosRandR((uint32_t*) &pInfo->seed);
  return (val % ((uint32_t)(1/pInfo->sampleRatio))) == 0;
#else
  return true;
#endif
}

static void switchCtxOrder(SqlFunctionCtx* pCtx, int32_t numOfOutput) {
  for (int32_t i = 0; i < numOfOutput; ++i) {
    SWITCH_ORDER(pCtx[i].order);
  }
}

static void setupQueryRangeForReverseScan(STableScanInfo* pTableScanInfo) {
#if 0
  int32_t numOfGroups = (int32_t)(GET_NUM_OF_TABLEGROUP(pRuntimeEnv));
  for(int32_t i = 0; i < numOfGroups; ++i) {
    SArray *group = GET_TABLEGROUP(pRuntimeEnv, i);
    SArray *tableKeyGroup = taosArrayGetP(pQueryAttr->tableGroupInfo.pGroupList, i);

    size_t t = taosArrayGetSize(group);
    for (int32_t j = 0; j < t; ++j) {
      STableQueryInfo *pCheckInfo = taosArrayGetP(group, j);
      updateTableQueryInfoForReverseScan(pCheckInfo);

      // update the last key in tableKeyInfo list, the tableKeyInfo is used to build the tsdbQueryHandle and decide
      // the start check timestamp of tsdbQueryHandle
//      STableKeyInfo *pTableKeyInfo = taosArrayGet(tableKeyGroup, j);
//      pTableKeyInfo->lastKey = pCheckInfo->lastKey;
//
//      assert(pCheckInfo->pTable == pTableKeyInfo->pTable);
    }
  }
#endif
}

static void getNextTimeWindow(SInterval* pInterval, STimeWindow* tw, int32_t order) {
  int32_t factor = GET_FORWARD_DIRECTION_FACTOR(order);
  if (pInterval->intervalUnit != 'n' && pInterval->intervalUnit != 'y') {
    tw->skey += pInterval->sliding * factor;
    tw->ekey = tw->skey + pInterval->interval - 1;
    return;
  }

  int64_t key = tw->skey, interval = pInterval->interval;
  // convert key to second
  key = convertTimePrecision(key, pInterval->precision, TSDB_TIME_PRECISION_MILLI) / 1000;

  if (pInterval->intervalUnit == 'y') {
    interval *= 12;
  }

  struct tm tm;
  time_t    t = (time_t)key;
  taosLocalTime(&t, &tm);

  int mon = (int)(tm.tm_year * 12 + tm.tm_mon + interval * factor);
  tm.tm_year = mon / 12;
  tm.tm_mon = mon % 12;
  tw->skey = convertTimePrecision((int64_t)taosMktime(&tm) * 1000LL, TSDB_TIME_PRECISION_MILLI, pInterval->precision);

  mon = (int)(mon + interval);
  tm.tm_year = mon / 12;
  tm.tm_mon = mon % 12;
  tw->ekey = convertTimePrecision((int64_t)taosMktime(&tm) * 1000LL, TSDB_TIME_PRECISION_MILLI, pInterval->precision);

  tw->ekey -= 1;
}

static bool overlapWithTimeWindow(SInterval* pInterval, SDataBlockInfo* pBlockInfo, int32_t order) {
  STimeWindow w = {0};

  // 0 by default, which means it is not a interval operator of the upstream operator.
  if (pInterval->interval == 0) {
    return false;
  }

  if (order == TSDB_ORDER_ASC) {
    w = getAlignQueryTimeWindow(pInterval, pInterval->precision, pBlockInfo->window.skey);
    assert(w.ekey >= pBlockInfo->window.skey);

    if (w.ekey < pBlockInfo->window.ekey) {
      return true;
    }

    while (1) {
      getNextTimeWindow(pInterval, &w, order);
      if (w.skey > pBlockInfo->window.ekey) {
        break;
      }

      assert(w.ekey > pBlockInfo->window.ekey);
      if (w.skey <= pBlockInfo->window.ekey && w.skey > pBlockInfo->window.skey) {
        return true;
      }
    }
  } else {
    w = getAlignQueryTimeWindow(pInterval, pInterval->precision, pBlockInfo->window.ekey);
    assert(w.skey <= pBlockInfo->window.ekey);

    if (w.skey > pBlockInfo->window.skey) {
      return true;
    }

    while (1) {
      getNextTimeWindow(pInterval, &w, order);
      if (w.ekey < pBlockInfo->window.skey) {
        break;
      }

      assert(w.skey < pBlockInfo->window.skey);
      if (w.ekey < pBlockInfo->window.ekey && w.ekey >= pBlockInfo->window.skey) {
        return true;
      }
    }
  }

  return false;
}

static int32_t loadDataBlock(SOperatorInfo* pOperator, STableScanInfo* pTableScanInfo, SSDataBlock* pBlock,
                             uint32_t* status) {
  SExecTaskInfo*  pTaskInfo = pOperator->pTaskInfo;
  STableScanInfo* pInfo = pOperator->info;

  SFileBlockLoadRecorder* pCost = &pTableScanInfo->readRecorder;

  pCost->totalBlocks += 1;
  pCost->totalRows += pBlock->info.rows;

  *status = pInfo->dataBlockLoadFlag;
  if (pTableScanInfo->pFilterNode != NULL ||
      overlapWithTimeWindow(&pTableScanInfo->interval, &pBlock->info, pTableScanInfo->cond.order)) {
    (*status) = FUNC_DATA_REQUIRED_DATA_LOAD;
  }

  SDataBlockInfo* pBlockInfo = &pBlock->info;
  taosMemoryFreeClear(pBlock->pBlockAgg);

  if (*status == FUNC_DATA_REQUIRED_FILTEROUT) {
    qDebug("%s data block filter out, brange:%" PRId64 "-%" PRId64 ", rows:%d", GET_TASKID(pTaskInfo),
           pBlockInfo->window.skey, pBlockInfo->window.ekey, pBlockInfo->rows);
    pCost->filterOutBlocks += 1;
    return TSDB_CODE_SUCCESS;
  } else if (*status == FUNC_DATA_REQUIRED_NOT_LOAD) {
    qDebug("%s data block skipped, brange:%" PRId64 "-%" PRId64 ", rows:%d", GET_TASKID(pTaskInfo),
           pBlockInfo->window.skey, pBlockInfo->window.ekey, pBlockInfo->rows);
    pCost->skipBlocks += 1;

    return TSDB_CODE_SUCCESS;
  } else if (*status == FUNC_DATA_REQUIRED_STATIS_LOAD) {
    pCost->loadBlockStatis += 1;

    bool             allColumnsHaveAgg = true;
    SColumnDataAgg** pColAgg = NULL;

    int32_t code = tsdbRetrieveDatablockSMA(pTableScanInfo->dataReader, &pColAgg, &allColumnsHaveAgg);
    if (code != TSDB_CODE_SUCCESS) {
      longjmp(pTaskInfo->env, code);
    }

    if (allColumnsHaveAgg == true) {
      int32_t numOfCols = taosArrayGetSize(pBlock->pDataBlock);

      // todo create this buffer during creating operator
      if (pBlock->pBlockAgg == NULL) {
        pBlock->pBlockAgg = taosMemoryCalloc(numOfCols, POINTER_BYTES);
      }

      for (int32_t i = 0; i < taosArrayGetSize(pTableScanInfo->pColMatchInfo); ++i) {
        SColMatchInfo* pColMatchInfo = taosArrayGet(pTableScanInfo->pColMatchInfo, i);
        if (!pColMatchInfo->output) {
          continue;
        }
        pBlock->pBlockAgg[pColMatchInfo->targetSlotId] = pColAgg[i];
      }

      return TSDB_CODE_SUCCESS;
    } else {  // failed to load the block sma data, data block statistics does not exist, load data block instead
      *status = FUNC_DATA_REQUIRED_DATA_LOAD;
    }
  }

  ASSERT(*status == FUNC_DATA_REQUIRED_DATA_LOAD);

  // todo filter data block according to the block sma data firstly
#if 0
  if (!doFilterByBlockStatistics(pBlock->pBlockStatis, pTableScanInfo->pCtx, pBlockInfo->rows)) {
    pCost->filterOutBlocks += 1;
    qDebug("%s data block filter out, brange:%" PRId64 "-%" PRId64 ", rows:%d", GET_TASKID(pTaskInfo), pBlockInfo->window.skey,
           pBlockInfo->window.ekey, pBlockInfo->rows);
    (*status) = FUNC_DATA_REQUIRED_FILTEROUT;
    return TSDB_CODE_SUCCESS;
  }
#endif

  pCost->totalCheckedRows += pBlock->info.rows;
  pCost->loadBlocks += 1;

  SArray* pCols = tsdbRetrieveDataBlock(pTableScanInfo->dataReader, NULL);
  if (pCols == NULL) {
    return terrno;
  }

  relocateColumnData(pBlock, pTableScanInfo->pColMatchInfo, pCols, true);

  // currently only the tbname pseudo column
  if (pTableScanInfo->pseudoSup.numOfExprs > 0) {
    SExprSupp* pSup = &pTableScanInfo->pseudoSup;

    int32_t code = addTagPseudoColumnData(&pTableScanInfo->readHandle, pSup->pExprInfo, pSup->numOfExprs, pBlock,
                                          GET_TASKID(pTaskInfo));
    if (code != TSDB_CODE_SUCCESS) {
      longjmp(pTaskInfo->env, code);
    }
  }

  int64_t st = taosGetTimestampMs();
  doFilter(pTableScanInfo->pFilterNode, pBlock);

  int64_t et = taosGetTimestampMs();
  pTableScanInfo->readRecorder.filterTime += (et - st);

  if (pBlock->info.rows == 0) {
    pCost->filterOutBlocks += 1;
    qDebug("%s data block filter out, brange:%" PRId64 "-%" PRId64 ", rows:%d", GET_TASKID(pTaskInfo),
           pBlockInfo->window.skey, pBlockInfo->window.ekey, pBlockInfo->rows);
  }

  return TSDB_CODE_SUCCESS;
}

static void prepareForDescendingScan(STableScanInfo* pTableScanInfo, SqlFunctionCtx* pCtx, int32_t numOfOutput) {
  SET_REVERSE_SCAN_FLAG(pTableScanInfo);

  switchCtxOrder(pCtx, numOfOutput);
  //  setupQueryRangeForReverseScan(pTableScanInfo);

  pTableScanInfo->cond.order = TSDB_ORDER_DESC;
  STimeWindow* pTWindow = &pTableScanInfo->cond.twindows;
  TSWAP(pTWindow->skey, pTWindow->ekey);
}

int32_t addTagPseudoColumnData(SReadHandle* pHandle, SExprInfo* pPseudoExpr, int32_t numOfPseudoExpr,
                               SSDataBlock* pBlock, const char* idStr) {
  // currently only the tbname pseudo column
  if (numOfPseudoExpr == 0) {
    return TSDB_CODE_SUCCESS;
  }

  SMetaReader mr = {0};
  metaReaderInit(&mr, pHandle->meta, 0);
  int32_t code = metaGetTableEntryByUid(&mr, pBlock->info.uid);
  if (code != TSDB_CODE_SUCCESS) {
    qError("failed to get table meta, uid:0x%" PRIx64 ", code:%s, %s", pBlock->info.uid, tstrerror(terrno), idStr);
    metaReaderClear(&mr);
    return terrno;
  }

  for (int32_t j = 0; j < numOfPseudoExpr; ++j) {
    SExprInfo* pExpr = &pPseudoExpr[j];

    int32_t dstSlotId = pExpr->base.resSchema.slotId;

    SColumnInfoData* pColInfoData = taosArrayGet(pBlock->pDataBlock, dstSlotId);
    colInfoDataCleanup(pColInfoData, pBlock->info.rows);

    int32_t functionId = pExpr->pExpr->_function.functionId;

    // this is to handle the tbname
    if (fmIsScanPseudoColumnFunc(functionId)) {
      setTbNameColData(pHandle->meta, pBlock, pColInfoData, functionId);
    } else {  // these are tags
      STagVal tagVal = {0};
      tagVal.cid = pExpr->base.pParam[0].pCol->colId;
      const char* p = metaGetTableTagVal(&mr.me, pColInfoData->info.type, &tagVal);

      char* data = NULL;
      if (pColInfoData->info.type != TSDB_DATA_TYPE_JSON && p != NULL) {
        data = tTagValToData((const STagVal*)p, false);
      } else {
        data = (char*)p;
      }

      for (int32_t i = 0; i < pBlock->info.rows; ++i) {
        colDataAppend(pColInfoData, i, data,
                      (data == NULL) || (pColInfoData->info.type == TSDB_DATA_TYPE_JSON && tTagIsJsonNull(data)));
      }

      if (data && (pColInfoData->info.type != TSDB_DATA_TYPE_JSON) && p != NULL &&
          IS_VAR_DATA_TYPE(((const STagVal*)p)->type)) {
        taosMemoryFree(data);
      }
    }
  }

  metaReaderClear(&mr);
  return TSDB_CODE_SUCCESS;
}

void setTbNameColData(void* pMeta, const SSDataBlock* pBlock, SColumnInfoData* pColInfoData, int32_t functionId) {
  struct SScalarFuncExecFuncs fpSet = {0};
  fmGetScalarFuncExecFuncs(functionId, &fpSet);

  SColumnInfoData infoData = createColumnInfoData(TSDB_DATA_TYPE_BIGINT, sizeof(uint64_t), 1);
  colInfoDataEnsureCapacity(&infoData, 1);

  colDataAppendInt64(&infoData, 0, (int64_t*)&pBlock->info.uid);
  SScalarParam srcParam = {.numOfRows = pBlock->info.rows, .param = pMeta, .columnData = &infoData};

  SScalarParam param = {.columnData = pColInfoData};
  fpSet.process(&srcParam, 1, &param);
  colDataDestroy(&infoData);
}

static SSDataBlock* doTableScanImpl(SOperatorInfo* pOperator) {
  STableScanInfo* pTableScanInfo = pOperator->info;
  SExecTaskInfo*  pTaskInfo = pOperator->pTaskInfo;
  SSDataBlock*    pBlock = pTableScanInfo->pResBlock;

  int64_t st = taosGetTimestampUs();

  while (tsdbNextDataBlock(pTableScanInfo->dataReader)) {
    if (isTaskKilled(pTaskInfo)) {
      longjmp(pTaskInfo->env, TSDB_CODE_TSC_QUERY_CANCELLED);
    }

    // process this data block based on the probabilities
    bool processThisBlock = processBlockWithProbability(&pTableScanInfo->sample);
    if (!processThisBlock) {
      continue;
    }

    blockDataCleanup(pBlock);

    SDataBlockInfo binfo = pBlock->info;
    tsdbRetrieveDataBlockInfo(pTableScanInfo->dataReader, &binfo);

    binfo.capacity = binfo.rows;
    blockDataEnsureCapacity(pBlock, binfo.rows);
    pBlock->info = binfo;
    ASSERT(binfo.uid != 0);

    uint32_t status = 0;
    int32_t  code = loadDataBlock(pOperator, pTableScanInfo, pBlock, &status);
    //    int32_t  code = loadDataBlockOnDemand(pOperator->pRuntimeEnv, pTableScanInfo, pBlock, &status);
    if (code != TSDB_CODE_SUCCESS) {
      longjmp(pOperator->pTaskInfo->env, code);
    }

    // current block is filter out according to filter condition, continue load the next block
    if (status == FUNC_DATA_REQUIRED_FILTEROUT || pBlock->info.rows == 0) {
      continue;
    }

    uint64_t* groupId = taosHashGet(pTaskInfo->tableqinfoList.map, &pBlock->info.uid, sizeof(int64_t));
    if (groupId) {
      pBlock->info.groupId = *groupId;
    }

    pOperator->resultInfo.totalRows = pTableScanInfo->readRecorder.totalRows;
    pTableScanInfo->readRecorder.elapsedTime += (taosGetTimestampUs() - st) / 1000.0;

    pOperator->cost.totalCost = pTableScanInfo->readRecorder.elapsedTime;

    // todo refactor
    /*pTableScanInfo->lastStatus.uid = pBlock->info.uid;*/
    /*pTableScanInfo->lastStatus.ts = pBlock->info.window.ekey;*/
    pTaskInfo->streamInfo.lastStatus.type = TMQ_OFFSET__SNAPSHOT_DATA;
    pTaskInfo->streamInfo.lastStatus.uid = pBlock->info.uid;
    pTaskInfo->streamInfo.lastStatus.ts = pBlock->info.window.ekey;

    ASSERT(pBlock->info.uid != 0);
    return pBlock;
  }
  return NULL;
}

static SSDataBlock* doTableScanGroup(SOperatorInfo* pOperator) {
  STableScanInfo* pTableScanInfo = pOperator->info;
  SExecTaskInfo*  pTaskInfo = pOperator->pTaskInfo;

  // The read handle is not initialized yet, since no qualified tables exists
  if (pTableScanInfo->dataReader == NULL || pOperator->status == OP_EXEC_DONE) {
    return NULL;
  }

  // do the ascending order traverse in the first place.
  while (pTableScanInfo->scanTimes < pTableScanInfo->scanInfo.numOfAsc) {
    SSDataBlock* p = doTableScanImpl(pOperator);
    if (p != NULL) {
      ASSERT(p->info.uid != 0);
      return p;
    }

    pTableScanInfo->scanTimes += 1;

    if (pTableScanInfo->scanTimes < pTableScanInfo->scanInfo.numOfAsc) {
      setTaskStatus(pTaskInfo, TASK_NOT_COMPLETED);
      pTableScanInfo->scanFlag = REPEAT_SCAN;
      qDebug("%s start to repeat ascending order scan data blocks due to query func required", GET_TASKID(pTaskInfo));

      // do prepare for the next round table scan operation
      tsdbReaderReset(pTableScanInfo->dataReader, &pTableScanInfo->cond);
    }
  }

  int32_t total = pTableScanInfo->scanInfo.numOfAsc + pTableScanInfo->scanInfo.numOfDesc;
  if (pTableScanInfo->scanTimes < total) {
    if (pTableScanInfo->cond.order == TSDB_ORDER_ASC) {
      prepareForDescendingScan(pTableScanInfo, pOperator->exprSupp.pCtx, 0);
      tsdbReaderReset(pTableScanInfo->dataReader, &pTableScanInfo->cond);
    }

    qDebug("%s start to descending order scan data blocks due to query func required", GET_TASKID(pTaskInfo));

    while (pTableScanInfo->scanTimes < total) {
      SSDataBlock* p = doTableScanImpl(pOperator);
      if (p != NULL) {
        return p;
      }

      pTableScanInfo->scanTimes += 1;

      if (pTableScanInfo->scanTimes < total) {
        setTaskStatus(pTaskInfo, TASK_NOT_COMPLETED);
        pTableScanInfo->scanFlag = REPEAT_SCAN;

        qDebug("%s start to repeat descending order scan data blocks due to query func required",
               GET_TASKID(pTaskInfo));
        tsdbReaderReset(pTableScanInfo->dataReader, &pTableScanInfo->cond);
      }
    }
  }

  return NULL;
}

static SSDataBlock* doTableScan(SOperatorInfo* pOperator) {
  STableScanInfo* pInfo = pOperator->info;
  SExecTaskInfo*  pTaskInfo = pOperator->pTaskInfo;

  // if scan table by table
  if (pInfo->scanMode == TABLE_SCAN__TABLE_ORDER) {
    if (pInfo->noTable) return NULL;
    while (1) {
      SSDataBlock* result = doTableScanGroup(pOperator);
      if (result) {
        return result;
      }
      // if no data, switch to next table and continue scan
      pInfo->currentTable++;
      if (pInfo->currentTable >= taosArrayGetSize(pTaskInfo->tableqinfoList.pTableList)) {
        return NULL;
      }
      STableKeyInfo* pTableInfo = taosArrayGet(pTaskInfo->tableqinfoList.pTableList, pInfo->currentTable);
      tsdbSetTableId(pInfo->dataReader, pTableInfo->uid);
      tsdbReaderReset(pInfo->dataReader, &pInfo->cond);
      pInfo->scanTimes = 0;
    }
  }

  if (pInfo->currentGroupId == -1) {
    pInfo->currentGroupId++;
    if (pInfo->currentGroupId >= taosArrayGetSize(pTaskInfo->tableqinfoList.pGroupList)) {
      setTaskStatus(pTaskInfo, TASK_COMPLETED);
      return NULL;
    }

    SArray* tableList = taosArrayGetP(pTaskInfo->tableqinfoList.pGroupList, pInfo->currentGroupId);

    tsdbReaderClose(pInfo->dataReader);

    int32_t code = tsdbReaderOpen(pInfo->readHandle.vnode, &pInfo->cond, tableList, (STsdbReader**)&pInfo->dataReader,
                                  GET_TASKID(pTaskInfo));
    if (code != TSDB_CODE_SUCCESS) {
      longjmp(pTaskInfo->env, code);
      return NULL;
    }
  }

  SSDataBlock* result = doTableScanGroup(pOperator);
  if (result) {
    return result;
  }

  pInfo->currentGroupId++;
  if (pInfo->currentGroupId >= taosArrayGetSize(pTaskInfo->tableqinfoList.pGroupList)) {
    setTaskStatus(pTaskInfo, TASK_COMPLETED);
    return NULL;
  }

  SArray* tableList = taosArrayGetP(pTaskInfo->tableqinfoList.pGroupList, pInfo->currentGroupId);
  //  tsdbSetTableList(pInfo->dataReader, tableList);

  tsdbReaderReset(pInfo->dataReader, &pInfo->cond);
  pInfo->scanTimes = 0;

  result = doTableScanGroup(pOperator);
  if (result) {
    return result;
  }

  setTaskStatus(pTaskInfo, TASK_COMPLETED);
  return NULL;
}

static int32_t getTableScannerExecInfo(struct SOperatorInfo* pOptr, void** pOptrExplain, uint32_t* len) {
  SFileBlockLoadRecorder* pRecorder = taosMemoryCalloc(1, sizeof(SFileBlockLoadRecorder));
  STableScanInfo*         pTableScanInfo = pOptr->info;
  *pRecorder = pTableScanInfo->readRecorder;
  *pOptrExplain = pRecorder;
  *len = sizeof(SFileBlockLoadRecorder);
  return 0;
}

static void destroyTableScanOperatorInfo(void* param, int32_t numOfOutput) {
  STableScanInfo* pTableScanInfo = (STableScanInfo*)param;
  blockDataDestroy(pTableScanInfo->pResBlock);
  cleanupQueryTableDataCond(&pTableScanInfo->cond);

  tsdbReaderClose(pTableScanInfo->dataReader);

  if (pTableScanInfo->pColMatchInfo != NULL) {
    taosArrayDestroy(pTableScanInfo->pColMatchInfo);
  }

  cleanupExprSupp(&pTableScanInfo->pseudoSup);
  taosMemoryFreeClear(param);
}

SOperatorInfo* createTableScanOperatorInfo(STableScanPhysiNode* pTableScanNode, SReadHandle* readHandle,
                                           SExecTaskInfo* pTaskInfo) {
  STableScanInfo* pInfo = taosMemoryCalloc(1, sizeof(STableScanInfo));
  SOperatorInfo*  pOperator = taosMemoryCalloc(1, sizeof(SOperatorInfo));
  if (pInfo == NULL || pOperator == NULL) {
    goto _error;
  }

  SDataBlockDescNode* pDescNode = pTableScanNode->scan.node.pOutputDataBlockDesc;
  int32_t             numOfCols = 0;
  SArray* pColList = extractColMatchInfo(pTableScanNode->scan.pScanCols, pDescNode, &numOfCols, COL_MATCH_FROM_COL_ID);

  int32_t code = initQueryTableDataCond(&pInfo->cond, pTableScanNode);
  if (code != TSDB_CODE_SUCCESS) {
    goto _error;
  }

  if (pTableScanNode->scan.pScanPseudoCols != NULL) {
    SExprSupp* pSup = &pInfo->pseudoSup;
    pSup->pExprInfo = createExprInfo(pTableScanNode->scan.pScanPseudoCols, NULL, &pSup->numOfExprs);
    pSup->pCtx = createSqlFunctionCtx(pSup->pExprInfo, pSup->numOfExprs, &pSup->rowEntryInfoOffset);
  }

  pInfo->scanInfo = (SScanInfo){.numOfAsc = pTableScanNode->scanSeq[0], .numOfDesc = pTableScanNode->scanSeq[1]};
<<<<<<< HEAD
//    pInfo->scanInfo = (SScanInfo){.numOfAsc = 0, .numOfDesc = 1}; // for debug purpose
=======
  //    pInfo->scanInfo = (SScanInfo){.numOfAsc = 0, .numOfDesc = 1}; // for debug purpose
>>>>>>> 2fddb8a6

  pInfo->readHandle = *readHandle;
  pInfo->interval = extractIntervalInfo(pTableScanNode);
  pInfo->sample.sampleRatio = pTableScanNode->ratio;
  pInfo->sample.seed = taosGetTimestampSec();

  pInfo->dataBlockLoadFlag = pTableScanNode->dataRequired;
  pInfo->pResBlock = createResDataBlock(pDescNode);
  pInfo->pFilterNode = pTableScanNode->scan.node.pConditions;
  pInfo->scanFlag = MAIN_SCAN;
  pInfo->pColMatchInfo = pColList;
  pInfo->currentGroupId = -1;

  pOperator->name = "TableScanOperator";  // for debug purpose
  pOperator->operatorType = QUERY_NODE_PHYSICAL_PLAN_TABLE_SCAN;
  pOperator->blocking = false;
  pOperator->status = OP_NOT_OPENED;
  pOperator->info = pInfo;
  pOperator->exprSupp.numOfExprs = numOfCols;
  pOperator->pTaskInfo = pTaskInfo;

  pOperator->fpSet = createOperatorFpSet(operatorDummyOpenFn, doTableScan, NULL, NULL, destroyTableScanOperatorInfo,
                                         NULL, NULL, getTableScannerExecInfo);

  // for non-blocking operator, the open cost is always 0
  pOperator->cost.openCost = 0;
  return pOperator;

_error:
  taosMemoryFreeClear(pInfo);
  taosMemoryFreeClear(pOperator);

  pTaskInfo->code = TSDB_CODE_QRY_OUT_OF_MEMORY;
  return NULL;
}

SOperatorInfo* createTableSeqScanOperatorInfo(void* pReadHandle, SExecTaskInfo* pTaskInfo) {
  STableScanInfo* pInfo = taosMemoryCalloc(1, sizeof(STableScanInfo));
  SOperatorInfo*  pOperator = taosMemoryCalloc(1, sizeof(SOperatorInfo));

  pInfo->dataReader = pReadHandle;
  //  pInfo->prevGroupId       = -1;

  pOperator->name = "TableSeqScanOperator";
  pOperator->operatorType = QUERY_NODE_PHYSICAL_PLAN_TABLE_SEQ_SCAN;
  pOperator->blocking = false;
  pOperator->status = OP_NOT_OPENED;
  pOperator->info = pInfo;
  pOperator->pTaskInfo = pTaskInfo;

  pOperator->fpSet = createOperatorFpSet(operatorDummyOpenFn, doTableScanImpl, NULL, NULL, NULL, NULL, NULL, NULL);
  return pOperator;
}

static int32_t doGetTableRowSize(void* pMeta, uint64_t uid, int32_t* rowLen, const char* idstr) {
  *rowLen = 0;

  SMetaReader mr = {0};
  metaReaderInit(&mr, pMeta, 0);
  int32_t code = metaGetTableEntryByUid(&mr, uid);
  if (code != TSDB_CODE_SUCCESS) {
    qError("failed to get table meta, uid:0x%" PRIx64 ", code:%s, %s", uid, tstrerror(terrno), idstr);
    metaReaderClear(&mr);
    return terrno;
  }

  if (mr.me.type == TSDB_SUPER_TABLE) {
    int32_t numOfCols = mr.me.stbEntry.schemaRow.nCols;
    for (int32_t i = 0; i < numOfCols; ++i) {
      (*rowLen) += mr.me.stbEntry.schemaRow.pSchema[i].bytes;
    }
  } else if (mr.me.type == TSDB_CHILD_TABLE) {
    uint64_t suid = mr.me.ctbEntry.suid;
    code = metaGetTableEntryByUid(&mr, suid);
    if (code != TSDB_CODE_SUCCESS) {
      qError("failed to get table meta, uid:0x%" PRIx64 ", code:%s, %s", suid, tstrerror(terrno), idstr);
      metaReaderClear(&mr);
      return terrno;
    }

    int32_t numOfCols = mr.me.stbEntry.schemaRow.nCols;

    for (int32_t i = 0; i < numOfCols; ++i) {
      (*rowLen) += mr.me.stbEntry.schemaRow.pSchema[i].bytes;
    }
  } else if (mr.me.type == TSDB_NORMAL_TABLE) {
    int32_t numOfCols = mr.me.ntbEntry.schemaRow.nCols;
    for (int32_t i = 0; i < numOfCols; ++i) {
      (*rowLen) += mr.me.ntbEntry.schemaRow.pSchema[i].bytes;
    }
  }

  metaReaderClear(&mr);
  return TSDB_CODE_SUCCESS;
}

static SSDataBlock* doBlockInfoScan(SOperatorInfo* pOperator) {
  if (pOperator->status == OP_EXEC_DONE) {
    return NULL;
  }

  SBlockDistInfo* pBlockScanInfo = pOperator->info;
  SExecTaskInfo*  pTaskInfo = pOperator->pTaskInfo;

  STableBlockDistInfo blockDistInfo = {.minRows = INT_MAX, .maxRows = INT_MIN};
  int32_t code = doGetTableRowSize(pBlockScanInfo->readHandle.meta, pBlockScanInfo->uid, &blockDistInfo.rowSize,
                                   GET_TASKID(pTaskInfo));
  if (code != TSDB_CODE_SUCCESS) {
    longjmp(pTaskInfo->env, code);
  }

  tsdbGetFileBlocksDistInfo(pBlockScanInfo->pHandle, &blockDistInfo);
  blockDistInfo.numOfInmemRows = (int32_t)tsdbGetNumOfRowsInMemTable(pBlockScanInfo->pHandle);

  SSDataBlock* pBlock = pBlockScanInfo->pResBlock;

  int32_t          slotId = pOperator->exprSupp.pExprInfo->base.resSchema.slotId;
  SColumnInfoData* pColInfo = taosArrayGet(pBlock->pDataBlock, slotId);

  int32_t len = tSerializeBlockDistInfo(NULL, 0, &blockDistInfo);
  char*   p = taosMemoryCalloc(1, len + VARSTR_HEADER_SIZE);
  tSerializeBlockDistInfo(varDataVal(p), len, &blockDistInfo);
  varDataSetLen(p, len);

  blockDataEnsureCapacity(pBlock, 1);
  colDataAppend(pColInfo, 0, p, false);
  taosMemoryFree(p);

  pBlock->info.rows = 1;

  pOperator->status = OP_EXEC_DONE;
  return pBlock;
}

static void destroyBlockDistScanOperatorInfo(void* param, int32_t numOfOutput) {
  SBlockDistInfo* pDistInfo = (SBlockDistInfo*)param;
  blockDataDestroy(pDistInfo->pResBlock);
  tsdbReaderClose(pDistInfo->pHandle);
  taosMemoryFreeClear(param);
}

SOperatorInfo* createDataBlockInfoScanOperator(void* dataReader, SReadHandle* readHandle, uint64_t uid,
                                               SBlockDistScanPhysiNode* pBlockScanNode, SExecTaskInfo* pTaskInfo) {
  SBlockDistInfo* pInfo = taosMemoryCalloc(1, sizeof(SBlockDistInfo));
  SOperatorInfo*  pOperator = taosMemoryCalloc(1, sizeof(SOperatorInfo));
  if (pInfo == NULL || pOperator == NULL) {
    pTaskInfo->code = TSDB_CODE_OUT_OF_MEMORY;
    goto _error;
  }

  pInfo->pHandle = dataReader;
  pInfo->readHandle = *readHandle;
  pInfo->uid = uid;
  pInfo->pResBlock = createResDataBlock(pBlockScanNode->node.pOutputDataBlockDesc);

  int32_t    numOfCols = 0;
  SExprInfo* pExprInfo = createExprInfo(pBlockScanNode->pScanPseudoCols, NULL, &numOfCols);
  int32_t    code = initExprSupp(&pOperator->exprSupp, pExprInfo, numOfCols);
  if (code != TSDB_CODE_SUCCESS) {
    goto _error;
  }

  pOperator->name = "DataBlockDistScanOperator";
  pOperator->operatorType = QUERY_NODE_PHYSICAL_PLAN_BLOCK_DIST_SCAN;
  pOperator->blocking = false;
  pOperator->status = OP_NOT_OPENED;
  pOperator->info = pInfo;
  pOperator->pTaskInfo = pTaskInfo;

  pOperator->fpSet = createOperatorFpSet(operatorDummyOpenFn, doBlockInfoScan, NULL, NULL,
                                         destroyBlockDistScanOperatorInfo, NULL, NULL, NULL);
  return pOperator;

_error:
  taosMemoryFreeClear(pInfo);
  taosMemoryFreeClear(pOperator);
  return NULL;
}

static void doClearBufferedBlocks(SStreamScanInfo* pInfo) {
  size_t total = taosArrayGetSize(pInfo->pBlockLists);

  pInfo->validBlockIndex = 0;
  for (int32_t i = 0; i < total; ++i) {
    SSDataBlock* p = taosArrayGetP(pInfo->pBlockLists, i);
    blockDataDestroy(p);
  }
  taosArrayClear(pInfo->pBlockLists);
}

static bool isSessionWindow(SStreamScanInfo* pInfo) {
  return pInfo->sessionSup.parentType == QUERY_NODE_PHYSICAL_PLAN_STREAM_SESSION ||
         pInfo->sessionSup.parentType == QUERY_NODE_PHYSICAL_PLAN_STREAM_SESSION;
}

static bool isStateWindow(SStreamScanInfo* pInfo) {
  return pInfo->sessionSup.parentType == QUERY_NODE_PHYSICAL_PLAN_STREAM_STATE;
}

static bool isIntervalWindow(SStreamScanInfo* pInfo) {
  return pInfo->sessionSup.parentType == QUERY_NODE_PHYSICAL_PLAN_STREAM_INTERVAL ||
         pInfo->sessionSup.parentType == QUERY_NODE_PHYSICAL_PLAN_STREAM_SEMI_INTERVAL ||
         pInfo->sessionSup.parentType == QUERY_NODE_PHYSICAL_PLAN_STREAM_FINAL_INTERVAL;
}

static bool isSignleIntervalWindow(SStreamScanInfo* pInfo) {
  return pInfo->sessionSup.parentType == QUERY_NODE_PHYSICAL_PLAN_STREAM_INTERVAL;
}

static uint64_t getGroupId(SOperatorInfo* pOperator, uint64_t uid) {
  uint64_t* groupId = taosHashGet(pOperator->pTaskInfo->tableqinfoList.map, &uid, sizeof(int64_t));
  if (groupId) {
    return *groupId;
  }
  return 0;
  /* Todo(liuyao) for partition by column
  recordNewGroupKeys(pTableScanInfo->pGroupCols, pTableScanInfo->pGroupColVals, pBlock, rowId);
  int32_t len = buildGroupKeys(pTableScanInfo->keyBuf, pTableScanInfo->pGroupColVals);
  uint64_t resId = 0;
  uint64_t* groupId = taosHashGet(pTableScanInfo->pGroupSet, pTableScanInfo->keyBuf, len);
  if (groupId) {
    return *groupId;
  } else if (len != 0) {
    resId = calcGroupId(pTableScanInfo->keyBuf, len);
    taosHashPut(pTableScanInfo->pGroupSet, pTableScanInfo->keyBuf, len, &resId, sizeof(uint64_t));
  }
  return resId;
  */
}

static void setGroupId(SStreamScanInfo* pInfo, SSDataBlock* pBlock, int32_t groupColIndex, int32_t rowIndex) {
  ASSERT(rowIndex < pBlock->info.rows);
  switch (pBlock->info.type) {
    case STREAM_DELETE_DATA:
    case STREAM_RETRIEVE: {
      SColumnInfoData* pColInfo = taosArrayGet(pBlock->pDataBlock, groupColIndex);
      uint64_t*        groupCol = (uint64_t*)pColInfo->pData;
      pInfo->groupId = groupCol[rowIndex];
    } break;
    default:
      break;
  }
}

void resetTableScanInfo(STableScanInfo* pTableScanInfo, STimeWindow* pWin) {
  pTableScanInfo->cond.twindows = *pWin;
  pTableScanInfo->scanTimes = 0;
  pTableScanInfo->currentGroupId = -1;
}

static bool prepareRangeScan(SStreamScanInfo* pInfo, SSDataBlock* pBlock, int32_t* pRowIndex) {
  if ((*pRowIndex) == pBlock->info.rows) {
    return false;
  }

  ASSERT(taosArrayGetSize(pBlock->pDataBlock) >= 3);
  SColumnInfoData* pStartTsCol = taosArrayGet(pBlock->pDataBlock, START_TS_COLUMN_INDEX);
  TSKEY*           startData = (TSKEY*)pStartTsCol->pData;
  SColumnInfoData* pEndTsCol = taosArrayGet(pBlock->pDataBlock, END_TS_COLUMN_INDEX);
  TSKEY*           endData = (TSKEY*)pEndTsCol->pData;
  STimeWindow      win = {.skey = startData[*pRowIndex], .ekey = endData[*pRowIndex]};
  setGroupId(pInfo, pBlock, GROUPID_COLUMN_INDEX, *pRowIndex);
  (*pRowIndex)++;

  for (; *pRowIndex < pBlock->info.rows; (*pRowIndex)++) {
    if (win.skey == startData[*pRowIndex]) {
      win.ekey = TMAX(win.ekey, endData[*pRowIndex]);
      continue;
    }
    if (win.skey == endData[*pRowIndex]) {
      win.skey = TMIN(win.skey, startData[*pRowIndex]);
      continue;
    }
    ASSERT((win.skey > startData[*pRowIndex] && win.ekey < endData[*pRowIndex]) ||
           (isInTimeWindow(&win, startData[*pRowIndex], 0) || isInTimeWindow(&win, endData[*pRowIndex], 0)));
    break;
  }

  resetTableScanInfo(pInfo->pTableScanOp->info, &win);
  pInfo->pTableScanOp->status = OP_OPENED;
  return true;
}

static STimeWindow getSlidingWindow(TSKEY* tsCol, SInterval* pInterval, SDataBlockInfo* pDataBlockInfo,
                                    int32_t* pRowIndex) {
  SResultRowInfo dumyInfo;
  dumyInfo.cur.pageId = -1;
  STimeWindow win = getActiveTimeWindow(NULL, &dumyInfo, tsCol[*pRowIndex], pInterval, TSDB_ORDER_ASC);
  STimeWindow endWin = win;
  STimeWindow preWin = win;
  while (1) {
    (*pRowIndex) += getNumOfRowsInTimeWindow(pDataBlockInfo, tsCol, *pRowIndex, endWin.ekey, binarySearchForKey, NULL,
                                             TSDB_ORDER_ASC);
    do {
      preWin = endWin;
      getNextTimeWindow(pInterval, &endWin, TSDB_ORDER_ASC);
    } while (tsCol[(*pRowIndex) - 1] >= endWin.skey);
    endWin = preWin;
    if (win.ekey == endWin.ekey || (*pRowIndex) == pDataBlockInfo->rows) {
      win.ekey = endWin.ekey;
      return win;
    }
    win.ekey = endWin.ekey;
  }
}
static bool prepareDataScan(SStreamScanInfo* pInfo, SSDataBlock* pSDB, int32_t tsColIndex, int32_t* pRowIndex) {
  STimeWindow win = {
      .skey = INT64_MIN,
      .ekey = INT64_MAX,
  };
  bool needRead = false;
  if (!isStateWindow(pInfo) && (*pRowIndex) < pSDB->info.rows) {
    SColumnInfoData* pColDataInfo = taosArrayGet(pSDB->pDataBlock, tsColIndex);
    TSKEY*           tsCols = (TSKEY*)pColDataInfo->pData;
    SResultRowInfo   dumyInfo;
    dumyInfo.cur.pageId = -1;
    if (isSessionWindow(pInfo)) {
      SStreamAggSupporter* pAggSup = pInfo->sessionSup.pStreamAggSup;
      int64_t              gap = pInfo->sessionSup.gap;
      int32_t              winIndex = 0;
      SResultWindowInfo*   pCurWin =
          getSessionTimeWindow(pAggSup, tsCols[*pRowIndex], INT64_MIN, pSDB->info.groupId, gap, &winIndex);
      win = pCurWin->win;
      setGroupId(pInfo, pSDB, GROUPID_COLUMN_INDEX, *pRowIndex);
      (*pRowIndex) += updateSessionWindowInfo(pCurWin, tsCols, NULL, pSDB->info.rows, *pRowIndex, gap, NULL);
    } else {
      setGroupId(pInfo, pSDB, GROUPID_COLUMN_INDEX, *pRowIndex);
      pInfo->updateWin.skey = tsCols[*pRowIndex];
      win = getSlidingWindow(tsCols, &pInfo->interval, &pSDB->info, pRowIndex);
      pInfo->updateWin.ekey = tsCols[*pRowIndex - 1];
      // win = getActiveTimeWindow(NULL, &dumyInfo, tsCols[*pRowIndex], &pInfo->interval, TSDB_ORDER_ASC);
      // (*pRowIndex) +=
      //     getNumOfRowsInTimeWindow(&pSDB->info, tsCols, *pRowIndex, win.ekey, binarySearchForKey, NULL,
      //     TSDB_ORDER_ASC);
    }
    needRead = true;
  } else if (isStateWindow(pInfo)) {
    SArray* pWins = pInfo->sessionSup.pStreamAggSup->pScanWindow;
    int32_t size = taosArrayGetSize(pWins);
    if (pInfo->scanWinIndex < size) {
      win = *(STimeWindow*)taosArrayGet(pWins, pInfo->scanWinIndex);
      pInfo->scanWinIndex++;
      needRead = true;
    } else {
      pInfo->scanWinIndex = 0;
      taosArrayClear(pWins);
    }
  }
  if (!needRead) {
    return false;
  }
  resetTableScanInfo(pInfo->pTableScanOp->info, &win);
  return true;
}

static void copyOneRow(SSDataBlock* dest, SSDataBlock* source, int32_t sourceRowId) {
  for (int32_t j = 0; j < taosArrayGetSize(source->pDataBlock); j++) {
    SColumnInfoData* pDestCol = (SColumnInfoData*)taosArrayGet(dest->pDataBlock, j);
    SColumnInfoData* pSourceCol = (SColumnInfoData*)taosArrayGet(source->pDataBlock, j);
    if (colDataIsNull_s(pSourceCol, sourceRowId)) {
      colDataAppendNULL(pDestCol, dest->info.rows);
    } else {
      colDataAppend(pDestCol, dest->info.rows, colDataGetData(pSourceCol, sourceRowId), false);
    }
  }
  dest->info.rows++;
}

static SSDataBlock* doRangeScan(SStreamScanInfo* pInfo, SSDataBlock* pSDB, int32_t tsColIndex, int32_t* pRowIndex) {
  while (1) {
    SSDataBlock* pResult = NULL;
    pResult = doTableScan(pInfo->pTableScanOp);
    if (!pResult && prepareRangeScan(pInfo, pSDB, pRowIndex)) {
      // scan next window data
      pResult = doTableScan(pInfo->pTableScanOp);
    }
    if (!pResult) {
      blockDataCleanup(pSDB);
      *pRowIndex = 0;
      STableScanInfo* pTableScanInfo = pInfo->pTableScanOp->info;
      tsdbReaderClose(pTableScanInfo->dataReader);
      pTableScanInfo->dataReader = NULL;
      return NULL;
    }

    if (pResult->info.groupId == pInfo->groupId) {
      return pResult;
    }
  }
}

static SSDataBlock* doDataScan(SStreamScanInfo* pInfo, SSDataBlock* pSDB, int32_t tsColIndex, int32_t* pRowIndex) {
  while (1) {
    SSDataBlock* pResult = NULL;
    pResult = doTableScan(pInfo->pTableScanOp);
    if (pResult == NULL) {
      if (prepareDataScan(pInfo, pSDB, tsColIndex, pRowIndex)) {
        // scan next window data
        pResult = doTableScan(pInfo->pTableScanOp);
      }
    }
    if (!pResult) {
      pInfo->updateWin = (STimeWindow){.skey = INT64_MIN, .ekey = INT64_MAX};
      STableScanInfo* pTableScanInfo = pInfo->pTableScanOp->info;
      tsdbReaderClose(pTableScanInfo->dataReader);
      pTableScanInfo->dataReader = NULL;
      return NULL;
    }

    if (pResult->info.groupId == pInfo->groupId) {
      pResult->info.calWin = pInfo->updateWin;
      return pResult;
    }
  }

  /* Todo(liuyao) for partition by column
    SSDataBlock* pBlock = createOneDataBlock(pResult, true);
    blockDataCleanup(pResult);
    for (int32_t i = 0; i < pBlock->info.rows; i++) {
      uint64_t id = getGroupId(pInfo->pOperatorDumy, pBlock->info.uid);
      if (id == pInfo->groupId) {
        copyOneRow(pResult, pBlock, i);
      }
    }
    return pResult;
  */
}
static void generateIntervalTs(SStreamScanInfo* pInfo, SSDataBlock* pDelBlock, SOperatorInfo* pOperator,
                               SSDataBlock* pUpdateRes) {
  if (pDelBlock->info.rows == 0) {
    return;
  }
  blockDataCleanup(pUpdateRes);
  blockDataEnsureCapacity(pUpdateRes, 64);
  ASSERT(taosArrayGetSize(pDelBlock->pDataBlock) >= 3);
  SColumnInfoData* pStartTsCol = taosArrayGet(pDelBlock->pDataBlock, START_TS_COLUMN_INDEX);
  TSKEY*           startData = (TSKEY*)pStartTsCol->pData;
  SColumnInfoData* pEndTsCol = taosArrayGet(pDelBlock->pDataBlock, END_TS_COLUMN_INDEX);
  TSKEY*           endData = (TSKEY*)pEndTsCol->pData;
  SColumnInfoData* pGpCol = taosArrayGet(pDelBlock->pDataBlock, UID_COLUMN_INDEX);
  uint64_t*        uidCol = (uint64_t*)pGpCol->pData;

  SColumnInfoData* pDestTsCol = taosArrayGet(pUpdateRes->pDataBlock, START_TS_COLUMN_INDEX);
  SColumnInfoData* pDestGpCol = taosArrayGet(pUpdateRes->pDataBlock, GROUPID_COLUMN_INDEX);
  for (int32_t i = pInfo->deleteDataIndex;
       i < pDelBlock->info.rows &&
       i < pDelBlock->info.capacity - (endData[i] - startData[i]) / pInfo->interval.interval - 1;
       i++) {
    uint64_t groupId = getGroupId(pOperator, uidCol[i]);
    for (TSKEY startTs = startData[i]; startTs <= endData[i];) {
      colDataAppend(pDestTsCol, pUpdateRes->info.rows, (const char*)&startTs, false);
      colDataAppend(pDestGpCol, pUpdateRes->info.rows, (const char*)&groupId, false);
      pUpdateRes->info.rows++;
      startTs = taosTimeAdd(startTs, pInfo->interval.interval, pInfo->interval.intervalUnit, pInfo->interval.precision);
    }
    pInfo->deleteDataIndex++;
  }

  if (pInfo->deleteDataIndex > 0 && pInfo->deleteDataIndex == pDelBlock->info.rows) {
    blockDataCleanup(pDelBlock);
    pInfo->deleteDataIndex = 0;
  }
}

static void generateScanRange(SStreamScanInfo* pInfo, SSDataBlock* pBlock, SOperatorInfo* pOperator,
                              SSDataBlock* pUpdateRes) {
  if (pBlock->info.rows == 0) {
    return;
  }
  blockDataCleanup(pUpdateRes);
  blockDataEnsureCapacity(pUpdateRes, pBlock->info.rows);
  ASSERT(taosArrayGetSize(pBlock->pDataBlock) >= 3);
  SColumnInfoData* pStartTsCol = taosArrayGet(pBlock->pDataBlock, START_TS_COLUMN_INDEX);
  TSKEY*           startData = (TSKEY*)pStartTsCol->pData;
  SColumnInfoData* pEndTsCol = taosArrayGet(pBlock->pDataBlock, END_TS_COLUMN_INDEX);
  TSKEY*           endData = (TSKEY*)pEndTsCol->pData;
  SColumnInfoData* pGpCol = taosArrayGet(pBlock->pDataBlock, UID_COLUMN_INDEX);
  uint64_t*        uidCol = (uint64_t*)pGpCol->pData;

  SColumnInfoData* pDestStartCol = taosArrayGet(pUpdateRes->pDataBlock, START_TS_COLUMN_INDEX);
  SColumnInfoData* pDestEndCol = taosArrayGet(pUpdateRes->pDataBlock, END_TS_COLUMN_INDEX);
  SColumnInfoData* pDestGpCol = taosArrayGet(pUpdateRes->pDataBlock, GROUPID_COLUMN_INDEX);
  int32_t          dummy = 0;
  for (int32_t i = 0; i < pBlock->info.rows; i++) {
    uint64_t groupId = getGroupId(pOperator, uidCol[i]);
    // gap must be 0.
    SResultWindowInfo* pStartWin =
        getCurSessionWindow(pInfo->sessionSup.pStreamAggSup, startData[i], endData[i], groupId, 0, &dummy);
    if (!pStartWin) {
      // window has been closed.
      continue;
    }
    SResultWindowInfo* pEndWin =
        getCurSessionWindow(pInfo->sessionSup.pStreamAggSup, endData[i], endData[i], groupId, 0, &dummy);
    ASSERT(pEndWin);
    colDataAppend(pDestStartCol, i, (const char*)&pStartWin->win.skey, false);
    colDataAppend(pDestEndCol, i, (const char*)&pEndWin->win.ekey, false);
    colDataAppend(pDestGpCol, i, (const char*)&groupId, false);
    pUpdateRes->info.rows++;
  }
}
static void setUpdateData(SStreamScanInfo* pInfo, SSDataBlock* pBlock, SSDataBlock* pUpdateBlock) {
  blockDataCleanup(pUpdateBlock);
  int32_t size = taosArrayGetSize(pInfo->tsArray);
  if (pInfo->tsArrayIndex < size) {
    SColumnInfoData* pCol = (SColumnInfoData*)taosArrayGet(pUpdateBlock->pDataBlock, pInfo->primaryTsIndex);
    ASSERT(pCol->info.type == TSDB_DATA_TYPE_TIMESTAMP);
    blockDataEnsureCapacity(pUpdateBlock, size);

    int32_t rowId = *(int32_t*)taosArrayGet(pInfo->tsArray, pInfo->tsArrayIndex);
    pInfo->groupId = getGroupId(pInfo->pTableScanOp, pBlock->info.uid);
    int32_t i = 0;
    for (; i < size; i++) {
      rowId = *(int32_t*)taosArrayGet(pInfo->tsArray, i + pInfo->tsArrayIndex);
      uint64_t id = getGroupId(pInfo->pTableScanOp, pBlock->info.uid);
      if (pInfo->groupId != id) {
        break;
      }
      copyOneRow(pUpdateBlock, pBlock, rowId);
    }
    pUpdateBlock->info.rows = i;
    pInfo->tsArrayIndex += i;
    pUpdateBlock->info.groupId = pInfo->groupId;
    pUpdateBlock->info.type = STREAM_CLEAR;
    blockDataUpdateTsWindow(pUpdateBlock, 0);
  }
  // all rows have same group id
  ASSERT(pInfo->tsArrayIndex >= size);
  if (size > 0 && pInfo->tsArrayIndex == size) {
    taosArrayClear(pInfo->tsArray);
  }

  if (size == 0) {
    generateIntervalTs(pInfo, pInfo->pDeleteDataRes, pInfo->pTableScanOp, pUpdateBlock);
  }
}

static void checkUpdateData(SStreamScanInfo* pInfo, bool invertible, SSDataBlock* pBlock, bool out) {
  SColumnInfoData* pColDataInfo = taosArrayGet(pBlock->pDataBlock, pInfo->primaryTsIndex);
  ASSERT(pColDataInfo->info.type == TSDB_DATA_TYPE_TIMESTAMP);
  TSKEY* tsCol = (TSKEY*)pColDataInfo->pData;
  for (int32_t rowId = 0; rowId < pBlock->info.rows; rowId++) {
    SResultRowInfo dumyInfo;
    dumyInfo.cur.pageId = -1;
    STimeWindow win = getActiveTimeWindow(NULL, &dumyInfo, tsCol[rowId], &pInfo->interval, TSDB_ORDER_ASC);
    // must check update info first.
    bool update = updateInfoIsUpdated(pInfo->pUpdateInfo, pBlock->info.uid, tsCol[rowId]);
    if ((update || (isSignleIntervalWindow(pInfo) && isCloseWindow(&win, &pInfo->twAggSup))) && out) {
      taosArrayPush(pInfo->tsArray, &rowId);
    }
  }
}

static void setBlockGroupId(SOperatorInfo* pOperator, SSDataBlock* pBlock, int32_t uidColIndex) {
  ASSERT(taosArrayGetSize(pBlock->pDataBlock) >= 3);
  SColumnInfoData* pColDataInfo = taosArrayGet(pBlock->pDataBlock, uidColIndex);
  uint64_t*        uidCol = (uint64_t*)pColDataInfo->pData;
  ASSERT(pBlock->info.rows > 0);
  for (int32_t i = 0; i < pBlock->info.rows; i++) {
    uidCol[i] = getGroupId(pOperator, uidCol[i]);
  }
}

static int32_t setBlockIntoRes(SStreamScanInfo* pInfo, const SSDataBlock* pBlock) {
  SDataBlockInfo* pBlockInfo = &pInfo->pRes->info;
  SOperatorInfo*  pOperator = pInfo->pStreamScanOp;
  SExecTaskInfo*  pTaskInfo = pInfo->pStreamScanOp->pTaskInfo;

  blockDataEnsureCapacity(pInfo->pRes, pBlock->info.rows);

  pInfo->pRes->info.rows = pBlock->info.rows;
  pInfo->pRes->info.uid = pBlock->info.uid;
  pInfo->pRes->info.type = STREAM_NORMAL;

  uint64_t* groupIdPre = taosHashGet(pOperator->pTaskInfo->tableqinfoList.map, &pBlock->info.uid, sizeof(int64_t));
  if (groupIdPre) {
    pInfo->pRes->info.groupId = *groupIdPre;
  } else {
    pInfo->pRes->info.groupId = 0;
  }

  // for generating rollup SMA result, each time is an independent time serie.
  // TODO temporarily used, when the statement of "partition by tbname" is ready, remove this
  if (pInfo->assignBlockUid) {
    pInfo->pRes->info.groupId = pBlock->info.uid;
  }

  // todo extract method
  for (int32_t i = 0; i < taosArrayGetSize(pInfo->pColMatchInfo); ++i) {
    SColMatchInfo* pColMatchInfo = taosArrayGet(pInfo->pColMatchInfo, i);
    if (!pColMatchInfo->output) {
      continue;
    }

    bool colExists = false;
    for (int32_t j = 0; j < blockDataGetNumOfCols(pBlock); ++j) {
      SColumnInfoData* pResCol = bdGetColumnInfoData(pBlock, j);
      if (pResCol->info.colId == pColMatchInfo->colId) {
        SColumnInfoData* pDst = taosArrayGet(pInfo->pRes->pDataBlock, pColMatchInfo->targetSlotId);
        colDataAssign(pDst, pResCol, pBlock->info.rows, &pInfo->pRes->info);
        colExists = true;
        break;
      }
    }

    // the required column does not exists in submit block, let's set it to be all null value
    if (!colExists) {
      SColumnInfoData* pDst = taosArrayGet(pInfo->pRes->pDataBlock, pColMatchInfo->targetSlotId);
      colDataAppendNNULL(pDst, 0, pBlockInfo->rows);
    }
  }

  // currently only the tbname pseudo column
  if (pInfo->numOfPseudoExpr > 0) {
    int32_t code = addTagPseudoColumnData(&pInfo->readHandle, pInfo->pPseudoExpr, pInfo->numOfPseudoExpr, pInfo->pRes,
                                          GET_TASKID(pTaskInfo));
    if (code != TSDB_CODE_SUCCESS) {
      blockDataFreeRes((SSDataBlock*)pBlock);
      longjmp(pTaskInfo->env, code);
    }
  }

  doFilter(pInfo->pCondition, pInfo->pRes);
  blockDataUpdateTsWindow(pInfo->pRes, pInfo->primaryTsIndex);
  blockDataFreeRes((SSDataBlock*)pBlock);
  return 0;
}

static SSDataBlock* doStreamScan(SOperatorInfo* pOperator) {
  // NOTE: this operator does never check if current status is done or not
  SExecTaskInfo*   pTaskInfo = pOperator->pTaskInfo;
  SStreamScanInfo* pInfo = pOperator->info;

  qDebug("stream scan called");
  if (pTaskInfo->streamInfo.prepareStatus.type == TMQ_OFFSET__LOG) {
    while (1) {
      SFetchRet ret = {0};
      tqNextBlock(pInfo->tqReader, &ret);
      if (ret.fetchType == FETCH_TYPE__DATA) {
        blockDataCleanup(pInfo->pRes);
        if (setBlockIntoRes(pInfo, &ret.data) < 0) {
          ASSERT(0);
        }
        // TODO clean data block
        if (pInfo->pRes->info.rows > 0) {
          qDebug("stream scan log return %d rows", pInfo->pRes->info.rows);
          return pInfo->pRes;
        }
      } else if (ret.fetchType == FETCH_TYPE__META) {
        ASSERT(0);
        pTaskInfo->streamInfo.lastStatus = ret.offset;
        pTaskInfo->streamInfo.metaBlk = ret.meta;
        return NULL;
      } else if (ret.fetchType == FETCH_TYPE__NONE) {
        pTaskInfo->streamInfo.lastStatus = ret.offset;
        ASSERT(pTaskInfo->streamInfo.lastStatus.version + 1 >= pTaskInfo->streamInfo.prepareStatus.version);
        qDebug("stream scan log return null");
        return NULL;
      } else {
        ASSERT(0);
      }
    }
  } else if (pTaskInfo->streamInfo.prepareStatus.type == TMQ_OFFSET__SNAPSHOT_DATA) {
    SSDataBlock* pResult = doTableScan(pInfo->pTableScanOp);
    if (pResult && pResult->info.rows > 0) {
      qDebug("stream scan tsdb return %d rows", pResult->info.rows);
      return pResult;
    }
    qDebug("stream scan tsdb return null");
    return NULL;
  } else if (pTaskInfo->streamInfo.prepareStatus.type == TMQ_OFFSET__SNAPSHOT_META) {
    // TODO scan meta
    ASSERT(0);
    return NULL;
  }

  if (pTaskInfo->streamInfo.recoverStep == STREAM_RECOVER_STEP__PREPARE) {
    STableScanInfo* pTSInfo = pInfo->pTableScanOp->info;
    memcpy(&pTSInfo->cond, &pTaskInfo->streamInfo.tableCond, sizeof(SQueryTableDataCond));
    pTSInfo->scanTimes = 0;
    pTSInfo->currentGroupId = -1;
    pTaskInfo->streamInfo.recoverStep = STREAM_RECOVER_STEP__SCAN;
  }

  if (pTaskInfo->streamInfo.recoverStep == STREAM_RECOVER_STEP__SCAN) {
    SSDataBlock* pBlock = doTableScan(pInfo->pTableScanOp);
    if (pBlock != NULL) {
      return pBlock;
    }
    // TODO fill in bloom filter
    pTaskInfo->streamInfo.recoverStep = STREAM_RECOVER_STEP__NONE;
    return NULL;
  }

  size_t total = taosArrayGetSize(pInfo->pBlockLists);
  // TODO: refactor
  if (pInfo->blockType == STREAM_INPUT__DATA_BLOCK) {
    if (pInfo->validBlockIndex >= total) {
      /*doClearBufferedBlocks(pInfo);*/
      /*pOperator->status = OP_EXEC_DONE;*/
      return NULL;
    }

    int32_t      current = pInfo->validBlockIndex++;
    SSDataBlock* pBlock = taosArrayGetP(pInfo->pBlockLists, current);
    // TODO move into scan
    pBlock->info.calWin.skey = INT64_MIN;
    pBlock->info.calWin.ekey = INT64_MAX;
    blockDataUpdateTsWindow(pBlock, 0);
    switch (pBlock->info.type) {
      case STREAM_NORMAL:
      case STREAM_GET_ALL:
        return pBlock;
      case STREAM_RETRIEVE: {
        pInfo->blockType = STREAM_INPUT__DATA_SUBMIT;
        pInfo->scanMode = STREAM_SCAN_FROM_DATAREADER_RETRIEVE;
        copyDataBlock(pInfo->pPullDataRes, pBlock);
        pInfo->pullDataResIndex = 0;
        prepareDataScan(pInfo, pInfo->pPullDataRes, START_TS_COLUMN_INDEX, &pInfo->pullDataResIndex);
        updateInfoAddCloseWindowSBF(pInfo->pUpdateInfo);
      } break;
      case STREAM_DELETE_DATA: {
        pInfo->blockType = STREAM_INPUT__DATA_SUBMIT;
        pInfo->updateResIndex = 0;
        if (isIntervalWindow(pInfo)) {
          copyDataBlock(pInfo->pDeleteDataRes, pBlock);
          generateIntervalTs(pInfo, pInfo->pDeleteDataRes, pInfo->pTableScanOp, pInfo->pUpdateRes);
          prepareDataScan(pInfo, pInfo->pUpdateRes, START_TS_COLUMN_INDEX, &pInfo->updateResIndex);
          pInfo->scanMode = STREAM_SCAN_FROM_DATAREADER;
        } else {
          generateScanRange(pInfo, pBlock, pInfo->pTableScanOp, pInfo->pUpdateRes);
          prepareRangeScan(pInfo, pInfo->pUpdateRes, &pInfo->updateResIndex);
          pInfo->scanMode = STREAM_SCAN_FROM_DATAREADER_RANGE;
        }
        pInfo->pUpdateRes->info.type = STREAM_DELETE_DATA;
        return pInfo->pUpdateRes;
      } break;
      default:
        break;
    }
    return pBlock;
  } else if (pInfo->blockType == STREAM_INPUT__DATA_SUBMIT) {
    qDebug("scan mode %d", pInfo->scanMode);
    if (pInfo->scanMode == STREAM_SCAN_FROM_RES) {
      blockDataDestroy(pInfo->pUpdateRes);
      pInfo->scanMode = STREAM_SCAN_FROM_READERHANDLE;
      return pInfo->pRes;
    } else if (pInfo->scanMode == STREAM_SCAN_FROM_UPDATERES) {
      if (isStateWindow(pInfo)) {
        pInfo->scanMode = STREAM_SCAN_FROM_READERHANDLE;
      } else {
        pInfo->scanMode = STREAM_SCAN_FROM_DATAREADER;
        prepareDataScan(pInfo, pInfo->pUpdateRes, pInfo->primaryTsIndex, &pInfo->updateResIndex);
      }
      return pInfo->pUpdateRes;
    } else if (pInfo->scanMode == STREAM_SCAN_FROM_DATAREADER_RETRIEVE) {
      SSDataBlock* pSDB = doDataScan(pInfo, pInfo->pPullDataRes, 0, &pInfo->pullDataResIndex);
      if (pSDB != NULL) {
        checkUpdateData(pInfo, true, pSDB, false);
        pSDB->info.type = STREAM_PULL_DATA;
        return pSDB;
      }
      pInfo->scanMode = STREAM_SCAN_FROM_DATAREADER;
    } else if (pInfo->scanMode == STREAM_SCAN_FROM_DATAREADER) {
      SSDataBlock* pSDB = doDataScan(pInfo, pInfo->pUpdateRes, pInfo->primaryTsIndex, &pInfo->updateResIndex);
      if (pSDB) {
        pSDB->info.type = STREAM_NORMAL;
        checkUpdateData(pInfo, true, pSDB, false);
        return pSDB;
      }
      setUpdateData(pInfo, pInfo->pRes, pInfo->pUpdateRes);
      if (pInfo->pUpdateRes->info.rows > 0) {
        prepareDataScan(pInfo, pInfo->pUpdateRes, pInfo->primaryTsIndex, &pInfo->updateResIndex);
        return pInfo->pUpdateRes;
      }
      pInfo->scanMode = STREAM_SCAN_FROM_READERHANDLE;
    } else if (pInfo->scanMode == STREAM_SCAN_FROM_DATAREADER_RANGE) {
      SSDataBlock* pSDB = doRangeScan(pInfo, pInfo->pUpdateRes, pInfo->primaryTsIndex, &pInfo->updateResIndex);
      if (pSDB) {
        pSDB->info.type = STREAM_NORMAL;
        checkUpdateData(pInfo, true, pSDB, false);
        return pSDB;
      }
      pInfo->scanMode = STREAM_SCAN_FROM_READERHANDLE;
    } else if (isStateWindow(pInfo)) {
      pInfo->scanMode = STREAM_SCAN_FROM_DATAREADER;
      pInfo->updateResIndex = pInfo->pUpdateRes->info.rows;
      if (prepareDataScan(pInfo, pInfo->pUpdateRes, pInfo->primaryTsIndex, &pInfo->updateResIndex)) {
        blockDataCleanup(pInfo->pUpdateRes);
        // return empty data blcok
        return pInfo->pUpdateRes;
      }
      pInfo->scanMode = STREAM_SCAN_FROM_READERHANDLE;
    }

    SDataBlockInfo* pBlockInfo = &pInfo->pRes->info;

    int32_t totBlockNum = taosArrayGetSize(pInfo->pBlockLists);

    while (1) {
      if (pInfo->tqReader->pMsg == NULL) {
        if (pInfo->validBlockIndex >= totBlockNum) {
          return NULL;
        }

        int32_t     current = pInfo->validBlockIndex++;
        SSubmitReq* pSubmit = taosArrayGetP(pInfo->pBlockLists, current);
        if (tqReaderSetDataMsg(pInfo->tqReader, pSubmit, 0) < 0) {
          qError("submit msg messed up when initing stream submit block %p, current %d, total %d", pSubmit, current,
                 totBlockNum);
          pInfo->tqReader->pMsg = NULL;
          continue;
        }
      }

      blockDataCleanup(pInfo->pRes);

      while (tqNextDataBlock(pInfo->tqReader)) {
        SSDataBlock block = {0};

        int32_t code = tqRetrieveDataBlock(&block, pInfo->tqReader);

        if (code != TSDB_CODE_SUCCESS || block.info.rows == 0) {
          continue;
        }

        setBlockIntoRes(pInfo, &block);

        if (pBlockInfo->rows > 0) {
          break;
        }
      }
      if (pBlockInfo->rows > 0) {
        break;
      } else {
        pInfo->tqReader->pMsg = NULL;
        continue;
      }
      /*blockDataCleanup(pInfo->pRes);*/
    }

    // record the scan action.
    pInfo->numOfExec++;
    pOperator->resultInfo.totalRows += pBlockInfo->rows;

    if (pBlockInfo->rows == 0) {
      updateInfoDestoryColseWinSBF(pInfo->pUpdateInfo);
      /*pOperator->status = OP_EXEC_DONE;*/
    } else if (pInfo->pUpdateInfo) {
      pInfo->tsArrayIndex = 0;
      checkUpdateData(pInfo, true, pInfo->pRes, true);
      setUpdateData(pInfo, pInfo->pRes, pInfo->pUpdateRes);
      pInfo->twAggSup.maxTs = TMAX(pInfo->twAggSup.maxTs, pBlockInfo->window.ekey);
      if (pInfo->pUpdateRes->info.rows > 0) {
        if (pInfo->pUpdateRes->info.type == STREAM_CLEAR) {
          pInfo->updateResIndex = 0;
          pInfo->scanMode = STREAM_SCAN_FROM_UPDATERES;
        } else if (pInfo->pUpdateRes->info.type == STREAM_INVERT) {
          pInfo->scanMode = STREAM_SCAN_FROM_RES;
          return pInfo->pUpdateRes;
        }
      }
    }

    qDebug("scan rows: %d", pBlockInfo->rows);
    return (pBlockInfo->rows == 0) ? NULL : pInfo->pRes;

  } else {
    ASSERT(0);
    return NULL;
  }
}

static SSDataBlock* doRawScan(SOperatorInfo* pInfo) {
  //
  return NULL;
}

static SArray* extractTableIdList(const STableListInfo* pTableGroupInfo) {
  SArray* tableIdList = taosArrayInit(4, sizeof(uint64_t));

  // Transfer the Array of STableKeyInfo into uid list.
  for (int32_t i = 0; i < taosArrayGetSize(pTableGroupInfo->pTableList); ++i) {
    STableKeyInfo* pkeyInfo = taosArrayGet(pTableGroupInfo->pTableList, i);
    taosArrayPush(tableIdList, &pkeyInfo->uid);
  }

  return tableIdList;
}

// for subscribing db or stb (not including column),
// if this scan is used, meta data can be return
// and schemas are decided when scanning
SOperatorInfo* createRawScanOperatorInfo(SReadHandle* pHandle, STableScanPhysiNode* pTableScanNode,
                                         SExecTaskInfo* pTaskInfo, STimeWindowAggSupp* pTwSup) {
  // create operator
  // create tb reader
  // create meta reader
  // create tq reader

  return NULL;
}

static void destroyStreamScanOperatorInfo(void* param, int32_t numOfOutput) {
  SStreamScanInfo* pStreamScan = (SStreamScanInfo*)param;
#if 1
  if (pStreamScan->pTableScanOp && pStreamScan->pTableScanOp->info) {
    STableScanInfo* pTableScanInfo = pStreamScan->pTableScanOp->info;
    destroyTableScanOperatorInfo(pTableScanInfo, 1);
  }
#endif
  if (pStreamScan->tqReader) {
    tqCloseReader(pStreamScan->tqReader);
  }
  if (pStreamScan->pColMatchInfo) {
    taosArrayDestroy(pStreamScan->pColMatchInfo);
  }
  updateInfoDestroy(pStreamScan->pUpdateInfo);
  blockDataDestroy(pStreamScan->pRes);
  blockDataDestroy(pStreamScan->pUpdateRes);
  blockDataDestroy(pStreamScan->pPullDataRes);
  blockDataDestroy(pStreamScan->pDeleteDataRes);
  taosArrayDestroy(pStreamScan->pBlockLists);
  taosArrayDestroy(pStreamScan->tsArray);
  taosMemoryFree(pStreamScan);
}

SOperatorInfo* createStreamScanOperatorInfo(SReadHandle* pHandle, STableScanPhysiNode* pTableScanNode, SNode* pTagCond,
                                            STimeWindowAggSupp* pTwSup, SExecTaskInfo* pTaskInfo) {
  SStreamScanInfo* pInfo = taosMemoryCalloc(1, sizeof(SStreamScanInfo));
  SOperatorInfo*   pOperator = taosMemoryCalloc(1, sizeof(SOperatorInfo));

  if (pInfo == NULL || pOperator == NULL) {
    terrno = TSDB_CODE_QRY_OUT_OF_MEMORY;
    goto _error;
  }

  SScanPhysiNode*     pScanPhyNode = &pTableScanNode->scan;
  SDataBlockDescNode* pDescNode = pScanPhyNode->node.pOutputDataBlockDesc;

  pInfo->pTagCond = pTagCond;

  pInfo->twAggSup = *pTwSup;

  int32_t numOfCols = 0;
  pInfo->pColMatchInfo = extractColMatchInfo(pScanPhyNode->pScanCols, pDescNode, &numOfCols, COL_MATCH_FROM_COL_ID);

  int32_t numOfOutput = taosArrayGetSize(pInfo->pColMatchInfo);
  SArray* pColIds = taosArrayInit(numOfOutput, sizeof(int16_t));
  for (int32_t i = 0; i < numOfOutput; ++i) {
    SColMatchInfo* id = taosArrayGet(pInfo->pColMatchInfo, i);

    int16_t colId = id->colId;
    taosArrayPush(pColIds, &colId);
    if (id->colId == PRIMARYKEY_TIMESTAMP_COL_ID) {
      pInfo->primaryTsIndex = id->targetSlotId;
    }
  }

  pInfo->pBlockLists = taosArrayInit(4, POINTER_BYTES);
  if (pInfo->pBlockLists == NULL) {
    terrno = TSDB_CODE_OUT_OF_MEMORY;
    goto _error;
  }

  pInfo->tsArray = taosArrayInit(4, sizeof(int32_t));
  if (pInfo->tsArray == NULL) {
    goto _error;
  }

  if (pHandle->vnode) {
    SOperatorInfo*  pTableScanOp = createTableScanOperatorInfo(pTableScanNode, pHandle, pTaskInfo);
    STableScanInfo* pTSInfo = (STableScanInfo*)pTableScanOp->info;
    if (pHandle->version > 0) {
      pTSInfo->cond.endVersion = pHandle->version;
    }

    SArray* tableList = taosArrayGetP(pTaskInfo->tableqinfoList.pGroupList, 0);
    if (pHandle->initTableReader) {
      pTSInfo->scanMode = TABLE_SCAN__TABLE_ORDER;
      pTSInfo->dataReader = NULL;
      if (tsdbReaderOpen(pHandle->vnode, &pTSInfo->cond, tableList, &pTSInfo->dataReader, NULL) < 0) {
        ASSERT(0);
      }
    }

    if (pHandle->initTqReader) {
      ASSERT(pHandle->tqReader == NULL);
      pInfo->tqReader = tqOpenReader(pHandle->vnode);
      ASSERT(pInfo->tqReader);
    } else {
      ASSERT(pHandle->tqReader);
      pInfo->tqReader = pHandle->tqReader;
    }

    if (pTSInfo->interval.interval > 0) {
      pInfo->pUpdateInfo = updateInfoInitP(&pTSInfo->interval, pInfo->twAggSup.waterMark);
    } else {
      pInfo->pUpdateInfo = NULL;
    }

    pInfo->pTableScanOp = pTableScanOp;
    pInfo->interval = pTSInfo->interval;

    pInfo->readHandle = *pHandle;
    pInfo->tableUid = pScanPhyNode->uid;

    // set the extract column id to streamHandle
    tqReaderSetColIdList(pInfo->tqReader, pColIds);
    SArray* tableIdList = extractTableIdList(&pTaskInfo->tableqinfoList);
    int32_t code = tqReaderSetTbUidList(pInfo->tqReader, tableIdList);
    if (code != 0) {
      taosArrayDestroy(tableIdList);
      goto _error;
    }
    taosArrayDestroy(tableIdList);
    memcpy(&pTaskInfo->streamInfo.tableCond, &pTSInfo->cond, sizeof(SQueryTableDataCond));
  }

  // create the pseduo columns info
  if (pTableScanNode->scan.pScanPseudoCols != NULL) {
    pInfo->pPseudoExpr = createExprInfo(pTableScanNode->scan.pScanPseudoCols, NULL, &pInfo->numOfPseudoExpr);
  }

  pInfo->pRes = createResDataBlock(pDescNode);
  pInfo->pUpdateRes = createResDataBlock(pDescNode);
  pInfo->pCondition = pScanPhyNode->node.pConditions;
  pInfo->scanMode = STREAM_SCAN_FROM_READERHANDLE;
  pInfo->sessionSup =
      (SessionWindowSupporter){.pStreamAggSup = NULL, .gap = -1, .parentType = QUERY_NODE_PHYSICAL_PLAN};
  pInfo->groupId = 0;
  pInfo->pPullDataRes = createPullDataBlock();
  pInfo->pStreamScanOp = pOperator;
  pInfo->deleteDataIndex = 0;
  pInfo->pDeleteDataRes = createPullDataBlock();
  pInfo->updateWin = (STimeWindow){.skey = INT64_MAX, .ekey = INT64_MAX};

  pOperator->name = "StreamScanOperator";
  pOperator->operatorType = QUERY_NODE_PHYSICAL_PLAN_STREAM_SCAN;
  pOperator->blocking = false;
  pOperator->status = OP_NOT_OPENED;
  pOperator->info = pInfo;
  pOperator->exprSupp.numOfExprs = taosArrayGetSize(pInfo->pRes->pDataBlock);
  pOperator->pTaskInfo = pTaskInfo;

  pOperator->fpSet = createOperatorFpSet(operatorDummyOpenFn, doStreamScan, NULL, NULL, destroyStreamScanOperatorInfo,
                                         NULL, NULL, NULL);

  return pOperator;

_error:
  taosMemoryFreeClear(pInfo);
  taosMemoryFreeClear(pOperator);
  return NULL;
}

static void destroySysScanOperator(void* param, int32_t numOfOutput) {
  SSysTableScanInfo* pInfo = (SSysTableScanInfo*)param;
  tsem_destroy(&pInfo->ready);
  blockDataDestroy(pInfo->pRes);

  const char* name = tNameGetTableName(&pInfo->name);
  if (strncasecmp(name, TSDB_INS_TABLE_USER_TABLES, TSDB_TABLE_FNAME_LEN) == 0 ||
      strncasecmp(name, TSDB_INS_TABLE_USER_TAGS, TSDB_TABLE_FNAME_LEN) == 0 || pInfo->pCur != NULL) {
    metaCloseTbCursor(pInfo->pCur);
    pInfo->pCur = NULL;
  }

  taosArrayDestroy(pInfo->scanCols);
  taosMemoryFreeClear(pInfo->pUser);

  taosMemoryFreeClear(param);
}

static int32_t getSysTableDbNameColId(const char* pTable) {
  // if (0 == strcmp(TSDB_INS_TABLE_USER_INDEXES, pTable)) {
  //   return 1;
  // }
  return TSDB_INS_USER_STABLES_DBNAME_COLID;
}

EDealRes getDBNameFromConditionWalker(SNode* pNode, void* pContext) {
  int32_t   code = TSDB_CODE_SUCCESS;
  ENodeType nType = nodeType(pNode);

  switch (nType) {
    case QUERY_NODE_OPERATOR: {
      SOperatorNode* node = (SOperatorNode*)pNode;
      if (OP_TYPE_EQUAL == node->opType) {
        *(int32_t*)pContext = 1;
        return DEAL_RES_CONTINUE;
      }

      *(int32_t*)pContext = 0;
      return DEAL_RES_IGNORE_CHILD;
    }
    case QUERY_NODE_COLUMN: {
      if (1 != *(int32_t*)pContext) {
        return DEAL_RES_CONTINUE;
      }

      SColumnNode* node = (SColumnNode*)pNode;
      if (getSysTableDbNameColId(node->tableName) == node->colId) {
        *(int32_t*)pContext = 2;
        return DEAL_RES_CONTINUE;
      }

      *(int32_t*)pContext = 0;
      return DEAL_RES_CONTINUE;
    }
    case QUERY_NODE_VALUE: {
      if (2 != *(int32_t*)pContext) {
        return DEAL_RES_CONTINUE;
      }

      SValueNode* node = (SValueNode*)pNode;
      char*       dbName = nodesGetValueFromNode(node);
      strncpy(pContext, varDataVal(dbName), varDataLen(dbName));
      *((char*)pContext + varDataLen(dbName)) = 0;
      return DEAL_RES_END;  // stop walk
    }
    default:
      break;
  }
  return DEAL_RES_CONTINUE;
}

static void getDBNameFromCondition(SNode* pCondition, const char* dbName) {
  if (NULL == pCondition) {
    return;
  }
  nodesWalkExpr(pCondition, getDBNameFromConditionWalker, (char*)dbName);
}

static int32_t loadSysTableCallback(void* param, SDataBuf* pMsg, int32_t code) {
  SOperatorInfo*     operator=(SOperatorInfo*) param;
  SSysTableScanInfo* pScanResInfo = (SSysTableScanInfo*)operator->info;
  if (TSDB_CODE_SUCCESS == code) {
    pScanResInfo->pRsp = pMsg->pData;

    SRetrieveMetaTableRsp* pRsp = pScanResInfo->pRsp;
    pRsp->numOfRows = htonl(pRsp->numOfRows);
    pRsp->useconds = htobe64(pRsp->useconds);
    pRsp->handle = htobe64(pRsp->handle);
    pRsp->compLen = htonl(pRsp->compLen);
  } else {
    operator->pTaskInfo->code = code;
  }

  tsem_post(&pScanResInfo->ready);
  return TSDB_CODE_SUCCESS;
}

static SSDataBlock* doFilterResult(SSysTableScanInfo* pInfo) {
  if (pInfo->pCondition == NULL) {
    return pInfo->pRes->info.rows == 0 ? NULL : pInfo->pRes;
  }

  doFilter(pInfo->pCondition, pInfo->pRes);
#if 0
  SFilterInfo* filter = NULL;

  int32_t code = filterInitFromNode(pInfo->pCondition, &filter, 0);

  SFilterColumnParam param1 = {.numOfCols = pInfo->pRes->info.numOfCols, .pDataBlock = pInfo->pRes->pDataBlock};
  code = filterSetDataFromSlotId(filter, &param1);

  int8_t* rowRes = NULL;
  bool    keep = filterExecute(filter, pInfo->pRes, &rowRes, NULL, param1.numOfCols);
  filterFreeInfo(filter);

  SSDataBlock* px = createOneDataBlock(pInfo->pRes, false);
  blockDataEnsureCapacity(px, pInfo->pRes->info.rows);

  // TODO refactor
  int32_t numOfRow = 0;
  for (int32_t i = 0; i < pInfo->pRes->info.numOfCols; ++i) {
    SColumnInfoData* pDest = taosArrayGet(px->pDataBlock, i);
    SColumnInfoData* pSrc = taosArrayGet(pInfo->pRes->pDataBlock, i);

    if (keep) {
      colDataAssign(pDest, pSrc, pInfo->pRes->info.rows, &px->info);
      numOfRow = pInfo->pRes->info.rows;
    } else if (NULL != rowRes) {
      numOfRow = 0;
      for (int32_t j = 0; j < pInfo->pRes->info.rows; ++j) {
        if (rowRes[j] == 0) {
          continue;
        }

        if (colDataIsNull_s(pSrc, j)) {
          colDataAppendNULL(pDest, numOfRow);
        } else {
          colDataAppend(pDest, numOfRow, colDataGetData(pSrc, j), false);
        }

        numOfRow += 1;
      }
    } else {
      numOfRow = 0;
    }
  }

  px->info.rows = numOfRow;
  pInfo->pRes = px;
#endif

  return pInfo->pRes->info.rows == 0 ? NULL : pInfo->pRes;
}

static SSDataBlock* buildInfoSchemaTableMetaBlock(char* tableName) {
  size_t               size = 0;
  const SSysTableMeta* pMeta = NULL;
  getInfosDbMeta(&pMeta, &size);

  int32_t index = 0;
  for (int32_t i = 0; i < size; ++i) {
    if (strcmp(pMeta[i].name, tableName) == 0) {
      index = i;
      break;
    }
  }

  SSDataBlock* pBlock = createDataBlock();
  for (int32_t i = 0; i < pMeta[index].colNum; ++i) {
    SColumnInfoData colInfoData =
        createColumnInfoData(pMeta[index].schema[i].type, pMeta[index].schema[i].bytes, i + 1);
    blockDataAppendColInfo(pBlock, &colInfoData);
  }

  return pBlock;
}

static SSDataBlock* sysTableScanUserTags(SOperatorInfo* pOperator) {
  SExecTaskInfo*     pTaskInfo = pOperator->pTaskInfo;
  SSysTableScanInfo* pInfo = pOperator->info;
  if (pOperator->status == OP_EXEC_DONE) {
    return NULL;
  }

  if (pInfo->pCur == NULL) {
    pInfo->pCur = metaOpenTbCursor(pInfo->readHandle.meta);
  }

  blockDataCleanup(pInfo->pRes);
  int32_t numOfRows = 0;

  const char* db = NULL;
  int32_t     vgId = 0;
  vnodeGetInfo(pInfo->readHandle.vnode, &db, &vgId);

  SName sn = {0};
  char  dbname[TSDB_DB_FNAME_LEN + VARSTR_HEADER_SIZE] = {0};
  tNameFromString(&sn, db, T_NAME_ACCT | T_NAME_DB);

  tNameGetDbName(&sn, varDataVal(dbname));
  varDataSetLen(dbname, strlen(varDataVal(dbname)));

  SSDataBlock* p = buildInfoSchemaTableMetaBlock(TSDB_INS_TABLE_USER_TAGS);
  blockDataEnsureCapacity(p, pOperator->resultInfo.capacity);

  int32_t ret = 0;
  while ((ret = metaTbCursorNext(pInfo->pCur)) == 0) {
    if (pInfo->pCur->mr.me.type != TSDB_CHILD_TABLE) {
      continue;
    }

    char tableName[TSDB_TABLE_NAME_LEN + VARSTR_HEADER_SIZE] = {0};
    STR_TO_VARSTR(tableName, pInfo->pCur->mr.me.name);

    SMetaReader smr = {0};
    metaReaderInit(&smr, pInfo->readHandle.meta, 0);

    uint64_t suid = pInfo->pCur->mr.me.ctbEntry.suid;
    int32_t  code = metaGetTableEntryByUid(&smr, suid);
    if (code != TSDB_CODE_SUCCESS) {
      qError("failed to get super table meta, uid:0x%" PRIx64 ", code:%s, %s", suid, tstrerror(terrno),
             GET_TASKID(pTaskInfo));
      metaReaderClear(&smr);
      metaCloseTbCursor(pInfo->pCur);
      pInfo->pCur = NULL;
      longjmp(pTaskInfo->env, terrno);
    }

    char stableName[TSDB_TABLE_NAME_LEN + VARSTR_HEADER_SIZE] = {0};
    STR_TO_VARSTR(stableName, smr.me.name);

    int32_t numOfTags = smr.me.stbEntry.schemaTag.nCols;
    for (int32_t i = 0; i < numOfTags; ++i) {
      SColumnInfoData* pColInfoData = NULL;

      // table name
      pColInfoData = taosArrayGet(p->pDataBlock, 0);
      colDataAppend(pColInfoData, numOfRows, tableName, false);

      // database name
      pColInfoData = taosArrayGet(p->pDataBlock, 1);
      colDataAppend(pColInfoData, numOfRows, dbname, false);

      // super table name
      pColInfoData = taosArrayGet(p->pDataBlock, 2);
      colDataAppend(pColInfoData, numOfRows, stableName, false);

      char tagName[TSDB_COL_NAME_LEN + VARSTR_HEADER_SIZE] = {0};
      STR_TO_VARSTR(tagName, smr.me.stbEntry.schemaTag.pSchema[i].name);
      pColInfoData = taosArrayGet(p->pDataBlock, 3);
      colDataAppend(pColInfoData, numOfRows, tagName, false);

      int8_t tagType = smr.me.stbEntry.schemaTag.pSchema[i].type;
      pColInfoData = taosArrayGet(p->pDataBlock, 4);
      colDataAppend(pColInfoData, numOfRows, (char*)&tagType, false);

      STagVal tagVal = {0};
      tagVal.cid = smr.me.stbEntry.schemaTag.pSchema[i].colId;
      char*    tagData = NULL;
      uint32_t tagLen = 0;

      if (tagType == TSDB_DATA_TYPE_JSON) {
        tagData = (char*)pInfo->pCur->mr.me.ctbEntry.pTags;
      } else {
        bool exist = tTagGet((STag*)pInfo->pCur->mr.me.ctbEntry.pTags, &tagVal);
        if (exist) {
          if (IS_VAR_DATA_TYPE(tagType)) {
            tagData = (char*)tagVal.pData;
            tagLen = tagVal.nData;
          } else {
            tagData = (char*)&tagVal.i64;
            tagLen = tDataTypes[tagType].bytes;
          }
        }
      }

      char* tagVarChar = NULL;
      if (tagData != NULL) {
        if (tagType == TSDB_DATA_TYPE_JSON) {
          char* tagJson = parseTagDatatoJson(tagData);
          tagVarChar = taosMemoryMalloc(strlen(tagJson) + VARSTR_HEADER_SIZE);
          memcpy(varDataVal(tagVarChar), tagJson, strlen(tagJson));
          varDataSetLen(tagVarChar, strlen(tagJson));
          taosMemoryFree(tagJson);
        } else {
          int32_t bufSize = IS_VAR_DATA_TYPE(tagType) ? (tagLen + VARSTR_HEADER_SIZE)
                                                      : (3 + DBL_MANT_DIG - DBL_MIN_EXP + VARSTR_HEADER_SIZE);
          tagVarChar = taosMemoryMalloc(bufSize);
          int32_t len = -1;
          dataConverToStr(varDataVal(tagVarChar), tagType, tagData, tagLen, &len);
          varDataSetLen(tagVarChar, len);
        }
      }
      pColInfoData = taosArrayGet(p->pDataBlock, 5);
      colDataAppend(pColInfoData, numOfRows, tagVarChar,
                    (tagData == NULL) || (tagType == TSDB_DATA_TYPE_JSON && tTagIsJsonNull(tagData)));
      taosMemoryFree(tagVarChar);
      ++numOfRows;
    }
    metaReaderClear(&smr);

    if (numOfRows >= pOperator->resultInfo.capacity) {
      break;
    }
  }

  // todo temporarily free the cursor here, the true reason why the free is not valid needs to be found
  if (ret != 0) {
    metaCloseTbCursor(pInfo->pCur);
    pInfo->pCur = NULL;
    doSetOperatorCompleted(pOperator);
  }

  p->info.rows = numOfRows;
  pInfo->pRes->info.rows = numOfRows;

  relocateColumnData(pInfo->pRes, pInfo->scanCols, p->pDataBlock, false);
  doFilterResult(pInfo);

  blockDataDestroy(p);

  pInfo->loadInfo.totalRows += pInfo->pRes->info.rows;
  return (pInfo->pRes->info.rows == 0) ? NULL : pInfo->pRes;
}

static SSDataBlock* sysTableScanUserTables(SOperatorInfo* pOperator) {
  SExecTaskInfo*     pTaskInfo = pOperator->pTaskInfo;
  SSysTableScanInfo* pInfo = pOperator->info;
  if (pOperator->status == OP_EXEC_DONE) {
    return NULL;
  }

  // the retrieve is executed on the mnode, so return tables that belongs to the information schema database.
  if (pInfo->readHandle.mnd != NULL) {
    buildSysDbTableInfo(pInfo, pOperator->resultInfo.capacity);

    doFilterResult(pInfo);
    pInfo->loadInfo.totalRows += pInfo->pRes->info.rows;

    doSetOperatorCompleted(pOperator);
    return (pInfo->pRes->info.rows == 0) ? NULL : pInfo->pRes;
  } else {
    if (pInfo->pCur == NULL) {
      pInfo->pCur = metaOpenTbCursor(pInfo->readHandle.meta);
    }

    blockDataCleanup(pInfo->pRes);
    int32_t numOfRows = 0;

    const char* db = NULL;
    int32_t     vgId = 0;
    vnodeGetInfo(pInfo->readHandle.vnode, &db, &vgId);

    SName sn = {0};
    char  dbname[TSDB_DB_FNAME_LEN + VARSTR_HEADER_SIZE] = {0};
    tNameFromString(&sn, db, T_NAME_ACCT | T_NAME_DB);

    tNameGetDbName(&sn, varDataVal(dbname));
    varDataSetLen(dbname, strlen(varDataVal(dbname)));

    SSDataBlock* p = buildInfoSchemaTableMetaBlock(TSDB_INS_TABLE_USER_TABLES);
    blockDataEnsureCapacity(p, pOperator->resultInfo.capacity);

    char n[TSDB_TABLE_NAME_LEN + VARSTR_HEADER_SIZE] = {0};

    int32_t ret = 0;
    while ((ret = metaTbCursorNext(pInfo->pCur)) == 0) {
      STR_TO_VARSTR(n, pInfo->pCur->mr.me.name);

      // table name
      SColumnInfoData* pColInfoData = taosArrayGet(p->pDataBlock, 0);
      colDataAppend(pColInfoData, numOfRows, n, false);

      // database name
      pColInfoData = taosArrayGet(p->pDataBlock, 1);
      colDataAppend(pColInfoData, numOfRows, dbname, false);

      // vgId
      pColInfoData = taosArrayGet(p->pDataBlock, 6);
      colDataAppend(pColInfoData, numOfRows, (char*)&vgId, false);

      int32_t tableType = pInfo->pCur->mr.me.type;
      if (tableType == TSDB_CHILD_TABLE) {
        // create time
        int64_t ts = pInfo->pCur->mr.me.ctbEntry.ctime;
        pColInfoData = taosArrayGet(p->pDataBlock, 2);
        colDataAppend(pColInfoData, numOfRows, (char*)&ts, false);

        SMetaReader mr = {0};
        metaReaderInit(&mr, pInfo->readHandle.meta, 0);

        uint64_t suid = pInfo->pCur->mr.me.ctbEntry.suid;
        int32_t  code = metaGetTableEntryByUid(&mr, suid);
        if (code != TSDB_CODE_SUCCESS) {
          qError("failed to get super table meta, cname:%s, suid:0x%" PRIx64 ", code:%s, %s", pInfo->pCur->mr.me.name,
                 suid, tstrerror(terrno), GET_TASKID(pTaskInfo));
          metaReaderClear(&mr);
          metaCloseTbCursor(pInfo->pCur);
          pInfo->pCur = NULL;
          longjmp(pTaskInfo->env, terrno);
        }

        // number of columns
        pColInfoData = taosArrayGet(p->pDataBlock, 3);
        colDataAppend(pColInfoData, numOfRows, (char*)&mr.me.stbEntry.schemaRow.nCols, false);

        // super table name
        STR_TO_VARSTR(n, mr.me.name);
        pColInfoData = taosArrayGet(p->pDataBlock, 4);
        colDataAppend(pColInfoData, numOfRows, n, false);
        metaReaderClear(&mr);

        // table comment
        pColInfoData = taosArrayGet(p->pDataBlock, 8);
        if (pInfo->pCur->mr.me.ctbEntry.commentLen > 0) {
          char comment[TSDB_TB_COMMENT_LEN + VARSTR_HEADER_SIZE] = {0};
          STR_TO_VARSTR(comment, pInfo->pCur->mr.me.ctbEntry.comment);
          colDataAppend(pColInfoData, numOfRows, comment, false);
        } else if (pInfo->pCur->mr.me.ctbEntry.commentLen == 0) {
          char comment[VARSTR_HEADER_SIZE + VARSTR_HEADER_SIZE] = {0};
          STR_TO_VARSTR(comment, "");
          colDataAppend(pColInfoData, numOfRows, comment, false);
        } else {
          colDataAppendNULL(pColInfoData, numOfRows);
        }

        // uid
        pColInfoData = taosArrayGet(p->pDataBlock, 5);
        colDataAppend(pColInfoData, numOfRows, (char*)&pInfo->pCur->mr.me.uid, false);

        // ttl
        pColInfoData = taosArrayGet(p->pDataBlock, 7);
        colDataAppend(pColInfoData, numOfRows, (char*)&pInfo->pCur->mr.me.ctbEntry.ttlDays, false);

        STR_TO_VARSTR(n, "CHILD_TABLE");
      } else if (tableType == TSDB_NORMAL_TABLE) {
        // create time
        pColInfoData = taosArrayGet(p->pDataBlock, 2);
        colDataAppend(pColInfoData, numOfRows, (char*)&pInfo->pCur->mr.me.ntbEntry.ctime, false);

        // number of columns
        pColInfoData = taosArrayGet(p->pDataBlock, 3);
        colDataAppend(pColInfoData, numOfRows, (char*)&pInfo->pCur->mr.me.ntbEntry.schemaRow.nCols, false);

        // super table name
        pColInfoData = taosArrayGet(p->pDataBlock, 4);
        colDataAppendNULL(pColInfoData, numOfRows);

        // table comment
        pColInfoData = taosArrayGet(p->pDataBlock, 8);
        if (pInfo->pCur->mr.me.ntbEntry.commentLen > 0) {
          char comment[TSDB_TB_COMMENT_LEN + VARSTR_HEADER_SIZE] = {0};
          STR_TO_VARSTR(comment, pInfo->pCur->mr.me.ntbEntry.comment);
          colDataAppend(pColInfoData, numOfRows, comment, false);
        } else if (pInfo->pCur->mr.me.ntbEntry.commentLen == 0) {
          char comment[VARSTR_HEADER_SIZE + VARSTR_HEADER_SIZE] = {0};
          STR_TO_VARSTR(comment, "");
          colDataAppend(pColInfoData, numOfRows, comment, false);
        } else {
          colDataAppendNULL(pColInfoData, numOfRows);
        }

        // uid
        pColInfoData = taosArrayGet(p->pDataBlock, 5);
        colDataAppend(pColInfoData, numOfRows, (char*)&pInfo->pCur->mr.me.uid, false);

        // ttl
        pColInfoData = taosArrayGet(p->pDataBlock, 7);
        colDataAppend(pColInfoData, numOfRows, (char*)&pInfo->pCur->mr.me.ntbEntry.ttlDays, false);

        STR_TO_VARSTR(n, "NORMAL_TABLE");
      }

      pColInfoData = taosArrayGet(p->pDataBlock, 9);
      colDataAppend(pColInfoData, numOfRows, n, false);

      if (++numOfRows >= pOperator->resultInfo.capacity) {
        break;
      }
    }

    // todo temporarily free the cursor here, the true reason why the free is not valid needs to be found
    if (ret != 0) {
      metaCloseTbCursor(pInfo->pCur);
      pInfo->pCur = NULL;
      doSetOperatorCompleted(pOperator);
    }

    p->info.rows = numOfRows;
    pInfo->pRes->info.rows = numOfRows;

    relocateColumnData(pInfo->pRes, pInfo->scanCols, p->pDataBlock, false);
    doFilterResult(pInfo);

    blockDataDestroy(p);

    pInfo->loadInfo.totalRows += pInfo->pRes->info.rows;
    return (pInfo->pRes->info.rows == 0) ? NULL : pInfo->pRes;
  }
}

static SSDataBlock* sysTableScanUserSTables(SOperatorInfo* pOperator) {
  SExecTaskInfo*     pTaskInfo = pOperator->pTaskInfo;
  SSysTableScanInfo* pInfo = pOperator->info;
  if (pOperator->status == OP_EXEC_DONE) {
    return NULL;
  }

  pInfo->pRes->info.rows = 0;
  pOperator->status = OP_EXEC_DONE;

  pInfo->loadInfo.totalRows += pInfo->pRes->info.rows;
  return (pInfo->pRes->info.rows == 0) ? NULL : pInfo->pRes;
}

static SSDataBlock* doSysTableScan(SOperatorInfo* pOperator) {
  // build message and send to mnode to fetch the content of system tables.
  SExecTaskInfo*     pTaskInfo = pOperator->pTaskInfo;
  SSysTableScanInfo* pInfo = pOperator->info;

  const char* name = tNameGetTableName(&pInfo->name);
  if (pInfo->showRewrite) {
    char dbName[TSDB_DB_NAME_LEN] = {0};
    getDBNameFromCondition(pInfo->pCondition, dbName);
    sprintf(pInfo->req.db, "%d.%s", pInfo->accountId, dbName);
  }

  if (strncasecmp(name, TSDB_INS_TABLE_USER_TABLES, TSDB_TABLE_FNAME_LEN) == 0) {
    return sysTableScanUserTables(pOperator);
  } else if (strncasecmp(name, TSDB_INS_TABLE_USER_TAGS, TSDB_TABLE_FNAME_LEN) == 0) {
    return sysTableScanUserTags(pOperator);
  } else if (strncasecmp(name, TSDB_INS_TABLE_USER_STABLES, TSDB_TABLE_FNAME_LEN) == 0 &&
             IS_SYS_DBNAME(pInfo->req.db)) {
    return sysTableScanUserSTables(pOperator);
  } else {  // load the meta from mnode of the given epset
    if (pOperator->status == OP_EXEC_DONE) {
      return NULL;
    }

    while (1) {
      int64_t startTs = taosGetTimestampUs();
      strncpy(pInfo->req.tb, tNameGetTableName(&pInfo->name), tListLen(pInfo->req.tb));
      strcpy(pInfo->req.user, pInfo->pUser);

      int32_t contLen = tSerializeSRetrieveTableReq(NULL, 0, &pInfo->req);
      char*   buf1 = taosMemoryCalloc(1, contLen);
      tSerializeSRetrieveTableReq(buf1, contLen, &pInfo->req);

      // send the fetch remote task result reques
      SMsgSendInfo* pMsgSendInfo = taosMemoryCalloc(1, sizeof(SMsgSendInfo));
      if (NULL == pMsgSendInfo) {
        qError("%s prepare message %d failed", GET_TASKID(pTaskInfo), (int32_t)sizeof(SMsgSendInfo));
        pTaskInfo->code = TSDB_CODE_QRY_OUT_OF_MEMORY;
        return NULL;
      }

      int32_t msgType = (strcasecmp(name, TSDB_INS_TABLE_DNODE_VARIABLES) == 0) ? TDMT_DND_SYSTABLE_RETRIEVE
                                                                                : TDMT_MND_SYSTABLE_RETRIEVE;

      pMsgSendInfo->param = pOperator;
      pMsgSendInfo->msgInfo.pData = buf1;
      pMsgSendInfo->msgInfo.len = contLen;
      pMsgSendInfo->msgType = msgType;
      pMsgSendInfo->fp = loadSysTableCallback;
      pMsgSendInfo->requestId = pTaskInfo->id.queryId;

      int64_t transporterId = 0;
      int32_t code =
          asyncSendMsgToServer(pInfo->readHandle.pMsgCb->clientRpc, &pInfo->epSet, &transporterId, pMsgSendInfo);
      tsem_wait(&pInfo->ready);

      if (pTaskInfo->code) {
        qDebug("%s load meta data from mnode failed, totalRows:%" PRIu64 ", code:%s", GET_TASKID(pTaskInfo),
               pInfo->loadInfo.totalRows, tstrerror(pTaskInfo->code));
        return NULL;
      }

      SRetrieveMetaTableRsp* pRsp = pInfo->pRsp;
      pInfo->req.showId = pRsp->handle;

      if (pRsp->numOfRows == 0 || pRsp->completed) {
        pOperator->status = OP_EXEC_DONE;
        qDebug("%s load meta data from mnode completed, rowsOfSource:%d, totalRows:%" PRIu64, GET_TASKID(pTaskInfo),
               pRsp->numOfRows, pInfo->loadInfo.totalRows);

        if (pRsp->numOfRows == 0) {
          taosMemoryFree(pRsp);
          return NULL;
        }
      }

      extractDataBlockFromFetchRsp(pInfo->pRes, &pInfo->loadInfo, pRsp->numOfRows, pRsp->data, pRsp->compLen,
                                   pOperator->exprSupp.numOfExprs, startTs, NULL, pInfo->scanCols);

      // todo log the filter info
      doFilterResult(pInfo);
      taosMemoryFree(pRsp);
      if (pInfo->pRes->info.rows > 0) {
        return pInfo->pRes;
      } else if (pOperator->status == OP_EXEC_DONE) {
        return NULL;
      }
    }
  }
}

int32_t buildSysDbTableInfo(const SSysTableScanInfo* pInfo, int32_t capacity) {
  SSDataBlock* p = buildInfoSchemaTableMetaBlock(TSDB_INS_TABLE_USER_TABLES);
  blockDataEnsureCapacity(p, capacity);

  size_t               size = 0;
  const SSysTableMeta* pSysDbTableMeta = NULL;

  getInfosDbMeta(&pSysDbTableMeta, &size);
  p->info.rows = buildDbTableInfoBlock(p, pSysDbTableMeta, size, TSDB_INFORMATION_SCHEMA_DB);

  getPerfDbMeta(&pSysDbTableMeta, &size);
  p->info.rows = buildDbTableInfoBlock(p, pSysDbTableMeta, size, TSDB_PERFORMANCE_SCHEMA_DB);

  pInfo->pRes->info.rows = p->info.rows;
  relocateColumnData(pInfo->pRes, pInfo->scanCols, p->pDataBlock, false);
  blockDataDestroy(p);

  return pInfo->pRes->info.rows;
}

int32_t buildDbTableInfoBlock(const SSDataBlock* p, const SSysTableMeta* pSysDbTableMeta, size_t size,
                              const char* dbName) {
  char    n[TSDB_TABLE_FNAME_LEN + VARSTR_HEADER_SIZE] = {0};
  int32_t numOfRows = p->info.rows;

  for (int32_t i = 0; i < size; ++i) {
    const SSysTableMeta* pm = &pSysDbTableMeta[i];

    SColumnInfoData* pColInfoData = taosArrayGet(p->pDataBlock, 0);

    STR_TO_VARSTR(n, pm->name);
    colDataAppend(pColInfoData, numOfRows, n, false);

    // database name
    STR_TO_VARSTR(n, dbName);
    pColInfoData = taosArrayGet(p->pDataBlock, 1);
    colDataAppend(pColInfoData, numOfRows, n, false);

    // create time
    pColInfoData = taosArrayGet(p->pDataBlock, 2);
    colDataAppendNULL(pColInfoData, numOfRows);

    // number of columns
    pColInfoData = taosArrayGet(p->pDataBlock, 3);
    colDataAppend(pColInfoData, numOfRows, (char*)&pm->colNum, false);

    for (int32_t j = 4; j <= 8; ++j) {
      pColInfoData = taosArrayGet(p->pDataBlock, j);
      colDataAppendNULL(pColInfoData, numOfRows);
    }

    STR_TO_VARSTR(n, "SYSTEM_TABLE");

    pColInfoData = taosArrayGet(p->pDataBlock, 9);
    colDataAppend(pColInfoData, numOfRows, n, false);

    numOfRows += 1;
  }

  return numOfRows;
}

SOperatorInfo* createSysTableScanOperatorInfo(void* readHandle, SSystemTableScanPhysiNode* pScanPhyNode,
                                              const char* pUser, SExecTaskInfo* pTaskInfo) {
  SSysTableScanInfo* pInfo = taosMemoryCalloc(1, sizeof(SSysTableScanInfo));
  SOperatorInfo*     pOperator = taosMemoryCalloc(1, sizeof(SOperatorInfo));
  if (pInfo == NULL || pOperator == NULL) {
    goto _error;
  }

  SScanPhysiNode* pScanNode = &pScanPhyNode->scan;

  SDataBlockDescNode* pDescNode = pScanNode->node.pOutputDataBlockDesc;
  SSDataBlock*        pResBlock = createResDataBlock(pDescNode);

  int32_t num = 0;
  SArray* colList = extractColMatchInfo(pScanNode->pScanCols, pDescNode, &num, COL_MATCH_FROM_COL_ID);

  pInfo->accountId = pScanPhyNode->accountId;
  pInfo->pUser = taosMemoryStrDup((void*)pUser);
  pInfo->showRewrite = pScanPhyNode->showRewrite;
  pInfo->pRes = pResBlock;
  pInfo->pCondition = pScanNode->node.pConditions;
  pInfo->scanCols = colList;

  initResultSizeInfo(&pOperator->resultInfo, 4096);

  tNameAssign(&pInfo->name, &pScanNode->tableName);
  const char* name = tNameGetTableName(&pInfo->name);

  if (strncasecmp(name, TSDB_INS_TABLE_USER_TABLES, TSDB_TABLE_FNAME_LEN) == 0 ||
      strncasecmp(name, TSDB_INS_TABLE_USER_TAGS, TSDB_TABLE_FNAME_LEN) == 0) {
    pInfo->readHandle = *(SReadHandle*)readHandle;
    blockDataEnsureCapacity(pInfo->pRes, pOperator->resultInfo.capacity);
  } else {
    tsem_init(&pInfo->ready, 0, 0);
    pInfo->epSet = pScanPhyNode->mgmtEpSet;
    pInfo->readHandle = *(SReadHandle*)readHandle;
  }

  pOperator->name = "SysTableScanOperator";
  pOperator->operatorType = QUERY_NODE_PHYSICAL_PLAN_SYSTABLE_SCAN;
  pOperator->blocking = false;
  pOperator->status = OP_NOT_OPENED;
  pOperator->info = pInfo;
  pOperator->exprSupp.numOfExprs = taosArrayGetSize(pResBlock->pDataBlock);
  pOperator->pTaskInfo = pTaskInfo;

  pOperator->fpSet =
      createOperatorFpSet(operatorDummyOpenFn, doSysTableScan, NULL, NULL, destroySysScanOperator, NULL, NULL, NULL);

  return pOperator;

_error:
  taosMemoryFreeClear(pInfo);
  taosMemoryFreeClear(pOperator);
  terrno = TSDB_CODE_QRY_OUT_OF_MEMORY;
  return NULL;
}

static SSDataBlock* doTagScan(SOperatorInfo* pOperator) {
  if (pOperator->status == OP_EXEC_DONE) {
    return NULL;
  }

  SExecTaskInfo* pTaskInfo = pOperator->pTaskInfo;

#if 0
  int32_t maxNumOfTables = (int32_t)pResultInfo->capacity;

  STagScanInfo *pInfo = pOperator->info;
  SSDataBlock  *pRes = pInfo->pRes;

  int32_t count = 0;
  SArray* pa = GET_TABLEGROUP(pRuntimeEnv, 0);

  int32_t functionId = getExprFunctionId(&pOperator->exprSupp.pExprInfo[0]);
  if (functionId == FUNCTION_TID_TAG) { // return the tags & table Id
    assert(pQueryAttr->numOfOutput == 1);

    SExprInfo* pExprInfo = &pOperator->exprSupp.pExprInfo[0];
    int32_t rsize = pExprInfo->base.resSchema.bytes;

    count = 0;

    int16_t bytes = pExprInfo->base.resSchema.bytes;
    int16_t type  = pExprInfo->base.resSchema.type;

    for(int32_t i = 0; i < pQueryAttr->numOfTags; ++i) {
      if (pQueryAttr->tagColList[i].colId == pExprInfo->base.pColumns->info.colId) {
        bytes = pQueryAttr->tagColList[i].bytes;
        type = pQueryAttr->tagColList[i].type;
        break;
      }
    }

    SColumnInfoData* pColInfo = taosArrayGet(pRes->pDataBlock, 0);

    while(pInfo->curPos < pInfo->totalTables && count < maxNumOfTables) {
      int32_t i = pInfo->curPos++;
      STableQueryInfo *item = taosArrayGetP(pa, i);

      char *output = pColInfo->pData + count * rsize;
      varDataSetLen(output, rsize - VARSTR_HEADER_SIZE);

      output = varDataVal(output);
      STableId* id = TSDB_TABLEID(item->pTable);

      *(int16_t *)output = 0;
      output += sizeof(int16_t);

      *(int64_t *)output = id->uid;  // memory align problem, todo serialize
      output += sizeof(id->uid);

      *(int32_t *)output = id->tid;
      output += sizeof(id->tid);

      *(int32_t *)output = pQueryAttr->vgId;
      output += sizeof(pQueryAttr->vgId);

      char* data = NULL;
      if (pExprInfo->base.pColumns->info.colId == TSDB_TBNAME_COLUMN_INDEX) {
        data = tsdbGetTableName(item->pTable);
      } else {
        data = tsdbGetTableTagVal(item->pTable, pExprInfo->base.pColumns->info.colId, type, bytes);
      }

      doSetTagValueToResultBuf(output, data, type, bytes);
      count += 1;
    }

    //qDebug("QInfo:0x%"PRIx64" create (tableId, tag) info completed, rows:%d", GET_TASKID(pRuntimeEnv), count);
  } else if (functionId == FUNCTION_COUNT) {// handle the "count(tbname)" query
    SColumnInfoData* pColInfo = taosArrayGet(pRes->pDataBlock, 0);
    *(int64_t*)pColInfo->pData = pInfo->totalTables;
    count = 1;

    pOperator->status = OP_EXEC_DONE;
    //qDebug("QInfo:0x%"PRIx64" create count(tbname) query, res:%d rows:1", GET_TASKID(pRuntimeEnv), count);
  } else {  // return only the tags|table name etc.
#endif

  STagScanInfo* pInfo = pOperator->info;
  SExprInfo*    pExprInfo = &pOperator->exprSupp.pExprInfo[0];
  SSDataBlock*  pRes = pInfo->pRes;

  int32_t size = taosArrayGetSize(pInfo->pTableList->pTableList);
  if (size == 0) {
    setTaskStatus(pTaskInfo, TASK_COMPLETED);
    return NULL;
  }

  char        str[512] = {0};
  int32_t     count = 0;
  SMetaReader mr = {0};
  metaReaderInit(&mr, pInfo->readHandle.meta, 0);

  while (pInfo->curPos < size && count < pOperator->resultInfo.capacity) {
    STableKeyInfo* item = taosArrayGet(pInfo->pTableList->pTableList, pInfo->curPos);
    int32_t        code = metaGetTableEntryByUid(&mr, item->uid);
    if (code != TSDB_CODE_SUCCESS) {
      qError("failed to get table meta, uid:0x%" PRIx64 ", code:%s, %s", item->uid, tstrerror(terrno),
             GET_TASKID(pTaskInfo));
      metaReaderClear(&mr);
      longjmp(pTaskInfo->env, terrno);
    }

    for (int32_t j = 0; j < pOperator->exprSupp.numOfExprs; ++j) {
      SColumnInfoData* pDst = taosArrayGet(pRes->pDataBlock, pExprInfo[j].base.resSchema.slotId);

      // refactor later
      if (fmIsScanPseudoColumnFunc(pExprInfo[j].pExpr->_function.functionId)) {
        STR_TO_VARSTR(str, mr.me.name);
        colDataAppend(pDst, count, str, false);
      } else {  // it is a tag value
        STagVal val = {0};
        val.cid = pExprInfo[j].base.pParam[0].pCol->colId;
        const char* p = metaGetTableTagVal(&mr.me, pDst->info.type, &val);

        char* data = NULL;
        if (pDst->info.type != TSDB_DATA_TYPE_JSON && p != NULL) {
          data = tTagValToData((const STagVal*)p, false);
        } else {
          data = (char*)p;
        }
        colDataAppend(pDst, count, data,
                      (data == NULL) || (pDst->info.type == TSDB_DATA_TYPE_JSON && tTagIsJsonNull(data)));

        if (pDst->info.type != TSDB_DATA_TYPE_JSON && p != NULL && IS_VAR_DATA_TYPE(((const STagVal*)p)->type) &&
            data != NULL) {
          taosMemoryFree(data);
        }
      }
    }

    count += 1;
    if (++pInfo->curPos >= size) {
      doSetOperatorCompleted(pOperator);
    }
  }

  metaReaderClear(&mr);

  // qDebug("QInfo:0x%"PRIx64" create tag values results completed, rows:%d", GET_TASKID(pRuntimeEnv), count);
  if (pOperator->status == OP_EXEC_DONE) {
    setTaskStatus(pTaskInfo, TASK_COMPLETED);
  }

  pRes->info.rows = count;
  pOperator->resultInfo.totalRows += count;

  return (pRes->info.rows == 0) ? NULL : pInfo->pRes;
}

static void destroyTagScanOperatorInfo(void* param, int32_t numOfOutput) {
  STagScanInfo* pInfo = (STagScanInfo*)param;
  pInfo->pRes = blockDataDestroy(pInfo->pRes);

  taosMemoryFreeClear(param);
}

SOperatorInfo* createTagScanOperatorInfo(SReadHandle* pReadHandle, STagScanPhysiNode* pPhyNode,
                                         STableListInfo* pTableListInfo, SExecTaskInfo* pTaskInfo) {
  STagScanInfo*  pInfo = taosMemoryCalloc(1, sizeof(STagScanInfo));
  SOperatorInfo* pOperator = taosMemoryCalloc(1, sizeof(SOperatorInfo));
  if (pInfo == NULL || pOperator == NULL) {
    goto _error;
  }

  SDataBlockDescNode* pDescNode = pPhyNode->node.pOutputDataBlockDesc;

  int32_t    num = 0;
  int32_t    numOfExprs = 0;
  SExprInfo* pExprInfo = createExprInfo(pPhyNode->pScanPseudoCols, NULL, &numOfExprs);
  SArray*    colList = extractColMatchInfo(pPhyNode->pScanPseudoCols, pDescNode, &num, COL_MATCH_FROM_COL_ID);

  int32_t code = initExprSupp(&pOperator->exprSupp, pExprInfo, numOfExprs);
  if (code != TSDB_CODE_SUCCESS) {
    goto _error;
  }

  pInfo->pTableList = pTableListInfo;
  pInfo->pColMatchInfo = colList;
  pInfo->pRes = createResDataBlock(pDescNode);
  pInfo->readHandle = *pReadHandle;
  pInfo->curPos = 0;

  pOperator->name = "TagScanOperator";
  pOperator->operatorType = QUERY_NODE_PHYSICAL_PLAN_TAG_SCAN;

  pOperator->blocking = false;
  pOperator->status = OP_NOT_OPENED;
  pOperator->info = pInfo;
  pOperator->pTaskInfo = pTaskInfo;

  initResultSizeInfo(&pOperator->resultInfo, 4096);
  blockDataEnsureCapacity(pInfo->pRes, pOperator->resultInfo.capacity);

  pOperator->fpSet =
      createOperatorFpSet(operatorDummyOpenFn, doTagScan, NULL, NULL, destroyTagScanOperatorInfo, NULL, NULL, NULL);

  return pOperator;

_error:
  taosMemoryFree(pInfo);
  taosMemoryFree(pOperator);
  terrno = TSDB_CODE_OUT_OF_MEMORY;
  return NULL;
}

typedef struct STableMergeScanInfo {
  STableListInfo* tableListInfo;
  int32_t         tableStartIndex;
  int32_t         tableEndIndex;
  bool            hasGroupId;
  uint64_t        groupId;
  SArray*         dataReaders;  // array of tsdbReaderT*
  SReadHandle     readHandle;
  int32_t         bufPageSize;
  uint32_t        sortBufSize;  // max buffer size for in-memory sort
  SArray*         pSortInfo;
  SSortHandle*    pSortHandle;

  SSDataBlock* pSortInputBlock;
  int64_t      startTs;  // sort start time
  SArray*      sortSourceParams;

  SFileBlockLoadRecorder readRecorder;
  int64_t                numOfRows;
  SScanInfo              scanInfo;
  int32_t                scanTimes;
  SNode*                 pFilterNode;  // filter info, which is push down by optimizer
  SqlFunctionCtx*        pCtx;         // which belongs to the direct upstream operator operator query context
  SResultRowInfo*        pResultRowInfo;
  int32_t*               rowEntryInfoOffset;
  SExprInfo*             pExpr;
  SSDataBlock*           pResBlock;
  SArray*                pColMatchInfo;
  int32_t                numOfOutput;

  SExprInfo*      pPseudoExpr;
  int32_t         numOfPseudoExpr;
  SqlFunctionCtx* pPseudoCtx;

  SQueryTableDataCond cond;
  int32_t             scanFlag;  // table scan flag to denote if it is a repeat/reverse/main scan
  int32_t             dataBlockLoadFlag;
  // if the upstream is an interval operator, the interval info is also kept here to get the time
  // window to check if current data block needs to be loaded.
  SInterval       interval;
  SSampleExecInfo sample;  // sample execution info
} STableMergeScanInfo;

int32_t createScanTableListInfo(SScanPhysiNode* pScanNode, SNodeList* pGroupTags, bool groupSort, SReadHandle* pHandle,
                                STableListInfo* pTableListInfo, SNode* pTagCond, SNode* pTagIndexCond,
                                const char* idStr) {
  int32_t code = getTableList(pHandle->meta, pHandle->vnode, pScanNode, pTagCond, pTagIndexCond, pTableListInfo);
  if (code != TSDB_CODE_SUCCESS) {
    return code;
  }

  if (taosArrayGetSize(pTableListInfo->pTableList) == 0) {
    qDebug("no table qualified for query, %s" PRIx64, idStr);
    return TSDB_CODE_SUCCESS;
  }

  pTableListInfo->needSortTableByGroupId = groupSort;
  code = generateGroupIdMap(pTableListInfo, pHandle, pGroupTags);
  if (code != TSDB_CODE_SUCCESS) {
    return code;
  }

  return TSDB_CODE_SUCCESS;
}

int32_t createMultipleDataReaders(SQueryTableDataCond* pQueryCond, SReadHandle* pHandle, STableListInfo* pTableListInfo,
                                  int32_t tableStartIdx, int32_t tableEndIdx, SArray* arrayReader, const char* idstr) {
  for (int32_t i = tableStartIdx; i <= tableEndIdx; ++i) {
    SArray* subTableList = taosArrayInit(1, sizeof(STableKeyInfo));
    taosArrayPush(subTableList, taosArrayGet(pTableListInfo->pTableList, i));

    STsdbReader* pReader = NULL;
    tsdbReaderOpen(pHandle->vnode, pQueryCond, subTableList, &pReader, idstr);
    taosArrayPush(arrayReader, &pReader);

    taosArrayDestroy(subTableList);
  }

  return TSDB_CODE_SUCCESS;
}

// todo refactor
static int32_t loadDataBlockFromOneTable(SOperatorInfo* pOperator, STableMergeScanInfo* pTableScanInfo,
                                         int32_t readerIdx, SSDataBlock* pBlock, uint32_t* status) {
  SExecTaskInfo*       pTaskInfo = pOperator->pTaskInfo;
  STableMergeScanInfo* pInfo = pOperator->info;

  SFileBlockLoadRecorder* pCost = &pTableScanInfo->readRecorder;

  pCost->totalBlocks += 1;
  pCost->totalRows += pBlock->info.rows;

  *status = pInfo->dataBlockLoadFlag;
  if (pTableScanInfo->pFilterNode != NULL ||
      overlapWithTimeWindow(&pTableScanInfo->interval, &pBlock->info, pTableScanInfo->cond.order)) {
    (*status) = FUNC_DATA_REQUIRED_DATA_LOAD;
  }

  SDataBlockInfo* pBlockInfo = &pBlock->info;
  taosMemoryFreeClear(pBlock->pBlockAgg);

  if (*status == FUNC_DATA_REQUIRED_FILTEROUT) {
    qDebug("%s data block filter out, brange:%" PRId64 "-%" PRId64 ", rows:%d", GET_TASKID(pTaskInfo),
           pBlockInfo->window.skey, pBlockInfo->window.ekey, pBlockInfo->rows);
    pCost->filterOutBlocks += 1;
    return TSDB_CODE_SUCCESS;
  } else if (*status == FUNC_DATA_REQUIRED_NOT_LOAD) {
    qDebug("%s data block skipped, brange:%" PRId64 "-%" PRId64 ", rows:%d", GET_TASKID(pTaskInfo),
           pBlockInfo->window.skey, pBlockInfo->window.ekey, pBlockInfo->rows);
    pCost->skipBlocks += 1;

    // clear all data in pBlock that are set when handing the previous block
    for (int32_t i = 0; i < taosArrayGetSize(pBlock->pDataBlock); ++i) {
      SColumnInfoData* pcol = taosArrayGet(pBlock->pDataBlock, i);
      pcol->pData = NULL;
    }

    return TSDB_CODE_SUCCESS;
  } else if (*status == FUNC_DATA_REQUIRED_STATIS_LOAD) {
    pCost->loadBlockStatis += 1;

    bool             allColumnsHaveAgg = true;
    SColumnDataAgg** pColAgg = NULL;
    STsdbReader*     reader = taosArrayGetP(pTableScanInfo->dataReaders, readerIdx);
    tsdbRetrieveDatablockSMA(reader, &pColAgg, &allColumnsHaveAgg);

    if (allColumnsHaveAgg == true) {
      int32_t numOfCols = taosArrayGetSize(pBlock->pDataBlock);

      // todo create this buffer during creating operator
      if (pBlock->pBlockAgg == NULL) {
        pBlock->pBlockAgg = taosMemoryCalloc(numOfCols, POINTER_BYTES);
      }

      for (int32_t i = 0; i < numOfCols; ++i) {
        SColMatchInfo* pColMatchInfo = taosArrayGet(pTableScanInfo->pColMatchInfo, i);
        if (!pColMatchInfo->output) {
          continue;
        }
        pBlock->pBlockAgg[pColMatchInfo->targetSlotId] = pColAgg[i];
      }

      return TSDB_CODE_SUCCESS;
    } else {  // failed to load the block sma data, data block statistics does not exist, load data block instead
      *status = FUNC_DATA_REQUIRED_DATA_LOAD;
    }
  }

  ASSERT(*status == FUNC_DATA_REQUIRED_DATA_LOAD);

  // todo filter data block according to the block sma data firstly
#if 0
  if (!doFilterByBlockStatistics(pBlock->pBlockStatis, pTableScanInfo->pCtx, pBlockInfo->rows)) {
    pCost->filterOutBlocks += 1;
    qDebug("%s data block filter out, brange:%" PRId64 "-%" PRId64 ", rows:%d", GET_TASKID(pTaskInfo), pBlockInfo->window.skey,
           pBlockInfo->window.ekey, pBlockInfo->rows);
    (*status) = FUNC_DATA_REQUIRED_FILTEROUT;
    return TSDB_CODE_SUCCESS;
  }
#endif

  pCost->totalCheckedRows += pBlock->info.rows;
  pCost->loadBlocks += 1;

  STsdbReader* reader = taosArrayGetP(pTableScanInfo->dataReaders, readerIdx);
  SArray*      pCols = tsdbRetrieveDataBlock(reader, NULL);
  if (pCols == NULL) {
    return terrno;
  }

  relocateColumnData(pBlock, pTableScanInfo->pColMatchInfo, pCols, true);

  // currently only the tbname pseudo column
  if (pTableScanInfo->numOfPseudoExpr > 0) {
    int32_t code = addTagPseudoColumnData(&pTableScanInfo->readHandle, pTableScanInfo->pPseudoExpr,
                                          pTableScanInfo->numOfPseudoExpr, pBlock, GET_TASKID(pTaskInfo));
    if (code != TSDB_CODE_SUCCESS) {
      longjmp(pTaskInfo->env, code);
    }
  }

  int64_t st = taosGetTimestampMs();
  doFilter(pTableScanInfo->pFilterNode, pBlock);

  int64_t et = taosGetTimestampMs();
  pTableScanInfo->readRecorder.filterTime += (et - st);

  if (pBlock->info.rows == 0) {
    pCost->filterOutBlocks += 1;
    qDebug("%s data block filter out, brange:%" PRId64 "-%" PRId64 ", rows:%d", GET_TASKID(pTaskInfo),
           pBlockInfo->window.skey, pBlockInfo->window.ekey, pBlockInfo->rows);
  }

  return TSDB_CODE_SUCCESS;
}

typedef struct STableMergeScanSortSourceParam {
  SOperatorInfo* pOperator;
  int32_t        readerIdx;
  SSDataBlock*   inputBlock;
} STableMergeScanSortSourceParam;

static SSDataBlock* getTableDataBlock(void* param) {
  STableMergeScanSortSourceParam* source = param;
  SOperatorInfo*                  pOperator = source->pOperator;
  int32_t                         readerIdx = source->readerIdx;
  SSDataBlock*                    pBlock = source->inputBlock;
  STableMergeScanInfo*            pTableScanInfo = pOperator->info;

  int64_t st = taosGetTimestampUs();

  blockDataCleanup(pBlock);

  STsdbReader* reader = taosArrayGetP(pTableScanInfo->dataReaders, readerIdx);
  while (tsdbNextDataBlock(reader)) {
    if (isTaskKilled(pOperator->pTaskInfo)) {
      longjmp(pOperator->pTaskInfo->env, TSDB_CODE_TSC_QUERY_CANCELLED);
    }

    // process this data block based on the probabilities
    bool processThisBlock = processBlockWithProbability(&pTableScanInfo->sample);
    if (!processThisBlock) {
      continue;
    }

    blockDataCleanup(pBlock);
    SDataBlockInfo binfo = pBlock->info;
    tsdbRetrieveDataBlockInfo(reader, &binfo);

    blockDataEnsureCapacity(pBlock, binfo.rows);
    pBlock->info.type = binfo.type;
    pBlock->info.uid = binfo.uid;
    pBlock->info.window = binfo.window;
    pBlock->info.rows = binfo.rows;

    uint32_t status = 0;
    int32_t  code = loadDataBlockFromOneTable(pOperator, pTableScanInfo, readerIdx, pBlock, &status);
    //    int32_t  code = loadDataBlockOnDemand(pOperator->pRuntimeEnv, pTableScanInfo, pBlock, &status);
    if (code != TSDB_CODE_SUCCESS) {
      longjmp(pOperator->pTaskInfo->env, code);
    }

    // current block is filter out according to filter condition, continue load the next block
    if (status == FUNC_DATA_REQUIRED_FILTEROUT || pBlock->info.rows == 0) {
      continue;
    }

    uint64_t* groupId = taosHashGet(pOperator->pTaskInfo->tableqinfoList.map, &pBlock->info.uid, sizeof(int64_t));
    if (groupId) {
      pBlock->info.groupId = *groupId;
    }

    pOperator->resultInfo.totalRows = pTableScanInfo->readRecorder.totalRows;
    pTableScanInfo->readRecorder.elapsedTime += (taosGetTimestampUs() - st) / 1000.0;

    return pBlock;
  }
  return NULL;
}

SArray* generateSortByTsInfo(SArray* colMatchInfo, int32_t order) {
  int32_t tsTargetSlotId = 0;
  for (int32_t i = 0; i < taosArrayGetSize(colMatchInfo); ++i) {
    SColMatchInfo* colInfo = taosArrayGet(colMatchInfo, i);
    if (colInfo->colId == PRIMARYKEY_TIMESTAMP_COL_ID) {
      tsTargetSlotId = colInfo->targetSlotId;
    }
  }

  SArray*         pList = taosArrayInit(1, sizeof(SBlockOrderInfo));
  SBlockOrderInfo bi = {0};
  bi.order = order;
  bi.slotId = tsTargetSlotId;
  bi.nullFirst = NULL_ORDER_FIRST;

  taosArrayPush(pList, &bi);

  return pList;
}

int32_t startGroupTableMergeScan(SOperatorInfo* pOperator) {
  STableMergeScanInfo* pInfo = pOperator->info;
  SExecTaskInfo*       pTaskInfo = pOperator->pTaskInfo;

  {
    size_t  tableListSize = taosArrayGetSize(pInfo->tableListInfo->pTableList);
    int32_t i = pInfo->tableStartIndex + 1;
    for (; i < tableListSize; ++i) {
      STableKeyInfo* tableKeyInfo = taosArrayGet(pInfo->tableListInfo->pTableList, i);
      if (tableKeyInfo->groupId != pInfo->groupId) {
        break;
      }
    }
    pInfo->tableEndIndex = i - 1;
  }

  int32_t tableStartIdx = pInfo->tableStartIndex;
  int32_t tableEndIdx = pInfo->tableEndIndex;

  STableListInfo* tableListInfo = pInfo->tableListInfo;
  createMultipleDataReaders(&pInfo->cond, &pInfo->readHandle, tableListInfo, tableStartIdx, tableEndIdx,
                            pInfo->dataReaders, GET_TASKID(pTaskInfo));

  // todo the total available buffer should be determined by total capacity of buffer of this task.
  // the additional one is reserved for merge result
  pInfo->sortBufSize = pInfo->bufPageSize * (tableEndIdx - tableStartIdx + 1 + 1);
  int32_t numOfBufPage = pInfo->sortBufSize / pInfo->bufPageSize;
  pInfo->pSortHandle = tsortCreateSortHandle(pInfo->pSortInfo, SORT_MULTISOURCE_MERGE, pInfo->bufPageSize, numOfBufPage,
                                             pInfo->pSortInputBlock, pTaskInfo->id.str);

  tsortSetFetchRawDataFp(pInfo->pSortHandle, getTableDataBlock, NULL, NULL);

  size_t numReaders = taosArrayGetSize(pInfo->dataReaders);
  for (int32_t i = 0; i < numReaders; ++i) {
    STableMergeScanSortSourceParam param = {0};
    param.readerIdx = i;
    param.pOperator = pOperator;
    param.inputBlock = createOneDataBlock(pInfo->pResBlock, false);
    taosArrayPush(pInfo->sortSourceParams, &param);
  }

  for (int32_t i = 0; i < numReaders; ++i) {
    SSortSource*                    ps = taosMemoryCalloc(1, sizeof(SSortSource));
    STableMergeScanSortSourceParam* param = taosArrayGet(pInfo->sortSourceParams, i);
    ps->param = param;
    tsortAddSource(pInfo->pSortHandle, ps);
  }

  int32_t code = tsortOpen(pInfo->pSortHandle);

  if (code != TSDB_CODE_SUCCESS) {
    longjmp(pTaskInfo->env, terrno);
  }

  return TSDB_CODE_SUCCESS;
}

int32_t stopGroupTableMergeScan(SOperatorInfo* pOperator) {
  STableMergeScanInfo* pInfo = pOperator->info;
  SExecTaskInfo*       pTaskInfo = pOperator->pTaskInfo;

  tsortDestroySortHandle(pInfo->pSortHandle);
  taosArrayClear(pInfo->sortSourceParams);

  for (int32_t i = 0; i < taosArrayGetSize(pInfo->dataReaders); ++i) {
    STsdbReader* reader = taosArrayGetP(pInfo->dataReaders, i);
    tsdbReaderClose(reader);
  }

  taosArrayDestroy(pInfo->dataReaders);
  pInfo->dataReaders = NULL;
  return TSDB_CODE_SUCCESS;
}

SSDataBlock* getSortedTableMergeScanBlockData(SSortHandle* pHandle, int32_t capacity, SOperatorInfo* pOperator) {
  STableMergeScanInfo* pInfo = pOperator->info;
  SExecTaskInfo*       pTaskInfo = pOperator->pTaskInfo;

  SSDataBlock* p = tsortGetSortedDataBlock(pHandle);
  if (p == NULL) {
    return NULL;
  }

  blockDataEnsureCapacity(p, capacity);

  while (1) {
    STupleHandle* pTupleHandle = tsortNextTuple(pHandle);
    if (pTupleHandle == NULL) {
      break;
    }

    appendOneRowToDataBlock(p, pTupleHandle);
    if (p->info.rows >= capacity) {
      break;
    }
  }

  qDebug("%s get sorted row blocks, rows:%d", GET_TASKID(pTaskInfo), p->info.rows);
  return (p->info.rows > 0) ? p : NULL;
}

SSDataBlock* doTableMergeScan(SOperatorInfo* pOperator) {
  if (pOperator->status == OP_EXEC_DONE) {
    return NULL;
  }

  SExecTaskInfo*       pTaskInfo = pOperator->pTaskInfo;
  STableMergeScanInfo* pInfo = pOperator->info;

  int32_t code = pOperator->fpSet._openFn(pOperator);
  if (code != TSDB_CODE_SUCCESS) {
    longjmp(pTaskInfo->env, code);
  }
  size_t tableListSize = taosArrayGetSize(pInfo->tableListInfo->pTableList);
  if (!pInfo->hasGroupId) {
    pInfo->hasGroupId = true;

    if (tableListSize == 0) {
      doSetOperatorCompleted(pOperator);
      return NULL;
    }
    pInfo->tableStartIndex = 0;
    pInfo->groupId = ((STableKeyInfo*)taosArrayGet(pInfo->tableListInfo->pTableList, pInfo->tableStartIndex))->groupId;
    startGroupTableMergeScan(pOperator);
  }
  SSDataBlock* pBlock = NULL;
  while (pInfo->tableStartIndex < tableListSize) {
    pBlock = getSortedTableMergeScanBlockData(pInfo->pSortHandle, pOperator->resultInfo.capacity, pOperator);
    if (pBlock != NULL) {
      pBlock->info.groupId = pInfo->groupId;
      pOperator->resultInfo.totalRows += pBlock->info.rows;
      return pBlock;
    } else {
      stopGroupTableMergeScan(pOperator);
      if (pInfo->tableEndIndex >= tableListSize - 1) {
        doSetOperatorCompleted(pOperator);
        break;
      }
      pInfo->tableStartIndex = pInfo->tableEndIndex + 1;
      pInfo->groupId =
          ((STableKeyInfo*)taosArrayGet(pInfo->tableListInfo->pTableList, pInfo->tableStartIndex))->groupId;
      startGroupTableMergeScan(pOperator);
    }
  }

  return pBlock;
}

void destroyTableMergeScanOperatorInfo(void* param, int32_t numOfOutput) {
  STableMergeScanInfo* pTableScanInfo = (STableMergeScanInfo*)param;
  cleanupQueryTableDataCond(&pTableScanInfo->cond);

  for (int32_t i = 0; i < taosArrayGetSize(pTableScanInfo->dataReaders); ++i) {
    STsdbReader* reader = taosArrayGetP(pTableScanInfo->dataReaders, i);
    tsdbReaderClose(reader);
  }
  taosArrayDestroy(pTableScanInfo->dataReaders);

  if (pTableScanInfo->pColMatchInfo != NULL) {
    taosArrayDestroy(pTableScanInfo->pColMatchInfo);
  }

  pTableScanInfo->pResBlock = blockDataDestroy(pTableScanInfo->pResBlock);
  pTableScanInfo->pSortInputBlock = blockDataDestroy(pTableScanInfo->pSortInputBlock);

  taosArrayDestroy(pTableScanInfo->pSortInfo);

  taosMemoryFreeClear(param);
}

typedef struct STableMergeScanExecInfo {
  SFileBlockLoadRecorder blockRecorder;
  SSortExecInfo          sortExecInfo;
} STableMergeScanExecInfo;

int32_t getTableMergeScanExplainExecInfo(SOperatorInfo* pOptr, void** pOptrExplain, uint32_t* len) {
  ASSERT(pOptr != NULL);
  // TODO: merge these two info into one struct
  STableMergeScanExecInfo* execInfo = taosMemoryCalloc(1, sizeof(STableMergeScanExecInfo));
  STableMergeScanInfo*     pInfo = pOptr->info;
  execInfo->blockRecorder = pInfo->readRecorder;
  execInfo->sortExecInfo = tsortGetSortExecInfo(pInfo->pSortHandle);

  *pOptrExplain = execInfo;
  *len = sizeof(STableMergeScanExecInfo);

  return TSDB_CODE_SUCCESS;
}

int32_t compareTableKeyInfoByGid(const void* p1, const void* p2) {
  const STableKeyInfo* info1 = p1;
  const STableKeyInfo* info2 = p2;
  return info1->groupId - info2->groupId;
}

SOperatorInfo* createTableMergeScanOperatorInfo(STableScanPhysiNode* pTableScanNode, STableListInfo* pTableListInfo,
                                                SReadHandle* readHandle, SExecTaskInfo* pTaskInfo) {
  STableMergeScanInfo* pInfo = taosMemoryCalloc(1, sizeof(STableMergeScanInfo));
  SOperatorInfo*       pOperator = taosMemoryCalloc(1, sizeof(SOperatorInfo));
  if (pInfo == NULL || pOperator == NULL) {
    goto _error;
  }
  if (pTableScanNode->pGroupTags) {
    taosArraySort(pTableListInfo->pTableList, compareTableKeyInfoByGid);
  }

  SDataBlockDescNode* pDescNode = pTableScanNode->scan.node.pOutputDataBlockDesc;

  int32_t numOfCols = 0;
  SArray* pColList = extractColMatchInfo(pTableScanNode->scan.pScanCols, pDescNode, &numOfCols, COL_MATCH_FROM_COL_ID);

  int32_t code = initQueryTableDataCond(&pInfo->cond, pTableScanNode);
  if (code != TSDB_CODE_SUCCESS) {
    goto _error;
  }

  if (pTableScanNode->scan.pScanPseudoCols != NULL) {
    pInfo->pPseudoExpr = createExprInfo(pTableScanNode->scan.pScanPseudoCols, NULL, &pInfo->numOfPseudoExpr);
    pInfo->pPseudoCtx = createSqlFunctionCtx(pInfo->pPseudoExpr, pInfo->numOfPseudoExpr, &pInfo->rowEntryInfoOffset);
  }

  pInfo->scanInfo = (SScanInfo){.numOfAsc = pTableScanNode->scanSeq[0], .numOfDesc = pTableScanNode->scanSeq[1]};

  pInfo->readHandle = *readHandle;
  pInfo->interval = extractIntervalInfo(pTableScanNode);
  pInfo->sample.sampleRatio = pTableScanNode->ratio;
  pInfo->sample.seed = taosGetTimestampSec();
  pInfo->dataBlockLoadFlag = pTableScanNode->dataRequired;
  pInfo->pFilterNode = pTableScanNode->scan.node.pConditions;
  pInfo->tableListInfo = pTableListInfo;
  pInfo->scanFlag = MAIN_SCAN;
  pInfo->pColMatchInfo = pColList;

  pInfo->pResBlock = createResDataBlock(pDescNode);
  pInfo->dataReaders = taosArrayInit(64, POINTER_BYTES);
  pInfo->sortSourceParams = taosArrayInit(64, sizeof(STableMergeScanSortSourceParam));

  pInfo->pSortInfo = generateSortByTsInfo(pInfo->pColMatchInfo, pInfo->cond.order);
  pInfo->pSortInputBlock = createOneDataBlock(pInfo->pResBlock, false);

  int32_t rowSize = pInfo->pResBlock->info.rowSize;
  pInfo->bufPageSize = getProperSortPageSize(rowSize);

  pOperator->name = "TableMergeScanOperator";
  pOperator->operatorType = QUERY_NODE_PHYSICAL_PLAN_TABLE_MERGE_SCAN;
  pOperator->blocking = false;
  pOperator->status = OP_NOT_OPENED;
  pOperator->info = pInfo;
  pOperator->exprSupp.numOfExprs = numOfCols;
  pOperator->pTaskInfo = pTaskInfo;
  initResultSizeInfo(&pOperator->resultInfo, 1024);

  pOperator->fpSet =
      createOperatorFpSet(operatorDummyOpenFn, doTableMergeScan, NULL, NULL, destroyTableMergeScanOperatorInfo, NULL,
                          NULL, getTableMergeScanExplainExecInfo);
  pOperator->cost.openCost = 0;
  return pOperator;

_error:
  pTaskInfo->code = TSDB_CODE_OUT_OF_MEMORY;
  taosMemoryFree(pInfo);
  taosMemoryFree(pOperator);
  return NULL;
}<|MERGE_RESOLUTION|>--- conflicted
+++ resolved
@@ -602,11 +602,7 @@
   }
 
   pInfo->scanInfo = (SScanInfo){.numOfAsc = pTableScanNode->scanSeq[0], .numOfDesc = pTableScanNode->scanSeq[1]};
-<<<<<<< HEAD
-//    pInfo->scanInfo = (SScanInfo){.numOfAsc = 0, .numOfDesc = 1}; // for debug purpose
-=======
   //    pInfo->scanInfo = (SScanInfo){.numOfAsc = 0, .numOfDesc = 1}; // for debug purpose
->>>>>>> 2fddb8a6
 
   pInfo->readHandle = *readHandle;
   pInfo->interval = extractIntervalInfo(pTableScanNode);
