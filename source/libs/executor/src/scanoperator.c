/*
 * Copyright (c) 2019 TAOS Data, Inc. <jhtao@taosdata.com>
 *
 * This program is free software: you can use, redistribute, and/or modify
 * it under the terms of the GNU Affero General Public License, version 3
 * or later ("AGPL"), as published by the Free Software Foundation.
 *
 * This program is distributed in the hope that it will be useful, but WITHOUT
 * ANY WARRANTY; without even the implied warranty of MERCHANTABILITY or
 * FITNESS FOR A PARTICULAR PURPOSE.
 *
 * You should have received a copy of the GNU Affero General Public License
 * along with this program. If not, see <http://www.gnu.org/licenses/>.
 */

#include "executorimpl.h"
#include "filter.h"
#include "function.h"
#include "functionMgt.h"
#include "os.h"
#include "querynodes.h"
#include "systable.h"
#include "tname.h"
#include "ttime.h"

#include "tdatablock.h"
#include "tmsg.h"

#include "query.h"
#include "tcompare.h"
#include "thash.h"
#include "ttypes.h"
#include "vnode.h"

#define SET_REVERSE_SCAN_FLAG(_info) ((_info)->scanFlag = REVERSE_SCAN)
#define SWITCH_ORDER(n)              (((n) = ((n) == TSDB_ORDER_ASC) ? TSDB_ORDER_DESC : TSDB_ORDER_ASC))

static int32_t buildSysDbTableInfo(const SSysTableScanInfo* pInfo, int32_t capacity);
static int32_t buildDbTableInfoBlock(bool sysInfo, const SSDataBlock* p, const SSysTableMeta* pSysDbTableMeta,
                                     size_t size, const char* dbName);

static char* SYSTABLE_IDX_COLUMN[] = {"table_name", "db_name",     "create_time",      "columns",
                                      "ttl",        "stable_name", "vgroup_id', 'uid", "type"};

static char* SYSTABLE_SPECIAL_COL[] = {"db_name", "vgroup_id"};

typedef int32_t (*__sys_filte)(void* pMeta, SNode* cond, SArray* result);
typedef int32_t (*__sys_check)(SNode* cond);

typedef struct {
  const char* name;
  __sys_check chkFunc;
  __sys_filte fltFunc;
} SSTabFltFuncDef;

typedef struct {
  void* pMeta;
  void* pVnode;
} SSTabFltArg;

static int32_t sysChkFilter__Comm(SNode* pNode);
static int32_t sysChkFilter__DBName(SNode* pNode);
static int32_t sysChkFilter__VgroupId(SNode* pNode);
static int32_t sysChkFilter__TableName(SNode* pNode);
static int32_t sysChkFilter__CreateTime(SNode* pNode);
static int32_t sysChkFilter__Ncolumn(SNode* pNode);
static int32_t sysChkFilter__Ttl(SNode* pNode);
static int32_t sysChkFilter__STableName(SNode* pNode);
static int32_t sysChkFilter__Uid(SNode* pNode);
static int32_t sysChkFilter__Type(SNode* pNode);

static int32_t sysFilte__DbName(void* pMeta, SNode* pNode, SArray* result);
static int32_t sysFilte__VgroupId(void* pMeta, SNode* pNode, SArray* result);
static int32_t sysFilte__TableName(void* pMeta, SNode* pNode, SArray* result);
static int32_t sysFilte__CreateTime(void* pMeta, SNode* pNode, SArray* result);
static int32_t sysFilte__Ncolumn(void* pMeta, SNode* pNode, SArray* result);
static int32_t sysFilte__Ttl(void* pMeta, SNode* pNode, SArray* result);
static int32_t sysFilte__STableName(void* pMeta, SNode* pNode, SArray* result);
static int32_t sysFilte__Uid(void* pMeta, SNode* pNode, SArray* result);
static int32_t sysFilte__Type(void* pMeta, SNode* pNode, SArray* result);

const SSTabFltFuncDef filterDict[] = {
    {.name = "table_name", .chkFunc = sysChkFilter__TableName, .fltFunc = sysFilte__TableName},
    {.name = "db_name", .chkFunc = sysChkFilter__DBName, .fltFunc = sysFilte__DbName},
    {.name = "create_time", .chkFunc = sysChkFilter__CreateTime, .fltFunc = sysFilte__CreateTime},
    {.name = "columns", .chkFunc = sysChkFilter__Ncolumn, .fltFunc = sysFilte__Ncolumn},
    {.name = "ttl", .chkFunc = sysChkFilter__Ttl, .fltFunc = sysFilte__Ttl},
    {.name = "stable_name", .chkFunc = sysChkFilter__STableName, .fltFunc = sysFilte__STableName},
    {.name = "vgroup_id", .chkFunc = sysChkFilter__VgroupId, .fltFunc = sysFilte__VgroupId},
    {.name = "uid", .chkFunc = sysChkFilter__Uid, .fltFunc = sysFilte__Uid},
    {.name = "type", .chkFunc = sysChkFilter__Type, .fltFunc = sysFilte__Type}};

#define SYSTAB_FILTER_DICT_SIZE (sizeof(filterDict) / sizeof(filterDict[0]))

static int32_t optSysTabFilte(void* arg, SNode* cond, SArray* result);
static int32_t optSysTabFilteImpl(void* arg, SNode* cond, SArray* result);
static int32_t optSysCheckOper(SNode* pOpear);
static int32_t optSysMergeRslt(SArray* multiRslt, SArray* reslt);

static bool processBlockWithProbability(const SSampleExecInfo* pInfo);

static int32_t sysTableUserTagsFillOneTableTags(const SSysTableScanInfo* pInfo, SMetaReader* smrSuperTable,
                                                SMetaReader* smrChildTable, const char* dbname, const char* tableName,
                                                int32_t* pNumOfRows, const SSDataBlock* dataBlock);

static void relocateAndFilterSysTagsScanResult(SSysTableScanInfo* pInfo, int32_t numOfRows, SSDataBlock* dataBlock);
bool        processBlockWithProbability(const SSampleExecInfo* pInfo) {
#if 0
  if (pInfo->sampleRatio == 1) {
    return true;
  }

  uint32_t val = taosRandR((uint32_t*) &pInfo->seed);
  return (val % ((uint32_t)(1/pInfo->sampleRatio))) == 0;
#else
  return true;
#endif
}

static void switchCtxOrder(SqlFunctionCtx* pCtx, int32_t numOfOutput) {
  for (int32_t i = 0; i < numOfOutput; ++i) {
    SWITCH_ORDER(pCtx[i].order);
  }
}

static void setupQueryRangeForReverseScan(STableScanInfo* pTableScanInfo) {
#if 0
  int32_t numOfGroups = (int32_t)(GET_NUM_OF_TABLEGROUP(pRuntimeEnv));
  for(int32_t i = 0; i < numOfGroups; ++i) {
    SArray *group = GET_TABLEGROUP(pRuntimeEnv, i);
    SArray *tableKeyGroup = taosArrayGetP(pQueryAttr->tableGroupInfo.pGroupList, i);

    size_t t = taosArrayGetSize(group);
    for (int32_t j = 0; j < t; ++j) {
      STableQueryInfo *pCheckInfo = taosArrayGetP(group, j);
      updateTableQueryInfoForReverseScan(pCheckInfo);

      // update the last key in tableKeyInfo list, the tableKeyInfo is used to build the tsdbQueryHandle and decide
      // the start check timestamp of tsdbQueryHandle
//      STableKeyInfo *pTableKeyInfo = taosArrayGet(tableKeyGroup, j);
//      pTableKeyInfo->lastKey = pCheckInfo->lastKey;
//
//      assert(pCheckInfo->pTable == pTableKeyInfo->pTable);
    }
  }
#endif
}

static void getNextTimeWindow(SInterval* pInterval, STimeWindow* tw, int32_t order) {
  int32_t factor = GET_FORWARD_DIRECTION_FACTOR(order);
  if (pInterval->intervalUnit != 'n' && pInterval->intervalUnit != 'y') {
    tw->skey += pInterval->sliding * factor;
    tw->ekey = tw->skey + pInterval->interval - 1;
    return;
  }

  int64_t key = tw->skey, interval = pInterval->interval;
  // convert key to second
  key = convertTimePrecision(key, pInterval->precision, TSDB_TIME_PRECISION_MILLI) / 1000;

  if (pInterval->intervalUnit == 'y') {
    interval *= 12;
  }

  struct tm tm;
  time_t    t = (time_t)key;
  taosLocalTime(&t, &tm);

  int mon = (int)(tm.tm_year * 12 + tm.tm_mon + interval * factor);
  tm.tm_year = mon / 12;
  tm.tm_mon = mon % 12;
  tw->skey = convertTimePrecision((int64_t)taosMktime(&tm) * 1000LL, TSDB_TIME_PRECISION_MILLI, pInterval->precision);

  mon = (int)(mon + interval);
  tm.tm_year = mon / 12;
  tm.tm_mon = mon % 12;
  tw->ekey = convertTimePrecision((int64_t)taosMktime(&tm) * 1000LL, TSDB_TIME_PRECISION_MILLI, pInterval->precision);

  tw->ekey -= 1;
}

static bool overlapWithTimeWindow(SInterval* pInterval, SDataBlockInfo* pBlockInfo, int32_t order) {
  STimeWindow w = {0};

  // 0 by default, which means it is not a interval operator of the upstream operator.
  if (pInterval->interval == 0) {
    return false;
  }

  if (order == TSDB_ORDER_ASC) {
    w = getAlignQueryTimeWindow(pInterval, pInterval->precision, pBlockInfo->window.skey);
    assert(w.ekey >= pBlockInfo->window.skey);

    if (TMAX(w.skey, pBlockInfo->window.skey) <= TMIN(w.ekey, pBlockInfo->window.ekey)) {
      return true;
    }

    while (1) {
      getNextTimeWindow(pInterval, &w, order);
      if (w.skey > pBlockInfo->window.ekey) {
        break;
      }

      assert(w.ekey > pBlockInfo->window.ekey);
      if (TMAX(w.skey, pBlockInfo->window.skey) <= pBlockInfo->window.ekey) {
        return true;
      }
    }
  } else {
    w = getAlignQueryTimeWindow(pInterval, pInterval->precision, pBlockInfo->window.ekey);
    assert(w.skey <= pBlockInfo->window.ekey);

    if (TMAX(w.skey, pBlockInfo->window.skey) <= TMIN(w.ekey, pBlockInfo->window.ekey)) {
      return true;
    }

    while (1) {
      getNextTimeWindow(pInterval, &w, order);
      if (w.ekey < pBlockInfo->window.skey) {
        break;
      }

      assert(w.skey < pBlockInfo->window.skey);
      if (pBlockInfo->window.skey <= TMIN(w.ekey, pBlockInfo->window.ekey)) {
        return true;
      }
    }
  }

  return false;
}

// this function is for table scanner to extract temporary results of upstream aggregate results.
static SResultRow* getTableGroupOutputBuf(SOperatorInfo* pOperator, uint64_t groupId, SFilePage** pPage) {
  if (pOperator->operatorType != QUERY_NODE_PHYSICAL_PLAN_TABLE_SCAN) {
    return NULL;
  }

  int64_t buf[2] = {0};
  SET_RES_WINDOW_KEY((char*)buf, &groupId, sizeof(groupId), groupId);

  STableScanInfo* pTableScanInfo = pOperator->info;

  SResultRowPosition* p1 = (SResultRowPosition*)tSimpleHashGet(pTableScanInfo->pdInfo.pAggSup->pResultRowHashTable, buf,
                                                               GET_RES_WINDOW_KEY_LEN(sizeof(groupId)));

  if (p1 == NULL) {
    return NULL;
  }

  *pPage = getBufPage(pTableScanInfo->pdInfo.pAggSup->pResultBuf, p1->pageId);
  return (SResultRow*)((char*)(*pPage) + p1->offset);
}

static int32_t doDynamicPruneDataBlock(SOperatorInfo* pOperator, SDataBlockInfo* pBlockInfo, uint32_t* status) {
  STableScanInfo* pTableScanInfo = pOperator->info;

  if (pTableScanInfo->pdInfo.pExprSup == NULL) {
    return TSDB_CODE_SUCCESS;
  }

  SExprSupp* pSup1 = pTableScanInfo->pdInfo.pExprSup;

  SFilePage*  pPage = NULL;
  SResultRow* pRow = getTableGroupOutputBuf(pOperator, pBlockInfo->groupId, &pPage);

  if (pRow == NULL) {
    return TSDB_CODE_SUCCESS;
  }

  bool notLoadBlock = true;
  for (int32_t i = 0; i < pSup1->numOfExprs; ++i) {
    int32_t functionId = pSup1->pCtx[i].functionId;

    SResultRowEntryInfo* pEntry = getResultEntryInfo(pRow, i, pTableScanInfo->pdInfo.pExprSup->rowEntryInfoOffset);

    int32_t reqStatus = fmFuncDynDataRequired(functionId, pEntry, &pBlockInfo->window);
    if (reqStatus != FUNC_DATA_REQUIRED_NOT_LOAD) {
      notLoadBlock = false;
      break;
    }
  }

  // release buffer pages
  releaseBufPage(pTableScanInfo->pdInfo.pAggSup->pResultBuf, pPage);

  if (notLoadBlock) {
    *status = FUNC_DATA_REQUIRED_NOT_LOAD;
  }

  return TSDB_CODE_SUCCESS;
}

static FORCE_INLINE bool doFilterByBlockSMA(const SNode* pFilterNode, SColumnDataAgg** pColsAgg, int32_t numOfCols,
                                            int32_t numOfRows) {
  if (pColsAgg == NULL || pFilterNode == NULL) {
    return true;
  }

  SFilterInfo* filter = NULL;

  // todo move to the initialization function
  int32_t code = filterInitFromNode((SNode*)pFilterNode, &filter, 0);
  bool    keep = filterRangeExecute(filter, pColsAgg, numOfCols, numOfRows);

  filterFreeInfo(filter);
  return keep;
}

static bool doLoadBlockSMA(STableScanInfo* pTableScanInfo, SSDataBlock* pBlock, SExecTaskInfo* pTaskInfo) {
  bool             allColumnsHaveAgg = true;
  SColumnDataAgg** pColAgg = NULL;

  int32_t code = tsdbRetrieveDatablockSMA(pTableScanInfo->dataReader, &pColAgg, &allColumnsHaveAgg);
  if (code != TSDB_CODE_SUCCESS) {
    T_LONG_JMP(pTaskInfo->env, code);
  }

  if (!allColumnsHaveAgg) {
    return false;
  }

  //  if (allColumnsHaveAgg == true) {
  int32_t numOfCols = taosArrayGetSize(pBlock->pDataBlock);

  // todo create this buffer during creating operator
  if (pBlock->pBlockAgg == NULL) {
    pBlock->pBlockAgg = taosMemoryCalloc(numOfCols, POINTER_BYTES);
    if (pBlock->pBlockAgg == NULL) {
      T_LONG_JMP(pTaskInfo->env, TSDB_CODE_OUT_OF_MEMORY);
    }
  }

  size_t num = taosArrayGetSize(pTableScanInfo->matchInfo.pList);
  for (int32_t i = 0; i < num; ++i) {
    SColMatchItem* pColMatchInfo = taosArrayGet(pTableScanInfo->matchInfo.pList, i);
    if (!pColMatchInfo->needOutput) {
      continue;
    }

    pBlock->pBlockAgg[pColMatchInfo->dstSlotId] = pColAgg[i];
  }

  return true;
}

static void doSetTagColumnData(STableScanInfo* pTableScanInfo, SSDataBlock* pBlock, SExecTaskInfo* pTaskInfo,
                               int32_t rows) {
  if (pTableScanInfo->pseudoSup.numOfExprs > 0) {
    SExprSupp* pSup = &pTableScanInfo->pseudoSup;

    int32_t code = addTagPseudoColumnData(&pTableScanInfo->readHandle, pSup->pExprInfo, pSup->numOfExprs, pBlock, rows,
                                          GET_TASKID(pTaskInfo));
    if (code != TSDB_CODE_SUCCESS) {
      T_LONG_JMP(pTaskInfo->env, code);
    }
  }
}

// todo handle the slimit info
void applyLimitOffset(SLimitInfo* pLimitInfo, SSDataBlock* pBlock, SExecTaskInfo* pTaskInfo, SOperatorInfo* pOperator) {
  SLimit* pLimit = &pLimitInfo->limit;

  if (pLimit->offset > 0 && pLimitInfo->remainOffset > 0) {
    if (pLimitInfo->remainOffset >= pBlock->info.rows) {
      pLimitInfo->remainOffset -= pBlock->info.rows;
      pBlock->info.rows = 0;
      qDebug("current block ignore due to offset, current:%" PRId64 ", %s", pLimitInfo->remainOffset,
             GET_TASKID(pTaskInfo));
    } else {
      blockDataTrimFirstNRows(pBlock, pLimitInfo->remainOffset);
      pLimitInfo->remainOffset = 0;
    }
  }

  if (pLimit->limit != -1 && pLimit->limit <= (pLimitInfo->numOfOutputRows + pBlock->info.rows)) {
    // limit the output rows
    int32_t overflowRows = pLimitInfo->numOfOutputRows + pBlock->info.rows - pLimit->limit;
    int32_t keep = pBlock->info.rows - overflowRows;

    blockDataKeepFirstNRows(pBlock, keep);
    qDebug("output limit %" PRId64 " has reached, %s", pLimit->limit, GET_TASKID(pTaskInfo));
    pOperator->status = OP_EXEC_DONE;
  }
}

static void ensureBlockCapacity(SSDataBlock* pBlock, int32_t capacity) {
  // keep the value of rows temporarily
  int32_t rows = pBlock->info.rows;

  pBlock->info.rows = 0;
  blockDataEnsureCapacity(pBlock, capacity);

  // restore the rows number
  pBlock->info.rows = rows;
}

static int32_t loadDataBlock(SOperatorInfo* pOperator, STableScanInfo* pTableScanInfo, SSDataBlock* pBlock,
                             uint32_t* status) {
  SExecTaskInfo*  pTaskInfo = pOperator->pTaskInfo;
  STableScanInfo* pInfo = pOperator->info;

  SFileBlockLoadRecorder* pCost = &pTableScanInfo->readRecorder;

  pCost->totalBlocks += 1;
  pCost->totalRows += pBlock->info.rows;

  bool loadSMA = false;

  *status = pInfo->dataBlockLoadFlag;
  if (pTableScanInfo->pFilterNode != NULL ||
      overlapWithTimeWindow(&pTableScanInfo->pdInfo.interval, &pBlock->info, pTableScanInfo->cond.order)) {
    (*status) = FUNC_DATA_REQUIRED_DATA_LOAD;
  }

  SDataBlockInfo* pBlockInfo = &pBlock->info;
  taosMemoryFreeClear(pBlock->pBlockAgg);

  if (*status == FUNC_DATA_REQUIRED_FILTEROUT) {
    qDebug("%s data block filter out, brange:%" PRId64 "-%" PRId64 ", rows:%d", GET_TASKID(pTaskInfo),
           pBlockInfo->window.skey, pBlockInfo->window.ekey, pBlockInfo->rows);
    pCost->filterOutBlocks += 1;
    pCost->totalRows += pBlock->info.rows;
    return TSDB_CODE_SUCCESS;
  } else if (*status == FUNC_DATA_REQUIRED_NOT_LOAD) {
    qDebug("%s data block skipped, brange:%" PRId64 "-%" PRId64 ", rows:%d", GET_TASKID(pTaskInfo),
           pBlockInfo->window.skey, pBlockInfo->window.ekey, pBlockInfo->rows);

    if (pTableScanInfo->pseudoSup.numOfExprs > 0) {
      ensureBlockCapacity(pBlock, pBlock->info.rows);
    }
    doSetTagColumnData(pTableScanInfo, pBlock, pTaskInfo, 1);
    pCost->skipBlocks += 1;
    return TSDB_CODE_SUCCESS;
  } else if (*status == FUNC_DATA_REQUIRED_STATIS_LOAD) {
    pCost->loadBlockStatis += 1;
    loadSMA = true;  // mark the operation of load sma;
    bool success = doLoadBlockSMA(pTableScanInfo, pBlock, pTaskInfo);
    if (success) {  // failed to load the block sma data, data block statistics does not exist, load data block instead
      qDebug("%s data block SMA loaded, brange:%" PRId64 "-%" PRId64 ", rows:%d", GET_TASKID(pTaskInfo),
             pBlockInfo->window.skey, pBlockInfo->window.ekey, pBlockInfo->rows);
      if (pTableScanInfo->pseudoSup.numOfExprs > 0) {
        ensureBlockCapacity(pBlock, pBlock->info.rows);
      }

      doSetTagColumnData(pTableScanInfo, pBlock, pTaskInfo, 1);
      return TSDB_CODE_SUCCESS;
    } else {
      qDebug("%s failed to load SMA, since not all columns have SMA", GET_TASKID(pTaskInfo));
      *status = FUNC_DATA_REQUIRED_DATA_LOAD;
    }
  }

  ASSERT(*status == FUNC_DATA_REQUIRED_DATA_LOAD);

  // try to filter data block according to sma info
  if (pTableScanInfo->pFilterNode != NULL && (!loadSMA)) {
    bool success = doLoadBlockSMA(pTableScanInfo, pBlock, pTaskInfo);
    if (success) {
      size_t size = taosArrayGetSize(pBlock->pDataBlock);
      bool   keep = doFilterByBlockSMA(pTableScanInfo->pFilterNode, pBlock->pBlockAgg, size, pBlockInfo->rows);
      if (!keep) {
        qDebug("%s data block filter out by block SMA, brange:%" PRId64 "-%" PRId64 ", rows:%d", GET_TASKID(pTaskInfo),
               pBlockInfo->window.skey, pBlockInfo->window.ekey, pBlockInfo->rows);
        pCost->filterOutBlocks += 1;
        (*status) = FUNC_DATA_REQUIRED_FILTEROUT;

        return TSDB_CODE_SUCCESS;
      }
    }
  }

  // free the sma info, since it should not be involved in later computing process.
  taosMemoryFreeClear(pBlock->pBlockAgg);

  // try to filter data block according to current results
  doDynamicPruneDataBlock(pOperator, pBlockInfo, status);
  if (*status == FUNC_DATA_REQUIRED_NOT_LOAD) {
    qDebug("%s data block skipped due to dynamic prune, brange:%" PRId64 "-%" PRId64 ", rows:%d", GET_TASKID(pTaskInfo),
           pBlockInfo->window.skey, pBlockInfo->window.ekey, pBlockInfo->rows);
    pCost->skipBlocks += 1;

    *status = FUNC_DATA_REQUIRED_FILTEROUT;
    return TSDB_CODE_SUCCESS;
  }

  pCost->totalCheckedRows += pBlock->info.rows;
  pCost->loadBlocks += 1;

  SArray* pCols = tsdbRetrieveDataBlock(pTableScanInfo->dataReader, NULL);
  if (pCols == NULL) {
    return terrno;
  }

  ensureBlockCapacity(pBlock, pBlock->info.rows);
  relocateColumnData(pBlock, pTableScanInfo->matchInfo.pList, pCols, true);
  doSetTagColumnData(pTableScanInfo, pBlock, pTaskInfo, pBlock->info.rows);

  // restore the previous value
  pCost->totalRows -= pBlock->info.rows;

  if (pTableScanInfo->pFilterNode != NULL) {
    int64_t st = taosGetTimestampUs();
    doFilter(pTableScanInfo->pFilterNode, pBlock, &pTableScanInfo->matchInfo, pOperator->exprSupp.pFilterInfo);

    double el = (taosGetTimestampUs() - st) / 1000.0;
    pTableScanInfo->readRecorder.filterTime += el;

    if (pBlock->info.rows == 0) {
      pCost->filterOutBlocks += 1;
      qDebug("%s data block filter out, brange:%" PRId64 "-%" PRId64 ", rows:%d, elapsed time:%.2f ms",
             GET_TASKID(pTaskInfo), pBlockInfo->window.skey, pBlockInfo->window.ekey, pBlockInfo->rows, el);
    } else {
      qDebug("%s data block filter applied, elapsed time:%.2f ms", GET_TASKID(pTaskInfo), el);
    }
  }

  applyLimitOffset(&pInfo->limitInfo, pBlock, pTaskInfo, pOperator);

  pCost->totalRows += pBlock->info.rows;
  pInfo->limitInfo.numOfOutputRows = pCost->totalRows;
  return TSDB_CODE_SUCCESS;
}

static void prepareForDescendingScan(STableScanInfo* pTableScanInfo, SqlFunctionCtx* pCtx, int32_t numOfOutput) {
  SET_REVERSE_SCAN_FLAG(pTableScanInfo);

  switchCtxOrder(pCtx, numOfOutput);
  //  setupQueryRangeForReverseScan(pTableScanInfo);

  pTableScanInfo->cond.order = TSDB_ORDER_DESC;
  STimeWindow* pTWindow = &pTableScanInfo->cond.twindows;
  TSWAP(pTWindow->skey, pTWindow->ekey);
}

int32_t addTagPseudoColumnData(SReadHandle* pHandle, SExprInfo* pPseudoExpr, int32_t numOfPseudoExpr,
                               SSDataBlock* pBlock, int32_t rows, const char* idStr) {
  // currently only the tbname pseudo column
  if (numOfPseudoExpr == 0) {
    return TSDB_CODE_SUCCESS;
  }

  // backup the rows
  int32_t backupRows = pBlock->info.rows;
  pBlock->info.rows = rows;

  SMetaReader mr = {0};
  metaReaderInit(&mr, pHandle->meta, 0);
  int32_t code = metaGetTableEntryByUid(&mr, pBlock->info.uid);
  metaReaderReleaseLock(&mr);

  if (code != TSDB_CODE_SUCCESS) {
    qError("failed to get table meta, uid:0x%" PRIx64 ", code:%s, %s", pBlock->info.uid, tstrerror(terrno), idStr);
    metaReaderClear(&mr);
    return terrno;
  }

  for (int32_t j = 0; j < numOfPseudoExpr; ++j) {
    SExprInfo* pExpr = &pPseudoExpr[j];
    int32_t    dstSlotId = pExpr->base.resSchema.slotId;

    SColumnInfoData* pColInfoData = taosArrayGet(pBlock->pDataBlock, dstSlotId);
    colInfoDataCleanup(pColInfoData, pBlock->info.rows);

    int32_t functionId = pExpr->pExpr->_function.functionId;

    // this is to handle the tbname
    if (fmIsScanPseudoColumnFunc(functionId)) {
      setTbNameColData(pHandle->meta, pBlock, pColInfoData, functionId);
    } else {  // these are tags
      STagVal tagVal = {0};
      tagVal.cid = pExpr->base.pParam[0].pCol->colId;
      const char* p = metaGetTableTagVal(mr.me.ctbEntry.pTags, pColInfoData->info.type, &tagVal);

      char* data = NULL;
      if (pColInfoData->info.type != TSDB_DATA_TYPE_JSON && p != NULL) {
        data = tTagValToData((const STagVal*)p, false);
      } else {
        data = (char*)p;
      }

      bool isNullVal = (data == NULL) || (pColInfoData->info.type == TSDB_DATA_TYPE_JSON && tTagIsJsonNull(data));
      if (isNullVal) {
        colDataAppendNNULL(pColInfoData, 0, pBlock->info.rows);
      } else if (pColInfoData->info.type != TSDB_DATA_TYPE_JSON) {
        colDataAppendNItems(pColInfoData, 0, data, pBlock->info.rows);
        if (IS_VAR_DATA_TYPE(((const STagVal*)p)->type)) {
          taosMemoryFree(data);
        }
      } else {  // todo opt for json tag
        for (int32_t i = 0; i < pBlock->info.rows; ++i) {
          colDataAppend(pColInfoData, i, data, false);
        }
      }
    }
  }

  metaReaderClear(&mr);

  // restore the rows
  pBlock->info.rows = backupRows;
  return TSDB_CODE_SUCCESS;
}

void setTbNameColData(void* pMeta, const SSDataBlock* pBlock, SColumnInfoData* pColInfoData, int32_t functionId) {
  struct SScalarFuncExecFuncs fpSet = {0};
  fmGetScalarFuncExecFuncs(functionId, &fpSet);

  SColumnInfoData infoData = createColumnInfoData(TSDB_DATA_TYPE_BIGINT, sizeof(uint64_t), 1);
  colInfoDataEnsureCapacity(&infoData, 1);

  colDataAppendInt64(&infoData, 0, (int64_t*)&pBlock->info.uid);
  SScalarParam srcParam = {.numOfRows = pBlock->info.rows, .param = pMeta, .columnData = &infoData};

  SScalarParam param = {.columnData = pColInfoData};

  if (fpSet.process != NULL) {
    fpSet.process(&srcParam, 1, &param);
  } else {
    qError("failed to get the corresponding callback function, functionId:%d", functionId);
  }

  colDataDestroy(&infoData);
}

static SSDataBlock* doTableScanImpl(SOperatorInfo* pOperator) {
  STableScanInfo* pTableScanInfo = pOperator->info;
  SExecTaskInfo*  pTaskInfo = pOperator->pTaskInfo;
  SSDataBlock*    pBlock = pTableScanInfo->pResBlock;

  int64_t st = taosGetTimestampUs();

  while (tsdbNextDataBlock(pTableScanInfo->dataReader)) {
    if (isTaskKilled(pTaskInfo)) {
      T_LONG_JMP(pTaskInfo->env, TSDB_CODE_TSC_QUERY_CANCELLED);
    }

    // process this data block based on the probabilities
    bool processThisBlock = processBlockWithProbability(&pTableScanInfo->sample);
    if (!processThisBlock) {
      continue;
    }

    blockDataCleanup(pBlock);

    SDataBlockInfo* pBInfo = &pBlock->info;
    tsdbRetrieveDataBlockInfo(pTableScanInfo->dataReader, &pBInfo->rows, &pBInfo->uid, &pBInfo->window);

    ASSERT(pBInfo->uid != 0);
    pBlock->info.groupId = getTableGroupId(pTaskInfo->pTableInfoList, pBlock->info.uid);

    uint32_t status = 0;
    int32_t  code = loadDataBlock(pOperator, pTableScanInfo, pBlock, &status);
    //    int32_t  code = loadDataBlockOnDemand(pOperator->pRuntimeEnv, pTableScanInfo, pBlock, &status);
    if (code != TSDB_CODE_SUCCESS) {
      T_LONG_JMP(pOperator->pTaskInfo->env, code);
    }

    // current block is filter out according to filter condition, continue load the next block
    if (status == FUNC_DATA_REQUIRED_FILTEROUT || pBlock->info.rows == 0) {
      continue;
    }

    pOperator->resultInfo.totalRows = pTableScanInfo->readRecorder.totalRows;
    pTableScanInfo->readRecorder.elapsedTime += (taosGetTimestampUs() - st) / 1000.0;

    pOperator->cost.totalCost = pTableScanInfo->readRecorder.elapsedTime;

    // todo refactor
    /*pTableScanInfo->lastStatus.uid = pBlock->info.uid;*/
    /*pTableScanInfo->lastStatus.ts = pBlock->info.window.ekey;*/
    pTaskInfo->streamInfo.lastStatus.type = TMQ_OFFSET__SNAPSHOT_DATA;
    pTaskInfo->streamInfo.lastStatus.uid = pBlock->info.uid;
    pTaskInfo->streamInfo.lastStatus.ts = pBlock->info.window.ekey;

    ASSERT(pBlock->info.uid != 0);
    return pBlock;
  }
  return NULL;
}

static SSDataBlock* doTableScanGroup(SOperatorInfo* pOperator) {
  STableScanInfo* pTableScanInfo = pOperator->info;
  SExecTaskInfo*  pTaskInfo = pOperator->pTaskInfo;

  // The read handle is not initialized yet, since no qualified tables exists
  if (pTableScanInfo->dataReader == NULL || pOperator->status == OP_EXEC_DONE) {
    return NULL;
  }

  // do the ascending order traverse in the first place.
  while (pTableScanInfo->scanTimes < pTableScanInfo->scanInfo.numOfAsc) {
    SSDataBlock* p = doTableScanImpl(pOperator);
    if (p != NULL) {
      ASSERT(p->info.uid != 0);
      return p;
    }

    pTableScanInfo->scanTimes += 1;

    if (pTableScanInfo->scanTimes < pTableScanInfo->scanInfo.numOfAsc) {
      setTaskStatus(pTaskInfo, TASK_NOT_COMPLETED);
      pTableScanInfo->scanFlag = REPEAT_SCAN;
      qDebug("start to repeat ascending order scan data blocks due to query func required, %s", GET_TASKID(pTaskInfo));

      // do prepare for the next round table scan operation
      tsdbReaderReset(pTableScanInfo->dataReader, &pTableScanInfo->cond);
    }
  }

  int32_t total = pTableScanInfo->scanInfo.numOfAsc + pTableScanInfo->scanInfo.numOfDesc;
  if (pTableScanInfo->scanTimes < total) {
    if (pTableScanInfo->cond.order == TSDB_ORDER_ASC) {
      prepareForDescendingScan(pTableScanInfo, pOperator->exprSupp.pCtx, 0);
      tsdbReaderReset(pTableScanInfo->dataReader, &pTableScanInfo->cond);
      qDebug("%s start to descending order scan data blocks due to query func required", GET_TASKID(pTaskInfo));
    }

    while (pTableScanInfo->scanTimes < total) {
      SSDataBlock* p = doTableScanImpl(pOperator);
      if (p != NULL) {
        return p;
      }

      pTableScanInfo->scanTimes += 1;

      if (pTableScanInfo->scanTimes < total) {
        setTaskStatus(pTaskInfo, TASK_NOT_COMPLETED);
        pTableScanInfo->scanFlag = REPEAT_SCAN;

        qDebug("%s start to repeat descending order scan data blocks", GET_TASKID(pTaskInfo));
        tsdbReaderReset(pTableScanInfo->dataReader, &pTableScanInfo->cond);
      }
    }
  }

  return NULL;
}

static SSDataBlock* doTableScan(SOperatorInfo* pOperator) {
  STableScanInfo* pInfo = pOperator->info;
  SExecTaskInfo*  pTaskInfo = pOperator->pTaskInfo;

  // scan table one by one sequentially
  if (pInfo->scanMode == TABLE_SCAN__TABLE_ORDER) {
    int32_t numOfTables = tableListGetSize(pTaskInfo->pTableInfoList);

    while (1) {
      SSDataBlock* result = doTableScanGroup(pOperator);
      if (result) {
        return result;
      }

      // if no data, switch to next table and continue scan
      pInfo->currentTable++;
      if (pInfo->currentTable >= numOfTables) {
        return NULL;
      }

      STableKeyInfo* pTableInfo = tableListGetInfo(pTaskInfo->pTableInfoList, pInfo->currentTable);
      tsdbSetTableList(pInfo->dataReader, pTableInfo, 1);
      qDebug("set uid:%" PRIu64 " into scanner, total tables:%d, index:%d %s", pTableInfo->uid, numOfTables,
             pInfo->currentTable, pTaskInfo->id.str);

      tsdbReaderReset(pInfo->dataReader, &pInfo->cond);
      pInfo->scanTimes = 0;
    }
  } else {  // scan table group by group sequentially
    if (pInfo->currentGroupId == -1) {
      if ((++pInfo->currentGroupId) >= tableListGetOutputGroups(pTaskInfo->pTableInfoList)) {
        doSetOperatorCompleted(pOperator);
        return NULL;
      }

      int32_t        num = 0;
      STableKeyInfo* pList = NULL;
      tableListGetGroupList(pTaskInfo->pTableInfoList, pInfo->currentGroupId, &pList, &num);
      ASSERT(pInfo->dataReader == NULL);

      int32_t code = tsdbReaderOpen(pInfo->readHandle.vnode, &pInfo->cond, pList, num,
                                    (STsdbReader**)&pInfo->dataReader, GET_TASKID(pTaskInfo));
      if (code != TSDB_CODE_SUCCESS) {
        T_LONG_JMP(pTaskInfo->env, code);
      }
    }

    SSDataBlock* result = doTableScanGroup(pOperator);
    if (result != NULL) {
      ASSERT(result->info.uid != 0);
      return result;
    }

    if ((++pInfo->currentGroupId) >= tableListGetOutputGroups(pTaskInfo->pTableInfoList)) {
      doSetOperatorCompleted(pOperator);
      return NULL;
    }

    // reset value for the next group data output
    pOperator->status = OP_OPENED;
    pInfo->limitInfo.numOfOutputRows = 0;
    pInfo->limitInfo.remainOffset = pInfo->limitInfo.limit.offset;

    int32_t        num = 0;
    STableKeyInfo* pList = NULL;
    tableListGetGroupList(pTaskInfo->pTableInfoList, pInfo->currentGroupId, &pList, &num);

    tsdbSetTableList(pInfo->dataReader, pList, num);
    tsdbReaderReset(pInfo->dataReader, &pInfo->cond);
    pInfo->scanTimes = 0;

    result = doTableScanGroup(pOperator);
    if (result != NULL) {
      return result;
    }

    doSetOperatorCompleted(pOperator);
    return NULL;
  }
}

static int32_t getTableScannerExecInfo(struct SOperatorInfo* pOptr, void** pOptrExplain, uint32_t* len) {
  SFileBlockLoadRecorder* pRecorder = taosMemoryCalloc(1, sizeof(SFileBlockLoadRecorder));
  STableScanInfo*         pTableScanInfo = pOptr->info;
  *pRecorder = pTableScanInfo->readRecorder;
  *pOptrExplain = pRecorder;
  *len = sizeof(SFileBlockLoadRecorder);
  return 0;
}

static void destroyTableScanOperatorInfo(void* param) {
  STableScanInfo* pTableScanInfo = (STableScanInfo*)param;
  blockDataDestroy(pTableScanInfo->pResBlock);
  cleanupQueryTableDataCond(&pTableScanInfo->cond);

  tsdbReaderClose(pTableScanInfo->dataReader);
  pTableScanInfo->dataReader = NULL;

  if (pTableScanInfo->matchInfo.pList != NULL) {
    taosArrayDestroy(pTableScanInfo->matchInfo.pList);
  }

  cleanupExprSupp(&pTableScanInfo->pseudoSup);
  taosMemoryFreeClear(param);
}

SOperatorInfo* createTableScanOperatorInfo(STableScanPhysiNode* pTableScanNode, SReadHandle* readHandle,
                                           SExecTaskInfo* pTaskInfo) {
  STableScanInfo* pInfo = taosMemoryCalloc(1, sizeof(STableScanInfo));
  SOperatorInfo*  pOperator = taosMemoryCalloc(1, sizeof(SOperatorInfo));
  if (pInfo == NULL || pOperator == NULL) {
    goto _error;
  }

  SDataBlockDescNode* pDescNode = pTableScanNode->scan.node.pOutputDataBlockDesc;

  int32_t numOfCols = 0;
  int32_t code = extractColMatchInfo(pTableScanNode->scan.pScanCols, pDescNode, &numOfCols, COL_MATCH_FROM_COL_ID,
                                     &pInfo->matchInfo);
  if (code != TSDB_CODE_SUCCESS) {
    goto _error;
  }

  initLimitInfo(pTableScanNode->scan.node.pLimit, pTableScanNode->scan.node.pSlimit, &pInfo->limitInfo);
  code = initQueryTableDataCond(&pInfo->cond, pTableScanNode);
  if (code != TSDB_CODE_SUCCESS) {
    goto _error;
  }

  if (pTableScanNode->scan.pScanPseudoCols != NULL) {
    SExprSupp* pSup = &pInfo->pseudoSup;
    pSup->pExprInfo = createExprInfo(pTableScanNode->scan.pScanPseudoCols, NULL, &pSup->numOfExprs);
    pSup->pCtx = createSqlFunctionCtx(pSup->pExprInfo, pSup->numOfExprs, &pSup->rowEntryInfoOffset);
  }

  pInfo->scanInfo = (SScanInfo){.numOfAsc = pTableScanNode->scanSeq[0], .numOfDesc = pTableScanNode->scanSeq[1]};
  pInfo->pdInfo.interval = extractIntervalInfo(pTableScanNode);
  pInfo->readHandle = *readHandle;
  pInfo->sample.sampleRatio = pTableScanNode->ratio;
  pInfo->sample.seed = taosGetTimestampSec();

  pInfo->dataBlockLoadFlag = pTableScanNode->dataRequired;
  pInfo->pResBlock = createResDataBlock(pDescNode);
  pInfo->pFilterNode = pTableScanNode->scan.node.pConditions;

  if (pInfo->pFilterNode != NULL) {
    code = filterInitFromNode((SNode*)pInfo->pFilterNode, &pOperator->exprSupp.pFilterInfo, 0);
    if (code != TSDB_CODE_SUCCESS) {
      goto _error;
    }
  }

  pInfo->scanFlag = MAIN_SCAN;
  pInfo->currentGroupId = -1;
  pInfo->assignBlockUid = pTableScanNode->assignBlockUid;

  pOperator->name = "TableScanOperator";  // for debug purpose
  pOperator->operatorType = QUERY_NODE_PHYSICAL_PLAN_TABLE_SCAN;
  pOperator->blocking = false;
  pOperator->status = OP_NOT_OPENED;
  pOperator->info = pInfo;
  pOperator->exprSupp.numOfExprs = numOfCols;
  pOperator->pTaskInfo = pTaskInfo;

  pOperator->fpSet = createOperatorFpSet(operatorDummyOpenFn, doTableScan, NULL, NULL, destroyTableScanOperatorInfo,
                                         getTableScannerExecInfo);

  // for non-blocking operator, the open cost is always 0
  pOperator->cost.openCost = 0;
  return pOperator;

_error:
  if (pInfo != NULL) {
    destroyTableScanOperatorInfo(pInfo);
  }

  taosMemoryFreeClear(pOperator);
  pTaskInfo->code = code;
  return NULL;
}

SOperatorInfo* createTableSeqScanOperatorInfo(void* pReadHandle, SExecTaskInfo* pTaskInfo) {
  STableScanInfo* pInfo = taosMemoryCalloc(1, sizeof(STableScanInfo));
  SOperatorInfo*  pOperator = taosMemoryCalloc(1, sizeof(SOperatorInfo));

  pInfo->dataReader = pReadHandle;
  //  pInfo->prevGroupId       = -1;

  pOperator->name = "TableSeqScanOperator";
  pOperator->operatorType = QUERY_NODE_PHYSICAL_PLAN_TABLE_SEQ_SCAN;
  pOperator->blocking = false;
  pOperator->status = OP_NOT_OPENED;
  pOperator->info = pInfo;
  pOperator->pTaskInfo = pTaskInfo;

  pOperator->fpSet = createOperatorFpSet(operatorDummyOpenFn, doTableScanImpl, NULL, NULL, NULL, NULL);
  return pOperator;
}

static int32_t doGetTableRowSize(void* pMeta, uint64_t uid, int32_t* rowLen, const char* idstr) {
  *rowLen = 0;

  SMetaReader mr = {0};
  metaReaderInit(&mr, pMeta, 0);
  int32_t code = metaGetTableEntryByUid(&mr, uid);
  if (code != TSDB_CODE_SUCCESS) {
    qError("failed to get table meta, uid:0x%" PRIx64 ", code:%s, %s", uid, tstrerror(terrno), idstr);
    metaReaderClear(&mr);
    return terrno;
  }

  if (mr.me.type == TSDB_SUPER_TABLE) {
    int32_t numOfCols = mr.me.stbEntry.schemaRow.nCols;
    for (int32_t i = 0; i < numOfCols; ++i) {
      (*rowLen) += mr.me.stbEntry.schemaRow.pSchema[i].bytes;
    }
  } else if (mr.me.type == TSDB_CHILD_TABLE) {
    uint64_t suid = mr.me.ctbEntry.suid;
    tDecoderClear(&mr.coder);
    code = metaGetTableEntryByUid(&mr, suid);
    if (code != TSDB_CODE_SUCCESS) {
      qError("failed to get table meta, uid:0x%" PRIx64 ", code:%s, %s", suid, tstrerror(terrno), idstr);
      metaReaderClear(&mr);
      return terrno;
    }

    int32_t numOfCols = mr.me.stbEntry.schemaRow.nCols;

    for (int32_t i = 0; i < numOfCols; ++i) {
      (*rowLen) += mr.me.stbEntry.schemaRow.pSchema[i].bytes;
    }
  } else if (mr.me.type == TSDB_NORMAL_TABLE) {
    int32_t numOfCols = mr.me.ntbEntry.schemaRow.nCols;
    for (int32_t i = 0; i < numOfCols; ++i) {
      (*rowLen) += mr.me.ntbEntry.schemaRow.pSchema[i].bytes;
    }
  }

  metaReaderClear(&mr);
  return TSDB_CODE_SUCCESS;
}

static SSDataBlock* doBlockInfoScan(SOperatorInfo* pOperator) {
  if (pOperator->status == OP_EXEC_DONE) {
    return NULL;
  }

  SBlockDistInfo* pBlockScanInfo = pOperator->info;
  SExecTaskInfo*  pTaskInfo = pOperator->pTaskInfo;

  STableBlockDistInfo blockDistInfo = {.minRows = INT_MAX, .maxRows = INT_MIN};
  int32_t code = doGetTableRowSize(pBlockScanInfo->readHandle.meta, pBlockScanInfo->uid, &blockDistInfo.rowSize,
                                   GET_TASKID(pTaskInfo));
  if (code != TSDB_CODE_SUCCESS) {
    T_LONG_JMP(pTaskInfo->env, code);
  }

  tsdbGetFileBlocksDistInfo(pBlockScanInfo->pHandle, &blockDistInfo);
  blockDistInfo.numOfInmemRows = (int32_t)tsdbGetNumOfRowsInMemTable(pBlockScanInfo->pHandle);

  SSDataBlock* pBlock = pBlockScanInfo->pResBlock;

  int32_t          slotId = pOperator->exprSupp.pExprInfo->base.resSchema.slotId;
  SColumnInfoData* pColInfo = taosArrayGet(pBlock->pDataBlock, slotId);

  int32_t len = tSerializeBlockDistInfo(NULL, 0, &blockDistInfo);
  char*   p = taosMemoryCalloc(1, len + VARSTR_HEADER_SIZE);
  tSerializeBlockDistInfo(varDataVal(p), len, &blockDistInfo);
  varDataSetLen(p, len);

  blockDataEnsureCapacity(pBlock, 1);
  colDataAppend(pColInfo, 0, p, false);
  taosMemoryFree(p);

  pBlock->info.rows = 1;

  pOperator->status = OP_EXEC_DONE;
  return pBlock;
}

static void destroyBlockDistScanOperatorInfo(void* param) {
  SBlockDistInfo* pDistInfo = (SBlockDistInfo*)param;
  blockDataDestroy(pDistInfo->pResBlock);
  tsdbReaderClose(pDistInfo->pHandle);
  taosMemoryFreeClear(param);
}

static int32_t initTableblockDistQueryCond(uint64_t uid, SQueryTableDataCond* pCond) {
  memset(pCond, 0, sizeof(SQueryTableDataCond));

  pCond->order = TSDB_ORDER_ASC;
  pCond->numOfCols = 1;
  pCond->colList = taosMemoryCalloc(1, sizeof(SColumnInfo));
  if (pCond->colList == NULL) {
    terrno = TSDB_CODE_QRY_OUT_OF_MEMORY;
    return terrno;
  }

  pCond->colList->colId = 1;
  pCond->colList->type = TSDB_DATA_TYPE_TIMESTAMP;
  pCond->colList->bytes = sizeof(TSKEY);

  pCond->twindows = (STimeWindow){.skey = INT64_MIN, .ekey = INT64_MAX};
  pCond->suid = uid;
  pCond->type = TIMEWINDOW_RANGE_CONTAINED;
  pCond->startVersion = -1;
  pCond->endVersion = -1;

  return TSDB_CODE_SUCCESS;
}

SOperatorInfo* createDataBlockInfoScanOperator(SReadHandle* readHandle, SBlockDistScanPhysiNode* pBlockScanNode,
                                               SExecTaskInfo* pTaskInfo) {
  SBlockDistInfo* pInfo = taosMemoryCalloc(1, sizeof(SBlockDistInfo));
  SOperatorInfo*  pOperator = taosMemoryCalloc(1, sizeof(SOperatorInfo));
  if (pInfo == NULL || pOperator == NULL) {
    pTaskInfo->code = TSDB_CODE_OUT_OF_MEMORY;
    goto _error;
  }

  {
    SQueryTableDataCond cond = {0};

    int32_t code = initTableblockDistQueryCond(pBlockScanNode->suid, &cond);
    if (code != TSDB_CODE_SUCCESS) {
      return NULL;
    }

    STableListInfo* pTableListInfo = pTaskInfo->pTableInfoList;
    size_t          num = tableListGetSize(pTableListInfo);
    void*           pList = tableListGetInfo(pTableListInfo, 0);

    code = tsdbReaderOpen(readHandle->vnode, &cond, pList, num, &pInfo->pHandle, pTaskInfo->id.str);
    if (code != 0) {
      cleanupQueryTableDataCond(&cond);
      goto _error;
    }
  }

  pInfo->readHandle = *readHandle;
  pInfo->uid = pBlockScanNode->suid;
  pInfo->pResBlock = createResDataBlock(pBlockScanNode->node.pOutputDataBlockDesc);

  int32_t    numOfCols = 0;
  SExprInfo* pExprInfo = createExprInfo(pBlockScanNode->pScanPseudoCols, NULL, &numOfCols);
  int32_t    code = initExprSupp(&pOperator->exprSupp, pExprInfo, numOfCols);
  if (code != TSDB_CODE_SUCCESS) {
    goto _error;
  }

  pOperator->name = "DataBlockDistScanOperator";
  pOperator->operatorType = QUERY_NODE_PHYSICAL_PLAN_BLOCK_DIST_SCAN;
  pOperator->blocking = false;
  pOperator->status = OP_NOT_OPENED;
  pOperator->info = pInfo;
  pOperator->pTaskInfo = pTaskInfo;

  pOperator->fpSet =
      createOperatorFpSet(operatorDummyOpenFn, doBlockInfoScan, NULL, NULL, destroyBlockDistScanOperatorInfo, NULL);
  return pOperator;

_error:
  taosMemoryFreeClear(pInfo);
  taosMemoryFreeClear(pOperator);
  return NULL;
}

static FORCE_INLINE void doClearBufferedBlocks(SStreamScanInfo* pInfo) {
  taosArrayClear(pInfo->pBlockLists);
  pInfo->validBlockIndex = 0;
}

static bool isSessionWindow(SStreamScanInfo* pInfo) {
  return pInfo->windowSup.parentType == QUERY_NODE_PHYSICAL_PLAN_STREAM_SESSION;
}

static bool isStateWindow(SStreamScanInfo* pInfo) {
  return pInfo->windowSup.parentType == QUERY_NODE_PHYSICAL_PLAN_STREAM_STATE;
}

static bool isIntervalWindow(SStreamScanInfo* pInfo) {
  return pInfo->windowSup.parentType == QUERY_NODE_PHYSICAL_PLAN_STREAM_INTERVAL ||
         pInfo->windowSup.parentType == QUERY_NODE_PHYSICAL_PLAN_STREAM_SEMI_INTERVAL ||
         pInfo->windowSup.parentType == QUERY_NODE_PHYSICAL_PLAN_STREAM_FINAL_INTERVAL;
}

static bool isSignleIntervalWindow(SStreamScanInfo* pInfo) {
  return pInfo->windowSup.parentType == QUERY_NODE_PHYSICAL_PLAN_STREAM_INTERVAL;
}

static bool isSlidingWindow(SStreamScanInfo* pInfo) {
  return isIntervalWindow(pInfo) && pInfo->interval.interval != pInfo->interval.sliding;
}

static void setGroupId(SStreamScanInfo* pInfo, SSDataBlock* pBlock, int32_t groupColIndex, int32_t rowIndex) {
  SColumnInfoData* pColInfo = taosArrayGet(pBlock->pDataBlock, groupColIndex);
  uint64_t*        groupCol = (uint64_t*)pColInfo->pData;
  ASSERT(rowIndex < pBlock->info.rows);
  pInfo->groupId = groupCol[rowIndex];
}

void resetTableScanInfo(STableScanInfo* pTableScanInfo, STimeWindow* pWin) {
  pTableScanInfo->cond.twindows = *pWin;
  pTableScanInfo->scanTimes = 0;
  pTableScanInfo->currentGroupId = -1;
  tsdbReaderClose(pTableScanInfo->dataReader);
  pTableScanInfo->dataReader = NULL;
}

static SSDataBlock* readPreVersionData(SOperatorInfo* pTableScanOp, uint64_t tbUid, TSKEY startTs, TSKEY endTs,
                                       int64_t maxVersion) {
  STableKeyInfo tblInfo = {.uid = tbUid, .groupId = 0};

  STableScanInfo*     pTableScanInfo = pTableScanOp->info;
  SQueryTableDataCond cond = pTableScanInfo->cond;

  cond.startVersion = -1;
  cond.endVersion = maxVersion;
  cond.twindows = (STimeWindow){.skey = startTs, .ekey = endTs};

  SExecTaskInfo* pTaskInfo = pTableScanOp->pTaskInfo;

  SSDataBlock* pBlock = pTableScanInfo->pResBlock;
  blockDataCleanup(pBlock);

  STsdbReader* pReader = NULL;
  int32_t      code = tsdbReaderOpen(pTableScanInfo->readHandle.vnode, &cond, &tblInfo, 1, (STsdbReader**)&pReader,
                                     GET_TASKID(pTaskInfo));
  if (code != TSDB_CODE_SUCCESS) {
    terrno = code;
    T_LONG_JMP(pTaskInfo->env, code);
    return NULL;
  }

  bool hasBlock = tsdbNextDataBlock(pReader);
  if (hasBlock) {
    SDataBlockInfo* pBInfo = &pBlock->info;

    int32_t rows = 0;
    tsdbRetrieveDataBlockInfo(pReader, &rows, &pBInfo->uid, &pBInfo->window);

    SArray* pCols = tsdbRetrieveDataBlock(pReader, NULL);
    blockDataEnsureCapacity(pBlock, rows);
    pBlock->info.rows = rows;

    relocateColumnData(pBlock, pTableScanInfo->matchInfo.pList, pCols, true);
    doSetTagColumnData(pTableScanInfo, pBlock, pTaskInfo, rows);

    pBlock->info.groupId = getTableGroupId(pTaskInfo->pTableInfoList, pBInfo->uid);
  }

  tsdbReaderClose(pReader);
  qDebug("retrieve prev rows:%d, skey:%" PRId64 ", ekey:%" PRId64 " uid:%" PRIu64 ", max ver:%" PRId64
         ", suid:%" PRIu64,
         pBlock->info.rows, startTs, endTs, tbUid, maxVersion, cond.suid);

  return pBlock->info.rows > 0 ? pBlock : NULL;
}

static uint64_t getGroupIdByCol(SStreamScanInfo* pInfo, uint64_t uid, TSKEY ts, int64_t maxVersion) {
  SSDataBlock* pPreRes = readPreVersionData(pInfo->pTableScanOp, uid, ts, ts, maxVersion);
  if (!pPreRes || pPreRes->info.rows == 0) {
    return 0;
  }
  ASSERT(pPreRes->info.rows == 1);
  return calGroupIdByData(&pInfo->partitionSup, pInfo->pPartScalarSup, pPreRes, 0);
}

static uint64_t getGroupIdByUid(SStreamScanInfo* pInfo, uint64_t uid) {
  return getTableGroupId(pInfo->pTableScanOp->pTaskInfo->pTableInfoList, uid);
}

static uint64_t getGroupIdByData(SStreamScanInfo* pInfo, uint64_t uid, TSKEY ts, int64_t maxVersion) {
  if (pInfo->partitionSup.needCalc) {
    return getGroupIdByCol(pInfo, uid, ts, maxVersion);
  }

  return getGroupIdByUid(pInfo, uid);
}

static bool prepareRangeScan(SStreamScanInfo* pInfo, SSDataBlock* pBlock, int32_t* pRowIndex) {
  if ((*pRowIndex) == pBlock->info.rows) {
    return false;
  }

  ASSERT(taosArrayGetSize(pBlock->pDataBlock) >= 3);
  SColumnInfoData* pStartTsCol = taosArrayGet(pBlock->pDataBlock, START_TS_COLUMN_INDEX);
  TSKEY*           startData = (TSKEY*)pStartTsCol->pData;
  SColumnInfoData* pEndTsCol = taosArrayGet(pBlock->pDataBlock, END_TS_COLUMN_INDEX);
  TSKEY*           endData = (TSKEY*)pEndTsCol->pData;
  STimeWindow      win = {.skey = startData[*pRowIndex], .ekey = endData[*pRowIndex]};
  SColumnInfoData* pGpCol = taosArrayGet(pBlock->pDataBlock, GROUPID_COLUMN_INDEX);
  uint64_t*        gpData = (uint64_t*)pGpCol->pData;
  uint64_t         groupId = gpData[*pRowIndex];

  SColumnInfoData* pCalStartTsCol = taosArrayGet(pBlock->pDataBlock, CALCULATE_START_TS_COLUMN_INDEX);
  TSKEY*           calStartData = (TSKEY*)pCalStartTsCol->pData;
  SColumnInfoData* pCalEndTsCol = taosArrayGet(pBlock->pDataBlock, CALCULATE_END_TS_COLUMN_INDEX);
  TSKEY*           calEndData = (TSKEY*)pCalEndTsCol->pData;

  setGroupId(pInfo, pBlock, GROUPID_COLUMN_INDEX, *pRowIndex);
  if (isSlidingWindow(pInfo)) {
    pInfo->updateWin.skey = calStartData[*pRowIndex];
    pInfo->updateWin.ekey = calEndData[*pRowIndex];
  }
  (*pRowIndex)++;

  for (; *pRowIndex < pBlock->info.rows; (*pRowIndex)++) {
    if (win.skey == startData[*pRowIndex] && groupId == gpData[*pRowIndex]) {
      win.ekey = TMAX(win.ekey, endData[*pRowIndex]);
      continue;
    }
    if (win.skey == endData[*pRowIndex] && groupId == gpData[*pRowIndex]) {
      win.skey = TMIN(win.skey, startData[*pRowIndex]);
      continue;
    }
    ASSERT(!(win.skey > startData[*pRowIndex] && win.ekey < endData[*pRowIndex]) ||
           !(isInTimeWindow(&win, startData[*pRowIndex], 0) || isInTimeWindow(&win, endData[*pRowIndex], 0)));
    break;
  }

  resetTableScanInfo(pInfo->pTableScanOp->info, &win);
  pInfo->pTableScanOp->status = OP_OPENED;
  return true;
}

static STimeWindow getSlidingWindow(TSKEY* startTsCol, TSKEY* endTsCol, uint64_t* gpIdCol, SInterval* pInterval,
                                    SDataBlockInfo* pDataBlockInfo, int32_t* pRowIndex, bool hasGroup) {
  SResultRowInfo dumyInfo = {0};
  dumyInfo.cur.pageId = -1;
  STimeWindow win = getActiveTimeWindow(NULL, &dumyInfo, startTsCol[*pRowIndex], pInterval, TSDB_ORDER_ASC);
  STimeWindow endWin = win;
  STimeWindow preWin = win;
  uint64_t    groupId = gpIdCol[*pRowIndex];

  while (1) {
    if (hasGroup) {
      (*pRowIndex) += 1;
    } else {
      while ((groupId == gpIdCol[(*pRowIndex)] && startTsCol[*pRowIndex] < endWin.ekey)) {
        (*pRowIndex) += 1;
        if ((*pRowIndex) == pDataBlockInfo->rows) {
          break;
        }
      }
    }

    do {
      preWin = endWin;
      getNextTimeWindow(pInterval, &endWin, TSDB_ORDER_ASC);
    } while (endTsCol[(*pRowIndex) - 1] >= endWin.skey);
    endWin = preWin;
    if (win.ekey == endWin.ekey || (*pRowIndex) == pDataBlockInfo->rows || groupId != gpIdCol[*pRowIndex]) {
      win.ekey = endWin.ekey;
      return win;
    }
    win.ekey = endWin.ekey;
  }
}

static SSDataBlock* doRangeScan(SStreamScanInfo* pInfo, SSDataBlock* pSDB, int32_t tsColIndex, int32_t* pRowIndex) {
  while (1) {
    SSDataBlock* pResult = NULL;
    pResult = doTableScan(pInfo->pTableScanOp);
    if (!pResult && prepareRangeScan(pInfo, pSDB, pRowIndex)) {
      // scan next window data
      pResult = doTableScan(pInfo->pTableScanOp);
    }
    if (!pResult) {
      blockDataCleanup(pSDB);
      *pRowIndex = 0;
      pInfo->updateWin = (STimeWindow){.skey = INT64_MIN, .ekey = INT64_MAX};
      STableScanInfo* pTableScanInfo = pInfo->pTableScanOp->info;
      tsdbReaderClose(pTableScanInfo->dataReader);
      pTableScanInfo->dataReader = NULL;
      return NULL;
    }

    doFilter(pInfo->pCondition, pResult, NULL, NULL);
    if (pResult->info.rows == 0) {
      continue;
    }

    if (pInfo->partitionSup.needCalc) {
      SSDataBlock* tmpBlock = createOneDataBlock(pResult, true);
      blockDataCleanup(pResult);
      for (int32_t i = 0; i < tmpBlock->info.rows; i++) {
        if (calGroupIdByData(&pInfo->partitionSup, pInfo->pPartScalarSup, tmpBlock, i) == pInfo->groupId) {
          for (int32_t j = 0; j < pInfo->pTableScanOp->exprSupp.numOfExprs; j++) {
            SColumnInfoData* pSrcCol = taosArrayGet(tmpBlock->pDataBlock, j);
            SColumnInfoData* pDestCol = taosArrayGet(pResult->pDataBlock, j);
            bool             isNull = colDataIsNull(pSrcCol, tmpBlock->info.rows, i, NULL);
            char*            pSrcData = colDataGetData(pSrcCol, i);
            colDataAppend(pDestCol, pResult->info.rows, pSrcData, isNull);
          }
          pResult->info.rows++;
        }
      }

      blockDataDestroy(tmpBlock);

      if (pResult->info.rows > 0) {
        pResult->info.calWin = pInfo->updateWin;
        return pResult;
      }
    } else if (pResult->info.groupId == pInfo->groupId) {
      pResult->info.calWin = pInfo->updateWin;
      return pResult;
    }
  }
}

static int32_t generateSessionScanRange(SStreamScanInfo* pInfo, SSDataBlock* pSrcBlock, SSDataBlock* pDestBlock) {
  if (pSrcBlock->info.rows == 0) {
    return TSDB_CODE_SUCCESS;
  }
  blockDataCleanup(pDestBlock);
  int32_t code = blockDataEnsureCapacity(pDestBlock, pSrcBlock->info.rows);
  if (code != TSDB_CODE_SUCCESS) {
    return code;
  }
  ASSERT(taosArrayGetSize(pSrcBlock->pDataBlock) >= 3);
  SColumnInfoData* pStartTsCol = taosArrayGet(pSrcBlock->pDataBlock, START_TS_COLUMN_INDEX);
  TSKEY*           startData = (TSKEY*)pStartTsCol->pData;
  SColumnInfoData* pEndTsCol = taosArrayGet(pSrcBlock->pDataBlock, END_TS_COLUMN_INDEX);
  TSKEY*           endData = (TSKEY*)pEndTsCol->pData;
  SColumnInfoData* pUidCol = taosArrayGet(pSrcBlock->pDataBlock, UID_COLUMN_INDEX);
  uint64_t*        uidCol = (uint64_t*)pUidCol->pData;

  SColumnInfoData* pDestStartCol = taosArrayGet(pDestBlock->pDataBlock, START_TS_COLUMN_INDEX);
  SColumnInfoData* pDestEndCol = taosArrayGet(pDestBlock->pDataBlock, END_TS_COLUMN_INDEX);
  SColumnInfoData* pDestUidCol = taosArrayGet(pDestBlock->pDataBlock, UID_COLUMN_INDEX);
  SColumnInfoData* pDestGpCol = taosArrayGet(pDestBlock->pDataBlock, GROUPID_COLUMN_INDEX);
  SColumnInfoData* pDestCalStartTsCol = taosArrayGet(pDestBlock->pDataBlock, CALCULATE_START_TS_COLUMN_INDEX);
  SColumnInfoData* pDestCalEndTsCol = taosArrayGet(pDestBlock->pDataBlock, CALCULATE_END_TS_COLUMN_INDEX);
  int64_t          version = pSrcBlock->info.version - 1;
  for (int32_t i = 0; i < pSrcBlock->info.rows; i++) {
    uint64_t groupId = getGroupIdByData(pInfo, uidCol[i], startData[i], version);
    // gap must be 0.
    SSessionKey startWin = {0};
    getCurSessionWindow(pInfo->windowSup.pStreamAggSup, startData[i], endData[i], groupId, &startWin);
    if (IS_INVALID_SESSION_WIN_KEY(startWin)) {
      // window has been closed.
      continue;
    }
    SSessionKey endWin = {0};
    getCurSessionWindow(pInfo->windowSup.pStreamAggSup, endData[i], endData[i], groupId, &endWin);
    ASSERT(!IS_INVALID_SESSION_WIN_KEY(endWin));
    colDataAppend(pDestStartCol, i, (const char*)&startWin.win.skey, false);
    colDataAppend(pDestEndCol, i, (const char*)&endWin.win.ekey, false);

    colDataAppendNULL(pDestUidCol, i);
    colDataAppend(pDestGpCol, i, (const char*)&groupId, false);
    colDataAppendNULL(pDestCalStartTsCol, i);
    colDataAppendNULL(pDestCalEndTsCol, i);
    pDestBlock->info.rows++;
  }
  return TSDB_CODE_SUCCESS;
}

static int32_t generateIntervalScanRange(SStreamScanInfo* pInfo, SSDataBlock* pSrcBlock, SSDataBlock* pDestBlock) {
  blockDataCleanup(pDestBlock);
  int32_t rows = pSrcBlock->info.rows;
  if (rows == 0) {
    return TSDB_CODE_SUCCESS;
  }
  int32_t code = blockDataEnsureCapacity(pDestBlock, rows);
  if (code != TSDB_CODE_SUCCESS) {
    return code;
  }

  SColumnInfoData* pSrcStartTsCol = (SColumnInfoData*)taosArrayGet(pSrcBlock->pDataBlock, START_TS_COLUMN_INDEX);
  SColumnInfoData* pSrcEndTsCol = (SColumnInfoData*)taosArrayGet(pSrcBlock->pDataBlock, END_TS_COLUMN_INDEX);
  SColumnInfoData* pSrcUidCol = taosArrayGet(pSrcBlock->pDataBlock, UID_COLUMN_INDEX);
  uint64_t*        srcUidData = (uint64_t*)pSrcUidCol->pData;
  SColumnInfoData* pSrcGpCol = taosArrayGet(pSrcBlock->pDataBlock, GROUPID_COLUMN_INDEX);
  uint64_t*        srcGp = (uint64_t*)pSrcGpCol->pData;
  ASSERT(pSrcStartTsCol->info.type == TSDB_DATA_TYPE_TIMESTAMP);
  TSKEY*           srcStartTsCol = (TSKEY*)pSrcStartTsCol->pData;
  TSKEY*           srcEndTsCol = (TSKEY*)pSrcEndTsCol->pData;
  SColumnInfoData* pStartTsCol = taosArrayGet(pDestBlock->pDataBlock, START_TS_COLUMN_INDEX);
  SColumnInfoData* pEndTsCol = taosArrayGet(pDestBlock->pDataBlock, END_TS_COLUMN_INDEX);
  SColumnInfoData* pDeUidCol = taosArrayGet(pDestBlock->pDataBlock, UID_COLUMN_INDEX);
  SColumnInfoData* pGpCol = taosArrayGet(pDestBlock->pDataBlock, GROUPID_COLUMN_INDEX);
  SColumnInfoData* pCalStartTsCol = taosArrayGet(pDestBlock->pDataBlock, CALCULATE_START_TS_COLUMN_INDEX);
  SColumnInfoData* pCalEndTsCol = taosArrayGet(pDestBlock->pDataBlock, CALCULATE_END_TS_COLUMN_INDEX);
  int64_t          version = pSrcBlock->info.version - 1;
  for (int32_t i = 0; i < rows;) {
    uint64_t srcUid = srcUidData[i];
    uint64_t groupId = srcGp[i];
    if (groupId == 0) {
      groupId = getGroupIdByData(pInfo, srcUid, srcStartTsCol[i], version);
    }
    TSKEY calStartTs = srcStartTsCol[i];
    colDataAppend(pCalStartTsCol, pDestBlock->info.rows, (const char*)(&calStartTs), false);
    STimeWindow win = getSlidingWindow(srcStartTsCol, srcEndTsCol, srcGp, &pInfo->interval, &pSrcBlock->info, &i,
                                       pInfo->partitionSup.needCalc);
    TSKEY       calEndTs = srcStartTsCol[i - 1];
    colDataAppend(pCalEndTsCol, pDestBlock->info.rows, (const char*)(&calEndTs), false);
    colDataAppend(pDeUidCol, pDestBlock->info.rows, (const char*)(&srcUid), false);
    colDataAppend(pStartTsCol, pDestBlock->info.rows, (const char*)(&win.skey), false);
    colDataAppend(pEndTsCol, pDestBlock->info.rows, (const char*)(&win.ekey), false);
    colDataAppend(pGpCol, pDestBlock->info.rows, (const char*)(&groupId), false);
    pDestBlock->info.rows++;
  }
  return TSDB_CODE_SUCCESS;
}

static int32_t generateDeleteResultBlock(SStreamScanInfo* pInfo, SSDataBlock* pSrcBlock, SSDataBlock* pDestBlock) {
  blockDataCleanup(pDestBlock);
  int32_t rows = pSrcBlock->info.rows;
  if (rows == 0) {
    return TSDB_CODE_SUCCESS;
  }
  int32_t code = blockDataEnsureCapacity(pDestBlock, rows);
  if (code != TSDB_CODE_SUCCESS) {
    return code;
  }

  SColumnInfoData* pSrcStartTsCol = (SColumnInfoData*)taosArrayGet(pSrcBlock->pDataBlock, START_TS_COLUMN_INDEX);
  SColumnInfoData* pSrcEndTsCol = (SColumnInfoData*)taosArrayGet(pSrcBlock->pDataBlock, END_TS_COLUMN_INDEX);
  SColumnInfoData* pSrcUidCol = taosArrayGet(pSrcBlock->pDataBlock, UID_COLUMN_INDEX);
  uint64_t*        srcUidData = (uint64_t*)pSrcUidCol->pData;
  SColumnInfoData* pSrcGpCol = taosArrayGet(pSrcBlock->pDataBlock, GROUPID_COLUMN_INDEX);
  uint64_t*        srcGp = (uint64_t*)pSrcGpCol->pData;
  ASSERT(pSrcStartTsCol->info.type == TSDB_DATA_TYPE_TIMESTAMP);
  TSKEY*  srcStartTsCol = (TSKEY*)pSrcStartTsCol->pData;
  TSKEY*  srcEndTsCol = (TSKEY*)pSrcEndTsCol->pData;
  int64_t version = pSrcBlock->info.version - 1;
  for (int32_t i = 0; i < pSrcBlock->info.rows; i++) {
    uint64_t srcUid = srcUidData[i];
    uint64_t groupId = srcGp[i];
    if (groupId == 0) {
      groupId = getGroupIdByData(pInfo, srcUid, srcStartTsCol[i], version);
    }
    appendOneRowToStreamSpecialBlock(pDestBlock, srcStartTsCol + i, srcEndTsCol + i, srcUidData + i, &groupId, NULL);
  }
  return TSDB_CODE_SUCCESS;
}

static int32_t generateScanRange(SStreamScanInfo* pInfo, SSDataBlock* pSrcBlock, SSDataBlock* pDestBlock) {
  int32_t code = TSDB_CODE_SUCCESS;
  if (isIntervalWindow(pInfo)) {
    code = generateIntervalScanRange(pInfo, pSrcBlock, pDestBlock);
  } else if (isSessionWindow(pInfo) || isStateWindow(pInfo)) {
    code = generateSessionScanRange(pInfo, pSrcBlock, pDestBlock);
  } else {
    code = generateDeleteResultBlock(pInfo, pSrcBlock, pDestBlock);
  }
  pDestBlock->info.type = STREAM_CLEAR;
  pDestBlock->info.version = pSrcBlock->info.version;
  blockDataUpdateTsWindow(pDestBlock, 0);
  return code;
}

static void calBlockTag(SExprSupp* pTagCalSup, SSDataBlock* pBlock, SSDataBlock* pResBlock) {
  if (pTagCalSup == NULL || pTagCalSup->numOfExprs == 0) return;
  if (pBlock == NULL || pBlock->info.rows == 0) return;

  SSDataBlock* pSrcBlock = blockCopyOneRow(pBlock, 0);
  ASSERT(pSrcBlock->info.rows == 1);

  blockDataEnsureCapacity(pResBlock, 1);

  projectApplyFunctions(pTagCalSup->pExprInfo, pResBlock, pSrcBlock, pTagCalSup->pCtx, 1, NULL);
  ASSERT(pResBlock->info.rows == 1);

  // build tagArray
  /*SArray* tagArray = taosArrayInit(0, sizeof(void*));*/
  /*STagVal tagVal = {*/
  /*.cid = 0,*/
  /*.type = 0,*/
  /*};*/
  // build STag
  // set STag

  blockDataDestroy(pSrcBlock);
}

static void calBlockTbName(SExprSupp* pTbNameCalSup, SSDataBlock* pBlock) {
  if (pTbNameCalSup == NULL || pTbNameCalSup->numOfExprs == 0) return;
  if (pBlock == NULL || pBlock->info.rows == 0) return;

  SSDataBlock* pSrcBlock = blockCopyOneRow(pBlock, 0);
  ASSERT(pSrcBlock->info.rows == 1);

  SSDataBlock* pResBlock = createDataBlock();
  pResBlock->info.rowSize = VARSTR_HEADER_SIZE + TSDB_TABLE_NAME_LEN;
  SColumnInfoData data = createColumnInfoData(TSDB_DATA_TYPE_VARCHAR, TSDB_TABLE_NAME_LEN, 0);
  taosArrayPush(pResBlock->pDataBlock, &data);
  blockDataEnsureCapacity(pResBlock, 1);

  projectApplyFunctions(pTbNameCalSup->pExprInfo, pResBlock, pSrcBlock, pTbNameCalSup->pCtx, 1, NULL);
  ASSERT(pResBlock->info.rows == 1);
  ASSERT(taosArrayGetSize(pResBlock->pDataBlock) == 1);
  SColumnInfoData* pCol = taosArrayGet(pResBlock->pDataBlock, 0);
  ASSERT(pCol->info.type == TSDB_DATA_TYPE_VARCHAR);

  void* pData = colDataGetData(pCol, 0);
  // TODO check tbname validation
  if (pData != (void*)-1 && pData != NULL) {
    memcpy(pBlock->info.parTbName, varDataVal(pData), TMIN(varDataLen(pData), TSDB_TABLE_NAME_LEN));
    pBlock->info.parTbName[TSDB_TABLE_NAME_LEN - 1] = 0;
  } else {
    pBlock->info.parTbName[0] = 0;
  }

  blockDataDestroy(pSrcBlock);
  blockDataDestroy(pResBlock);
}

void appendOneRowToStreamSpecialBlock(SSDataBlock* pBlock, TSKEY* pStartTs, TSKEY* pEndTs, uint64_t* pUid,
                                      uint64_t* pGp, void* pTbName) {
  SColumnInfoData* pStartTsCol = taosArrayGet(pBlock->pDataBlock, START_TS_COLUMN_INDEX);
  SColumnInfoData* pEndTsCol = taosArrayGet(pBlock->pDataBlock, END_TS_COLUMN_INDEX);
  SColumnInfoData* pUidCol = taosArrayGet(pBlock->pDataBlock, UID_COLUMN_INDEX);
  SColumnInfoData* pGpCol = taosArrayGet(pBlock->pDataBlock, GROUPID_COLUMN_INDEX);
  SColumnInfoData* pCalStartCol = taosArrayGet(pBlock->pDataBlock, CALCULATE_START_TS_COLUMN_INDEX);
  SColumnInfoData* pCalEndCol = taosArrayGet(pBlock->pDataBlock, CALCULATE_END_TS_COLUMN_INDEX);
  SColumnInfoData* pTableCol = taosArrayGet(pBlock->pDataBlock, TABLE_NAME_COLUMN_INDEX);
  colDataAppend(pStartTsCol, pBlock->info.rows, (const char*)pStartTs, false);
  colDataAppend(pEndTsCol, pBlock->info.rows, (const char*)pEndTs, false);
  colDataAppend(pUidCol, pBlock->info.rows, (const char*)pUid, false);
  colDataAppend(pGpCol, pBlock->info.rows, (const char*)pGp, false);
  colDataAppend(pCalStartCol, pBlock->info.rows, (const char*)pStartTs, false);
  colDataAppend(pCalEndCol, pBlock->info.rows, (const char*)pEndTs, false);
  colDataAppend(pTableCol, pBlock->info.rows, (const char*)pTbName, pTbName == NULL);
  pBlock->info.rows++;
}

static void checkUpdateData(SStreamScanInfo* pInfo, bool invertible, SSDataBlock* pBlock, bool out) {
  if (out) {
    blockDataCleanup(pInfo->pUpdateDataRes);
    blockDataEnsureCapacity(pInfo->pUpdateDataRes, pBlock->info.rows * 2);
  }
  SColumnInfoData* pColDataInfo = taosArrayGet(pBlock->pDataBlock, pInfo->primaryTsIndex);
  ASSERT(pColDataInfo->info.type == TSDB_DATA_TYPE_TIMESTAMP);
  TSKEY* tsCol = (TSKEY*)pColDataInfo->pData;
  bool   tableInserted = updateInfoIsTableInserted(pInfo->pUpdateInfo, pBlock->info.uid);
  for (int32_t rowId = 0; rowId < pBlock->info.rows; rowId++) {
    SResultRowInfo dumyInfo;
    dumyInfo.cur.pageId = -1;
    bool        isClosed = false;
    STimeWindow win = {.skey = INT64_MIN, .ekey = INT64_MAX};
    if (tableInserted && isOverdue(tsCol[rowId], &pInfo->twAggSup)) {
      win = getActiveTimeWindow(NULL, &dumyInfo, tsCol[rowId], &pInfo->interval, TSDB_ORDER_ASC);
      isClosed = isCloseWindow(&win, &pInfo->twAggSup);
    }
    // must check update info first.
    bool update = updateInfoIsUpdated(pInfo->pUpdateInfo, pBlock->info.uid, tsCol[rowId]);
    bool closedWin = isClosed && isSignleIntervalWindow(pInfo) &&
                     isDeletedStreamWindow(&win, pBlock->info.groupId,
                                           pInfo->pTableScanOp->pTaskInfo->streamInfo.pState, &pInfo->twAggSup);
    if ((update || closedWin) && out) {
      qDebug("stream update check not pass, update %d, closedWin %d", update, closedWin);
      uint64_t gpId = 0;
      appendOneRowToStreamSpecialBlock(pInfo->pUpdateDataRes, tsCol + rowId, tsCol + rowId, &pBlock->info.uid, &gpId,
                                       NULL);
      if (closedWin && pInfo->partitionSup.needCalc) {
        gpId = calGroupIdByData(&pInfo->partitionSup, pInfo->pPartScalarSup, pBlock, rowId);
        appendOneRowToStreamSpecialBlock(pInfo->pUpdateDataRes, tsCol + rowId, tsCol + rowId, &pBlock->info.uid, &gpId,
                                         NULL);
      }
    }
  }
  if (out && pInfo->pUpdateDataRes->info.rows > 0) {
    pInfo->pUpdateDataRes->info.version = pBlock->info.version;
    blockDataUpdateTsWindow(pInfo->pUpdateDataRes, 0);
    pInfo->pUpdateDataRes->info.type = pInfo->partitionSup.needCalc ? STREAM_DELETE_DATA : STREAM_CLEAR;
  }
}

static int32_t setBlockIntoRes(SStreamScanInfo* pInfo, const SSDataBlock* pBlock, bool filter) {
  SDataBlockInfo* pBlockInfo = &pInfo->pRes->info;
  SOperatorInfo*  pOperator = pInfo->pStreamScanOp;
  SExecTaskInfo*  pTaskInfo = pOperator->pTaskInfo;

  blockDataEnsureCapacity(pInfo->pRes, pBlock->info.rows);

  pInfo->pRes->info.rows = pBlock->info.rows;
  pInfo->pRes->info.uid = pBlock->info.uid;
  pInfo->pRes->info.type = STREAM_NORMAL;
  pInfo->pRes->info.version = pBlock->info.version;

  pInfo->pRes->info.groupId = getTableGroupId(pTaskInfo->pTableInfoList, pBlock->info.uid);

  // todo extract method
  for (int32_t i = 0; i < taosArrayGetSize(pInfo->matchInfo.pList); ++i) {
    SColMatchItem* pColMatchInfo = taosArrayGet(pInfo->matchInfo.pList, i);
    if (!pColMatchInfo->needOutput) {
      continue;
    }

    bool colExists = false;
    for (int32_t j = 0; j < blockDataGetNumOfCols(pBlock); ++j) {
      SColumnInfoData* pResCol = bdGetColumnInfoData(pBlock, j);
      if (pResCol->info.colId == pColMatchInfo->colId) {
        SColumnInfoData* pDst = taosArrayGet(pInfo->pRes->pDataBlock, pColMatchInfo->dstSlotId);
        colDataAssign(pDst, pResCol, pBlock->info.rows, &pInfo->pRes->info);
        colExists = true;
        break;
      }
    }

    // the required column does not exists in submit block, let's set it to be all null value
    if (!colExists) {
      SColumnInfoData* pDst = taosArrayGet(pInfo->pRes->pDataBlock, pColMatchInfo->dstSlotId);
      colDataAppendNNULL(pDst, 0, pBlockInfo->rows);
    }
  }

  // currently only the tbname pseudo column
  if (pInfo->numOfPseudoExpr > 0) {
    int32_t code = addTagPseudoColumnData(&pInfo->readHandle, pInfo->pPseudoExpr, pInfo->numOfPseudoExpr, pInfo->pRes,
                                          pInfo->pRes->info.rows, GET_TASKID(pTaskInfo));
    if (code != TSDB_CODE_SUCCESS) {
      blockDataFreeRes((SSDataBlock*)pBlock);
      T_LONG_JMP(pTaskInfo->env, code);
    }
  }

  if (filter) {
    doFilter(pInfo->pCondition, pInfo->pRes, NULL, NULL);
  }

  blockDataUpdateTsWindow(pInfo->pRes, pInfo->primaryTsIndex);
  blockDataFreeRes((SSDataBlock*)pBlock);

  calBlockTbName(&pInfo->tbnameCalSup, pInfo->pRes);
  return 0;
}

static SSDataBlock* doQueueScan(SOperatorInfo* pOperator) {
  SExecTaskInfo*   pTaskInfo = pOperator->pTaskInfo;
  SStreamScanInfo* pInfo = pOperator->info;

  qDebug("queue scan called");

  if (pTaskInfo->streamInfo.pReq != NULL) {
    if (pInfo->tqReader->pMsg == NULL) {
      pInfo->tqReader->pMsg = pTaskInfo->streamInfo.pReq;
      const SSubmitReq* pSubmit = pInfo->tqReader->pMsg;
      if (tqReaderSetDataMsg(pInfo->tqReader, pSubmit, 0) < 0) {
        qError("submit msg messed up when initing stream submit block %p", pSubmit);
        pInfo->tqReader->pMsg = NULL;
        pTaskInfo->streamInfo.pReq = NULL;
        ASSERT(0);
      }
    }

    blockDataCleanup(pInfo->pRes);
    SDataBlockInfo* pBlockInfo = &pInfo->pRes->info;

    while (tqNextDataBlock(pInfo->tqReader)) {
      SSDataBlock block = {0};

      int32_t code = tqRetrieveDataBlock(&block, pInfo->tqReader);

      if (code != TSDB_CODE_SUCCESS || block.info.rows == 0) {
        continue;
      }

      setBlockIntoRes(pInfo, &block, true);

      if (pBlockInfo->rows > 0) {
        return pInfo->pRes;
      }
    }

    pInfo->tqReader->pMsg = NULL;
    pTaskInfo->streamInfo.pReq = NULL;
    return NULL;
  }

  if (pTaskInfo->streamInfo.prepareStatus.type == TMQ_OFFSET__SNAPSHOT_DATA) {
    SSDataBlock* pResult = doTableScan(pInfo->pTableScanOp);
    if (pResult && pResult->info.rows > 0) {
      qDebug("queue scan tsdb return %d rows", pResult->info.rows);
      pTaskInfo->streamInfo.returned = 1;
      return pResult;
    } else {
      if (!pTaskInfo->streamInfo.returned) {
        STableScanInfo* pTSInfo = pInfo->pTableScanOp->info;
        tsdbReaderClose(pTSInfo->dataReader);
        pTSInfo->dataReader = NULL;
        tqOffsetResetToLog(&pTaskInfo->streamInfo.prepareStatus, pTaskInfo->streamInfo.snapshotVer);
        qDebug("queue scan tsdb over, switch to wal ver %" PRId64 "", pTaskInfo->streamInfo.snapshotVer + 1);
        if (tqSeekVer(pInfo->tqReader, pTaskInfo->streamInfo.snapshotVer + 1) < 0) {
          return NULL;
        }
        ASSERT(pInfo->tqReader->pWalReader->curVersion == pTaskInfo->streamInfo.snapshotVer + 1);
      } else {
        return NULL;
      }
    }
  }

  if (pTaskInfo->streamInfo.prepareStatus.type == TMQ_OFFSET__LOG) {
    while (1) {
      SFetchRet ret = {0};
      tqNextBlock(pInfo->tqReader, &ret);
      if (ret.fetchType == FETCH_TYPE__DATA) {
        blockDataCleanup(pInfo->pRes);
        if (setBlockIntoRes(pInfo, &ret.data, true) < 0) {
          ASSERT(0);
        }
        if (pInfo->pRes->info.rows > 0) {
          pOperator->status = OP_EXEC_RECV;
          qDebug("queue scan log return %d rows", pInfo->pRes->info.rows);
          return pInfo->pRes;
        }
      } else if (ret.fetchType == FETCH_TYPE__META) {
        ASSERT(0);
        //        pTaskInfo->streamInfo.lastStatus = ret.offset;
        //        pTaskInfo->streamInfo.metaBlk = ret.meta;
        //        return NULL;
      } else if (ret.fetchType == FETCH_TYPE__NONE ||
                 (ret.fetchType == FETCH_TYPE__SEP && pOperator->status == OP_EXEC_RECV)) {
        pTaskInfo->streamInfo.lastStatus = ret.offset;
        ASSERT(pTaskInfo->streamInfo.lastStatus.version >= pTaskInfo->streamInfo.prepareStatus.version);
        ASSERT(pTaskInfo->streamInfo.lastStatus.version + 1 == pInfo->tqReader->pWalReader->curVersion);
        char formatBuf[80];
        tFormatOffset(formatBuf, 80, &ret.offset);
        qDebug("queue scan log return null, offset %s", formatBuf);
        pOperator->status = OP_OPENED;
        return NULL;
      }
    }
#if 0
    } else if (pTaskInfo->streamInfo.prepareStatus.type == TMQ_OFFSET__SNAPSHOT_DATA) {
    SSDataBlock* pResult = doTableScan(pInfo->pTableScanOp);
    if (pResult && pResult->info.rows > 0) {
      qDebug("stream scan tsdb return %d rows", pResult->info.rows);
      return pResult;
    }
    qDebug("stream scan tsdb return null");
    return NULL;
#endif
  } else {
    ASSERT(0);
    return NULL;
  }
}

static int32_t filterDelBlockByUid(SSDataBlock* pDst, const SSDataBlock* pSrc, SStreamScanInfo* pInfo) {
  STqReader* pReader = pInfo->tqReader;
  int32_t    rows = pSrc->info.rows;
  blockDataEnsureCapacity(pDst, rows);

  SColumnInfoData* pSrcStartCol = taosArrayGet(pSrc->pDataBlock, START_TS_COLUMN_INDEX);
  uint64_t*        startCol = (uint64_t*)pSrcStartCol->pData;
  SColumnInfoData* pSrcEndCol = taosArrayGet(pSrc->pDataBlock, END_TS_COLUMN_INDEX);
  uint64_t*        endCol = (uint64_t*)pSrcEndCol->pData;
  SColumnInfoData* pSrcUidCol = taosArrayGet(pSrc->pDataBlock, UID_COLUMN_INDEX);
  uint64_t*        uidCol = (uint64_t*)pSrcUidCol->pData;

  SColumnInfoData* pDstStartCol = taosArrayGet(pDst->pDataBlock, START_TS_COLUMN_INDEX);
  SColumnInfoData* pDstEndCol = taosArrayGet(pDst->pDataBlock, END_TS_COLUMN_INDEX);
  SColumnInfoData* pDstUidCol = taosArrayGet(pDst->pDataBlock, UID_COLUMN_INDEX);
  int32_t          j = 0;
  for (int32_t i = 0; i < rows; i++) {
    if (taosHashGet(pReader->tbIdHash, &uidCol[i], sizeof(uint64_t))) {
      colDataAppend(pDstStartCol, j, (const char*)&startCol[i], false);
      colDataAppend(pDstEndCol, j, (const char*)&endCol[i], false);
      colDataAppend(pDstUidCol, j, (const char*)&uidCol[i], false);

      colDataAppendNULL(taosArrayGet(pDst->pDataBlock, GROUPID_COLUMN_INDEX), j);
      colDataAppendNULL(taosArrayGet(pDst->pDataBlock, CALCULATE_START_TS_COLUMN_INDEX), j);
      colDataAppendNULL(taosArrayGet(pDst->pDataBlock, CALCULATE_END_TS_COLUMN_INDEX), j);
      j++;
    }
  }
  uint32_t cap = pDst->info.capacity;
  pDst->info = pSrc->info;
  pDst->info.rows = j;
  pDst->info.capacity = cap;

  return 0;
}

// for partition by tag
static void setBlockGroupIdByUid(SStreamScanInfo* pInfo, SSDataBlock* pBlock) {
  SColumnInfoData* pStartTsCol = taosArrayGet(pBlock->pDataBlock, START_TS_COLUMN_INDEX);
  TSKEY*           startTsCol = (TSKEY*)pStartTsCol->pData;
  SColumnInfoData* pGpCol = taosArrayGet(pBlock->pDataBlock, GROUPID_COLUMN_INDEX);
  uint64_t*        gpCol = (uint64_t*)pGpCol->pData;
  SColumnInfoData* pUidCol = taosArrayGet(pBlock->pDataBlock, UID_COLUMN_INDEX);
  uint64_t*        uidCol = (uint64_t*)pUidCol->pData;
  int32_t          rows = pBlock->info.rows;
  if (!pInfo->partitionSup.needCalc) {
    for (int32_t i = 0; i < rows; i++) {
      uint64_t groupId = getGroupIdByUid(pInfo, uidCol[i]);
      colDataAppend(pGpCol, i, (const char*)&groupId, false);
    }
  } else {
    // SSDataBlock* pPreRes = readPreVersionData(pInfo->pTableScanOp, uidCol[i], startTsCol, ts, maxVersion);
    // if (!pPreRes || pPreRes->info.rows == 0) {
    //   return 0;
    // }
    // ASSERT(pPreRes->info.rows == 1);
    // return calGroupIdByData(&pInfo->partitionSup, pInfo->pPartScalarSup, pPreRes, 0);
  }
}

static SSDataBlock* doStreamScan(SOperatorInfo* pOperator) {
  // NOTE: this operator does never check if current status is done or not
  SExecTaskInfo*   pTaskInfo = pOperator->pTaskInfo;
  SStreamScanInfo* pInfo = pOperator->info;

  qDebug("stream scan called");
#if 0
  SStreamState* pState = pTaskInfo->streamInfo.pState;
  if (pState) {
    printf(">>>>>>>> stream write backend\n");
    SWinKey key = {
        .ts = 1,
        .groupId = 2,
    };
    char tmp[100] = "abcdefg1";
    if (streamStatePut(pState, &key, &tmp, strlen(tmp) + 1) < 0) {
      ASSERT(0);
    }

    key.ts = 2;
    char tmp2[100] = "abcdefg2";
    if (streamStatePut(pState, &key, &tmp2, strlen(tmp2) + 1) < 0) {
      ASSERT(0);
    }

    key.groupId = 5;
    key.ts = 1;
    char tmp3[100] = "abcdefg3";
    if (streamStatePut(pState, &key, &tmp3, strlen(tmp3) + 1) < 0) {
      ASSERT(0);
    }

    char*   val2 = NULL;
    int32_t sz;
    if (streamStateGet(pState, &key, (void**)&val2, &sz) < 0) {
      ASSERT(0);
    }
    printf("stream read %s %d\n", val2, sz);
    streamFreeVal(val2);
  }
#endif

  if (pTaskInfo->streamInfo.recoverStep == STREAM_RECOVER_STEP__PREPARE1 ||
      pTaskInfo->streamInfo.recoverStep == STREAM_RECOVER_STEP__PREPARE2) {
    STableScanInfo* pTSInfo = pInfo->pTableScanOp->info;
    memcpy(&pTSInfo->cond, &pTaskInfo->streamInfo.tableCond, sizeof(SQueryTableDataCond));
    if (pTaskInfo->streamInfo.recoverStep == STREAM_RECOVER_STEP__PREPARE1) {
      pTSInfo->cond.startVersion = -1;
      pTSInfo->cond.endVersion = pTaskInfo->streamInfo.fillHistoryVer1;
    } else {
      pTSInfo->cond.startVersion = pTaskInfo->streamInfo.fillHistoryVer1 + 1;
      pTSInfo->cond.endVersion = pTaskInfo->streamInfo.fillHistoryVer2;
    }

    /*resetTableScanInfo(pTSInfo, pWin);*/
    tsdbReaderClose(pTSInfo->dataReader);
    pTSInfo->dataReader = NULL;

    pTSInfo->scanTimes = 0;
    pTSInfo->currentGroupId = -1;
    pTaskInfo->streamInfo.recoverStep = STREAM_RECOVER_STEP__SCAN;
  }

  if (pTaskInfo->streamInfo.recoverStep == STREAM_RECOVER_STEP__SCAN) {
    SSDataBlock* pBlock = doTableScan(pInfo->pTableScanOp);
    if (pBlock != NULL) {
      calBlockTbName(&pInfo->tbnameCalSup, pBlock);
      updateInfoFillBlockData(pInfo->pUpdateInfo, pBlock, pInfo->primaryTsIndex);
      return pBlock;
    }
    pTaskInfo->streamInfo.recoverStep = STREAM_RECOVER_STEP__NONE;
    STableScanInfo* pTSInfo = pInfo->pTableScanOp->info;
    pTSInfo->cond.startVersion = 0;
    pTSInfo->cond.endVersion = -1;

    return NULL;
  }

  size_t total = taosArrayGetSize(pInfo->pBlockLists);
// TODO: refactor
FETCH_NEXT_BLOCK:
  if (pInfo->blockType == STREAM_INPUT__DATA_BLOCK) {
    if (pInfo->validBlockIndex >= total) {
      doClearBufferedBlocks(pInfo);
      /*pOperator->status = OP_EXEC_DONE;*/
      return NULL;
    }

    int32_t      current = pInfo->validBlockIndex++;
    SSDataBlock* pBlock = taosArrayGetP(pInfo->pBlockLists, current);
    // TODO move into scan
    pBlock->info.calWin.skey = INT64_MIN;
    pBlock->info.calWin.ekey = INT64_MAX;
    blockDataUpdateTsWindow(pBlock, 0);
    switch (pBlock->info.type) {
      case STREAM_NORMAL:
      case STREAM_GET_ALL:
        return pBlock;
      case STREAM_RETRIEVE: {
        pInfo->blockType = STREAM_INPUT__DATA_SUBMIT;
        pInfo->scanMode = STREAM_SCAN_FROM_DATAREADER_RETRIEVE;
        copyDataBlock(pInfo->pUpdateRes, pBlock);
        prepareRangeScan(pInfo, pInfo->pUpdateRes, &pInfo->updateResIndex);
        updateInfoAddCloseWindowSBF(pInfo->pUpdateInfo);
      } break;
      case STREAM_DELETE_DATA: {
        printDataBlock(pBlock, "stream scan delete recv");
        SSDataBlock* pDelBlock = NULL;
        if (pInfo->tqReader) {
          pDelBlock = createSpecialDataBlock(STREAM_DELETE_DATA);
          filterDelBlockByUid(pDelBlock, pBlock, pInfo);
        } else {
          pDelBlock = pBlock;
        }
        setBlockGroupIdByUid(pInfo, pDelBlock);
        printDataBlock(pDelBlock, "stream scan delete recv filtered");
        if (!isIntervalWindow(pInfo) && !isSessionWindow(pInfo) && !isStateWindow(pInfo)) {
          generateDeleteResultBlock(pInfo, pDelBlock, pInfo->pDeleteDataRes);
          pInfo->pDeleteDataRes->info.type = STREAM_DELETE_RESULT;
          printDataBlock(pDelBlock, "stream scan delete result");
          blockDataDestroy(pDelBlock);

          if (pInfo->pDeleteDataRes->info.rows > 0) {
            return pInfo->pDeleteDataRes;
          } else {
            goto FETCH_NEXT_BLOCK;
          }
        } else {
          pInfo->blockType = STREAM_INPUT__DATA_SUBMIT;
          pInfo->updateResIndex = 0;
          generateScanRange(pInfo, pDelBlock, pInfo->pUpdateRes);
          prepareRangeScan(pInfo, pInfo->pUpdateRes, &pInfo->updateResIndex);
          copyDataBlock(pInfo->pDeleteDataRes, pInfo->pUpdateRes);
          pInfo->pDeleteDataRes->info.type = STREAM_DELETE_DATA;
          pInfo->scanMode = STREAM_SCAN_FROM_DATAREADER_RANGE;
          printDataBlock(pDelBlock, "stream scan delete data");
          if (pInfo->tqReader) {
            blockDataDestroy(pDelBlock);
          }
          if (pInfo->pDeleteDataRes->info.rows > 0) {
            return pInfo->pDeleteDataRes;
          } else {
            goto FETCH_NEXT_BLOCK;
          }
        }
      } break;
      default:
        break;
    }
    // printDataBlock(pBlock, "stream scan recv");
    return pBlock;
  } else if (pInfo->blockType == STREAM_INPUT__DATA_SUBMIT) {
    qDebug("scan mode %d", pInfo->scanMode);
    switch (pInfo->scanMode) {
      case STREAM_SCAN_FROM_RES: {
        blockDataDestroy(pInfo->pUpdateRes);
        pInfo->scanMode = STREAM_SCAN_FROM_READERHANDLE;
        return pInfo->pRes;
      } break;
      case STREAM_SCAN_FROM_DELETE_DATA: {
        generateScanRange(pInfo, pInfo->pUpdateDataRes, pInfo->pUpdateRes);
        prepareRangeScan(pInfo, pInfo->pUpdateRes, &pInfo->updateResIndex);
        pInfo->scanMode = STREAM_SCAN_FROM_DATAREADER_RANGE;
        copyDataBlock(pInfo->pDeleteDataRes, pInfo->pUpdateRes);
        pInfo->pDeleteDataRes->info.type = STREAM_DELETE_DATA;
        return pInfo->pDeleteDataRes;
      } break;
      case STREAM_SCAN_FROM_UPDATERES: {
        generateScanRange(pInfo, pInfo->pUpdateDataRes, pInfo->pUpdateRes);
        prepareRangeScan(pInfo, pInfo->pUpdateRes, &pInfo->updateResIndex);
        pInfo->scanMode = STREAM_SCAN_FROM_DATAREADER_RANGE;
        return pInfo->pUpdateRes;
      } break;
      case STREAM_SCAN_FROM_DATAREADER_RANGE:
      case STREAM_SCAN_FROM_DATAREADER_RETRIEVE: {
        SSDataBlock* pSDB = doRangeScan(pInfo, pInfo->pUpdateRes, pInfo->primaryTsIndex, &pInfo->updateResIndex);
        if (pSDB) {
          STableScanInfo* pTableScanInfo = pInfo->pTableScanOp->info;
          uint64_t        version = getReaderMaxVersion(pTableScanInfo->dataReader);
          updateInfoSetScanRange(pInfo->pUpdateInfo, &pTableScanInfo->cond.twindows, pInfo->groupId, version);
          pSDB->info.type = pInfo->scanMode == STREAM_SCAN_FROM_DATAREADER_RANGE ? STREAM_NORMAL : STREAM_PULL_DATA;
          checkUpdateData(pInfo, true, pSDB, false);
          // printDataBlock(pSDB, "stream scan update");
          calBlockTbName(&pInfo->tbnameCalSup, pSDB);
          return pSDB;
        }
        blockDataCleanup(pInfo->pUpdateDataRes);
        pInfo->scanMode = STREAM_SCAN_FROM_READERHANDLE;
      } break;
      default:
        break;
    }

    SStreamAggSupporter* pSup = pInfo->windowSup.pStreamAggSup;
    if (isStateWindow(pInfo) && pSup->pScanBlock->info.rows > 0) {
      pInfo->scanMode = STREAM_SCAN_FROM_DATAREADER_RANGE;
      pInfo->updateResIndex = 0;
      copyDataBlock(pInfo->pUpdateRes, pSup->pScanBlock);
      blockDataCleanup(pSup->pScanBlock);
      prepareRangeScan(pInfo, pInfo->pUpdateRes, &pInfo->updateResIndex);
      return pInfo->pUpdateRes;
    }

    SDataBlockInfo* pBlockInfo = &pInfo->pRes->info;

    int32_t totBlockNum = taosArrayGetSize(pInfo->pBlockLists);

  NEXT_SUBMIT_BLK:
    while (1) {
      if (pInfo->tqReader->pMsg == NULL) {
        if (pInfo->validBlockIndex >= totBlockNum) {
          updateInfoDestoryColseWinSBF(pInfo->pUpdateInfo);
          doClearBufferedBlocks(pInfo);
          return NULL;
        }

        int32_t     current = pInfo->validBlockIndex++;
        SSubmitReq* pSubmit = taosArrayGetP(pInfo->pBlockLists, current);
        if (tqReaderSetDataMsg(pInfo->tqReader, pSubmit, 0) < 0) {
          qError("submit msg messed up when initing stream submit block %p, current %d, total %d", pSubmit, current,
                 totBlockNum);
          pInfo->tqReader->pMsg = NULL;
          continue;
        }
      }

      blockDataCleanup(pInfo->pRes);

      while (tqNextDataBlock(pInfo->tqReader)) {
        SSDataBlock block = {0};

        int32_t code = tqRetrieveDataBlock(&block, pInfo->tqReader);

        if (code != TSDB_CODE_SUCCESS || block.info.rows == 0) {
          continue;
        }

        setBlockIntoRes(pInfo, &block, false);

        if (updateInfoIgnore(pInfo->pUpdateInfo, &pInfo->pRes->info.window, pInfo->pRes->info.groupId,
                             pInfo->pRes->info.version)) {
          printDataBlock(pInfo->pRes, "stream scan ignore");
          blockDataCleanup(pInfo->pRes);
          continue;
        }

        if (pInfo->pUpdateInfo) {
          checkUpdateData(pInfo, true, pInfo->pRes, true);
          pInfo->twAggSup.maxTs = TMAX(pInfo->twAggSup.maxTs, pBlockInfo->window.ekey);
          if (pInfo->pUpdateDataRes->info.rows > 0) {
            pInfo->updateResIndex = 0;
            if (pInfo->pUpdateDataRes->info.type == STREAM_CLEAR) {
              pInfo->scanMode = STREAM_SCAN_FROM_UPDATERES;
            } else if (pInfo->pUpdateDataRes->info.type == STREAM_INVERT) {
              pInfo->scanMode = STREAM_SCAN_FROM_RES;
              return pInfo->pUpdateDataRes;
            } else if (pInfo->pUpdateDataRes->info.type == STREAM_DELETE_DATA) {
              pInfo->scanMode = STREAM_SCAN_FROM_DELETE_DATA;
            }
          }
        }

        doFilter(pInfo->pCondition, pInfo->pRes, NULL, NULL);
        blockDataUpdateTsWindow(pInfo->pRes, pInfo->primaryTsIndex);

        if (pBlockInfo->rows > 0 || pInfo->pUpdateDataRes->info.rows > 0) {
          break;
        }
      }
      if (pBlockInfo->rows > 0 || pInfo->pUpdateDataRes->info.rows > 0) {
        break;
      } else {
        pInfo->tqReader->pMsg = NULL;
        continue;
      }
      /*blockDataCleanup(pInfo->pRes);*/
    }

    // record the scan action.
    pInfo->numOfExec++;
    pOperator->resultInfo.totalRows += pBlockInfo->rows;
    // printDataBlock(pInfo->pRes, "stream scan");

    qDebug("scan rows: %d", pBlockInfo->rows);
    if (pBlockInfo->rows > 0) {
      return pInfo->pRes;
    }

    if (pInfo->pUpdateDataRes->info.rows > 0) {
      goto FETCH_NEXT_BLOCK;
    }

    goto NEXT_SUBMIT_BLK;
  } else {
    ASSERT(0);
    return NULL;
  }
}

static SArray* extractTableIdList(const STableListInfo* pTableListInfo) {
  SArray* tableIdList = taosArrayInit(4, sizeof(uint64_t));

  // Transfer the Array of STableKeyInfo into uid list.
  size_t size = tableListGetSize(pTableListInfo);
  for (int32_t i = 0; i < size; ++i) {
    STableKeyInfo* pkeyInfo = tableListGetInfo(pTableListInfo, i);
    taosArrayPush(tableIdList, &pkeyInfo->uid);
  }

  return tableIdList;
}

static SSDataBlock* doRawScan(SOperatorInfo* pOperator) {
  // NOTE: this operator does never check if current status is done or not
  SExecTaskInfo*      pTaskInfo = pOperator->pTaskInfo;
  SStreamRawScanInfo* pInfo = pOperator->info;
  pTaskInfo->streamInfo.metaRsp.metaRspLen = 0;  // use metaRspLen !=0 to judge if data is meta
  pTaskInfo->streamInfo.metaRsp.metaRsp = NULL;

  qDebug("tmqsnap doRawScan called");
  if (pTaskInfo->streamInfo.prepareStatus.type == TMQ_OFFSET__SNAPSHOT_DATA) {
    SSDataBlock* pBlock = &pInfo->pRes;

    if (pInfo->dataReader && tsdbNextDataBlock(pInfo->dataReader)) {
      if (isTaskKilled(pTaskInfo)) {
        longjmp(pTaskInfo->env, TSDB_CODE_TSC_QUERY_CANCELLED);
      }

      int32_t rows = 0;
      tsdbRetrieveDataBlockInfo(pInfo->dataReader, &rows, &pBlock->info.uid, &pBlock->info.window);
      pBlock->info.rows = rows;

      SArray* pCols = tsdbRetrieveDataBlock(pInfo->dataReader, NULL);
      pBlock->pDataBlock = pCols;
      if (pCols == NULL) {
        longjmp(pTaskInfo->env, terrno);
      }

      qDebug("tmqsnap doRawScan get data uid:%" PRId64 "", pBlock->info.uid);
      pTaskInfo->streamInfo.lastStatus.type = TMQ_OFFSET__SNAPSHOT_DATA;
      pTaskInfo->streamInfo.lastStatus.uid = pBlock->info.uid;
      pTaskInfo->streamInfo.lastStatus.ts = pBlock->info.window.ekey;
      return pBlock;
    }

    SMetaTableInfo mtInfo = getUidfromSnapShot(pInfo->sContext);
    if (mtInfo.uid == 0) {  // read snapshot done, change to get data from wal
      qDebug("tmqsnap read snapshot done, change to get data from wal");
      pTaskInfo->streamInfo.prepareStatus.uid = mtInfo.uid;
      pTaskInfo->streamInfo.lastStatus.type = TMQ_OFFSET__LOG;
      pTaskInfo->streamInfo.lastStatus.version = pInfo->sContext->snapVersion;
    } else {
      pTaskInfo->streamInfo.prepareStatus.uid = mtInfo.uid;
      pTaskInfo->streamInfo.prepareStatus.ts = INT64_MIN;
      qDebug("tmqsnap change get data uid:%" PRId64 "", mtInfo.uid);
      qStreamPrepareScan(pTaskInfo, &pTaskInfo->streamInfo.prepareStatus, pInfo->sContext->subType);
    }
    tDeleteSSchemaWrapper(mtInfo.schema);
    qDebug("tmqsnap stream scan tsdb return null");
    return NULL;
  } else if (pTaskInfo->streamInfo.prepareStatus.type == TMQ_OFFSET__SNAPSHOT_META) {
    SSnapContext* sContext = pInfo->sContext;
    void*         data = NULL;
    int32_t       dataLen = 0;
    int16_t       type = 0;
    int64_t       uid = 0;
    if (getMetafromSnapShot(sContext, &data, &dataLen, &type, &uid) < 0) {
      qError("tmqsnap getMetafromSnapShot error");
      taosMemoryFreeClear(data);
      return NULL;
    }

    if (!sContext->queryMetaOrData) {  // change to get data next poll request
      pTaskInfo->streamInfo.lastStatus.type = TMQ_OFFSET__SNAPSHOT_META;
      pTaskInfo->streamInfo.lastStatus.uid = uid;
      pTaskInfo->streamInfo.metaRsp.rspOffset.type = TMQ_OFFSET__SNAPSHOT_DATA;
      pTaskInfo->streamInfo.metaRsp.rspOffset.uid = 0;
      pTaskInfo->streamInfo.metaRsp.rspOffset.ts = INT64_MIN;
    } else {
      pTaskInfo->streamInfo.lastStatus.type = TMQ_OFFSET__SNAPSHOT_META;
      pTaskInfo->streamInfo.lastStatus.uid = uid;
      pTaskInfo->streamInfo.metaRsp.rspOffset = pTaskInfo->streamInfo.lastStatus;
      pTaskInfo->streamInfo.metaRsp.resMsgType = type;
      pTaskInfo->streamInfo.metaRsp.metaRspLen = dataLen;
      pTaskInfo->streamInfo.metaRsp.metaRsp = data;
    }

    return NULL;
  }
  //  else if (pTaskInfo->streamInfo.prepareStatus.type == TMQ_OFFSET__LOG) {
  //    int64_t fetchVer = pTaskInfo->streamInfo.prepareStatus.version + 1;
  //
  //    while(1){
  //      if (tqFetchLog(pInfo->tqReader->pWalReader, pInfo->sContext->withMeta, &fetchVer, &pInfo->pCkHead) < 0) {
  //        qDebug("tmqsnap tmq poll: consumer log end. offset %" PRId64, fetchVer);
  //        pTaskInfo->streamInfo.lastStatus.version = fetchVer;
  //        pTaskInfo->streamInfo.lastStatus.type = TMQ_OFFSET__LOG;
  //        return NULL;
  //      }
  //      SWalCont* pHead = &pInfo->pCkHead->head;
  //      qDebug("tmqsnap tmq poll: consumer log offset %" PRId64 " msgType %d", fetchVer, pHead->msgType);
  //
  //      if (pHead->msgType == TDMT_VND_SUBMIT) {
  //        SSubmitReq* pCont = (SSubmitReq*)&pHead->body;
  //        tqReaderSetDataMsg(pInfo->tqReader, pCont, 0);
  //        SSDataBlock* block = tqLogScanExec(pInfo->sContext->subType, pInfo->tqReader, pInfo->pFilterOutTbUid,
  //        &pInfo->pRes); if(block){
  //          pTaskInfo->streamInfo.lastStatus.type = TMQ_OFFSET__LOG;
  //          pTaskInfo->streamInfo.lastStatus.version = fetchVer;
  //          qDebug("tmqsnap fetch data msg, ver:%" PRId64 ", type:%d", pHead->version, pHead->msgType);
  //          return block;
  //        }else{
  //          fetchVer++;
  //        }
  //      } else{
  //        ASSERT(pInfo->sContext->withMeta);
  //        ASSERT(IS_META_MSG(pHead->msgType));
  //        qDebug("tmqsnap fetch meta msg, ver:%" PRId64 ", type:%d", pHead->version, pHead->msgType);
  //        pTaskInfo->streamInfo.metaRsp.rspOffset.version = fetchVer;
  //        pTaskInfo->streamInfo.metaRsp.rspOffset.type = TMQ_OFFSET__LOG;
  //        pTaskInfo->streamInfo.metaRsp.resMsgType = pHead->msgType;
  //        pTaskInfo->streamInfo.metaRsp.metaRspLen = pHead->bodyLen;
  //        pTaskInfo->streamInfo.metaRsp.metaRsp = taosMemoryMalloc(pHead->bodyLen);
  //        memcpy(pTaskInfo->streamInfo.metaRsp.metaRsp, pHead->body, pHead->bodyLen);
  //        return NULL;
  //      }
  //    }
  return NULL;
}

static void destroyRawScanOperatorInfo(void* param) {
  SStreamRawScanInfo* pRawScan = (SStreamRawScanInfo*)param;
  tsdbReaderClose(pRawScan->dataReader);
  destroySnapContext(pRawScan->sContext);
  taosMemoryFree(pRawScan);
}

// for subscribing db or stb (not including column),
// if this scan is used, meta data can be return
// and schemas are decided when scanning
SOperatorInfo* createRawScanOperatorInfo(SReadHandle* pHandle, SExecTaskInfo* pTaskInfo) {
  // create operator
  // create tb reader
  // create meta reader
  // create tq reader

  int32_t code = TSDB_CODE_SUCCESS;

  SStreamRawScanInfo* pInfo = taosMemoryCalloc(1, sizeof(SStreamRawScanInfo));
  SOperatorInfo*      pOperator = taosMemoryCalloc(1, sizeof(SOperatorInfo));
  if (pInfo == NULL || pOperator == NULL) {
    code = TSDB_CODE_OUT_OF_MEMORY;
    goto _end;
  }

  pInfo->vnode = pHandle->vnode;

  pInfo->sContext = pHandle->sContext;
  pOperator->name = "RawScanOperator";
  pOperator->info = pInfo;
  pOperator->pTaskInfo = pTaskInfo;

  pOperator->fpSet = createOperatorFpSet(NULL, doRawScan, NULL, NULL, destroyRawScanOperatorInfo, NULL);
  return pOperator;

_end:
  taosMemoryFree(pInfo);
  taosMemoryFree(pOperator);
  pTaskInfo->code = code;
  return NULL;
}

static void destroyStreamScanOperatorInfo(void* param) {
  SStreamScanInfo* pStreamScan = (SStreamScanInfo*)param;
  if (pStreamScan->pTableScanOp && pStreamScan->pTableScanOp->info) {
    STableScanInfo* pTableScanInfo = pStreamScan->pTableScanOp->info;
    destroyTableScanOperatorInfo(pTableScanInfo);
    taosMemoryFreeClear(pStreamScan->pTableScanOp);
  }
  if (pStreamScan->tqReader) {
    tqCloseReader(pStreamScan->tqReader);
  }
  if (pStreamScan->matchInfo.pList) {
    taosArrayDestroy(pStreamScan->matchInfo.pList);
  }
  if (pStreamScan->pPseudoExpr) {
    destroyExprInfo(pStreamScan->pPseudoExpr, pStreamScan->numOfPseudoExpr);
    taosMemoryFree(pStreamScan->pPseudoExpr);
  }

  updateInfoDestroy(pStreamScan->pUpdateInfo);
  blockDataDestroy(pStreamScan->pRes);
  blockDataDestroy(pStreamScan->pUpdateRes);
  blockDataDestroy(pStreamScan->pPullDataRes);
  blockDataDestroy(pStreamScan->pDeleteDataRes);
  blockDataDestroy(pStreamScan->pUpdateDataRes);
  taosArrayDestroy(pStreamScan->pBlockLists);
  taosMemoryFree(pStreamScan);
}

SOperatorInfo* createStreamScanOperatorInfo(SReadHandle* pHandle, STableScanPhysiNode* pTableScanNode, SNode* pTagCond,
                                            SExecTaskInfo* pTaskInfo) {
  SStreamScanInfo* pInfo = taosMemoryCalloc(1, sizeof(SStreamScanInfo));
  SOperatorInfo*   pOperator = taosMemoryCalloc(1, sizeof(SOperatorInfo));

  if (pInfo == NULL || pOperator == NULL) {
    terrno = TSDB_CODE_QRY_OUT_OF_MEMORY;
    goto _error;
  }

  SScanPhysiNode*     pScanPhyNode = &pTableScanNode->scan;
  SDataBlockDescNode* pDescNode = pScanPhyNode->node.pOutputDataBlockDesc;

  pInfo->pTagCond = pTagCond;
  pInfo->pGroupTags = pTableScanNode->pGroupTags;

  int32_t numOfCols = 0;
  int32_t code =
      extractColMatchInfo(pScanPhyNode->pScanCols, pDescNode, &numOfCols, COL_MATCH_FROM_COL_ID, &pInfo->matchInfo);
  if (code != TSDB_CODE_SUCCESS) {
    goto _error;
  }

  int32_t numOfOutput = taosArrayGetSize(pInfo->matchInfo.pList);
  SArray* pColIds = taosArrayInit(numOfOutput, sizeof(int16_t));
  for (int32_t i = 0; i < numOfOutput; ++i) {
    SColMatchItem* id = taosArrayGet(pInfo->matchInfo.pList, i);

    int16_t colId = id->colId;
    taosArrayPush(pColIds, &colId);
    if (id->colId == PRIMARYKEY_TIMESTAMP_COL_ID) {
      pInfo->primaryTsIndex = id->dstSlotId;
    }
  }

  if (pTableScanNode->pSubtable != NULL) {
    SExprInfo* pSubTableExpr = taosMemoryCalloc(1, sizeof(SExprInfo));
    if (pSubTableExpr == NULL) {
      terrno = TSDB_CODE_OUT_OF_MEMORY;
      goto _error;
    }
    pInfo->tbnameCalSup.pExprInfo = pSubTableExpr;
    createExprFromOneNode(pSubTableExpr, pTableScanNode->pSubtable, 0);
    if (initExprSupp(&pInfo->tbnameCalSup, pSubTableExpr, 1) != 0) {
      goto _error;
    }
  }

  if (pTableScanNode->pTags != NULL) {
    int32_t    numOfTags;
    SExprInfo* pTagExpr = createExprInfo(pTableScanNode->pTags, NULL, &numOfTags);
    if (pTagExpr == NULL) {
      terrno = TSDB_CODE_OUT_OF_MEMORY;
      goto _error;
    }
    if (initExprSupp(&pInfo->tagCalSup, pTagExpr, numOfTags) != 0) {
      terrno = TSDB_CODE_OUT_OF_MEMORY;
      goto _error;
    }
  }

  pInfo->pBlockLists = taosArrayInit(4, POINTER_BYTES);
  if (pInfo->pBlockLists == NULL) {
    terrno = TSDB_CODE_OUT_OF_MEMORY;
    goto _error;
  }

  if (pHandle->vnode) {
    SOperatorInfo*  pTableScanOp = createTableScanOperatorInfo(pTableScanNode, pHandle, pTaskInfo);
    STableScanInfo* pTSInfo = (STableScanInfo*)pTableScanOp->info;
    if (pHandle->version > 0) {
      pTSInfo->cond.endVersion = pHandle->version;
    }

    STableKeyInfo* pList = NULL;
    int32_t        num = 0;
    tableListGetGroupList(pTaskInfo->pTableInfoList, 0, &pList, &num);

    if (pHandle->initTableReader) {
      pTSInfo->scanMode = TABLE_SCAN__TABLE_ORDER;
      pTSInfo->dataReader = NULL;
      int32_t code = tsdbReaderOpen(pHandle->vnode, &pTSInfo->cond, pList, num, &pTSInfo->dataReader, NULL);
      if (code != 0) {
        terrno = code;
        destroyTableScanOperatorInfo(pTableScanOp);
        goto _error;
      }
    }

    if (pHandle->initTqReader) {
      ASSERT(pHandle->tqReader == NULL);
      pInfo->tqReader = tqOpenReader(pHandle->vnode);
      ASSERT(pInfo->tqReader);
    } else {
      ASSERT(pHandle->tqReader);
      pInfo->tqReader = pHandle->tqReader;
    }

    pInfo->pUpdateInfo = NULL;
    pInfo->pTableScanOp = pTableScanOp;
    if (pInfo->pTableScanOp->pTaskInfo->streamInfo.pState) {
      streamStateSetNumber(pInfo->pTableScanOp->pTaskInfo->streamInfo.pState, -1);
    }

    pInfo->readHandle = *pHandle;
    pInfo->tableUid = pScanPhyNode->uid;
    pTaskInfo->streamInfo.snapshotVer = pHandle->version;

    // set the extract column id to streamHandle
    tqReaderSetColIdList(pInfo->tqReader, pColIds);
    SArray* tableIdList = extractTableIdList(pTaskInfo->pTableInfoList);
    code = tqReaderSetTbUidList(pInfo->tqReader, tableIdList);
    if (code != 0) {
      taosArrayDestroy(tableIdList);
      goto _error;
    }
    taosArrayDestroy(tableIdList);
    memcpy(&pTaskInfo->streamInfo.tableCond, &pTSInfo->cond, sizeof(SQueryTableDataCond));
  } else {
    taosArrayDestroy(pColIds);
  }

  // create the pseduo columns info
  if (pTableScanNode->scan.pScanPseudoCols != NULL) {
    pInfo->pPseudoExpr = createExprInfo(pTableScanNode->scan.pScanPseudoCols, NULL, &pInfo->numOfPseudoExpr);
  }

  pInfo->pRes = createResDataBlock(pDescNode);
  pInfo->pUpdateRes = createSpecialDataBlock(STREAM_CLEAR);
  pInfo->pCondition = pScanPhyNode->node.pConditions;
  pInfo->scanMode = STREAM_SCAN_FROM_READERHANDLE;
  pInfo->windowSup = (SWindowSupporter){.pStreamAggSup = NULL, .gap = -1, .parentType = QUERY_NODE_PHYSICAL_PLAN};
  pInfo->groupId = 0;
  pInfo->pPullDataRes = createSpecialDataBlock(STREAM_RETRIEVE);
  pInfo->pStreamScanOp = pOperator;
  pInfo->deleteDataIndex = 0;
  pInfo->pDeleteDataRes = createSpecialDataBlock(STREAM_DELETE_DATA);
  pInfo->updateWin = (STimeWindow){.skey = INT64_MAX, .ekey = INT64_MAX};
  pInfo->pUpdateDataRes = createSpecialDataBlock(STREAM_CLEAR);
  pInfo->assignBlockUid = pTableScanNode->assignBlockUid;
  pInfo->partitionSup.needCalc = false;

  pOperator->name = "StreamScanOperator";
  pOperator->operatorType = QUERY_NODE_PHYSICAL_PLAN_STREAM_SCAN;
  pOperator->blocking = false;
  pOperator->status = OP_NOT_OPENED;
  pOperator->info = pInfo;
  pOperator->exprSupp.numOfExprs = taosArrayGetSize(pInfo->pRes->pDataBlock);
  pOperator->pTaskInfo = pTaskInfo;

  __optr_fn_t nextFn = pTaskInfo->execModel == OPTR_EXEC_MODEL_STREAM ? doStreamScan : doQueueScan;
  pOperator->fpSet = createOperatorFpSet(operatorDummyOpenFn, nextFn, NULL, NULL, destroyStreamScanOperatorInfo, NULL);

  return pOperator;

_error:
  if (pColIds != NULL) {
    taosArrayDestroy(pColIds);
  }

  if (pInfo != NULL) {
    destroyStreamScanOperatorInfo(pInfo);
  }

  taosMemoryFreeClear(pOperator);
  return NULL;
}

static void destroySysScanOperator(void* param) {
  SSysTableScanInfo* pInfo = (SSysTableScanInfo*)param;
  tsem_destroy(&pInfo->ready);
  blockDataDestroy(pInfo->pRes);

  const char* name = tNameGetTableName(&pInfo->name);
  if (strncasecmp(name, TSDB_INS_TABLE_TABLES, TSDB_TABLE_FNAME_LEN) == 0 ||
      strncasecmp(name, TSDB_INS_TABLE_TAGS, TSDB_TABLE_FNAME_LEN) == 0 || pInfo->pCur != NULL) {
    metaCloseTbCursor(pInfo->pCur);
    pInfo->pCur = NULL;
  }
  if (pInfo->pIdx) {
    taosArrayDestroy(pInfo->pIdx->uids);
    taosMemoryFree(pInfo->pIdx);
    pInfo->pIdx = NULL;
  }

  taosArrayDestroy(pInfo->matchInfo.pList);
  taosMemoryFreeClear(pInfo->pUser);

  taosMemoryFreeClear(param);
}

static int32_t getSysTableDbNameColId(const char* pTable) {
  // if (0 == strcmp(TSDB_INS_TABLE_INDEXES, pTable)) {
  //   return 1;
  // }
  return TSDB_INS_USER_STABLES_DBNAME_COLID;
}

EDealRes getDBNameFromConditionWalker(SNode* pNode, void* pContext) {
  int32_t   code = TSDB_CODE_SUCCESS;
  ENodeType nType = nodeType(pNode);

  switch (nType) {
    case QUERY_NODE_OPERATOR: {
      SOperatorNode* node = (SOperatorNode*)pNode;
      if (OP_TYPE_EQUAL == node->opType) {
        *(int32_t*)pContext = 1;
        return DEAL_RES_CONTINUE;
      }

      *(int32_t*)pContext = 0;
      return DEAL_RES_IGNORE_CHILD;
    }
    case QUERY_NODE_COLUMN: {
      if (1 != *(int32_t*)pContext) {
        return DEAL_RES_CONTINUE;
      }

      SColumnNode* node = (SColumnNode*)pNode;
      if (getSysTableDbNameColId(node->tableName) == node->colId) {
        *(int32_t*)pContext = 2;
        return DEAL_RES_CONTINUE;
      }

      *(int32_t*)pContext = 0;
      return DEAL_RES_CONTINUE;
    }
    case QUERY_NODE_VALUE: {
      if (2 != *(int32_t*)pContext) {
        return DEAL_RES_CONTINUE;
      }

      SValueNode* node = (SValueNode*)pNode;
      char*       dbName = nodesGetValueFromNode(node);
      strncpy(pContext, varDataVal(dbName), varDataLen(dbName));
      *((char*)pContext + varDataLen(dbName)) = 0;
      return DEAL_RES_END;  // stop walk
    }
    default:
      break;
  }
  return DEAL_RES_CONTINUE;
}

static void getDBNameFromCondition(SNode* pCondition, const char* dbName) {
  if (NULL == pCondition) {
    return;
  }
  nodesWalkExpr(pCondition, getDBNameFromConditionWalker, (char*)dbName);
}

static int32_t loadSysTableCallback(void* param, SDataBuf* pMsg, int32_t code) {
  SOperatorInfo*     operator=(SOperatorInfo*) param;
  SSysTableScanInfo* pScanResInfo = (SSysTableScanInfo*)operator->info;
  if (TSDB_CODE_SUCCESS == code) {
    pScanResInfo->pRsp = pMsg->pData;

    SRetrieveMetaTableRsp* pRsp = pScanResInfo->pRsp;
    pRsp->numOfRows = htonl(pRsp->numOfRows);
    pRsp->useconds = htobe64(pRsp->useconds);
    pRsp->handle = htobe64(pRsp->handle);
    pRsp->compLen = htonl(pRsp->compLen);
  } else {
    operator->pTaskInfo->code = code;
  }

  tsem_post(&pScanResInfo->ready);
  return TSDB_CODE_SUCCESS;
}

static SSDataBlock* doFilterResult(SSysTableScanInfo* pInfo) {
  if (pInfo->pCondition == NULL) {
    return pInfo->pRes->info.rows == 0 ? NULL : pInfo->pRes;
  }

  doFilter(pInfo->pCondition, pInfo->pRes, NULL, NULL);
  return pInfo->pRes->info.rows == 0 ? NULL : pInfo->pRes;
}

static SSDataBlock* buildInfoSchemaTableMetaBlock(char* tableName) {
  size_t               size = 0;
  const SSysTableMeta* pMeta = NULL;
  getInfosDbMeta(&pMeta, &size);

  int32_t index = 0;
  for (int32_t i = 0; i < size; ++i) {
    if (strcmp(pMeta[i].name, tableName) == 0) {
      index = i;
      break;
    }
  }

  SSDataBlock* pBlock = createDataBlock();
  for (int32_t i = 0; i < pMeta[index].colNum; ++i) {
    SColumnInfoData colInfoData =
        createColumnInfoData(pMeta[index].schema[i].type, pMeta[index].schema[i].bytes, i + 1);
    blockDataAppendColInfo(pBlock, &colInfoData);
  }

  return pBlock;
}

int32_t convertTagDataToStr(char* str, int type, void* buf, int32_t bufSize, int32_t* len) {
  int32_t n = 0;

  switch (type) {
    case TSDB_DATA_TYPE_NULL:
      n = sprintf(str, "null");
      break;

    case TSDB_DATA_TYPE_BOOL:
      n = sprintf(str, (*(int8_t*)buf) ? "true" : "false");
      break;

    case TSDB_DATA_TYPE_TINYINT:
      n = sprintf(str, "%d", *(int8_t*)buf);
      break;

    case TSDB_DATA_TYPE_SMALLINT:
      n = sprintf(str, "%d", *(int16_t*)buf);
      break;

    case TSDB_DATA_TYPE_INT:
      n = sprintf(str, "%d", *(int32_t*)buf);
      break;

    case TSDB_DATA_TYPE_BIGINT:
    case TSDB_DATA_TYPE_TIMESTAMP:
      n = sprintf(str, "%" PRId64, *(int64_t*)buf);
      break;

    case TSDB_DATA_TYPE_FLOAT:
      n = sprintf(str, "%.5f", GET_FLOAT_VAL(buf));
      break;

    case TSDB_DATA_TYPE_DOUBLE:
      n = sprintf(str, "%.9f", GET_DOUBLE_VAL(buf));
      break;

    case TSDB_DATA_TYPE_BINARY:
      if (bufSize < 0) {
        return TSDB_CODE_TSC_INVALID_VALUE;
      }

      memcpy(str, buf, bufSize);
      n = bufSize;
      break;
    case TSDB_DATA_TYPE_NCHAR:
      if (bufSize < 0) {
        return TSDB_CODE_TSC_INVALID_VALUE;
      }

      int32_t length = taosUcs4ToMbs((TdUcs4*)buf, bufSize, str);
      if (length <= 0) {
        return TSDB_CODE_TSC_INVALID_VALUE;
      }
      n = length;
      break;
    case TSDB_DATA_TYPE_UTINYINT:
      n = sprintf(str, "%u", *(uint8_t*)buf);
      break;

    case TSDB_DATA_TYPE_USMALLINT:
      n = sprintf(str, "%u", *(uint16_t*)buf);
      break;

    case TSDB_DATA_TYPE_UINT:
      n = sprintf(str, "%u", *(uint32_t*)buf);
      break;

    case TSDB_DATA_TYPE_UBIGINT:
      n = sprintf(str, "%" PRIu64, *(uint64_t*)buf);
      break;

    default:
      return TSDB_CODE_TSC_INVALID_VALUE;
  }

  if (len) *len = n;

  return TSDB_CODE_SUCCESS;
}

static bool sysTableIsOperatorCondOnOneTable(SNode* pCond, char* condTable) {
  SOperatorNode* node = (SOperatorNode*)pCond;
  if (node->opType == OP_TYPE_EQUAL) {
    if (nodeType(node->pLeft) == QUERY_NODE_COLUMN &&
        strcasecmp(nodesGetNameFromColumnNode(node->pLeft), "table_name") == 0 &&
        nodeType(node->pRight) == QUERY_NODE_VALUE) {
      SValueNode* pValue = (SValueNode*)node->pRight;
      if (pValue->node.resType.type == TSDB_DATA_TYPE_NCHAR || pValue->node.resType.type == TSDB_DATA_TYPE_VARCHAR ||
          pValue->node.resType.type == TSDB_DATA_TYPE_BINARY) {
        char* value = nodesGetValueFromNode(pValue);
        strncpy(condTable, varDataVal(value), TSDB_TABLE_NAME_LEN);
        return true;
      }
    }
  }
  return false;
}

static bool sysTableIsCondOnOneTable(SNode* pCond, char* condTable) {
  if (pCond == NULL) {
    return false;
  }
  if (nodeType(pCond) == QUERY_NODE_LOGIC_CONDITION) {
    SLogicConditionNode* node = (SLogicConditionNode*)pCond;
    if (LOGIC_COND_TYPE_AND == node->condType) {
      SNode* pChild = NULL;
      FOREACH(pChild, node->pParameterList) {
        if (QUERY_NODE_OPERATOR == nodeType(pChild) && sysTableIsOperatorCondOnOneTable(pChild, condTable)) {
          return true;
        }
      }
    }
  }

  if (QUERY_NODE_OPERATOR == nodeType(pCond)) {
    return sysTableIsOperatorCondOnOneTable(pCond, condTable);
  }

  return false;
}

static SSDataBlock* sysTableScanUserTags(SOperatorInfo* pOperator) {
  SExecTaskInfo*     pTaskInfo = pOperator->pTaskInfo;
  SSysTableScanInfo* pInfo = pOperator->info;
  if (pOperator->status == OP_EXEC_DONE) {
    return NULL;
  }

  blockDataCleanup(pInfo->pRes);
  int32_t numOfRows = 0;

  SSDataBlock* dataBlock = buildInfoSchemaTableMetaBlock(TSDB_INS_TABLE_TAGS);
  blockDataEnsureCapacity(dataBlock, pOperator->resultInfo.capacity);

  const char* db = NULL;
  int32_t     vgId = 0;
  vnodeGetInfo(pInfo->readHandle.vnode, &db, &vgId);

  SName sn = {0};
  char  dbname[TSDB_DB_FNAME_LEN + VARSTR_HEADER_SIZE] = {0};
  tNameFromString(&sn, db, T_NAME_ACCT | T_NAME_DB);

  tNameGetDbName(&sn, varDataVal(dbname));
  varDataSetLen(dbname, strlen(varDataVal(dbname)));

  char condTableName[TSDB_TABLE_NAME_LEN] = {0};
  // optimize when sql like where table_name='tablename' and xxx.
  if (pInfo->pCondition && sysTableIsCondOnOneTable(pInfo->pCondition, condTableName)) {
    char tableName[TSDB_TABLE_NAME_LEN + VARSTR_HEADER_SIZE] = {0};
    STR_TO_VARSTR(tableName, condTableName);

    SMetaReader smrChildTable = {0};
    metaReaderInit(&smrChildTable, pInfo->readHandle.meta, 0);
    int32_t code = metaGetTableEntryByName(&smrChildTable, condTableName);
    if (code != TSDB_CODE_SUCCESS) {
      // terrno has been set by metaGetTableEntryByName, therefore, return directly
      return NULL;
    }

    if (smrChildTable.me.type != TSDB_CHILD_TABLE) {
      metaReaderClear(&smrChildTable);
      blockDataDestroy(dataBlock);
      pInfo->loadInfo.totalRows = 0;
      return NULL;
    }

    SMetaReader smrSuperTable = {0};
    metaReaderInit(&smrSuperTable, pInfo->readHandle.meta, META_READER_NOLOCK);
    code = metaGetTableEntryByUid(&smrSuperTable, smrChildTable.me.ctbEntry.suid);
    if (code != TSDB_CODE_SUCCESS) {
      // terrno has been set by metaGetTableEntryByUid
      return NULL;
    }

    sysTableUserTagsFillOneTableTags(pInfo, &smrSuperTable, &smrChildTable, dbname, tableName, &numOfRows, dataBlock);
    metaReaderClear(&smrSuperTable);
    metaReaderClear(&smrChildTable);
    if (numOfRows > 0) {
      relocateAndFilterSysTagsScanResult(pInfo, numOfRows, dataBlock);
      numOfRows = 0;
    }
    blockDataDestroy(dataBlock);
    pInfo->loadInfo.totalRows += pInfo->pRes->info.rows;
    doSetOperatorCompleted(pOperator);
    return (pInfo->pRes->info.rows == 0) ? NULL : pInfo->pRes;
  }

  int32_t ret = 0;
  if (pInfo->pCur == NULL) {
    pInfo->pCur = metaOpenTbCursor(pInfo->readHandle.meta);
  }

  while ((ret = metaTbCursorNext(pInfo->pCur)) == 0) {
    if (pInfo->pCur->mr.me.type != TSDB_CHILD_TABLE) {
      continue;
    }

    char tableName[TSDB_TABLE_NAME_LEN + VARSTR_HEADER_SIZE] = {0};
    STR_TO_VARSTR(tableName, pInfo->pCur->mr.me.name);

    SMetaReader smrSuperTable = {0};
    metaReaderInit(&smrSuperTable, pInfo->readHandle.meta, 0);
    uint64_t suid = pInfo->pCur->mr.me.ctbEntry.suid;
    int32_t  code = metaGetTableEntryByUid(&smrSuperTable, suid);
    if (code != TSDB_CODE_SUCCESS) {
      qError("failed to get super table meta, uid:0x%" PRIx64 ", code:%s, %s", suid, tstrerror(terrno),
             GET_TASKID(pTaskInfo));
      metaReaderClear(&smrSuperTable);
      metaCloseTbCursor(pInfo->pCur);
      pInfo->pCur = NULL;
      T_LONG_JMP(pTaskInfo->env, terrno);
    }

    sysTableUserTagsFillOneTableTags(pInfo, &smrSuperTable, &pInfo->pCur->mr, dbname, tableName, &numOfRows, dataBlock);

    metaReaderClear(&smrSuperTable);

    if (numOfRows >= pOperator->resultInfo.capacity) {
      relocateAndFilterSysTagsScanResult(pInfo, numOfRows, dataBlock);
      numOfRows = 0;

      if (pInfo->pRes->info.rows > 0) {
        break;
      }
    }
  }

  if (numOfRows > 0) {
    relocateAndFilterSysTagsScanResult(pInfo, numOfRows, dataBlock);
    numOfRows = 0;
  }

  blockDataDestroy(dataBlock);
  if (ret != 0) {
    metaCloseTbCursor(pInfo->pCur);
    pInfo->pCur = NULL;
    doSetOperatorCompleted(pOperator);
  }

  pInfo->loadInfo.totalRows += pInfo->pRes->info.rows;
  return (pInfo->pRes->info.rows == 0) ? NULL : pInfo->pRes;
}

static void relocateAndFilterSysTagsScanResult(SSysTableScanInfo* pInfo, int32_t numOfRows, SSDataBlock* dataBlock) {
  dataBlock->info.rows = numOfRows;
  pInfo->pRes->info.rows = numOfRows;

  relocateColumnData(pInfo->pRes, pInfo->matchInfo.pList, dataBlock->pDataBlock, false);
  doFilterResult(pInfo);

  blockDataCleanup(dataBlock);
}

static int32_t sysTableUserTagsFillOneTableTags(const SSysTableScanInfo* pInfo, SMetaReader* smrSuperTable,
                                                SMetaReader* smrChildTable, const char* dbname, const char* tableName,
                                                int32_t* pNumOfRows, const SSDataBlock* dataBlock) {
  char stableName[TSDB_TABLE_NAME_LEN + VARSTR_HEADER_SIZE] = {0};
  STR_TO_VARSTR(stableName, (*smrSuperTable).me.name);

  int32_t numOfRows = *pNumOfRows;

  int32_t numOfTags = (*smrSuperTable).me.stbEntry.schemaTag.nCols;
  for (int32_t i = 0; i < numOfTags; ++i) {
    SColumnInfoData* pColInfoData = NULL;

    // table name
    pColInfoData = taosArrayGet(dataBlock->pDataBlock, 0);
    colDataAppend(pColInfoData, numOfRows, tableName, false);

    // database name
    pColInfoData = taosArrayGet(dataBlock->pDataBlock, 1);
    colDataAppend(pColInfoData, numOfRows, dbname, false);

    // super table name
    pColInfoData = taosArrayGet(dataBlock->pDataBlock, 2);
    colDataAppend(pColInfoData, numOfRows, stableName, false);

    // tag name
    char tagName[TSDB_COL_NAME_LEN + VARSTR_HEADER_SIZE] = {0};
    STR_TO_VARSTR(tagName, (*smrSuperTable).me.stbEntry.schemaTag.pSchema[i].name);
    pColInfoData = taosArrayGet(dataBlock->pDataBlock, 3);
    colDataAppend(pColInfoData, numOfRows, tagName, false);

    // tag type
    int8_t tagType = (*smrSuperTable).me.stbEntry.schemaTag.pSchema[i].type;
    pColInfoData = taosArrayGet(dataBlock->pDataBlock, 4);
    char tagTypeStr[VARSTR_HEADER_SIZE + 32];
    int  tagTypeLen = sprintf(varDataVal(tagTypeStr), "%s", tDataTypes[tagType].name);
    if (tagType == TSDB_DATA_TYPE_VARCHAR) {
      tagTypeLen += sprintf(varDataVal(tagTypeStr) + tagTypeLen, "(%d)",
                            (int32_t)((*smrSuperTable).me.stbEntry.schemaTag.pSchema[i].bytes - VARSTR_HEADER_SIZE));
    } else if (tagType == TSDB_DATA_TYPE_NCHAR) {
      tagTypeLen += sprintf(
          varDataVal(tagTypeStr) + tagTypeLen, "(%d)",
          (int32_t)(((*smrSuperTable).me.stbEntry.schemaTag.pSchema[i].bytes - VARSTR_HEADER_SIZE) / TSDB_NCHAR_SIZE));
    }
    varDataSetLen(tagTypeStr, tagTypeLen);
    colDataAppend(pColInfoData, numOfRows, (char*)tagTypeStr, false);

    STagVal tagVal = {0};
    tagVal.cid = (*smrSuperTable).me.stbEntry.schemaTag.pSchema[i].colId;
    char*    tagData = NULL;
    uint32_t tagLen = 0;

    if (tagType == TSDB_DATA_TYPE_JSON) {
      tagData = (char*)smrChildTable->me.ctbEntry.pTags;
    } else {
      bool exist = tTagGet((STag*)smrChildTable->me.ctbEntry.pTags, &tagVal);
      if (exist) {
        if (IS_VAR_DATA_TYPE(tagType)) {
          tagData = (char*)tagVal.pData;
          tagLen = tagVal.nData;
        } else {
          tagData = (char*)&tagVal.i64;
          tagLen = tDataTypes[tagType].bytes;
        }
      }
    }

    char* tagVarChar = NULL;
    if (tagData != NULL) {
      if (tagType == TSDB_DATA_TYPE_JSON) {
        char* tagJson = parseTagDatatoJson(tagData);
        tagVarChar = taosMemoryMalloc(strlen(tagJson) + VARSTR_HEADER_SIZE);
        memcpy(varDataVal(tagVarChar), tagJson, strlen(tagJson));
        varDataSetLen(tagVarChar, strlen(tagJson));
        taosMemoryFree(tagJson);
      } else {
        int32_t bufSize = IS_VAR_DATA_TYPE(tagType) ? (tagLen + VARSTR_HEADER_SIZE)
                                                    : (3 + DBL_MANT_DIG - DBL_MIN_EXP + VARSTR_HEADER_SIZE);
        tagVarChar = taosMemoryMalloc(bufSize);
        int32_t len = -1;
        convertTagDataToStr(varDataVal(tagVarChar), tagType, tagData, tagLen, &len);
        varDataSetLen(tagVarChar, len);
      }
    }
    pColInfoData = taosArrayGet(dataBlock->pDataBlock, 5);
    colDataAppend(pColInfoData, numOfRows, tagVarChar,
                  (tagData == NULL) || (tagType == TSDB_DATA_TYPE_JSON && tTagIsJsonNull(tagData)));
    taosMemoryFree(tagVarChar);
    ++numOfRows;
  }

  *pNumOfRows = numOfRows;

  return TSDB_CODE_SUCCESS;
}

typedef int (*__optSysFilter)(void* a, void* b, int16_t dtype);

int optSysDoCompare(__compar_fn_t func, int8_t comparType, void* a, void* b) {
  int32_t cmp = func(a, b);
  switch (comparType) {
    case OP_TYPE_LOWER_THAN:
      if (cmp < 0) return 0;
      break;
    case OP_TYPE_LOWER_EQUAL: {
      if (cmp <= 0) return 0;
      break;
    }
    case OP_TYPE_GREATER_THAN: {
      if (cmp > 0) return 0;
      break;
    }
    case OP_TYPE_GREATER_EQUAL: {
      if (cmp >= 0) return 0;
      break;
    }
    case OP_TYPE_EQUAL: {
      if (cmp == 0) return 0;
      break;
    }
    default:
      return -1;
  }
  return cmp;
}

static int optSysFilterFuncImpl__LowerThan(void* a, void* b, int16_t dtype) {
  __compar_fn_t func = getComparFunc(dtype, 0);
  return optSysDoCompare(func, OP_TYPE_LOWER_THAN, a, b);
}
static int optSysFilterFuncImpl__LowerEqual(void* a, void* b, int16_t dtype) {
  __compar_fn_t func = getComparFunc(dtype, 0);
  return optSysDoCompare(func, OP_TYPE_LOWER_EQUAL, a, b);
}
static int optSysFilterFuncImpl__GreaterThan(void* a, void* b, int16_t dtype) {
  __compar_fn_t func = getComparFunc(dtype, 0);
  return optSysDoCompare(func, OP_TYPE_GREATER_THAN, a, b);
}
static int optSysFilterFuncImpl__GreaterEqual(void* a, void* b, int16_t dtype) {
  __compar_fn_t func = getComparFunc(dtype, 0);
  return optSysDoCompare(func, OP_TYPE_GREATER_EQUAL, a, b);
}
static int optSysFilterFuncImpl__Equal(void* a, void* b, int16_t dtype) {
  __compar_fn_t func = getComparFunc(dtype, 0);
  return optSysDoCompare(func, OP_TYPE_EQUAL, a, b);
}

static int optSysFilterFuncImpl__NoEqual(void* a, void* b, int16_t dtype) {
  __compar_fn_t func = getComparFunc(dtype, 0);
  return optSysDoCompare(func, OP_TYPE_NOT_EQUAL, a, b);
}
static __optSysFilter optSysGetFilterFunc(int32_t ctype, bool* reverse) {
  if (ctype == OP_TYPE_LOWER_EQUAL || ctype == OP_TYPE_LOWER_THAN) {
    *reverse = true;
  }
  if (ctype == OP_TYPE_LOWER_THAN)
    return optSysFilterFuncImpl__LowerThan;
  else if (ctype == OP_TYPE_LOWER_EQUAL)
    return optSysFilterFuncImpl__LowerEqual;
  else if (ctype == OP_TYPE_GREATER_THAN)
    return optSysFilterFuncImpl__GreaterThan;
  else if (ctype == OP_TYPE_GREATER_EQUAL)
    return optSysFilterFuncImpl__GreaterEqual;
  else if (ctype == OP_TYPE_EQUAL)
    return optSysFilterFuncImpl__Equal;
  else if (ctype == OP_TYPE_NOT_EQUAL)
    return optSysFilterFuncImpl__NoEqual;
  return NULL;
}
static int32_t sysFilte__DbName(void* arg, SNode* pNode, SArray* result) {
  void* pVnode = ((SSTabFltArg*)arg)->pVnode;

  const char* db = NULL;
  vnodeGetInfo(pVnode, &db, NULL);

  SName sn = {0};
  char  dbname[TSDB_DB_FNAME_LEN + VARSTR_HEADER_SIZE] = {0};
  tNameFromString(&sn, db, T_NAME_ACCT | T_NAME_DB);

  tNameGetDbName(&sn, varDataVal(dbname));
  varDataSetLen(dbname, strlen(varDataVal(dbname)));

  SOperatorNode* pOper = (SOperatorNode*)pNode;
  SValueNode*    pVal = (SValueNode*)pOper->pRight;

  bool           reverse = false;
  __optSysFilter func = optSysGetFilterFunc(pOper->opType, &reverse);
  if (func == NULL) return -1;

  int ret = func(dbname, pVal->datum.p, TSDB_DATA_TYPE_VARCHAR);
  if (ret == 0) return 0;

  return -2;
}
static int32_t sysFilte__VgroupId(void* arg, SNode* pNode, SArray* result) {
  void* pVnode = ((SSTabFltArg*)arg)->pVnode;

  int64_t vgId = 0;
  vnodeGetInfo(pVnode, NULL, (int32_t*)&vgId);

  SOperatorNode* pOper = (SOperatorNode*)pNode;
  SValueNode*    pVal = (SValueNode*)pOper->pRight;

  bool reverse = false;

  __optSysFilter func = optSysGetFilterFunc(pOper->opType, &reverse);
  if (func == NULL) return -1;

  int ret = func(&vgId, &pVal->datum.i, TSDB_DATA_TYPE_BIGINT);
  if (ret == 0) return 0;

  return -1;
}
static int32_t sysFilte__TableName(void* arg, SNode* pNode, SArray* result) {
  void* pMeta = ((SSTabFltArg*)arg)->pMeta;

  SOperatorNode* pOper = (SOperatorNode*)pNode;
  SValueNode*    pVal = (SValueNode*)pOper->pRight;
  bool           reverse = false;

  __optSysFilter func = optSysGetFilterFunc(pOper->opType, &reverse);
  if (func == NULL) return -1;

  SMetaFltParam param = {.suid = 0,
                         .cid = 0,
                         .type = TSDB_DATA_TYPE_VARCHAR,
                         .val = pVal->datum.p,
                         .reverse = reverse,
                         .filterFunc = func};
  return -1;
}

static int32_t sysFilte__CreateTime(void* arg, SNode* pNode, SArray* result) {
  void* pMeta = ((SSTabFltArg*)arg)->pMeta;

  SOperatorNode* pOper = (SOperatorNode*)pNode;
  SValueNode*    pVal = (SValueNode*)pOper->pRight;
  bool           reverse = false;

  __optSysFilter func = optSysGetFilterFunc(pOper->opType, &reverse);
  if (func == NULL) return -1;

  SMetaFltParam param = {.suid = 0,
                         .cid = 0,
                         .type = TSDB_DATA_TYPE_BIGINT,
                         .val = &pVal->datum.i,
                         .reverse = reverse,
                         .filterFunc = func};

  int32_t ret = metaFilterCreateTime(pMeta, &param, result);
  return ret;
}
static int32_t sysFilte__Ncolumn(void* arg, SNode* pNode, SArray* result) {
  void* pMeta = ((SSTabFltArg*)arg)->pMeta;

  SOperatorNode* pOper = (SOperatorNode*)pNode;
  SValueNode*    pVal = (SValueNode*)pOper->pRight;
  bool           reverse = false;

  __optSysFilter func = optSysGetFilterFunc(pOper->opType, &reverse);
  if (func == NULL) return -1;
  return -1;
}

static int32_t sysFilte__Ttl(void* arg, SNode* pNode, SArray* result) {
  void* pMeta = ((SSTabFltArg*)arg)->pMeta;

  SOperatorNode* pOper = (SOperatorNode*)pNode;
  SValueNode*    pVal = (SValueNode*)pOper->pRight;
  bool           reverse = false;

  __optSysFilter func = optSysGetFilterFunc(pOper->opType, &reverse);
  if (func == NULL) return -1;
  return -1;
}
static int32_t sysFilte__STableName(void* arg, SNode* pNode, SArray* result) {
  void* pMeta = ((SSTabFltArg*)arg)->pMeta;

  SOperatorNode* pOper = (SOperatorNode*)pNode;
  SValueNode*    pVal = (SValueNode*)pOper->pRight;
  bool           reverse = false;

  __optSysFilter func = optSysGetFilterFunc(pOper->opType, &reverse);
  if (func == NULL) return -1;
  return -1;
}
static int32_t sysFilte__Uid(void* arg, SNode* pNode, SArray* result) {
  void* pMeta = ((SSTabFltArg*)arg)->pMeta;

  SOperatorNode* pOper = (SOperatorNode*)pNode;
  SValueNode*    pVal = (SValueNode*)pOper->pRight;
  bool           reverse = false;

  __optSysFilter func = optSysGetFilterFunc(pOper->opType, &reverse);
  if (func == NULL) return -1;
  return -1;
}
static int32_t sysFilte__Type(void* arg, SNode* pNode, SArray* result) {
  void* pMeta = ((SSTabFltArg*)arg)->pMeta;

  SOperatorNode* pOper = (SOperatorNode*)pNode;
  SValueNode*    pVal = (SValueNode*)pOper->pRight;
  bool           reverse = false;

  __optSysFilter func = optSysGetFilterFunc(pOper->opType, &reverse);
  if (func == NULL) return -1;
  return -1;
}
static int32_t sysChkFilter__Comm(SNode* pNode) {
  // impl
  SOperatorNode* pOper = (SOperatorNode*)pNode;
  EOperatorType  opType = pOper->opType;
  if (opType != OP_TYPE_EQUAL && opType != OP_TYPE_LOWER_EQUAL && opType != OP_TYPE_LOWER_THAN &&
      opType != OP_TYPE_GREATER_EQUAL && opType != OP_TYPE_GREATER_THAN) {
    return -1;
  }
  return 0;
}

static int32_t sysChkFilter__DBName(SNode* pNode) {
  SOperatorNode* pOper = (SOperatorNode*)pNode;

  if (pOper->opType != OP_TYPE_EQUAL && pOper->opType != OP_TYPE_NOT_EQUAL) {
    return -1;
  }

  SValueNode* pVal = (SValueNode*)pOper->pRight;
  if (!IS_STR_DATA_TYPE(pVal->node.resType.type)) {
    return -1;
  }

  return 0;
}
static int32_t sysChkFilter__VgroupId(SNode* pNode) {
  SOperatorNode* pOper = (SOperatorNode*)pNode;
  SValueNode*    pVal = (SValueNode*)pOper->pRight;
  if (!IS_INTEGER_TYPE(pVal->node.resType.type)) {
    return -1;
  }
  return sysChkFilter__Comm(pNode);
}
static int32_t sysChkFilter__TableName(SNode* pNode) {
  SOperatorNode* pOper = (SOperatorNode*)pNode;
  SValueNode*    pVal = (SValueNode*)pOper->pRight;
  if (!IS_STR_DATA_TYPE(pVal->node.resType.type)) {
    return -1;
  }
  return sysChkFilter__Comm(pNode);
}
static int32_t sysChkFilter__CreateTime(SNode* pNode) {
  SOperatorNode* pOper = (SOperatorNode*)pNode;
  SValueNode*    pVal = (SValueNode*)pOper->pRight;

  if (!IS_TIMESTAMP_TYPE(pVal->node.resType.type)) {
    return -1;
  }
  return sysChkFilter__Comm(pNode);
}

static int32_t sysChkFilter__Ncolumn(SNode* pNode) {
  SOperatorNode* pOper = (SOperatorNode*)pNode;
  SValueNode*    pVal = (SValueNode*)pOper->pRight;

  if (!IS_INTEGER_TYPE(pVal->node.resType.type)) {
    return -1;
  }
  return sysChkFilter__Comm(pNode);
}
static int32_t sysChkFilter__Ttl(SNode* pNode) {
  SOperatorNode* pOper = (SOperatorNode*)pNode;
  SValueNode*    pVal = (SValueNode*)pOper->pRight;

  if (!IS_INTEGER_TYPE(pVal->node.resType.type)) {
    return -1;
  }
  return sysChkFilter__Comm(pNode);
}
static int32_t sysChkFilter__STableName(SNode* pNode) {
  SOperatorNode* pOper = (SOperatorNode*)pNode;
  SValueNode*    pVal = (SValueNode*)pOper->pRight;
  if (!IS_STR_DATA_TYPE(pVal->node.resType.type)) {
    return -1;
  }
  return sysChkFilter__Comm(pNode);
}
static int32_t sysChkFilter__Uid(SNode* pNode) {
  SOperatorNode* pOper = (SOperatorNode*)pNode;
  SValueNode*    pVal = (SValueNode*)pOper->pRight;
  if (!IS_INTEGER_TYPE(pVal->node.resType.type)) {
    return -1;
  }
  return sysChkFilter__Comm(pNode);
}
static int32_t sysChkFilter__Type(SNode* pNode) {
  SOperatorNode* pOper = (SOperatorNode*)pNode;
  SValueNode*    pVal = (SValueNode*)pOper->pRight;
  if (!IS_INTEGER_TYPE(pVal->node.resType.type)) {
    return -1;
  }
  return sysChkFilter__Comm(pNode);
}
static int32_t optSysTabFilteImpl(void* arg, SNode* cond, SArray* result) {
  if (optSysCheckOper(cond) != 0) return -1;

  SOperatorNode* pNode = (SOperatorNode*)cond;

  int8_t i = 0;
  for (; i < SYSTAB_FILTER_DICT_SIZE; i++) {
    if (strcmp(filterDict[i].name, ((SColumnNode*)(pNode->pLeft))->colName) == 0) {
      break;
    }
  }
  if (i >= SYSTAB_FILTER_DICT_SIZE) return -1;

  if (filterDict[i].chkFunc(cond) != 0) return -1;

  return filterDict[i].fltFunc(arg, cond, result);
}

static int32_t optSysCheckOper(SNode* pOpear) {
  if (nodeType(pOpear) != QUERY_NODE_OPERATOR) return -1;

  SOperatorNode* pOper = (SOperatorNode*)pOpear;
  if (pOper->opType < OP_TYPE_GREATER_THAN || pOper->opType > OP_TYPE_NOT_EQUAL) {
    return -1;
  }

  if (nodeType(pOper->pLeft) != QUERY_NODE_COLUMN || nodeType(pOper->pRight) != QUERY_NODE_VALUE) {
    return -1;
  }
  return 0;
}

static int tableUidCompare(const void* a, const void* b) {
  int64_t u1 = *(int64_t*)a;
  int64_t u2 = *(int64_t*)b;
  if (u1 == u2) {
    return 0;
  }
  return u1 < u2 ? -1 : 1;
}

typedef struct MergeIndex {
  int idx;
  int len;
} MergeIndex;

static FORCE_INLINE int optSysBinarySearch(SArray* arr, int s, int e, uint64_t k) {
  uint64_t v;
  int32_t  m;
  while (s <= e) {
    m = s + (e - s) / 2;
    v = *(uint64_t*)taosArrayGet(arr, m);
    if (v >= k) {
      e = m - 1;
    } else {
      s = m + 1;
    }
  }
  return s;
}

void optSysIntersection(SArray* in, SArray* out) {
  int32_t sz = (int32_t)taosArrayGetSize(in);
  if (sz <= 0) {
    return;
  }
  MergeIndex* mi = taosMemoryCalloc(sz, sizeof(MergeIndex));
  for (int i = 0; i < sz; i++) {
    SArray* t = taosArrayGetP(in, i);
    mi[i].len = (int32_t)taosArrayGetSize(t);
    mi[i].idx = 0;
  }

  SArray* base = taosArrayGetP(in, 0);
  for (int i = 0; i < taosArrayGetSize(base); i++) {
    uint64_t tgt = *(uint64_t*)taosArrayGet(base, i);
    bool     has = true;
    for (int j = 1; j < taosArrayGetSize(in); j++) {
      SArray* oth = taosArrayGetP(in, j);
      int     mid = optSysBinarySearch(oth, mi[j].idx, mi[j].len - 1, tgt);
      if (mid >= 0 && mid < mi[j].len) {
        uint64_t val = *(uint64_t*)taosArrayGet(oth, mid);
        has = (val == tgt ? true : false);
        mi[j].idx = mid;
      } else {
        has = false;
      }
    }
    if (has == true) {
      taosArrayPush(out, &tgt);
    }
  }
  taosMemoryFreeClear(mi);
}

static int32_t optSysMergeRslt(SArray* mRslt, SArray* rslt) {
  // TODO, find comm mem from mRslt
  for (int i = 0; i < taosArrayGetSize(mRslt); i++) {
    SArray* arslt = taosArrayGetP(mRslt, i);
    taosArraySort(arslt, tableUidCompare);
  }
  optSysIntersection(mRslt, rslt);
  return 0;
}

static int32_t optSysSpecialColumn(SNode* cond) {
  SOperatorNode* pOper = (SOperatorNode*)cond;
  SColumnNode*   pCol = (SColumnNode*)pOper->pLeft;
  for (int i = 0; i < sizeof(SYSTABLE_SPECIAL_COL) / sizeof(SYSTABLE_SPECIAL_COL[0]); i++) {
    if (0 == strcmp(pCol->colName, SYSTABLE_SPECIAL_COL[i])) {
      return 1;
    }
  }
  return 0;
}

static int32_t optSysTabFilte(void* arg, SNode* cond, SArray* result) {
  int ret = -1;
  if (nodeType(cond) == QUERY_NODE_OPERATOR) {
    ret = optSysTabFilteImpl(arg, cond, result);
    if (ret == 0) {
      SOperatorNode* pOper = (SOperatorNode*)cond;
      SColumnNode*   pCol = (SColumnNode*)pOper->pLeft;
      if (0 == strcmp(pCol->colName, "create_time")) {
        return 0;
      }
      return -1;
    }
    return ret;
  }

  if (nodeType(cond) != QUERY_NODE_LOGIC_CONDITION || ((SLogicConditionNode*)cond)->condType != LOGIC_COND_TYPE_AND) {
    return ret;
  }

  SLogicConditionNode* pNode = (SLogicConditionNode*)cond;
  SNodeList*           pList = (SNodeList*)pNode->pParameterList;

  int32_t len = LIST_LENGTH(pList);

  bool    hasIdx = false;
  bool    hasRslt = true;
  SArray* mRslt = taosArrayInit(len, POINTER_BYTES);

  SListCell* cell = pList->pHead;
  for (int i = 0; i < len; i++) {
    if (cell == NULL) break;

    SArray* aRslt = taosArrayInit(16, sizeof(int64_t));

    ret = optSysTabFilteImpl(arg, cell->pNode, aRslt);
    if (ret == 0) {
      // has index
      hasIdx = true;
      if (optSysSpecialColumn(cell->pNode) == 0) {
        taosArrayPush(mRslt, &aRslt);
      } else {
        // db_name/vgroup not result
        taosArrayDestroy(aRslt);
      }
    } else if (ret == -2) {
      // current vg
      hasIdx = true;
      hasRslt = false;
      taosArrayDestroy(aRslt);
      break;
    } else {
      taosArrayDestroy(aRslt);
    }
    cell = cell->pNext;
  }
  if (hasRslt && hasIdx) {
    optSysMergeRslt(mRslt, result);
  }

  for (int i = 0; i < taosArrayGetSize(mRslt); i++) {
    SArray* aRslt = taosArrayGetP(mRslt, i);
    taosArrayDestroy(aRslt);
  }
  taosArrayDestroy(mRslt);
  if (hasRslt == false) {
    return -2;
  }
  if (hasRslt && hasIdx) {
    cell = pList->pHead;
    for (int i = 0; i < len; i++) {
      if (cell == NULL) break;
      SOperatorNode* pOper = (SOperatorNode*)cell->pNode;
      SColumnNode*   pCol = (SColumnNode*)pOper->pLeft;
      if (0 == strcmp(pCol->colName, "create_time")) {
        return 0;
      }
      cell = cell->pNext;
    }
    return -1;
  }
  return -1;
}

static SSDataBlock* sysTableBuildUserTablesByUids(SOperatorInfo* pOperator) {
  SExecTaskInfo*     pTaskInfo = pOperator->pTaskInfo;
  SSysTableScanInfo* pInfo = pOperator->info;

  SSysTableIndex* pIdx = pInfo->pIdx;
  blockDataCleanup(pInfo->pRes);
  int32_t numOfRows = 0;

  int ret = 0;

  const char* db = NULL;
  int32_t     vgId = 0;
  vnodeGetInfo(pInfo->readHandle.vnode, &db, &vgId);

  SName sn = {0};
  char  dbname[TSDB_DB_FNAME_LEN + VARSTR_HEADER_SIZE] = {0};
  tNameFromString(&sn, db, T_NAME_ACCT | T_NAME_DB);

  tNameGetDbName(&sn, varDataVal(dbname));
  varDataSetLen(dbname, strlen(varDataVal(dbname)));

  SSDataBlock* p = buildInfoSchemaTableMetaBlock(TSDB_INS_TABLE_TABLES);
  blockDataEnsureCapacity(p, pOperator->resultInfo.capacity);

  char    n[TSDB_TABLE_NAME_LEN + VARSTR_HEADER_SIZE] = {0};
  int32_t i = pIdx->lastIdx;
  for (; i < taosArrayGetSize(pIdx->uids); i++) {
    tb_uid_t* uid = taosArrayGet(pIdx->uids, i);

    SMetaReader mr = {0};
    metaReaderInit(&mr, pInfo->readHandle.meta, 0);
    ret = metaGetTableEntryByUid(&mr, *uid);
    if (ret < 0) {
      metaReaderClear(&mr);
      continue;
    }
    STR_TO_VARSTR(n, mr.me.name);

    // table name
    SColumnInfoData* pColInfoData = taosArrayGet(p->pDataBlock, 0);
    colDataAppend(pColInfoData, numOfRows, n, false);

    // database name
    pColInfoData = taosArrayGet(p->pDataBlock, 1);
    colDataAppend(pColInfoData, numOfRows, dbname, false);

    // vgId
    pColInfoData = taosArrayGet(p->pDataBlock, 6);
    colDataAppend(pColInfoData, numOfRows, (char*)&vgId, false);

    int32_t tableType = mr.me.type;
    if (tableType == TSDB_CHILD_TABLE) {
      // create time
      int64_t ts = mr.me.ctbEntry.ctime;
      pColInfoData = taosArrayGet(p->pDataBlock, 2);
      colDataAppend(pColInfoData, numOfRows, (char*)&ts, false);

      SMetaReader mr1 = {0};
      metaReaderInit(&mr1, pInfo->readHandle.meta, META_READER_NOLOCK);

      int64_t suid = mr.me.ctbEntry.suid;
      int32_t code = metaGetTableEntryByUid(&mr1, suid);
      if (code != TSDB_CODE_SUCCESS) {
        qError("failed to get super table meta, cname:%s, suid:0x%" PRIx64 ", code:%s, %s", pInfo->pCur->mr.me.name,
               suid, tstrerror(terrno), GET_TASKID(pTaskInfo));
        metaReaderClear(&mr1);
        metaReaderClear(&mr);
        T_LONG_JMP(pTaskInfo->env, terrno);
      }
      pColInfoData = taosArrayGet(p->pDataBlock, 3);
      colDataAppend(pColInfoData, numOfRows, (char*)&mr1.me.stbEntry.schemaRow.nCols, false);

      // super table name
      STR_TO_VARSTR(n, mr1.me.name);
      pColInfoData = taosArrayGet(p->pDataBlock, 4);
      colDataAppend(pColInfoData, numOfRows, n, false);
      metaReaderClear(&mr1);

      // table comment
      pColInfoData = taosArrayGet(p->pDataBlock, 8);
      if (mr.me.ctbEntry.commentLen > 0) {
        char comment[TSDB_TB_COMMENT_LEN + VARSTR_HEADER_SIZE] = {0};
        STR_TO_VARSTR(comment, mr.me.ctbEntry.comment);
        colDataAppend(pColInfoData, numOfRows, comment, false);
      } else if (mr.me.ctbEntry.commentLen == 0) {
        char comment[VARSTR_HEADER_SIZE + VARSTR_HEADER_SIZE] = {0};
        STR_TO_VARSTR(comment, "");
        colDataAppend(pColInfoData, numOfRows, comment, false);
      } else {
        colDataAppendNULL(pColInfoData, numOfRows);
      }

      // uid
      pColInfoData = taosArrayGet(p->pDataBlock, 5);
      colDataAppend(pColInfoData, numOfRows, (char*)&mr.me.uid, false);

      // ttl
      pColInfoData = taosArrayGet(p->pDataBlock, 7);
      colDataAppend(pColInfoData, numOfRows, (char*)&mr.me.ctbEntry.ttlDays, false);

      STR_TO_VARSTR(n, "CHILD_TABLE");

    } else if (tableType == TSDB_NORMAL_TABLE) {
      // create time
      pColInfoData = taosArrayGet(p->pDataBlock, 2);
      colDataAppend(pColInfoData, numOfRows, (char*)&pInfo->pCur->mr.me.ntbEntry.ctime, false);

      // number of columns
      pColInfoData = taosArrayGet(p->pDataBlock, 3);
      colDataAppend(pColInfoData, numOfRows, (char*)&pInfo->pCur->mr.me.ntbEntry.schemaRow.nCols, false);

      // super table name
      pColInfoData = taosArrayGet(p->pDataBlock, 4);
      colDataAppendNULL(pColInfoData, numOfRows);

      // table comment
      pColInfoData = taosArrayGet(p->pDataBlock, 8);
      if (mr.me.ntbEntry.commentLen > 0) {
        char comment[TSDB_TB_COMMENT_LEN + VARSTR_HEADER_SIZE] = {0};
        STR_TO_VARSTR(comment, mr.me.ntbEntry.comment);
        colDataAppend(pColInfoData, numOfRows, comment, false);
      } else if (mr.me.ntbEntry.commentLen == 0) {
        char comment[VARSTR_HEADER_SIZE + VARSTR_HEADER_SIZE] = {0};
        STR_TO_VARSTR(comment, "");
        colDataAppend(pColInfoData, numOfRows, comment, false);
      } else {
        colDataAppendNULL(pColInfoData, numOfRows);
      }

      // uid
      pColInfoData = taosArrayGet(p->pDataBlock, 5);
      colDataAppend(pColInfoData, numOfRows, (char*)&mr.me.uid, false);

      // ttl
      pColInfoData = taosArrayGet(p->pDataBlock, 7);
      colDataAppend(pColInfoData, numOfRows, (char*)&mr.me.ntbEntry.ttlDays, false);

      STR_TO_VARSTR(n, "NORMAL_TABLE");
      // impl later
    }

    metaReaderClear(&mr);

    pColInfoData = taosArrayGet(p->pDataBlock, 9);
    colDataAppend(pColInfoData, numOfRows, n, false);

    if (++numOfRows >= pOperator->resultInfo.capacity) {
      p->info.rows = numOfRows;
      pInfo->pRes->info.rows = numOfRows;

      relocateColumnData(pInfo->pRes, pInfo->matchInfo.pList, p->pDataBlock, false);
      doFilterResult(pInfo);

      blockDataCleanup(p);
      numOfRows = 0;

      if (pInfo->pRes->info.rows > 0) {
        break;
      }
    }
  }

  if (numOfRows > 0) {
    p->info.rows = numOfRows;
    pInfo->pRes->info.rows = numOfRows;

    relocateColumnData(pInfo->pRes, pInfo->matchInfo.pList, p->pDataBlock, false);
    doFilterResult(pInfo);

    blockDataCleanup(p);
    numOfRows = 0;
  }

  if (i >= taosArrayGetSize(pIdx->uids)) {
    doSetOperatorCompleted(pOperator);
  } else {
    pIdx->lastIdx = i + 1;
  }

  blockDataDestroy(p);

  pInfo->loadInfo.totalRows += pInfo->pRes->info.rows;
  return (pInfo->pRes->info.rows == 0) ? NULL : pInfo->pRes;
}
static SSDataBlock* sysTableBuildUserTables(SOperatorInfo* pOperator) {
  SExecTaskInfo* pTaskInfo = pOperator->pTaskInfo;

  SSysTableScanInfo* pInfo = pOperator->info;
  if (pInfo->pCur == NULL) {
    pInfo->pCur = metaOpenTbCursor(pInfo->readHandle.meta);
  }

  blockDataCleanup(pInfo->pRes);
  int32_t numOfRows = 0;

  const char* db = NULL;
  int32_t     vgId = 0;
  vnodeGetInfo(pInfo->readHandle.vnode, &db, &vgId);

  SName sn = {0};
  char  dbname[TSDB_DB_FNAME_LEN + VARSTR_HEADER_SIZE] = {0};
  tNameFromString(&sn, db, T_NAME_ACCT | T_NAME_DB);

  tNameGetDbName(&sn, varDataVal(dbname));
  varDataSetLen(dbname, strlen(varDataVal(dbname)));

  SSDataBlock* p = buildInfoSchemaTableMetaBlock(TSDB_INS_TABLE_TABLES);
  blockDataEnsureCapacity(p, pOperator->resultInfo.capacity);

  char n[TSDB_TABLE_NAME_LEN + VARSTR_HEADER_SIZE] = {0};

  int32_t ret = 0;
  while ((ret = metaTbCursorNext(pInfo->pCur)) == 0) {
    STR_TO_VARSTR(n, pInfo->pCur->mr.me.name);

    // table name
    SColumnInfoData* pColInfoData = taosArrayGet(p->pDataBlock, 0);
    colDataAppend(pColInfoData, numOfRows, n, false);

    // database name
    pColInfoData = taosArrayGet(p->pDataBlock, 1);
    colDataAppend(pColInfoData, numOfRows, dbname, false);

    // vgId
    pColInfoData = taosArrayGet(p->pDataBlock, 6);
    colDataAppend(pColInfoData, numOfRows, (char*)&vgId, false);

    int32_t tableType = pInfo->pCur->mr.me.type;
    if (tableType == TSDB_CHILD_TABLE) {
      // create time
      int64_t ts = pInfo->pCur->mr.me.ctbEntry.ctime;
      pColInfoData = taosArrayGet(p->pDataBlock, 2);
      colDataAppend(pColInfoData, numOfRows, (char*)&ts, false);

      SMetaReader mr = {0};
      metaReaderInit(&mr, pInfo->readHandle.meta, META_READER_NOLOCK);

      uint64_t suid = pInfo->pCur->mr.me.ctbEntry.suid;
      int32_t  code = metaGetTableEntryByUid(&mr, suid);
      if (code != TSDB_CODE_SUCCESS) {
        qError("failed to get super table meta, cname:%s, suid:0x%" PRIx64 ", code:%s, %s", pInfo->pCur->mr.me.name,
               suid, tstrerror(terrno), GET_TASKID(pTaskInfo));
        metaReaderClear(&mr);
        metaCloseTbCursor(pInfo->pCur);
        pInfo->pCur = NULL;
        T_LONG_JMP(pTaskInfo->env, terrno);
      }

      // number of columns
      pColInfoData = taosArrayGet(p->pDataBlock, 3);
      colDataAppend(pColInfoData, numOfRows, (char*)&mr.me.stbEntry.schemaRow.nCols, false);

      // super table name
      STR_TO_VARSTR(n, mr.me.name);
      pColInfoData = taosArrayGet(p->pDataBlock, 4);
      colDataAppend(pColInfoData, numOfRows, n, false);
      metaReaderClear(&mr);

      // table comment
      pColInfoData = taosArrayGet(p->pDataBlock, 8);
      if (pInfo->pCur->mr.me.ctbEntry.commentLen > 0) {
        char comment[TSDB_TB_COMMENT_LEN + VARSTR_HEADER_SIZE] = {0};
        STR_TO_VARSTR(comment, pInfo->pCur->mr.me.ctbEntry.comment);
        colDataAppend(pColInfoData, numOfRows, comment, false);
      } else if (pInfo->pCur->mr.me.ctbEntry.commentLen == 0) {
        char comment[VARSTR_HEADER_SIZE + VARSTR_HEADER_SIZE] = {0};
        STR_TO_VARSTR(comment, "");
        colDataAppend(pColInfoData, numOfRows, comment, false);
      } else {
        colDataAppendNULL(pColInfoData, numOfRows);
      }

      // uid
      pColInfoData = taosArrayGet(p->pDataBlock, 5);
      colDataAppend(pColInfoData, numOfRows, (char*)&pInfo->pCur->mr.me.uid, false);

      // ttl
      pColInfoData = taosArrayGet(p->pDataBlock, 7);
      colDataAppend(pColInfoData, numOfRows, (char*)&pInfo->pCur->mr.me.ctbEntry.ttlDays, false);

      STR_TO_VARSTR(n, "CHILD_TABLE");
    } else if (tableType == TSDB_NORMAL_TABLE) {
      // create time
      pColInfoData = taosArrayGet(p->pDataBlock, 2);
      colDataAppend(pColInfoData, numOfRows, (char*)&pInfo->pCur->mr.me.ntbEntry.ctime, false);

      // number of columns
      pColInfoData = taosArrayGet(p->pDataBlock, 3);
      colDataAppend(pColInfoData, numOfRows, (char*)&pInfo->pCur->mr.me.ntbEntry.schemaRow.nCols, false);

      // super table name
      pColInfoData = taosArrayGet(p->pDataBlock, 4);
      colDataAppendNULL(pColInfoData, numOfRows);

      // table comment
      pColInfoData = taosArrayGet(p->pDataBlock, 8);
      if (pInfo->pCur->mr.me.ntbEntry.commentLen > 0) {
        char comment[TSDB_TB_COMMENT_LEN + VARSTR_HEADER_SIZE] = {0};
        STR_TO_VARSTR(comment, pInfo->pCur->mr.me.ntbEntry.comment);
        colDataAppend(pColInfoData, numOfRows, comment, false);
      } else if (pInfo->pCur->mr.me.ntbEntry.commentLen == 0) {
        char comment[VARSTR_HEADER_SIZE + VARSTR_HEADER_SIZE] = {0};
        STR_TO_VARSTR(comment, "");
        colDataAppend(pColInfoData, numOfRows, comment, false);
      } else {
        colDataAppendNULL(pColInfoData, numOfRows);
      }

      // uid
      pColInfoData = taosArrayGet(p->pDataBlock, 5);
      colDataAppend(pColInfoData, numOfRows, (char*)&pInfo->pCur->mr.me.uid, false);

      // ttl
      pColInfoData = taosArrayGet(p->pDataBlock, 7);
      colDataAppend(pColInfoData, numOfRows, (char*)&pInfo->pCur->mr.me.ntbEntry.ttlDays, false);

      STR_TO_VARSTR(n, "NORMAL_TABLE");
    }

    pColInfoData = taosArrayGet(p->pDataBlock, 9);
    colDataAppend(pColInfoData, numOfRows, n, false);

    if (++numOfRows >= pOperator->resultInfo.capacity) {
      p->info.rows = numOfRows;
      pInfo->pRes->info.rows = numOfRows;

      relocateColumnData(pInfo->pRes, pInfo->matchInfo.pList, p->pDataBlock, false);
      doFilterResult(pInfo);

      blockDataCleanup(p);
      numOfRows = 0;

      if (pInfo->pRes->info.rows > 0) {
        break;
      }
    }
  }

  if (numOfRows > 0) {
    p->info.rows = numOfRows;
    pInfo->pRes->info.rows = numOfRows;

    relocateColumnData(pInfo->pRes, pInfo->matchInfo.pList, p->pDataBlock, false);
    doFilterResult(pInfo);

    blockDataCleanup(p);
    numOfRows = 0;
  }

  blockDataDestroy(p);

  // todo temporarily free the cursor here, the true reason why the free is not valid needs to be found
  if (ret != 0) {
    metaCloseTbCursor(pInfo->pCur);
    pInfo->pCur = NULL;
    doSetOperatorCompleted(pOperator);
  }

  pInfo->loadInfo.totalRows += pInfo->pRes->info.rows;
  return (pInfo->pRes->info.rows == 0) ? NULL : pInfo->pRes;
}

static SSDataBlock* sysTableScanUserTables(SOperatorInfo* pOperator) {
  SExecTaskInfo*     pTaskInfo = pOperator->pTaskInfo;
  SSysTableScanInfo* pInfo = pOperator->info;

  SNode* pCondition = pInfo->pCondition;
  if (pOperator->status == OP_EXEC_DONE) {
    return NULL;
  }

  // the retrieve is executed on the mnode, so return tables that belongs to the information schema database.
  if (pInfo->readHandle.mnd != NULL) {
    buildSysDbTableInfo(pInfo, pOperator->resultInfo.capacity);

    doFilterResult(pInfo);
    pInfo->loadInfo.totalRows += pInfo->pRes->info.rows;

    doSetOperatorCompleted(pOperator);
    return (pInfo->pRes->info.rows == 0) ? NULL : pInfo->pRes;
  } else {
    if (pInfo->showRewrite == false) {
      if (pCondition != NULL && pInfo->pIdx == NULL) {
        SSTabFltArg arg = {.pMeta = pInfo->readHandle.meta, .pVnode = pInfo->readHandle.vnode};

        SSysTableIndex* idx = taosMemoryMalloc(sizeof(SSysTableIndex));
        idx->init = 0;
        idx->uids = taosArrayInit(128, sizeof(int64_t));
        idx->lastIdx = 0;

        pInfo->pIdx = idx;  // set idx arg

        int flt = optSysTabFilte(&arg, pCondition, idx->uids);
        if (flt == 0) {
          pInfo->pIdx->init = 1;
          SSDataBlock* blk = sysTableBuildUserTablesByUids(pOperator);
          return blk;
        } else if (flt == -2) {
          qDebug("%s failed to get sys table info by idx, empty result", GET_TASKID(pTaskInfo));
          return NULL;
        } else if (flt == -1) {
          // not idx
          qDebug("%s failed to get sys table info by idx, scan sys table one by one", GET_TASKID(pTaskInfo));
        }
      } else if (pCondition != NULL && (pInfo->pIdx != NULL && pInfo->pIdx->init == 1)) {
        SSDataBlock* blk = sysTableBuildUserTablesByUids(pOperator);
        return blk;
      }
    }

    return sysTableBuildUserTables(pOperator);
  }
  return NULL;
}

static SSDataBlock* sysTableScanUserSTables(SOperatorInfo* pOperator) {
  SExecTaskInfo*     pTaskInfo = pOperator->pTaskInfo;
  SSysTableScanInfo* pInfo = pOperator->info;
  if (pOperator->status == OP_EXEC_DONE) {
    return NULL;
  }

  pInfo->pRes->info.rows = 0;
  pOperator->status = OP_EXEC_DONE;

  pInfo->loadInfo.totalRows += pInfo->pRes->info.rows;
  return (pInfo->pRes->info.rows == 0) ? NULL : pInfo->pRes;
}

static SSDataBlock* doSysTableScan(SOperatorInfo* pOperator) {
  // build message and send to mnode to fetch the content of system tables.
  SExecTaskInfo*     pTaskInfo = pOperator->pTaskInfo;
  SSysTableScanInfo* pInfo = pOperator->info;
  char               dbName[TSDB_DB_NAME_LEN] = {0};

  const char* name = tNameGetTableName(&pInfo->name);
  if (pInfo->showRewrite) {
    getDBNameFromCondition(pInfo->pCondition, dbName);
    sprintf(pInfo->req.db, "%d.%s", pInfo->accountId, dbName);
  }

  if (strncasecmp(name, TSDB_INS_TABLE_TABLES, TSDB_TABLE_FNAME_LEN) == 0) {
    return sysTableScanUserTables(pOperator);
  } else if (strncasecmp(name, TSDB_INS_TABLE_TAGS, TSDB_TABLE_FNAME_LEN) == 0) {
    return sysTableScanUserTags(pOperator);
  } else if (strncasecmp(name, TSDB_INS_TABLE_STABLES, TSDB_TABLE_FNAME_LEN) == 0 && pInfo->showRewrite &&
             IS_SYS_DBNAME(dbName)) {
    return sysTableScanUserSTables(pOperator);
  } else {  // load the meta from mnode of the given epset
    if (pOperator->status == OP_EXEC_DONE) {
      return NULL;
    }

    while (1) {
      int64_t startTs = taosGetTimestampUs();
      tstrncpy(pInfo->req.tb, tNameGetTableName(&pInfo->name), tListLen(pInfo->req.tb));
      tstrncpy(pInfo->req.user, pInfo->pUser, tListLen(pInfo->req.user));

      int32_t contLen = tSerializeSRetrieveTableReq(NULL, 0, &pInfo->req);
      char*   buf1 = taosMemoryCalloc(1, contLen);
      tSerializeSRetrieveTableReq(buf1, contLen, &pInfo->req);

      // send the fetch remote task result reques
      SMsgSendInfo* pMsgSendInfo = taosMemoryCalloc(1, sizeof(SMsgSendInfo));
      if (NULL == pMsgSendInfo) {
        qError("%s prepare message %d failed", GET_TASKID(pTaskInfo), (int32_t)sizeof(SMsgSendInfo));
        pTaskInfo->code = TSDB_CODE_QRY_OUT_OF_MEMORY;
        return NULL;
      }

      int32_t msgType = (strcasecmp(name, TSDB_INS_TABLE_DNODE_VARIABLES) == 0) ? TDMT_DND_SYSTABLE_RETRIEVE
                                                                                : TDMT_MND_SYSTABLE_RETRIEVE;

      pMsgSendInfo->param = pOperator;
      pMsgSendInfo->msgInfo.pData = buf1;
      pMsgSendInfo->msgInfo.len = contLen;
      pMsgSendInfo->msgType = msgType;
      pMsgSendInfo->fp = loadSysTableCallback;
      pMsgSendInfo->requestId = pTaskInfo->id.queryId;

      int64_t transporterId = 0;
      int32_t code =
          asyncSendMsgToServer(pInfo->readHandle.pMsgCb->clientRpc, &pInfo->epSet, &transporterId, pMsgSendInfo);
      tsem_wait(&pInfo->ready);

      if (pTaskInfo->code) {
        qDebug("%s load meta data from mnode failed, totalRows:%" PRIu64 ", code:%s", GET_TASKID(pTaskInfo),
               pInfo->loadInfo.totalRows, tstrerror(pTaskInfo->code));
        return NULL;
      }

      SRetrieveMetaTableRsp* pRsp = pInfo->pRsp;
      pInfo->req.showId = pRsp->handle;

      if (pRsp->numOfRows == 0 || pRsp->completed) {
        pOperator->status = OP_EXEC_DONE;
        qDebug("%s load meta data from mnode completed, rowsOfSource:%d, totalRows:%" PRIu64, GET_TASKID(pTaskInfo),
               pRsp->numOfRows, pInfo->loadInfo.totalRows);

        if (pRsp->numOfRows == 0) {
          taosMemoryFree(pRsp);
          return NULL;
        }
      }

      char* pStart = pRsp->data;
      extractDataBlockFromFetchRsp(pInfo->pRes, pRsp->data, pInfo->matchInfo.pList, &pStart);
      updateLoadRemoteInfo(&pInfo->loadInfo, pRsp->numOfRows, pRsp->compLen, startTs, pOperator);

      // todo log the filter info
      doFilterResult(pInfo);
      taosMemoryFree(pRsp);
      if (pInfo->pRes->info.rows > 0) {
        return pInfo->pRes;
      } else if (pOperator->status == OP_EXEC_DONE) {
        return NULL;
      }
    }
  }
}

int32_t buildSysDbTableInfo(const SSysTableScanInfo* pInfo, int32_t capacity) {
  SSDataBlock* p = buildInfoSchemaTableMetaBlock(TSDB_INS_TABLE_TABLES);
  blockDataEnsureCapacity(p, capacity);

  size_t               size = 0;
  const SSysTableMeta* pSysDbTableMeta = NULL;

  getInfosDbMeta(&pSysDbTableMeta, &size);
  p->info.rows = buildDbTableInfoBlock(pInfo->sysInfo, p, pSysDbTableMeta, size, TSDB_INFORMATION_SCHEMA_DB);

  getPerfDbMeta(&pSysDbTableMeta, &size);
  p->info.rows = buildDbTableInfoBlock(pInfo->sysInfo, p, pSysDbTableMeta, size, TSDB_PERFORMANCE_SCHEMA_DB);

  pInfo->pRes->info.rows = p->info.rows;
  relocateColumnData(pInfo->pRes, pInfo->matchInfo.pList, p->pDataBlock, false);
  blockDataDestroy(p);

  return pInfo->pRes->info.rows;
}

int32_t buildDbTableInfoBlock(bool sysInfo, const SSDataBlock* p, const SSysTableMeta* pSysDbTableMeta, size_t size,
                              const char* dbName) {
  char    n[TSDB_TABLE_FNAME_LEN + VARSTR_HEADER_SIZE] = {0};
  int32_t numOfRows = p->info.rows;

  for (int32_t i = 0; i < size; ++i) {
    const SSysTableMeta* pm = &pSysDbTableMeta[i];
    if (!sysInfo && pm->sysInfo) {
      continue;
    }

    SColumnInfoData* pColInfoData = taosArrayGet(p->pDataBlock, 0);

    STR_TO_VARSTR(n, pm->name);
    colDataAppend(pColInfoData, numOfRows, n, false);

    // database name
    STR_TO_VARSTR(n, dbName);
    pColInfoData = taosArrayGet(p->pDataBlock, 1);
    colDataAppend(pColInfoData, numOfRows, n, false);

    // create time
    pColInfoData = taosArrayGet(p->pDataBlock, 2);
    colDataAppendNULL(pColInfoData, numOfRows);

    // number of columns
    pColInfoData = taosArrayGet(p->pDataBlock, 3);
    colDataAppend(pColInfoData, numOfRows, (char*)&pm->colNum, false);

    for (int32_t j = 4; j <= 8; ++j) {
      pColInfoData = taosArrayGet(p->pDataBlock, j);
      colDataAppendNULL(pColInfoData, numOfRows);
    }

    STR_TO_VARSTR(n, "SYSTEM_TABLE");

    pColInfoData = taosArrayGet(p->pDataBlock, 9);
    colDataAppend(pColInfoData, numOfRows, n, false);

    numOfRows += 1;
  }

  return numOfRows;
}

SOperatorInfo* createSysTableScanOperatorInfo(void* readHandle, SSystemTableScanPhysiNode* pScanPhyNode,
                                              const char* pUser, SExecTaskInfo* pTaskInfo) {
  SSysTableScanInfo* pInfo = taosMemoryCalloc(1, sizeof(SSysTableScanInfo));
  SOperatorInfo*     pOperator = taosMemoryCalloc(1, sizeof(SOperatorInfo));
  if (pInfo == NULL || pOperator == NULL) {
    goto _error;
  }

  SScanPhysiNode* pScanNode = &pScanPhyNode->scan;

  SDataBlockDescNode* pDescNode = pScanNode->node.pOutputDataBlockDesc;

  int32_t num = 0;
  int32_t code = extractColMatchInfo(pScanNode->pScanCols, pDescNode, &num, COL_MATCH_FROM_COL_ID, &pInfo->matchInfo);

  pInfo->accountId = pScanPhyNode->accountId;
  pInfo->pUser = taosMemoryStrDup((void*)pUser);
  pInfo->sysInfo = pScanPhyNode->sysInfo;
  pInfo->showRewrite = pScanPhyNode->showRewrite;
  pInfo->pRes = createResDataBlock(pDescNode);
  pInfo->pCondition = pScanNode->node.pConditions;

  initResultSizeInfo(&pOperator->resultInfo, 4096);

  tNameAssign(&pInfo->name, &pScanNode->tableName);
  const char* name = tNameGetTableName(&pInfo->name);

  if (strncasecmp(name, TSDB_INS_TABLE_TABLES, TSDB_TABLE_FNAME_LEN) == 0 ||
      strncasecmp(name, TSDB_INS_TABLE_TAGS, TSDB_TABLE_FNAME_LEN) == 0) {
    pInfo->readHandle = *(SReadHandle*)readHandle;
    blockDataEnsureCapacity(pInfo->pRes, pOperator->resultInfo.capacity);
  } else {
    tsem_init(&pInfo->ready, 0, 0);
    pInfo->epSet = pScanPhyNode->mgmtEpSet;
    pInfo->readHandle = *(SReadHandle*)readHandle;
  }

  pOperator->name = "SysTableScanOperator";
  pOperator->operatorType = QUERY_NODE_PHYSICAL_PLAN_SYSTABLE_SCAN;
  pOperator->blocking = false;
  pOperator->status = OP_NOT_OPENED;
  pOperator->info = pInfo;
  pOperator->exprSupp.numOfExprs = taosArrayGetSize(pInfo->pRes->pDataBlock);
  pOperator->pTaskInfo = pTaskInfo;

  pOperator->fpSet = createOperatorFpSet(operatorDummyOpenFn, doSysTableScan, NULL, NULL, destroySysScanOperator, NULL);

  return pOperator;

_error:
  taosMemoryFreeClear(pInfo);
  taosMemoryFreeClear(pOperator);
  terrno = TSDB_CODE_QRY_OUT_OF_MEMORY;
  return NULL;
}

static SSDataBlock* doTagScan(SOperatorInfo* pOperator) {
  if (pOperator->status == OP_EXEC_DONE) {
    return NULL;
  }

  SExecTaskInfo* pTaskInfo = pOperator->pTaskInfo;

  STagScanInfo* pInfo = pOperator->info;
  SExprInfo*    pExprInfo = &pOperator->exprSupp.pExprInfo[0];
  SSDataBlock*  pRes = pInfo->pRes;
  blockDataCleanup(pRes);

  int32_t size = tableListGetSize(pTaskInfo->pTableInfoList);
  if (size == 0) {
    setTaskStatus(pTaskInfo, TASK_COMPLETED);
    return NULL;
  }

  char        str[512] = {0};
  int32_t     count = 0;
  SMetaReader mr = {0};
  metaReaderInit(&mr, pInfo->readHandle.meta, 0);

  while (pInfo->curPos < size && count < pOperator->resultInfo.capacity) {
    STableKeyInfo* item = tableListGetInfo(pInfo->pTableList, pInfo->curPos);
    int32_t        code = metaGetTableEntryByUid(&mr, item->uid);
    tDecoderClear(&mr.coder);
    if (code != TSDB_CODE_SUCCESS) {
      qError("failed to get table meta, uid:0x%" PRIx64 ", code:%s, %s", item->uid, tstrerror(terrno),
             GET_TASKID(pTaskInfo));
      metaReaderClear(&mr);
      T_LONG_JMP(pTaskInfo->env, terrno);
    }

    for (int32_t j = 0; j < pOperator->exprSupp.numOfExprs; ++j) {
      SColumnInfoData* pDst = taosArrayGet(pRes->pDataBlock, pExprInfo[j].base.resSchema.slotId);

      // refactor later
      if (fmIsScanPseudoColumnFunc(pExprInfo[j].pExpr->_function.functionId)) {
        STR_TO_VARSTR(str, mr.me.name);
        colDataAppend(pDst, count, str, false);
      } else {  // it is a tag value
        STagVal val = {0};
        val.cid = pExprInfo[j].base.pParam[0].pCol->colId;
        const char* p = metaGetTableTagVal(mr.me.ctbEntry.pTags, pDst->info.type, &val);

        char* data = NULL;
        if (pDst->info.type != TSDB_DATA_TYPE_JSON && p != NULL) {
          data = tTagValToData((const STagVal*)p, false);
        } else {
          data = (char*)p;
        }
        colDataAppend(pDst, count, data,
                      (data == NULL) || (pDst->info.type == TSDB_DATA_TYPE_JSON && tTagIsJsonNull(data)));

        if (pDst->info.type != TSDB_DATA_TYPE_JSON && p != NULL && IS_VAR_DATA_TYPE(((const STagVal*)p)->type) &&
            data != NULL) {
          taosMemoryFree(data);
        }
      }
    }

    count += 1;
    if (++pInfo->curPos >= size) {
      doSetOperatorCompleted(pOperator);
    }
  }

  metaReaderClear(&mr);

  // qDebug("QInfo:0x%"PRIx64" create tag values results completed, rows:%d", GET_TASKID(pRuntimeEnv), count);
  if (pOperator->status == OP_EXEC_DONE) {
    setTaskStatus(pTaskInfo, TASK_COMPLETED);
  }

  pRes->info.rows = count;
  pOperator->resultInfo.totalRows += count;

  return (pRes->info.rows == 0) ? NULL : pInfo->pRes;
}

static void destroyTagScanOperatorInfo(void* param) {
  STagScanInfo* pInfo = (STagScanInfo*)param;
  pInfo->pRes = blockDataDestroy(pInfo->pRes);
  taosArrayDestroy(pInfo->matchInfo.pList);
  taosMemoryFreeClear(param);
}

SOperatorInfo* createTagScanOperatorInfo(SReadHandle* pReadHandle, STagScanPhysiNode* pPhyNode,
                                         STableListInfo* pTableListInfo, SExecTaskInfo* pTaskInfo) {
  STagScanInfo*  pInfo = taosMemoryCalloc(1, sizeof(STagScanInfo));
  SOperatorInfo* pOperator = taosMemoryCalloc(1, sizeof(SOperatorInfo));
  if (pInfo == NULL || pOperator == NULL) {
    goto _error;
  }

  SDataBlockDescNode* pDescNode = pPhyNode->node.pOutputDataBlockDesc;

  int32_t    num = 0;
  int32_t    numOfExprs = 0;
  SExprInfo* pExprInfo = createExprInfo(pPhyNode->pScanPseudoCols, NULL, &numOfExprs);
  int32_t    code =
      extractColMatchInfo(pPhyNode->pScanPseudoCols, pDescNode, &num, COL_MATCH_FROM_COL_ID, &pInfo->matchInfo);
  if (code != TSDB_CODE_SUCCESS) {
    goto _error;
  }

  code = initExprSupp(&pOperator->exprSupp, pExprInfo, numOfExprs);
  if (code != TSDB_CODE_SUCCESS) {
    goto _error;
  }

  pInfo->pTableList = pTableListInfo;
  pInfo->pRes = createResDataBlock(pDescNode);
  pInfo->readHandle = *pReadHandle;
  pInfo->curPos = 0;

  pOperator->name = "TagScanOperator";
  pOperator->operatorType = QUERY_NODE_PHYSICAL_PLAN_TAG_SCAN;

  pOperator->blocking = false;
  pOperator->status = OP_NOT_OPENED;
  pOperator->info = pInfo;
  pOperator->pTaskInfo = pTaskInfo;

  initResultSizeInfo(&pOperator->resultInfo, 4096);
  blockDataEnsureCapacity(pInfo->pRes, pOperator->resultInfo.capacity);

  pOperator->fpSet = createOperatorFpSet(operatorDummyOpenFn, doTagScan, NULL, NULL, destroyTagScanOperatorInfo, NULL);

  return pOperator;

_error:
  taosMemoryFree(pInfo);
  taosMemoryFree(pOperator);
  terrno = TSDB_CODE_OUT_OF_MEMORY;
  return NULL;
}

int32_t createMultipleDataReaders(SQueryTableDataCond* pQueryCond, SReadHandle* pHandle, STableListInfo* pTableListInfo,
                                  int32_t tableStartIdx, int32_t tableEndIdx, SArray* arrayReader, const char* idstr) {
  for (int32_t i = tableStartIdx; i <= tableEndIdx; ++i) {
    STableKeyInfo* pList = tableListGetInfo(pTableListInfo, i);
    STsdbReader*   pReader = NULL;
    tsdbReaderOpen(pHandle->vnode, pQueryCond, pList, 1, &pReader, idstr);
    taosArrayPush(arrayReader, &pReader);
  }

  return TSDB_CODE_SUCCESS;
}

<<<<<<< HEAD
=======
int32_t createMultipleDataReaders2(SQueryTableDataCond* pQueryCond, SReadHandle* pHandle,
                                   STableListInfo* pTableListInfo, int32_t tableStartIdx, int32_t tableEndIdx,
                                   STsdbReader** ppReader, const char* idstr) {
  STsdbReader* pReader = NULL;
  void*        pStart = tableListGetInfo(pTableListInfo, tableStartIdx);
  int32_t      num = tableEndIdx - tableStartIdx + 1;

  int32_t code = tsdbReaderOpen(pHandle->vnode, pQueryCond, pStart, num, &pReader, idstr);
  if (code != 0) {
    return code;
  }

  *ppReader = pReader;
  return TSDB_CODE_SUCCESS;
}

static int32_t loadDataBlockFromOneTable2(SOperatorInfo* pOperator, STableMergeScanInfo* pTableScanInfo,
                                          SSDataBlock* pBlock, uint32_t* status) {
  SExecTaskInfo*       pTaskInfo = pOperator->pTaskInfo;
  STableMergeScanInfo* pInfo = pOperator->info;

  uint64_t uid = pBlock->info.uid;

  SFileBlockLoadRecorder* pCost = &pTableScanInfo->readRecorder;

  pCost->totalBlocks += 1;
  pCost->totalRows += pBlock->info.rows;

  *status = pInfo->dataBlockLoadFlag;
  if (pTableScanInfo->pFilterNode != NULL ||
      overlapWithTimeWindow(&pTableScanInfo->interval, &pBlock->info, pTableScanInfo->cond.order)) {
    (*status) = FUNC_DATA_REQUIRED_DATA_LOAD;
  }

  SDataBlockInfo* pBlockInfo = &pBlock->info;
  taosMemoryFreeClear(pBlock->pBlockAgg);

  if (*status == FUNC_DATA_REQUIRED_FILTEROUT) {
    qDebug("%s data block filter out, brange:%" PRId64 "-%" PRId64 ", rows:%d", GET_TASKID(pTaskInfo),
           pBlockInfo->window.skey, pBlockInfo->window.ekey, pBlockInfo->rows);
    pCost->filterOutBlocks += 1;
    return TSDB_CODE_SUCCESS;
  } else if (*status == FUNC_DATA_REQUIRED_NOT_LOAD) {
    qDebug("%s data block skipped, brange:%" PRId64 "-%" PRId64 ", rows:%d", GET_TASKID(pTaskInfo),
           pBlockInfo->window.skey, pBlockInfo->window.ekey, pBlockInfo->rows);
    pCost->skipBlocks += 1;

    // clear all data in pBlock that are set when handing the previous block
    for (int32_t i = 0; i < taosArrayGetSize(pBlock->pDataBlock); ++i) {
      SColumnInfoData* pcol = taosArrayGet(pBlock->pDataBlock, i);
      pcol->pData = NULL;
    }

    return TSDB_CODE_SUCCESS;
  } else if (*status == FUNC_DATA_REQUIRED_STATIS_LOAD) {
    pCost->loadBlockStatis += 1;

    bool             allColumnsHaveAgg = true;
    SColumnDataAgg** pColAgg = NULL;
    STsdbReader*     reader = pTableScanInfo->pReader;
    tsdbRetrieveDatablockSMA(reader, &pColAgg, &allColumnsHaveAgg);

    if (allColumnsHaveAgg == true) {
      int32_t numOfCols = taosArrayGetSize(pBlock->pDataBlock);

      // todo create this buffer during creating operator
      if (pBlock->pBlockAgg == NULL) {
        pBlock->pBlockAgg = taosMemoryCalloc(numOfCols, POINTER_BYTES);
      }

      for (int32_t i = 0; i < numOfCols; ++i) {
        SColMatchItem* pColMatchInfo = taosArrayGet(pTableScanInfo->matchInfo.pList, i);
        if (!pColMatchInfo->needOutput) {
          continue;
        }
        pBlock->pBlockAgg[pColMatchInfo->dstSlotId] = pColAgg[i];
      }

      return TSDB_CODE_SUCCESS;
    } else {  // failed to load the block sma data, data block statistics does not exist, load data block instead
      *status = FUNC_DATA_REQUIRED_DATA_LOAD;
    }
  }

  ASSERT(*status == FUNC_DATA_REQUIRED_DATA_LOAD);

  pCost->totalCheckedRows += pBlock->info.rows;
  pCost->loadBlocks += 1;

  STsdbReader* reader = pTableScanInfo->pReader;
  SArray*      pCols = tsdbRetrieveDataBlock(reader, NULL);
  if (pCols == NULL) {
    return terrno;
  }

  relocateColumnData(pBlock, pTableScanInfo->matchInfo.pList, pCols, true);

  // currently only the tbname pseudo column
  if (pTableScanInfo->pseudoSup.numOfExprs > 0) {
    int32_t code =
        addTagPseudoColumnData(&pTableScanInfo->readHandle, pTableScanInfo->pseudoSup.pExprInfo,
                               pTableScanInfo->pseudoSup.numOfExprs, pBlock, pBlock->info.rows, GET_TASKID(pTaskInfo));
    if (code != TSDB_CODE_SUCCESS) {
      T_LONG_JMP(pTaskInfo->env, code);
    }
  }

  if (pTableScanInfo->pFilterNode != NULL) {
    int64_t st = taosGetTimestampMs();
    doFilter(pTableScanInfo->pFilterNode, pBlock, &pTableScanInfo->matchInfo, NULL);

    double el = (taosGetTimestampUs() - st) / 1000.0;
    pTableScanInfo->readRecorder.filterTime += el;

    if (pBlock->info.rows == 0) {
      pCost->filterOutBlocks += 1;
      qDebug("%s data block filter out, brange:%" PRId64 "-%" PRId64 ", rows:%d, elapsed time:%.2f ms",
             GET_TASKID(pTaskInfo), pBlockInfo->window.skey, pBlockInfo->window.ekey, pBlockInfo->rows, el);
    } else {
      qDebug("%s data block filter applied, elapsed time:%.2f ms", GET_TASKID(pTaskInfo), el);
    }
  }
  return TSDB_CODE_SUCCESS;
}

>>>>>>> a2abb3a4
// todo refactor
static int32_t loadDataBlockFromOneTable(SOperatorInfo* pOperator, STableMergeScanInfo* pTableScanInfo,
                                         int32_t readerIdx, SSDataBlock* pBlock, uint32_t* status) {
  SExecTaskInfo*       pTaskInfo = pOperator->pTaskInfo;
  STableMergeScanInfo* pInfo = pOperator->info;

  SFileBlockLoadRecorder* pCost = &pTableScanInfo->readRecorder;

  pCost->totalBlocks += 1;
  pCost->totalRows += pBlock->info.rows;

  *status = pInfo->dataBlockLoadFlag;
  if (pTableScanInfo->pFilterNode != NULL ||
      overlapWithTimeWindow(&pTableScanInfo->interval, &pBlock->info, pTableScanInfo->cond.order)) {
    (*status) = FUNC_DATA_REQUIRED_DATA_LOAD;
  }

  SDataBlockInfo* pBlockInfo = &pBlock->info;
  taosMemoryFreeClear(pBlock->pBlockAgg);

  if (*status == FUNC_DATA_REQUIRED_FILTEROUT) {
    qDebug("%s data block filter out, brange:%" PRId64 "-%" PRId64 ", rows:%d", GET_TASKID(pTaskInfo),
           pBlockInfo->window.skey, pBlockInfo->window.ekey, pBlockInfo->rows);
    pCost->filterOutBlocks += 1;
    return TSDB_CODE_SUCCESS;
  } else if (*status == FUNC_DATA_REQUIRED_NOT_LOAD) {
    qDebug("%s data block skipped, brange:%" PRId64 "-%" PRId64 ", rows:%d", GET_TASKID(pTaskInfo),
           pBlockInfo->window.skey, pBlockInfo->window.ekey, pBlockInfo->rows);
    pCost->skipBlocks += 1;

    // clear all data in pBlock that are set when handing the previous block
    for (int32_t i = 0; i < taosArrayGetSize(pBlock->pDataBlock); ++i) {
      SColumnInfoData* pcol = taosArrayGet(pBlock->pDataBlock, i);
      pcol->pData = NULL;
    }

    return TSDB_CODE_SUCCESS;
  } else if (*status == FUNC_DATA_REQUIRED_STATIS_LOAD) {
    pCost->loadBlockStatis += 1;

    bool             allColumnsHaveAgg = true;
    SColumnDataAgg** pColAgg = NULL;
    //    STsdbReader* reader = pTableScanInfo->pReader; // taosArrayGetP(pTableScanInfo->dataReaders, readerIdx);

    if (allColumnsHaveAgg == true) {
      int32_t numOfCols = taosArrayGetSize(pBlock->pDataBlock);

      // todo create this buffer during creating operator
      if (pBlock->pBlockAgg == NULL) {
        pBlock->pBlockAgg = taosMemoryCalloc(numOfCols, POINTER_BYTES);
      }

      for (int32_t i = 0; i < numOfCols; ++i) {
        SColMatchItem* pColMatchInfo = taosArrayGet(pTableScanInfo->matchInfo.pList, i);
        if (!pColMatchInfo->needOutput) {
          continue;
        }
        pBlock->pBlockAgg[pColMatchInfo->dstSlotId] = pColAgg[i];
      }

      return TSDB_CODE_SUCCESS;
    } else {  // failed to load the block sma data, data block statistics does not exist, load data block instead
      *status = FUNC_DATA_REQUIRED_DATA_LOAD;
    }
  }

  ASSERT(*status == FUNC_DATA_REQUIRED_DATA_LOAD);

  // todo filter data block according to the block sma data firstly
#if 0
  if (!doFilterByBlockSMA(pBlock->pBlockStatis, pTableScanInfo->pCtx, pBlockInfo->rows)) {
    pCost->filterOutBlocks += 1;
    qDebug("%s data block filter out, brange:%" PRId64 "-%" PRId64 ", rows:%d", GET_TASKID(pTaskInfo), pBlockInfo->window.skey,
           pBlockInfo->window.ekey, pBlockInfo->rows);
    (*status) = FUNC_DATA_REQUIRED_FILTEROUT;
    return TSDB_CODE_SUCCESS;
  }
#endif

  pCost->totalCheckedRows += pBlock->info.rows;
  pCost->loadBlocks += 1;

  STsdbReader* reader = pTableScanInfo->pReader;
  SArray*      pCols = tsdbRetrieveDataBlock(reader, NULL);
  if (pCols == NULL) {
    return terrno;
  }

  relocateColumnData(pBlock, pTableScanInfo->matchInfo.pList, pCols, true);

  // currently only the tbname pseudo column
  if (pTableScanInfo->pseudoSup.numOfExprs > 0) {
    int32_t code =
        addTagPseudoColumnData(&pTableScanInfo->readHandle, pTableScanInfo->pseudoSup.pExprInfo,
                               pTableScanInfo->pseudoSup.numOfExprs, pBlock, pBlock->info.rows, GET_TASKID(pTaskInfo));
    if (code != TSDB_CODE_SUCCESS) {
      T_LONG_JMP(pTaskInfo->env, code);
    }
  }

  if (pTableScanInfo->pFilterNode != NULL) {
    int64_t st = taosGetTimestampMs();
    doFilter(pTableScanInfo->pFilterNode, pBlock, &pTableScanInfo->matchInfo, NULL);

    double el = (taosGetTimestampUs() - st) / 1000.0;
    pTableScanInfo->readRecorder.filterTime += el;

    if (pBlock->info.rows == 0) {
      pCost->filterOutBlocks += 1;
      qDebug("%s data block filter out, brange:%" PRId64 "-%" PRId64 ", rows:%d, elapsed time:%.2f ms",
             GET_TASKID(pTaskInfo), pBlockInfo->window.skey, pBlockInfo->window.ekey, pBlockInfo->rows, el);
    } else {
      qDebug("%s data block filter applied, elapsed time:%.2f ms", GET_TASKID(pTaskInfo), el);
    }
  }

  return TSDB_CODE_SUCCESS;
}

typedef struct STableMergeScanSortSourceParam {
  SOperatorInfo* pOperator;
  int32_t        readerIdx;
  uint64_t       uid;
  SSDataBlock*   inputBlock;
} STableMergeScanSortSourceParam;

static SSDataBlock* getTableDataBlockImpl(void* param) {
  STableMergeScanSortSourceParam* source = param;
  SOperatorInfo*                  pOperator = source->pOperator;
  STableMergeScanInfo*            pInfo = pOperator->info;
  SExecTaskInfo*                  pTaskInfo = pOperator->pTaskInfo;
  int32_t                         readIdx = source->readerIdx;
  SSDataBlock*                    pBlock = source->inputBlock;
  STableMergeScanInfo*            pTableScanInfo = pOperator->info;

  SQueryTableDataCond* pQueryCond = taosArrayGet(pTableScanInfo->queryConds, readIdx);

  blockDataCleanup(pBlock);

  int64_t st = taosGetTimestampUs();

  void*        p = tableListGetInfo(pInfo->tableListInfo, readIdx + pInfo->tableStartIndex);
  SReadHandle* pHandle = &pInfo->readHandle;

  int32_t code = tsdbReaderOpen(pHandle->vnode, pQueryCond, p, 1, &pInfo->pReader, GET_TASKID(pTaskInfo));
  if (code != 0) {
    T_LONG_JMP(pOperator->pTaskInfo->env, code);
  }

  STsdbReader* reader = pInfo->pReader;
  while (tsdbNextDataBlock(reader)) {
    if (isTaskKilled(pOperator->pTaskInfo)) {
      T_LONG_JMP(pOperator->pTaskInfo->env, TSDB_CODE_TSC_QUERY_CANCELLED);
    }

    // process this data block based on the probabilities
    bool processThisBlock = processBlockWithProbability(&pTableScanInfo->sample);
    if (!processThisBlock) {
      continue;
    }

    blockDataCleanup(pBlock);

    int32_t rows = 0;
    tsdbRetrieveDataBlockInfo(reader, &rows, &pBlock->info.uid, &pBlock->info.window);
    blockDataEnsureCapacity(pBlock, rows);
    pBlock->info.rows = rows;

    if (pQueryCond->order == TSDB_ORDER_ASC) {
      pQueryCond->twindows.skey = pBlock->info.window.ekey + 1;
    } else {
      pQueryCond->twindows.ekey = pBlock->info.window.skey - 1;
    }

    uint32_t status = 0;
    int32_t  code = loadDataBlockFromOneTable(pOperator, pTableScanInfo, readIdx, pBlock, &status);
    if (code != TSDB_CODE_SUCCESS) {
      T_LONG_JMP(pOperator->pTaskInfo->env, code);
    }

    // current block is filter out according to filter condition, continue load the next block
    if (status == FUNC_DATA_REQUIRED_FILTEROUT || pBlock->info.rows == 0) {
      continue;
    }

    pBlock->info.groupId = getTableGroupId(pOperator->pTaskInfo->pTableInfoList, pBlock->info.uid);

    pOperator->resultInfo.totalRows += pBlock->info.rows;  // pTableScanInfo->readRecorder.totalRows;
    pTableScanInfo->readRecorder.elapsedTime += (taosGetTimestampUs() - st) / 1000.0;

    tsdbReaderClose(pInfo->pReader);
    pInfo->pReader = NULL;
    return pBlock;
  }
  tsdbReaderClose(pInfo->pReader);
  pInfo->pReader = NULL;
  return NULL;
}

static SSDataBlock* getTableDataBlock(void* param) {
  STableMergeScanSortSourceParam* source = param;
  SOperatorInfo*                  pOperator = source->pOperator;
  int32_t                         readerIdx = source->readerIdx;
  SSDataBlock*                    pBlock = source->inputBlock;
  STableMergeScanInfo*            pTableScanInfo = pOperator->info;

  int64_t st = taosGetTimestampUs();

  blockDataCleanup(pBlock);

  STsdbReader* reader = taosArrayGetP(pTableScanInfo->dataReaders, readerIdx);
  while (tsdbNextDataBlock(reader)) {
    if (isTaskKilled(pOperator->pTaskInfo)) {
      T_LONG_JMP(pOperator->pTaskInfo->env, TSDB_CODE_TSC_QUERY_CANCELLED);
    }

    // process this data block based on the probabilities
    bool processThisBlock = processBlockWithProbability(&pTableScanInfo->sample);
    if (!processThisBlock) {
      continue;
    }

    blockDataCleanup(pBlock);

    int32_t rows = 0;
    tsdbRetrieveDataBlockInfo(reader, &rows, &pBlock->info.uid, &pBlock->info.window);
    blockDataEnsureCapacity(pBlock, rows);
    pBlock->info.rows = rows;

    uint32_t status = 0;
    int32_t  code = loadDataBlockFromOneTable(pOperator, pTableScanInfo, readerIdx, pBlock, &status);
    //    int32_t  code = loadDataBlockOnDemand(pOperator->pRuntimeEnv, pTableScanInfo, pBlock, &status);
    if (code != TSDB_CODE_SUCCESS) {
      T_LONG_JMP(pOperator->pTaskInfo->env, code);
    }

    // current block is filter out according to filter condition, continue load the next block
    if (status == FUNC_DATA_REQUIRED_FILTEROUT || pBlock->info.rows == 0) {
      continue;
    }

    pBlock->info.groupId = getTableGroupId(pOperator->pTaskInfo->pTableInfoList, pBlock->info.uid);
    pOperator->resultInfo.totalRows = pTableScanInfo->readRecorder.totalRows;
    pTableScanInfo->readRecorder.elapsedTime += (taosGetTimestampUs() - st) / 1000.0;

    return pBlock;
  }
  return NULL;
}

SArray* generateSortByTsInfo(SArray* colMatchInfo, int32_t order) {
  int32_t tsTargetSlotId = 0;
  for (int32_t i = 0; i < taosArrayGetSize(colMatchInfo); ++i) {
    SColMatchItem* colInfo = taosArrayGet(colMatchInfo, i);
    if (colInfo->colId == PRIMARYKEY_TIMESTAMP_COL_ID) {
      tsTargetSlotId = colInfo->dstSlotId;
    }
  }

  SArray*         pList = taosArrayInit(1, sizeof(SBlockOrderInfo));
  SBlockOrderInfo bi = {0};
  bi.order = order;
  bi.slotId = tsTargetSlotId;
  bi.nullFirst = NULL_ORDER_FIRST;

  taosArrayPush(pList, &bi);

  return pList;
}

int32_t dumpSQueryTableCond(const SQueryTableDataCond* src, SQueryTableDataCond* dst) {
  memcpy((void*)dst, (void*)src, sizeof(SQueryTableDataCond));
  dst->colList = taosMemoryCalloc(src->numOfCols, sizeof(SColumnInfo));
  for (int i = 0; i < src->numOfCols; i++) {
    dst->colList[i] = src->colList[i];
  }
  return 0;
}

int32_t startGroupTableMergeScan(SOperatorInfo* pOperator) {
  STableMergeScanInfo* pInfo = pOperator->info;
  SExecTaskInfo*       pTaskInfo = pOperator->pTaskInfo;

  {
    size_t  numOfTables = tableListGetSize(pInfo->tableListInfo);
    int32_t i = pInfo->tableStartIndex + 1;
    for (; i < numOfTables; ++i) {
      STableKeyInfo* tableKeyInfo = tableListGetInfo(pInfo->tableListInfo, i);
      if (tableKeyInfo->groupId != pInfo->groupId) {
        break;
      }
    }
    pInfo->tableEndIndex = i - 1;
  }

  int32_t tableStartIdx = pInfo->tableStartIndex;
  int32_t tableEndIdx = pInfo->tableEndIndex;

  pInfo->pReader = NULL;

  // todo the total available buffer should be determined by total capacity of buffer of this task.
  // the additional one is reserved for merge result
  pInfo->sortBufSize = pInfo->bufPageSize * (tableEndIdx - tableStartIdx + 1 + 1);
  int32_t numOfBufPage = pInfo->sortBufSize / pInfo->bufPageSize;
  pInfo->pSortHandle = tsortCreateSortHandle(pInfo->pSortInfo, SORT_MULTISOURCE_MERGE, pInfo->bufPageSize, numOfBufPage,
                                             pInfo->pSortInputBlock, pTaskInfo->id.str);

  tsortSetFetchRawDataFp(pInfo->pSortHandle, getTableDataBlockImpl, NULL, NULL);

  // one table has one data block
  int32_t numOfTable = tableEndIdx - tableStartIdx + 1;
  pInfo->queryConds = taosArrayInit(numOfTable, sizeof(SQueryTableDataCond));

  for (int32_t i = 0; i < numOfTable; ++i) {
    STableMergeScanSortSourceParam param = {0};
    param.readerIdx = i;
    param.pOperator = pOperator;
    param.inputBlock = createOneDataBlock(pInfo->pResBlock, false);
    taosArrayPush(pInfo->sortSourceParams, &param);

    SQueryTableDataCond cond;
    dumpSQueryTableCond(&pInfo->cond, &cond);
    taosArrayPush(pInfo->queryConds, &cond);
  }

  for (int32_t i = 0; i < numOfTable; ++i) {
    SSortSource*                    ps = taosMemoryCalloc(1, sizeof(SSortSource));
    STableMergeScanSortSourceParam* param = taosArrayGet(pInfo->sortSourceParams, i);
    ps->param = param;
    tsortAddSource(pInfo->pSortHandle, ps);
  }

  int32_t code = tsortOpen(pInfo->pSortHandle);

  if (code != TSDB_CODE_SUCCESS) {
    T_LONG_JMP(pTaskInfo->env, terrno);
  }

  return TSDB_CODE_SUCCESS;
}

int32_t stopGroupTableMergeScan(SOperatorInfo* pOperator) {
  STableMergeScanInfo* pInfo = pOperator->info;
  SExecTaskInfo*       pTaskInfo = pOperator->pTaskInfo;

  int32_t numOfTable = taosArrayGetSize(pInfo->queryConds);

  SSortExecInfo sortExecInfo = tsortGetSortExecInfo(pInfo->pSortHandle);
  pInfo->sortExecInfo.sortMethod = sortExecInfo.sortMethod;
  pInfo->sortExecInfo.sortBuffer = sortExecInfo.sortBuffer;
  pInfo->sortExecInfo.loops += sortExecInfo.loops;
  pInfo->sortExecInfo.readBytes += sortExecInfo.readBytes;
  pInfo->sortExecInfo.writeBytes += sortExecInfo.writeBytes;

  for (int32_t i = 0; i < numOfTable; ++i) {
    STableMergeScanSortSourceParam* param = taosArrayGet(pInfo->sortSourceParams, i);
    blockDataDestroy(param->inputBlock);
  }
  taosArrayClear(pInfo->sortSourceParams);

  tsortDestroySortHandle(pInfo->pSortHandle);

  for (int32_t i = 0; i < taosArrayGetSize(pInfo->queryConds); i++) {
    SQueryTableDataCond* cond = taosArrayGet(pInfo->queryConds, i);
    taosMemoryFree(cond->colList);
  }
  taosArrayDestroy(pInfo->queryConds);
  pInfo->queryConds = NULL;

  return TSDB_CODE_SUCCESS;
}

SSDataBlock* getSortedTableMergeScanBlockData(SSortHandle* pHandle, SSDataBlock* pResBlock, int32_t capacity,
                                              SOperatorInfo* pOperator) {
  STableMergeScanInfo* pInfo = pOperator->info;
  SExecTaskInfo*       pTaskInfo = pOperator->pTaskInfo;

  blockDataCleanup(pResBlock);
  blockDataEnsureCapacity(pResBlock, capacity);

  while (1) {
    STupleHandle* pTupleHandle = tsortNextTuple(pHandle);
    if (pTupleHandle == NULL) {
      break;
    }

    appendOneRowToDataBlock(pResBlock, pTupleHandle);
    if (pResBlock->info.rows >= capacity) {
      break;
    }
  }

  qDebug("%s get sorted row blocks, rows:%d", GET_TASKID(pTaskInfo), pResBlock->info.rows);
  applyLimitOffset(&pInfo->limitInfo, pResBlock, pTaskInfo, pOperator);
  pInfo->limitInfo.numOfOutputRows += pResBlock->info.rows;

  return (pResBlock->info.rows > 0) ? pResBlock : NULL;
}

SSDataBlock* doTableMergeScan(SOperatorInfo* pOperator) {
  if (pOperator->status == OP_EXEC_DONE) {
    return NULL;
  }

  SExecTaskInfo*       pTaskInfo = pOperator->pTaskInfo;
  STableMergeScanInfo* pInfo = pOperator->info;

  int32_t code = pOperator->fpSet._openFn(pOperator);
  if (code != TSDB_CODE_SUCCESS) {
    T_LONG_JMP(pTaskInfo->env, code);
  }

  size_t tableListSize = tableListGetSize(pInfo->tableListInfo);
  if (!pInfo->hasGroupId) {
    pInfo->hasGroupId = true;

    if (tableListSize == 0) {
      doSetOperatorCompleted(pOperator);
      return NULL;
    }
    pInfo->tableStartIndex = 0;
    pInfo->groupId = ((STableKeyInfo*)tableListGetInfo(pInfo->tableListInfo, pInfo->tableStartIndex))->groupId;
    startGroupTableMergeScan(pOperator);
  }

  SSDataBlock* pBlock = NULL;
  while (pInfo->tableStartIndex < tableListSize) {
    pBlock = getSortedTableMergeScanBlockData(pInfo->pSortHandle, pInfo->pResBlock, pOperator->resultInfo.capacity,
                                              pOperator);
    if (pBlock != NULL) {
      pBlock->info.groupId = pInfo->groupId;
      pOperator->resultInfo.totalRows += pBlock->info.rows;
      return pBlock;
    } else {
      stopGroupTableMergeScan(pOperator);
      if (pInfo->tableEndIndex >= tableListSize - 1) {
        doSetOperatorCompleted(pOperator);
        break;
      }
      pInfo->tableStartIndex = pInfo->tableEndIndex + 1;
      pInfo->groupId = tableListGetInfo(pInfo->tableListInfo, pInfo->tableStartIndex)->groupId;
      startGroupTableMergeScan(pOperator);
    }
  }

  return pBlock;
}

void destroyTableMergeScanOperatorInfo(void* param) {
  STableMergeScanInfo* pTableScanInfo = (STableMergeScanInfo*)param;
  cleanupQueryTableDataCond(&pTableScanInfo->cond);

  int32_t numOfTable = taosArrayGetSize(pTableScanInfo->queryConds);

  for (int32_t i = 0; i < numOfTable; i++) {
    STableMergeScanSortSourceParam* p = taosArrayGet(pTableScanInfo->sortSourceParams, i);
    blockDataDestroy(p->inputBlock);
  }

  taosArrayDestroy(pTableScanInfo->sortSourceParams);

  tsdbReaderClose(pTableScanInfo->pReader);
  pTableScanInfo->pReader = NULL;

  for (int i = 0; i < taosArrayGetSize(pTableScanInfo->queryConds); i++) {
    SQueryTableDataCond* pCond = taosArrayGet(pTableScanInfo->queryConds, i);
    taosMemoryFree(pCond->colList);
  }
  taosArrayDestroy(pTableScanInfo->queryConds);

  if (pTableScanInfo->matchInfo.pList != NULL) {
    taosArrayDestroy(pTableScanInfo->matchInfo.pList);
  }

  pTableScanInfo->pResBlock = blockDataDestroy(pTableScanInfo->pResBlock);
  pTableScanInfo->pSortInputBlock = blockDataDestroy(pTableScanInfo->pSortInputBlock);

  taosArrayDestroy(pTableScanInfo->pSortInfo);
  cleanupExprSupp(&pTableScanInfo->pseudoSup);

  taosMemoryFreeClear(pTableScanInfo->rowEntryInfoOffset);
  taosMemoryFreeClear(param);
}

typedef struct STableMergeScanExecInfo {
  SFileBlockLoadRecorder blockRecorder;
  SSortExecInfo          sortExecInfo;
} STableMergeScanExecInfo;

int32_t getTableMergeScanExplainExecInfo(SOperatorInfo* pOptr, void** pOptrExplain, uint32_t* len) {
  ASSERT(pOptr != NULL);
  // TODO: merge these two info into one struct
  STableMergeScanExecInfo* execInfo = taosMemoryCalloc(1, sizeof(STableMergeScanExecInfo));
  STableMergeScanInfo*     pInfo = pOptr->info;
  execInfo->blockRecorder = pInfo->readRecorder;
  execInfo->sortExecInfo = pInfo->sortExecInfo;

  *pOptrExplain = execInfo;
  *len = sizeof(STableMergeScanExecInfo);

  return TSDB_CODE_SUCCESS;
}

int32_t compareTableKeyInfoByGid(const void* p1, const void* p2) {
  const STableKeyInfo* info1 = p1;
  const STableKeyInfo* info2 = p2;
  if (info1->groupId < info2->groupId) {
    return -1;
  } else if (info1->groupId > info2->groupId) {
    return 1;
  } else {
    return 0;
  }
}

SOperatorInfo* createTableMergeScanOperatorInfo(STableScanPhysiNode* pTableScanNode, STableListInfo* pTableListInfo,
                                                SReadHandle* readHandle, SExecTaskInfo* pTaskInfo) {
  STableMergeScanInfo* pInfo = taosMemoryCalloc(1, sizeof(STableMergeScanInfo));
  SOperatorInfo*       pOperator = taosMemoryCalloc(1, sizeof(SOperatorInfo));
  if (pInfo == NULL || pOperator == NULL) {
    goto _error;
  }

  SDataBlockDescNode* pDescNode = pTableScanNode->scan.node.pOutputDataBlockDesc;

  int32_t numOfCols = 0;
  int32_t code = extractColMatchInfo(pTableScanNode->scan.pScanCols, pDescNode, &numOfCols, COL_MATCH_FROM_COL_ID,
                                     &pInfo->matchInfo);

  code = initQueryTableDataCond(&pInfo->cond, pTableScanNode);
  if (code != TSDB_CODE_SUCCESS) {
    taosArrayDestroy(pInfo->matchInfo.pList);
    goto _error;
  }

  if (pTableScanNode->scan.pScanPseudoCols != NULL) {
    SExprSupp* pSup = &pInfo->pseudoSup;
    pSup->pExprInfo = createExprInfo(pTableScanNode->scan.pScanPseudoCols, NULL, &pSup->numOfExprs);
    pSup->pCtx = createSqlFunctionCtx(pSup->pExprInfo, pSup->numOfExprs, &pSup->rowEntryInfoOffset);
  }

  pInfo->scanInfo = (SScanInfo){.numOfAsc = pTableScanNode->scanSeq[0], .numOfDesc = pTableScanNode->scanSeq[1]};

  pInfo->readHandle = *readHandle;
  pInfo->interval = extractIntervalInfo(pTableScanNode);
  pInfo->sample.sampleRatio = pTableScanNode->ratio;
  pInfo->sample.seed = taosGetTimestampSec();
  pInfo->dataBlockLoadFlag = pTableScanNode->dataRequired;
  pInfo->pFilterNode = pTableScanNode->scan.node.pConditions;
  pInfo->tableListInfo = pTableListInfo;
  pInfo->scanFlag = MAIN_SCAN;

  pInfo->pResBlock = createResDataBlock(pDescNode);
  pInfo->sortSourceParams = taosArrayInit(64, sizeof(STableMergeScanSortSourceParam));

  pInfo->pSortInfo = generateSortByTsInfo(pInfo->matchInfo.pList, pInfo->cond.order);
  pInfo->pSortInputBlock = createOneDataBlock(pInfo->pResBlock, false);
  initLimitInfo(pTableScanNode->scan.node.pLimit, pTableScanNode->scan.node.pSlimit, &pInfo->limitInfo);

  int32_t rowSize = pInfo->pResBlock->info.rowSize;
  pInfo->bufPageSize = getProperSortPageSize(rowSize);

  pOperator->name = "TableMergeScanOperator";
  pOperator->operatorType = QUERY_NODE_PHYSICAL_PLAN_TABLE_MERGE_SCAN;
  pOperator->blocking = false;
  pOperator->status = OP_NOT_OPENED;
  pOperator->info = pInfo;
  pOperator->exprSupp.numOfExprs = numOfCols;
  pOperator->pTaskInfo = pTaskInfo;
  initResultSizeInfo(&pOperator->resultInfo, 1024);

  pOperator->fpSet = createOperatorFpSet(operatorDummyOpenFn, doTableMergeScan, NULL, NULL,
                                         destroyTableMergeScanOperatorInfo, getTableMergeScanExplainExecInfo);
  pOperator->cost.openCost = 0;
  return pOperator;

_error:
  pTaskInfo->code = TSDB_CODE_OUT_OF_MEMORY;
  taosMemoryFree(pInfo);
  taosMemoryFree(pOperator);
  return NULL;
}<|MERGE_RESOLUTION|>--- conflicted
+++ resolved
@@ -4289,134 +4289,6 @@
   return TSDB_CODE_SUCCESS;
 }
 
-<<<<<<< HEAD
-=======
-int32_t createMultipleDataReaders2(SQueryTableDataCond* pQueryCond, SReadHandle* pHandle,
-                                   STableListInfo* pTableListInfo, int32_t tableStartIdx, int32_t tableEndIdx,
-                                   STsdbReader** ppReader, const char* idstr) {
-  STsdbReader* pReader = NULL;
-  void*        pStart = tableListGetInfo(pTableListInfo, tableStartIdx);
-  int32_t      num = tableEndIdx - tableStartIdx + 1;
-
-  int32_t code = tsdbReaderOpen(pHandle->vnode, pQueryCond, pStart, num, &pReader, idstr);
-  if (code != 0) {
-    return code;
-  }
-
-  *ppReader = pReader;
-  return TSDB_CODE_SUCCESS;
-}
-
-static int32_t loadDataBlockFromOneTable2(SOperatorInfo* pOperator, STableMergeScanInfo* pTableScanInfo,
-                                          SSDataBlock* pBlock, uint32_t* status) {
-  SExecTaskInfo*       pTaskInfo = pOperator->pTaskInfo;
-  STableMergeScanInfo* pInfo = pOperator->info;
-
-  uint64_t uid = pBlock->info.uid;
-
-  SFileBlockLoadRecorder* pCost = &pTableScanInfo->readRecorder;
-
-  pCost->totalBlocks += 1;
-  pCost->totalRows += pBlock->info.rows;
-
-  *status = pInfo->dataBlockLoadFlag;
-  if (pTableScanInfo->pFilterNode != NULL ||
-      overlapWithTimeWindow(&pTableScanInfo->interval, &pBlock->info, pTableScanInfo->cond.order)) {
-    (*status) = FUNC_DATA_REQUIRED_DATA_LOAD;
-  }
-
-  SDataBlockInfo* pBlockInfo = &pBlock->info;
-  taosMemoryFreeClear(pBlock->pBlockAgg);
-
-  if (*status == FUNC_DATA_REQUIRED_FILTEROUT) {
-    qDebug("%s data block filter out, brange:%" PRId64 "-%" PRId64 ", rows:%d", GET_TASKID(pTaskInfo),
-           pBlockInfo->window.skey, pBlockInfo->window.ekey, pBlockInfo->rows);
-    pCost->filterOutBlocks += 1;
-    return TSDB_CODE_SUCCESS;
-  } else if (*status == FUNC_DATA_REQUIRED_NOT_LOAD) {
-    qDebug("%s data block skipped, brange:%" PRId64 "-%" PRId64 ", rows:%d", GET_TASKID(pTaskInfo),
-           pBlockInfo->window.skey, pBlockInfo->window.ekey, pBlockInfo->rows);
-    pCost->skipBlocks += 1;
-
-    // clear all data in pBlock that are set when handing the previous block
-    for (int32_t i = 0; i < taosArrayGetSize(pBlock->pDataBlock); ++i) {
-      SColumnInfoData* pcol = taosArrayGet(pBlock->pDataBlock, i);
-      pcol->pData = NULL;
-    }
-
-    return TSDB_CODE_SUCCESS;
-  } else if (*status == FUNC_DATA_REQUIRED_STATIS_LOAD) {
-    pCost->loadBlockStatis += 1;
-
-    bool             allColumnsHaveAgg = true;
-    SColumnDataAgg** pColAgg = NULL;
-    STsdbReader*     reader = pTableScanInfo->pReader;
-    tsdbRetrieveDatablockSMA(reader, &pColAgg, &allColumnsHaveAgg);
-
-    if (allColumnsHaveAgg == true) {
-      int32_t numOfCols = taosArrayGetSize(pBlock->pDataBlock);
-
-      // todo create this buffer during creating operator
-      if (pBlock->pBlockAgg == NULL) {
-        pBlock->pBlockAgg = taosMemoryCalloc(numOfCols, POINTER_BYTES);
-      }
-
-      for (int32_t i = 0; i < numOfCols; ++i) {
-        SColMatchItem* pColMatchInfo = taosArrayGet(pTableScanInfo->matchInfo.pList, i);
-        if (!pColMatchInfo->needOutput) {
-          continue;
-        }
-        pBlock->pBlockAgg[pColMatchInfo->dstSlotId] = pColAgg[i];
-      }
-
-      return TSDB_CODE_SUCCESS;
-    } else {  // failed to load the block sma data, data block statistics does not exist, load data block instead
-      *status = FUNC_DATA_REQUIRED_DATA_LOAD;
-    }
-  }
-
-  ASSERT(*status == FUNC_DATA_REQUIRED_DATA_LOAD);
-
-  pCost->totalCheckedRows += pBlock->info.rows;
-  pCost->loadBlocks += 1;
-
-  STsdbReader* reader = pTableScanInfo->pReader;
-  SArray*      pCols = tsdbRetrieveDataBlock(reader, NULL);
-  if (pCols == NULL) {
-    return terrno;
-  }
-
-  relocateColumnData(pBlock, pTableScanInfo->matchInfo.pList, pCols, true);
-
-  // currently only the tbname pseudo column
-  if (pTableScanInfo->pseudoSup.numOfExprs > 0) {
-    int32_t code =
-        addTagPseudoColumnData(&pTableScanInfo->readHandle, pTableScanInfo->pseudoSup.pExprInfo,
-                               pTableScanInfo->pseudoSup.numOfExprs, pBlock, pBlock->info.rows, GET_TASKID(pTaskInfo));
-    if (code != TSDB_CODE_SUCCESS) {
-      T_LONG_JMP(pTaskInfo->env, code);
-    }
-  }
-
-  if (pTableScanInfo->pFilterNode != NULL) {
-    int64_t st = taosGetTimestampMs();
-    doFilter(pTableScanInfo->pFilterNode, pBlock, &pTableScanInfo->matchInfo, NULL);
-
-    double el = (taosGetTimestampUs() - st) / 1000.0;
-    pTableScanInfo->readRecorder.filterTime += el;
-
-    if (pBlock->info.rows == 0) {
-      pCost->filterOutBlocks += 1;
-      qDebug("%s data block filter out, brange:%" PRId64 "-%" PRId64 ", rows:%d, elapsed time:%.2f ms",
-             GET_TASKID(pTaskInfo), pBlockInfo->window.skey, pBlockInfo->window.ekey, pBlockInfo->rows, el);
-    } else {
-      qDebug("%s data block filter applied, elapsed time:%.2f ms", GET_TASKID(pTaskInfo), el);
-    }
-  }
-  return TSDB_CODE_SUCCESS;
-}
-
->>>>>>> a2abb3a4
 // todo refactor
 static int32_t loadDataBlockFromOneTable(SOperatorInfo* pOperator, STableMergeScanInfo* pTableScanInfo,
                                          int32_t readerIdx, SSDataBlock* pBlock, uint32_t* status) {
