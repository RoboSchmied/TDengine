/*
 * Copyright (c) 2019 TAOS Data, Inc. <jhtao@taosdata.com>
 *
 * This program is free software: you can use, redistribute, and/or modify
 * it under the terms of the GNU Affero General Public License, version 3
 * or later ("AGPL"), as published by the Free Software Foundation.
 *
 * This program is distributed in the hope that it will be useful, but WITHOUT
 * ANY WARRANTY; without even the implied warranty of MERCHANTABILITY or
 * FITNESS FOR A PARTICULAR PURPOSE.
 *
 * You should have received a copy of the GNU Affero General Public License
 * along with this program. If not, see <http://www.gnu.org/licenses/>.
 */

#include "filter.h"
#include "function.h"
#include "functionMgt.h"
#include "os.h"
#include "querynodes.h"
#include "tfill.h"
#include "tname.h"

#include "tdatablock.h"
#include "tmsg.h"
#include "ttime.h"

#include "executorInt.h"
#include "index.h"
#include "operator.h"
#include "query.h"
#include "querytask.h"
#include "tcompare.h"
#include "thash.h"
#include "ttypes.h"
#include "vnode.h"

#define SET_REVERSE_SCAN_FLAG(runtime)    ((runtime)->scanFlag = REVERSE_SCAN)
#define GET_FORWARD_DIRECTION_FACTOR(ord) (((ord) == TSDB_ORDER_ASC) ? QUERY_ASC_FORWARD_STEP : QUERY_DESC_FORWARD_STEP)

#if 0
static UNUSED_FUNC void *u_malloc (size_t __size) {
  uint32_t v = taosRand();

  if (v % 1000 <= 0) {
    return NULL;
  } else {
    return taosMemoryMalloc(__size);
  }
}

static UNUSED_FUNC void* u_calloc(size_t num, size_t __size) {
  uint32_t v = taosRand();
  if (v % 1000 <= 0) {
    return NULL;
  } else {
    return taosMemoryCalloc(num, __size);
  }
}

static UNUSED_FUNC void* u_realloc(void* p, size_t __size) {
  uint32_t v = taosRand();
  if (v % 5 <= 1) {
    return NULL;
  } else {
    return taosMemoryRealloc(p, __size);
  }
}

#define calloc  u_calloc
#define malloc  u_malloc
#define realloc u_realloc
#endif

static void setBlockSMAInfo(SqlFunctionCtx* pCtx, SExprInfo* pExpr, SSDataBlock* pBlock);

static void initCtxOutputBuffer(SqlFunctionCtx* pCtx, int32_t size);
static void doApplyScalarCalculation(SOperatorInfo* pOperator, SSDataBlock* pBlock, int32_t order, int32_t scanFlag);

static void    extractQualifiedTupleByFilterResult(SSDataBlock* pBlock, const SColumnInfoData* p, bool keep,
                                                   int32_t status);
static int32_t doSetInputDataBlock(SExprSupp* pExprSup, SSDataBlock* pBlock, int32_t order, int32_t scanFlag,
                                   bool createDummyCol);
static int32_t doCopyToSDataBlock(SExecTaskInfo* pTaskInfo, SSDataBlock* pBlock, SExprSupp* pSup, SDiskbasedBuf* pBuf,
                                  SGroupResInfo* pGroupResInfo, int32_t threshold);

SResultRow* getNewResultRow(SDiskbasedBuf* pResultBuf, int32_t* currentPageId, int32_t interBufSize) {
  SFilePage* pData = NULL;

  // in the first scan, new space needed for results
  int32_t pageId = -1;
  if (*currentPageId == -1) {
    pData = getNewBufPage(pResultBuf, &pageId);
    pData->num = sizeof(SFilePage);
  } else {
    pData = getBufPage(pResultBuf, *currentPageId);
    if (pData == NULL) {
      qError("failed to get buffer, code:%s", tstrerror(terrno));
      return NULL;
    }

    pageId = *currentPageId;

    if (pData->num + interBufSize > getBufPageSize(pResultBuf)) {
      // release current page first, and prepare the next one
      releaseBufPage(pResultBuf, pData);

      pData = getNewBufPage(pResultBuf, &pageId);
      if (pData != NULL) {
        pData->num = sizeof(SFilePage);
      }
    }
  }

  if (pData == NULL) {
    return NULL;
  }

  setBufPageDirty(pData, true);

  // set the number of rows in current disk page
  SResultRow* pResultRow = (SResultRow*)((char*)pData + pData->num);

  memset((char*)pResultRow, 0, interBufSize);
  pResultRow->pageId = pageId;
  pResultRow->offset = (int32_t)pData->num;

  *currentPageId = pageId;
  pData->num += interBufSize;
  return pResultRow;
}

/**
 * the struct of key in hash table
 * +----------+---------------+
 * | group id |   key data    |
 * | 8 bytes  | actual length |
 * +----------+---------------+
 */
SResultRow* doSetResultOutBufByKey(SDiskbasedBuf* pResultBuf, SResultRowInfo* pResultRowInfo, char* pData,
                                   int16_t bytes, bool masterscan, uint64_t groupId, SExecTaskInfo* pTaskInfo,
                                   bool isIntervalQuery, SAggSupporter* pSup, bool keepGroup) {
  SET_RES_WINDOW_KEY(pSup->keyBuf, pData, bytes, groupId);
  if (!keepGroup) {
    *(uint64_t*)pSup->keyBuf = calcGroupId(pSup->keyBuf, GET_RES_WINDOW_KEY_LEN(bytes));
  }

  SResultRowPosition* p1 =
      (SResultRowPosition*)tSimpleHashGet(pSup->pResultRowHashTable, pSup->keyBuf, GET_RES_WINDOW_KEY_LEN(bytes));

  SResultRow* pResult = NULL;

  // in case of repeat scan/reverse scan, no new time window added.
  if (isIntervalQuery) {
    if (p1 != NULL) {  // the *p1 may be NULL in case of sliding+offset exists.
      pResult = getResultRowByPos(pResultBuf, p1, true);
      if (NULL == pResult) {
        T_LONG_JMP(pTaskInfo->env, terrno);
      }

      ASSERT(pResult->pageId == p1->pageId && pResult->offset == p1->offset);
    }
  } else {
    // In case of group by column query, the required SResultRow object must be existInCurrentResusltRowInfo in the
    // pResultRowInfo object.
    if (p1 != NULL) {
      // todo
      pResult = getResultRowByPos(pResultBuf, p1, true);
      if (NULL == pResult) {
        T_LONG_JMP(pTaskInfo->env, terrno);
      }

      ASSERT(pResult->pageId == p1->pageId && pResult->offset == p1->offset);
    }
  }

  // 1. close current opened time window
  if (pResultRowInfo->cur.pageId != -1 && ((pResult == NULL) || (pResult->pageId != pResultRowInfo->cur.pageId))) {
    SResultRowPosition pos = pResultRowInfo->cur;
    SFilePage*         pPage = getBufPage(pResultBuf, pos.pageId);
    if (pPage == NULL) {
      qError("failed to get buffer, code:%s, %s", tstrerror(terrno), GET_TASKID(pTaskInfo));
      T_LONG_JMP(pTaskInfo->env, terrno);
    }
    releaseBufPage(pResultBuf, pPage);
  }

  // allocate a new buffer page
  if (pResult == NULL) {
    pResult = getNewResultRow(pResultBuf, &pSup->currentPageId, pSup->resultRowSize);
    if (pResult == NULL) {
      T_LONG_JMP(pTaskInfo->env, terrno);
    }

    // add a new result set for a new group
    SResultRowPosition pos = {.pageId = pResult->pageId, .offset = pResult->offset};
    tSimpleHashPut(pSup->pResultRowHashTable, pSup->keyBuf, GET_RES_WINDOW_KEY_LEN(bytes), &pos,
                   sizeof(SResultRowPosition));
  }

  // 2. set the new time window to be the new active time window
  pResultRowInfo->cur = (SResultRowPosition){.pageId = pResult->pageId, .offset = pResult->offset};

  // too many time window in query
  if (pTaskInfo->execModel == OPTR_EXEC_MODEL_BATCH &&
      tSimpleHashGetSize(pSup->pResultRowHashTable) > MAX_INTERVAL_TIME_WINDOW) {
    T_LONG_JMP(pTaskInfo->env, TSDB_CODE_QRY_TOO_MANY_TIMEWINDOW);
  }

  return pResult;
}

//  query_range_start, query_range_end, window_duration, window_start, window_end
void initExecTimeWindowInfo(SColumnInfoData* pColData, STimeWindow* pQueryWindow) {
  pColData->info.type = TSDB_DATA_TYPE_TIMESTAMP;
  pColData->info.bytes = sizeof(int64_t);

  colInfoDataEnsureCapacity(pColData, 5, false);
  colDataSetInt64(pColData, 0, &pQueryWindow->skey);
  colDataSetInt64(pColData, 1, &pQueryWindow->ekey);

  int64_t interval = 0;
  colDataSetInt64(pColData, 2, &interval);  // this value may be variable in case of 'n' and 'y'.
  colDataSetInt64(pColData, 3, &pQueryWindow->skey);
  colDataSetInt64(pColData, 4, &pQueryWindow->ekey);
}

static void doSetInputDataBlockInfo(SExprSupp* pExprSup, SSDataBlock* pBlock, int32_t order, int32_t scanFlag) {
  SqlFunctionCtx* pCtx = pExprSup->pCtx;
  for (int32_t i = 0; i < pExprSup->numOfExprs; ++i) {
    pCtx[i].order = order;
    pCtx[i].input.numOfRows = pBlock->info.rows;
    setBlockSMAInfo(&pCtx[i], &pExprSup->pExprInfo[i], pBlock);
    pCtx[i].pSrcBlock = pBlock;
    pCtx[i].scanFlag = scanFlag;
  }
}

void setInputDataBlock(SExprSupp* pExprSup, SSDataBlock* pBlock, int32_t order, int32_t scanFlag, bool createDummyCol) {
  if (pBlock->pBlockAgg != NULL) {
    doSetInputDataBlockInfo(pExprSup, pBlock, order, scanFlag);
  } else {
    doSetInputDataBlock(pExprSup, pBlock, order, scanFlag, createDummyCol);
  }
}

static int32_t doCreateConstantValColumnInfo(SInputColumnInfoData* pInput, SFunctParam* pFuncParam, int32_t paramIndex,
                                             int32_t numOfRows) {
  SColumnInfoData* pColInfo = NULL;
  if (pInput->pData[paramIndex] == NULL) {
    pColInfo = taosMemoryCalloc(1, sizeof(SColumnInfoData));
    if (pColInfo == NULL) {
      return TSDB_CODE_OUT_OF_MEMORY;
    }

    // Set the correct column info (data type and bytes)
    pColInfo->info.type = pFuncParam->param.nType;
    pColInfo->info.bytes = pFuncParam->param.nLen;

    pInput->pData[paramIndex] = pColInfo;
  } else {
    pColInfo = pInput->pData[paramIndex];
  }

  colInfoDataEnsureCapacity(pColInfo, numOfRows, false);

  int8_t type = pFuncParam->param.nType;
  if (type == TSDB_DATA_TYPE_BIGINT || type == TSDB_DATA_TYPE_UBIGINT) {
    int64_t v = pFuncParam->param.i;
    for (int32_t i = 0; i < numOfRows; ++i) {
      colDataSetInt64(pColInfo, i, &v);
    }
  } else if (type == TSDB_DATA_TYPE_DOUBLE) {
    double v = pFuncParam->param.d;
    for (int32_t i = 0; i < numOfRows; ++i) {
      colDataSetDouble(pColInfo, i, &v);
    }
  } else if (type == TSDB_DATA_TYPE_VARCHAR) {
    char* tmp = taosMemoryMalloc(pFuncParam->param.nLen + VARSTR_HEADER_SIZE);
    STR_WITH_SIZE_TO_VARSTR(tmp, pFuncParam->param.pz, pFuncParam->param.nLen);
    for (int32_t i = 0; i < numOfRows; ++i) {
      colDataSetVal(pColInfo, i, tmp, false);
    }
    taosMemoryFree(tmp);
  }

  return TSDB_CODE_SUCCESS;
}

static int32_t doSetInputDataBlock(SExprSupp* pExprSup, SSDataBlock* pBlock, int32_t order, int32_t scanFlag,
                                   bool createDummyCol) {
  int32_t         code = TSDB_CODE_SUCCESS;
  SqlFunctionCtx* pCtx = pExprSup->pCtx;

  for (int32_t i = 0; i < pExprSup->numOfExprs; ++i) {
    pCtx[i].order = order;
    pCtx[i].input.numOfRows = pBlock->info.rows;

    pCtx[i].pSrcBlock = pBlock;
    pCtx[i].scanFlag = scanFlag;

    SInputColumnInfoData* pInput = &pCtx[i].input;
    pInput->uid = pBlock->info.id.uid;
    pInput->colDataSMAIsSet = false;

    SExprInfo* pOneExpr = &pExprSup->pExprInfo[i];
    for (int32_t j = 0; j < pOneExpr->base.numOfParams; ++j) {
      SFunctParam* pFuncParam = &pOneExpr->base.pParam[j];
      if (pFuncParam->type == FUNC_PARAM_TYPE_COLUMN) {
        int32_t slotId = pFuncParam->pCol->slotId;
        pInput->pData[j] = taosArrayGet(pBlock->pDataBlock, slotId);
        pInput->totalRows = pBlock->info.rows;
        pInput->numOfRows = pBlock->info.rows;
        pInput->startRowIndex = 0;

        // NOTE: the last parameter is the primary timestamp column
        // todo: refactor this
        if (fmIsImplicitTsFunc(pCtx[i].functionId) && (j == pOneExpr->base.numOfParams - 1)) {
          pInput->pPTS = pInput->pData[j];  // in case of merge function, this is not always the ts column data.
        }
        ASSERT(pInput->pData[j] != NULL);
      } else if (pFuncParam->type == FUNC_PARAM_TYPE_VALUE) {
        // todo avoid case: top(k, 12), 12 is the value parameter.
        // sum(11), 11 is also the value parameter.
        if (createDummyCol && pOneExpr->base.numOfParams == 1) {
          pInput->totalRows = pBlock->info.rows;
          pInput->numOfRows = pBlock->info.rows;
          pInput->startRowIndex = 0;

          code = doCreateConstantValColumnInfo(pInput, pFuncParam, j, pBlock->info.rows);
          if (code != TSDB_CODE_SUCCESS) {
            return code;
          }
        }
      }
    }
  }

  return code;
}

bool functionNeedToExecute(SqlFunctionCtx* pCtx) {
  struct SResultRowEntryInfo* pResInfo = GET_RES_INFO(pCtx);

  // in case of timestamp column, always generated results.
  int32_t functionId = pCtx->functionId;
  if (functionId == -1) {
    return false;
  }

  if (pCtx->scanFlag == PRE_SCAN) {
    return fmIsRepeatScanFunc(pCtx->functionId);
  }

  if (isRowEntryCompleted(pResInfo)) {
    return false;
  }

  return true;
}

static int32_t doCreateConstantValColumnSMAInfo(SInputColumnInfoData* pInput, SFunctParam* pFuncParam, int32_t type,
                                                int32_t paramIndex, int32_t numOfRows) {
  if (pInput->pData[paramIndex] == NULL) {
    pInput->pData[paramIndex] = taosMemoryCalloc(1, sizeof(SColumnInfoData));
    if (pInput->pData[paramIndex] == NULL) {
      return TSDB_CODE_OUT_OF_MEMORY;
    }

    // Set the correct column info (data type and bytes)
    pInput->pData[paramIndex]->info.type = type;
    pInput->pData[paramIndex]->info.bytes = tDataTypes[type].bytes;
  }

  SColumnDataAgg* da = NULL;
  if (pInput->pColumnDataAgg[paramIndex] == NULL) {
    da = taosMemoryCalloc(1, sizeof(SColumnDataAgg));
    pInput->pColumnDataAgg[paramIndex] = da;
    if (da == NULL) {
      return TSDB_CODE_OUT_OF_MEMORY;
    }
  } else {
    da = pInput->pColumnDataAgg[paramIndex];
  }

  if (type == TSDB_DATA_TYPE_BIGINT) {
    int64_t v = pFuncParam->param.i;
    *da = (SColumnDataAgg){.numOfNull = 0, .min = v, .max = v, .sum = v * numOfRows};
  } else if (type == TSDB_DATA_TYPE_DOUBLE) {
    double v = pFuncParam->param.d;
    *da = (SColumnDataAgg){.numOfNull = 0};

    *(double*)&da->min = v;
    *(double*)&da->max = v;
    *(double*)&da->sum = v * numOfRows;
  } else if (type == TSDB_DATA_TYPE_BOOL) {  // todo validate this data type
    bool v = pFuncParam->param.i;

    *da = (SColumnDataAgg){.numOfNull = 0};
    *(bool*)&da->min = 0;
    *(bool*)&da->max = v;
    *(bool*)&da->sum = v * numOfRows;
  } else if (type == TSDB_DATA_TYPE_TIMESTAMP) {
    // do nothing
  } else {
    qError("invalid constant type for sma info");
  }

  return TSDB_CODE_SUCCESS;
}

void setBlockSMAInfo(SqlFunctionCtx* pCtx, SExprInfo* pExprInfo, SSDataBlock* pBlock) {
  int32_t numOfRows = pBlock->info.rows;

  SInputColumnInfoData* pInput = &pCtx->input;
  pInput->numOfRows = numOfRows;
  pInput->totalRows = numOfRows;

  if (pBlock->pBlockAgg != NULL) {
    pInput->colDataSMAIsSet = true;

    for (int32_t j = 0; j < pExprInfo->base.numOfParams; ++j) {
      SFunctParam* pFuncParam = &pExprInfo->base.pParam[j];

      if (pFuncParam->type == FUNC_PARAM_TYPE_COLUMN) {
        int32_t slotId = pFuncParam->pCol->slotId;
        pInput->pColumnDataAgg[j] = pBlock->pBlockAgg[slotId];
        if (pInput->pColumnDataAgg[j] == NULL) {
          pInput->colDataSMAIsSet = false;
        }

        // Here we set the column info data since the data type for each column data is required, but
        // the data in the corresponding SColumnInfoData will not be used.
        pInput->pData[j] = taosArrayGet(pBlock->pDataBlock, slotId);
      } else if (pFuncParam->type == FUNC_PARAM_TYPE_VALUE) {
        doCreateConstantValColumnSMAInfo(pInput, pFuncParam, pFuncParam->param.nType, j, pBlock->info.rows);
      }
    }
  } else {
    pInput->colDataSMAIsSet = false;
  }
}

/////////////////////////////////////////////////////////////////////////////////////////////
STimeWindow getAlignQueryTimeWindow(SInterval* pInterval, int32_t precision, int64_t key) {
  STimeWindow win = {0};
  win.skey = taosTimeTruncate(key, pInterval, precision);

  /*
   * if the realSkey > INT64_MAX - pInterval->interval, the query duration between
   * realSkey and realEkey must be less than one interval.Therefore, no need to adjust the query ranges.
   */
  win.ekey = taosTimeAdd(win.skey, pInterval->interval, pInterval->intervalUnit, precision) - 1;
  if (win.ekey < win.skey) {
    win.ekey = INT64_MAX;
  }

  return win;
}

void setResultRowInitCtx(SResultRow* pResult, SqlFunctionCtx* pCtx, int32_t numOfOutput, int32_t* rowEntryInfoOffset) {
  bool init = false;
  for (int32_t i = 0; i < numOfOutput; ++i) {
    pCtx[i].resultInfo = getResultEntryInfo(pResult, i, rowEntryInfoOffset);
    if (init) {
      continue;
    }

    struct SResultRowEntryInfo* pResInfo = pCtx[i].resultInfo;
    if (isRowEntryCompleted(pResInfo) && isRowEntryInitialized(pResInfo)) {
      continue;
    }

    if (pCtx[i].isPseudoFunc) {
      continue;
    }

    if (!pResInfo->initialized) {
      if (pCtx[i].functionId != -1) {
        pCtx[i].fpSet.init(&pCtx[i], pResInfo);
      } else {
        pResInfo->initialized = true;
      }
    } else {
      init = true;
    }
  }
}

void clearResultRowInitFlag(SqlFunctionCtx* pCtx, int32_t numOfOutput) {
  for (int32_t i = 0; i < numOfOutput; ++i) {
    SResultRowEntryInfo* pResInfo = pCtx[i].resultInfo;
    if (pResInfo == NULL) {
      continue;
    }

    pResInfo->initialized = false;
    pResInfo->numOfRes = 0;
    pResInfo->isNullRes = 0;
    pResInfo->complete = false;
  }
}

void doFilter(SSDataBlock* pBlock, SFilterInfo* pFilterInfo, SColMatchInfo* pColMatchInfo) {
  if (pFilterInfo == NULL || pBlock->info.rows == 0) {
    return;
  }

  SFilterColumnParam param1 = {.numOfCols = taosArrayGetSize(pBlock->pDataBlock), .pDataBlock = pBlock->pDataBlock};
  int32_t            code = filterSetDataFromSlotId(pFilterInfo, &param1);

  SColumnInfoData* p = NULL;
  int32_t          status = 0;

  // todo the keep seems never to be True??
  bool keep = filterExecute(pFilterInfo, pBlock, &p, NULL, param1.numOfCols, &status);
  extractQualifiedTupleByFilterResult(pBlock, p, keep, status);

  if (pColMatchInfo != NULL) {
    size_t size = taosArrayGetSize(pColMatchInfo->pList);
    for (int32_t i = 0; i < size; ++i) {
      SColMatchItem* pInfo = taosArrayGet(pColMatchInfo->pList, i);
      if (pInfo->colId == PRIMARYKEY_TIMESTAMP_COL_ID) {
        SColumnInfoData* pColData = taosArrayGet(pBlock->pDataBlock, pInfo->dstSlotId);
        if (pColData->info.type == TSDB_DATA_TYPE_TIMESTAMP) {
          blockDataUpdateTsWindow(pBlock, pInfo->dstSlotId);
          break;
        }
      }
    }
  }

  colDataDestroy(p);
  taosMemoryFree(p);
}

void extractQualifiedTupleByFilterResult(SSDataBlock* pBlock, const SColumnInfoData* p, bool keep, int32_t status) {
  if (keep) {
    return;
  }

  int8_t* pIndicator = (int8_t*)p->pData;
  int32_t totalRows = pBlock->info.rows;

  if (status == FILTER_RESULT_ALL_QUALIFIED) {
    // here nothing needs to be done
  } else if (status == FILTER_RESULT_NONE_QUALIFIED) {
    pBlock->info.rows = 0;
  } else {
    int32_t bmLen = BitmapLen(totalRows);
    char*   pBitmap = NULL;
    int32_t maxRows = 0;

    size_t numOfCols = taosArrayGetSize(pBlock->pDataBlock);
    for (int32_t i = 0; i < numOfCols; ++i) {
      SColumnInfoData* pDst = taosArrayGet(pBlock->pDataBlock, i);
      // it is a reserved column for scalar function, and no data in this column yet.
      if (pDst->pData == NULL) {
        continue;
      }

      int32_t numOfRows = 0;
      if (IS_VAR_DATA_TYPE(pDst->info.type)) {
        int32_t j = 0;
        pDst->varmeta.length = 0;

        while (j < totalRows) {
          if (pIndicator[j] == 0) {
            j += 1;
            continue;
          }

          if (colDataIsNull_var(pDst, j)) {
            colDataSetNull_var(pDst, numOfRows);
          } else {
            char* p1 = colDataGetVarData(pDst, j);
            colDataSetVal(pDst, numOfRows, p1, false);
          }
          numOfRows += 1;
          j += 1;
        }

        if (maxRows < numOfRows) {
          maxRows = numOfRows;
        }
      } else {
        if (pBitmap == NULL) {
          pBitmap = taosMemoryCalloc(1, bmLen);
        }

        memcpy(pBitmap, pDst->nullbitmap, bmLen);
        memset(pDst->nullbitmap, 0, bmLen);

        int32_t j = 0;

        switch (pDst->info.type) {
          case TSDB_DATA_TYPE_BIGINT:
          case TSDB_DATA_TYPE_UBIGINT:
          case TSDB_DATA_TYPE_DOUBLE:
          case TSDB_DATA_TYPE_TIMESTAMP:
            while (j < totalRows) {
              if (pIndicator[j] == 0) {
                j += 1;
                continue;
              }

              if (colDataIsNull_f(pBitmap, j)) {
                colDataSetNull_f(pDst->nullbitmap, numOfRows);
              } else {
                ((int64_t*)pDst->pData)[numOfRows] = ((int64_t*)pDst->pData)[j];
              }
              numOfRows += 1;
              j += 1;
            }
            break;
          case TSDB_DATA_TYPE_FLOAT:
          case TSDB_DATA_TYPE_INT:
          case TSDB_DATA_TYPE_UINT:
            while (j < totalRows) {
              if (pIndicator[j] == 0) {
                j += 1;
                continue;
              }
              if (colDataIsNull_f(pBitmap, j)) {
                colDataSetNull_f(pDst->nullbitmap, numOfRows);
              } else {
                ((int32_t*)pDst->pData)[numOfRows] = ((int32_t*)pDst->pData)[j];
              }
              numOfRows += 1;
              j += 1;
            }
            break;
          case TSDB_DATA_TYPE_SMALLINT:
          case TSDB_DATA_TYPE_USMALLINT:
            while (j < totalRows) {
              if (pIndicator[j] == 0) {
                j += 1;
                continue;
              }
              if (colDataIsNull_f(pBitmap, j)) {
                colDataSetNull_f(pDst->nullbitmap, numOfRows);
              } else {
                ((int16_t*)pDst->pData)[numOfRows] = ((int16_t*)pDst->pData)[j];
              }
              numOfRows += 1;
              j += 1;
            }
            break;
          case TSDB_DATA_TYPE_BOOL:
          case TSDB_DATA_TYPE_TINYINT:
          case TSDB_DATA_TYPE_UTINYINT:
            while (j < totalRows) {
              if (pIndicator[j] == 0) {
                j += 1;
                continue;
              }
              if (colDataIsNull_f(pBitmap, j)) {
                colDataSetNull_f(pDst->nullbitmap, numOfRows);
              } else {
                ((int8_t*)pDst->pData)[numOfRows] = ((int8_t*)pDst->pData)[j];
              }
              numOfRows += 1;
              j += 1;
            }
            break;
        }
      }

      if (maxRows < numOfRows) {
        maxRows = numOfRows;
      }
    }

    pBlock->info.rows = maxRows;
    if (pBitmap != NULL) {
      taosMemoryFree(pBitmap);
    }
  }
}

void doUpdateNumOfRows(SqlFunctionCtx* pCtx, SResultRow* pRow, int32_t numOfExprs, const int32_t* rowEntryOffset) {
  bool returnNotNull = false;
  for (int32_t j = 0; j < numOfExprs; ++j) {
    SResultRowEntryInfo* pResInfo = getResultEntryInfo(pRow, j, rowEntryOffset);
    if (!isRowEntryInitialized(pResInfo)) {
      continue;
    } else {
    }

    if (pRow->numOfRows < pResInfo->numOfRes) {
      pRow->numOfRows = pResInfo->numOfRes;
    }

    if (pCtx[j].isNotNullFunc) {
      returnNotNull = true;
    }
  }
  // if all expr skips all blocks, e.g. all null inputs for max function, output one row in final result.
  //  except for first/last, which require not null output, output no rows
  if (pRow->numOfRows == 0 && !returnNotNull) {
    pRow->numOfRows = 1;
  }
}

void copyResultrowToDataBlock(SExprInfo* pExprInfo, int32_t numOfExprs, SResultRow* pRow, SqlFunctionCtx* pCtx,
                              SSDataBlock* pBlock, const int32_t* rowEntryOffset, SExecTaskInfo* pTaskInfo) {
  for (int32_t j = 0; j < numOfExprs; ++j) {
    int32_t slotId = pExprInfo[j].base.resSchema.slotId;

    pCtx[j].resultInfo = getResultEntryInfo(pRow, j, rowEntryOffset);
    if (pCtx[j].fpSet.finalize) {
      if (strcmp(pCtx[j].pExpr->pExpr->_function.functionName, "_group_key") == 0) {
        // for groupkey along with functions that output multiple lines(e.g. Histogram)
        // need to match groupkey result for each output row of that function.
        if (pCtx[j].resultInfo->numOfRes != 0) {
          pCtx[j].resultInfo->numOfRes = pRow->numOfRows;
        }
      }

      int32_t code = pCtx[j].fpSet.finalize(&pCtx[j], pBlock);
      if (TAOS_FAILED(code)) {
        qError("%s build result data block error, code %s", GET_TASKID(pTaskInfo), tstrerror(code));
        T_LONG_JMP(pTaskInfo->env, code);
      }
    } else if (strcmp(pCtx[j].pExpr->pExpr->_function.functionName, "_select_value") == 0) {
      // do nothing
    } else {
      // expand the result into multiple rows. E.g., _wstart, top(k, 20)
      // the _wstart needs to copy to 20 following rows, since the results of top-k expands to 20 different rows.
      SColumnInfoData* pColInfoData = taosArrayGet(pBlock->pDataBlock, slotId);
      char*            in = GET_ROWCELL_INTERBUF(pCtx[j].resultInfo);
      for (int32_t k = 0; k < pRow->numOfRows; ++k) {
        colDataSetVal(pColInfoData, pBlock->info.rows + k, in, pCtx[j].resultInfo->isNullRes);
      }
    }
  }
}

// todo refactor. SResultRow has direct pointer in miainfo
int32_t finalizeResultRows(SDiskbasedBuf* pBuf, SResultRowPosition* resultRowPosition, SExprSupp* pSup,
                           SSDataBlock* pBlock, SExecTaskInfo* pTaskInfo) {
  SFilePage* page = getBufPage(pBuf, resultRowPosition->pageId);
  if (page == NULL) {
    qError("failed to get buffer, code:%s, %s", tstrerror(terrno), GET_TASKID(pTaskInfo));
    T_LONG_JMP(pTaskInfo->env, terrno);
  }

  SResultRow* pRow = (SResultRow*)((char*)page + resultRowPosition->offset);

  SqlFunctionCtx* pCtx = pSup->pCtx;
  SExprInfo*      pExprInfo = pSup->pExprInfo;
  const int32_t*  rowEntryOffset = pSup->rowEntryInfoOffset;

  doUpdateNumOfRows(pCtx, pRow, pSup->numOfExprs, rowEntryOffset);
  if (pRow->numOfRows == 0) {
    releaseBufPage(pBuf, page);
    return 0;
  }

  int32_t size = pBlock->info.capacity;
  while (pBlock->info.rows + pRow->numOfRows > size) {
    size = size * 1.25;
  }

  int32_t code = blockDataEnsureCapacity(pBlock, size);
  if (TAOS_FAILED(code)) {
    releaseBufPage(pBuf, page);
    qError("%s ensure result data capacity failed, code %s", GET_TASKID(pTaskInfo), tstrerror(code));
    T_LONG_JMP(pTaskInfo->env, code);
  }

  copyResultrowToDataBlock(pExprInfo, pSup->numOfExprs, pRow, pCtx, pBlock, rowEntryOffset, pTaskInfo);

  releaseBufPage(pBuf, page);
  pBlock->info.rows += pRow->numOfRows;
  return 0;
}

int32_t doCopyToSDataBlock(SExecTaskInfo* pTaskInfo, SSDataBlock* pBlock, SExprSupp* pSup, SDiskbasedBuf* pBuf,
                           SGroupResInfo* pGroupResInfo, int32_t threshold) {
  SExprInfo*      pExprInfo = pSup->pExprInfo;
  int32_t         numOfExprs = pSup->numOfExprs;
  int32_t*        rowEntryOffset = pSup->rowEntryInfoOffset;
  SqlFunctionCtx* pCtx = pSup->pCtx;

  int32_t numOfRows = getNumOfTotalRes(pGroupResInfo);

  for (int32_t i = pGroupResInfo->index; i < numOfRows; i += 1) {
    SResKeyPos* pPos = taosArrayGetP(pGroupResInfo->pRows, i);
    SFilePage*  page = getBufPage(pBuf, pPos->pos.pageId);
    if (page == NULL) {
      qError("failed to get buffer, code:%s, %s", tstrerror(terrno), GET_TASKID(pTaskInfo));
      T_LONG_JMP(pTaskInfo->env, terrno);
    }

    SResultRow* pRow = (SResultRow*)((char*)page + pPos->pos.offset);

    doUpdateNumOfRows(pCtx, pRow, numOfExprs, rowEntryOffset);

    // no results, continue to check the next one
    if (pRow->numOfRows == 0) {
      pGroupResInfo->index += 1;
      releaseBufPage(pBuf, page);
      continue;
    }

    if (pBlock->info.id.groupId == 0) {
      pBlock->info.id.groupId = pPos->groupId;
    } else {
      // current value belongs to different group, it can't be packed into one datablock
      if (pBlock->info.id.groupId != pPos->groupId) {
        releaseBufPage(pBuf, page);
        break;
      }
    }

    if (pBlock->info.rows + pRow->numOfRows > pBlock->info.capacity) {
      blockDataEnsureCapacity(pBlock, pBlock->info.rows + pRow->numOfRows);
      qDebug("datablock capacity not sufficient, expand to required:%" PRId64 ", current capacity:%d, %s",
             (pRow->numOfRows + pBlock->info.rows), pBlock->info.capacity, GET_TASKID(pTaskInfo));
      // todo set the pOperator->resultInfo size
    }

    pGroupResInfo->index += 1;
    copyResultrowToDataBlock(pExprInfo, numOfExprs, pRow, pCtx, pBlock, rowEntryOffset, pTaskInfo);

    releaseBufPage(pBuf, page);
    pBlock->info.rows += pRow->numOfRows;
    if (pBlock->info.rows >= threshold) {
      break;
    }
  }

  qDebug("%s result generated, rows:%" PRId64 ", groupId:%" PRIu64, GET_TASKID(pTaskInfo), pBlock->info.rows,
         pBlock->info.id.groupId);
  pBlock->info.dataLoad = 1;
  blockDataUpdateTsWindow(pBlock, 0);
  return 0;
}

<<<<<<< HEAD
=======
void doBuildStreamResBlock(SOperatorInfo* pOperator, SOptrBasicInfo* pbInfo, SGroupResInfo* pGroupResInfo,
                           SDiskbasedBuf* pBuf) {
  SExecTaskInfo* pTaskInfo = pOperator->pTaskInfo;
  SSDataBlock*   pBlock = pbInfo->pRes;

  // set output datablock version
  pBlock->info.version = pTaskInfo->version;

  blockDataCleanup(pBlock);
  if (!hasRemainResults(pGroupResInfo)) {
    return;
  }

  // clear the existed group id
  pBlock->info.id.groupId = 0;
  ASSERT(!pbInfo->mergeResultBlock);
  doCopyToSDataBlock(pTaskInfo, pBlock, &pOperator->exprSupp, pBuf, pGroupResInfo, pOperator->resultInfo.threshold);

  void* tbname = NULL;
  if (streamStateGetParName(pTaskInfo->streamInfo.pState, pBlock->info.id.groupId, &tbname) < 0) {
    pBlock->info.parTbName[0] = 0;
  } else {
    memcpy(pBlock->info.parTbName, tbname, TSDB_TABLE_NAME_LEN);
  }
  tdbFree(tbname);
}

>>>>>>> 2053dcae
void doBuildResultDatablock(SOperatorInfo* pOperator, SOptrBasicInfo* pbInfo, SGroupResInfo* pGroupResInfo,
                            SDiskbasedBuf* pBuf) {
  SExecTaskInfo* pTaskInfo = pOperator->pTaskInfo;
  SSDataBlock*   pBlock = pbInfo->pRes;

  // set output datablock version
  pBlock->info.version = pTaskInfo->version;

  blockDataCleanup(pBlock);
  if (!hasRemainResults(pGroupResInfo)) {
    return;
  }

  // clear the existed group id
  pBlock->info.id.groupId = 0;
  if (!pbInfo->mergeResultBlock) {
    doCopyToSDataBlock(pTaskInfo, pBlock, &pOperator->exprSupp, pBuf, pGroupResInfo, pOperator->resultInfo.threshold);
  } else {
    while (hasRemainResults(pGroupResInfo)) {
      doCopyToSDataBlock(pTaskInfo, pBlock, &pOperator->exprSupp, pBuf, pGroupResInfo, pOperator->resultInfo.threshold);
      if (pBlock->info.rows >= pOperator->resultInfo.threshold) {
        break;
      }

      // clearing group id to continue to merge data that belong to different groups
      pBlock->info.id.groupId = 0;
    }

    // clear the group id info in SSDataBlock, since the client does not need it
    pBlock->info.id.groupId = 0;
  }
}

void destroyExprInfo(SExprInfo* pExpr, int32_t numOfExprs) {
  for (int32_t i = 0; i < numOfExprs; ++i) {
    SExprInfo* pExprInfo = &pExpr[i];
    for (int32_t j = 0; j < pExprInfo->base.numOfParams; ++j) {
      if (pExprInfo->base.pParam[j].type == FUNC_PARAM_TYPE_COLUMN) {
        taosMemoryFreeClear(pExprInfo->base.pParam[j].pCol);
      } else if (pExprInfo->base.pParam[j].type == FUNC_PARAM_TYPE_VALUE) {
        taosVariantDestroy(&pExprInfo->base.pParam[j].param);
      }
    }

    taosMemoryFree(pExprInfo->base.pParam);
    taosMemoryFree(pExprInfo->pExpr);
  }
}

int32_t getBufferPgSize(int32_t rowSize, uint32_t* defaultPgsz, uint32_t* defaultBufsz) {
  *defaultPgsz = 4096;
  while (*defaultPgsz < rowSize * 4) {
    *defaultPgsz <<= 1u;
  }

  // The default buffer for each operator in query is 10MB.
  // at least four pages need to be in buffer
  // TODO: make this variable to be configurable.
  *defaultBufsz = 4096 * 2560;
  if ((*defaultBufsz) <= (*defaultPgsz)) {
    (*defaultBufsz) = (*defaultPgsz) * 4;
  }

  return 0;
}

void initResultSizeInfo(SResultInfo* pResultInfo, int32_t numOfRows) {
  if (numOfRows == 0) {
    numOfRows = 4096;
  }

  pResultInfo->capacity = numOfRows;
  pResultInfo->threshold = numOfRows * 0.75;

  if (pResultInfo->threshold == 0) {
    pResultInfo->threshold = numOfRows;
  }
}

void initBasicInfo(SOptrBasicInfo* pInfo, SSDataBlock* pBlock) {
  pInfo->pRes = pBlock;
  initResultRowInfo(&pInfo->resultRowInfo);
}

static void* destroySqlFunctionCtx(SqlFunctionCtx* pCtx, int32_t numOfOutput) {
  if (pCtx == NULL) {
    return NULL;
  }

  for (int32_t i = 0; i < numOfOutput; ++i) {
    for (int32_t j = 0; j < pCtx[i].numOfParams; ++j) {
      taosVariantDestroy(&pCtx[i].param[j].param);
    }

    taosMemoryFreeClear(pCtx[i].subsidiaries.pCtx);
    taosMemoryFreeClear(pCtx[i].subsidiaries.buf);
    taosMemoryFree(pCtx[i].input.pData);
    taosMemoryFree(pCtx[i].input.pColumnDataAgg);

    if (pCtx[i].udfName != NULL) {
      taosMemoryFree(pCtx[i].udfName);
    }
  }

  taosMemoryFreeClear(pCtx);
  return NULL;
}

int32_t initExprSupp(SExprSupp* pSup, SExprInfo* pExprInfo, int32_t numOfExpr) {
  pSup->pExprInfo = pExprInfo;
  pSup->numOfExprs = numOfExpr;
  if (pSup->pExprInfo != NULL) {
    pSup->pCtx = createSqlFunctionCtx(pExprInfo, numOfExpr, &pSup->rowEntryInfoOffset);
    if (pSup->pCtx == NULL) {
      return TSDB_CODE_OUT_OF_MEMORY;
    }
  }

  return TSDB_CODE_SUCCESS;
}

void cleanupExprSupp(SExprSupp* pSupp) {
  destroySqlFunctionCtx(pSupp->pCtx, pSupp->numOfExprs);
  if (pSupp->pExprInfo != NULL) {
    destroyExprInfo(pSupp->pExprInfo, pSupp->numOfExprs);
    taosMemoryFreeClear(pSupp->pExprInfo);
  }

  if (pSupp->pFilterInfo != NULL) {
    filterFreeInfo(pSupp->pFilterInfo);
    pSupp->pFilterInfo = NULL;
  }

  taosMemoryFree(pSupp->rowEntryInfoOffset);
}

void cleanupBasicInfo(SOptrBasicInfo* pInfo) { pInfo->pRes = blockDataDestroy(pInfo->pRes); }

bool groupbyTbname(SNodeList* pGroupList) {
  bool bytbname = false;
  if (LIST_LENGTH(pGroupList) == 1) {
    SNode* p = nodesListGetNode(pGroupList, 0);
    if (p->type == QUERY_NODE_FUNCTION) {
      // partition by tbname/group by tbname
      bytbname = (strcmp(((struct SFunctionNode*)p)->functionName, "tbname") == 0);
    }
  }

  return bytbname;
}

int32_t createDataSinkParam(SDataSinkNode* pNode, void** pParam, SExecTaskInfo* pTask, SReadHandle* readHandle) {
  switch (pNode->type) {
    case QUERY_NODE_PHYSICAL_PLAN_QUERY_INSERT: {
      SInserterParam* pInserterParam = taosMemoryCalloc(1, sizeof(SInserterParam));
      if (NULL == pInserterParam) {
        return TSDB_CODE_OUT_OF_MEMORY;
      }
      pInserterParam->readHandle = readHandle;

      *pParam = pInserterParam;
      break;
    }
    case QUERY_NODE_PHYSICAL_PLAN_DELETE: {
      SDeleterParam* pDeleterParam = taosMemoryCalloc(1, sizeof(SDeleterParam));
      if (NULL == pDeleterParam) {
        return TSDB_CODE_OUT_OF_MEMORY;
      }

      SArray*         pInfoList = getTableListInfo(pTask);
      STableListInfo* pTableListInfo = taosArrayGetP(pInfoList, 0);
      taosArrayDestroy(pInfoList);

      pDeleterParam->suid = tableListGetSuid(pTableListInfo);

      // TODO extract uid list
      int32_t numOfTables = tableListGetSize(pTableListInfo);
      pDeleterParam->pUidList = taosArrayInit(numOfTables, sizeof(uint64_t));
      if (NULL == pDeleterParam->pUidList) {
        taosMemoryFree(pDeleterParam);
        return TSDB_CODE_OUT_OF_MEMORY;
      }

      for (int32_t i = 0; i < numOfTables; ++i) {
        STableKeyInfo* pTable = tableListGetInfo(pTableListInfo, i);
        taosArrayPush(pDeleterParam->pUidList, &pTable->uid);
      }

      *pParam = pDeleterParam;
      break;
    }
    default:
      break;
  }

  return TSDB_CODE_SUCCESS;
}

int32_t resultRowEncode(void* k, int32_t* size, char* buf) {
  // SResultRow* key = k;
  // int         len = 0;
  // int         struLen = *size;
  // len += taosEncodeFixedI32((void**)&buf, key->pageId);

  // uint32_t offset = key->offset;
  // len += taosEncodeFixedU32((void**)&buf, offset);

  // len += taosEncodeFixedI8((void**)&buf, key->startInterp);
  // len += taosEncodeFixedI8((void**)&buf, key->endInterp);
  // len += taosEncodeFixedI8((void**)&buf, key->closed);
  // len += taosEncodeFixedU32((void**)&buf, key->numOfRows);

  // len += taosEncodeFixedI64((void**)&buf, key->win.skey);
  // len += taosEncodeFixedI64((void**)&buf, key->win.ekey);

  // int32_t numOfEntryInfo = (struLen - sizeof(SResultRow)) / sizeof(struct SResultRowEntryInfo);
  // len += taosEncodeFixedI32((void**)&buf, numOfEntryInfo);
  // for (int i = 0; i < numOfEntryInfo; i++) {
  //   SResultRowEntryInfo* p = &key->pEntryInfo[i];

  //   uint8_t value = p->initialized ? 1 : 0;
  //   len += taosEncodeFixedU8((void**)&buf, value);

  //   value = p->complete ? 1 : 0;
  //   len += taosEncodeFixedU8((void**)&buf, value);

  //   value = p->isNullRes;
  //   len += taosEncodeFixedU8((void**)&buf, value);

  //   len += taosEncodeFixedU16((void**)&buf, p->numOfRes);
  // }
  // {
  //   char* strBuf = taosMemoryCalloc(1, *size * 100);
  //   resultRowToString(key, *size, strBuf);
  //   qWarn("encode result row:%s", strBuf);
  // }

  // return len;
  return 0;
}

int32_t resultRowDecode(void** k, size_t size, char* buf) {
  // char*    p1 = buf;
  // int32_t  numOfEntryInfo = 0;
  // uint32_t entryOffset = sizeof(int32_t) + sizeof(uint32_t) + sizeof(int8_t) + sizeof(int8_t) + sizeof(int8_t) +
  //                        sizeof(uint32_t) + sizeof(int64_t) + sizeof(int64_t);
  // taosDecodeFixedI32(p1 + entryOffset, &numOfEntryInfo);

  // char* p = buf;
  // size = sizeof(SResultRow) + numOfEntryInfo * sizeof(SResultRowEntryInfo);
  // SResultRow* key = taosMemoryCalloc(1, size);

  // p = taosDecodeFixedI32(p, (int32_t*)&key->pageId);
  // uint32_t offset = 0;
  // p = taosDecodeFixedU32(p, &offset);
  // key->offset = offset;

  // p = taosDecodeFixedI8(p, (int8_t*)(&key->startInterp));
  // p = taosDecodeFixedI8(p, (int8_t*)(&key->endInterp));
  // p = taosDecodeFixedI8(p, (int8_t*)&key->closed);
  // p = taosDecodeFixedU32(p, &key->numOfRows);

  // p = taosDecodeFixedI64(p, &key->win.skey);
  // p = taosDecodeFixedI64(p, &key->win.ekey);
  // p = taosDecodeFixedI32(p, &numOfEntryInfo);
  // for (int i = 0; i < numOfEntryInfo; i++) {
  //   SResultRowEntryInfo* pInfo = &key->pEntryInfo[i];
  //   uint8_t              value = 0;
  //   p = taosDecodeFixedU8(p, &value);
  //   pInfo->initialized = (value == 1) ? true : false;

  //   p = taosDecodeFixedU8(p, &value);
  //   pInfo->complete = (value == 1) ? true : false;

  //   p = taosDecodeFixedU8(p, &value);
  //   pInfo->isNullRes = value;

  //   p = taosDecodeFixedU16(p, &pInfo->numOfRes);
  // }
  // *k = key;

  // {
  //   char* strBuf = taosMemoryCalloc(1, size * 100);
  //   resultRowToString(key, size, strBuf);
  //   qWarn("decode result row:%s", strBuf);
  // }
  // return size;
  return 0;
}

int32_t saveOutputBuf(SStreamState* pState, SWinKey* pKey, SResultRow* pResult, int32_t resSize) {
  // char* buf = taosMemoryCalloc(1, resSize * 10);
  // int   len = resultRowEncode((void*)pResult, &resSize, buf);
  // char* buf = taosMemoryCalloc(1, resSize);
  // memcpy(buf, pResult, resSize);
  streamStatePut(pState, pKey, (char*)pResult, resSize);
  // taosMemoryFree(buf);
  return TSDB_CODE_SUCCESS;
}

int32_t releaseOutputBuf(SStreamState* pState, SWinKey* pKey, SResultRow* pResult) {
  streamStateReleaseBuf(pState, pKey, pResult);
  return TSDB_CODE_SUCCESS;
}

int32_t saveSessionDiscBuf(SStreamState* pState, SSessionKey* key, void* buf, int32_t size) {
  streamStateSessionPut(pState, key, (const void*)buf, size);
  releaseOutputBuf(pState, NULL, (SResultRow*)buf);
  return TSDB_CODE_SUCCESS;
}

int32_t buildSessionResultDataBlock(SOperatorInfo* pOperator, SStreamState* pState, SSDataBlock* pBlock,
                                    SExprSupp* pSup, SGroupResInfo* pGroupResInfo) {
  SExecTaskInfo*  pTaskInfo = pOperator->pTaskInfo;
  SExprInfo*      pExprInfo = pSup->pExprInfo;
  int32_t         numOfExprs = pSup->numOfExprs;
  int32_t*        rowEntryOffset = pSup->rowEntryInfoOffset;
  SqlFunctionCtx* pCtx = pSup->pCtx;

  int32_t numOfRows = getNumOfTotalRes(pGroupResInfo);

  for (int32_t i = pGroupResInfo->index; i < numOfRows; i += 1) {
    SSessionKey* pKey = taosArrayGet(pGroupResInfo->pRows, i);
    int32_t      size = 0;
    void*        pVal = NULL;
    int32_t      code = streamStateSessionGet(pState, pKey, &pVal, &size);
    ASSERT(code == 0);
    if (code == -1) {
      // coverity scan
      pGroupResInfo->index += 1;
      continue;
    }
    SResultRow* pRow = (SResultRow*)pVal;
    doUpdateNumOfRows(pCtx, pRow, numOfExprs, rowEntryOffset);
    // no results, continue to check the next one
    if (pRow->numOfRows == 0) {
      pGroupResInfo->index += 1;
      releaseOutputBuf(pState, NULL, pRow);
      continue;
    }

    if (pBlock->info.id.groupId == 0) {
      pBlock->info.id.groupId = pKey->groupId;

      void* tbname = NULL;
      if (streamStateGetParName(pTaskInfo->streamInfo.pState, pBlock->info.id.groupId, &tbname) < 0) {
        pBlock->info.parTbName[0] = 0;
      } else {
        memcpy(pBlock->info.parTbName, tbname, TSDB_TABLE_NAME_LEN);
      }
      streamFreeVal(tbname);
    } else {
      // current value belongs to different group, it can't be packed into one datablock
      if (pBlock->info.id.groupId != pKey->groupId) {
        releaseOutputBuf(pState, NULL, pRow);
        break;
      }
    }

    if (pBlock->info.rows + pRow->numOfRows > pBlock->info.capacity) {
      ASSERT(pBlock->info.rows > 0);
      releaseOutputBuf(pState, NULL, pRow);
      break;
    }

    pGroupResInfo->index += 1;

    for (int32_t j = 0; j < numOfExprs; ++j) {
      int32_t slotId = pExprInfo[j].base.resSchema.slotId;

      pCtx[j].resultInfo = getResultEntryInfo(pRow, j, rowEntryOffset);
      if (pCtx[j].fpSet.finalize) {
        int32_t code1 = pCtx[j].fpSet.finalize(&pCtx[j], pBlock);
        if (TAOS_FAILED(code1)) {
          qError("%s build result data block error, code %s", GET_TASKID(pTaskInfo), tstrerror(code1));
          T_LONG_JMP(pTaskInfo->env, code1);
        }
      } else if (strcmp(pCtx[j].pExpr->pExpr->_function.functionName, "_select_value") == 0) {
        // do nothing, todo refactor
      } else {
        // expand the result into multiple rows. E.g., _wstart, top(k, 20)
        // the _wstart needs to copy to 20 following rows, since the results of top-k expands to 20 different rows.
        SColumnInfoData* pColInfoData = taosArrayGet(pBlock->pDataBlock, slotId);
        char*            in = GET_ROWCELL_INTERBUF(pCtx[j].resultInfo);
        for (int32_t k = 0; k < pRow->numOfRows; ++k) {
          colDataSetVal(pColInfoData, pBlock->info.rows + k, in, pCtx[j].resultInfo->isNullRes);
        }
      }
    }

    pBlock->info.dataLoad = 1;
    pBlock->info.rows += pRow->numOfRows;
    releaseOutputBuf(pState, NULL, pRow);
  }
  blockDataUpdateTsWindow(pBlock, 0);
  return TSDB_CODE_SUCCESS;
}

void qStreamCloseTsdbReader(void* task) {
  if (task == NULL) {
    return;
  }

  SExecTaskInfo* pTaskInfo = (SExecTaskInfo*)task;
  SOperatorInfo* pOp = pTaskInfo->pRoot;

  qDebug("stream close tsdb reader, reset status uid:%" PRId64 " ts:%" PRId64, pTaskInfo->streamInfo.currentOffset.uid,
         pTaskInfo->streamInfo.currentOffset.ts);

  // todo refactor, other thread may already use this read to extract data.
  pTaskInfo->streamInfo.currentOffset = (STqOffsetVal){0};
  while (pOp->numOfDownstream == 1 && pOp->pDownstream[0]) {
    SOperatorInfo* pDownstreamOp = pOp->pDownstream[0];
    if (pDownstreamOp->operatorType == QUERY_NODE_PHYSICAL_PLAN_STREAM_SCAN) {
      SStreamScanInfo* pInfo = pDownstreamOp->info;
      if (pInfo->pTableScanOp) {
        STableScanInfo* pTSInfo = pInfo->pTableScanOp->info;

        setOperatorCompleted(pInfo->pTableScanOp);
        while (pTaskInfo->owner != 0) {
          taosMsleep(100);
          qDebug("wait for the reader stopping");
        }

        tsdbReaderClose(pTSInfo->base.dataReader);
        pTSInfo->base.dataReader = NULL;

        // restore the status, todo refactor.
        pInfo->pTableScanOp->status = OP_OPENED;
        pTaskInfo->status = TASK_NOT_COMPLETED;
        return;
      }
    }
  }
}<|MERGE_RESOLUTION|>--- conflicted
+++ resolved
@@ -838,8 +838,7 @@
   return 0;
 }
 
-<<<<<<< HEAD
-=======
+
 void doBuildStreamResBlock(SOperatorInfo* pOperator, SOptrBasicInfo* pbInfo, SGroupResInfo* pGroupResInfo,
                            SDiskbasedBuf* pBuf) {
   SExecTaskInfo* pTaskInfo = pOperator->pTaskInfo;
@@ -867,7 +866,6 @@
   tdbFree(tbname);
 }
 
->>>>>>> 2053dcae
 void doBuildResultDatablock(SOperatorInfo* pOperator, SOptrBasicInfo* pbInfo, SGroupResInfo* pGroupResInfo,
                             SDiskbasedBuf* pBuf) {
   SExecTaskInfo* pTaskInfo = pOperator->pTaskInfo;
