/*
 * Copyright (c) 2019 TAOS Data, Inc. <jhtao@taosdata.com>
 *
 * This program is free software: you can use, redistribute, and/or modify
 * it under the terms of the GNU Affero General Public License, version 3
 * or later ("AGPL"), as published by the Free Software Foundation.
 *
 * This program is distributed in the hope that it will be useful, but WITHOUT
 * ANY WARRANTY; without even the implied warranty of MERCHANTABILITY or
 * FITNESS FOR A PARTICULAR PURPOSE.
 *
 * You should have received a copy of the GNU Affero General Public License
 * along with this program. If not, see <http://www.gnu.org/licenses/>.
 */

#include "dataSinkInt.h"
#include "dataSinkMgt.h"
#include "executorimpl.h"
#include "planner.h"
#include "tcompression.h"
#include "tglobal.h"
#include "tqueue.h"
#include "tdatablock.h"

typedef struct SDataDispatchBuf {
  int32_t useSize;
  int32_t allocSize;
  char* pData;
} SDataDispatchBuf;

typedef struct SDataCacheEntry {
  int32_t dataLen;
  int32_t numOfRows;
  int8_t  compressed;
  char    data[];
} SDataCacheEntry;

typedef struct SDataDispatchHandle {
  SDataSinkHandle sink;
  SDataSinkManager* pManager;
  SDataBlockDescNode* pSchema;
  STaosQueue* pDataBlocks;
  SDataDispatchBuf nextOutput;
  int32_t status;
  bool queryEnd;
  uint64_t useconds;
  TdThreadMutex mutex;
} SDataDispatchHandle;

static bool needCompress(const SSDataBlock* pData, const SDataBlockDescNode* pSchema) {
  if (tsCompressColData < 0 || 0 == pData->info.rows) {
    return false;
  }

  int32_t numOfCols = LIST_LENGTH(pSchema->pSlots);
  for (int32_t col = 0; col < numOfCols; ++col) {
    SColumnInfoData* pColRes = taosArrayGet(pData->pDataBlock, col);
    int32_t colSize = pColRes->info.bytes * pData->info.rows;
    if (NEEDTO_COMPRESS_QUERY(colSize)) {
      return true;
    }
  }

  return false;
}

static int32_t compressColData(SColumnInfoData *pColRes, int32_t numOfRows, char *data, int8_t compressed) {
  int32_t colSize = colDataGetLength(pColRes, numOfRows);
  return (*(tDataTypes[pColRes->info.type].compFunc))(
      pColRes->pData, colSize, numOfRows, data, colSize + COMP_OVERFLOW_BYTES, compressed, NULL, 0);
}

static void copyData(const SInputData* pInput, const SDataBlockDescNode* pSchema, char* data, int8_t compressed, int32_t * dataLen) {
  int32_t numOfCols = LIST_LENGTH(pSchema->pSlots);
  int32_t * colSizes = (int32_t*)data;

  data += numOfCols * sizeof(int32_t);
  *dataLen = (numOfCols * sizeof(int32_t));

  int32_t numOfRows = pInput->pData->info.rows;
  for (int32_t col = 0; col < numOfCols; ++col) {
    SColumnInfoData* pColRes = taosArrayGet(pInput->pData->pDataBlock, col);

    // copy the null bitmap
    if (IS_VAR_DATA_TYPE(pColRes->info.type)) {
      size_t metaSize = numOfRows * sizeof(int32_t);
      memcpy(data, pColRes->varmeta.offset, metaSize);
      data += metaSize;
      (*dataLen) += metaSize;
    } else {
      int32_t len = BitmapLen(numOfRows);
      memcpy(data, pColRes->nullbitmap, len);
      data += len;
      (*dataLen) += len;
    }

    if (compressed) {
      colSizes[col] = compressColData(pColRes, numOfRows, data, compressed);
      data += colSizes[col];
      (*dataLen) += colSizes[col];
    } else {
<<<<<<< HEAD
      colSizes[col] = colDataGetLength(pColRes, numOfRows);
      (*dataLen) += colSizes[col];
      memmove(data, pColRes->pData, colSizes[col]);
      data += colSizes[col];
=======
      for(int32_t i = 0; i < pInput->pData->info.rows; ++i) {
        char* pData = colDataGetData(pColRes, i);
        memmove(data, pData, pColRes->info.bytes);
        data += pColRes->info.bytes;
      }
>>>>>>> 32c8e1f1
    }

    colSizes[col] = htonl(colSizes[col]);
  }
}

// data format:
// +----------------+--------------------------------------+-------------+-----------+-------------+-----------+
// |SDataCacheEntry | column#1 length, column#2 length ... | col1 bitmap | col1 data | col2 bitmap | col2 data | ....
// |                |    sizeof(int32_t) * numOfCols       | actual size |           | actual size |           |
// +----------------+--------------------------------------+-------------+-----------+-------------+-----------+
// The length of bitmap is decided by number of rows of this data block, and the length of each column data is
// recorded in the first segment, next to the struct header
static void toDataCacheEntry(const SDataDispatchHandle* pHandle, const SInputData* pInput, SDataDispatchBuf* pBuf) {
  SDataCacheEntry* pEntry = (SDataCacheEntry*)pBuf->pData;
  pEntry->compressed = (int8_t)needCompress(pInput->pData, pHandle->pSchema);
  pEntry->numOfRows  = pInput->pData->info.rows;
  pEntry->dataLen    = 0;

  pBuf->useSize = sizeof(SRetrieveTableRsp);
  copyData(pInput, pHandle->pSchema, pEntry->data, pEntry->compressed, &pEntry->dataLen);

  pEntry->dataLen = pEntry->dataLen;
  pBuf->useSize  += pEntry->dataLen;
}

static bool allocBuf(SDataDispatchHandle* pDispatcher, const SInputData* pInput, SDataDispatchBuf* pBuf) {
  uint32_t capacity = pDispatcher->pManager->cfg.maxDataBlockNumPerQuery;
  if (taosQueueSize(pDispatcher->pDataBlocks) > capacity) {
    qError("SinkNode queue is full, no capacity, max:%d, current:%d, no capacity", capacity,
           taosQueueSize(pDispatcher->pDataBlocks));
    return false;
  }

  // NOTE: there are four bytes of an integer more than the required buffer space.
  // struct size + data payload + length for each column + bitmap length
  pBuf->allocSize = sizeof(SRetrieveTableRsp) + blockDataGetSerialMetaSize(pInput->pData) +
      ceil(blockDataGetSerialRowSize(pInput->pData) * pInput->pData->info.rows);

  pBuf->pData = malloc(pBuf->allocSize);
  if (pBuf->pData == NULL) {
    qError("SinkNode failed to malloc memory, size:%d, code:%d", pBuf->allocSize, TAOS_SYSTEM_ERROR(errno));
  }

  return NULL != pBuf->pData;
}

static int32_t updateStatus(SDataDispatchHandle* pDispatcher) {
  taosThreadMutexLock(&pDispatcher->mutex);
  int32_t blockNums = taosQueueSize(pDispatcher->pDataBlocks);
  int32_t status = (0 == blockNums ? DS_BUF_EMPTY :
      (blockNums < pDispatcher->pManager->cfg.maxDataBlockNumPerQuery ? DS_BUF_LOW : DS_BUF_FULL));
  pDispatcher->status = status;
  taosThreadMutexUnlock(&pDispatcher->mutex);
  return status;
}

static int32_t getStatus(SDataDispatchHandle* pDispatcher) {
  taosThreadMutexLock(&pDispatcher->mutex);
  int32_t status = pDispatcher->status;
  taosThreadMutexUnlock(&pDispatcher->mutex);
  return status;
}

static int32_t putDataBlock(SDataSinkHandle* pHandle, const SInputData* pInput, bool* pContinue) {
  SDataDispatchHandle* pDispatcher = (SDataDispatchHandle*)pHandle;
  SDataDispatchBuf* pBuf = taosAllocateQitem(sizeof(SDataDispatchBuf));
  if (NULL == pBuf || !allocBuf(pDispatcher, pInput, pBuf)) {
    return TSDB_CODE_QRY_OUT_OF_MEMORY;
  }
  toDataCacheEntry(pDispatcher, pInput, pBuf);
  taosWriteQitem(pDispatcher->pDataBlocks, pBuf);
  *pContinue = (DS_BUF_LOW == updateStatus(pDispatcher) ? true : false);
  return TSDB_CODE_SUCCESS;
}

static void endPut(struct SDataSinkHandle* pHandle, uint64_t useconds) {
  SDataDispatchHandle* pDispatcher = (SDataDispatchHandle*)pHandle;
  taosThreadMutexLock(&pDispatcher->mutex);
  pDispatcher->queryEnd = true;
  pDispatcher->useconds = useconds;
  taosThreadMutexUnlock(&pDispatcher->mutex);
}

static void getDataLength(SDataSinkHandle* pHandle, int32_t* pLen, bool* pQueryEnd) {
  SDataDispatchHandle* pDispatcher = (SDataDispatchHandle*)pHandle;
  if (taosQueueEmpty(pDispatcher->pDataBlocks)) {
    *pQueryEnd = pDispatcher->queryEnd;
    *pLen = 0;
    return;
  }

  SDataDispatchBuf* pBuf = NULL;
  taosReadQitem(pDispatcher->pDataBlocks, (void**)&pBuf);
  memcpy(&pDispatcher->nextOutput, pBuf, sizeof(SDataDispatchBuf));
  taosFreeQitem(pBuf);
  *pLen = ((SDataCacheEntry*)(pDispatcher->nextOutput.pData))->dataLen;
  *pQueryEnd = pDispatcher->queryEnd;    
}

static int32_t getDataBlock(SDataSinkHandle* pHandle, SOutputData* pOutput) {
  SDataDispatchHandle* pDispatcher = (SDataDispatchHandle*)pHandle;
  if (NULL == pDispatcher->nextOutput.pData) {
    assert(pDispatcher->queryEnd);
    pOutput->useconds = pDispatcher->useconds;
    pOutput->precision = pDispatcher->pSchema->precision;
    return TSDB_CODE_SUCCESS;
  }
  SDataCacheEntry* pEntry = (SDataCacheEntry*)(pDispatcher->nextOutput.pData);
  memcpy(pOutput->pData, pEntry->data, pEntry->dataLen);
  pOutput->numOfRows = pEntry->numOfRows;
  pOutput->compressed = pEntry->compressed;
  tfree(pDispatcher->nextOutput.pData);  // todo persistent
  pOutput->bufStatus = updateStatus(pDispatcher);
  taosThreadMutexLock(&pDispatcher->mutex);
  pOutput->queryEnd = pDispatcher->queryEnd;
  pOutput->useconds = pDispatcher->useconds;
  pOutput->precision = pDispatcher->pSchema->precision;
  taosThreadMutexUnlock(&pDispatcher->mutex);
  return TSDB_CODE_SUCCESS;
}

static int32_t destroyDataSinker(SDataSinkHandle* pHandle) {
  SDataDispatchHandle* pDispatcher = (SDataDispatchHandle*)pHandle;
  tfree(pDispatcher->nextOutput.pData);
  while (!taosQueueEmpty(pDispatcher->pDataBlocks)) {
    SDataDispatchBuf* pBuf = NULL;
    taosReadQitem(pDispatcher->pDataBlocks, (void**)&pBuf);
    tfree(pBuf->pData);
    taosFreeQitem(pBuf);
  }
  taosCloseQueue(pDispatcher->pDataBlocks);
  taosThreadMutexDestroy(&pDispatcher->mutex);
}

int32_t createDataDispatcher(SDataSinkManager* pManager, const SDataSinkNode* pDataSink, DataSinkHandle* pHandle) {
  SDataDispatchHandle* dispatcher = calloc(1, sizeof(SDataDispatchHandle));
  if (NULL == dispatcher) {
    terrno = TSDB_CODE_QRY_OUT_OF_MEMORY;
    return TSDB_CODE_QRY_OUT_OF_MEMORY;
  }
  dispatcher->sink.fPut = putDataBlock;
  dispatcher->sink.fEndPut = endPut;
  dispatcher->sink.fGetLen = getDataLength;
  dispatcher->sink.fGetData = getDataBlock;
  dispatcher->sink.fDestroy = destroyDataSinker;
  dispatcher->pManager = pManager;
  dispatcher->pSchema = pDataSink->pInputDataBlockDesc;
  dispatcher->status = DS_BUF_EMPTY;
  dispatcher->queryEnd = false;
  dispatcher->pDataBlocks = taosOpenQueue();
  taosThreadMutexInit(&dispatcher->mutex, NULL);
  if (NULL == dispatcher->pDataBlocks) {
    terrno = TSDB_CODE_QRY_OUT_OF_MEMORY;
    return TSDB_CODE_QRY_OUT_OF_MEMORY;
  }
  *pHandle = dispatcher;
  return TSDB_CODE_SUCCESS;
}<|MERGE_RESOLUTION|>--- conflicted
+++ resolved
@@ -99,18 +99,10 @@
       data += colSizes[col];
       (*dataLen) += colSizes[col];
     } else {
-<<<<<<< HEAD
       colSizes[col] = colDataGetLength(pColRes, numOfRows);
       (*dataLen) += colSizes[col];
       memmove(data, pColRes->pData, colSizes[col]);
       data += colSizes[col];
-=======
-      for(int32_t i = 0; i < pInput->pData->info.rows; ++i) {
-        char* pData = colDataGetData(pColRes, i);
-        memmove(data, pData, pColRes->info.bytes);
-        data += pColRes->info.bytes;
-      }
->>>>>>> 32c8e1f1
     }
 
     colSizes[col] = htonl(colSizes[col]);
