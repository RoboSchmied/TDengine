/*
 * Copyright (c) 2019 TAOS Data, Inc. <jhtao@taosdata.com>
 *
 * This program is free software: you can use, redistribute, and/or modify
 * it under the terms of the GNU Affero General Public License, version 3
 * or later ("AGPL"), as published by the Free Software Foundation.
 *
 * This program is distributed in the hope that it will be useful, but WITHOUT
 * ANY WARRANTY; without even the implied warranty of MERCHANTABILITY or
 * FITNESS FOR A PARTICULAR PURPOSE.
 *
 * You should have received a copy of the GNU Affero General Public License
 * along with this program. If not, see <http://www.gnu.org/licenses/>.
 */

#include "executor.h"
#include "executorimpl.h"
#include "planner.h"
#include "tdatablock.h"
#include "tref.h"
#include "tudf.h"
#include "vnode.h"

static TdThreadOnce initPoolOnce = PTHREAD_ONCE_INIT;
int32_t             exchangeObjRefPool = -1;

static void cleanupRefPool() {
  int32_t ref = atomic_val_compare_exchange_32(&exchangeObjRefPool, exchangeObjRefPool, 0);
  taosCloseRef(ref);
}

static void initRefPool() { 
  exchangeObjRefPool = taosOpenRef(1024, doDestroyExchangeOperatorInfo);   
  atexit(cleanupRefPool);
}

static int32_t doSetSMABlock(SOperatorInfo* pOperator, void* input, size_t numOfBlocks, int32_t type, char* id) {
  if (pOperator->operatorType != QUERY_NODE_PHYSICAL_PLAN_STREAM_SCAN) {
    if (pOperator->numOfDownstream == 0) {
      qError("failed to find stream scan operator to set the input data block, %s" PRIx64, id);
      return TSDB_CODE_APP_ERROR;
    }

    if (pOperator->numOfDownstream > 1) {  // not handle this in join query
      qError("join not supported for stream block scan, %s" PRIx64, id);
      return TSDB_CODE_APP_ERROR;
    }
    pOperator->status = OP_NOT_OPENED;
    return doSetSMABlock(pOperator->pDownstream[0], input, numOfBlocks, type, id);
  } else {
    pOperator->status = OP_NOT_OPENED;

    SStreamScanInfo* pInfo = pOperator->info;

    if (type == STREAM_INPUT__MERGED_SUBMIT) {
      for (int32_t i = 0; i < numOfBlocks; i++) {
        SPackedData* pReq = POINTER_SHIFT(input, i * sizeof(SPackedData));
        taosArrayPush(pInfo->pBlockLists, pReq);
      }
      pInfo->blockType = STREAM_INPUT__DATA_SUBMIT;
    } else if (type == STREAM_INPUT__DATA_SUBMIT) {
      taosArrayPush(pInfo->pBlockLists, &input);
      pInfo->blockType = STREAM_INPUT__DATA_SUBMIT;
    } else if (type == STREAM_INPUT__DATA_BLOCK) {
      for (int32_t i = 0; i < numOfBlocks; ++i) {
        SSDataBlock* pDataBlock = &((SSDataBlock*)input)[i];
        SPackedData  tmp = {
             .pDataBlock = pDataBlock,
        };
        taosArrayPush(pInfo->pBlockLists, &tmp);
      }
      pInfo->blockType = STREAM_INPUT__DATA_BLOCK;
    }

    return TSDB_CODE_SUCCESS;
  }
}

static int32_t doSetStreamOpOpen(SOperatorInfo* pOperator, char* id) {
  if (pOperator->operatorType != QUERY_NODE_PHYSICAL_PLAN_STREAM_SCAN) {
    if (pOperator->numOfDownstream == 0) {
      qError("failed to find stream scan operator to set the input data block, %s" PRIx64, id);
      return TSDB_CODE_APP_ERROR;
    }

    if (pOperator->numOfDownstream > 1) {  // not handle this in join query
      qError("join not supported for stream block scan, %s" PRIx64, id);
      return TSDB_CODE_APP_ERROR;
    }
    pOperator->status = OP_NOT_OPENED;
    return doSetStreamOpOpen(pOperator->pDownstream[0], id);
  }
  return 0;
}

static void clearStreamBlock(SOperatorInfo* pOperator) {
  if (pOperator->operatorType != QUERY_NODE_PHYSICAL_PLAN_STREAM_SCAN) {
    if (pOperator->numOfDownstream == 1) {
      return clearStreamBlock(pOperator->pDownstream[0]);
    }
  } else {
    SStreamScanInfo* pInfo = pOperator->info;
    doClearBufferedBlocks(pInfo);
  }
}

void resetTaskInfo(qTaskInfo_t tinfo) {
  SExecTaskInfo* pTaskInfo = (SExecTaskInfo*)tinfo;
  pTaskInfo->code = 0;
  clearStreamBlock(pTaskInfo->pRoot);
}

static int32_t doSetStreamBlock(SOperatorInfo* pOperator, void* input, size_t numOfBlocks, int32_t type, char* id) {
  if (pOperator->operatorType != QUERY_NODE_PHYSICAL_PLAN_STREAM_SCAN) {
    if (pOperator->numOfDownstream == 0) {
      qError("failed to find stream scan operator to set the input data block, %s" PRIx64, id);
      return TSDB_CODE_APP_ERROR;
    }

    if (pOperator->numOfDownstream > 1) {  // not handle this in join query
      qError("join not supported for stream block scan, %s" PRIx64, id);
      return TSDB_CODE_APP_ERROR;
    }
    pOperator->status = OP_NOT_OPENED;
    return doSetStreamBlock(pOperator->pDownstream[0], input, numOfBlocks, type, id);
  } else {
    pOperator->status = OP_NOT_OPENED;

    SStreamScanInfo* pInfo = pOperator->info;
    qDebug("task stream set total blocks:%d %s", (int32_t)numOfBlocks, id);
    ASSERT(pInfo->validBlockIndex == 0 && taosArrayGetSize(pInfo->pBlockLists) == 0);

    if (type == STREAM_INPUT__MERGED_SUBMIT) {
      for (int32_t i = 0; i < numOfBlocks; i++) {
        SPackedData* pReq = POINTER_SHIFT(input, i * sizeof(SPackedData));
        taosArrayPush(pInfo->pBlockLists, pReq);
      }
      pInfo->blockType = STREAM_INPUT__DATA_SUBMIT;
    } else if (type == STREAM_INPUT__DATA_SUBMIT) {
      ASSERT(numOfBlocks == 1);
      taosArrayPush(pInfo->pBlockLists, input);
      pInfo->blockType = STREAM_INPUT__DATA_SUBMIT;
    } else if (type == STREAM_INPUT__DATA_BLOCK) {
      for (int32_t i = 0; i < numOfBlocks; ++i) {
        SSDataBlock* pDataBlock = &((SSDataBlock*)input)[i];
        SPackedData  tmp = {
             .pDataBlock = pDataBlock,
        };
        taosArrayPush(pInfo->pBlockLists, &tmp);
      }
      pInfo->blockType = STREAM_INPUT__DATA_BLOCK;
    } else {
      ASSERT(0);
    }

    return TSDB_CODE_SUCCESS;
  }
}

void doSetTaskId(SOperatorInfo* pOperator) {
  SExecTaskInfo* pTaskInfo = pOperator->pTaskInfo;
  if (pOperator->operatorType == QUERY_NODE_PHYSICAL_PLAN_STREAM_SCAN) {
    SStreamScanInfo* pStreamScanInfo = pOperator->info;
    STableScanInfo*  pScanInfo = pStreamScanInfo->pTableScanOp->info;
    if (pScanInfo->base.dataReader != NULL) {
      tsdbReaderSetId(pScanInfo->base.dataReader, pTaskInfo->id.str);
    }
  } else {
    doSetTaskId(pOperator->pDownstream[0]);
  }
}

void qSetTaskId(qTaskInfo_t tinfo, uint64_t taskId, uint64_t queryId) {
  SExecTaskInfo* pTaskInfo = tinfo;
  pTaskInfo->id.queryId = queryId;

  taosMemoryFreeClear(pTaskInfo->id.str);
  pTaskInfo->id.str = buildTaskId(taskId, queryId);

  // set the idstr for tsdbReader
  doSetTaskId(pTaskInfo->pRoot);
}

int32_t qSetStreamOpOpen(qTaskInfo_t tinfo) {
  if (tinfo == NULL) {
    return TSDB_CODE_APP_ERROR;
  }

  SExecTaskInfo* pTaskInfo = (SExecTaskInfo*)tinfo;

  int32_t code = doSetStreamOpOpen(pTaskInfo->pRoot, GET_TASKID(pTaskInfo));
  if (code != TSDB_CODE_SUCCESS) {
    qError("%s failed to set the stream block data", GET_TASKID(pTaskInfo));
  } else {
    qDebug("%s set the stream block successfully", GET_TASKID(pTaskInfo));
  }

  return code;
}

int32_t qSetMultiStreamInput(qTaskInfo_t tinfo, const void* pBlocks, size_t numOfBlocks, int32_t type) {
  if (tinfo == NULL) {
    return TSDB_CODE_APP_ERROR;
  }

  if (pBlocks == NULL || numOfBlocks == 0) {
    return TSDB_CODE_SUCCESS;
  }

  SExecTaskInfo* pTaskInfo = (SExecTaskInfo*)tinfo;

  int32_t code = doSetStreamBlock(pTaskInfo->pRoot, (void*)pBlocks, numOfBlocks, type, GET_TASKID(pTaskInfo));
  if (code != TSDB_CODE_SUCCESS) {
    qError("%s failed to set the stream block data", GET_TASKID(pTaskInfo));
  } else {
    qDebug("%s set the stream block successfully", GET_TASKID(pTaskInfo));
  }

  return code;
}

int32_t qSetSMAInput(qTaskInfo_t tinfo, const void* pBlocks, size_t numOfBlocks, int32_t type) {
  if (tinfo == NULL) {
    return TSDB_CODE_APP_ERROR;
  }

  if (pBlocks == NULL || numOfBlocks == 0) {
    return TSDB_CODE_SUCCESS;
  }

  SExecTaskInfo* pTaskInfo = (SExecTaskInfo*)tinfo;

  int32_t code = doSetSMABlock(pTaskInfo->pRoot, (void*)pBlocks, numOfBlocks, type, GET_TASKID(pTaskInfo));
  if (code != TSDB_CODE_SUCCESS) {
    qError("%s failed to set the sma block data", GET_TASKID(pTaskInfo));
  } else {
    qDebug("%s set the sma block successfully", GET_TASKID(pTaskInfo));
  }

  return code;
}

qTaskInfo_t qCreateQueueExecTaskInfo(void* msg, SReadHandle* pReaderHandle, int32_t vgId, int32_t* numOfCols, uint64_t id) {
  if (msg == NULL) { // create raw scan
    SExecTaskInfo* pTaskInfo = doCreateExecTaskInfo(0, id, vgId, OPTR_EXEC_MODEL_QUEUE, "");
    if (NULL == pTaskInfo) {
      terrno = TSDB_CODE_OUT_OF_MEMORY;
      return NULL;
    }

    pTaskInfo->pRoot = createRawScanOperatorInfo(pReaderHandle, pTaskInfo);
    if (NULL == pTaskInfo->pRoot) {
      terrno = TSDB_CODE_OUT_OF_MEMORY;
      taosMemoryFree(pTaskInfo);
      return NULL;
    }

    qDebug("create raw scan task info completed, vgId:%d, %s", vgId, GET_TASKID(pTaskInfo));
    return pTaskInfo;
  }

  struct SSubplan* pPlan = NULL;

  int32_t code = qStringToSubplan(msg, &pPlan);
  if (code != TSDB_CODE_SUCCESS) {
    terrno = code;
    return NULL;
  }

  qTaskInfo_t pTaskInfo = NULL;
  code = qCreateExecTask(pReaderHandle, vgId, 0, pPlan, &pTaskInfo, NULL, NULL, OPTR_EXEC_MODEL_QUEUE);
  if (code != TSDB_CODE_SUCCESS) {
    nodesDestroyNode((SNode*)pPlan);
    qDestroyTask(pTaskInfo);
    terrno = code;
    return NULL;
  }

  // extract the number of output columns
  SDataBlockDescNode* pDescNode = pPlan->pNode->pOutputDataBlockDesc;
  *numOfCols = 0;

  SNode* pNode;
  FOREACH(pNode, pDescNode->pSlots) {
    SSlotDescNode* pSlotDesc = (SSlotDescNode*)pNode;
    if (pSlotDesc->output) {
      ++(*numOfCols);
    }
  }

  return pTaskInfo;
}

qTaskInfo_t qCreateStreamExecTaskInfo(void* msg, SReadHandle* readers, int32_t vgId) {
  if (msg == NULL) {
    return NULL;
  }

  struct SSubplan* pPlan = NULL;
  int32_t          code = qStringToSubplan(msg, &pPlan);
  if (code != TSDB_CODE_SUCCESS) {
    terrno = code;
    return NULL;
  }

  qTaskInfo_t pTaskInfo = NULL;
  code = qCreateExecTask(readers, vgId, 0, pPlan, &pTaskInfo, NULL, NULL, OPTR_EXEC_MODEL_STREAM);
  if (code != TSDB_CODE_SUCCESS) {
    nodesDestroyNode((SNode*)pPlan);
    qDestroyTask(pTaskInfo);
    terrno = code;
    return NULL;
  }

  return pTaskInfo;
}

static SArray* filterUnqualifiedTables(const SStreamScanInfo* pScanInfo, const SArray* tableIdList, const char* idstr) {
  SArray* qa = taosArrayInit(4, sizeof(tb_uid_t));
  int32_t numOfUids = taosArrayGetSize(tableIdList);
  if (numOfUids == 0) {
    return qa;
  }

  // let's discard the tables those are not created according to the queried super table.
  SMetaReader mr = {0};
  metaReaderInit(&mr, pScanInfo->readHandle.meta, 0);
  for (int32_t i = 0; i < numOfUids; ++i) {
    uint64_t* id = (uint64_t*)taosArrayGet(tableIdList, i);

    int32_t code = metaGetTableEntryByUid(&mr, *id);
    if (code != TSDB_CODE_SUCCESS) {
      qError("failed to get table meta, uid:%" PRIu64 " code:%s, %s", *id, tstrerror(terrno), idstr);
      continue;
    }

    tDecoderClear(&mr.coder);

    // TODO handle ntb case
    if (mr.me.type != TSDB_CHILD_TABLE || mr.me.ctbEntry.suid != pScanInfo->tableUid) {
      continue;
    }

    if (pScanInfo->pTagCond != NULL) {
      bool          qualified = false;
      STableKeyInfo info = {.groupId = 0, .uid = mr.me.uid};
      code = isQualifiedTable(&info, pScanInfo->pTagCond, pScanInfo->readHandle.meta, &qualified);
      if (code != TSDB_CODE_SUCCESS) {
        qError("failed to filter new table, uid:0x%" PRIx64 ", %s", info.uid, idstr);
        continue;
      }

      if (!qualified) {
        continue;
      }
    }

    // handle multiple partition
    taosArrayPush(qa, id);
  }

  metaReaderClear(&mr);
  return qa;
}

int32_t qUpdateQualifiedTableId(qTaskInfo_t tinfo, const SArray* tableIdList, bool isAdd) {
  SExecTaskInfo* pTaskInfo = (SExecTaskInfo*)tinfo;

  if (isAdd) {
    qDebug("add %d tables id into query list, %s", (int32_t)taosArrayGetSize(tableIdList), pTaskInfo->id.str);
  }

  // traverse to the stream scanner node to add this table id
  SOperatorInfo* pInfo = pTaskInfo->pRoot;
  while (pInfo->operatorType != QUERY_NODE_PHYSICAL_PLAN_STREAM_SCAN) {
    pInfo = pInfo->pDownstream[0];
  }

  int32_t          code = 0;
  SStreamScanInfo* pScanInfo = pInfo->info;
  if (isAdd) {  // add new table id
    SArray* qa = filterUnqualifiedTables(pScanInfo, tableIdList, GET_TASKID(pTaskInfo));
    int32_t numOfQualifiedTables = taosArrayGetSize(qa);

    qDebug(" %d qualified child tables added into stream scanner", numOfQualifiedTables);

    code = tqReaderAddTbUidList(pScanInfo->tqReader, qa);
    if (code != TSDB_CODE_SUCCESS) {
      taosArrayDestroy(qa);
      return code;
    }

    bool   assignUid = false;
    size_t bufLen = (pScanInfo->pGroupTags != NULL) ? getTableTagsBufLen(pScanInfo->pGroupTags) : 0;
    char*  keyBuf = NULL;
    if (bufLen > 0) {
      assignUid = groupbyTbname(pScanInfo->pGroupTags);
      keyBuf = taosMemoryMalloc(bufLen);
      if (keyBuf == NULL) {
        taosArrayDestroy(qa);
        return TSDB_CODE_OUT_OF_MEMORY;
      }
    }

    STableListInfo* pTableListInfo = ((STableScanInfo*)pScanInfo->pTableScanOp->info)->base.pTableListInfo;
    taosWLockLatch(&pTaskInfo->lock);

    for (int32_t i = 0; i < numOfQualifiedTables; ++i) {
      uint64_t*     uid = taosArrayGet(qa, i);
      STableKeyInfo keyInfo = {.uid = *uid, .groupId = 0};

      if (bufLen > 0) {
        if (assignUid) {
          keyInfo.groupId = keyInfo.uid;
        } else {
          code = getGroupIdFromTagsVal(pScanInfo->readHandle.meta, keyInfo.uid, pScanInfo->pGroupTags, keyBuf,
                                       &keyInfo.groupId);
          if (code != TSDB_CODE_SUCCESS) {
            taosMemoryFree(keyBuf);
            taosArrayDestroy(qa);
            taosWUnLockLatch(&pTaskInfo->lock);
            return code;
          }
        }
      }

#if 0
      bool exists = false;
      for (int32_t k = 0; k < taosArrayGetSize(pListInfo->pTableList); ++k) {
        STableKeyInfo* pKeyInfo = taosArrayGet(pListInfo->pTableList, k);
        if (pKeyInfo->uid == keyInfo.uid) {
          qWarn("ignore duplicated query table uid:%" PRIu64 " added, %s", pKeyInfo->uid, pTaskInfo->id.str);
          exists = true;
        }
      }

      if (!exists) {
#endif

      tableListAddTableInfo(pTableListInfo, keyInfo.uid, keyInfo.groupId);
    }

    taosWUnLockLatch(&pTaskInfo->lock);
    if (keyBuf != NULL) {
      taosMemoryFree(keyBuf);
    }

    taosArrayDestroy(qa);
  } else {  // remove the table id in current list
    qDebug(" %d remove child tables from the stream scanner", (int32_t)taosArrayGetSize(tableIdList));
    taosWLockLatch(&pTaskInfo->lock);
    code = tqReaderRemoveTbUidList(pScanInfo->tqReader, tableIdList);
    taosWUnLockLatch(&pTaskInfo->lock);
  }

  return code;
}

int32_t qGetQueryTableSchemaVersion(qTaskInfo_t tinfo, char* dbName, char* tableName, int32_t* sversion,
                                    int32_t* tversion) {
  ASSERT(tinfo != NULL && dbName != NULL && tableName != NULL);
  SExecTaskInfo* pTaskInfo = (SExecTaskInfo*)tinfo;

  if (pTaskInfo->schemaInfo.sw == NULL) {
    return TSDB_CODE_SUCCESS;
  }

  *sversion = pTaskInfo->schemaInfo.sw->version;
  *tversion = pTaskInfo->schemaInfo.tversion;
  if (pTaskInfo->schemaInfo.dbname) {
    strcpy(dbName, pTaskInfo->schemaInfo.dbname);
  } else {
    dbName[0] = 0;
  }
  if (pTaskInfo->schemaInfo.tablename) {
    strcpy(tableName, pTaskInfo->schemaInfo.tablename);
  } else {
    tableName[0] = 0;
  }

  return 0;
}

int32_t qCreateExecTask(SReadHandle* readHandle, int32_t vgId, uint64_t taskId, SSubplan* pSubplan,
                        qTaskInfo_t* pTaskInfo, DataSinkHandle* handle, char* sql, EOPTR_EXEC_MODEL model) {
  SExecTaskInfo** pTask = (SExecTaskInfo**)pTaskInfo;
  taosThreadOnce(&initPoolOnce, initRefPool);

  qDebug("start to create task, TID:0x%" PRIx64 " QID:0x%" PRIx64 ", vgId:%d", taskId, pSubplan->id.queryId, vgId);

  int32_t code = createExecTaskInfo(pSubplan, pTask, readHandle, taskId, vgId, sql, model);
  if (code != TSDB_CODE_SUCCESS) {
    qError("failed to createExecTaskInfo, code: %s", tstrerror(code));
    goto _error;
  }

  SDataSinkMgtCfg cfg = {.maxDataBlockNum = 500, .maxDataBlockNumPerQuery = 50};
  code = dsDataSinkMgtInit(&cfg);
  if (code != TSDB_CODE_SUCCESS) {
    qError("failed to dsDataSinkMgtInit, code:%s, %s", tstrerror(code), (*pTask)->id.str);
    goto _error;
  }

  if (handle) {
    void* pSinkParam = NULL;
    code = createDataSinkParam(pSubplan->pDataSink, &pSinkParam, (*pTask), readHandle);
    if (code != TSDB_CODE_SUCCESS) {
      qError("failed to createDataSinkParam, vgId:%d, code:%s, %s", vgId, tstrerror(code), (*pTask)->id.str);
      goto _error;
    }

    code = dsCreateDataSinker(pSubplan->pDataSink, handle, pSinkParam, (*pTask)->id.str);
    if (code != TSDB_CODE_SUCCESS) {
      taosMemoryFreeClear(pSinkParam);
    }
  }

  qDebug("subplan task create completed, TID:0x%" PRIx64 " QID:0x%" PRIx64, taskId, pSubplan->id.queryId);

_error:
  // if failed to add ref for all tables in this query, abort current query
  return code;
}

static void freeBlock(void* param) {
  SSDataBlock* pBlock = *(SSDataBlock**)param;
  blockDataDestroy(pBlock);
}

int32_t qExecTaskOpt(qTaskInfo_t tinfo, SArray* pResList, uint64_t* useconds, bool* hasMore, SLocalFetch* pLocal) {
  SExecTaskInfo* pTaskInfo = (SExecTaskInfo*)tinfo;
  int64_t        threadId = taosGetSelfPthreadId();

  if (pLocal) {
    memcpy(&pTaskInfo->localFetch, pLocal, sizeof(*pLocal));
  }

  taosArrayClear(pResList);

  int64_t curOwner = 0;
  if ((curOwner = atomic_val_compare_exchange_64(&pTaskInfo->owner, 0, threadId)) != 0) {
    qError("%s-%p execTask is now executed by thread:%p", GET_TASKID(pTaskInfo), pTaskInfo, (void*)curOwner);
    pTaskInfo->code = TSDB_CODE_QRY_IN_EXEC;
    return pTaskInfo->code;
  }

  if (pTaskInfo->cost.start == 0) {
    pTaskInfo->cost.start = taosGetTimestampUs();
  }

  if (isTaskKilled(pTaskInfo)) {
    atomic_store_64(&pTaskInfo->owner, 0);
    qDebug("%s already killed, abort", GET_TASKID(pTaskInfo));
    return TSDB_CODE_SUCCESS;
  }

  // error occurs, record the error code and return to client
  int32_t ret = setjmp(pTaskInfo->env);
  if (ret != TSDB_CODE_SUCCESS) {
    pTaskInfo->code = ret;
    cleanUpUdfs();

    qDebug("%s task abort due to error/cancel occurs, code:%s", GET_TASKID(pTaskInfo), tstrerror(pTaskInfo->code));
    atomic_store_64(&pTaskInfo->owner, 0);

    return pTaskInfo->code;
  }

  qDebug("%s execTask is launched", GET_TASKID(pTaskInfo));

  int32_t      current = 0;
  SSDataBlock* pRes = NULL;

  int64_t st = taosGetTimestampUs();

  int32_t blockIndex = 0;
  while ((pRes = pTaskInfo->pRoot->fpSet.getNextFn(pTaskInfo->pRoot)) != NULL) {
    SSDataBlock* p = NULL;
    if (blockIndex >= taosArrayGetSize(pTaskInfo->pResultBlockList)) {
      SSDataBlock* p1 = createOneDataBlock(pRes, true);
      taosArrayPush(pTaskInfo->pResultBlockList, &p1);
      p = p1;
    } else {
      p = *(SSDataBlock**)taosArrayGet(pTaskInfo->pResultBlockList, blockIndex);
      copyDataBlock(p, pRes);
    }

    blockIndex += 1;

    current += p->info.rows;
    ASSERT(p->info.rows > 0);
    taosArrayPush(pResList, &p);

    if (current >= 4096) {
      break;
    }
  }

  *hasMore = (pRes != NULL);
  uint64_t el = (taosGetTimestampUs() - st);

  pTaskInfo->cost.elapsedTime += el;
  if (NULL == pRes) {
    *useconds = pTaskInfo->cost.elapsedTime;
  }

  cleanUpUdfs();

  uint64_t total = pTaskInfo->pRoot->resultInfo.totalRows;
  qDebug("%s task suspended, %d rows in %d blocks returned, total:%" PRId64 " rows, in sinkNode:%d, elapsed:%.2f ms",
         GET_TASKID(pTaskInfo), current, (int32_t)taosArrayGetSize(pResList), total, 0, el / 1000.0);

  atomic_store_64(&pTaskInfo->owner, 0);
  return pTaskInfo->code;
}

void qCleanExecTaskBlockBuf(qTaskInfo_t tinfo) {
  SExecTaskInfo* pTaskInfo = (SExecTaskInfo*)tinfo;
  SArray*        pList = pTaskInfo->pResultBlockList;
  size_t         num = taosArrayGetSize(pList);
  for (int32_t i = 0; i < num; ++i) {
    SSDataBlock** p = taosArrayGet(pTaskInfo->pResultBlockList, i);
    blockDataDestroy(*p);
  }

  taosArrayClear(pTaskInfo->pResultBlockList);
}

int32_t qExecTask(qTaskInfo_t tinfo, SSDataBlock** pRes, uint64_t* useconds) {
  SExecTaskInfo* pTaskInfo = (SExecTaskInfo*)tinfo;
  int64_t        threadId = taosGetSelfPthreadId();

  *pRes = NULL;
  int64_t curOwner = 0;
  if ((curOwner = atomic_val_compare_exchange_64(&pTaskInfo->owner, 0, threadId)) != 0) {
    qError("%s-%p execTask is now executed by thread:%p", GET_TASKID(pTaskInfo), pTaskInfo, (void*)curOwner);
    pTaskInfo->code = TSDB_CODE_QRY_IN_EXEC;
    return pTaskInfo->code;
  }

  if (pTaskInfo->cost.start == 0) {
    pTaskInfo->cost.start = taosGetTimestampUs();
  }

  if (isTaskKilled(pTaskInfo)) {
    clearStreamBlock(pTaskInfo->pRoot);
    atomic_store_64(&pTaskInfo->owner, 0);
    qDebug("%s already killed, abort", GET_TASKID(pTaskInfo));
    return TSDB_CODE_SUCCESS;
  }

  // error occurs, record the error code and return to client
  int32_t ret = setjmp(pTaskInfo->env);
  if (ret != TSDB_CODE_SUCCESS) {
    pTaskInfo->code = ret;
    cleanUpUdfs();
    qDebug("%s task abort due to error/cancel occurs, code:%s", GET_TASKID(pTaskInfo), tstrerror(pTaskInfo->code));
    atomic_store_64(&pTaskInfo->owner, 0);
    return pTaskInfo->code;
  }

  qDebug("%s execTask is launched", GET_TASKID(pTaskInfo));

  int64_t st = taosGetTimestampUs();

  *pRes = pTaskInfo->pRoot->fpSet.getNextFn(pTaskInfo->pRoot);
  uint64_t el = (taosGetTimestampUs() - st);

  pTaskInfo->cost.elapsedTime += el;
  if (NULL == *pRes) {
    *useconds = pTaskInfo->cost.elapsedTime;
  }

  cleanUpUdfs();

  int32_t  current = (*pRes != NULL) ? (*pRes)->info.rows : 0;
  uint64_t total = pTaskInfo->pRoot->resultInfo.totalRows;

  qDebug("%s task suspended, %d rows returned, total:%" PRId64 " rows, in sinkNode:%d, elapsed:%.2f ms",
         GET_TASKID(pTaskInfo), current, total, 0, el / 1000.0);

  atomic_store_64(&pTaskInfo->owner, 0);
  return pTaskInfo->code;
}

int32_t qAppendTaskStopInfo(SExecTaskInfo* pTaskInfo, SExchangeOpStopInfo* pInfo) {
  taosWLockLatch(&pTaskInfo->stopInfo.lock);
  taosArrayPush(pTaskInfo->stopInfo.pStopInfo, pInfo);
  taosWUnLockLatch(&pTaskInfo->stopInfo.lock);

  return TSDB_CODE_SUCCESS;
}

int32_t stopInfoComp(void const* lp, void const* rp) {
  SExchangeOpStopInfo* key = (SExchangeOpStopInfo*)lp;
  SExchangeOpStopInfo* pInfo = (SExchangeOpStopInfo*)rp;

  if (key->refId < pInfo->refId) {
    return -1;
  } else if (key->refId > pInfo->refId) {
    return 1;
  }

  return 0;
}

void qRemoveTaskStopInfo(SExecTaskInfo* pTaskInfo, SExchangeOpStopInfo* pInfo) {
  taosWLockLatch(&pTaskInfo->stopInfo.lock);
  int32_t idx = taosArraySearchIdx(pTaskInfo->stopInfo.pStopInfo, pInfo, stopInfoComp, TD_EQ);
  if (idx >= 0) {
    taosArrayRemove(pTaskInfo->stopInfo.pStopInfo, idx);
  }
  taosWUnLockLatch(&pTaskInfo->stopInfo.lock);

  return;
}

void qStopTaskOperators(SExecTaskInfo* pTaskInfo) {
  taosWLockLatch(&pTaskInfo->stopInfo.lock);

  int32_t num = taosArrayGetSize(pTaskInfo->stopInfo.pStopInfo);
  for (int32_t i = 0; i < num; ++i) {
    SExchangeOpStopInfo* pStop = taosArrayGet(pTaskInfo->stopInfo.pStopInfo, i);
    SExchangeInfo*       pExchangeInfo = taosAcquireRef(exchangeObjRefPool, pStop->refId);
    if (pExchangeInfo) {
      tsem_post(&pExchangeInfo->ready);
      taosReleaseRef(exchangeObjRefPool, pStop->refId);
    }
  }

  taosWUnLockLatch(&pTaskInfo->stopInfo.lock);
}

int32_t qAsyncKillTask(qTaskInfo_t qinfo, int32_t rspCode) {
  SExecTaskInfo* pTaskInfo = (SExecTaskInfo*)qinfo;
  if (pTaskInfo == NULL) {
    return TSDB_CODE_QRY_INVALID_QHANDLE;
  }

  qDebug("%s execTask async killed", GET_TASKID(pTaskInfo));

  setTaskKilled(pTaskInfo, rspCode);
  qStopTaskOperators(pTaskInfo);

  return TSDB_CODE_SUCCESS;
}

int32_t qKillTask(qTaskInfo_t tinfo, int32_t rspCode) {
  SExecTaskInfo* pTaskInfo = (SExecTaskInfo*)tinfo;
  if (pTaskInfo == NULL) {
    return TSDB_CODE_QRY_INVALID_QHANDLE;
  }

  qDebug("%s sync killed execTask", GET_TASKID(pTaskInfo));
  setTaskKilled(pTaskInfo, TSDB_CODE_TSC_QUERY_KILLED);

  while(qTaskIsExecuting(pTaskInfo)) {
    taosMsleep(10);
  }

  pTaskInfo->code = rspCode;
  return TSDB_CODE_SUCCESS;
}

bool qTaskIsExecuting(qTaskInfo_t qinfo) {
  SExecTaskInfo* pTaskInfo = (SExecTaskInfo*)qinfo;
  if (NULL == pTaskInfo) {
    return false;
  }

  return 0 != atomic_load_64(&pTaskInfo->owner);
}

static void printTaskExecCostInLog(SExecTaskInfo* pTaskInfo) {
  STaskCostInfo* pSummary = &pTaskInfo->cost;
  int64_t        idleTime = pSummary->start - pSummary->created;

  SFileBlockLoadRecorder* pRecorder = pSummary->pRecoder;
  if (pSummary->pRecoder != NULL) {
    qDebug(
        "%s :cost summary: idle:%.2f ms, elapsed time:%.2f ms, extract tableList:%.2f ms, "
        "createGroupIdMap:%.2f ms, total blocks:%d, "
        "load block SMA:%d, load data block:%d, total rows:%" PRId64 ", check rows:%" PRId64,
        GET_TASKID(pTaskInfo), idleTime / 1000.0, pSummary->elapsedTime / 1000.0, pSummary->extractListTime,
        pSummary->groupIdMapTime, pRecorder->totalBlocks, pRecorder->loadBlockStatis, pRecorder->loadBlocks,
        pRecorder->totalRows, pRecorder->totalCheckedRows);
  } else {
    qDebug("%s :cost summary: idle in queue:%.2f ms, elapsed time:%.2f ms", GET_TASKID(pTaskInfo), idleTime / 1000.0,
           pSummary->elapsedTime / 1000.0);
  }
}

void qDestroyTask(qTaskInfo_t qTaskHandle) {
  SExecTaskInfo* pTaskInfo = (SExecTaskInfo*)qTaskHandle;
  if (pTaskInfo == NULL) {
    return;
  }

  qDebug("%s execTask completed, numOfRows:%" PRId64, GET_TASKID(pTaskInfo), pTaskInfo->pRoot->resultInfo.totalRows);

  printTaskExecCostInLog(pTaskInfo);  // print the query cost summary
  doDestroyTask(pTaskInfo);
}

int32_t qGetExplainExecInfo(qTaskInfo_t tinfo, SArray* pExecInfoList) {
  SExecTaskInfo* pTaskInfo = (SExecTaskInfo*)tinfo;
  return getOperatorExplainExecInfo(pTaskInfo->pRoot, pExecInfoList);
}

int32_t qSerializeTaskStatus(qTaskInfo_t tinfo, char** pOutput, int32_t* len) {
  SExecTaskInfo* pTaskInfo = (struct SExecTaskInfo*)tinfo;
  if (pTaskInfo->pRoot == NULL) {
    return TSDB_CODE_INVALID_PARA;
  }

  int32_t nOptrWithVal = 0;
  //  int32_t code = encodeOperator(pTaskInfo->pRoot, pOutput, len, &nOptrWithVal);
  //  if ((code == TSDB_CODE_SUCCESS) && (nOptrWithVal == 0)) {
  //    taosMemoryFreeClear(*pOutput);
  //    *len = 0;
  //  }
  return 0;
}

int32_t qDeserializeTaskStatus(qTaskInfo_t tinfo, const char* pInput, int32_t len) {
  SExecTaskInfo* pTaskInfo = (struct SExecTaskInfo*)tinfo;

  if (pTaskInfo == NULL || pInput == NULL || len == 0) {
    return TSDB_CODE_INVALID_PARA;
  }

  return 0;
  //  return decodeOperator(pTaskInfo->pRoot, pInput, len);
}

int32_t qExtractStreamScanner(qTaskInfo_t tinfo, void** scanner) {
  SExecTaskInfo* pTaskInfo = (SExecTaskInfo*)tinfo;
  SOperatorInfo* pOperator = pTaskInfo->pRoot;

  while (1) {
    uint16_t type = pOperator->operatorType;
    if (type == QUERY_NODE_PHYSICAL_PLAN_STREAM_SCAN) {
      *scanner = pOperator->info;
      return 0;
    } else {
      ASSERT(pOperator->numOfDownstream == 1);
      pOperator = pOperator->pDownstream[0];
    }
  }
}

#if 0
int32_t qStreamInput(qTaskInfo_t tinfo, void* pItem) {
  SExecTaskInfo* pTaskInfo = (SExecTaskInfo*)tinfo;
  ASSERT(pTaskInfo->execModel == OPTR_EXEC_MODEL_STREAM);
  taosWriteQitem(pTaskInfo->streamInfo.inputQueue->queue, pItem);
  return 0;
}
#endif

int32_t qStreamSourceRecoverStep1(qTaskInfo_t tinfo, int64_t ver) {
  SExecTaskInfo* pTaskInfo = (SExecTaskInfo*)tinfo;
  ASSERT(pTaskInfo->execModel == OPTR_EXEC_MODEL_STREAM);
  pTaskInfo->streamInfo.fillHistoryVer1 = ver;
  pTaskInfo->streamInfo.recoverStep = STREAM_RECOVER_STEP__PREPARE1;
  return 0;
}

int32_t qStreamSourceRecoverStep2(qTaskInfo_t tinfo, int64_t ver) {
  SExecTaskInfo* pTaskInfo = (SExecTaskInfo*)tinfo;
  ASSERT(pTaskInfo->execModel == OPTR_EXEC_MODEL_STREAM);
  pTaskInfo->streamInfo.fillHistoryVer2 = ver;
  pTaskInfo->streamInfo.recoverStep = STREAM_RECOVER_STEP__PREPARE2;
  return 0;
}

int32_t qStreamRecoverFinish(qTaskInfo_t tinfo) {
  SExecTaskInfo* pTaskInfo = (SExecTaskInfo*)tinfo;
  ASSERT(pTaskInfo->execModel == OPTR_EXEC_MODEL_STREAM);
  pTaskInfo->streamInfo.recoverStep = STREAM_RECOVER_STEP__NONE;
  return 0;
}

int32_t qStreamSetParamForRecover(qTaskInfo_t tinfo) {
  SExecTaskInfo* pTaskInfo = (SExecTaskInfo*)tinfo;
  SOperatorInfo* pOperator = pTaskInfo->pRoot;

  while (1) {
    if (pOperator->operatorType == QUERY_NODE_PHYSICAL_PLAN_STREAM_INTERVAL ||
        pOperator->operatorType == QUERY_NODE_PHYSICAL_PLAN_STREAM_SEMI_INTERVAL ||
        pOperator->operatorType == QUERY_NODE_PHYSICAL_PLAN_STREAM_FINAL_INTERVAL) {
      SStreamIntervalOperatorInfo* pInfo = pOperator->info;
      ASSERT(pInfo->twAggSup.calTrigger == STREAM_TRIGGER_AT_ONCE ||
             pInfo->twAggSup.calTrigger == STREAM_TRIGGER_WINDOW_CLOSE);
      ASSERT(pInfo->twAggSup.calTriggerSaved == 0);
      ASSERT(pInfo->twAggSup.deleteMarkSaved == 0);

      qInfo("save stream param for interval: %d,  %" PRId64, pInfo->twAggSup.calTrigger, pInfo->twAggSup.deleteMark);

      pInfo->twAggSup.calTriggerSaved = pInfo->twAggSup.calTrigger;
      pInfo->twAggSup.deleteMarkSaved = pInfo->twAggSup.deleteMark;
      pInfo->twAggSup.calTrigger = STREAM_TRIGGER_AT_ONCE;
      pInfo->twAggSup.deleteMark = INT64_MAX;
      pInfo->ignoreExpiredDataSaved = pInfo->ignoreExpiredData;
      pInfo->ignoreExpiredData = false;
    } else if (pOperator->operatorType == QUERY_NODE_PHYSICAL_PLAN_STREAM_SESSION ||
               pOperator->operatorType == QUERY_NODE_PHYSICAL_PLAN_STREAM_SEMI_SESSION ||
               pOperator->operatorType == QUERY_NODE_PHYSICAL_PLAN_STREAM_FINAL_SESSION) {
      SStreamSessionAggOperatorInfo* pInfo = pOperator->info;
      ASSERT(pInfo->twAggSup.calTrigger == STREAM_TRIGGER_AT_ONCE ||
             pInfo->twAggSup.calTrigger == STREAM_TRIGGER_WINDOW_CLOSE);
      ASSERT(pInfo->twAggSup.calTriggerSaved == 0);
      ASSERT(pInfo->twAggSup.deleteMarkSaved == 0);

      qInfo("save stream param for session: %d,  %" PRId64, pInfo->twAggSup.calTrigger, pInfo->twAggSup.deleteMark);

      pInfo->twAggSup.calTriggerSaved = pInfo->twAggSup.calTrigger;
      pInfo->twAggSup.deleteMarkSaved = pInfo->twAggSup.deleteMark;
      pInfo->twAggSup.calTrigger = STREAM_TRIGGER_AT_ONCE;
      pInfo->twAggSup.deleteMark = INT64_MAX;
      pInfo->ignoreExpiredDataSaved = pInfo->ignoreExpiredData;
      pInfo->ignoreExpiredData = false;
    } else if (pOperator->operatorType == QUERY_NODE_PHYSICAL_PLAN_STREAM_STATE) {
      SStreamStateAggOperatorInfo* pInfo = pOperator->info;
      ASSERT(pInfo->twAggSup.calTrigger == STREAM_TRIGGER_AT_ONCE ||
             pInfo->twAggSup.calTrigger == STREAM_TRIGGER_WINDOW_CLOSE);
      ASSERT(pInfo->twAggSup.calTriggerSaved == 0);
      ASSERT(pInfo->twAggSup.deleteMarkSaved == 0);

      qInfo("save stream param for state: %d,  %" PRId64, pInfo->twAggSup.calTrigger, pInfo->twAggSup.deleteMark);

      pInfo->twAggSup.calTriggerSaved = pInfo->twAggSup.calTrigger;
      pInfo->twAggSup.deleteMarkSaved = pInfo->twAggSup.deleteMark;
      pInfo->twAggSup.calTrigger = STREAM_TRIGGER_AT_ONCE;
      pInfo->twAggSup.deleteMark = INT64_MAX;
      pInfo->ignoreExpiredDataSaved = pInfo->ignoreExpiredData;
      pInfo->ignoreExpiredData = false;
    }

    // iterate operator tree
    if (pOperator->numOfDownstream != 1 || pOperator->pDownstream[0] == NULL) {
      if (pOperator->numOfDownstream > 1) {
        qError("unexpected stream, multiple downstream");
        ASSERT(0);
        return -1;
      }
      return 0;
    } else {
      pOperator = pOperator->pDownstream[0];
    }
  }

  return 0;
}

int32_t qStreamRestoreParam(qTaskInfo_t tinfo) {
  SExecTaskInfo* pTaskInfo = (SExecTaskInfo*)tinfo;
  SOperatorInfo* pOperator = pTaskInfo->pRoot;

  while (1) {
    if (pOperator->operatorType == QUERY_NODE_PHYSICAL_PLAN_STREAM_INTERVAL ||
        pOperator->operatorType == QUERY_NODE_PHYSICAL_PLAN_STREAM_SEMI_INTERVAL ||
        pOperator->operatorType == QUERY_NODE_PHYSICAL_PLAN_STREAM_FINAL_INTERVAL) {
      SStreamIntervalOperatorInfo* pInfo = pOperator->info;
      pInfo->twAggSup.calTrigger = pInfo->twAggSup.calTriggerSaved;
      pInfo->twAggSup.deleteMark = pInfo->twAggSup.deleteMarkSaved;
      pInfo->ignoreExpiredData = pInfo->ignoreExpiredDataSaved;
      qInfo("restore stream param for interval: %d,  %" PRId64, pInfo->twAggSup.calTrigger, pInfo->twAggSup.deleteMark);
    } else if (pOperator->operatorType == QUERY_NODE_PHYSICAL_PLAN_STREAM_SESSION ||
               pOperator->operatorType == QUERY_NODE_PHYSICAL_PLAN_STREAM_SEMI_SESSION ||
               pOperator->operatorType == QUERY_NODE_PHYSICAL_PLAN_STREAM_FINAL_SESSION) {
      SStreamSessionAggOperatorInfo* pInfo = pOperator->info;
      pInfo->twAggSup.calTrigger = pInfo->twAggSup.calTriggerSaved;
      pInfo->twAggSup.deleteMark = pInfo->twAggSup.deleteMarkSaved;
      pInfo->ignoreExpiredData = pInfo->ignoreExpiredDataSaved;
      qInfo("restore stream param for session: %d,  %" PRId64, pInfo->twAggSup.calTrigger, pInfo->twAggSup.deleteMark);
    } else if (pOperator->operatorType == QUERY_NODE_PHYSICAL_PLAN_STREAM_STATE) {
      SStreamStateAggOperatorInfo* pInfo = pOperator->info;
      pInfo->twAggSup.calTrigger = pInfo->twAggSup.calTriggerSaved;
      pInfo->twAggSup.deleteMark = pInfo->twAggSup.deleteMarkSaved;
      pInfo->ignoreExpiredData = pInfo->ignoreExpiredDataSaved;
      qInfo("restore stream param for state: %d,  %" PRId64, pInfo->twAggSup.calTrigger, pInfo->twAggSup.deleteMark);
    }

    // iterate operator tree
    if (pOperator->numOfDownstream != 1 || pOperator->pDownstream[0] == NULL) {
      if (pOperator->numOfDownstream > 1) {
        qError("unexpected stream, multiple downstream");
        /*ASSERT(0);*/
        return -1;
      }
      return 0;
    } else {
      pOperator = pOperator->pDownstream[0];
    }
  }
  return 0;
}

bool qStreamRecoverScanFinished(qTaskInfo_t tinfo) {
  SExecTaskInfo* pTaskInfo = (SExecTaskInfo*)tinfo;
  return pTaskInfo->streamInfo.recoverScanFinished;
}

void* qExtractReaderFromStreamScanner(void* scanner) {
  SStreamScanInfo* pInfo = scanner;
  return (void*)pInfo->tqReader;
}

const SSchemaWrapper* qExtractSchemaFromTask(qTaskInfo_t tinfo) {
  SExecTaskInfo* pTaskInfo = (SExecTaskInfo*)tinfo;
  return pTaskInfo->streamInfo.schema;
}

const char* qExtractTbnameFromTask(qTaskInfo_t tinfo) {
  SExecTaskInfo* pTaskInfo = (SExecTaskInfo*)tinfo;
  return pTaskInfo->streamInfo.tbName;
}

SMqMetaRsp* qStreamExtractMetaMsg(qTaskInfo_t tinfo) {
  SExecTaskInfo* pTaskInfo = (SExecTaskInfo*)tinfo;
  return &pTaskInfo->streamInfo.metaRsp;
}

void qStreamExtractOffset(qTaskInfo_t tinfo, STqOffsetVal* pOffset) {
  SExecTaskInfo* pTaskInfo = (SExecTaskInfo*)tinfo;
  memcpy(pOffset, &pTaskInfo->streamInfo.currentOffset, sizeof(STqOffsetVal));
}

int32_t initQueryTableDataCondForTmq(SQueryTableDataCond* pCond, SSnapContext* sContext, SMetaTableInfo* pMtInfo) {
  memset(pCond, 0, sizeof(SQueryTableDataCond));
  pCond->order = TSDB_ORDER_ASC;
  pCond->numOfCols = pMtInfo->schema->nCols;
  pCond->colList = taosMemoryCalloc(pCond->numOfCols, sizeof(SColumnInfo));
  pCond->pSlotList = taosMemoryMalloc(sizeof(int32_t) * pCond->numOfCols);
  if (pCond->colList == NULL || pCond->pSlotList == NULL) {
    taosMemoryFreeClear(pCond->colList);
    taosMemoryFreeClear(pCond->pSlotList);
    terrno = TSDB_CODE_OUT_OF_MEMORY;
    return terrno;
  }

  pCond->twindows = TSWINDOW_INITIALIZER;
  pCond->suid = pMtInfo->suid;
  pCond->type = TIMEWINDOW_RANGE_CONTAINED;
  pCond->startVersion = -1;
  pCond->endVersion = sContext->snapVersion;

  for (int32_t i = 0; i < pCond->numOfCols; ++i) {
    SColumnInfo* pColInfo = &pCond->colList[i];
    pColInfo->type = pMtInfo->schema->pSchema[i].type;
    pColInfo->bytes = pMtInfo->schema->pSchema[i].bytes;
    pColInfo->colId = pMtInfo->schema->pSchema[i].colId;

    pCond->pSlotList[i] = i;
  }

  return TSDB_CODE_SUCCESS;
}

int32_t qStreamSetScanMemData(qTaskInfo_t tinfo, SPackedData submit) {
  SExecTaskInfo* pTaskInfo = (SExecTaskInfo*)tinfo;
  if((pTaskInfo->execModel != OPTR_EXEC_MODEL_QUEUE) || (pTaskInfo->streamInfo.submit.msgStr != NULL)){
    qError("qStreamSetScanMemData err:%d,%p", pTaskInfo->execModel, pTaskInfo->streamInfo.submit.msgStr);
    return -1;
  }
  qDebug("set the submit block for future scan");

  pTaskInfo->streamInfo.submit = submit;
  return 0;
}

void qStreamSetOpen(qTaskInfo_t tinfo) {
  SExecTaskInfo* pTaskInfo = (SExecTaskInfo*)tinfo;
  SOperatorInfo*  pOperator = pTaskInfo->pRoot;
  pOperator->status = OP_NOT_OPENED;
}

int32_t qStreamPrepareScan(qTaskInfo_t tinfo, STqOffsetVal* pOffset, int8_t subType) {
  SExecTaskInfo*  pTaskInfo = (SExecTaskInfo*)tinfo;
  SOperatorInfo*  pOperator = pTaskInfo->pRoot;
  const char*     id = GET_TASKID(pTaskInfo);

  // if pOffset equal to current offset, means continue consume
  if (tOffsetEqual(pOffset, &pTaskInfo->streamInfo.currentOffset)) {
    return 0;
  }

  if (subType == TOPIC_SUB_TYPE__COLUMN) {
    pOperator = extractOperatorInTree(pOperator, QUERY_NODE_PHYSICAL_PLAN_STREAM_SCAN, id);
    if (pOperator == NULL) {
      return -1;
    }
    SStreamScanInfo* pInfo = pOperator->info;
    STableScanInfo*  pScanInfo = pInfo->pTableScanOp->info;
    STableScanBase*  pScanBaseInfo = &pScanInfo->base;
    STableListInfo*  pTableListInfo = pScanBaseInfo->pTableListInfo;

    if (pOffset->type == TMQ_OFFSET__LOG) {
      tsdbReaderClose(pScanBaseInfo->dataReader);
      pScanBaseInfo->dataReader = NULL;

<<<<<<< HEAD
      // let's seek to the next version in wal file
      if (tqSeekVer(pInfo->tqReader, pOffset->version + 1, id) < 0) {
=======
      // set version to read for wal is next, so +1
      if (tqSeekVer(pInfo->tqReader, pOffset->version + 1, pTaskInfo->id.str) < 0) {
>>>>>>> d7de7d5a
        qError("tqSeekVer failed ver:%"PRId64", %s", pOffset->version + 1, id);
        return -1;
      }
    } else if (pOffset->type == TMQ_OFFSET__SNAPSHOT_DATA) {
      // iterate all tables from tableInfoList, and retrieve rows from each table one-by-one
      // those data are from the snapshot in tsdb, besides the data in the wal file.
      int64_t uid = pOffset->uid;
      int64_t ts = pOffset->ts;
      int32_t index = 0;

      // this value may be changed if new tables are created
      taosRLockLatch(&pTaskInfo->lock);
      int32_t numOfTables = tableListGetSize(pTableListInfo);

      if (uid == 0) {
        if (numOfTables != 0) {
          STableKeyInfo* pTableInfo = tableListGetInfo(pTableListInfo, 0);
          uid = pTableInfo->uid;
          ts = INT64_MIN;
          pScanInfo->currentTable = 0;
        } else {
          taosRUnLockLatch(&pTaskInfo->lock);
          qError("no table in table list, %s", id);
          return -1;
        }
      }

      qDebug("switch to table uid:%" PRId64 " ts:%" PRId64 "% "PRId64 " rows returned", uid, ts, pInfo->pTableScanOp->resultInfo.totalRows);
      pInfo->pTableScanOp->resultInfo.totalRows = 0;

      // start from current accessed position
      // we cannot start from the pScanInfo->currentTable, since the commit offset may cause the rollback of the start
      // position, let's find it from the beginning.
      index = tableListFind(pTableListInfo, uid, 0);
      taosRUnLockLatch(&pTaskInfo->lock);

      if (index >= 0) {
        pScanInfo->currentTable = index;
      } else {
        qError("vgId:%d uid:%" PRIu64 " not found in table list, total:%d, index:%d %s", pTaskInfo->id.vgId, uid,
               numOfTables, pScanInfo->currentTable, id);
        return -1;
      }

      STableKeyInfo keyInfo = {.uid = uid};
      int64_t oldSkey = pScanBaseInfo->cond.twindows.skey;

      // let's start from the next ts that returned to consumer.
      pScanBaseInfo->cond.twindows.skey = ts + 1;
      pScanInfo->scanTimes = 0;

      if (pScanBaseInfo->dataReader == NULL) {
        int32_t code = tsdbReaderOpen(pScanBaseInfo->readHandle.vnode, &pScanBaseInfo->cond, &keyInfo, 1,
                                      pScanInfo->pResBlock, &pScanBaseInfo->dataReader, id, false);
        if (code != TSDB_CODE_SUCCESS) {
          qError("prepare read tsdb snapshot failed, uid:%" PRId64 ", code:%s %s", pOffset->uid, tstrerror(code), id);
          terrno = code;
          return -1;
        }

        qDebug("tsdb reader created with offset(snapshot) uid:%" PRId64 " ts:%" PRId64 " table index:%d, total:%d, %s",
               uid, pScanBaseInfo->cond.twindows.skey, pScanInfo->currentTable, numOfTables, id);
      } else {
        tsdbSetTableList(pScanBaseInfo->dataReader, &keyInfo, 1);
        tsdbReaderReset(pScanBaseInfo->dataReader, &pScanBaseInfo->cond);
        qDebug("tsdb reader offset seek snapshot to uid:%" PRId64 " ts %" PRId64 "  table index:%d numOfTable:%d, %s",
               uid, pScanBaseInfo->cond.twindows.skey, pScanInfo->currentTable, numOfTables, id);
      }

      // restore the key value
      pScanBaseInfo->cond.twindows.skey = oldSkey;
    } else {
      qError("invalid pOffset->type:%d, %s", pOffset->type, id);
      return -1;
    }

  } else {  // subType == TOPIC_SUB_TYPE__TABLE/TOPIC_SUB_TYPE__DB

    if (pOffset->type == TMQ_OFFSET__SNAPSHOT_DATA) {
      SStreamRawScanInfo* pInfo = pOperator->info;
      SSnapContext*       sContext = pInfo->sContext;

      SOperatorInfo* p = extractOperatorInTree(pOperator, QUERY_NODE_PHYSICAL_PLAN_TABLE_SCAN, id);
      STableListInfo* pTableListInfo = ((SStreamRawScanInfo*)(p->info))->pTableListInfo;

      if (setForSnapShot(sContext, pOffset->uid) != 0) {
        qError("setDataForSnapShot error. uid:%" PRId64" , %s", pOffset->uid, id);
        return -1;
      }

      SMetaTableInfo mtInfo = getUidfromSnapShot(sContext);
      tsdbReaderClose(pInfo->dataReader);
      pInfo->dataReader = NULL;

      cleanupQueryTableDataCond(&pTaskInfo->streamInfo.tableCond);
      tableListClear(pTableListInfo);

      if (mtInfo.uid == 0) {
        return 0;  // no data
      }

      initQueryTableDataCondForTmq(&pTaskInfo->streamInfo.tableCond, sContext, &mtInfo);
      pTaskInfo->streamInfo.tableCond.twindows.skey = pOffset->ts;

      tableListAddTableInfo(pTableListInfo, mtInfo.uid, 0);

      STableKeyInfo* pList = tableListGetInfo(pTableListInfo, 0);
      int32_t        size = tableListGetSize(pTableListInfo);

      tsdbReaderOpen(pInfo->vnode, &pTaskInfo->streamInfo.tableCond, pList, size, NULL, &pInfo->dataReader, NULL, false);

      cleanupQueryTableDataCond(&pTaskInfo->streamInfo.tableCond);
      strcpy(pTaskInfo->streamInfo.tbName, mtInfo.tbName);
      tDeleteSSchemaWrapper(pTaskInfo->streamInfo.schema);
      pTaskInfo->streamInfo.schema = mtInfo.schema;

      qDebug("tmqsnap qStreamPrepareScan snapshot data uid:%" PRId64 " ts %" PRId64" %s", mtInfo.uid, pOffset->ts, id);
    } else if (pOffset->type == TMQ_OFFSET__SNAPSHOT_META) {
      SStreamRawScanInfo* pInfo = pOperator->info;
      SSnapContext*       sContext = pInfo->sContext;
      if (setForSnapShot(sContext, pOffset->uid) != 0) {
        qError("setForSnapShot error. uid:%" PRIu64 " ,version:%" PRId64, pOffset->uid, pOffset->version);
        return -1;
      }
      qDebug("tmqsnap qStreamPrepareScan snapshot meta uid:%" PRId64 " ts %" PRId64 " %s", pOffset->uid, pOffset->ts, id);
    } else if (pOffset->type == TMQ_OFFSET__LOG) {
      SStreamRawScanInfo* pInfo = pOperator->info;
      tsdbReaderClose(pInfo->dataReader);
      pInfo->dataReader = NULL;
      qDebug("tmqsnap qStreamPrepareScan snapshot log, %s", id);
    }
  }
  pTaskInfo->streamInfo.currentOffset = *pOffset;

  return 0;
}

void qProcessRspMsg(void* parent, SRpcMsg* pMsg, SEpSet* pEpSet) {
  SMsgSendInfo* pSendInfo = (SMsgSendInfo*)pMsg->info.ahandle;
  if(pMsg->info.ahandle == NULL){
    qError("pMsg->info.ahandle is NULL");
    return;
  }

  SDataBuf buf = {.len = pMsg->contLen, .pData = NULL};

  if (pMsg->contLen > 0) {
    buf.pData = taosMemoryCalloc(1, pMsg->contLen);
    if (buf.pData == NULL) {
      terrno = TSDB_CODE_OUT_OF_MEMORY;
      pMsg->code = TSDB_CODE_OUT_OF_MEMORY;
    } else {
      memcpy(buf.pData, pMsg->pCont, pMsg->contLen);
    }
  }

  pSendInfo->fp(pSendInfo->param, &buf, pMsg->code);
  rpcFreeCont(pMsg->pCont);
  destroySendMsgInfo(pSendInfo);
}
<|MERGE_RESOLUTION|>--- conflicted
+++ resolved
@@ -1100,13 +1100,8 @@
       tsdbReaderClose(pScanBaseInfo->dataReader);
       pScanBaseInfo->dataReader = NULL;
 
-<<<<<<< HEAD
       // let's seek to the next version in wal file
       if (tqSeekVer(pInfo->tqReader, pOffset->version + 1, id) < 0) {
-=======
-      // set version to read for wal is next, so +1
-      if (tqSeekVer(pInfo->tqReader, pOffset->version + 1, pTaskInfo->id.str) < 0) {
->>>>>>> d7de7d5a
         qError("tqSeekVer failed ver:%"PRId64", %s", pOffset->version + 1, id);
         return -1;
       }
