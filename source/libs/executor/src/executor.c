/*
 * Copyright (c) 2019 TAOS Data, Inc. <jhtao@taosdata.com>
 *
 * This program is free software: you can use, redistribute, and/or modify
 * it under the terms of the GNU Affero General Public License, version 3
 * or later ("AGPL"), as published by the Free Software Foundation.
 *
 * This program is distributed in the hope that it will be useful, but WITHOUT
 * ANY WARRANTY; without even the implied warranty of MERCHANTABILITY or
 * FITNESS FOR A PARTICULAR PURPOSE.
 *
 * You should have received a copy of the GNU Affero General Public License
 * along with this program. If not, see <http://www.gnu.org/licenses/>.
 */

#include "executor.h"
#include "executorimpl.h"
#include "planner.h"
#include "tdatablock.h"
#include "tref.h"
#include "tudf.h"
#include "vnode.h"

static TdThreadOnce initPoolOnce = PTHREAD_ONCE_INIT;
int32_t             exchangeObjRefPool = -1;

static void cleanupRefPool() {
  int32_t ref = atomic_val_compare_exchange_32(&exchangeObjRefPool, exchangeObjRefPool, 0);
  taosCloseRef(ref);
}

static void initRefPool() { 
  exchangeObjRefPool = taosOpenRef(1024, doDestroyExchangeOperatorInfo);   
  atexit(cleanupRefPool);
}

static int32_t doSetSMABlock(SOperatorInfo* pOperator, void* input, size_t numOfBlocks, int32_t type, char* id) {
  if (pOperator->operatorType != QUERY_NODE_PHYSICAL_PLAN_STREAM_SCAN) {
    if (pOperator->numOfDownstream == 0) {
      qError("failed to find stream scan operator to set the input data block, %s" PRIx64, id);
      return TSDB_CODE_APP_ERROR;
    }

    if (pOperator->numOfDownstream > 1) {  // not handle this in join query
      qError("join not supported for stream block scan, %s" PRIx64, id);
      return TSDB_CODE_APP_ERROR;
    }
    pOperator->status = OP_NOT_OPENED;
    return doSetSMABlock(pOperator->pDownstream[0], input, numOfBlocks, type, id);
  } else {
    pOperator->status = OP_NOT_OPENED;

    SStreamScanInfo* pInfo = pOperator->info;

    if (type == STREAM_INPUT__MERGED_SUBMIT) {
      for (int32_t i = 0; i < numOfBlocks; i++) {
        SPackedData* pReq = POINTER_SHIFT(input, i * sizeof(SPackedData));
        taosArrayPush(pInfo->pBlockLists, pReq);
      }
      pInfo->blockType = STREAM_INPUT__DATA_SUBMIT;
    } else if (type == STREAM_INPUT__DATA_SUBMIT) {
      taosArrayPush(pInfo->pBlockLists, &input);
      pInfo->blockType = STREAM_INPUT__DATA_SUBMIT;
    } else if (type == STREAM_INPUT__DATA_BLOCK) {
      for (int32_t i = 0; i < numOfBlocks; ++i) {
        SSDataBlock* pDataBlock = &((SSDataBlock*)input)[i];
        SPackedData  tmp = {
             .pDataBlock = pDataBlock,
        };
        taosArrayPush(pInfo->pBlockLists, &tmp);
      }
      pInfo->blockType = STREAM_INPUT__DATA_BLOCK;
    }

    return TSDB_CODE_SUCCESS;
  }
}

static int32_t doSetStreamOpOpen(SOperatorInfo* pOperator, char* id) {
  if (pOperator->operatorType != QUERY_NODE_PHYSICAL_PLAN_STREAM_SCAN) {
    if (pOperator->numOfDownstream == 0) {
      qError("failed to find stream scan operator to set the input data block, %s" PRIx64, id);
      return TSDB_CODE_APP_ERROR;
    }

    if (pOperator->numOfDownstream > 1) {  // not handle this in join query
      qError("join not supported for stream block scan, %s" PRIx64, id);
      return TSDB_CODE_APP_ERROR;
    }
    pOperator->status = OP_NOT_OPENED;
    return doSetStreamOpOpen(pOperator->pDownstream[0], id);
  }
  return 0;
}

static void clearStreamBlock(SOperatorInfo* pOperator) {
  if (pOperator->operatorType != QUERY_NODE_PHYSICAL_PLAN_STREAM_SCAN) {
    if (pOperator->numOfDownstream == 1) {
      return clearStreamBlock(pOperator->pDownstream[0]);
    }
  } else {
    SStreamScanInfo* pInfo = pOperator->info;
    doClearBufferedBlocks(pInfo);
  }
}

void resetTaskInfo(qTaskInfo_t tinfo) {
  SExecTaskInfo* pTaskInfo = (SExecTaskInfo*)tinfo;
  pTaskInfo->code = 0;
  clearStreamBlock(pTaskInfo->pRoot);
}

static int32_t doSetStreamBlock(SOperatorInfo* pOperator, void* input, size_t numOfBlocks, int32_t type, char* id) {
  if (pOperator->operatorType != QUERY_NODE_PHYSICAL_PLAN_STREAM_SCAN) {
    if (pOperator->numOfDownstream == 0) {
      qError("failed to find stream scan operator to set the input data block, %s" PRIx64, id);
      return TSDB_CODE_APP_ERROR;
    }

    if (pOperator->numOfDownstream > 1) {  // not handle this in join query
      qError("join not supported for stream block scan, %s" PRIx64, id);
      return TSDB_CODE_APP_ERROR;
    }
    pOperator->status = OP_NOT_OPENED;
    return doSetStreamBlock(pOperator->pDownstream[0], input, numOfBlocks, type, id);
  } else {
    pOperator->status = OP_NOT_OPENED;

    SStreamScanInfo* pInfo = pOperator->info;
    qDebug("stream set total blocks:%d, task id:%s" PRIx64, (int32_t)numOfBlocks, id);
    ASSERT(pInfo->validBlockIndex == 0);
    ASSERT(taosArrayGetSize(pInfo->pBlockLists) == 0);

    if (type == STREAM_INPUT__MERGED_SUBMIT) {
      // ASSERT(numOfBlocks > 1);
      for (int32_t i = 0; i < numOfBlocks; i++) {
        SPackedData* pReq = POINTER_SHIFT(input, i * sizeof(SPackedData));
        taosArrayPush(pInfo->pBlockLists, pReq);
      }
      pInfo->blockType = STREAM_INPUT__DATA_SUBMIT;
    } else if (type == STREAM_INPUT__DATA_SUBMIT) {
      ASSERT(numOfBlocks == 1);
      taosArrayPush(pInfo->pBlockLists, input);
      pInfo->blockType = STREAM_INPUT__DATA_SUBMIT;
    } else if (type == STREAM_INPUT__DATA_BLOCK) {
      for (int32_t i = 0; i < numOfBlocks; ++i) {
        SSDataBlock* pDataBlock = &((SSDataBlock*)input)[i];
        SPackedData  tmp = {
             .pDataBlock = pDataBlock,
        };
        taosArrayPush(pInfo->pBlockLists, &tmp);
      }
      pInfo->blockType = STREAM_INPUT__DATA_BLOCK;
    } else {
      ASSERT(0);
    }

    return TSDB_CODE_SUCCESS;
  }
}

void doSetTaskId(SOperatorInfo* pOperator) {
  SExecTaskInfo* pTaskInfo = pOperator->pTaskInfo;
  if (pOperator->operatorType == QUERY_NODE_PHYSICAL_PLAN_STREAM_SCAN) {
    SStreamScanInfo* pStreamScanInfo = pOperator->info;
    STableScanInfo*  pScanInfo = pStreamScanInfo->pTableScanOp->info;
    if (pScanInfo->base.dataReader != NULL) {
      tsdbReaderSetId(pScanInfo->base.dataReader, pTaskInfo->id.str);
    }
  } else {
    doSetTaskId(pOperator->pDownstream[0]);
  }
}

void qSetTaskId(qTaskInfo_t tinfo, uint64_t taskId, uint64_t queryId) {
  SExecTaskInfo* pTaskInfo = tinfo;
  pTaskInfo->id.queryId = queryId;

  taosMemoryFreeClear(pTaskInfo->id.str);
  pTaskInfo->id.str = buildTaskId(taskId, queryId);

  // set the idstr for tsdbReader
  doSetTaskId(pTaskInfo->pRoot);
}

int32_t qSetStreamOpOpen(qTaskInfo_t tinfo) {
  if (tinfo == NULL) {
    return TSDB_CODE_APP_ERROR;
  }

  SExecTaskInfo* pTaskInfo = (SExecTaskInfo*)tinfo;

  int32_t code = doSetStreamOpOpen(pTaskInfo->pRoot, GET_TASKID(pTaskInfo));
  if (code != TSDB_CODE_SUCCESS) {
    qError("%s failed to set the stream block data", GET_TASKID(pTaskInfo));
  } else {
    qDebug("%s set the stream block successfully", GET_TASKID(pTaskInfo));
  }

  return code;
}

int32_t qSetMultiStreamInput(qTaskInfo_t tinfo, const void* pBlocks, size_t numOfBlocks, int32_t type) {
  if (tinfo == NULL) {
    return TSDB_CODE_APP_ERROR;
  }

  if (pBlocks == NULL || numOfBlocks == 0) {
    return TSDB_CODE_SUCCESS;
  }

  SExecTaskInfo* pTaskInfo = (SExecTaskInfo*)tinfo;

  int32_t code = doSetStreamBlock(pTaskInfo->pRoot, (void*)pBlocks, numOfBlocks, type, GET_TASKID(pTaskInfo));
  if (code != TSDB_CODE_SUCCESS) {
    qError("%s failed to set the stream block data", GET_TASKID(pTaskInfo));
  } else {
    qDebug("%s set the stream block successfully", GET_TASKID(pTaskInfo));
  }

  return code;
}

int32_t qSetSMAInput(qTaskInfo_t tinfo, const void* pBlocks, size_t numOfBlocks, int32_t type) {
  if (tinfo == NULL) {
    return TSDB_CODE_APP_ERROR;
  }

  if (pBlocks == NULL || numOfBlocks == 0) {
    return TSDB_CODE_SUCCESS;
  }

  SExecTaskInfo* pTaskInfo = (SExecTaskInfo*)tinfo;

  int32_t code = doSetSMABlock(pTaskInfo->pRoot, (void*)pBlocks, numOfBlocks, type, GET_TASKID(pTaskInfo));
  if (code != TSDB_CODE_SUCCESS) {
    qError("%s failed to set the sma block data", GET_TASKID(pTaskInfo));
  } else {
    qDebug("%s set the sma block successfully", GET_TASKID(pTaskInfo));
  }

  return code;
}

qTaskInfo_t qCreateQueueExecTaskInfo(void* msg, SReadHandle* pReaderHandle, int32_t vgId, int32_t* numOfCols, uint64_t id) {
  if (msg == NULL) { // create raw scan
    SExecTaskInfo* pTaskInfo = doCreateExecTaskInfo(0, id, vgId, OPTR_EXEC_MODEL_QUEUE, "");
    if (NULL == pTaskInfo) {
      terrno = TSDB_CODE_OUT_OF_MEMORY;
      return NULL;
    }

    pTaskInfo->pRoot = createRawScanOperatorInfo(pReaderHandle, pTaskInfo);
    if (NULL == pTaskInfo->pRoot) {
      terrno = TSDB_CODE_OUT_OF_MEMORY;
      taosMemoryFree(pTaskInfo);
      return NULL;
    }

    qDebug("create raw scan task info completed, vgId:%d, %s", vgId, GET_TASKID(pTaskInfo));
    return pTaskInfo;
  }

  struct SSubplan* pPlan = NULL;

  int32_t code = qStringToSubplan(msg, &pPlan);
  if (code != TSDB_CODE_SUCCESS) {
    terrno = code;
    return NULL;
  }

  qTaskInfo_t pTaskInfo = NULL;
  code = qCreateExecTask(pReaderHandle, vgId, 0, pPlan, &pTaskInfo, NULL, NULL, OPTR_EXEC_MODEL_QUEUE);
  if (code != TSDB_CODE_SUCCESS) {
    nodesDestroyNode((SNode*)pPlan);
    qDestroyTask(pTaskInfo);
    terrno = code;
    return NULL;
  }

  // extract the number of output columns
  SDataBlockDescNode* pDescNode = pPlan->pNode->pOutputDataBlockDesc;
  *numOfCols = 0;

  SNode* pNode;
  FOREACH(pNode, pDescNode->pSlots) {
    SSlotDescNode* pSlotDesc = (SSlotDescNode*)pNode;
    if (pSlotDesc->output) {
      ++(*numOfCols);
    }
  }

  return pTaskInfo;
}

qTaskInfo_t qCreateStreamExecTaskInfo(void* msg, SReadHandle* readers, int32_t vgId) {
  if (msg == NULL) {
    return NULL;
  }

  struct SSubplan* pPlan = NULL;
  int32_t          code = qStringToSubplan(msg, &pPlan);
  if (code != TSDB_CODE_SUCCESS) {
    terrno = code;
    return NULL;
  }

  qTaskInfo_t pTaskInfo = NULL;
  code = qCreateExecTask(readers, vgId, 0, pPlan, &pTaskInfo, NULL, NULL, OPTR_EXEC_MODEL_STREAM);
  if (code != TSDB_CODE_SUCCESS) {
    nodesDestroyNode((SNode*)pPlan);
    qDestroyTask(pTaskInfo);
    terrno = code;
    return NULL;
  }

  return pTaskInfo;
}

static SArray* filterUnqualifiedTables(const SStreamScanInfo* pScanInfo, const SArray* tableIdList, const char* idstr) {
  SArray* qa = taosArrayInit(4, sizeof(tb_uid_t));
  int32_t numOfUids = taosArrayGetSize(tableIdList);
  if (numOfUids == 0) {
    return qa;
  }

  // let's discard the tables those are not created according to the queried super table.
  SMetaReader mr = {0};
  metaReaderInit(&mr, pScanInfo->readHandle.meta, 0);
  for (int32_t i = 0; i < numOfUids; ++i) {
    uint64_t* id = (uint64_t*)taosArrayGet(tableIdList, i);

    int32_t code = metaGetTableEntryByUid(&mr, *id);
    if (code != TSDB_CODE_SUCCESS) {
      qError("failed to get table meta, uid:%" PRIu64 " code:%s, %s", *id, tstrerror(terrno), idstr);
      continue;
    }

    tDecoderClear(&mr.coder);

    // TODO handle ntb case
    if (mr.me.type != TSDB_CHILD_TABLE || mr.me.ctbEntry.suid != pScanInfo->tableUid) {
      continue;
    }

    if (pScanInfo->pTagCond != NULL) {
      bool          qualified = false;
      STableKeyInfo info = {.groupId = 0, .uid = mr.me.uid};
      code = isQualifiedTable(&info, pScanInfo->pTagCond, pScanInfo->readHandle.meta, &qualified);
      if (code != TSDB_CODE_SUCCESS) {
        qError("failed to filter new table, uid:0x%" PRIx64 ", %s", info.uid, idstr);
        continue;
      }

      if (!qualified) {
        continue;
      }
    }

    // handle multiple partition
    taosArrayPush(qa, id);
  }

  metaReaderClear(&mr);
  return qa;
}

int32_t qUpdateQualifiedTableId(qTaskInfo_t tinfo, const SArray* tableIdList, bool isAdd) {
  SExecTaskInfo* pTaskInfo = (SExecTaskInfo*)tinfo;

  if (isAdd) {
    qDebug("add %d tables id into query list, %s", (int32_t)taosArrayGetSize(tableIdList), pTaskInfo->id.str);
  }

  // traverse to the stream scanner node to add this table id
  SOperatorInfo* pInfo = pTaskInfo->pRoot;
  while (pInfo->operatorType != QUERY_NODE_PHYSICAL_PLAN_STREAM_SCAN) {
    pInfo = pInfo->pDownstream[0];
  }

  int32_t          code = 0;
  SStreamScanInfo* pScanInfo = pInfo->info;
  if (isAdd) {  // add new table id
    SArray* qa = filterUnqualifiedTables(pScanInfo, tableIdList, GET_TASKID(pTaskInfo));
    int32_t numOfQualifiedTables = taosArrayGetSize(qa);

    qDebug(" %d qualified child tables added into stream scanner", numOfQualifiedTables);

    code = tqReaderAddTbUidList(pScanInfo->tqReader, qa);
    if (code != TSDB_CODE_SUCCESS) {
      taosArrayDestroy(qa);
      return code;
    }

    bool   assignUid = false;
    size_t bufLen = (pScanInfo->pGroupTags != NULL) ? getTableTagsBufLen(pScanInfo->pGroupTags) : 0;
    char*  keyBuf = NULL;
    if (bufLen > 0) {
      assignUid = groupbyTbname(pScanInfo->pGroupTags);
      keyBuf = taosMemoryMalloc(bufLen);
      if (keyBuf == NULL) {
        taosArrayDestroy(qa);
        return TSDB_CODE_OUT_OF_MEMORY;
      }
    }

    STableListInfo* pTableListInfo = ((STableScanInfo*)pScanInfo->pTableScanOp->info)->base.pTableListInfo;
    taosWLockLatch(&pTaskInfo->lock);

    for (int32_t i = 0; i < numOfQualifiedTables; ++i) {
      uint64_t*     uid = taosArrayGet(qa, i);
      STableKeyInfo keyInfo = {.uid = *uid, .groupId = 0};

      if (bufLen > 0) {
        if (assignUid) {
          keyInfo.groupId = keyInfo.uid;
        } else {
          code = getGroupIdFromTagsVal(pScanInfo->readHandle.meta, keyInfo.uid, pScanInfo->pGroupTags, keyBuf,
                                       &keyInfo.groupId);
          if (code != TSDB_CODE_SUCCESS) {
            taosMemoryFree(keyBuf);
            taosArrayDestroy(qa);
            taosWUnLockLatch(&pTaskInfo->lock);
            return code;
          }
        }
      }

#if 0
      bool exists = false;
      for (int32_t k = 0; k < taosArrayGetSize(pListInfo->pTableList); ++k) {
        STableKeyInfo* pKeyInfo = taosArrayGet(pListInfo->pTableList, k);
        if (pKeyInfo->uid == keyInfo.uid) {
          qWarn("ignore duplicated query table uid:%" PRIu64 " added, %s", pKeyInfo->uid, pTaskInfo->id.str);
          exists = true;
        }
      }

      if (!exists) {
#endif

      tableListAddTableInfo(pTableListInfo, keyInfo.uid, keyInfo.groupId);
    }

    taosWUnLockLatch(&pTaskInfo->lock);
    if (keyBuf != NULL) {
      taosMemoryFree(keyBuf);
    }

    taosArrayDestroy(qa);
  } else {  // remove the table id in current list
    qDebug(" %d remove child tables from the stream scanner", (int32_t)taosArrayGetSize(tableIdList));
    taosWLockLatch(&pTaskInfo->lock);
    code = tqReaderRemoveTbUidList(pScanInfo->tqReader, tableIdList);
    taosWUnLockLatch(&pTaskInfo->lock);
  }

  return code;
}

int32_t qGetQueryTableSchemaVersion(qTaskInfo_t tinfo, char* dbName, char* tableName, int32_t* sversion,
                                    int32_t* tversion) {
  ASSERT(tinfo != NULL && dbName != NULL && tableName != NULL);
  SExecTaskInfo* pTaskInfo = (SExecTaskInfo*)tinfo;

  if (pTaskInfo->schemaInfo.sw == NULL) {
    return TSDB_CODE_SUCCESS;
  }

  *sversion = pTaskInfo->schemaInfo.sw->version;
  *tversion = pTaskInfo->schemaInfo.tversion;
  if (pTaskInfo->schemaInfo.dbname) {
    strcpy(dbName, pTaskInfo->schemaInfo.dbname);
  } else {
    dbName[0] = 0;
  }
  if (pTaskInfo->schemaInfo.tablename) {
    strcpy(tableName, pTaskInfo->schemaInfo.tablename);
  } else {
    tableName[0] = 0;
  }

  return 0;
}

int32_t qCreateExecTask(SReadHandle* readHandle, int32_t vgId, uint64_t taskId, SSubplan* pSubplan,
                        qTaskInfo_t* pTaskInfo, DataSinkHandle* handle, char* sql, EOPTR_EXEC_MODEL model) {
  SExecTaskInfo** pTask = (SExecTaskInfo**)pTaskInfo;
  taosThreadOnce(&initPoolOnce, initRefPool);

  qDebug("start to create task, TID:0x%" PRIx64 " QID:0x%" PRIx64 ", vgId:%d", taskId, pSubplan->id.queryId, vgId);

  int32_t code = createExecTaskInfo(pSubplan, pTask, readHandle, taskId, vgId, sql, model);
  if (code != TSDB_CODE_SUCCESS) {
    qError("failed to createExecTaskInfo, code: %s", tstrerror(code));
    goto _error;
  }

  SDataSinkMgtCfg cfg = {.maxDataBlockNum = 500, .maxDataBlockNumPerQuery = 50};
  code = dsDataSinkMgtInit(&cfg);
  if (code != TSDB_CODE_SUCCESS) {
    qError("failed to dsDataSinkMgtInit, code:%s, %s", tstrerror(code), (*pTask)->id.str);
    goto _error;
  }

  if (handle) {
    void* pSinkParam = NULL;

    SArray* pInfoList = getTableListInfo(*pTask);
    STableListInfo* pTableListInfo = taosArrayGetP(pInfoList, 0);
    taosArrayDestroy(pInfoList);

    code = createDataSinkParam(pSubplan->pDataSink, &pSinkParam, pTableListInfo, readHandle);
    if (code != TSDB_CODE_SUCCESS) {
      qError("failed to createDataSinkParam, vgId:%d, code:%s, %s", vgId, tstrerror(code), (*pTask)->id.str);
      goto _error;
    }

    code = dsCreateDataSinker(pSubplan->pDataSink, handle, pSinkParam, (*pTask)->id.str);
    if (code != TSDB_CODE_SUCCESS) {
      taosMemoryFreeClear(pSinkParam);
    }
  }

  qDebug("subplan task create completed, TID:0x%" PRIx64 " QID:0x%" PRIx64, taskId, pSubplan->id.queryId);

_error:
  // if failed to add ref for all tables in this query, abort current query
  return code;
}

static void freeBlock(void* param) {
  SSDataBlock* pBlock = *(SSDataBlock**)param;
  blockDataDestroy(pBlock);
}

int32_t qExecTaskOpt(qTaskInfo_t tinfo, SArray* pResList, uint64_t* useconds, bool* hasMore, SLocalFetch* pLocal) {
  SExecTaskInfo* pTaskInfo = (SExecTaskInfo*)tinfo;
  int64_t        threadId = taosGetSelfPthreadId();

  if (pLocal) {
    memcpy(&pTaskInfo->localFetch, pLocal, sizeof(*pLocal));
  }

  taosArrayClear(pResList);

  int64_t curOwner = 0;
  if ((curOwner = atomic_val_compare_exchange_64(&pTaskInfo->owner, 0, threadId)) != 0) {
    qError("%s-%p execTask is now executed by thread:%p", GET_TASKID(pTaskInfo), pTaskInfo, (void*)curOwner);
    pTaskInfo->code = TSDB_CODE_QRY_IN_EXEC;
    return pTaskInfo->code;
  }

  if (pTaskInfo->cost.start == 0) {
    pTaskInfo->cost.start = taosGetTimestampUs();
  }

  if (isTaskKilled(pTaskInfo)) {
    atomic_store_64(&pTaskInfo->owner, 0);
    qDebug("%s already killed, abort", GET_TASKID(pTaskInfo));
    return TSDB_CODE_SUCCESS;
  }

  // error occurs, record the error code and return to client
  int32_t ret = setjmp(pTaskInfo->env);
  if (ret != TSDB_CODE_SUCCESS) {
    pTaskInfo->code = ret;
    cleanUpUdfs();

    qDebug("%s task abort due to error/cancel occurs, code:%s", GET_TASKID(pTaskInfo), tstrerror(pTaskInfo->code));
    atomic_store_64(&pTaskInfo->owner, 0);

    return pTaskInfo->code;
  }

  qDebug("%s execTask is launched", GET_TASKID(pTaskInfo));

  int32_t      current = 0;
  SSDataBlock* pRes = NULL;

  int64_t st = taosGetTimestampUs();

  int32_t blockIndex = 0;
  while ((pRes = pTaskInfo->pRoot->fpSet.getNextFn(pTaskInfo->pRoot)) != NULL) {
    SSDataBlock* p = NULL;
    if (blockIndex >= taosArrayGetSize(pTaskInfo->pResultBlockList)) {
      SSDataBlock* p1 = createOneDataBlock(pRes, true);
      taosArrayPush(pTaskInfo->pResultBlockList, &p1);
      p = p1;
    } else {
      p = *(SSDataBlock**)taosArrayGet(pTaskInfo->pResultBlockList, blockIndex);
      copyDataBlock(p, pRes);
    }

    blockIndex += 1;

    current += p->info.rows;
    ASSERT(p->info.rows > 0);
    taosArrayPush(pResList, &p);

    if (current >= 4096) {
      break;
    }
  }

  *hasMore = (pRes != NULL);
  uint64_t el = (taosGetTimestampUs() - st);

  pTaskInfo->cost.elapsedTime += el;
  if (NULL == pRes) {
    *useconds = pTaskInfo->cost.elapsedTime;
  }

  cleanUpUdfs();

  uint64_t total = pTaskInfo->pRoot->resultInfo.totalRows;
  qDebug("%s task suspended, %d rows in %d blocks returned, total:%" PRId64 " rows, in sinkNode:%d, elapsed:%.2f ms",
         GET_TASKID(pTaskInfo), current, (int32_t)taosArrayGetSize(pResList), total, 0, el / 1000.0);

  atomic_store_64(&pTaskInfo->owner, 0);
  return pTaskInfo->code;
}

void qCleanExecTaskBlockBuf(qTaskInfo_t tinfo) {
  SExecTaskInfo* pTaskInfo = (SExecTaskInfo*)tinfo;
  SArray*        pList = pTaskInfo->pResultBlockList;
  size_t         num = taosArrayGetSize(pList);
  for (int32_t i = 0; i < num; ++i) {
    SSDataBlock** p = taosArrayGet(pTaskInfo->pResultBlockList, i);
    blockDataDestroy(*p);
  }

  taosArrayClear(pTaskInfo->pResultBlockList);
}

int32_t qExecTask(qTaskInfo_t tinfo, SSDataBlock** pRes, uint64_t* useconds) {
  SExecTaskInfo* pTaskInfo = (SExecTaskInfo*)tinfo;
  int64_t        threadId = taosGetSelfPthreadId();

  *pRes = NULL;
  int64_t curOwner = 0;
  if ((curOwner = atomic_val_compare_exchange_64(&pTaskInfo->owner, 0, threadId)) != 0) {
    qError("%s-%p execTask is now executed by thread:%p", GET_TASKID(pTaskInfo), pTaskInfo, (void*)curOwner);
    pTaskInfo->code = TSDB_CODE_QRY_IN_EXEC;
    return pTaskInfo->code;
  }

  if (pTaskInfo->cost.start == 0) {
    pTaskInfo->cost.start = taosGetTimestampUs();
  }

  if (isTaskKilled(pTaskInfo)) {
    clearStreamBlock(pTaskInfo->pRoot);
    atomic_store_64(&pTaskInfo->owner, 0);
    qDebug("%s already killed, abort", GET_TASKID(pTaskInfo));
    return TSDB_CODE_SUCCESS;
  }

  // error occurs, record the error code and return to client
  int32_t ret = setjmp(pTaskInfo->env);
  if (ret != TSDB_CODE_SUCCESS) {
    pTaskInfo->code = ret;
    cleanUpUdfs();
    qDebug("%s task abort due to error/cancel occurs, code:%s", GET_TASKID(pTaskInfo), tstrerror(pTaskInfo->code));
    atomic_store_64(&pTaskInfo->owner, 0);
    return pTaskInfo->code;
  }

  qDebug("%s execTask is launched", GET_TASKID(pTaskInfo));

  int64_t st = taosGetTimestampUs();

  *pRes = pTaskInfo->pRoot->fpSet.getNextFn(pTaskInfo->pRoot);
  uint64_t el = (taosGetTimestampUs() - st);

  pTaskInfo->cost.elapsedTime += el;
  if (NULL == *pRes) {
    *useconds = pTaskInfo->cost.elapsedTime;
  }

  cleanUpUdfs();

  int32_t  current = (*pRes != NULL) ? (*pRes)->info.rows : 0;
  uint64_t total = pTaskInfo->pRoot->resultInfo.totalRows;

  qDebug("%s task suspended, %d rows returned, total:%" PRId64 " rows, in sinkNode:%d, elapsed:%.2f ms",
         GET_TASKID(pTaskInfo), current, total, 0, el / 1000.0);

  atomic_store_64(&pTaskInfo->owner, 0);
  return pTaskInfo->code;
}

int32_t qAppendTaskStopInfo(SExecTaskInfo* pTaskInfo, SExchangeOpStopInfo* pInfo) {
  taosWLockLatch(&pTaskInfo->stopInfo.lock);
  taosArrayPush(pTaskInfo->stopInfo.pStopInfo, pInfo);
  taosWUnLockLatch(&pTaskInfo->stopInfo.lock);

  return TSDB_CODE_SUCCESS;
}

int32_t stopInfoComp(void const* lp, void const* rp) {
  SExchangeOpStopInfo* key = (SExchangeOpStopInfo*)lp;
  SExchangeOpStopInfo* pInfo = (SExchangeOpStopInfo*)rp;

  if (key->refId < pInfo->refId) {
    return -1;
  } else if (key->refId > pInfo->refId) {
    return 1;
  }

  return 0;
}

void qRemoveTaskStopInfo(SExecTaskInfo* pTaskInfo, SExchangeOpStopInfo* pInfo) {
  taosWLockLatch(&pTaskInfo->stopInfo.lock);
  int32_t idx = taosArraySearchIdx(pTaskInfo->stopInfo.pStopInfo, pInfo, stopInfoComp, TD_EQ);
  if (idx >= 0) {
    taosArrayRemove(pTaskInfo->stopInfo.pStopInfo, idx);
  }
  taosWUnLockLatch(&pTaskInfo->stopInfo.lock);

  return;
}

void qStopTaskOperators(SExecTaskInfo* pTaskInfo) {
  taosWLockLatch(&pTaskInfo->stopInfo.lock);

  int32_t num = taosArrayGetSize(pTaskInfo->stopInfo.pStopInfo);
  for (int32_t i = 0; i < num; ++i) {
    SExchangeOpStopInfo* pStop = taosArrayGet(pTaskInfo->stopInfo.pStopInfo, i);
    SExchangeInfo*       pExchangeInfo = taosAcquireRef(exchangeObjRefPool, pStop->refId);
    if (pExchangeInfo) {
      tsem_post(&pExchangeInfo->ready);
      taosReleaseRef(exchangeObjRefPool, pStop->refId);
    }
  }

  taosWUnLockLatch(&pTaskInfo->stopInfo.lock);
}

int32_t qAsyncKillTask(qTaskInfo_t qinfo, int32_t rspCode) {
  SExecTaskInfo* pTaskInfo = (SExecTaskInfo*)qinfo;
  if (pTaskInfo == NULL) {
    return TSDB_CODE_QRY_INVALID_QHANDLE;
  }

  qDebug("%s execTask async killed", GET_TASKID(pTaskInfo));

  setTaskKilled(pTaskInfo, rspCode);
  qStopTaskOperators(pTaskInfo);

  return TSDB_CODE_SUCCESS;
}

int32_t qKillTask(qTaskInfo_t tinfo, int32_t rspCode) {
  SExecTaskInfo* pTaskInfo = (SExecTaskInfo*)tinfo;
  if (pTaskInfo == NULL) {
    return TSDB_CODE_QRY_INVALID_QHANDLE;
  }

  qDebug("%s sync killed execTask", GET_TASKID(pTaskInfo));
  setTaskKilled(pTaskInfo, TSDB_CODE_TSC_QUERY_KILLED);

  while(qTaskIsExecuting(pTaskInfo)) {
    taosMsleep(10);
  }

  pTaskInfo->code = rspCode;
  return TSDB_CODE_SUCCESS;
}

bool qTaskIsExecuting(qTaskInfo_t qinfo) {
  SExecTaskInfo* pTaskInfo = (SExecTaskInfo*)qinfo;
  if (NULL == pTaskInfo) {
    return false;
  }

  return 0 != atomic_load_64(&pTaskInfo->owner);
}

static void printTaskExecCostInLog(SExecTaskInfo* pTaskInfo) {
  STaskCostInfo* pSummary = &pTaskInfo->cost;
  int64_t        idleTime = pSummary->start - pSummary->created;

  SFileBlockLoadRecorder* pRecorder = pSummary->pRecoder;
  if (pSummary->pRecoder != NULL) {
    qDebug(
        "%s :cost summary: idle:%.2f ms, elapsed time:%.2f ms, extract tableList:%.2f ms, "
        "createGroupIdMap:%.2f ms, total blocks:%d, "
        "load block SMA:%d, load data block:%d, total rows:%" PRId64 ", check rows:%" PRId64,
        GET_TASKID(pTaskInfo), idleTime / 1000.0, pSummary->elapsedTime / 1000.0, pSummary->extractListTime,
        pSummary->groupIdMapTime, pRecorder->totalBlocks, pRecorder->loadBlockStatis, pRecorder->loadBlocks,
        pRecorder->totalRows, pRecorder->totalCheckedRows);
  } else {
    qDebug("%s :cost summary: idle in queue:%.2f ms, elapsed time:%.2f ms", GET_TASKID(pTaskInfo), idleTime / 1000.0,
           pSummary->elapsedTime / 1000.0);
  }
}

void qDestroyTask(qTaskInfo_t qTaskHandle) {
  SExecTaskInfo* pTaskInfo = (SExecTaskInfo*)qTaskHandle;
  if (pTaskInfo == NULL) {
    return;
  }

  qDebug("%s execTask completed, numOfRows:%" PRId64, GET_TASKID(pTaskInfo), pTaskInfo->pRoot->resultInfo.totalRows);

  printTaskExecCostInLog(pTaskInfo);  // print the query cost summary
  doDestroyTask(pTaskInfo);
}

int32_t qGetExplainExecInfo(qTaskInfo_t tinfo, SArray* pExecInfoList) {
  SExecTaskInfo* pTaskInfo = (SExecTaskInfo*)tinfo;
  return getOperatorExplainExecInfo(pTaskInfo->pRoot, pExecInfoList);
}

int32_t qSerializeTaskStatus(qTaskInfo_t tinfo, char** pOutput, int32_t* len) {
  SExecTaskInfo* pTaskInfo = (struct SExecTaskInfo*)tinfo;
  if (pTaskInfo->pRoot == NULL) {
    return TSDB_CODE_INVALID_PARA;
  }

  int32_t nOptrWithVal = 0;
  //  int32_t code = encodeOperator(pTaskInfo->pRoot, pOutput, len, &nOptrWithVal);
  //  if ((code == TSDB_CODE_SUCCESS) && (nOptrWithVal == 0)) {
  //    taosMemoryFreeClear(*pOutput);
  //    *len = 0;
  //  }
  return 0;
}

int32_t qDeserializeTaskStatus(qTaskInfo_t tinfo, const char* pInput, int32_t len) {
  SExecTaskInfo* pTaskInfo = (struct SExecTaskInfo*)tinfo;

  if (pTaskInfo == NULL || pInput == NULL || len == 0) {
    return TSDB_CODE_INVALID_PARA;
  }

  return 0;
  //  return decodeOperator(pTaskInfo->pRoot, pInput, len);
}

int32_t qExtractStreamScanner(qTaskInfo_t tinfo, void** scanner) {
  SExecTaskInfo* pTaskInfo = (SExecTaskInfo*)tinfo;
  SOperatorInfo* pOperator = pTaskInfo->pRoot;

  while (1) {
    uint16_t type = pOperator->operatorType;
    if (type == QUERY_NODE_PHYSICAL_PLAN_STREAM_SCAN) {
      *scanner = pOperator->info;
      return 0;
    } else {
      ASSERT(pOperator->numOfDownstream == 1);
      pOperator = pOperator->pDownstream[0];
    }
  }
}

#if 0
int32_t qStreamInput(qTaskInfo_t tinfo, void* pItem) {
  SExecTaskInfo* pTaskInfo = (SExecTaskInfo*)tinfo;
  ASSERT(pTaskInfo->execModel == OPTR_EXEC_MODEL_STREAM);
  taosWriteQitem(pTaskInfo->streamInfo.inputQueue->queue, pItem);
  return 0;
}
#endif

int32_t qStreamSourceRecoverStep1(qTaskInfo_t tinfo, int64_t ver) {
  SExecTaskInfo* pTaskInfo = (SExecTaskInfo*)tinfo;
  ASSERT(pTaskInfo->execModel == OPTR_EXEC_MODEL_STREAM);
  pTaskInfo->streamInfo.fillHistoryVer1 = ver;
  pTaskInfo->streamInfo.recoverStep = STREAM_RECOVER_STEP__PREPARE1;
  return 0;
}

int32_t qStreamSourceRecoverStep2(qTaskInfo_t tinfo, int64_t ver) {
  SExecTaskInfo* pTaskInfo = (SExecTaskInfo*)tinfo;
  ASSERT(pTaskInfo->execModel == OPTR_EXEC_MODEL_STREAM);
  pTaskInfo->streamInfo.fillHistoryVer2 = ver;
  pTaskInfo->streamInfo.recoverStep = STREAM_RECOVER_STEP__PREPARE2;
  return 0;
}

int32_t qStreamRecoverFinish(qTaskInfo_t tinfo) {
  SExecTaskInfo* pTaskInfo = (SExecTaskInfo*)tinfo;
  ASSERT(pTaskInfo->execModel == OPTR_EXEC_MODEL_STREAM);
  pTaskInfo->streamInfo.recoverStep = STREAM_RECOVER_STEP__NONE;
  return 0;
}

int32_t qStreamSetParamForRecover(qTaskInfo_t tinfo) {
  SExecTaskInfo* pTaskInfo = (SExecTaskInfo*)tinfo;
  SOperatorInfo* pOperator = pTaskInfo->pRoot;

  while (1) {
    if (pOperator->operatorType == QUERY_NODE_PHYSICAL_PLAN_STREAM_INTERVAL ||
        pOperator->operatorType == QUERY_NODE_PHYSICAL_PLAN_STREAM_SEMI_INTERVAL ||
        pOperator->operatorType == QUERY_NODE_PHYSICAL_PLAN_STREAM_FINAL_INTERVAL) {
      SStreamIntervalOperatorInfo* pInfo = pOperator->info;
      ASSERT(pInfo->twAggSup.calTrigger == STREAM_TRIGGER_AT_ONCE ||
             pInfo->twAggSup.calTrigger == STREAM_TRIGGER_WINDOW_CLOSE);
      ASSERT(pInfo->twAggSup.calTriggerSaved == 0);
      ASSERT(pInfo->twAggSup.deleteMarkSaved == 0);

      qInfo("save stream param for interval: %d,  %" PRId64, pInfo->twAggSup.calTrigger, pInfo->twAggSup.deleteMark);

      pInfo->twAggSup.calTriggerSaved = pInfo->twAggSup.calTrigger;
      pInfo->twAggSup.deleteMarkSaved = pInfo->twAggSup.deleteMark;
      pInfo->twAggSup.calTrigger = STREAM_TRIGGER_AT_ONCE;
      pInfo->twAggSup.deleteMark = INT64_MAX;
      pInfo->ignoreExpiredDataSaved = pInfo->ignoreExpiredData;
      pInfo->ignoreExpiredData = false;
    } else if (pOperator->operatorType == QUERY_NODE_PHYSICAL_PLAN_STREAM_SESSION ||
               pOperator->operatorType == QUERY_NODE_PHYSICAL_PLAN_STREAM_SEMI_SESSION ||
               pOperator->operatorType == QUERY_NODE_PHYSICAL_PLAN_STREAM_FINAL_SESSION) {
      SStreamSessionAggOperatorInfo* pInfo = pOperator->info;
      ASSERT(pInfo->twAggSup.calTrigger == STREAM_TRIGGER_AT_ONCE ||
             pInfo->twAggSup.calTrigger == STREAM_TRIGGER_WINDOW_CLOSE);
      ASSERT(pInfo->twAggSup.calTriggerSaved == 0);
      ASSERT(pInfo->twAggSup.deleteMarkSaved == 0);

      qInfo("save stream param for session: %d,  %" PRId64, pInfo->twAggSup.calTrigger, pInfo->twAggSup.deleteMark);

      pInfo->twAggSup.calTriggerSaved = pInfo->twAggSup.calTrigger;
      pInfo->twAggSup.deleteMarkSaved = pInfo->twAggSup.deleteMark;
      pInfo->twAggSup.calTrigger = STREAM_TRIGGER_AT_ONCE;
      pInfo->twAggSup.deleteMark = INT64_MAX;
      pInfo->ignoreExpiredDataSaved = pInfo->ignoreExpiredData;
      pInfo->ignoreExpiredData = false;
    } else if (pOperator->operatorType == QUERY_NODE_PHYSICAL_PLAN_STREAM_STATE) {
      SStreamStateAggOperatorInfo* pInfo = pOperator->info;
      ASSERT(pInfo->twAggSup.calTrigger == STREAM_TRIGGER_AT_ONCE ||
             pInfo->twAggSup.calTrigger == STREAM_TRIGGER_WINDOW_CLOSE);
      ASSERT(pInfo->twAggSup.calTriggerSaved == 0);
      ASSERT(pInfo->twAggSup.deleteMarkSaved == 0);

      qInfo("save stream param for state: %d,  %" PRId64, pInfo->twAggSup.calTrigger, pInfo->twAggSup.deleteMark);

      pInfo->twAggSup.calTriggerSaved = pInfo->twAggSup.calTrigger;
      pInfo->twAggSup.deleteMarkSaved = pInfo->twAggSup.deleteMark;
      pInfo->twAggSup.calTrigger = STREAM_TRIGGER_AT_ONCE;
      pInfo->twAggSup.deleteMark = INT64_MAX;
      pInfo->ignoreExpiredDataSaved = pInfo->ignoreExpiredData;
      pInfo->ignoreExpiredData = false;
    }

    // iterate operator tree
    if (pOperator->numOfDownstream != 1 || pOperator->pDownstream[0] == NULL) {
      if (pOperator->numOfDownstream > 1) {
        qError("unexpected stream, multiple downstream");
        ASSERT(0);
        return -1;
      }
      return 0;
    } else {
      pOperator = pOperator->pDownstream[0];
    }
  }

  return 0;
}

int32_t qStreamRestoreParam(qTaskInfo_t tinfo) {
  SExecTaskInfo* pTaskInfo = (SExecTaskInfo*)tinfo;
  SOperatorInfo* pOperator = pTaskInfo->pRoot;

  while (1) {
    if (pOperator->operatorType == QUERY_NODE_PHYSICAL_PLAN_STREAM_INTERVAL ||
        pOperator->operatorType == QUERY_NODE_PHYSICAL_PLAN_STREAM_SEMI_INTERVAL ||
        pOperator->operatorType == QUERY_NODE_PHYSICAL_PLAN_STREAM_FINAL_INTERVAL) {
      SStreamIntervalOperatorInfo* pInfo = pOperator->info;
      pInfo->twAggSup.calTrigger = pInfo->twAggSup.calTriggerSaved;
      pInfo->twAggSup.deleteMark = pInfo->twAggSup.deleteMarkSaved;
      pInfo->ignoreExpiredData = pInfo->ignoreExpiredDataSaved;
      qInfo("restore stream param for interval: %d,  %" PRId64, pInfo->twAggSup.calTrigger, pInfo->twAggSup.deleteMark);
    } else if (pOperator->operatorType == QUERY_NODE_PHYSICAL_PLAN_STREAM_SESSION ||
               pOperator->operatorType == QUERY_NODE_PHYSICAL_PLAN_STREAM_SEMI_SESSION ||
               pOperator->operatorType == QUERY_NODE_PHYSICAL_PLAN_STREAM_FINAL_SESSION) {
      SStreamSessionAggOperatorInfo* pInfo = pOperator->info;
      pInfo->twAggSup.calTrigger = pInfo->twAggSup.calTriggerSaved;
      pInfo->twAggSup.deleteMark = pInfo->twAggSup.deleteMarkSaved;
      pInfo->ignoreExpiredData = pInfo->ignoreExpiredDataSaved;
      qInfo("restore stream param for session: %d,  %" PRId64, pInfo->twAggSup.calTrigger, pInfo->twAggSup.deleteMark);
    } else if (pOperator->operatorType == QUERY_NODE_PHYSICAL_PLAN_STREAM_STATE) {
      SStreamStateAggOperatorInfo* pInfo = pOperator->info;
      pInfo->twAggSup.calTrigger = pInfo->twAggSup.calTriggerSaved;
      pInfo->twAggSup.deleteMark = pInfo->twAggSup.deleteMarkSaved;
      pInfo->ignoreExpiredData = pInfo->ignoreExpiredDataSaved;
      qInfo("restore stream param for state: %d,  %" PRId64, pInfo->twAggSup.calTrigger, pInfo->twAggSup.deleteMark);
    }

    // iterate operator tree
    if (pOperator->numOfDownstream != 1 || pOperator->pDownstream[0] == NULL) {
      if (pOperator->numOfDownstream > 1) {
        qError("unexpected stream, multiple downstream");
        /*ASSERT(0);*/
        return -1;
      }
      return 0;
    } else {
      pOperator = pOperator->pDownstream[0];
    }
  }
  return 0;
}

bool qStreamRecoverScanFinished(qTaskInfo_t tinfo) {
  SExecTaskInfo* pTaskInfo = (SExecTaskInfo*)tinfo;
  return pTaskInfo->streamInfo.recoverScanFinished;
}

void* qExtractReaderFromStreamScanner(void* scanner) {
  SStreamScanInfo* pInfo = scanner;
  return (void*)pInfo->tqReader;
}

const SSchemaWrapper* qExtractSchemaFromTask(qTaskInfo_t tinfo) {
  SExecTaskInfo* pTaskInfo = (SExecTaskInfo*)tinfo;
  return pTaskInfo->streamInfo.schema;
}

const char* qExtractTbnameFromTask(qTaskInfo_t tinfo) {
  SExecTaskInfo* pTaskInfo = (SExecTaskInfo*)tinfo;
  return pTaskInfo->streamInfo.tbName;
}

SMqMetaRsp* qStreamExtractMetaMsg(qTaskInfo_t tinfo) {
  SExecTaskInfo* pTaskInfo = (SExecTaskInfo*)tinfo;
  return &pTaskInfo->streamInfo.metaRsp;
}

void qStreamExtractOffset(qTaskInfo_t tinfo, STqOffsetVal* pOffset) {
  SExecTaskInfo* pTaskInfo = (SExecTaskInfo*)tinfo;
  memcpy(pOffset, &pTaskInfo->streamInfo.currentOffset, sizeof(STqOffsetVal));
}

int32_t initQueryTableDataCondForTmq(SQueryTableDataCond* pCond, SSnapContext* sContext, SMetaTableInfo* pMtInfo) {
  memset(pCond, 0, sizeof(SQueryTableDataCond));
  pCond->order = TSDB_ORDER_ASC;
  pCond->numOfCols = pMtInfo->schema->nCols;
  pCond->colList = taosMemoryCalloc(pCond->numOfCols, sizeof(SColumnInfo));
  pCond->pSlotList = taosMemoryMalloc(sizeof(int32_t) * pCond->numOfCols);
  if (pCond->colList == NULL || pCond->pSlotList == NULL) {
    taosMemoryFreeClear(pCond->colList);
    taosMemoryFreeClear(pCond->pSlotList);
    terrno = TSDB_CODE_OUT_OF_MEMORY;
    return terrno;
  }

  pCond->twindows = TSWINDOW_INITIALIZER;
  pCond->suid = pMtInfo->suid;
  pCond->type = TIMEWINDOW_RANGE_CONTAINED;
  pCond->startVersion = -1;
  pCond->endVersion = sContext->snapVersion;

  for (int32_t i = 0; i < pCond->numOfCols; ++i) {
    SColumnInfo* pColInfo = &pCond->colList[i];
    pColInfo->type = pMtInfo->schema->pSchema[i].type;
    pColInfo->bytes = pMtInfo->schema->pSchema[i].bytes;
    pColInfo->colId = pMtInfo->schema->pSchema[i].colId;

    pCond->pSlotList[i] = i;
  }

  return TSDB_CODE_SUCCESS;
}

int32_t qStreamSetScanMemData(qTaskInfo_t tinfo, SPackedData submit) {
  SExecTaskInfo* pTaskInfo = (SExecTaskInfo*)tinfo;
  if((pTaskInfo->execModel != OPTR_EXEC_MODEL_QUEUE) || (pTaskInfo->streamInfo.submit.msgStr != NULL)){
    qError("qStreamSetScanMemData err:%d,%p", pTaskInfo->execModel, pTaskInfo->streamInfo.submit.msgStr);
    return -1;
  }
  qDebug("set the submit block for future scan");

  pTaskInfo->streamInfo.submit = submit;
  return 0;
}

void qStreamSetOpen(qTaskInfo_t tinfo) {
  SExecTaskInfo* pTaskInfo = (SExecTaskInfo*)tinfo;
  SOperatorInfo*  pOperator = pTaskInfo->pRoot;
  pOperator->status = OP_NOT_OPENED;
}

int32_t qStreamPrepareScan(qTaskInfo_t tinfo, STqOffsetVal* pOffset, int8_t subType) {
  SExecTaskInfo*  pTaskInfo = (SExecTaskInfo*)tinfo;
  SOperatorInfo*  pOperator = pTaskInfo->pRoot;
  const char*     id = GET_TASKID(pTaskInfo);

  // if pOffset equal to current offset, means continue consume
  if (tOffsetEqual(pOffset, &pTaskInfo->streamInfo.currentOffset)) {
    return 0;
  }

  if (subType == TOPIC_SUB_TYPE__COLUMN) {
<<<<<<< HEAD
    if (pOperator->operatorType != QUERY_NODE_PHYSICAL_PLAN_STREAM_SCAN) {
      if (pOperator->numOfDownstream != 1) {
        qError("invalid operator, number of downstream:%d, %s", pOperator->numOfDownstream, id);
        return -1;
      }
      pOperator = pOperator->pDownstream[0];
    }
=======
    pOperator->status = OP_OPENED;
    pOperator = extractOperatorInTree(pOperator, QUERY_NODE_PHYSICAL_PLAN_STREAM_SCAN, id);
>>>>>>> d0a7e02a

    SStreamScanInfo* pInfo = pOperator->info;
    STableScanInfo*  pScanInfo = pInfo->pTableScanOp->info;
    STableScanBase*  pScanBaseInfo = &pScanInfo->base;
    STableListInfo* pTableListInfo = pScanBaseInfo->pTableListInfo;

    if (pOffset->type == TMQ_OFFSET__LOG) {
      tsdbReaderClose(pScanBaseInfo->dataReader);
      pScanBaseInfo->dataReader = NULL;

      // set version to read for wal is next, so +1
      if (tqSeekVer(pInfo->tqReader, pOffset->version + 1, pTaskInfo->id.str) < 0) {
        qError("tqSeekVer failed ver:%"PRId64", %s", pOffset->version + 1, id);
        return -1;
      }
    } else if (pOffset->type == TMQ_OFFSET__SNAPSHOT_DATA) {
      // iterate all tables from tableInfoList, and retrieve rows from each table one-by-one
      // those data are from the snapshot in tsdb, besides the data in the wal file.
      int64_t uid = pOffset->uid;
      int64_t ts = pOffset->ts;
      int32_t index = 0;

      // this value may be changed if new tables are created
      taosRLockLatch(&pTaskInfo->lock);
      int32_t numOfTables = tableListGetSize(pTableListInfo);

      if (uid == 0) {
        if (numOfTables != 0) {
          STableKeyInfo* pTableInfo = tableListGetInfo(pTableListInfo, 0);
          uid = pTableInfo->uid;
          ts = INT64_MIN;
          pScanInfo->currentTable = 0;
        } else {
          taosRUnLockLatch(&pTaskInfo->lock);
          qError("no table in table list, %s", id);
          return -1;
        }
      }

      qDebug("switch to table uid:%" PRId64 " ts:%" PRId64 "% "PRId64 " rows returned", uid, ts, pInfo->pTableScanOp->resultInfo.totalRows);
      pInfo->pTableScanOp->resultInfo.totalRows = 0;

      // start from current accessed position
      // we cannot start from the pScanInfo->currentTable, since the commit offset may cause the rollback of the start
      // position, let's find it from the beginning.
      index = tableListFind(pTableListInfo, uid, 0);
      taosRUnLockLatch(&pTaskInfo->lock);

      if (index >= 0) {
        pScanInfo->currentTable = index;
      } else {
        qError("vgId:%d uid:%" PRIu64 " not found in table list, total:%d, index:%d %s", pTaskInfo->id.vgId, uid,
               numOfTables, pScanInfo->currentTable, id);
        return -1;
      }

      STableKeyInfo keyInfo = {.uid = uid};
      int64_t oldSkey = pScanBaseInfo->cond.twindows.skey;

      // let's start from the next ts that returned to consumer.
      pScanBaseInfo->cond.twindows.skey = ts + 1;
      pScanInfo->scanTimes = 0;

      if (pScanBaseInfo->dataReader == NULL) {
        int32_t code = tsdbReaderOpen(pScanBaseInfo->readHandle.vnode, &pScanBaseInfo->cond, &keyInfo, 1,
                                      pScanInfo->pResBlock, &pScanBaseInfo->dataReader, id, false);
        if (code != TSDB_CODE_SUCCESS) {
          qError("prepare read tsdb snapshot failed, uid:%" PRId64 ", code:%s %s", pOffset->uid, tstrerror(code), id);
          terrno = code;
          return -1;
        }

        qDebug("tsdb reader created with offset(snapshot) uid:%" PRId64 " ts:%" PRId64 " table index:%d, total:%d, %s",
               uid, pScanBaseInfo->cond.twindows.skey, pScanInfo->currentTable, numOfTables, id);
      } else {
        tsdbSetTableList(pScanBaseInfo->dataReader, &keyInfo, 1);
        tsdbReaderReset(pScanBaseInfo->dataReader, &pScanBaseInfo->cond);
        qDebug("tsdb reader offset seek snapshot to uid:%" PRId64 " ts %" PRId64 "  table index:%d numOfTable:%d, %s",
               uid, pScanBaseInfo->cond.twindows.skey, pScanInfo->currentTable, numOfTables, id);
      }

      // restore the key value
      pScanBaseInfo->cond.twindows.skey = oldSkey;
    } else {
      qError("invalid pOffset->type:%d, %s", pOffset->type, id);
      return -1;
    }

  } else {  // subType == TOPIC_SUB_TYPE__TABLE/TOPIC_SUB_TYPE__DB

    if (pOffset->type == TMQ_OFFSET__SNAPSHOT_DATA) {
      SStreamRawScanInfo* pInfo = pOperator->info;
      SSnapContext*       sContext = pInfo->sContext;

      SOperatorInfo* p = extractOperatorInTree(pOperator, QUERY_NODE_PHYSICAL_PLAN_TABLE_SCAN, id);
      STableListInfo* pTableListInfo = ((SStreamRawScanInfo*)(p->info))->pTableListInfo;

      if (setForSnapShot(sContext, pOffset->uid) != 0) {
        qError("setDataForSnapShot error. uid:%" PRId64" , %s", pOffset->uid, id);
        return -1;
      }

      SMetaTableInfo mtInfo = getUidfromSnapShot(sContext);
      tsdbReaderClose(pInfo->dataReader);
      pInfo->dataReader = NULL;

      cleanupQueryTableDataCond(&pTaskInfo->streamInfo.tableCond);
      tableListClear(pTableListInfo);

      if (mtInfo.uid == 0) {
        return 0;  // no data
      }

      initQueryTableDataCondForTmq(&pTaskInfo->streamInfo.tableCond, sContext, &mtInfo);
      pTaskInfo->streamInfo.tableCond.twindows.skey = pOffset->ts;

      tableListAddTableInfo(pTableListInfo, mtInfo.uid, 0);

      STableKeyInfo* pList = tableListGetInfo(pTableListInfo, 0);
      int32_t        size = tableListGetSize(pTableListInfo);

      tsdbReaderOpen(pInfo->vnode, &pTaskInfo->streamInfo.tableCond, pList, size, NULL, &pInfo->dataReader, NULL, false);

      cleanupQueryTableDataCond(&pTaskInfo->streamInfo.tableCond);
      strcpy(pTaskInfo->streamInfo.tbName, mtInfo.tbName);
      tDeleteSSchemaWrapper(pTaskInfo->streamInfo.schema);
      pTaskInfo->streamInfo.schema = mtInfo.schema;

      qDebug("tmqsnap qStreamPrepareScan snapshot data uid:%" PRId64 " ts %" PRId64" %s", mtInfo.uid, pOffset->ts, id);
    } else if (pOffset->type == TMQ_OFFSET__SNAPSHOT_META) {
      SStreamRawScanInfo* pInfo = pOperator->info;
      SSnapContext*       sContext = pInfo->sContext;
      if (setForSnapShot(sContext, pOffset->uid) != 0) {
        qError("setForSnapShot error. uid:%" PRIu64 " ,version:%" PRId64, pOffset->uid, pOffset->version);
        return -1;
      }
      qDebug("tmqsnap qStreamPrepareScan snapshot meta uid:%" PRId64 " ts %" PRId64 " %s", pOffset->uid, pOffset->ts, id);
    } else if (pOffset->type == TMQ_OFFSET__LOG) {
      SStreamRawScanInfo* pInfo = pOperator->info;
      tsdbReaderClose(pInfo->dataReader);
      pInfo->dataReader = NULL;
      qDebug("tmqsnap qStreamPrepareScan snapshot log, %s", id);
    }
  }
  pTaskInfo->streamInfo.currentOffset = *pOffset;

  return 0;
}

void qProcessRspMsg(void* parent, SRpcMsg* pMsg, SEpSet* pEpSet) {
  SMsgSendInfo* pSendInfo = (SMsgSendInfo*)pMsg->info.ahandle;
  if(pMsg->info.ahandle == NULL){
    qError("pMsg->info.ahandle is NULL");
    return;
  }

  SDataBuf buf = {.len = pMsg->contLen, .pData = NULL};

  if (pMsg->contLen > 0) {
    buf.pData = taosMemoryCalloc(1, pMsg->contLen);
    if (buf.pData == NULL) {
      terrno = TSDB_CODE_OUT_OF_MEMORY;
      pMsg->code = TSDB_CODE_OUT_OF_MEMORY;
    } else {
      memcpy(buf.pData, pMsg->pCont, pMsg->contLen);
    }
  }

  pSendInfo->fp(pSendInfo->param, &buf, pMsg->code);
  rpcFreeCont(pMsg->pCont);
  destroySendMsgInfo(pSendInfo);
}
<|MERGE_RESOLUTION|>--- conflicted
+++ resolved
@@ -1094,19 +1094,10 @@
   }
 
   if (subType == TOPIC_SUB_TYPE__COLUMN) {
-<<<<<<< HEAD
-    if (pOperator->operatorType != QUERY_NODE_PHYSICAL_PLAN_STREAM_SCAN) {
-      if (pOperator->numOfDownstream != 1) {
-        qError("invalid operator, number of downstream:%d, %s", pOperator->numOfDownstream, id);
-        return -1;
-      }
-      pOperator = pOperator->pDownstream[0];
-    }
-=======
-    pOperator->status = OP_OPENED;
     pOperator = extractOperatorInTree(pOperator, QUERY_NODE_PHYSICAL_PLAN_STREAM_SCAN, id);
->>>>>>> d0a7e02a
-
+    if (pOperator == NULL) {
+      return -1;
+    }
     SStreamScanInfo* pInfo = pOperator->info;
     STableScanInfo*  pScanInfo = pInfo->pTableScanOp->info;
     STableScanBase*  pScanBaseInfo = &pScanInfo->base;
