--- conflicted
+++ resolved
@@ -503,16 +503,7 @@
 
   if (handle) {
     void* pSinkParam = NULL;
-<<<<<<< HEAD
-
-    SArray*         pInfoList = getTableListInfo(*pTask);
-    STableListInfo* pTableListInfo = taosArrayGetP(pInfoList, 0);
-    taosArrayDestroy(pInfoList);
-
-    code = createDataSinkParam(pSubplan->pDataSink, &pSinkParam, pTableListInfo, readHandle);
-=======
     code = createDataSinkParam(pSubplan->pDataSink, &pSinkParam, (*pTask), readHandle);
->>>>>>> 28ea375f
     if (code != TSDB_CODE_SUCCESS) {
       qError("failed to createDataSinkParam, vgId:%d, code:%s, %s", vgId, tstrerror(code), (*pTask)->id.str);
       goto _error;
@@ -1081,7 +1072,7 @@
 
 void qStreamSetOpen(qTaskInfo_t tinfo) {
   SExecTaskInfo* pTaskInfo = (SExecTaskInfo*)tinfo;
-  SOperatorInfo*  pOperator = pTaskInfo->pRoot;
+  SOperatorInfo* pOperator = pTaskInfo->pRoot;
   pOperator->status = OP_NOT_OPENED;
 }
 
@@ -1110,13 +1101,8 @@
       pScanBaseInfo->dataReader = NULL;
 
       // let's seek to the next version in wal file
-<<<<<<< HEAD
-      if (tqSeekVer(pInfo->tqReader, pOffset->version + 1, pTaskInfo->id.str) < 0) {
+      if (tqSeekVer(pInfo->tqReader, pOffset->version + 1, id) < 0) {
         qError("tqSeekVer failed ver:%" PRId64 ", %s", pOffset->version + 1, id);
-=======
-      if (tqSeekVer(pInfo->tqReader, pOffset->version + 1, id) < 0) {
-        qError("tqSeekVer failed ver:%"PRId64", %s", pOffset->version + 1, id);
->>>>>>> 28ea375f
         return -1;
       }
     } else if (pOffset->type == TMQ_OFFSET__SNAPSHOT_DATA) {
@@ -1143,7 +1129,8 @@
         }
       }
 
-      qDebug("switch to table uid:%" PRId64 " ts:%" PRId64 "% "PRId64 " rows returned", uid, ts, pInfo->pTableScanOp->resultInfo.totalRows);
+      qDebug("switch to table uid:%" PRId64 " ts:%" PRId64 "% " PRId64 " rows returned", uid, ts,
+             pInfo->pTableScanOp->resultInfo.totalRows);
       pInfo->pTableScanOp->resultInfo.totalRows = 0;
 
       // start from current accessed position
