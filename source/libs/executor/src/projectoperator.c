--- conflicted
+++ resolved
@@ -637,7 +637,6 @@
 
     if (pExpr[k].pExpr->nodeType == QUERY_NODE_VALUE) {
       SColumnInfoData* pColInfoData = taosArrayGet(pRes->pDataBlock, outputSlotId);
-<<<<<<< HEAD
 
       int32_t type = pExpr[k].base.pParam[0].param.nType;
       if (TSDB_DATA_TYPE_NULL == type) {
@@ -654,24 +653,6 @@
         SArray* pBlockList = taosArrayInit(4, POINTER_BYTES);
         taosArrayPush(pBlockList, &pRes);
 
-=======
-
-      int32_t type = pExpr[k].base.pParam[0].param.nType;
-      if (TSDB_DATA_TYPE_NULL == type) {
-        colDataSetNNULL(pColInfoData, 0, 1);
-      } else {
-        colDataSetVal(pColInfoData, 0, taosVariantGet(&pExpr[k].base.pParam[0].param, type), false);
-      }
-    } else if (pExpr[k].pExpr->nodeType == QUERY_NODE_FUNCTION) {
-      SqlFunctionCtx* pfCtx = &pSup->pCtx[k];
-
-      // UDF scalar functions will be calculated here, for example, select foo(n) from (select 1 n).
-      // UDF aggregate functions will be handled in agg operator.
-      if (fmIsScalarFunc(pfCtx->functionId)) {
-        SArray* pBlockList = taosArrayInit(4, POINTER_BYTES);
-        taosArrayPush(pBlockList, &pRes);
-
->>>>>>> c20ac4fe
         SColumnInfoData* pResColData = taosArrayGet(pRes->pDataBlock, outputSlotId);
         SColumnInfoData  idata = {.info = pResColData->info, .hasNull = true};
 
