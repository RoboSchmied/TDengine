/*
 * Copyright (c) 2019 TAOS Data, Inc. <jhtao@taosdata.com>
 *
 * This program is free software: you can use, redistribute, and/or modify
 * it under the terms of the GNU Affero General Public License, version 3
 * or later ("AGPL"), as published by the Free Software Foundation.
 *
 * This program is distributed in the hope that it will be useful, but WITHOUT
 * ANY WARRANTY; without even the implied warranty of MERCHANTABILITY or
 * FITNESS FOR A PARTICULAR PURPOSE.
 *
 * You should have received a copy of the GNU Affero General Public License
 * along with this program. If not, see <http://www.gnu.org/licenses/>.
 */
#include "executorimpl.h"
#include "function.h"
#include "functionMgt.h"
#include "tcommon.h"
#include "tcompare.h"
#include "tdatablock.h"
#include "tfill.h"
#include "ttime.h"

typedef enum SResultTsInterpType {
  RESULT_ROW_START_INTERP = 1,
  RESULT_ROW_END_INTERP = 2,
} SResultTsInterpType;

#define IS_FINAL_OP(op) ((op)->isFinal)

typedef struct SPullWindowInfo {
  STimeWindow window;
  uint64_t    groupId;
} SPullWindowInfo;

typedef struct SOpenWindowInfo {
  SResultRowPosition pos;
  uint64_t           groupId;
} SOpenWindowInfo;

static int64_t* extractTsCol(SSDataBlock* pBlock, const SIntervalAggOperatorInfo* pInfo);

static SResultRowPosition addToOpenWindowList(SResultRowInfo* pResultRowInfo, const SResultRow* pResult,
                                              uint64_t groupId);
static void doCloseWindow(SResultRowInfo* pResultRowInfo, const SIntervalAggOperatorInfo* pInfo, SResultRow* pResult);

static TSKEY getStartTsKey(STimeWindow* win, const TSKEY* tsCols) { return tsCols == NULL ? win->skey : tsCols[0]; }

static int32_t setTimeWindowOutputBuf(SResultRowInfo* pResultRowInfo, STimeWindow* win, bool masterscan,
                                      SResultRow** pResult, int64_t tableGroupId, SqlFunctionCtx* pCtx,
                                      int32_t numOfOutput, int32_t* rowEntryInfoOffset, SAggSupporter* pAggSup,
                                      SExecTaskInfo* pTaskInfo) {
  SResultRow* pResultRow = doSetResultOutBufByKey(pAggSup->pResultBuf, pResultRowInfo, (char*)&win->skey, TSDB_KEYSIZE,
                                                  masterscan, tableGroupId, pTaskInfo, true, pAggSup);

  if (pResultRow == NULL) {
    *pResult = NULL;
    return TSDB_CODE_SUCCESS;
  }

  // set time window for current result
  pResultRow->win = (*win);

  *pResult = pResultRow;
  setResultRowInitCtx(pResultRow, pCtx, numOfOutput, rowEntryInfoOffset);

  return TSDB_CODE_SUCCESS;
}

static void updateTimeWindowInfo(SColumnInfoData* pColData, STimeWindow* pWin, bool includeEndpoint) {
  int64_t* ts = (int64_t*)pColData->pData;
  int32_t  delta = includeEndpoint ? 1 : 0;

  int64_t duration = pWin->ekey - pWin->skey + delta;
  ts[2] = duration;            // set the duration
  ts[3] = pWin->skey;          // window start key
  ts[4] = pWin->ekey + delta;  // window end key
}

static void doKeepTuple(SWindowRowsSup* pRowSup, int64_t ts, uint64_t groupId) {
  pRowSup->win.ekey = ts;
  pRowSup->prevTs = ts;
  pRowSup->numOfRows += 1;
  pRowSup->groupId = groupId;
}

static void doKeepNewWindowStartInfo(SWindowRowsSup* pRowSup, const int64_t* tsList, int32_t rowIndex,
                                     uint64_t groupId) {
  pRowSup->startRowIndex = rowIndex;
  pRowSup->numOfRows = 0;
  pRowSup->win.skey = tsList[rowIndex];
  pRowSup->groupId = groupId;
}

static FORCE_INLINE int32_t getForwardStepsInBlock(int32_t numOfRows, __block_search_fn_t searchFn, TSKEY ekey,
                                                   int16_t pos, int16_t order, int64_t* pData) {
  int32_t forwardRows = 0;

  if (order == TSDB_ORDER_ASC) {
    int32_t end = searchFn((char*)&pData[pos], numOfRows - pos, ekey, order);
    if (end >= 0) {
      forwardRows = end;

      if (pData[end + pos] == ekey) {
        forwardRows += 1;
      }
    }
  } else {
    int32_t end = searchFn((char*)&pData[pos], numOfRows - pos, ekey, order);
    if (end >= 0) {
      forwardRows = end;

      if (pData[end + pos] == ekey) {
        forwardRows += 1;
      }
    }
    //    int32_t end = searchFn((char*)pData, pos + 1, ekey, order);
    //    if (end >= 0) {
    //      forwardRows = pos - end;
    //
    //      if (pData[end] == ekey) {
    //        forwardRows += 1;
    //      }
    //    }
  }

  assert(forwardRows >= 0);
  return forwardRows;
}

int32_t binarySearchForKey(char* pValue, int num, TSKEY key, int order) {
  int32_t midPos = -1;
  int32_t numOfRows;

  if (num <= 0) {
    return -1;
  }

  assert(order == TSDB_ORDER_ASC || order == TSDB_ORDER_DESC);

  TSKEY*  keyList = (TSKEY*)pValue;
  int32_t firstPos = 0;
  int32_t lastPos = num - 1;

  if (order == TSDB_ORDER_DESC) {
    // find the first position which is smaller than the key
    while (1) {
      if (key >= keyList[firstPos]) return firstPos;
      if (key == keyList[lastPos]) return lastPos;

      if (key < keyList[lastPos]) {
        lastPos += 1;
        if (lastPos >= num) {
          return -1;
        } else {
          return lastPos;
        }
      }

      numOfRows = lastPos - firstPos + 1;
      midPos = (numOfRows >> 1) + firstPos;

      if (key < keyList[midPos]) {
        firstPos = midPos + 1;
      } else if (key > keyList[midPos]) {
        lastPos = midPos - 1;
      } else {
        break;
      }
    }

  } else {
    // find the first position which is bigger than the key
    while (1) {
      if (key <= keyList[firstPos]) return firstPos;
      if (key == keyList[lastPos]) return lastPos;

      if (key > keyList[lastPos]) {
        lastPos = lastPos + 1;
        if (lastPos >= num)
          return -1;
        else
          return lastPos;
      }

      numOfRows = lastPos - firstPos + 1;
      midPos = (numOfRows >> 1u) + firstPos;

      if (key < keyList[midPos]) {
        lastPos = midPos - 1;
      } else if (key > keyList[midPos]) {
        firstPos = midPos + 1;
      } else {
        break;
      }
    }
  }

  return midPos;
}

int32_t getNumOfRowsInTimeWindow(SDataBlockInfo* pDataBlockInfo, TSKEY* pPrimaryColumn, int32_t startPos, TSKEY ekey,
                                 __block_search_fn_t searchFn, STableQueryInfo* item, int32_t order) {
  assert(startPos >= 0 && startPos < pDataBlockInfo->rows);

  int32_t num = -1;
  int32_t step = GET_FORWARD_DIRECTION_FACTOR(order);

  if (order == TSDB_ORDER_ASC) {
    if (ekey < pDataBlockInfo->window.ekey && pPrimaryColumn) {
      num = getForwardStepsInBlock(pDataBlockInfo->rows, searchFn, ekey, startPos, order, pPrimaryColumn);
      if (item != NULL) {
        item->lastKey = pPrimaryColumn[startPos + (num - 1)] + step;
      }
    } else {
      num = pDataBlockInfo->rows - startPos;
      if (item != NULL) {
        item->lastKey = pDataBlockInfo->window.ekey + step;
      }
    }
  } else {  // desc
    if (ekey > pDataBlockInfo->window.skey && pPrimaryColumn) {
      num = getForwardStepsInBlock(pDataBlockInfo->rows, searchFn, ekey, startPos, order, pPrimaryColumn);
      if (item != NULL) {
        item->lastKey = pPrimaryColumn[startPos + (num - 1)] + step;
      }
    } else {
      num = pDataBlockInfo->rows - startPos;
      if (item != NULL) {
        item->lastKey = pDataBlockInfo->window.ekey + step;
      }
    }
  }

  assert(num >= 0);
  return num;
}

static void getNextTimeWindow(SInterval* pInterval, int32_t precision, int32_t order, STimeWindow* tw) {
  int32_t factor = GET_FORWARD_DIRECTION_FACTOR(order);
  if (pInterval->intervalUnit != 'n' && pInterval->intervalUnit != 'y') {
    tw->skey += pInterval->sliding * factor;
    tw->ekey = tw->skey + pInterval->interval - 1;
    return;
  }

  int64_t key = tw->skey, interval = pInterval->interval;
  // convert key to second
  key = convertTimePrecision(key, precision, TSDB_TIME_PRECISION_MILLI) / 1000;

  if (pInterval->intervalUnit == 'y') {
    interval *= 12;
  }

  struct tm tm;
  time_t    t = (time_t)key;
  taosLocalTime(&t, &tm);

  int mon = (int)(tm.tm_year * 12 + tm.tm_mon + interval * factor);
  tm.tm_year = mon / 12;
  tm.tm_mon = mon % 12;
  tw->skey = convertTimePrecision((int64_t)taosMktime(&tm) * 1000LL, TSDB_TIME_PRECISION_MILLI, precision);

  mon = (int)(mon + interval);
  tm.tm_year = mon / 12;
  tm.tm_mon = mon % 12;
  tw->ekey = convertTimePrecision((int64_t)taosMktime(&tm) * 1000LL, TSDB_TIME_PRECISION_MILLI, precision);

  tw->ekey -= 1;
}

void getNextIntervalWindow(SInterval* pInterval, STimeWindow* tw, int32_t order) {
  getNextTimeWindow(pInterval, pInterval->precision, order, tw);
}

void doTimeWindowInterpolation(SArray* pPrevValues, SArray* pDataBlock, TSKEY prevTs, int32_t prevRowIndex, TSKEY curTs,
                               int32_t curRowIndex, TSKEY windowKey, int32_t type, SExprSupp* pSup) {
  SqlFunctionCtx* pCtx = pSup->pCtx;

  int32_t index = 1;
  for (int32_t k = 0; k < pSup->numOfExprs; ++k) {
    if (!fmIsIntervalInterpoFunc(pCtx[k].functionId)) {
      pCtx[k].start.key = INT64_MIN;
      continue;
    }

    SFunctParam*     pParam = &pCtx[k].param[0];
    SColumnInfoData* pColInfo = taosArrayGet(pDataBlock, pParam->pCol->slotId);

    ASSERT(pColInfo->info.type == pParam->pCol->type && curTs != windowKey);

    double v1 = 0, v2 = 0, v = 0;
    if (prevRowIndex == -1) {
      SGroupKeys* p = taosArrayGet(pPrevValues, index);
      GET_TYPED_DATA(v1, double, pColInfo->info.type, p->pData);
    } else {
      GET_TYPED_DATA(v1, double, pColInfo->info.type, colDataGetData(pColInfo, prevRowIndex));
    }

    GET_TYPED_DATA(v2, double, pColInfo->info.type, colDataGetData(pColInfo, curRowIndex));

#if 0
    if (functionId == FUNCTION_INTERP) {
      if (type == RESULT_ROW_START_INTERP) {
        pCtx[k].start.key = prevTs;
        pCtx[k].start.val = v1;

        pCtx[k].end.key = curTs;
        pCtx[k].end.val = v2;

        if (pColInfo->info.type == TSDB_DATA_TYPE_BINARY || pColInfo->info.type == TSDB_DATA_TYPE_NCHAR) {
          if (prevRowIndex == -1) {
            //            pCtx[k].start.ptr = (char*)pRuntimeEnv->prevRow[index];
          } else {
            pCtx[k].start.ptr = (char*)pColInfo->pData + prevRowIndex * pColInfo->info.bytes;
          }

          pCtx[k].end.ptr = (char*)pColInfo->pData + curRowIndex * pColInfo->info.bytes;
        }
      }
    } else if (functionId == FUNCTION_TWA) {
#endif

    SPoint point1 = (SPoint){.key = prevTs, .val = &v1};
    SPoint point2 = (SPoint){.key = curTs, .val = &v2};
    SPoint point = (SPoint){.key = windowKey, .val = &v};

    taosGetLinearInterpolationVal(&point, TSDB_DATA_TYPE_DOUBLE, &point1, &point2, TSDB_DATA_TYPE_DOUBLE);

    if (type == RESULT_ROW_START_INTERP) {
      pCtx[k].start.key = point.key;
      pCtx[k].start.val = v;
    } else {
      pCtx[k].end.key = point.key;
      pCtx[k].end.val = v;
    }

    index += 1;
  }
#if 0
  }
#endif
}

static void setNotInterpoWindowKey(SqlFunctionCtx* pCtx, int32_t numOfOutput, int32_t type) {
  if (type == RESULT_ROW_START_INTERP) {
    for (int32_t k = 0; k < numOfOutput; ++k) {
      pCtx[k].start.key = INT64_MIN;
    }
  } else {
    for (int32_t k = 0; k < numOfOutput; ++k) {
      pCtx[k].end.key = INT64_MIN;
    }
  }
}

static bool setTimeWindowInterpolationStartTs(SIntervalAggOperatorInfo* pInfo, int32_t pos, SSDataBlock* pBlock,
                                              const TSKEY* tsCols, STimeWindow* win, SExprSupp* pSup) {
  bool ascQuery = (pInfo->inputOrder == TSDB_ORDER_ASC);

  TSKEY curTs = tsCols[pos];

  SGroupKeys* pTsKey = taosArrayGet(pInfo->pPrevValues, 0);
  TSKEY       lastTs = *(int64_t*)pTsKey->pData;

  // lastTs == INT64_MIN and pos == 0 means this is the first time window, interpolation is not needed.
  // start exactly from this point, no need to do interpolation
  TSKEY key = ascQuery ? win->skey : win->ekey;
  if (key == curTs) {
    setNotInterpoWindowKey(pSup->pCtx, pSup->numOfExprs, RESULT_ROW_START_INTERP);
    return true;
  }

  // it is the first time window, no need to do interpolation
  if (pTsKey->isNull && pos == 0) {
    setNotInterpoWindowKey(pSup->pCtx, pSup->numOfExprs, RESULT_ROW_START_INTERP);
  } else {
    TSKEY prevTs = ((pos == 0) ? lastTs : tsCols[pos - 1]);
    doTimeWindowInterpolation(pInfo->pPrevValues, pBlock->pDataBlock, prevTs, pos - 1, curTs, pos, key,
                              RESULT_ROW_START_INTERP, pSup);
  }

  return true;
}

static bool setTimeWindowInterpolationEndTs(SIntervalAggOperatorInfo* pInfo, SExprSupp* pSup, int32_t endRowIndex,
                                            SArray* pDataBlock, const TSKEY* tsCols, TSKEY blockEkey,
                                            STimeWindow* win) {
  int32_t order = pInfo->inputOrder;

  TSKEY actualEndKey = tsCols[endRowIndex];
  TSKEY key = (order == TSDB_ORDER_ASC) ? win->ekey : win->skey;

  // not ended in current data block, do not invoke interpolation
  if ((key > blockEkey && (order == TSDB_ORDER_ASC)) || (key < blockEkey && (order == TSDB_ORDER_DESC))) {
    setNotInterpoWindowKey(pSup->pCtx, pSup->numOfExprs, RESULT_ROW_END_INTERP);
    return false;
  }

  // there is actual end point of current time window, no interpolation needs
  if (key == actualEndKey) {
    setNotInterpoWindowKey(pSup->pCtx, pSup->numOfExprs, RESULT_ROW_END_INTERP);
    return true;
  }

  int32_t nextRowIndex = endRowIndex + 1;
  assert(nextRowIndex >= 0);

  TSKEY nextKey = tsCols[nextRowIndex];
  doTimeWindowInterpolation(pInfo->pPrevValues, pDataBlock, actualEndKey, endRowIndex, nextKey, nextRowIndex, key,
                            RESULT_ROW_END_INTERP, pSup);
  return true;
}

bool inCalSlidingWindow(SInterval* pInterval, STimeWindow* pWin, TSKEY calStart, TSKEY calEnd) {
  if (pInterval->interval != pInterval->sliding && (pWin->ekey < calStart || pWin->skey > calEnd)) {
    return false;
  }
  return true;
}

bool inSlidingWindow(SInterval* pInterval, STimeWindow* pWin, SDataBlockInfo* pBlockInfo) {
  return inCalSlidingWindow(pInterval, pWin, pBlockInfo->calWin.skey, pBlockInfo->calWin.ekey);
}

static int32_t getNextQualifiedWindow(SInterval* pInterval, STimeWindow* pNext, SDataBlockInfo* pDataBlockInfo,
                                      TSKEY* primaryKeys, int32_t prevPosition, int32_t order) {
  bool ascQuery = (order == TSDB_ORDER_ASC);

  int32_t precision = pInterval->precision;
  getNextTimeWindow(pInterval, precision, order, pNext);

  // next time window is not in current block
  if ((pNext->skey > pDataBlockInfo->window.ekey && order == TSDB_ORDER_ASC) ||
      (pNext->ekey < pDataBlockInfo->window.skey && order == TSDB_ORDER_DESC)) {
    return -1;
  }

  if (!inSlidingWindow(pInterval, pNext, pDataBlockInfo) && order == TSDB_ORDER_ASC) {
    return -1;
  }

  TSKEY   skey = ascQuery ? pNext->skey : pNext->ekey;
  int32_t startPos = 0;

  // tumbling time window query, a special case of sliding time window query
  if (pInterval->sliding == pInterval->interval && prevPosition != -1) {
    startPos = prevPosition + 1;
  } else {
    if ((skey <= pDataBlockInfo->window.skey && ascQuery) || (skey >= pDataBlockInfo->window.ekey && !ascQuery)) {
      startPos = 0;
    } else {
      startPos = binarySearchForKey((char*)primaryKeys, pDataBlockInfo->rows, skey, order);
    }
  }

  /* interp query with fill should not skip time window */
  //  if (pQueryAttr->pointInterpQuery && pQueryAttr->fillType != TSDB_FILL_NONE) {
  //    return startPos;
  //  }

  /*
   * This time window does not cover any data, try next time window,
   * this case may happen when the time window is too small
   */
  if (primaryKeys == NULL) {
    if (ascQuery) {
      assert(pDataBlockInfo->window.skey <= pNext->ekey);
    } else {
      assert(pDataBlockInfo->window.ekey >= pNext->skey);
    }
  } else {
    if (ascQuery && primaryKeys[startPos] > pNext->ekey) {
      TSKEY next = primaryKeys[startPos];
      if (pInterval->intervalUnit == 'n' || pInterval->intervalUnit == 'y') {
        pNext->skey = taosTimeTruncate(next, pInterval, precision);
        pNext->ekey = taosTimeAdd(pNext->skey, pInterval->interval, pInterval->intervalUnit, precision) - 1;
      } else {
        pNext->ekey += ((next - pNext->ekey + pInterval->sliding - 1) / pInterval->sliding) * pInterval->sliding;
        pNext->skey = pNext->ekey - pInterval->interval + 1;
      }
    } else if ((!ascQuery) && primaryKeys[startPos] < pNext->skey) {
      TSKEY next = primaryKeys[startPos];
      if (pInterval->intervalUnit == 'n' || pInterval->intervalUnit == 'y') {
        pNext->skey = taosTimeTruncate(next, pInterval, precision);
        pNext->ekey = taosTimeAdd(pNext->skey, pInterval->interval, pInterval->intervalUnit, precision) - 1;
      } else {
        pNext->skey -= ((pNext->skey - next + pInterval->sliding - 1) / pInterval->sliding) * pInterval->sliding;
        pNext->ekey = pNext->skey + pInterval->interval - 1;
      }
    }
  }

  return startPos;
}

static bool isResultRowInterpolated(SResultRow* pResult, SResultTsInterpType type) {
  ASSERT(pResult != NULL && (type == RESULT_ROW_START_INTERP || type == RESULT_ROW_END_INTERP));
  if (type == RESULT_ROW_START_INTERP) {
    return pResult->startInterp == true;
  } else {
    return pResult->endInterp == true;
  }
}

static void setResultRowInterpo(SResultRow* pResult, SResultTsInterpType type) {
  assert(pResult != NULL && (type == RESULT_ROW_START_INTERP || type == RESULT_ROW_END_INTERP));
  if (type == RESULT_ROW_START_INTERP) {
    pResult->startInterp = true;
  } else {
    pResult->endInterp = true;
  }
}

static void doWindowBorderInterpolation(SIntervalAggOperatorInfo* pInfo, SSDataBlock* pBlock, SResultRow* pResult,
                                        STimeWindow* win, int32_t startPos, int32_t forwardRows, SExprSupp* pSup) {
  if (!pInfo->timeWindowInterpo) {
    return;
  }

  ASSERT(pBlock != NULL);
  if (pBlock->pDataBlock == NULL) {
    //    tscError("pBlock->pDataBlock == NULL");
    return;
  }

  SColumnInfoData* pColInfo = taosArrayGet(pBlock->pDataBlock, pInfo->primaryTsIndex);

  TSKEY* tsCols = (TSKEY*)(pColInfo->pData);
  bool   done = isResultRowInterpolated(pResult, RESULT_ROW_START_INTERP);
  if (!done) {  // it is not interpolated, now start to generated the interpolated value
    bool interp = setTimeWindowInterpolationStartTs(pInfo, startPos, pBlock, tsCols, win, pSup);
    if (interp) {
      setResultRowInterpo(pResult, RESULT_ROW_START_INTERP);
    }
  } else {
    setNotInterpoWindowKey(pSup->pCtx, pSup->numOfExprs, RESULT_ROW_START_INTERP);
  }

  // point interpolation does not require the end key time window interpolation.
  //  if (pointInterpQuery) {
  //    return;
  //  }

  // interpolation query does not generate the time window end interpolation
  done = isResultRowInterpolated(pResult, RESULT_ROW_END_INTERP);
  if (!done) {
    int32_t endRowIndex = startPos + forwardRows - 1;

    TSKEY endKey = (pInfo->inputOrder == TSDB_ORDER_ASC) ? pBlock->info.window.ekey : pBlock->info.window.skey;
    bool  interp = setTimeWindowInterpolationEndTs(pInfo, pSup, endRowIndex, pBlock->pDataBlock, tsCols, endKey, win);
    if (interp) {
      setResultRowInterpo(pResult, RESULT_ROW_END_INTERP);
    }
  } else {
    setNotInterpoWindowKey(pSup->pCtx, pSup->numOfExprs, RESULT_ROW_END_INTERP);
  }
}

static void saveDataBlockLastRow(SArray* pPrevKeys, const SSDataBlock* pBlock, SArray* pCols) {
  if (pBlock->pDataBlock == NULL) {
    return;
  }

  size_t num = taosArrayGetSize(pPrevKeys);
  for (int32_t k = 0; k < num; ++k) {
    SColumn* pc = taosArrayGet(pCols, k);

    SColumnInfoData* pColInfo = taosArrayGet(pBlock->pDataBlock, pc->slotId);

    SGroupKeys* pkey = taosArrayGet(pPrevKeys, k);
    for (int32_t i = pBlock->info.rows - 1; i >= 0; --i) {
      if (colDataIsNull_s(pColInfo, i)) {
        continue;
      }

      char* val = colDataGetData(pColInfo, i);
      if (IS_VAR_DATA_TYPE(pkey->type)) {
        memcpy(pkey->pData, val, varDataTLen(val));
        ASSERT(varDataTLen(val) <= pkey->bytes);
      } else {
        memcpy(pkey->pData, val, pkey->bytes);
      }

      break;
    }
  }
}

static void doInterpUnclosedTimeWindow(SOperatorInfo* pOperatorInfo, int32_t numOfExprs, SResultRowInfo* pResultRowInfo,
                                       SSDataBlock* pBlock, int32_t scanFlag, int64_t* tsCols, SResultRowPosition* p) {
  SExecTaskInfo* pTaskInfo = pOperatorInfo->pTaskInfo;

  SIntervalAggOperatorInfo* pInfo = (SIntervalAggOperatorInfo*)pOperatorInfo->info;
  SExprSupp*                pSup = &pOperatorInfo->exprSupp;

  int32_t startPos = 0;
  int32_t numOfOutput = pSup->numOfExprs;

  SResultRow* pResult = NULL;

  while (1) {
    SListNode*          pn = tdListGetHead(pResultRowInfo->openWindow);
    SOpenWindowInfo*    pOpenWin = (SOpenWindowInfo*)pn->data;
    uint64_t            groupId = pOpenWin->groupId;
    SResultRowPosition* p1 = &pOpenWin->pos;
    if (p->pageId == p1->pageId && p->offset == p1->offset) {
      break;
    }

    SResultRow* pr = getResultRowByPos(pInfo->aggSup.pResultBuf, p1, false);
    ASSERT(pr->offset == p1->offset && pr->pageId == p1->pageId);

    if (pr->closed) {
      ASSERT(isResultRowInterpolated(pr, RESULT_ROW_START_INTERP) &&
             isResultRowInterpolated(pr, RESULT_ROW_END_INTERP));
      SListNode* pNode = tdListPopHead(pResultRowInfo->openWindow);
      taosMemoryFree(pNode);
      continue;
    }

    STimeWindow w = pr->win;
    int32_t     ret = setTimeWindowOutputBuf(pResultRowInfo, &w, (scanFlag == MAIN_SCAN), &pResult, groupId, pSup->pCtx,
                                             numOfOutput, pSup->rowEntryInfoOffset, &pInfo->aggSup, pTaskInfo);
    if (ret != TSDB_CODE_SUCCESS) {
      T_LONG_JMP(pTaskInfo->env, TSDB_CODE_QRY_OUT_OF_MEMORY);
    }

    ASSERT(!isResultRowInterpolated(pResult, RESULT_ROW_END_INTERP));

    SGroupKeys* pTsKey = taosArrayGet(pInfo->pPrevValues, 0);
    int64_t     prevTs = *(int64_t*)pTsKey->pData;
    if (groupId == pBlock->info.groupId) {
      doTimeWindowInterpolation(pInfo->pPrevValues, pBlock->pDataBlock, prevTs, -1, tsCols[startPos], startPos, w.ekey,
                                RESULT_ROW_END_INTERP, pSup);
    }

    setResultRowInterpo(pResult, RESULT_ROW_END_INTERP);
    setNotInterpoWindowKey(pSup->pCtx, numOfExprs, RESULT_ROW_START_INTERP);

    updateTimeWindowInfo(&pInfo->twAggSup.timeWindowData, &w, true);
    doApplyFunctions(pTaskInfo, pSup->pCtx, &pInfo->twAggSup.timeWindowData, startPos, 0, pBlock->info.rows,
                     numOfExprs);

    if (isResultRowInterpolated(pResult, RESULT_ROW_END_INTERP)) {
      closeResultRow(pr);
      SListNode* pNode = tdListPopHead(pResultRowInfo->openWindow);
      taosMemoryFree(pNode);
    } else {  // the remains are can not be closed yet.
      break;
    }
  }
}

void printDataBlock(SSDataBlock* pBlock, const char* flag) {
  if (!pBlock || pBlock->info.rows == 0) {
    qDebug("===stream===printDataBlock: Block is Null or Empty");
    return;
  }
  char* pBuf = NULL;
  qDebug("%s", dumpBlockData(pBlock, flag, &pBuf));
  taosMemoryFree(pBuf);
}

typedef int32_t (*__compare_fn_t)(void* pKey, void* data, int32_t index);

int32_t binarySearchCom(void* keyList, int num, void* pKey, int order, __compare_fn_t comparefn) {
  int firstPos = 0, lastPos = num - 1, midPos = -1;
  int numOfRows = 0;

  if (num <= 0) return -1;
  if (order == TSDB_ORDER_DESC) {
    // find the first position which is smaller or equal than the key
    while (1) {
      if (comparefn(pKey, keyList, lastPos) >= 0) return lastPos;
      if (comparefn(pKey, keyList, firstPos) == 0) return firstPos;
      if (comparefn(pKey, keyList, firstPos) < 0) return firstPos - 1;

      numOfRows = lastPos - firstPos + 1;
      midPos = (numOfRows >> 1) + firstPos;

      if (comparefn(pKey, keyList, midPos) < 0) {
        lastPos = midPos - 1;
      } else if (comparefn(pKey, keyList, midPos) > 0) {
        firstPos = midPos + 1;
      } else {
        break;
      }
    }

  } else {
    // find the first position which is bigger or equal than the key
    while (1) {
      if (comparefn(pKey, keyList, firstPos) <= 0) return firstPos;
      if (comparefn(pKey, keyList, lastPos) == 0) return lastPos;

      if (comparefn(pKey, keyList, lastPos) > 0) {
        lastPos = lastPos + 1;
        if (lastPos >= num)
          return -1;
        else
          return lastPos;
      }

      numOfRows = lastPos - firstPos + 1;
      midPos = (numOfRows >> 1) + firstPos;

      if (comparefn(pKey, keyList, midPos) < 0) {
        lastPos = midPos - 1;
      } else if (comparefn(pKey, keyList, midPos) > 0) {
        firstPos = midPos + 1;
      } else {
        break;
      }
    }
  }

  return midPos;
}

typedef int64_t (*__get_value_fn_t)(void* data, int32_t index);

int32_t binarySearch(void* keyList, int num, TSKEY key, int order, __get_value_fn_t getValuefn) {
  int firstPos = 0, lastPos = num - 1, midPos = -1;
  int numOfRows = 0;

  if (num <= 0) return -1;
  if (order == TSDB_ORDER_DESC) {
    // find the first position which is smaller or equal than the key
    while (1) {
      if (key >= getValuefn(keyList, lastPos)) return lastPos;
      if (key == getValuefn(keyList, firstPos)) return firstPos;
      if (key < getValuefn(keyList, firstPos)) return firstPos - 1;

      numOfRows = lastPos - firstPos + 1;
      midPos = (numOfRows >> 1) + firstPos;

      if (key < getValuefn(keyList, midPos)) {
        lastPos = midPos - 1;
      } else if (key > getValuefn(keyList, midPos)) {
        firstPos = midPos + 1;
      } else {
        break;
      }
    }

  } else {
    // find the first position which is bigger or equal than the key
    while (1) {
      if (key <= getValuefn(keyList, firstPos)) return firstPos;
      if (key == getValuefn(keyList, lastPos)) return lastPos;

      if (key > getValuefn(keyList, lastPos)) {
        lastPos = lastPos + 1;
        if (lastPos >= num)
          return -1;
        else
          return lastPos;
      }

      numOfRows = lastPos - firstPos + 1;
      midPos = (numOfRows >> 1) + firstPos;

      if (key < getValuefn(keyList, midPos)) {
        lastPos = midPos - 1;
      } else if (key > getValuefn(keyList, midPos)) {
        firstPos = midPos + 1;
      } else {
        break;
      }
    }
  }

  return midPos;
}

int32_t comparePullWinKey(void* pKey, void* data, int32_t index) {
  SArray*          res = (SArray*)data;
  SPullWindowInfo* pos = taosArrayGet(res, index);
  SPullWindowInfo* pData = (SPullWindowInfo*)pKey;
  if (pData->window.skey == pos->window.skey) {
    if (pData->groupId > pos->groupId) {
      return 1;
    } else if (pData->groupId < pos->groupId) {
      return -1;
    }
    return 0;
  } else if (pData->window.skey > pos->window.skey) {
    return 1;
  }
  return -1;
}

static int32_t savePullWindow(SPullWindowInfo* pPullInfo, SArray* pPullWins) {
  int32_t size = taosArrayGetSize(pPullWins);
  int32_t index = binarySearchCom(pPullWins, size, pPullInfo, TSDB_ORDER_DESC, comparePullWinKey);
  if (index == -1) {
    index = 0;
  } else {
    if (comparePullWinKey(pPullInfo, pPullWins, index) > 0) {
      index++;
    } else {
      return TSDB_CODE_SUCCESS;
    }
  }
  if (taosArrayInsert(pPullWins, index, pPullInfo) == NULL) {
    return TSDB_CODE_OUT_OF_MEMORY;
  }
  return TSDB_CODE_SUCCESS;
}

int32_t compareResKey(void* pKey, void* data, int32_t index) {
  SArray*     res = (SArray*)data;
  SResKeyPos* pos = taosArrayGetP(res, index);
  SWinKey*    pData = (SWinKey*)pKey;
  if (pData->ts == *(int64_t*)pos->key) {
    if (pData->groupId > pos->groupId) {
      return 1;
    } else if (pData->groupId < pos->groupId) {
      return -1;
    }
    return 0;
  } else if (pData->ts > *(int64_t*)pos->key) {
    return 1;
  }
  return -1;
}

static int32_t saveResult(SResultWindowInfo winInfo, SSHashObj* pStUpdated) {
  winInfo.sessionWin.win.ekey = winInfo.sessionWin.win.skey;
  return tSimpleHashPut(pStUpdated, &winInfo.sessionWin, sizeof(SSessionKey), &winInfo, sizeof(SResultWindowInfo));
}

static int32_t saveWinResult(int64_t ts, int32_t pageId, int32_t offset, uint64_t groupId, SHashObj* pUpdatedMap) {
  SResKeyPos* newPos = taosMemoryMalloc(sizeof(SResKeyPos) + sizeof(uint64_t));
  if (newPos == NULL) {
    return TSDB_CODE_OUT_OF_MEMORY;
  }
  newPos->groupId = groupId;
  newPos->pos = (SResultRowPosition){.pageId = pageId, .offset = offset};
  *(int64_t*)newPos->key = ts;
  SWinKey key = {.ts = ts, .groupId = groupId};
  if (taosHashPut(pUpdatedMap, &key, sizeof(SWinKey), &newPos, sizeof(void*)) != TSDB_CODE_SUCCESS) {
    taosMemoryFree(newPos);
  }
  return TSDB_CODE_SUCCESS;
}

static int32_t saveWinResultInfo(TSKEY ts, uint64_t groupId, SHashObj* pUpdatedMap) {
  return saveWinResult(ts, -1, -1, groupId, pUpdatedMap);
}

static void removeResults(SArray* pWins, SHashObj* pUpdatedMap) {
  int32_t size = taosArrayGetSize(pWins);
  for (int32_t i = 0; i < size; i++) {
    SWinKey* pW = taosArrayGet(pWins, i);
    void*    tmp = taosHashGet(pUpdatedMap, pW, sizeof(SWinKey));
    if (tmp) {
      void* value = *(void**)tmp;
      taosMemoryFree(value);
      taosHashRemove(pUpdatedMap, pW, sizeof(SWinKey));
    }
  }
}

int64_t getWinReskey(void* data, int32_t index) {
  SArray*  res = (SArray*)data;
  SWinKey* pos = taosArrayGet(res, index);
  return pos->ts;
}

int32_t compareWinRes(void* pKey, void* data, int32_t index) {
  SArray*     res = (SArray*)data;
  SWinKey*    pos = taosArrayGet(res, index);
  SResKeyPos* pData = (SResKeyPos*)pKey;
  if (*(int64_t*)pData->key == pos->ts) {
    if (pData->groupId > pos->groupId) {
      return 1;
    } else if (pData->groupId < pos->groupId) {
      return -1;
    }
    return 0;
  } else if (*(int64_t*)pData->key > pos->ts) {
    return 1;
  }
  return -1;
}

static void removeDeleteResults(SHashObj* pUpdatedMap, SArray* pDelWins) {
  taosArraySort(pDelWins, winKeyCmprImpl);
  taosArrayRemoveDuplicate(pDelWins, winKeyCmprImpl, NULL);
  int32_t delSize = taosArrayGetSize(pDelWins);
  if (taosHashGetSize(pUpdatedMap) == 0 || delSize == 0) {
    return;
  }
  void* pIte = NULL;
  while ((pIte = taosHashIterate(pUpdatedMap, pIte)) != NULL) {
    SResKeyPos* pResKey = *(SResKeyPos**)pIte;
    int32_t     index = binarySearchCom(pDelWins, delSize, pResKey, TSDB_ORDER_DESC, compareWinRes);
    if (index >= 0 && 0 == compareWinRes(pResKey, pDelWins, index)) {
      taosArrayRemove(pDelWins, index);
      delSize = taosArrayGetSize(pDelWins);
    }
  }
}

bool isOverdue(TSKEY ekey, STimeWindowAggSupp* pTwSup) {
  ASSERT(pTwSup->maxTs == INT64_MIN || pTwSup->maxTs > 0);
  return pTwSup->maxTs != INT64_MIN && ekey < pTwSup->maxTs - pTwSup->waterMark;
}

bool isCloseWindow(STimeWindow* pWin, STimeWindowAggSupp* pTwSup) { return isOverdue(pWin->ekey, pTwSup); }

bool needDeleteWindowBuf(STimeWindow* pWin, STimeWindowAggSupp* pTwSup) {
  return pTwSup->maxTs != INT64_MIN && pWin->ekey < pTwSup->maxTs - pTwSup->deleteMark;
}

static void hashIntervalAgg(SOperatorInfo* pOperatorInfo, SResultRowInfo* pResultRowInfo, SSDataBlock* pBlock,
                            int32_t scanFlag) {
  SIntervalAggOperatorInfo* pInfo = (SIntervalAggOperatorInfo*)pOperatorInfo->info;

  SExecTaskInfo* pTaskInfo = pOperatorInfo->pTaskInfo;
  SExprSupp*     pSup = &pOperatorInfo->exprSupp;

  int32_t     startPos = 0;
  int32_t     numOfOutput = pSup->numOfExprs;
  int64_t*    tsCols = extractTsCol(pBlock, pInfo);
  uint64_t    tableGroupId = pBlock->info.groupId;
  bool        ascScan = (pInfo->inputOrder == TSDB_ORDER_ASC);
  TSKEY       ts = getStartTsKey(&pBlock->info.window, tsCols);
  SResultRow* pResult = NULL;

  STimeWindow win =
      getActiveTimeWindow(pInfo->aggSup.pResultBuf, pResultRowInfo, ts, &pInfo->interval, pInfo->inputOrder);
  int32_t ret = setTimeWindowOutputBuf(pResultRowInfo, &win, (scanFlag == MAIN_SCAN), &pResult, tableGroupId,
                                       pSup->pCtx, numOfOutput, pSup->rowEntryInfoOffset, &pInfo->aggSup, pTaskInfo);
  if (ret != TSDB_CODE_SUCCESS || pResult == NULL) {
    T_LONG_JMP(pTaskInfo->env, TSDB_CODE_QRY_OUT_OF_MEMORY);
  }
  TSKEY   ekey = ascScan ? win.ekey : win.skey;
  int32_t forwardRows =
      getNumOfRowsInTimeWindow(&pBlock->info, tsCols, startPos, ekey, binarySearchForKey, NULL, pInfo->inputOrder);
  ASSERT(forwardRows > 0);

  // prev time window not interpolation yet.
  if (pInfo->timeWindowInterpo) {
    SResultRowPosition pos = addToOpenWindowList(pResultRowInfo, pResult, tableGroupId);
    doInterpUnclosedTimeWindow(pOperatorInfo, numOfOutput, pResultRowInfo, pBlock, scanFlag, tsCols, &pos);

    // restore current time window
    ret = setTimeWindowOutputBuf(pResultRowInfo, &win, (scanFlag == MAIN_SCAN), &pResult, tableGroupId, pSup->pCtx,
                                 numOfOutput, pSup->rowEntryInfoOffset, &pInfo->aggSup, pTaskInfo);
    if (ret != TSDB_CODE_SUCCESS) {
      T_LONG_JMP(pTaskInfo->env, TSDB_CODE_QRY_OUT_OF_MEMORY);
    }

    // window start key interpolation
    doWindowBorderInterpolation(pInfo, pBlock, pResult, &win, startPos, forwardRows, pSup);
  }

  updateTimeWindowInfo(&pInfo->twAggSup.timeWindowData, &win, true);
  doApplyFunctions(pTaskInfo, pSup->pCtx, &pInfo->twAggSup.timeWindowData, startPos, forwardRows, pBlock->info.rows,
                   numOfOutput);

  doCloseWindow(pResultRowInfo, pInfo, pResult);

  STimeWindow nextWin = win;
  while (1) {
    int32_t prevEndPos = forwardRows - 1 + startPos;
    startPos = getNextQualifiedWindow(&pInfo->interval, &nextWin, &pBlock->info, tsCols, prevEndPos, pInfo->inputOrder);
    if (startPos < 0) {
      break;
    }
    // null data, failed to allocate more memory buffer
    int32_t code = setTimeWindowOutputBuf(pResultRowInfo, &nextWin, (scanFlag == MAIN_SCAN), &pResult, tableGroupId,
                                          pSup->pCtx, numOfOutput, pSup->rowEntryInfoOffset, &pInfo->aggSup, pTaskInfo);
    if (code != TSDB_CODE_SUCCESS || pResult == NULL) {
      T_LONG_JMP(pTaskInfo->env, TSDB_CODE_QRY_OUT_OF_MEMORY);
    }

    ekey = ascScan ? nextWin.ekey : nextWin.skey;
    forwardRows =
        getNumOfRowsInTimeWindow(&pBlock->info, tsCols, startPos, ekey, binarySearchForKey, NULL, pInfo->inputOrder);
    // window start(end) key interpolation
    doWindowBorderInterpolation(pInfo, pBlock, pResult, &nextWin, startPos, forwardRows, pSup);
    // TODO: add to open window? how to close the open windows after input blocks exhausted?
#if 0
    if ((ascScan && ekey <= pBlock->info.window.ekey) ||
        (!ascScan && ekey >= pBlock->info.window.skey)) {
      // window start(end) key interpolation
      doWindowBorderInterpolation(pInfo, pBlock, pResult, &nextWin, startPos, forwardRows, pSup);
    } else if (pInfo->timeWindowInterpo) {
      addToOpenWindowList(pResultRowInfo, pResult, tableGroupId);
    }
#endif
    updateTimeWindowInfo(&pInfo->twAggSup.timeWindowData, &nextWin, true);
    doApplyFunctions(pTaskInfo, pSup->pCtx, &pInfo->twAggSup.timeWindowData, startPos, forwardRows, pBlock->info.rows,
                     numOfOutput);
    doCloseWindow(pResultRowInfo, pInfo, pResult);
  }

  if (pInfo->timeWindowInterpo) {
    saveDataBlockLastRow(pInfo->pPrevValues, pBlock, pInfo->pInterpCols);
  }
}

void doCloseWindow(SResultRowInfo* pResultRowInfo, const SIntervalAggOperatorInfo* pInfo, SResultRow* pResult) {
  // current result is done in computing final results.
  if (pInfo->timeWindowInterpo && isResultRowInterpolated(pResult, RESULT_ROW_END_INTERP)) {
    closeResultRow(pResult);
    tdListPopHead(pResultRowInfo->openWindow);
  }
}

SResultRowPosition addToOpenWindowList(SResultRowInfo* pResultRowInfo, const SResultRow* pResult, uint64_t groupId) {
  SOpenWindowInfo openWin = {0};
  openWin.pos.pageId = pResult->pageId;
  openWin.pos.offset = pResult->offset;
  openWin.groupId = groupId;
  SListNode* pn = tdListGetTail(pResultRowInfo->openWindow);
  if (pn == NULL) {
    tdListAppend(pResultRowInfo->openWindow, &openWin);
    return openWin.pos;
  }

  SOpenWindowInfo* px = (SOpenWindowInfo*)pn->data;
  if (px->pos.pageId != openWin.pos.pageId || px->pos.offset != openWin.pos.offset || px->groupId != openWin.groupId) {
    tdListAppend(pResultRowInfo->openWindow, &openWin);
  }

  return openWin.pos;
}

int64_t* extractTsCol(SSDataBlock* pBlock, const SIntervalAggOperatorInfo* pInfo) {
  TSKEY* tsCols = NULL;

  if (pBlock->pDataBlock != NULL) {
    SColumnInfoData* pColDataInfo = taosArrayGet(pBlock->pDataBlock, pInfo->primaryTsIndex);
    tsCols = (int64_t*)pColDataInfo->pData;

    // no data in primary ts
    if (tsCols[0] == 0 && tsCols[pBlock->info.rows - 1] == 0) {
      return NULL;
    }

    if (tsCols[0] != 0 && (pBlock->info.window.skey == 0 && pBlock->info.window.ekey == 0)) {
      blockDataUpdateTsWindow(pBlock, pInfo->primaryTsIndex);
    }
  }

  return tsCols;
}

static int32_t doOpenIntervalAgg(SOperatorInfo* pOperator) {
  if (OPTR_IS_OPENED(pOperator)) {
    return TSDB_CODE_SUCCESS;
  }

  SExecTaskInfo*            pTaskInfo = pOperator->pTaskInfo;
  SIntervalAggOperatorInfo* pInfo = pOperator->info;
  SExprSupp*                pSup = &pOperator->exprSupp;

  int32_t scanFlag = MAIN_SCAN;

  int64_t        st = taosGetTimestampUs();
  SOperatorInfo* downstream = pOperator->pDownstream[0];

  while (1) {
    SSDataBlock* pBlock = downstream->fpSet.getNextFn(downstream);
    if (pBlock == NULL) {
      break;
    }

    getTableScanInfo(pOperator, &pInfo->inputOrder, &scanFlag);

    if (pInfo->scalarSupp.pExprInfo != NULL) {
      SExprSupp* pExprSup = &pInfo->scalarSupp;
      projectApplyFunctions(pExprSup->pExprInfo, pBlock, pBlock, pExprSup->pCtx, pExprSup->numOfExprs, NULL);
    }

    // the pDataBlock are always the same one, no need to call this again
    setInputDataBlock(pOperator, pSup->pCtx, pBlock, pInfo->inputOrder, scanFlag, true);
    blockDataUpdateTsWindow(pBlock, pInfo->primaryTsIndex);

    hashIntervalAgg(pOperator, &pInfo->binfo.resultRowInfo, pBlock, scanFlag);
  }

  initGroupedResultInfo(&pInfo->groupResInfo, pInfo->aggSup.pResultRowHashTable, pInfo->resultTsOrder);
  OPTR_SET_OPENED(pOperator);

  pOperator->cost.openCost = (taosGetTimestampUs() - st) / 1000.0;
  return TSDB_CODE_SUCCESS;
}

static bool compareVal(const char* v, const SStateKeys* pKey) {
  if (IS_VAR_DATA_TYPE(pKey->type)) {
    if (varDataLen(v) != varDataLen(pKey->pData)) {
      return false;
    } else {
      return memcmp(varDataVal(v), varDataVal(pKey->pData), varDataLen(v)) == 0;
    }
  } else {
    return memcmp(pKey->pData, v, pKey->bytes) == 0;
  }
}

static void doStateWindowAggImpl(SOperatorInfo* pOperator, SStateWindowOperatorInfo* pInfo, SSDataBlock* pBlock) {
  SExecTaskInfo* pTaskInfo = pOperator->pTaskInfo;
  SExprSupp*     pSup = &pOperator->exprSupp;

  SColumnInfoData* pStateColInfoData = taosArrayGet(pBlock->pDataBlock, pInfo->stateCol.slotId);
  int64_t          gid = pBlock->info.groupId;

  bool    masterScan = true;
  int32_t numOfOutput = pOperator->exprSupp.numOfExprs;
  int16_t bytes = pStateColInfoData->info.bytes;

  SColumnInfoData* pColInfoData = taosArrayGet(pBlock->pDataBlock, pInfo->tsSlotId);
  TSKEY*           tsList = (TSKEY*)pColInfoData->pData;

  SWindowRowsSup* pRowSup = &pInfo->winSup;
  pRowSup->numOfRows = 0;

  struct SColumnDataAgg* pAgg = NULL;
  for (int32_t j = 0; j < pBlock->info.rows; ++j) {
    pAgg = (pBlock->pBlockAgg != NULL) ? pBlock->pBlockAgg[pInfo->stateCol.slotId] : NULL;
    if (colDataIsNull(pStateColInfoData, pBlock->info.rows, j, pAgg)) {
      continue;
    }

    char* val = colDataGetData(pStateColInfoData, j);

    if (gid != pRowSup->groupId || !pInfo->hasKey) {
      // todo extract method
      if (IS_VAR_DATA_TYPE(pInfo->stateKey.type)) {
        varDataCopy(pInfo->stateKey.pData, val);
      } else {
        memcpy(pInfo->stateKey.pData, val, bytes);
      }

      pInfo->hasKey = true;

      doKeepNewWindowStartInfo(pRowSup, tsList, j, gid);
      doKeepTuple(pRowSup, tsList[j], gid);
    } else if (compareVal(val, &pInfo->stateKey)) {
      doKeepTuple(pRowSup, tsList[j], gid);
      if (j == 0 && pRowSup->startRowIndex != 0) {
        pRowSup->startRowIndex = 0;
      }
    } else {  // a new state window started
      SResultRow* pResult = NULL;

      // keep the time window for the closed time window.
      STimeWindow window = pRowSup->win;

      pRowSup->win.ekey = pRowSup->win.skey;
      int32_t ret = setTimeWindowOutputBuf(&pInfo->binfo.resultRowInfo, &window, masterScan, &pResult, gid, pSup->pCtx,
                                           numOfOutput, pSup->rowEntryInfoOffset, &pInfo->aggSup, pTaskInfo);
      if (ret != TSDB_CODE_SUCCESS) {  // null data, too many state code
        T_LONG_JMP(pTaskInfo->env, TSDB_CODE_QRY_APP_ERROR);
      }

      updateTimeWindowInfo(&pInfo->twAggSup.timeWindowData, &window, false);
      doApplyFunctions(pTaskInfo, pSup->pCtx, &pInfo->twAggSup.timeWindowData, pRowSup->startRowIndex,
                       pRowSup->numOfRows, pBlock->info.rows, numOfOutput);

      // here we start a new session window
      doKeepNewWindowStartInfo(pRowSup, tsList, j, gid);
      doKeepTuple(pRowSup, tsList[j], gid);

      // todo extract method
      if (IS_VAR_DATA_TYPE(pInfo->stateKey.type)) {
        varDataCopy(pInfo->stateKey.pData, val);
      } else {
        memcpy(pInfo->stateKey.pData, val, bytes);
      }
    }
  }

  SResultRow* pResult = NULL;
  pRowSup->win.ekey = tsList[pBlock->info.rows - 1];
  int32_t ret = setTimeWindowOutputBuf(&pInfo->binfo.resultRowInfo, &pRowSup->win, masterScan, &pResult, gid,
                                       pSup->pCtx, numOfOutput, pSup->rowEntryInfoOffset, &pInfo->aggSup, pTaskInfo);
  if (ret != TSDB_CODE_SUCCESS) {  // null data, too many state code
    T_LONG_JMP(pTaskInfo->env, TSDB_CODE_QRY_APP_ERROR);
  }

  updateTimeWindowInfo(&pInfo->twAggSup.timeWindowData, &pRowSup->win, false);
  doApplyFunctions(pTaskInfo, pSup->pCtx, &pInfo->twAggSup.timeWindowData, pRowSup->startRowIndex, pRowSup->numOfRows,
                   pBlock->info.rows, numOfOutput);
}

static int32_t openStateWindowAggOptr(SOperatorInfo* pOperator) {
  if (OPTR_IS_OPENED(pOperator)) {
    return TSDB_CODE_SUCCESS;
  }

  SStateWindowOperatorInfo* pInfo = pOperator->info;
  SExecTaskInfo*            pTaskInfo = pOperator->pTaskInfo;

  SExprSupp* pSup = &pOperator->exprSupp;
  int32_t    order = TSDB_ORDER_ASC;
  int64_t    st = taosGetTimestampUs();

  SOperatorInfo* downstream = pOperator->pDownstream[0];
  while (1) {
    SSDataBlock* pBlock = downstream->fpSet.getNextFn(downstream);
    if (pBlock == NULL) {
      break;
    }

    setInputDataBlock(pOperator, pSup->pCtx, pBlock, order, MAIN_SCAN, true);
    blockDataUpdateTsWindow(pBlock, pInfo->tsSlotId);

    // there is an scalar expression that needs to be calculated right before apply the group aggregation.
    if (pInfo->scalarSup.pExprInfo != NULL) {
      pTaskInfo->code = projectApplyFunctions(pInfo->scalarSup.pExprInfo, pBlock, pBlock, pInfo->scalarSup.pCtx,
                                              pInfo->scalarSup.numOfExprs, NULL);
      if (pTaskInfo->code != TSDB_CODE_SUCCESS) {
        T_LONG_JMP(pTaskInfo->env, pTaskInfo->code);
      }
    }

    doStateWindowAggImpl(pOperator, pInfo, pBlock);
  }

  pOperator->cost.openCost = (taosGetTimestampUs() - st) / 1000.0;
  initGroupedResultInfo(&pInfo->groupResInfo, pInfo->aggSup.pResultRowHashTable, TSDB_ORDER_ASC);
  pOperator->status = OP_RES_TO_RETURN;

  return TSDB_CODE_SUCCESS;
}

static SSDataBlock* doStateWindowAgg(SOperatorInfo* pOperator) {
  if (pOperator->status == OP_EXEC_DONE) {
    return NULL;
  }

  SStateWindowOperatorInfo* pInfo = pOperator->info;
  SExecTaskInfo*            pTaskInfo = pOperator->pTaskInfo;
  SOptrBasicInfo*           pBInfo = &pInfo->binfo;

  pTaskInfo->code = pOperator->fpSet._openFn(pOperator);
  if (pTaskInfo->code != TSDB_CODE_SUCCESS) {
    doSetOperatorCompleted(pOperator);
    return NULL;
  }

  blockDataEnsureCapacity(pBInfo->pRes, pOperator->resultInfo.capacity);
  while (1) {
    doBuildResultDatablock(pOperator, &pInfo->binfo, &pInfo->groupResInfo, pInfo->aggSup.pResultBuf);
    doFilter(pInfo->pCondition, pBInfo->pRes, NULL, NULL);

    bool hasRemain = hasRemainResults(&pInfo->groupResInfo);
    if (!hasRemain) {
      doSetOperatorCompleted(pOperator);
      break;
    }

    if (pBInfo->pRes->info.rows > 0) {
      break;
    }
  }

  pOperator->resultInfo.totalRows += pBInfo->pRes->info.rows;
  return (pBInfo->pRes->info.rows == 0) ? NULL : pBInfo->pRes;
}

static SSDataBlock* doBuildIntervalResult(SOperatorInfo* pOperator) {
  SIntervalAggOperatorInfo* pInfo = pOperator->info;
  SExecTaskInfo*            pTaskInfo = pOperator->pTaskInfo;

  if (pOperator->status == OP_EXEC_DONE) {
    return NULL;
  }

  SSDataBlock* pBlock = pInfo->binfo.pRes;

  if (pInfo->execModel == OPTR_EXEC_MODEL_STREAM) {
    return pOperator->fpSet.getStreamResFn(pOperator);
  } else {
    pTaskInfo->code = pOperator->fpSet._openFn(pOperator);
    if (pTaskInfo->code != TSDB_CODE_SUCCESS) {
      return NULL;
    }

    blockDataEnsureCapacity(pBlock, pOperator->resultInfo.capacity);
    while (1) {
      doBuildResultDatablock(pOperator, &pInfo->binfo, &pInfo->groupResInfo, pInfo->aggSup.pResultBuf);
      doFilter(pInfo->pCondition, pBlock, NULL, NULL);

      bool hasRemain = hasRemainResults(&pInfo->groupResInfo);
      if (!hasRemain) {
        doSetOperatorCompleted(pOperator);
        break;
      }

      if (pBlock->info.rows > 0) {
        break;
      }
    }

    size_t rows = pBlock->info.rows;
    pOperator->resultInfo.totalRows += rows;

    return (rows == 0) ? NULL : pBlock;
  }
}

// todo merged with the build group result.
static void finalizeUpdatedResult(int32_t numOfOutput, SDiskbasedBuf* pBuf, SArray* pUpdateList,
                                  int32_t* rowEntryInfoOffset) {
  size_t num = taosArrayGetSize(pUpdateList);

  for (int32_t i = 0; i < num; ++i) {
    SResKeyPos* pPos = taosArrayGetP(pUpdateList, i);

    SFilePage*  bufPage = getBufPage(pBuf, pPos->pos.pageId);
    SResultRow* pRow = (SResultRow*)((char*)bufPage + pPos->pos.offset);

    for (int32_t j = 0; j < numOfOutput; ++j) {
      SResultRowEntryInfo* pEntry = getResultEntryInfo(pRow, j, rowEntryInfoOffset);
      if (pRow->numOfRows < pEntry->numOfRes) {
        pRow->numOfRows = pEntry->numOfRes;
      }
    }

    releaseBufPage(pBuf, bufPage);
  }
}
static void setInverFunction(SqlFunctionCtx* pCtx, int32_t num, EStreamType type) {
  for (int i = 0; i < num; i++) {
    if (type == STREAM_INVERT) {
      fmSetInvertFunc(pCtx[i].functionId, &(pCtx[i].fpSet));
    } else if (type == STREAM_NORMAL) {
      fmSetNormalFunc(pCtx[i].functionId, &(pCtx[i].fpSet));
    }
  }
}

static void doClearWindowImpl(SResultRowPosition* p1, SDiskbasedBuf* pResultBuf, SExprSupp* pSup, int32_t numOfOutput) {
  SResultRow*     pResult = getResultRowByPos(pResultBuf, p1, false);
  SqlFunctionCtx* pCtx = pSup->pCtx;
  for (int32_t i = 0; i < numOfOutput; ++i) {
    pCtx[i].resultInfo = getResultEntryInfo(pResult, i, pSup->rowEntryInfoOffset);
    struct SResultRowEntryInfo* pResInfo = pCtx[i].resultInfo;
    if (fmIsWindowPseudoColumnFunc(pCtx[i].functionId)) {
      continue;
    }
    pResInfo->initialized = false;
    if (pCtx[i].functionId != -1) {
      pCtx[i].fpSet.init(&pCtx[i], pResInfo);
    }
  }
  SFilePage* bufPage = getBufPage(pResultBuf, p1->pageId);
  setBufPageDirty(bufPage, true);
  releaseBufPage(pResultBuf, bufPage);
}

static bool doDeleteWindow(SOperatorInfo* pOperator, TSKEY ts, uint64_t groupId) {
  SStreamIntervalOperatorInfo* pInfo = pOperator->info;
  SWinKey                      key = {.ts = ts, .groupId = groupId};
  tSimpleHashRemove(pInfo->aggSup.pResultRowHashTable, &key, sizeof(SWinKey));
  streamStateDel(pInfo->pState, &key);
  return true;
}

static void doDeleteWindows(SOperatorInfo* pOperator, SInterval* pInterval, SSDataBlock* pBlock, SArray* pUpWins,
                            SHashObj* pUpdatedMap) {
  SStreamIntervalOperatorInfo* pInfo = pOperator->info;
  SColumnInfoData*             pStartTsCol = taosArrayGet(pBlock->pDataBlock, START_TS_COLUMN_INDEX);
  TSKEY*                       startTsCols = (TSKEY*)pStartTsCol->pData;
  SColumnInfoData*             pEndTsCol = taosArrayGet(pBlock->pDataBlock, END_TS_COLUMN_INDEX);
  TSKEY*                       endTsCols = (TSKEY*)pEndTsCol->pData;
  SColumnInfoData*             pCalStTsCol = taosArrayGet(pBlock->pDataBlock, CALCULATE_START_TS_COLUMN_INDEX);
  TSKEY*                       calStTsCols = (TSKEY*)pCalStTsCol->pData;
  SColumnInfoData*             pCalEnTsCol = taosArrayGet(pBlock->pDataBlock, CALCULATE_END_TS_COLUMN_INDEX);
  TSKEY*                       calEnTsCols = (TSKEY*)pCalEnTsCol->pData;
  SColumnInfoData*             pGpCol = taosArrayGet(pBlock->pDataBlock, GROUPID_COLUMN_INDEX);
  uint64_t*                    pGpDatas = (uint64_t*)pGpCol->pData;
  for (int32_t i = 0; i < pBlock->info.rows; i++) {
    SResultRowInfo dumyInfo = {0};
    dumyInfo.cur.pageId = -1;

    STimeWindow win = {0};
    if (IS_FINAL_OP(pInfo)) {
      win.skey = startTsCols[i];
      win.ekey = endTsCols[i];
    } else {
      win = getActiveTimeWindow(NULL, &dumyInfo, startTsCols[i], pInterval, TSDB_ORDER_ASC);
    }

    do {
      if (!inCalSlidingWindow(pInterval, &win, calStTsCols[i], calEnTsCols[i])) {
        getNextTimeWindow(pInterval, pInterval->precision, TSDB_ORDER_ASC, &win);
        continue;
      }
      uint64_t winGpId = pGpDatas[i];
      bool     res = doDeleteWindow(pOperator, win.skey, winGpId);
      SWinKey  winRes = {.ts = win.skey, .groupId = winGpId};
      if (pUpWins && res) {
        taosArrayPush(pUpWins, &winRes);
      }
      if (pUpdatedMap) {
        void* tmp = taosHashGet(pUpdatedMap, &winRes, sizeof(SWinKey));
        if (tmp) {
          void* value = *(void**)tmp;
          taosMemoryFree(value);
          taosHashRemove(pUpdatedMap, &winRes, sizeof(SWinKey));
        }
      }
      getNextTimeWindow(pInterval, pInterval->precision, TSDB_ORDER_ASC, &win);
    } while (win.ekey <= endTsCols[i]);
  }
}

static int32_t getAllIntervalWindow(SSHashObj* pHashMap, SHashObj* resWins) {
  void*   pIte = NULL;
  size_t  keyLen = 0;
  int32_t iter = 0;
  while ((pIte = tSimpleHashIterate(pHashMap, pIte, &iter)) != NULL) {
    void*    key = tSimpleHashGetKey(pIte, &keyLen);
    uint64_t groupId = *(uint64_t*)key;
    ASSERT(keyLen == GET_RES_WINDOW_KEY_LEN(sizeof(TSKEY)));
    TSKEY               ts = *(int64_t*)((char*)key + sizeof(uint64_t));
    SResultRowPosition* pPos = (SResultRowPosition*)pIte;
    int32_t             code = saveWinResult(ts, pPos->pageId, pPos->offset, groupId, resWins);
    if (code != TSDB_CODE_SUCCESS) {
      return code;
    }
  }
  return TSDB_CODE_SUCCESS;
}

int32_t compareWinKey(void* pKey, void* data, int32_t index) {
  SArray*  res = (SArray*)data;
  SWinKey* pos = taosArrayGet(res, index);
  SWinKey* pData = (SWinKey*)pKey;
  if (pData->ts == pos->ts) {
    if (pData->groupId > pos->groupId) {
      return 1;
    } else if (pData->groupId < pos->groupId) {
      return -1;
    }
    return 0;
  } else if (pData->ts > pos->ts) {
    return 1;
  }
  return -1;
}

static int32_t closeStreamIntervalWindow(SSHashObj* pHashMap, STimeWindowAggSupp* pTwSup, SInterval* pInterval,
                                         SHashObj* pPullDataMap, SHashObj* closeWins, SArray* pDelWins,
                                         SOperatorInfo* pOperator) {
  qDebug("===stream===close interval window");
  void*                        pIte = NULL;
  size_t                       keyLen = 0;
  int32_t                      iter = 0;
  SStreamIntervalOperatorInfo* pInfo = pOperator->info;
  int32_t                      delSize = taosArrayGetSize(pDelWins);
  while ((pIte = tSimpleHashIterate(pHashMap, pIte, &iter)) != NULL) {
    void*    key = tSimpleHashGetKey(pIte, &keyLen);
    SWinKey* pWinKey = (SWinKey*)key;
    if (delSize > 0) {
      int32_t index = binarySearchCom(pDelWins, delSize, pWinKey, TSDB_ORDER_DESC, compareWinKey);
      if (index >= 0 && 0 == compareWinKey(pWinKey, pDelWins, index)) {
        taosArrayRemove(pDelWins, index);
        delSize = taosArrayGetSize(pDelWins);
      }
    }

    void*       chIds = taosHashGet(pPullDataMap, pWinKey, sizeof(SWinKey));
    STimeWindow win = {
        .skey = pWinKey->ts,
        .ekey = taosTimeAdd(win.skey, pInterval->interval, pInterval->intervalUnit, pInterval->precision) - 1,
    };
    if (isCloseWindow(&win, pTwSup)) {
      if (chIds && pPullDataMap) {
        SArray* chAy = *(SArray**)chIds;
        int32_t size = taosArrayGetSize(chAy);
        qDebug("===stream===window %" PRId64 " wait child size:%d", pWinKey->ts, size);
        for (int32_t i = 0; i < size; i++) {
          qDebug("===stream===window %" PRId64 " wait child id:%d", pWinKey->ts, *(int32_t*)taosArrayGet(chAy, i));
        }
        continue;
      } else if (pPullDataMap) {
        qDebug("===stream===close window %" PRId64, pWinKey->ts);
      }

      if (pTwSup->calTrigger == STREAM_TRIGGER_WINDOW_CLOSE) {
        int32_t code = saveWinResultInfo(pWinKey->ts, pWinKey->groupId, closeWins);
        if (code != TSDB_CODE_SUCCESS) {
          return code;
        }
      }
      tSimpleHashIterateRemove(pHashMap, pWinKey, sizeof(SWinKey), &pIte, &iter);
      /*taosHashRemove(pInfo->pGroupIdTbNameMap, &pWinKey->groupId, sizeof(int64_t));*/
    }
  }
  return TSDB_CODE_SUCCESS;
}

STimeWindow getFinalTimeWindow(int64_t ts, SInterval* pInterval) {
  STimeWindow w = {.skey = ts, .ekey = INT64_MAX};
  w.ekey = taosTimeAdd(w.skey, pInterval->interval, pInterval->intervalUnit, pInterval->precision) - 1;
  return w;
}

static void deleteIntervalDiscBuf(SStreamState* pState, SHashObj* pPullDataMap, TSKEY mark, SInterval* pInterval,
                                  SWinKey* key) {
  STimeWindow tw = getFinalTimeWindow(key->ts, pInterval);
  SWinKey     next = {0};
  while (tw.ekey < mark) {
    SStreamStateCur* pCur = streamStateSeekKeyNext(pState, key);
    int32_t          code = streamStateGetKVByCur(pCur, &next, NULL, 0);
    streamStateFreeCur(pCur);

    void* chIds = taosHashGet(pPullDataMap, key, sizeof(SWinKey));
    if (chIds && pPullDataMap) {
      SArray* chAy = *(SArray**)chIds;
      int32_t size = taosArrayGetSize(chAy);
      qDebug("===stream===window %" PRId64 " wait child size:%d", key->ts, size);
      for (int32_t i = 0; i < size; i++) {
        qDebug("===stream===window %" PRId64 " wait child id:%d", key->ts, *(int32_t*)taosArrayGet(chAy, i));
      }
      break;
    }
    qDebug("===stream===delete window %" PRId64, key->ts);
    int32_t codeDel = streamStateDel(pState, key);
    if (codeDel != TSDB_CODE_SUCCESS) {
      code = streamStateGetFirst(pState, key);
      if (code != TSDB_CODE_SUCCESS) {
        qDebug("===stream===stream state first key: empty-empty");
        return;
      }
      continue;
    }
    if (code == TSDB_CODE_SUCCESS) {
      *key = next;
      tw = getFinalTimeWindow(key->ts, pInterval);
    }
  }

  if (qDebugFlag & DEBUG_DEBUG) {
    SStreamStateCur* pCur = streamStateGetCur(pState, key);
    int32_t          code = streamStateCurPrev(pState, pCur);
    if (code == TSDB_CODE_SUCCESS) {
      SWinKey tmpKey = {0};
      code = streamStateGetKVByCur(pCur, &tmpKey, NULL, 0);
      if (code == TSDB_CODE_SUCCESS) {
        STimeWindow tw = getFinalTimeWindow(tmpKey.ts, pInterval);
        qDebug("===stream===error stream state first key:%" PRId64 "-%" PRId64 ",%" PRId64 ",mark %" PRId64, tw.skey,
               tw.ekey, tmpKey.groupId, mark);
      } else {
        STimeWindow tw = getFinalTimeWindow(key->ts, pInterval);
        qDebug("===stream===stream state first key:%" PRId64 "-%" PRId64 ",%" PRId64 ",mark %" PRId64, tw.skey, tw.ekey,
               key->groupId, mark);
      }
    } else {
      STimeWindow tw = getFinalTimeWindow(key->ts, pInterval);
      qDebug("===stream===stream state first key:%" PRId64 "-%" PRId64 ",%" PRId64 ",mark %" PRId64, tw.skey, tw.ekey,
             key->groupId, mark);
    }
    streamStateFreeCur(pCur);
  }
}

static void closeChildIntervalWindow(SOperatorInfo* pOperator, SArray* pChildren, TSKEY maxTs) {
  int32_t size = taosArrayGetSize(pChildren);
  for (int32_t i = 0; i < size; i++) {
    SOperatorInfo*               pChildOp = taosArrayGetP(pChildren, i);
    SStreamIntervalOperatorInfo* pChInfo = pChildOp->info;
    ASSERT(pChInfo->twAggSup.calTrigger == STREAM_TRIGGER_AT_ONCE);
    pChInfo->twAggSup.maxTs = TMAX(pChInfo->twAggSup.maxTs, maxTs);
    closeStreamIntervalWindow(pChInfo->aggSup.pResultRowHashTable, &pChInfo->twAggSup, &pChInfo->interval, NULL, NULL,
                              NULL, pOperator);
  }
}

static void freeAllPages(SArray* pageIds, SDiskbasedBuf* pDiskBuf) {
  int32_t size = taosArrayGetSize(pageIds);
  for (int32_t i = 0; i < size; i++) {
    int32_t pageId = *(int32_t*)taosArrayGet(pageIds, i);
    // SFilePage* bufPage = getBufPage(pDiskBuf, pageId);
    // dBufSetBufPageRecycled(pDiskBuf, bufPage);
  }
  taosArrayClear(pageIds);
}

static void doBuildDeleteResult(SStreamIntervalOperatorInfo* pInfo, SArray* pWins, int32_t* index,
                                SSDataBlock* pBlock) {
  blockDataCleanup(pBlock);
  int32_t size = taosArrayGetSize(pWins);
  if (*index == size) {
    *index = 0;
    taosArrayClear(pWins);
    return;
  }
  blockDataEnsureCapacity(pBlock, size - *index);
  uint64_t uid = 0;
  for (int32_t i = *index; i < size; i++) {
    SWinKey* pWin = taosArrayGet(pWins, i);
    char*    tbname = taosHashGet(pInfo->pGroupIdTbNameMap, &pWin->groupId, sizeof(int64_t));
    if (tbname == NULL) {
      appendOneRowToStreamSpecialBlock(pBlock, &pWin->ts, &pWin->ts, &uid, &pWin->groupId, NULL);
    } else {
      char parTbName[VARSTR_HEADER_SIZE + TSDB_TABLE_NAME_LEN];
      STR_WITH_MAXSIZE_TO_VARSTR(parTbName, tbname, sizeof(parTbName));
      appendOneRowToStreamSpecialBlock(pBlock, &pWin->ts, &pWin->ts, &uid, &pWin->groupId, parTbName);
    }
    (*index)++;
  }
}

static void destroyStateWindowOperatorInfo(void* param) {
  SStateWindowOperatorInfo* pInfo = (SStateWindowOperatorInfo*)param;
  cleanupBasicInfo(&pInfo->binfo);
  taosMemoryFreeClear(pInfo->stateKey.pData);
  cleanupExprSupp(&pInfo->scalarSup);
  colDataDestroy(&pInfo->twAggSup.timeWindowData);
  cleanupAggSup(&pInfo->aggSup);
  cleanupGroupResInfo(&pInfo->groupResInfo);

  taosMemoryFreeClear(param);
}

static void freeItem(void* param) {
  SGroupKeys* pKey = (SGroupKeys*)param;
  taosMemoryFree(pKey->pData);
}

void destroyIntervalOperatorInfo(void* param) {
  SIntervalAggOperatorInfo* pInfo = (SIntervalAggOperatorInfo*)param;
  cleanupBasicInfo(&pInfo->binfo);
  cleanupAggSup(&pInfo->aggSup);
  cleanupExprSupp(&pInfo->scalarSupp);

  tdListFree(pInfo->binfo.resultRowInfo.openWindow);

  pInfo->pInterpCols = taosArrayDestroy(pInfo->pInterpCols);
  taosArrayDestroyEx(pInfo->pPrevValues, freeItem);

  pInfo->pPrevValues = NULL;

  cleanupGroupResInfo(&pInfo->groupResInfo);
  colDataDestroy(&pInfo->twAggSup.timeWindowData);
  taosMemoryFreeClear(param);
}

void destroyStreamFinalIntervalOperatorInfo(void* param) {
  SStreamIntervalOperatorInfo* pInfo = (SStreamIntervalOperatorInfo*)param;
  cleanupBasicInfo(&pInfo->binfo);
  cleanupAggSup(&pInfo->aggSup);
  // it should be empty.
  taosHashCleanup(pInfo->pPullDataMap);
  taosArrayDestroy(pInfo->pPullWins);
  blockDataDestroy(pInfo->pPullDataRes);
  taosArrayDestroy(pInfo->pDelWins);
  blockDataDestroy(pInfo->pDelRes);
  taosMemoryFreeClear(pInfo->pState);

  if (pInfo->pChildren) {
    int32_t size = taosArrayGetSize(pInfo->pChildren);
    for (int32_t i = 0; i < size; i++) {
      SOperatorInfo* pChildOp = taosArrayGetP(pInfo->pChildren, i);
      destroyStreamFinalIntervalOperatorInfo(pChildOp->info);
      taosMemoryFree(pChildOp->pDownstream);
      cleanupExprSupp(&pChildOp->exprSupp);
      taosMemoryFreeClear(pChildOp);
    }
    taosArrayDestroy(pInfo->pChildren);
  }
  nodesDestroyNode((SNode*)pInfo->pPhyNode);
  colDataDestroy(&pInfo->twAggSup.timeWindowData);
  cleanupGroupResInfo(&pInfo->groupResInfo);
  taosHashCleanup(pInfo->pGroupIdTbNameMap);

  taosMemoryFreeClear(param);
}

static bool allInvertible(SqlFunctionCtx* pFCtx, int32_t numOfCols) {
  for (int32_t i = 0; i < numOfCols; i++) {
    if (fmIsUserDefinedFunc(pFCtx[i].functionId) || !fmIsInvertible(pFCtx[i].functionId)) {
      return false;
    }
  }
  return true;
}

static bool timeWindowinterpNeeded(SqlFunctionCtx* pCtx, int32_t numOfCols, SIntervalAggOperatorInfo* pInfo) {
  // the primary timestamp column
  bool needed = false;
  pInfo->pInterpCols = taosArrayInit(4, sizeof(SColumn));
  pInfo->pPrevValues = taosArrayInit(4, sizeof(SGroupKeys));

  {  // ts column
    SColumn c = {0};
    c.colId = 1;
    c.slotId = pInfo->primaryTsIndex;
    c.type = TSDB_DATA_TYPE_TIMESTAMP;
    c.bytes = sizeof(int64_t);
    taosArrayPush(pInfo->pInterpCols, &c);

    SGroupKeys key = {0};
    key.bytes = c.bytes;
    key.type = c.type;
    key.isNull = true;  // to denote no value is assigned yet
    key.pData = taosMemoryCalloc(1, c.bytes);
    taosArrayPush(pInfo->pPrevValues, &key);
  }

  for (int32_t i = 0; i < numOfCols; ++i) {
    SExprInfo* pExpr = pCtx[i].pExpr;

    if (fmIsIntervalInterpoFunc(pCtx[i].functionId)) {
      SFunctParam* pParam = &pExpr->base.pParam[0];

      SColumn c = *pParam->pCol;
      taosArrayPush(pInfo->pInterpCols, &c);
      needed = true;

      SGroupKeys key = {0};
      key.bytes = c.bytes;
      key.type = c.type;
      key.isNull = false;
      key.pData = taosMemoryCalloc(1, c.bytes);
      taosArrayPush(pInfo->pPrevValues, &key);
    }
  }

  return needed;
}

void initIntervalDownStream(SOperatorInfo* downstream, uint16_t type, SAggSupporter* pSup, SInterval* pInterval,
                            STimeWindowAggSupp* pTwSup) {
  if (downstream->operatorType != QUERY_NODE_PHYSICAL_PLAN_STREAM_SCAN) {
    initIntervalDownStream(downstream->pDownstream[0], type, pSup, pInterval, pTwSup);
    return;
  }
  SStreamScanInfo* pScanInfo = downstream->info;
  pScanInfo->windowSup.parentType = type;
  pScanInfo->windowSup.pIntervalAggSup = pSup;
  pScanInfo->pUpdateInfo = updateInfoInitP(pInterval, pTwSup->waterMark);
  pScanInfo->interval = *pInterval;
  pScanInfo->twAggSup = *pTwSup;
}

void initStreamFunciton(SqlFunctionCtx* pCtx, int32_t numOfExpr) {
  for (int32_t i = 0; i < numOfExpr; i++) {
    pCtx[i].isStream = true;
  }
}

SOperatorInfo* createIntervalOperatorInfo(SOperatorInfo* downstream, SExprInfo* pExprInfo, int32_t numOfCols,
                                          SSDataBlock* pResBlock, SInterval* pInterval, int32_t primaryTsSlotId,
                                          STimeWindowAggSupp* pTwAggSupp, SIntervalPhysiNode* pPhyNode,
                                          SExecTaskInfo* pTaskInfo, bool isStream) {
  SIntervalAggOperatorInfo* pInfo = taosMemoryCalloc(1, sizeof(SIntervalAggOperatorInfo));
  SOperatorInfo*            pOperator = taosMemoryCalloc(1, sizeof(SOperatorInfo));
  if (pInfo == NULL || pOperator == NULL) {
    goto _error;
  }

  pOperator->pTaskInfo = pTaskInfo;
  pInfo->win = pTaskInfo->window;
  pInfo->inputOrder = (pPhyNode->window.inputTsOrder == ORDER_ASC) ? TSDB_ORDER_ASC : TSDB_ORDER_DESC;
  pInfo->resultTsOrder = (pPhyNode->window.outputTsOrder == ORDER_ASC) ? TSDB_ORDER_ASC : TSDB_ORDER_DESC;
  pInfo->interval = *pInterval;
  pInfo->execModel = pTaskInfo->execModel;
  pInfo->twAggSup = *pTwAggSupp;
  pInfo->pCondition = pPhyNode->window.node.pConditions;
  pInfo->binfo.mergeResultBlock = pPhyNode->window.mergeDataBlock;

  if (pPhyNode->window.pExprs != NULL) {
    int32_t    numOfScalar = 0;
    SExprInfo* pScalarExprInfo = createExprInfo(pPhyNode->window.pExprs, NULL, &numOfScalar);
    int32_t    code = initExprSupp(&pInfo->scalarSupp, pScalarExprInfo, numOfScalar);
    if (code != TSDB_CODE_SUCCESS) {
      goto _error;
    }
  }

  pInfo->primaryTsIndex = primaryTsSlotId;
  SExprSupp* pSup = &pOperator->exprSupp;

  size_t keyBufSize = sizeof(int64_t) + sizeof(int64_t) + POINTER_BYTES;
  initResultSizeInfo(&pOperator->resultInfo, 4096);

  int32_t code = initAggInfo(pSup, &pInfo->aggSup, pExprInfo, numOfCols, keyBufSize, pTaskInfo->id.str);
  if (code != TSDB_CODE_SUCCESS) {
    goto _error;
  }

  initBasicInfo(&pInfo->binfo, pResBlock);

  if (isStream) {
    ASSERT(numOfCols > 0);
    initStreamFunciton(pSup->pCtx, pSup->numOfExprs);
  }

  initExecTimeWindowInfo(&pInfo->twAggSup.timeWindowData, &pInfo->win);

  pInfo->timeWindowInterpo = timeWindowinterpNeeded(pSup->pCtx, numOfCols, pInfo);
  if (pInfo->timeWindowInterpo) {
    pInfo->binfo.resultRowInfo.openWindow = tdListNew(sizeof(SOpenWindowInfo));
    if (pInfo->binfo.resultRowInfo.openWindow == NULL) {
      goto _error;
    }
  }

  initResultRowInfo(&pInfo->binfo.resultRowInfo);

  pOperator->name = "TimeIntervalAggOperator";
  pOperator->operatorType = QUERY_NODE_PHYSICAL_PLAN_HASH_INTERVAL;
  pOperator->blocking = true;
  pOperator->status = OP_NOT_OPENED;
  pOperator->info = pInfo;

  pOperator->fpSet = createOperatorFpSet(doOpenIntervalAgg, doBuildIntervalResult, NULL, NULL,
                                         destroyIntervalOperatorInfo, aggEncodeResultRow, aggDecodeResultRow, NULL);

  code = appendDownstream(pOperator, &downstream, 1);
  if (code != TSDB_CODE_SUCCESS) {
    goto _error;
  }

  return pOperator;

_error:
  destroyIntervalOperatorInfo(pInfo);
  taosMemoryFreeClear(pOperator);
  pTaskInfo->code = code;
  return NULL;
}

// todo handle multiple timeline cases. assume no timeline interweaving
static void doSessionWindowAggImpl(SOperatorInfo* pOperator, SSessionAggOperatorInfo* pInfo, SSDataBlock* pBlock) {
  SExecTaskInfo* pTaskInfo = pOperator->pTaskInfo;
  SExprSupp*     pSup = &pOperator->exprSupp;

  SColumnInfoData* pColInfoData = taosArrayGet(pBlock->pDataBlock, pInfo->tsSlotId);

  bool    masterScan = true;
  int32_t numOfOutput = pOperator->exprSupp.numOfExprs;
  int64_t gid = pBlock->info.groupId;

  int64_t gap = pInfo->gap;

  if (!pInfo->reptScan) {
    pInfo->reptScan = true;
    pInfo->winSup.prevTs = INT64_MIN;
  }

  SWindowRowsSup* pRowSup = &pInfo->winSup;
  pRowSup->numOfRows = 0;

  // In case of ascending or descending order scan data, only one time window needs to be kepted for each table.
  TSKEY* tsList = (TSKEY*)pColInfoData->pData;
  for (int32_t j = 0; j < pBlock->info.rows; ++j) {
    if (gid != pRowSup->groupId || pInfo->winSup.prevTs == INT64_MIN) {
      doKeepNewWindowStartInfo(pRowSup, tsList, j, gid);
      doKeepTuple(pRowSup, tsList[j], gid);
    } else if (((tsList[j] - pRowSup->prevTs >= 0) && (tsList[j] - pRowSup->prevTs <= gap)) ||
               ((pRowSup->prevTs - tsList[j] >= 0) && (pRowSup->prevTs - tsList[j] <= gap))) {
      // The gap is less than the threshold, so it belongs to current session window that has been opened already.
      doKeepTuple(pRowSup, tsList[j], gid);
      if (j == 0 && pRowSup->startRowIndex != 0) {
        pRowSup->startRowIndex = 0;
      }
    } else {  // start a new session window
      SResultRow* pResult = NULL;

      // keep the time window for the closed time window.
      STimeWindow window = pRowSup->win;

      pRowSup->win.ekey = pRowSup->win.skey;
      int32_t ret = setTimeWindowOutputBuf(&pInfo->binfo.resultRowInfo, &window, masterScan, &pResult, gid, pSup->pCtx,
                                           numOfOutput, pSup->rowEntryInfoOffset, &pInfo->aggSup, pTaskInfo);
      if (ret != TSDB_CODE_SUCCESS) {  // null data, too many state code
        T_LONG_JMP(pTaskInfo->env, TSDB_CODE_QRY_APP_ERROR);
      }

      // pInfo->numOfRows data belong to the current session window
      updateTimeWindowInfo(&pInfo->twAggSup.timeWindowData, &window, false);
      doApplyFunctions(pTaskInfo, pSup->pCtx, &pInfo->twAggSup.timeWindowData, pRowSup->startRowIndex,
                       pRowSup->numOfRows, pBlock->info.rows, numOfOutput);

      // here we start a new session window
      doKeepNewWindowStartInfo(pRowSup, tsList, j, gid);
      doKeepTuple(pRowSup, tsList[j], gid);
    }
  }

  SResultRow* pResult = NULL;
  pRowSup->win.ekey = tsList[pBlock->info.rows - 1];
  int32_t ret = setTimeWindowOutputBuf(&pInfo->binfo.resultRowInfo, &pRowSup->win, masterScan, &pResult, gid,
                                       pSup->pCtx, numOfOutput, pSup->rowEntryInfoOffset, &pInfo->aggSup, pTaskInfo);
  if (ret != TSDB_CODE_SUCCESS) {  // null data, too many state code
    T_LONG_JMP(pTaskInfo->env, TSDB_CODE_QRY_APP_ERROR);
  }

  updateTimeWindowInfo(&pInfo->twAggSup.timeWindowData, &pRowSup->win, false);
  doApplyFunctions(pTaskInfo, pSup->pCtx, &pInfo->twAggSup.timeWindowData, pRowSup->startRowIndex, pRowSup->numOfRows,
                   pBlock->info.rows, numOfOutput);
}

static SSDataBlock* doSessionWindowAgg(SOperatorInfo* pOperator) {
  if (pOperator->status == OP_EXEC_DONE) {
    return NULL;
  }

  SSessionAggOperatorInfo* pInfo = pOperator->info;
  SOptrBasicInfo*          pBInfo = &pInfo->binfo;
  SExprSupp*               pSup = &pOperator->exprSupp;

  if (pOperator->status == OP_RES_TO_RETURN) {
    while (1) {
      doBuildResultDatablock(pOperator, &pInfo->binfo, &pInfo->groupResInfo, pInfo->aggSup.pResultBuf);
      doFilter(pInfo->pCondition, pBInfo->pRes, NULL, NULL);

      bool hasRemain = hasRemainResults(&pInfo->groupResInfo);
      if (!hasRemain) {
        doSetOperatorCompleted(pOperator);
        break;
      }

      if (pBInfo->pRes->info.rows > 0) {
        break;
      }
    }
    pOperator->resultInfo.totalRows += pBInfo->pRes->info.rows;
    return (pBInfo->pRes->info.rows == 0) ? NULL : pBInfo->pRes;
  }

  int64_t st = taosGetTimestampUs();
  int32_t order = TSDB_ORDER_ASC;

  SOperatorInfo* downstream = pOperator->pDownstream[0];

  while (1) {
    SSDataBlock* pBlock = downstream->fpSet.getNextFn(downstream);
    if (pBlock == NULL) {
      break;
    }

    // the pDataBlock are always the same one, no need to call this again
    setInputDataBlock(pOperator, pSup->pCtx, pBlock, order, MAIN_SCAN, true);
    blockDataUpdateTsWindow(pBlock, pInfo->tsSlotId);

    doSessionWindowAggImpl(pOperator, pInfo, pBlock);
  }

  pOperator->cost.openCost = (taosGetTimestampUs() - st) / 1000.0;

  // restore the value
  pOperator->status = OP_RES_TO_RETURN;

  initGroupedResultInfo(&pInfo->groupResInfo, pInfo->aggSup.pResultRowHashTable, TSDB_ORDER_ASC);
  blockDataEnsureCapacity(pBInfo->pRes, pOperator->resultInfo.capacity);
  while (1) {
    doBuildResultDatablock(pOperator, &pInfo->binfo, &pInfo->groupResInfo, pInfo->aggSup.pResultBuf);
    doFilter(pInfo->pCondition, pBInfo->pRes, NULL, NULL);

    bool hasRemain = hasRemainResults(&pInfo->groupResInfo);
    if (!hasRemain) {
      doSetOperatorCompleted(pOperator);
      break;
    }

    if (pBInfo->pRes->info.rows > 0) {
      break;
    }
  }
  pOperator->resultInfo.totalRows += pBInfo->pRes->info.rows;
  return (pBInfo->pRes->info.rows == 0) ? NULL : pBInfo->pRes;
}

static void doKeepPrevRows(STimeSliceOperatorInfo* pSliceInfo, const SSDataBlock* pBlock, int32_t rowIndex) {
  int32_t numOfCols = taosArrayGetSize(pBlock->pDataBlock);
  for (int32_t i = 0; i < numOfCols; ++i) {
    SColumnInfoData* pColInfoData = taosArrayGet(pBlock->pDataBlock, i);

    // null data should not be kept since it can not be used to perform interpolation
    if (!colDataIsNull_s(pColInfoData, i)) {
      SGroupKeys* pkey = taosArrayGet(pSliceInfo->pPrevRow, i);

      pkey->isNull = false;
      char* val = colDataGetData(pColInfoData, rowIndex);
      if (!IS_VAR_DATA_TYPE(pkey->type)) {
        memcpy(pkey->pData, val, pkey->bytes);
      } else {
        memcpy(pkey->pData, val, varDataLen(val));
      }
    }
  }

  pSliceInfo->isPrevRowSet = true;
}

static void doKeepNextRows(STimeSliceOperatorInfo* pSliceInfo, const SSDataBlock* pBlock, int32_t rowIndex) {
  int32_t numOfCols = taosArrayGetSize(pBlock->pDataBlock);
  for (int32_t i = 0; i < numOfCols; ++i) {
    SColumnInfoData* pColInfoData = taosArrayGet(pBlock->pDataBlock, i);

    // null data should not be kept since it can not be used to perform interpolation
    if (!colDataIsNull_s(pColInfoData, i)) {
      SGroupKeys* pkey = taosArrayGet(pSliceInfo->pNextRow, i);

      pkey->isNull = false;
      char* val = colDataGetData(pColInfoData, rowIndex);
      if (!IS_VAR_DATA_TYPE(pkey->type)) {
        memcpy(pkey->pData, val, pkey->bytes);
      } else {
        memcpy(pkey->pData, val, varDataLen(val));
      }
    }
  }

  pSliceInfo->isNextRowSet = true;
}

static void doKeepLinearInfo(STimeSliceOperatorInfo* pSliceInfo, const SSDataBlock* pBlock, int32_t rowIndex,
                             bool isLastRow) {
  int32_t numOfCols = taosArrayGetSize(pBlock->pDataBlock);
  bool    fillLastPoint = pSliceInfo->fillLastPoint;
  for (int32_t i = 0; i < numOfCols; ++i) {
    SColumnInfoData* pColInfoData = taosArrayGet(pBlock->pDataBlock, i);
    SColumnInfoData* pTsCol = taosArrayGet(pBlock->pDataBlock, pSliceInfo->tsCol.slotId);
    SFillLinearInfo* pLinearInfo = taosArrayGet(pSliceInfo->pLinearInfo, i);

    // null data should not be kept since it can not be used to perform interpolation
    if (!colDataIsNull_s(pColInfoData, i)) {
      if (isLastRow) {
        pLinearInfo->start.key = *(int64_t*)colDataGetData(pTsCol, rowIndex);
        memcpy(pLinearInfo->start.val, colDataGetData(pColInfoData, rowIndex), pLinearInfo->bytes);
      } else if (fillLastPoint) {
        pLinearInfo->end.key = *(int64_t*)colDataGetData(pTsCol, rowIndex);
        memcpy(pLinearInfo->end.val, colDataGetData(pColInfoData, rowIndex), pLinearInfo->bytes);
      } else {
        pLinearInfo->start.key = *(int64_t*)colDataGetData(pTsCol, rowIndex);
        pLinearInfo->end.key = *(int64_t*)colDataGetData(pTsCol, rowIndex + 1);

        char* val;
        val = colDataGetData(pColInfoData, rowIndex);
        memcpy(pLinearInfo->start.val, val, pLinearInfo->bytes);
        val = colDataGetData(pColInfoData, rowIndex + 1);
        memcpy(pLinearInfo->end.val, val, pLinearInfo->bytes);
      }

      pLinearInfo->hasNull = false;
    } else {
      pLinearInfo->hasNull = true;
    }
  }

  pSliceInfo->fillLastPoint = isLastRow;
}

static void genInterpolationResult(STimeSliceOperatorInfo* pSliceInfo, SExprSupp* pExprSup, SSDataBlock* pResBlock) {
  int32_t rows = pResBlock->info.rows;
  blockDataEnsureCapacity(pResBlock, rows + 1);
  // todo set the correct primary timestamp column

  // output the result
  bool hasInterp = true;
  for (int32_t j = 0; j < pExprSup->numOfExprs; ++j) {
    SExprInfo* pExprInfo = &pExprSup->pExprInfo[j];

    int32_t          dstSlot = pExprInfo->base.resSchema.slotId;
    SColumnInfoData* pDst = taosArrayGet(pResBlock->pDataBlock, dstSlot);

    if (IS_TIMESTAMP_TYPE(pExprInfo->base.resSchema.type)) {
      colDataAppend(pDst, rows, (char*)&pSliceInfo->current, false);
      continue;
    }

    int32_t srcSlot = pExprInfo->base.pParam[0].pCol->slotId;
    // SColumnInfoData* pSrc = taosArrayGet(pBlock->pDataBlock, srcSlot);
    switch (pSliceInfo->fillType) {
      case TSDB_FILL_NULL: {
        colDataAppendNULL(pDst, rows);
        break;
      }

      case TSDB_FILL_SET_VALUE: {
        SVariant* pVar = &pSliceInfo->pFillColInfo[j].fillVal;

        if (pDst->info.type == TSDB_DATA_TYPE_FLOAT) {
          float v = 0;
          GET_TYPED_DATA(v, float, pVar->nType, &pVar->i);
          colDataAppend(pDst, rows, (char*)&v, false);
        } else if (pDst->info.type == TSDB_DATA_TYPE_DOUBLE) {
          double v = 0;
          GET_TYPED_DATA(v, double, pVar->nType, &pVar->i);
          colDataAppend(pDst, rows, (char*)&v, false);
        } else if (IS_SIGNED_NUMERIC_TYPE(pDst->info.type)) {
          int64_t v = 0;
          GET_TYPED_DATA(v, int64_t, pVar->nType, &pVar->i);
          colDataAppend(pDst, rows, (char*)&v, false);
        }
        break;
      }

      case TSDB_FILL_LINEAR: {
        SFillLinearInfo* pLinearInfo = taosArrayGet(pSliceInfo->pLinearInfo, srcSlot);

        SPoint start = pLinearInfo->start;
        SPoint end = pLinearInfo->end;
        SPoint current = {.key = pSliceInfo->current};
        current.val = taosMemoryCalloc(pLinearInfo->bytes, 1);

        // before interp range, do not fill
        if (start.key == INT64_MIN || end.key == INT64_MAX) {
          hasInterp = false;
          break;
        }

        if (pLinearInfo->hasNull) {
          colDataAppendNULL(pDst, rows);
        } else {
          taosGetLinearInterpolationVal(&current, pLinearInfo->type, &start, &end, pLinearInfo->type);
          colDataAppend(pDst, rows, (char*)current.val, false);
        }

        taosMemoryFree(current.val);
        break;
      }
      case TSDB_FILL_PREV: {
        if (!pSliceInfo->isPrevRowSet) {
          hasInterp = false;
          break;
        }

        SGroupKeys* pkey = taosArrayGet(pSliceInfo->pPrevRow, srcSlot);
        colDataAppend(pDst, rows, pkey->pData, false);
        break;
      }

      case TSDB_FILL_NEXT: {
        if (!pSliceInfo->isNextRowSet) {
          hasInterp = false;
          break;
        }

        SGroupKeys* pkey = taosArrayGet(pSliceInfo->pNextRow, srcSlot);
        colDataAppend(pDst, rows, pkey->pData, false);
        break;
      }

      case TSDB_FILL_NONE:
      default:
        break;
    }
  }

  if (hasInterp) {
    pResBlock->info.rows += 1;
  }
}

static int32_t initPrevRowsKeeper(STimeSliceOperatorInfo* pInfo, SSDataBlock* pBlock) {
  if (pInfo->pPrevRow != NULL) {
    return TSDB_CODE_SUCCESS;
  }

  pInfo->pPrevRow = taosArrayInit(4, sizeof(SGroupKeys));
  if (pInfo->pPrevRow == NULL) {
    return TSDB_CODE_OUT_OF_MEMORY;
  }

  int32_t numOfCols = taosArrayGetSize(pBlock->pDataBlock);
  for (int32_t i = 0; i < numOfCols; ++i) {
    SColumnInfoData* pColInfo = taosArrayGet(pBlock->pDataBlock, i);

    SGroupKeys key = {0};
    key.bytes = pColInfo->info.bytes;
    key.type = pColInfo->info.type;
    key.isNull = false;
    key.pData = taosMemoryCalloc(1, pColInfo->info.bytes);
    taosArrayPush(pInfo->pPrevRow, &key);
  }

  pInfo->isPrevRowSet = false;

  return TSDB_CODE_SUCCESS;
}

static int32_t initNextRowsKeeper(STimeSliceOperatorInfo* pInfo, SSDataBlock* pBlock) {
  if (pInfo->pNextRow != NULL) {
    return TSDB_CODE_SUCCESS;
  }

  pInfo->pNextRow = taosArrayInit(4, sizeof(SGroupKeys));
  if (pInfo->pNextRow == NULL) {
    return TSDB_CODE_OUT_OF_MEMORY;
  }

  int32_t numOfCols = taosArrayGetSize(pBlock->pDataBlock);
  for (int32_t i = 0; i < numOfCols; ++i) {
    SColumnInfoData* pColInfo = taosArrayGet(pBlock->pDataBlock, i);

    SGroupKeys key = {0};
    key.bytes = pColInfo->info.bytes;
    key.type = pColInfo->info.type;
    key.isNull = false;
    key.pData = taosMemoryCalloc(1, pColInfo->info.bytes);
    taosArrayPush(pInfo->pNextRow, &key);
  }

  pInfo->isNextRowSet = false;

  return TSDB_CODE_SUCCESS;
}

static int32_t initFillLinearInfo(STimeSliceOperatorInfo* pInfo, SSDataBlock* pBlock) {
  if (pInfo->pLinearInfo != NULL) {
    return TSDB_CODE_SUCCESS;
  }

  pInfo->pLinearInfo = taosArrayInit(4, sizeof(SFillLinearInfo));
  if (pInfo->pLinearInfo == NULL) {
    return TSDB_CODE_OUT_OF_MEMORY;
  }

  int32_t numOfCols = taosArrayGetSize(pBlock->pDataBlock);
  for (int32_t i = 0; i < numOfCols; ++i) {
    SColumnInfoData* pColInfo = taosArrayGet(pBlock->pDataBlock, i);

    SFillLinearInfo linearInfo = {0};
    linearInfo.start.key = INT64_MIN;
    linearInfo.end.key = INT64_MAX;
    linearInfo.start.val = taosMemoryCalloc(1, pColInfo->info.bytes);
    linearInfo.end.val = taosMemoryCalloc(1, pColInfo->info.bytes);
    linearInfo.hasNull = false;
    linearInfo.type = pColInfo->info.type;
    linearInfo.bytes = pColInfo->info.bytes;
    taosArrayPush(pInfo->pLinearInfo, &linearInfo);
  }

  pInfo->fillLastPoint = false;

  return TSDB_CODE_SUCCESS;
}

static bool needToFillLastPoint(STimeSliceOperatorInfo* pSliceInfo) {
  return (pSliceInfo->fillLastPoint == true && pSliceInfo->fillType == TSDB_FILL_LINEAR);
}

static int32_t initKeeperInfo(STimeSliceOperatorInfo* pInfo, SSDataBlock* pBlock) {
  int32_t code;
  code = initPrevRowsKeeper(pInfo, pBlock);
  if (code != TSDB_CODE_SUCCESS) {
    return TSDB_CODE_FAILED;
  }

  code = initNextRowsKeeper(pInfo, pBlock);
  if (code != TSDB_CODE_SUCCESS) {
    return TSDB_CODE_FAILED;
  }

  code = initFillLinearInfo(pInfo, pBlock);
  if (code != TSDB_CODE_SUCCESS) {
    return TSDB_CODE_FAILED;
  }

  return TSDB_CODE_SUCCESS;
}

static SSDataBlock* doTimeslice(SOperatorInfo* pOperator) {
  if (pOperator->status == OP_EXEC_DONE) {
    return NULL;
  }

  SExecTaskInfo* pTaskInfo = pOperator->pTaskInfo;

  STimeSliceOperatorInfo* pSliceInfo = pOperator->info;
  SSDataBlock*            pResBlock = pSliceInfo->pRes;
  SExprSupp*              pSup = &pOperator->exprSupp;

  int32_t        order = TSDB_ORDER_ASC;
  SInterval*     pInterval = &pSliceInfo->interval;
  SOperatorInfo* downstream = pOperator->pDownstream[0];

  blockDataCleanup(pResBlock);

  while (1) {
    SSDataBlock* pBlock = downstream->fpSet.getNextFn(downstream);
    if (pBlock == NULL) {
      break;
    }

    int32_t code = initKeeperInfo(pSliceInfo, pBlock);
    if (code != TSDB_CODE_SUCCESS) {
      T_LONG_JMP(pTaskInfo->env, code);
    }

    // the pDataBlock are always the same one, no need to call this again
    setInputDataBlock(pOperator, pSup->pCtx, pBlock, order, MAIN_SCAN, true);

    SColumnInfoData* pTsCol = taosArrayGet(pBlock->pDataBlock, pSliceInfo->tsCol.slotId);
    for (int32_t i = 0; i < pBlock->info.rows; ++i) {
      int64_t ts = *(int64_t*)colDataGetData(pTsCol, i);

      if (i == 0 && needToFillLastPoint(pSliceInfo)) {  // first row in current block
        doKeepLinearInfo(pSliceInfo, pBlock, i, false);
        while (pSliceInfo->current < ts && pSliceInfo->current <= pSliceInfo->win.ekey) {
          genInterpolationResult(pSliceInfo, &pOperator->exprSupp, pResBlock);
          pSliceInfo->current =
              taosTimeAdd(pSliceInfo->current, pInterval->interval, pInterval->intervalUnit, pInterval->precision);
          if (pResBlock->info.rows >= pResBlock->info.capacity) {
            break;
          }
        }
      }

      if (pSliceInfo->current > pSliceInfo->win.ekey) {
        doSetOperatorCompleted(pOperator);
        break;
      }

      if (ts == pSliceInfo->current) {
        for (int32_t j = 0; j < pOperator->exprSupp.numOfExprs; ++j) {
          SExprInfo* pExprInfo = &pOperator->exprSupp.pExprInfo[j];

          int32_t          dstSlot = pExprInfo->base.resSchema.slotId;
          SColumnInfoData* pDst = taosArrayGet(pResBlock->pDataBlock, dstSlot);

          if (IS_TIMESTAMP_TYPE(pExprInfo->base.resSchema.type)) {
            colDataAppend(pDst, pResBlock->info.rows, (char*)&pSliceInfo->current, false);
          } else {
            int32_t          srcSlot = pExprInfo->base.pParam[0].pCol->slotId;
            SColumnInfoData* pSrc = taosArrayGet(pBlock->pDataBlock, srcSlot);

            if (colDataIsNull_s(pSrc, i)) {
              colDataAppendNULL(pDst, pResBlock->info.rows);
              continue;
            }

            char* v = colDataGetData(pSrc, i);
            colDataAppend(pDst, pResBlock->info.rows, v, false);
          }
        }

        pResBlock->info.rows += 1;
        doKeepPrevRows(pSliceInfo, pBlock, i);

        // for linear interpolation, always fill value between this and next points;
        // if its the first point in data block, also fill values between previous(if there's any) and this point;
        // if its the last point in data block, no need to fill, but reserve this point as the start value and do
        // the interpolation when processing next data block.
        if (pSliceInfo->fillType == TSDB_FILL_LINEAR) {
          pSliceInfo->current =
              taosTimeAdd(pSliceInfo->current, pInterval->interval, pInterval->intervalUnit, pInterval->precision);
          if (i < pBlock->info.rows - 1) {
            doKeepLinearInfo(pSliceInfo, pBlock, i, false);
            int64_t nextTs = *(int64_t*)colDataGetData(pTsCol, i + 1);
            if (nextTs > pSliceInfo->current) {
              while (pSliceInfo->current < nextTs && pSliceInfo->current <= pSliceInfo->win.ekey) {
                genInterpolationResult(pSliceInfo, &pOperator->exprSupp, pResBlock);
                pSliceInfo->current = taosTimeAdd(pSliceInfo->current, pInterval->interval, pInterval->intervalUnit,
                                                  pInterval->precision);
                if (pResBlock->info.rows >= pResBlock->info.capacity) {
                  break;
                }
              }

              if (pSliceInfo->current > pSliceInfo->win.ekey) {
                doSetOperatorCompleted(pOperator);
                break;
              }
            }
          } else {  // it is the last row of current block
            // store ts value as start, and calculate interp value when processing next block
            doKeepLinearInfo(pSliceInfo, pBlock, i, true);
          }
        } else {  // non-linear interpolation
          pSliceInfo->current =
              taosTimeAdd(pSliceInfo->current, pInterval->interval, pInterval->intervalUnit, pInterval->precision);
          if (pSliceInfo->current > pSliceInfo->win.ekey) {
            doSetOperatorCompleted(pOperator);
            break;
          }

          if (pResBlock->info.rows >= pResBlock->info.capacity) {
            break;
          }
        }
      } else if (ts < pSliceInfo->current) {
        // in case of interpolation window starts and ends between two datapoints, fill(prev) need to interpolate
        doKeepPrevRows(pSliceInfo, pBlock, i);

        if (pSliceInfo->fillType == TSDB_FILL_LINEAR) {
          // no need to increate pSliceInfo->current here
          // pSliceInfo->current =
          //    taosTimeAdd(pSliceInfo->current, pInterval->interval, pInterval->intervalUnit, pInterval->precision);
          if (i < pBlock->info.rows - 1) {
            doKeepLinearInfo(pSliceInfo, pBlock, i, false);
            int64_t nextTs = *(int64_t*)colDataGetData(pTsCol, i + 1);
            if (nextTs > pSliceInfo->current) {
              while (pSliceInfo->current < nextTs && pSliceInfo->current <= pSliceInfo->win.ekey) {
                genInterpolationResult(pSliceInfo, &pOperator->exprSupp, pResBlock);
                pSliceInfo->current = taosTimeAdd(pSliceInfo->current, pInterval->interval, pInterval->intervalUnit,
                                                  pInterval->precision);
                if (pResBlock->info.rows >= pResBlock->info.capacity) {
                  break;
                }
              }

              if (pSliceInfo->current > pSliceInfo->win.ekey) {
                doSetOperatorCompleted(pOperator);
                break;
              }
            }
          } else {
            // store ts value as start, and calculate interp value when processing next block
            doKeepLinearInfo(pSliceInfo, pBlock, i, true);
          }
        } else {  // non-linear interpolation
          if (i < pBlock->info.rows - 1) {
            // in case of interpolation window starts and ends between two datapoints, fill(next) need to interpolate
            doKeepNextRows(pSliceInfo, pBlock, i + 1);
            int64_t nextTs = *(int64_t*)colDataGetData(pTsCol, i + 1);
            if (nextTs > pSliceInfo->current) {
              while (pSliceInfo->current < nextTs && pSliceInfo->current <= pSliceInfo->win.ekey) {
                genInterpolationResult(pSliceInfo, &pOperator->exprSupp, pResBlock);
                pSliceInfo->current = taosTimeAdd(pSliceInfo->current, pInterval->interval, pInterval->intervalUnit,
                                                  pInterval->precision);
                if (pResBlock->info.rows >= pResBlock->info.capacity) {
                  break;
                }
              }

              if (pSliceInfo->current > pSliceInfo->win.ekey) {
                doSetOperatorCompleted(pOperator);
                break;
              }
            } else {
              // ignore current row, and do nothing
            }
          } else {  // it is the last row of current block
            doKeepPrevRows(pSliceInfo, pBlock, i);
          }
        }
      } else {  // ts > pSliceInfo->current
        // in case of interpolation window starts and ends between two datapoints, fill(next) need to interpolate
        doKeepNextRows(pSliceInfo, pBlock, i);

        while (pSliceInfo->current < ts && pSliceInfo->current <= pSliceInfo->win.ekey) {
          genInterpolationResult(pSliceInfo, &pOperator->exprSupp, pResBlock);
          pSliceInfo->current =
              taosTimeAdd(pSliceInfo->current, pInterval->interval, pInterval->intervalUnit, pInterval->precision);
          if (pResBlock->info.rows >= pResBlock->info.capacity) {
            break;
          }
        }

        // add current row if timestamp match
        if (ts == pSliceInfo->current && pSliceInfo->current <= pSliceInfo->win.ekey) {
          for (int32_t j = 0; j < pOperator->exprSupp.numOfExprs; ++j) {
            SExprInfo* pExprInfo = &pOperator->exprSupp.pExprInfo[j];

            int32_t          dstSlot = pExprInfo->base.resSchema.slotId;
            SColumnInfoData* pDst = taosArrayGet(pResBlock->pDataBlock, dstSlot);

            if (IS_TIMESTAMP_TYPE(pExprInfo->base.resSchema.type)) {
              colDataAppend(pDst, pResBlock->info.rows, (char*)&pSliceInfo->current, false);
            } else {
              int32_t          srcSlot = pExprInfo->base.pParam[0].pCol->slotId;
              SColumnInfoData* pSrc = taosArrayGet(pBlock->pDataBlock, srcSlot);

              if (colDataIsNull_s(pSrc, i)) {
                colDataAppendNULL(pDst, pResBlock->info.rows);
                continue;
              }

              char* v = colDataGetData(pSrc, i);
              colDataAppend(pDst, pResBlock->info.rows, v, false);
            }
          }

          pResBlock->info.rows += 1;
          doKeepPrevRows(pSliceInfo, pBlock, i);

          if (pSliceInfo->fillType == TSDB_FILL_LINEAR) {
            pSliceInfo->current =
                taosTimeAdd(pSliceInfo->current, pInterval->interval, pInterval->intervalUnit, pInterval->precision);
            if (i < pBlock->info.rows - 1) {
              doKeepLinearInfo(pSliceInfo, pBlock, i, false);
              int64_t nextTs = *(int64_t*)colDataGetData(pTsCol, i + 1);
              if (nextTs > pSliceInfo->current) {
                while (pSliceInfo->current < nextTs && pSliceInfo->current <= pSliceInfo->win.ekey) {
                  genInterpolationResult(pSliceInfo, &pOperator->exprSupp, pResBlock);
                  pSliceInfo->current = taosTimeAdd(pSliceInfo->current, pInterval->interval, pInterval->intervalUnit,
                                                    pInterval->precision);
                  if (pResBlock->info.rows >= pResBlock->info.capacity) {
                    break;
                  }
                }

                if (pSliceInfo->current > pSliceInfo->win.ekey) {
                  doSetOperatorCompleted(pOperator);
                  break;
                }
              }
            } else {  // it is the last row of current block
              // store ts value as start, and calculate interp value when processing next block
              doKeepLinearInfo(pSliceInfo, pBlock, i, true);
            }
          } else {  // non-linear interpolation
            pSliceInfo->current =
                taosTimeAdd(pSliceInfo->current, pInterval->interval, pInterval->intervalUnit, pInterval->precision);

            if (pResBlock->info.rows >= pResBlock->info.capacity) {
              break;
            }
          }
        }

        if (pSliceInfo->current > pSliceInfo->win.ekey) {
          doSetOperatorCompleted(pOperator);
          break;
        }
      }
    }
  }

  // check if need to interpolate after last datablock
  // except for fill(next), fill(linear)
  while (pSliceInfo->current <= pSliceInfo->win.ekey && pSliceInfo->fillType != TSDB_FILL_NEXT &&
         pSliceInfo->fillType != TSDB_FILL_LINEAR) {
    genInterpolationResult(pSliceInfo, &pOperator->exprSupp, pResBlock);
    pSliceInfo->current =
        taosTimeAdd(pSliceInfo->current, pInterval->interval, pInterval->intervalUnit, pInterval->precision);
    if (pResBlock->info.rows >= pResBlock->info.capacity) {
      break;
    }
  }

  // restore the value
  setTaskStatus(pOperator->pTaskInfo, TASK_COMPLETED);
  if (pResBlock->info.rows == 0) {
    pOperator->status = OP_EXEC_DONE;
  }

  return pResBlock->info.rows == 0 ? NULL : pResBlock;
}

void destroyTimeSliceOperatorInfo(void* param) {
  STimeSliceOperatorInfo* pInfo = (STimeSliceOperatorInfo*)param;

  pInfo->pRes = blockDataDestroy(pInfo->pRes);

  for (int32_t i = 0; i < taosArrayGetSize(pInfo->pPrevRow); ++i) {
    SGroupKeys* pKey = taosArrayGet(pInfo->pPrevRow, i);
    taosMemoryFree(pKey->pData);
  }
  taosArrayDestroy(pInfo->pPrevRow);

  for (int32_t i = 0; i < taosArrayGetSize(pInfo->pNextRow); ++i) {
    SGroupKeys* pKey = taosArrayGet(pInfo->pNextRow, i);
    taosMemoryFree(pKey->pData);
  }
  taosArrayDestroy(pInfo->pNextRow);

  for (int32_t i = 0; i < taosArrayGetSize(pInfo->pLinearInfo); ++i) {
    SFillLinearInfo* pKey = taosArrayGet(pInfo->pLinearInfo, i);
    taosMemoryFree(pKey->start.val);
    taosMemoryFree(pKey->end.val);
  }
  taosArrayDestroy(pInfo->pLinearInfo);

  taosMemoryFree(pInfo->pFillColInfo);
  taosMemoryFreeClear(param);
}

SOperatorInfo* createTimeSliceOperatorInfo(SOperatorInfo* downstream, SPhysiNode* pPhyNode, SExecTaskInfo* pTaskInfo) {
  STimeSliceOperatorInfo* pInfo = taosMemoryCalloc(1, sizeof(STimeSliceOperatorInfo));
  SOperatorInfo*          pOperator = taosMemoryCalloc(1, sizeof(SOperatorInfo));
  if (pOperator == NULL || pInfo == NULL) {
    goto _error;
  }

  SInterpFuncPhysiNode* pInterpPhyNode = (SInterpFuncPhysiNode*)pPhyNode;
  SExprSupp*            pSup = &pOperator->exprSupp;

  int32_t    numOfExprs = 0;
  SExprInfo* pExprInfo = createExprInfo(pInterpPhyNode->pFuncs, NULL, &numOfExprs);
  int32_t    code = initExprSupp(pSup, pExprInfo, numOfExprs);
  if (code != TSDB_CODE_SUCCESS) {
    goto _error;
  }

  if (pInterpPhyNode->pExprs != NULL) {
    int32_t    num = 0;
    SExprInfo* pScalarExprInfo = createExprInfo(pInterpPhyNode->pExprs, NULL, &num);
    code = initExprSupp(&pInfo->scalarSup, pScalarExprInfo, num);
    if (code != TSDB_CODE_SUCCESS) {
      goto _error;
    }
  }

  pInfo->tsCol = extractColumnFromColumnNode((SColumnNode*)pInterpPhyNode->pTimeSeries);
  pInfo->fillType = convertFillType(pInterpPhyNode->fillMode);
  initResultSizeInfo(&pOperator->resultInfo, 4096);

  pInfo->pFillColInfo = createFillColInfo(pExprInfo, numOfExprs, NULL, 0, (SNodeListNode*)pInterpPhyNode->pFillValues);
  pInfo->pLinearInfo = NULL;
  pInfo->pRes = createResDataBlock(pPhyNode->pOutputDataBlockDesc);
  pInfo->win = pInterpPhyNode->timeRange;
  pInfo->interval.interval = pInterpPhyNode->interval;
  pInfo->current = pInfo->win.skey;

  STableScanInfo* pScanInfo = (STableScanInfo*)downstream->info;
  pScanInfo->cond.twindows = pInfo->win;
  pScanInfo->cond.type = TIMEWINDOW_RANGE_EXTERNAL;

  pOperator->name = "TimeSliceOperator";
  pOperator->operatorType = QUERY_NODE_PHYSICAL_PLAN_INTERP_FUNC;
  pOperator->blocking = false;
  pOperator->status = OP_NOT_OPENED;
  pOperator->info = pInfo;
  pOperator->pTaskInfo = pTaskInfo;

  pOperator->fpSet =
      createOperatorFpSet(operatorDummyOpenFn, doTimeslice, NULL, NULL, destroyTimeSliceOperatorInfo, NULL, NULL, NULL);

  blockDataEnsureCapacity(pInfo->pRes, pOperator->resultInfo.capacity);

  code = appendDownstream(pOperator, &downstream, 1);
  return pOperator;

_error:
  taosMemoryFree(pInfo);
  taosMemoryFree(pOperator);
  pTaskInfo->code = TSDB_CODE_OUT_OF_MEMORY;
  return NULL;
}

SOperatorInfo* createStatewindowOperatorInfo(SOperatorInfo* downstream, SStateWinodwPhysiNode* pStateNode,
                                             SExecTaskInfo* pTaskInfo) {
  SStateWindowOperatorInfo* pInfo = taosMemoryCalloc(1, sizeof(SStateWindowOperatorInfo));
  SOperatorInfo*            pOperator = taosMemoryCalloc(1, sizeof(SOperatorInfo));
  if (pInfo == NULL || pOperator == NULL) {
    goto _error;
  }

  int32_t      tsSlotId = ((SColumnNode*)pStateNode->window.pTspk)->slotId;
  SColumnNode* pColNode = (SColumnNode*)((STargetNode*)pStateNode->pStateKey)->pExpr;

  if (pStateNode->window.pExprs != NULL) {
    int32_t    numOfScalarExpr = 0;
    SExprInfo* pScalarExprInfo = createExprInfo(pStateNode->window.pExprs, NULL, &numOfScalarExpr);
    int32_t    code = initExprSupp(&pInfo->scalarSup, pScalarExprInfo, numOfScalarExpr);
    if (code != TSDB_CODE_SUCCESS) {
      goto _error;
    }
  }

  pInfo->stateCol = extractColumnFromColumnNode(pColNode);
  pInfo->stateKey.type = pInfo->stateCol.type;
  pInfo->stateKey.bytes = pInfo->stateCol.bytes;
  pInfo->stateKey.pData = taosMemoryCalloc(1, pInfo->stateCol.bytes);
  pInfo->pCondition = pStateNode->window.node.pConditions;
  if (pInfo->stateKey.pData == NULL) {
    goto _error;
  }

  size_t keyBufSize = sizeof(int64_t) + sizeof(int64_t) + POINTER_BYTES;

  int32_t      num = 0;
  SExprInfo*   pExprInfo = createExprInfo(pStateNode->window.pFuncs, NULL, &num);
  SSDataBlock* pResBlock = createResDataBlock(pStateNode->window.node.pOutputDataBlockDesc);

  initResultSizeInfo(&pOperator->resultInfo, 4096);
  int32_t code = initAggInfo(&pOperator->exprSupp, &pInfo->aggSup, pExprInfo, num, keyBufSize, pTaskInfo->id.str);
  if (code != TSDB_CODE_SUCCESS) {
    goto _error;
  }

  initBasicInfo(&pInfo->binfo, pResBlock);
  initResultRowInfo(&pInfo->binfo.resultRowInfo);

  pInfo->twAggSup =
      (STimeWindowAggSupp){.waterMark = pStateNode->window.watermark, .calTrigger = pStateNode->window.triggerType};

  initExecTimeWindowInfo(&pInfo->twAggSup.timeWindowData, &pTaskInfo->window);

  pInfo->tsSlotId = tsSlotId;
  pOperator->name = "StateWindowOperator";
  pOperator->operatorType = QUERY_NODE_PHYSICAL_PLAN_MERGE_STATE;
  pOperator->blocking = true;
  pOperator->status = OP_NOT_OPENED;
  pOperator->pTaskInfo = pTaskInfo;
  pOperator->info = pInfo;

  pOperator->fpSet = createOperatorFpSet(openStateWindowAggOptr, doStateWindowAgg, NULL, NULL,
                                         destroyStateWindowOperatorInfo, aggEncodeResultRow, aggDecodeResultRow, NULL);

  code = appendDownstream(pOperator, &downstream, 1);
  if (code != TSDB_CODE_SUCCESS) {
    goto _error;
  }

  return pOperator;

_error:
  destroyStateWindowOperatorInfo(pInfo);
  taosMemoryFreeClear(pOperator);
  pTaskInfo->code = code;
  return NULL;
}

void destroySWindowOperatorInfo(void* param) {
  SSessionAggOperatorInfo* pInfo = (SSessionAggOperatorInfo*)param;
  if (pInfo == NULL) {
    return;
  }

  cleanupBasicInfo(&pInfo->binfo);
  colDataDestroy(&pInfo->twAggSup.timeWindowData);

  cleanupAggSup(&pInfo->aggSup);
  cleanupGroupResInfo(&pInfo->groupResInfo);
  taosMemoryFreeClear(param);
}

SOperatorInfo* createSessionAggOperatorInfo(SOperatorInfo* downstream, SSessionWinodwPhysiNode* pSessionNode,
                                            SExecTaskInfo* pTaskInfo) {
  SSessionAggOperatorInfo* pInfo = taosMemoryCalloc(1, sizeof(SSessionAggOperatorInfo));
  SOperatorInfo*           pOperator = taosMemoryCalloc(1, sizeof(SOperatorInfo));
  if (pInfo == NULL || pOperator == NULL) {
    goto _error;
  }

  size_t keyBufSize = sizeof(int64_t) + sizeof(int64_t) + POINTER_BYTES;
  initResultSizeInfo(&pOperator->resultInfo, 4096);

  int32_t      numOfCols = 0;
  SExprInfo*   pExprInfo = createExprInfo(pSessionNode->window.pFuncs, NULL, &numOfCols);
  SSDataBlock* pResBlock = createResDataBlock(pSessionNode->window.node.pOutputDataBlockDesc);
  initBasicInfo(&pInfo->binfo, pResBlock);

  int32_t code = initAggInfo(&pOperator->exprSupp, &pInfo->aggSup, pExprInfo, numOfCols, keyBufSize, pTaskInfo->id.str);
  if (code != TSDB_CODE_SUCCESS) {
    goto _error;
  }

  pInfo->twAggSup.waterMark = pSessionNode->window.watermark;
  pInfo->twAggSup.calTrigger = pSessionNode->window.triggerType;
  pInfo->gap = pSessionNode->gap;

  initResultRowInfo(&pInfo->binfo.resultRowInfo);
  initExecTimeWindowInfo(&pInfo->twAggSup.timeWindowData, &pTaskInfo->window);

  pInfo->tsSlotId = ((SColumnNode*)pSessionNode->window.pTspk)->slotId;
  pInfo->binfo.pRes = pResBlock;
  pInfo->winSup.prevTs = INT64_MIN;
  pInfo->reptScan = false;
  pInfo->pCondition = pSessionNode->window.node.pConditions;

  pOperator->name = "SessionWindowAggOperator";
  pOperator->operatorType = QUERY_NODE_PHYSICAL_PLAN_MERGE_SESSION;
  pOperator->blocking = true;
  pOperator->status = OP_NOT_OPENED;
  pOperator->info = pInfo;

  pOperator->fpSet = createOperatorFpSet(operatorDummyOpenFn, doSessionWindowAgg, NULL, NULL,
                                         destroySWindowOperatorInfo, aggEncodeResultRow, aggDecodeResultRow, NULL);
  pOperator->pTaskInfo = pTaskInfo;
  code = appendDownstream(pOperator, &downstream, 1);
  if (code != TSDB_CODE_SUCCESS) {
    goto _error;
  }

  return pOperator;

_error:
  destroySWindowOperatorInfo(pInfo);
  taosMemoryFreeClear(pOperator);
  pTaskInfo->code = code;
  return NULL;
}

void compactFunctions(SqlFunctionCtx* pDestCtx, SqlFunctionCtx* pSourceCtx, int32_t numOfOutput,
                      SExecTaskInfo* pTaskInfo, SColumnInfoData* pTimeWindowData) {
  for (int32_t k = 0; k < numOfOutput; ++k) {
    if (fmIsWindowPseudoColumnFunc(pDestCtx[k].functionId)) {
      if (!pTimeWindowData) {
        continue;
      }

      SResultRowEntryInfo* pEntryInfo = GET_RES_INFO(&pDestCtx[k]);
      char*                p = GET_ROWCELL_INTERBUF(pEntryInfo);
      SColumnInfoData      idata = {0};
      idata.info.type = TSDB_DATA_TYPE_BIGINT;
      idata.info.bytes = tDataTypes[TSDB_DATA_TYPE_BIGINT].bytes;
      idata.pData = p;

      SScalarParam out = {.columnData = &idata};
      SScalarParam tw = {.numOfRows = 5, .columnData = pTimeWindowData};
      pDestCtx[k].sfp.process(&tw, 1, &out);
      pEntryInfo->numOfRes = 1;
    } else if (functionNeedToExecute(&pDestCtx[k]) && pDestCtx[k].fpSet.combine != NULL) {
      int32_t code = pDestCtx[k].fpSet.combine(&pDestCtx[k], &pSourceCtx[k]);
      if (code != TSDB_CODE_SUCCESS) {
        qError("%s apply functions error, code: %s", GET_TASKID(pTaskInfo), tstrerror(code));
        pTaskInfo->code = code;
        T_LONG_JMP(pTaskInfo->env, code);
      }
    }
  }
}

bool hasIntervalWindow(SStreamState* pState, SWinKey* pKey) {
  return TSDB_CODE_SUCCESS == streamStateGet(pState, pKey, NULL, 0);
}

static void rebuildIntervalWindow(SOperatorInfo* pOperator, SArray* pWinArray, SHashObj* pUpdatedMap) {
  SStreamIntervalOperatorInfo* pInfo = pOperator->info;
  SExecTaskInfo*               pTaskInfo = pOperator->pTaskInfo;
  int32_t                      size = taosArrayGetSize(pWinArray);
  int32_t                      numOfOutput = pOperator->exprSupp.numOfExprs;
  SExprSupp*                   pSup = &pOperator->exprSupp;
  if (!pInfo->pChildren) {
    return;
  }
  for (int32_t i = 0; i < size; i++) {
    SWinKey*    pWinRes = taosArrayGet(pWinArray, i);
    SResultRow* pCurResult = NULL;
    STimeWindow parentWin = getFinalTimeWindow(pWinRes->ts, &pInfo->interval);
    if (isDeletedStreamWindow(&parentWin, pWinRes->groupId, pInfo->pState, &pInfo->twAggSup)) {
      continue;
    }

    int32_t numOfChildren = taosArrayGetSize(pInfo->pChildren);
    int32_t num = 0;
    for (int32_t j = 0; j < numOfChildren; j++) {
      SOperatorInfo*               pChildOp = taosArrayGetP(pInfo->pChildren, j);
      SStreamIntervalOperatorInfo* pChInfo = pChildOp->info;
      SExprSupp*                   pChildSup = &pChildOp->exprSupp;
      if (!hasIntervalWindow(pChInfo->pState, pWinRes)) {
        continue;
      }
      if (num == 0) {
        int32_t code = setOutputBuf(pInfo->pState, &parentWin, &pCurResult, pWinRes->groupId, pSup->pCtx, numOfOutput,
                                    pSup->rowEntryInfoOffset, &pInfo->aggSup);
        if (code != TSDB_CODE_SUCCESS || pCurResult == NULL) {
          T_LONG_JMP(pTaskInfo->env, TSDB_CODE_QRY_OUT_OF_MEMORY);
        }
      }
      num++;
      SResultRow* pChResult = NULL;
      setOutputBuf(pChInfo->pState, &parentWin, &pChResult, pWinRes->groupId, pChildSup->pCtx, pChildSup->numOfExprs,
                   pChildSup->rowEntryInfoOffset, &pChInfo->aggSup);
      updateTimeWindowInfo(&pInfo->twAggSup.timeWindowData, &parentWin, true);
      compactFunctions(pSup->pCtx, pChildSup->pCtx, numOfOutput, pTaskInfo, &pInfo->twAggSup.timeWindowData);
    }
    if (num > 0 && pUpdatedMap) {
      saveWinResultInfo(pCurResult->win.skey, pWinRes->groupId, pUpdatedMap);
      saveOutputBuf(pInfo->pState, pWinRes, pCurResult, pInfo->aggSup.resultRowSize);
      releaseOutputBuf(pInfo->pState, pWinRes, pCurResult);
    }
  }
}

bool isDeletedWindow(STimeWindow* pWin, uint64_t groupId, SAggSupporter* pSup) {
  SET_RES_WINDOW_KEY(pSup->keyBuf, &pWin->skey, sizeof(int64_t), groupId);
  SResultRowPosition* p1 = (SResultRowPosition*)tSimpleHashGet(pSup->pResultRowHashTable, pSup->keyBuf,
                                                               GET_RES_WINDOW_KEY_LEN(sizeof(int64_t)));
  return p1 == NULL;
}

bool isDeletedStreamWindow(STimeWindow* pWin, uint64_t groupId, SStreamState* pState, STimeWindowAggSupp* pTwSup) {
  if (pWin->ekey < pTwSup->maxTs - pTwSup->deleteMark) {
    SWinKey key = {.ts = pWin->skey, .groupId = groupId};
    if (streamStateGet(pState, &key, NULL, 0) == TSDB_CODE_SUCCESS) {
      return false;
    }
    return true;
  }
  return false;
}

int32_t getNexWindowPos(SInterval* pInterval, SDataBlockInfo* pBlockInfo, TSKEY* tsCols, int32_t startPos, TSKEY eKey,
                        STimeWindow* pNextWin) {
  int32_t forwardRows =
      getNumOfRowsInTimeWindow(pBlockInfo, tsCols, startPos, eKey, binarySearchForKey, NULL, TSDB_ORDER_ASC);
  int32_t prevEndPos = forwardRows - 1 + startPos;
  return getNextQualifiedWindow(pInterval, pNextWin, pBlockInfo, tsCols, prevEndPos, TSDB_ORDER_ASC);
}

void addPullWindow(SHashObj* pMap, SWinKey* pWinRes, int32_t size) {
  SArray* childIds = taosArrayInit(8, sizeof(int32_t));
  for (int32_t i = 0; i < size; i++) {
    taosArrayPush(childIds, &i);
  }
  taosHashPut(pMap, pWinRes, sizeof(SWinKey), &childIds, sizeof(void*));
}

static int32_t getChildIndex(SSDataBlock* pBlock) { return pBlock->info.childId; }

static void clearStreamIntervalOperator(SStreamIntervalOperatorInfo* pInfo) {
  tSimpleHashClear(pInfo->aggSup.pResultRowHashTable);
  clearDiskbasedBuf(pInfo->aggSup.pResultBuf);
  initResultRowInfo(&pInfo->binfo.resultRowInfo);
  pInfo->aggSup.currentPageId = -1;
  streamStateClear(pInfo->pState);
}

static void clearSpecialDataBlock(SSDataBlock* pBlock) {
  if (pBlock->info.rows <= 0) {
    return;
  }
  blockDataCleanup(pBlock);
}

void copyUpdateDataBlock(SSDataBlock* pDest, SSDataBlock* pSource, int32_t tsColIndex) {
  // ASSERT(pDest->info.capacity >= pSource->info.rows);
  blockDataEnsureCapacity(pDest, pSource->info.rows);
  clearSpecialDataBlock(pDest);
  SColumnInfoData* pDestCol = taosArrayGet(pDest->pDataBlock, 0);
  SColumnInfoData* pSourceCol = taosArrayGet(pSource->pDataBlock, tsColIndex);

  // copy timestamp column
  colDataAssign(pDestCol, pSourceCol, pSource->info.rows, &pDest->info);
  for (int32_t i = 1; i < taosArrayGetSize(pDest->pDataBlock); i++) {
    SColumnInfoData* pCol = taosArrayGet(pDest->pDataBlock, i);
    colDataAppendNNULL(pCol, 0, pSource->info.rows);
  }

  pDest->info.rows = pSource->info.rows;
  pDest->info.groupId = pSource->info.groupId;
  pDest->info.type = pSource->info.type;
  blockDataUpdateTsWindow(pDest, 0);
}

static void doBuildPullDataBlock(SArray* array, int32_t* pIndex, SSDataBlock* pBlock) {
  clearSpecialDataBlock(pBlock);
  int32_t size = taosArrayGetSize(array);
  if (size - (*pIndex) == 0) {
    return;
  }
  blockDataEnsureCapacity(pBlock, size - (*pIndex));
  ASSERT(3 <= taosArrayGetSize(pBlock->pDataBlock));
  SColumnInfoData* pStartTs = (SColumnInfoData*)taosArrayGet(pBlock->pDataBlock, START_TS_COLUMN_INDEX);
  SColumnInfoData* pEndTs = (SColumnInfoData*)taosArrayGet(pBlock->pDataBlock, END_TS_COLUMN_INDEX);
  SColumnInfoData* pGroupId = (SColumnInfoData*)taosArrayGet(pBlock->pDataBlock, GROUPID_COLUMN_INDEX);
  SColumnInfoData* pCalStartTs = (SColumnInfoData*)taosArrayGet(pBlock->pDataBlock, CALCULATE_START_TS_COLUMN_INDEX);
  SColumnInfoData* pCalEndTs = (SColumnInfoData*)taosArrayGet(pBlock->pDataBlock, CALCULATE_END_TS_COLUMN_INDEX);
  for (; (*pIndex) < size; (*pIndex)++) {
    SPullWindowInfo* pWin = taosArrayGet(array, (*pIndex));
    colDataAppend(pStartTs, pBlock->info.rows, (const char*)&pWin->window.skey, false);
    colDataAppend(pEndTs, pBlock->info.rows, (const char*)&pWin->window.ekey, false);
    colDataAppend(pGroupId, pBlock->info.rows, (const char*)&pWin->groupId, false);
    colDataAppend(pCalStartTs, pBlock->info.rows, (const char*)&pWin->window.skey, false);
    colDataAppend(pCalEndTs, pBlock->info.rows, (const char*)&pWin->window.ekey, false);
    pBlock->info.rows++;
  }
  if ((*pIndex) == size) {
    *pIndex = 0;
    taosArrayClear(array);
  }
  blockDataUpdateTsWindow(pBlock, 0);
}

void processPullOver(SSDataBlock* pBlock, SHashObj* pMap) {
  SColumnInfoData* pStartCol = taosArrayGet(pBlock->pDataBlock, START_TS_COLUMN_INDEX);
  TSKEY*           tsData = (TSKEY*)pStartCol->pData;
  SColumnInfoData* pGroupCol = taosArrayGet(pBlock->pDataBlock, GROUPID_COLUMN_INDEX);
  uint64_t*        groupIdData = (uint64_t*)pGroupCol->pData;
  int32_t          chId = getChildIndex(pBlock);
  for (int32_t i = 0; i < pBlock->info.rows; i++) {
    SWinKey winRes = {.ts = tsData[i], .groupId = groupIdData[i]};
    void*   chIds = taosHashGet(pMap, &winRes, sizeof(SWinKey));
    if (chIds) {
      SArray* chArray = *(SArray**)chIds;
      int32_t index = taosArraySearchIdx(chArray, &chId, compareInt32Val, TD_EQ);
      if (index != -1) {
        qDebug("===stream===window %" PRId64 " delete child id %d", winRes.ts, chId);
        taosArrayRemove(chArray, index);
        if (taosArrayGetSize(chArray) == 0) {
          // pull data is over
          taosArrayDestroy(chArray);
          taosHashRemove(pMap, &winRes, sizeof(SWinKey));
        }
      }
    }
  }
}

static void addRetriveWindow(SArray* wins, SStreamIntervalOperatorInfo* pInfo) {
  int32_t size = taosArrayGetSize(wins);
  for (int32_t i = 0; i < size; i++) {
    SWinKey*    winKey = taosArrayGet(wins, i);
    STimeWindow nextWin = getFinalTimeWindow(winKey->ts, &pInfo->interval);
    if (needDeleteWindowBuf(&nextWin, &pInfo->twAggSup) && !pInfo->ignoreExpiredData) {
      void* chIds = taosHashGet(pInfo->pPullDataMap, winKey, sizeof(SWinKey));
      if (!chIds) {
        SPullWindowInfo pull = {.window = nextWin, .groupId = winKey->groupId};
        // add pull data request
        savePullWindow(&pull, pInfo->pPullWins);
        int32_t size1 = taosArrayGetSize(pInfo->pChildren);
        addPullWindow(pInfo->pPullDataMap, winKey, size1);
        qDebug("===stream===prepare retrive for delete %" PRId64 ", size:%d", winKey->ts, size1);
      }
    }
  }
}

static void clearFunctionContext(SExprSupp* pSup) {
  for (int32_t i = 0; i < pSup->numOfExprs; i++) {
    pSup->pCtx[i].saveHandle.currentPage = -1;
  }
}

void doBuildResult(SOperatorInfo* pOperator, SStreamState* pState, SSDataBlock* pBlock, SGroupResInfo* pGroupResInfo) {
  SExecTaskInfo* pTaskInfo = pOperator->pTaskInfo;
  // set output datablock version
  pBlock->info.version = pTaskInfo->version;

  blockDataCleanup(pBlock);
  if (!hasRemainResults(pGroupResInfo)) {
    return;
  }

  // clear the existed group id
  pBlock->info.groupId = 0;
  buildDataBlockFromGroupRes(pOperator, pState, pBlock, &pOperator->exprSupp, pGroupResInfo);
}

static void doStreamIntervalAggImpl(SOperatorInfo* pOperatorInfo, SSDataBlock* pSDataBlock, uint64_t groupId,
                                    SHashObj* pUpdatedMap) {
  SStreamIntervalOperatorInfo* pInfo = (SStreamIntervalOperatorInfo*)pOperatorInfo->info;

  SResultRowInfo* pResultRowInfo = &(pInfo->binfo.resultRowInfo);
  SExecTaskInfo*  pTaskInfo = pOperatorInfo->pTaskInfo;
  SExprSupp*      pSup = &pOperatorInfo->exprSupp;
  int32_t         numOfOutput = pSup->numOfExprs;
  int32_t         step = 1;
  TSKEY*          tsCols = NULL;
  SResultRow*     pResult = NULL;
  int32_t         forwardRows = 0;

  ASSERT(pSDataBlock->pDataBlock != NULL);
  SColumnInfoData* pColDataInfo = taosArrayGet(pSDataBlock->pDataBlock, pInfo->primaryTsIndex);
  tsCols = (int64_t*)pColDataInfo->pData;

  int32_t     startPos = 0;
  TSKEY       ts = getStartTsKey(&pSDataBlock->info.window, tsCols);
  STimeWindow nextWin = {0};
  if (IS_FINAL_OP(pInfo)) {
    nextWin = getFinalTimeWindow(ts, &pInfo->interval);
  } else {
    nextWin = getActiveTimeWindow(pInfo->aggSup.pResultBuf, pResultRowInfo, ts, &pInfo->interval, TSDB_ORDER_ASC);
  }
  while (1) {
    bool isClosed = isCloseWindow(&nextWin, &pInfo->twAggSup);
    if ((pInfo->ignoreExpiredData && isClosed) || !inSlidingWindow(&pInfo->interval, &nextWin, &pSDataBlock->info)) {
      startPos = getNexWindowPos(&pInfo->interval, &pSDataBlock->info, tsCols, startPos, nextWin.ekey, &nextWin);
      if (startPos < 0) {
        break;
      }
      continue;
    }

    if (IS_FINAL_OP(pInfo) && isClosed && pInfo->pChildren) {
      bool    ignore = true;
      SWinKey winRes = {
          .ts = nextWin.skey,
          .groupId = groupId,
      };
      void* chIds = taosHashGet(pInfo->pPullDataMap, &winRes, sizeof(SWinKey));
      if (isDeletedStreamWindow(&nextWin, groupId, pInfo->pState, &pInfo->twAggSup) && !chIds) {
        SPullWindowInfo pull = {.window = nextWin, .groupId = groupId};
        // add pull data request
        savePullWindow(&pull, pInfo->pPullWins);
        int32_t size = taosArrayGetSize(pInfo->pChildren);
        addPullWindow(pInfo->pPullDataMap, &winRes, size);
        qDebug("===stream===prepare retrive %" PRId64 ", size:%d", winRes.ts, size);
      } else {
        int32_t index = -1;
        SArray* chArray = NULL;
        int32_t chId = 0;
        if (chIds) {
          chArray = *(void**)chIds;
          chId = getChildIndex(pSDataBlock);
          index = taosArraySearchIdx(chArray, &chId, compareInt32Val, TD_EQ);
        }
        if (index == -1 || pSDataBlock->info.type == STREAM_PULL_DATA) {
          ignore = false;
        }
      }

      if (ignore) {
        startPos = getNexWindowPos(&pInfo->interval, &pSDataBlock->info, tsCols, startPos, nextWin.ekey, &nextWin);
        if (startPos < 0) {
          break;
        }
        continue;
      }
    }

    int32_t code = setOutputBuf(pInfo->pState, &nextWin, &pResult, groupId, pSup->pCtx, numOfOutput,
                                pSup->rowEntryInfoOffset, &pInfo->aggSup);
    if (code != TSDB_CODE_SUCCESS || pResult == NULL) {
      T_LONG_JMP(pTaskInfo->env, TSDB_CODE_QRY_OUT_OF_MEMORY);
    }

    if (IS_FINAL_OP(pInfo)) {
      forwardRows = 1;
    } else {
      forwardRows = getNumOfRowsInTimeWindow(&pSDataBlock->info, tsCols, startPos, nextWin.ekey, binarySearchForKey,
                                             NULL, TSDB_ORDER_ASC);
    }
    if (pInfo->twAggSup.calTrigger == STREAM_TRIGGER_AT_ONCE && pUpdatedMap) {
      saveWinResultInfo(pResult->win.skey, groupId, pUpdatedMap);
    }

    if (pInfo->twAggSup.calTrigger == STREAM_TRIGGER_WINDOW_CLOSE) {
      SWinKey key = {
          .ts = pResult->win.skey,
          .groupId = groupId,
      };
      tSimpleHashPut(pInfo->aggSup.pResultRowHashTable, &key, sizeof(SWinKey), NULL, 0);
    }
    updateTimeWindowInfo(&pInfo->twAggSup.timeWindowData, &nextWin, true);
    doApplyFunctions(pTaskInfo, pSup->pCtx, &pInfo->twAggSup.timeWindowData, startPos, forwardRows,
                     pSDataBlock->info.rows, numOfOutput);
    SWinKey key = {
        .ts = nextWin.skey,
        .groupId = groupId,
    };
    saveOutputBuf(pInfo->pState, &key, pResult, pInfo->aggSup.resultRowSize);
    releaseOutputBuf(pInfo->pState, &key, pResult);
    if (pInfo->delKey.ts > key.ts) {
      pInfo->delKey = key;
    }
    int32_t prevEndPos = (forwardRows - 1) * step + startPos;
    ASSERT(pSDataBlock->info.window.skey > 0 && pSDataBlock->info.window.ekey > 0);
    startPos =
        getNextQualifiedWindow(&pInfo->interval, &nextWin, &pSDataBlock->info, tsCols, prevEndPos, TSDB_ORDER_ASC);
    if (startPos < 0) {
      break;
    }
  }
}

static SSDataBlock* doStreamFinalIntervalAgg(SOperatorInfo* pOperator) {
  SStreamIntervalOperatorInfo* pInfo = pOperator->info;

  SOperatorInfo* downstream = pOperator->pDownstream[0];
  TSKEY          maxTs = INT64_MIN;
  TSKEY          minTs = INT64_MAX;

  SExprSupp* pSup = &pOperator->exprSupp;

  qDebug("interval status %d %s", pOperator->status, IS_FINAL_OP(pInfo) ? "interval final" : "interval semi");

  if (pOperator->status == OP_EXEC_DONE) {
    return NULL;
  } else if (pOperator->status == OP_RES_TO_RETURN) {
    doBuildPullDataBlock(pInfo->pPullWins, &pInfo->pullIndex, pInfo->pPullDataRes);
    if (pInfo->pPullDataRes->info.rows != 0) {
      // process the rest of the data
      ASSERT(IS_FINAL_OP(pInfo));
      printDataBlock(pInfo->pPullDataRes, IS_FINAL_OP(pInfo) ? "interval final" : "interval semi");
      return pInfo->pPullDataRes;
    }

    doBuildDeleteResult(pInfo, pInfo->pDelWins, &pInfo->delIndex, pInfo->pDelRes);
    if (pInfo->pDelRes->info.rows != 0) {
      // process the rest of the data
      printDataBlock(pInfo->pDelRes, IS_FINAL_OP(pInfo) ? "interval final" : "interval semi");
      return pInfo->pDelRes;
    }

    doBuildResult(pOperator, pInfo->pState, pInfo->binfo.pRes, &pInfo->groupResInfo);
    if (pInfo->binfo.pRes->info.rows != 0) {
      printDataBlock(pInfo->binfo.pRes, IS_FINAL_OP(pInfo) ? "interval final" : "interval semi");
      return pInfo->binfo.pRes;
    }

    doSetOperatorCompleted(pOperator);
    if (!IS_FINAL_OP(pInfo)) {
      clearFunctionContext(&pOperator->exprSupp);
      // semi interval operator clear disk buffer
      clearStreamIntervalOperator(pInfo);
      qDebug("===stream===clear semi operator");
    } else {
      deleteIntervalDiscBuf(pInfo->pState, pInfo->pPullDataMap, pInfo->twAggSup.maxTs - pInfo->twAggSup.deleteMark,
                            &pInfo->interval, &pInfo->delKey);
    }
    return NULL;
  } else {
    if (!IS_FINAL_OP(pInfo)) {
      doBuildDeleteResult(pInfo, pInfo->pDelWins, &pInfo->delIndex, pInfo->pDelRes);
      if (pInfo->pDelRes->info.rows != 0) {
        // process the rest of the data
        printDataBlock(pInfo->pDelRes, IS_FINAL_OP(pInfo) ? "interval final" : "interval semi");
        return pInfo->pDelRes;
      }

      doBuildResult(pOperator, pInfo->pState, pInfo->binfo.pRes, &pInfo->groupResInfo);
      if (pInfo->binfo.pRes->info.rows != 0) {
        printDataBlock(pInfo->binfo.pRes, IS_FINAL_OP(pInfo) ? "interval final" : "interval semi");
        return pInfo->binfo.pRes;
      }
    }
  }

  SArray*    pUpdated = taosArrayInit(4, POINTER_BYTES);
  _hash_fn_t hashFn = taosGetDefaultHashFunction(TSDB_DATA_TYPE_BINARY);
  SHashObj*  pUpdatedMap = taosHashInit(1024, hashFn, false, HASH_NO_LOCK);
  while (1) {
    SSDataBlock* pBlock = downstream->fpSet.getNextFn(downstream);
    if (pBlock == NULL) {
      pOperator->status = OP_RES_TO_RETURN;
      qDebug("%s return data", IS_FINAL_OP(pInfo) ? "interval final" : "interval semi");
      break;
    }
    printDataBlock(pBlock, IS_FINAL_OP(pInfo) ? "interval final recv" : "interval semi recv");

    if (pBlock->info.parTbName[0]) {
      taosHashPut(pInfo->pGroupIdTbNameMap, &pBlock->info.groupId, sizeof(int64_t), &pBlock->info.parTbName,
                  TSDB_TABLE_NAME_LEN);
    }

    ASSERT(pBlock->info.type != STREAM_INVERT);
    if (pBlock->info.type == STREAM_NORMAL || pBlock->info.type == STREAM_PULL_DATA) {
      pInfo->binfo.pRes->info.type = pBlock->info.type;
    } else if (pBlock->info.type == STREAM_DELETE_DATA || pBlock->info.type == STREAM_DELETE_RESULT ||
               pBlock->info.type == STREAM_CLEAR) {
      SArray* delWins = taosArrayInit(8, sizeof(SWinKey));
      doDeleteWindows(pOperator, &pInfo->interval, pBlock, delWins, pUpdatedMap);
      if (IS_FINAL_OP(pInfo)) {
        int32_t                      childIndex = getChildIndex(pBlock);
        SOperatorInfo*               pChildOp = taosArrayGetP(pInfo->pChildren, childIndex);
        SStreamIntervalOperatorInfo* pChildInfo = pChildOp->info;
        SExprSupp*                   pChildSup = &pChildOp->exprSupp;
        doDeleteWindows(pChildOp, &pChildInfo->interval, pBlock, NULL, NULL);
        rebuildIntervalWindow(pOperator, delWins, pUpdatedMap);
        addRetriveWindow(delWins, pInfo);
        taosArrayAddAll(pInfo->pDelWins, delWins);
        taosArrayDestroy(delWins);
        continue;
      }
      removeResults(delWins, pUpdatedMap);
      taosArrayAddAll(pInfo->pDelWins, delWins);
      taosArrayDestroy(delWins);
      break;
    } else if (pBlock->info.type == STREAM_GET_ALL && IS_FINAL_OP(pInfo)) {
      getAllIntervalWindow(pInfo->aggSup.pResultRowHashTable, pUpdatedMap);
      continue;
    } else if (pBlock->info.type == STREAM_RETRIEVE && !IS_FINAL_OP(pInfo)) {
      doDeleteWindows(pOperator, &pInfo->interval, pBlock, NULL, pUpdatedMap);
      if (taosArrayGetSize(pUpdated) > 0) {
        break;
      }
      continue;
    } else if (pBlock->info.type == STREAM_PULL_OVER && IS_FINAL_OP(pInfo)) {
      processPullOver(pBlock, pInfo->pPullDataMap);
      continue;
    }

    if (pInfo->scalarSupp.pExprInfo != NULL) {
      SExprSupp* pExprSup = &pInfo->scalarSupp;
      projectApplyFunctions(pExprSup->pExprInfo, pBlock, pBlock, pExprSup->pCtx, pExprSup->numOfExprs, NULL);
    }
    setInputDataBlock(pOperator, pSup->pCtx, pBlock, TSDB_ORDER_ASC, MAIN_SCAN, true);
    doStreamIntervalAggImpl(pOperator, pBlock, pBlock->info.groupId, pUpdatedMap);
    if (IS_FINAL_OP(pInfo)) {
      int32_t chIndex = getChildIndex(pBlock);
      int32_t size = taosArrayGetSize(pInfo->pChildren);
      // if chIndex + 1 - size > 0, add new child
      for (int32_t i = 0; i < chIndex + 1 - size; i++) {
        SOperatorInfo* pChildOp = createStreamFinalIntervalOperatorInfo(NULL, pInfo->pPhyNode, pOperator->pTaskInfo, 0);
        if (!pChildOp) {
          T_LONG_JMP(pOperator->pTaskInfo->env, TSDB_CODE_QRY_OUT_OF_MEMORY);
        }
        SStreamIntervalOperatorInfo* pTmpInfo = pChildOp->info;
        pTmpInfo->twAggSup.calTrigger = STREAM_TRIGGER_AT_ONCE;
        taosArrayPush(pInfo->pChildren, &pChildOp);
        qDebug("===stream===add child, id:%d", chIndex);
      }
      SOperatorInfo*               pChildOp = taosArrayGetP(pInfo->pChildren, chIndex);
      SStreamIntervalOperatorInfo* pChInfo = pChildOp->info;
      setInputDataBlock(pChildOp, pChildOp->exprSupp.pCtx, pBlock, TSDB_ORDER_ASC, MAIN_SCAN, true);
      doStreamIntervalAggImpl(pChildOp, pBlock, pBlock->info.groupId, NULL);
    }
    maxTs = TMAX(maxTs, pBlock->info.window.ekey);
    maxTs = TMAX(maxTs, pBlock->info.watermark);
    minTs = TMIN(minTs, pBlock->info.window.skey);
  }

  removeDeleteResults(pUpdatedMap, pInfo->pDelWins);
  pInfo->twAggSup.maxTs = TMAX(pInfo->twAggSup.maxTs, maxTs);
  pInfo->twAggSup.minTs = TMIN(pInfo->twAggSup.minTs, minTs);
  if (IS_FINAL_OP(pInfo)) {
    closeStreamIntervalWindow(pInfo->aggSup.pResultRowHashTable, &pInfo->twAggSup, &pInfo->interval,
                              pInfo->pPullDataMap, pUpdatedMap, pInfo->pDelWins, pOperator);
    closeChildIntervalWindow(pOperator, pInfo->pChildren, pInfo->twAggSup.maxTs);
  }
  pInfo->binfo.pRes->info.watermark = pInfo->twAggSup.maxTs;

  void* pIte = NULL;
  while ((pIte = taosHashIterate(pUpdatedMap, pIte)) != NULL) {
    taosArrayPush(pUpdated, pIte);
  }
  taosHashCleanup(pUpdatedMap);
  taosArraySort(pUpdated, resultrowComparAsc);

  initMultiResInfoFromArrayList(&pInfo->groupResInfo, pUpdated);
  blockDataEnsureCapacity(pInfo->binfo.pRes, pOperator->resultInfo.capacity);

  doBuildPullDataBlock(pInfo->pPullWins, &pInfo->pullIndex, pInfo->pPullDataRes);
  if (pInfo->pPullDataRes->info.rows != 0) {
    // process the rest of the data
    ASSERT(IS_FINAL_OP(pInfo));
    printDataBlock(pInfo->pPullDataRes, IS_FINAL_OP(pInfo) ? "interval final" : "interval semi");
    return pInfo->pPullDataRes;
  }

  doBuildDeleteResult(pInfo, pInfo->pDelWins, &pInfo->delIndex, pInfo->pDelRes);
  if (pInfo->pDelRes->info.rows != 0) {
    // process the rest of the data
    printDataBlock(pInfo->pDelRes, IS_FINAL_OP(pInfo) ? "interval final" : "interval semi");
    return pInfo->pDelRes;
  }

  doBuildResult(pOperator, pInfo->pState, pInfo->binfo.pRes, &pInfo->groupResInfo);
  if (pInfo->binfo.pRes->info.rows != 0) {
    printDataBlock(pInfo->binfo.pRes, IS_FINAL_OP(pInfo) ? "interval final" : "interval semi");
    return pInfo->binfo.pRes;
  }

  return NULL;
}

SOperatorInfo* createStreamFinalIntervalOperatorInfo(SOperatorInfo* downstream, SPhysiNode* pPhyNode,
                                                     SExecTaskInfo* pTaskInfo, int32_t numOfChild) {
  SIntervalPhysiNode*          pIntervalPhyNode = (SIntervalPhysiNode*)pPhyNode;
  SStreamIntervalOperatorInfo* pInfo = taosMemoryCalloc(1, sizeof(SStreamIntervalOperatorInfo));
  SOperatorInfo*               pOperator = taosMemoryCalloc(1, sizeof(SOperatorInfo));
  if (pInfo == NULL || pOperator == NULL) {
    goto _error;
  }

  pOperator->pTaskInfo = pTaskInfo;
  pInfo->interval = (SInterval){.interval = pIntervalPhyNode->interval,
                                .sliding = pIntervalPhyNode->sliding,
                                .intervalUnit = pIntervalPhyNode->intervalUnit,
                                .slidingUnit = pIntervalPhyNode->slidingUnit,
                                .offset = pIntervalPhyNode->offset,
                                .precision = ((SColumnNode*)pIntervalPhyNode->window.pTspk)->node.resType.precision};
  pInfo->twAggSup = (STimeWindowAggSupp){
      .waterMark = pIntervalPhyNode->window.watermark,
      .calTrigger = pIntervalPhyNode->window.triggerType,
      .maxTs = INT64_MIN,
      .minTs = INT64_MAX,
      .deleteMark = INT64_MAX,
  };
  ASSERT(pInfo->twAggSup.calTrigger != STREAM_TRIGGER_MAX_DELAY);
  pInfo->primaryTsIndex = ((SColumnNode*)pIntervalPhyNode->window.pTspk)->slotId;
  size_t keyBufSize = sizeof(int64_t) + sizeof(int64_t) + POINTER_BYTES;
  initResultSizeInfo(&pOperator->resultInfo, 4096);
  if (pIntervalPhyNode->window.pExprs != NULL) {
    int32_t    numOfScalar = 0;
    SExprInfo* pScalarExprInfo = createExprInfo(pIntervalPhyNode->window.pExprs, NULL, &numOfScalar);
    int32_t    code = initExprSupp(&pInfo->scalarSupp, pScalarExprInfo, numOfScalar);
    if (code != TSDB_CODE_SUCCESS) {
      goto _error;
    }
  }

  int32_t      numOfCols = 0;
  SExprInfo*   pExprInfo = createExprInfo(pIntervalPhyNode->window.pFuncs, NULL, &numOfCols);
  SSDataBlock* pResBlock = createResDataBlock(pPhyNode->pOutputDataBlockDesc);
  initBasicInfo(&pInfo->binfo, pResBlock);

  int32_t code = initAggInfo(&pOperator->exprSupp, &pInfo->aggSup, pExprInfo, numOfCols, keyBufSize, pTaskInfo->id.str);
  if (code != TSDB_CODE_SUCCESS) {
    goto _error;
  }

  initStreamFunciton(pOperator->exprSupp.pCtx, pOperator->exprSupp.numOfExprs);

  ASSERT(numOfCols > 0);
  initExecTimeWindowInfo(&pInfo->twAggSup.timeWindowData, &pTaskInfo->window);

  pInfo->pState = taosMemoryCalloc(1, sizeof(SStreamState));
  *(pInfo->pState) = *(pTaskInfo->streamInfo.pState);
  streamStateSetNumber(pInfo->pState, -1);

  initResultRowInfo(&pInfo->binfo.resultRowInfo);
  pInfo->pChildren = NULL;
  if (numOfChild > 0) {
    pInfo->pChildren = taosArrayInit(numOfChild, sizeof(void*));
    for (int32_t i = 0; i < numOfChild; i++) {
      SOperatorInfo* pChildOp = createStreamFinalIntervalOperatorInfo(NULL, pPhyNode, pTaskInfo, 0);
      if (pChildOp) {
        SStreamIntervalOperatorInfo* pChInfo = pChildOp->info;
        pChInfo->twAggSup.calTrigger = STREAM_TRIGGER_AT_ONCE;
        taosArrayPush(pInfo->pChildren, &pChildOp);
        streamStateSetNumber(pChInfo->pState, i);
        continue;
      }
      goto _error;
    }
  }

  pInfo->pPhyNode = (SPhysiNode*)nodesCloneNode((SNode*)pPhyNode);

  if (pPhyNode->type == QUERY_NODE_PHYSICAL_PLAN_STREAM_FINAL_INTERVAL) {
    pInfo->isFinal = true;
    pOperator->name = "StreamFinalIntervalOperator";
  } else {
    // semi interval operator does not catch result
    pInfo->isFinal = false;
    pOperator->name = "StreamSemiIntervalOperator";
    ASSERT(pInfo->aggSup.currentPageId == -1);
  }

  if (!IS_FINAL_OP(pInfo) || numOfChild == 0) {
    pInfo->twAggSup.calTrigger = STREAM_TRIGGER_AT_ONCE;
  }
  pInfo->pPullWins = taosArrayInit(8, sizeof(SPullWindowInfo));
  pInfo->pullIndex = 0;
  _hash_fn_t hashFn = taosGetDefaultHashFunction(TSDB_DATA_TYPE_BINARY);
  pInfo->pPullDataMap = taosHashInit(64, hashFn, false, HASH_NO_LOCK);
  pInfo->pPullDataRes = createSpecialDataBlock(STREAM_RETRIEVE);
  pInfo->ignoreExpiredData = pIntervalPhyNode->window.igExpired;
  pInfo->pDelRes = createSpecialDataBlock(STREAM_DELETE_RESULT);
  pInfo->delIndex = 0;
  pInfo->pDelWins = taosArrayInit(4, sizeof(SWinKey));
  pInfo->delKey.ts = INT64_MAX;
  pInfo->delKey.groupId = 0;

  pInfo->pGroupIdTbNameMap =
      taosHashInit(1024, taosGetDefaultHashFunction(TSDB_DATA_TYPE_UBIGINT), false, HASH_NO_LOCK);

  pOperator->operatorType = pPhyNode->type;
  pOperator->blocking = true;
  pOperator->status = OP_NOT_OPENED;
  pOperator->info = pInfo;

  pOperator->fpSet =
      createOperatorFpSet(NULL, doStreamFinalIntervalAgg, NULL, NULL, destroyStreamFinalIntervalOperatorInfo,
                          aggEncodeResultRow, aggDecodeResultRow, NULL);
  if (pPhyNode->type == QUERY_NODE_PHYSICAL_PLAN_STREAM_SEMI_INTERVAL) {
    initIntervalDownStream(downstream, pPhyNode->type, &pInfo->aggSup, &pInfo->interval, &pInfo->twAggSup);
  }
  code = appendDownstream(pOperator, &downstream, 1);
  if (code != TSDB_CODE_SUCCESS) {
    goto _error;
  }

  return pOperator;

_error:
  destroyStreamFinalIntervalOperatorInfo(pInfo);
  taosMemoryFreeClear(pOperator);
  pTaskInfo->code = code;
  return NULL;
}

void destroyStreamAggSupporter(SStreamAggSupporter* pSup) {
  tSimpleHashCleanup(pSup->pResultRows);
  destroyDiskbasedBuf(pSup->pResultBuf);
  blockDataDestroy(pSup->pScanBlock);
  taosMemoryFreeClear(pSup->pState);
  taosMemoryFreeClear(pSup->pDummyCtx);
}

void destroyStreamSessionAggOperatorInfo(void* param) {
  SStreamSessionAggOperatorInfo* pInfo = (SStreamSessionAggOperatorInfo*)param;
  cleanupBasicInfo(&pInfo->binfo);
  destroyStreamAggSupporter(&pInfo->streamAggSup);

  if (pInfo->pChildren != NULL) {
    int32_t size = taosArrayGetSize(pInfo->pChildren);
    for (int32_t i = 0; i < size; i++) {
      SOperatorInfo*                 pChild = taosArrayGetP(pInfo->pChildren, i);
      SStreamSessionAggOperatorInfo* pChInfo = pChild->info;
      destroyStreamSessionAggOperatorInfo(pChInfo);
      taosMemoryFreeClear(pChild);
    }
  }
  colDataDestroy(&pInfo->twAggSup.timeWindowData);
  blockDataDestroy(pInfo->pDelRes);
  blockDataDestroy(pInfo->pWinBlock);
  blockDataDestroy(pInfo->pUpdateRes);
  tSimpleHashCleanup(pInfo->pStDeleted);
  taosHashCleanup(pInfo->pGroupIdTbNameMap);

  taosMemoryFreeClear(param);
}

int32_t initBasicInfoEx(SOptrBasicInfo* pBasicInfo, SExprSupp* pSup, SExprInfo* pExprInfo, int32_t numOfCols,
                        SSDataBlock* pResultBlock) {
  initBasicInfo(pBasicInfo, pResultBlock);
  int32_t code = initExprSupp(pSup, pExprInfo, numOfCols);
  if (code != TSDB_CODE_SUCCESS) {
    return code;
  }

  initStreamFunciton(pSup->pCtx, pSup->numOfExprs);
  for (int32_t i = 0; i < numOfCols; ++i) {
    pSup->pCtx[i].saveHandle.pBuf = NULL;
  }

  ASSERT(numOfCols > 0);
  return TSDB_CODE_SUCCESS;
}

void initDummyFunction(SqlFunctionCtx* pDummy, SqlFunctionCtx* pCtx, int32_t nums) {
  for (int i = 0; i < nums; i++) {
    pDummy[i].functionId = pCtx[i].functionId;
  }
}

void initDownStream(SOperatorInfo* downstream, SStreamAggSupporter* pAggSup, int64_t waterMark, uint16_t type,
                    int32_t tsColIndex) {
  if (downstream->operatorType == QUERY_NODE_PHYSICAL_PLAN_STREAM_PARTITION) {
    SStreamPartitionOperatorInfo* pScanInfo = downstream->info;
    pScanInfo->tsColIndex = tsColIndex;
  }

  if (downstream->operatorType != QUERY_NODE_PHYSICAL_PLAN_STREAM_SCAN) {
    initDownStream(downstream->pDownstream[0], pAggSup, waterMark, type, tsColIndex);
    return;
  }
  SStreamScanInfo* pScanInfo = downstream->info;
  pScanInfo->windowSup = (SWindowSupporter){.pStreamAggSup = pAggSup, .gap = pAggSup->gap, .parentType = type};
  pScanInfo->pUpdateInfo = updateInfoInit(60000, TSDB_TIME_PRECISION_MILLI, waterMark);
}

int32_t initStreamAggSupporter(SStreamAggSupporter* pSup, SqlFunctionCtx* pCtx, int32_t numOfOutput, int64_t gap,
                               SStreamState* pState, int32_t keySize, int16_t keyType) {
  pSup->resultRowSize = keySize + getResultRowSize(pCtx, numOfOutput);
  pSup->pScanBlock = createSpecialDataBlock(STREAM_CLEAR);
  pSup->gap = gap;
  pSup->stateKeySize = keySize;
  pSup->stateKeyType = keyType;
  pSup->pDummyCtx = (SqlFunctionCtx*)taosMemoryCalloc(numOfOutput, sizeof(SqlFunctionCtx));
  if (pSup->pDummyCtx == NULL) {
    return TSDB_CODE_OUT_OF_MEMORY;
  }

  initDummyFunction(pSup->pDummyCtx, pCtx, numOfOutput);
  pSup->pState = taosMemoryCalloc(1, sizeof(SStreamState));
  *(pSup->pState) = *pState;
  streamStateSetNumber(pSup->pState, -1);

  _hash_fn_t hashFn = taosGetDefaultHashFunction(TSDB_DATA_TYPE_BINARY);
  pSup->pResultRows = tSimpleHashInit(32, hashFn);

  int32_t pageSize = 4096;
  while (pageSize < pSup->resultRowSize * 4) {
    pageSize <<= 1u;
  }
  // at least four pages need to be in buffer
  int32_t bufSize = 4096 * 256;
  if (bufSize <= pageSize) {
    bufSize = pageSize * 4;
  }
  if (!osTempSpaceAvailable()) {
    terrno = TSDB_CODE_NO_AVAIL_DISK;
    qError("Init stream agg supporter failed since %s", terrstr(terrno));
    return terrno;
  }
  int32_t code = createDiskbasedBuf(&pSup->pResultBuf, pageSize, bufSize, "function", tsTempDir);
  for (int32_t i = 0; i < numOfOutput; ++i) {
    pCtx[i].saveHandle.pBuf = pSup->pResultBuf;
  }

  return TSDB_CODE_SUCCESS;
}

bool isInTimeWindow(STimeWindow* pWin, TSKEY ts, int64_t gap) {
  if (ts + gap >= pWin->skey && ts - gap <= pWin->ekey) {
    return true;
  }
  return false;
}

bool isInWindow(SResultWindowInfo* pWinInfo, TSKEY ts, int64_t gap) {
  return isInTimeWindow(&pWinInfo->sessionWin.win, ts, gap);
}

void getCurSessionWindow(SStreamAggSupporter* pAggSup, TSKEY startTs, TSKEY endTs, uint64_t groupId,
                         SSessionKey* pKey) {
  pKey->win.skey = startTs;
  pKey->win.ekey = endTs;
  pKey->groupId = groupId;
  SStreamStateCur* pCur = streamStateSessionGetCur(pAggSup->pState, pKey);
  int32_t          code = streamStateSessionGetKVByCur(pCur, pKey, NULL, 0);
  streamStateFreeCur(pCur);
  if (code != TSDB_CODE_SUCCESS) {
    SET_SESSION_WIN_KEY_INVALID(pKey);
  }
}

bool isInvalidSessionWin(SResultWindowInfo* pWinInfo) { return pWinInfo->sessionWin.win.skey == 0; }

void setSessionOutputBuf(SStreamAggSupporter* pAggSup, TSKEY startTs, TSKEY endTs, uint64_t groupId,
                         SResultWindowInfo* pCurWin) {
  pCurWin->sessionWin.groupId = groupId;
  pCurWin->sessionWin.win.skey = startTs - pAggSup->gap;
  pCurWin->sessionWin.win.ekey = endTs + pAggSup->gap;
  int32_t size = pAggSup->resultRowSize;
  int32_t code = streamStateSessionAddIfNotExist(pAggSup->pState, &pCurWin->sessionWin, &pCurWin->pOutputBuf, &size);
  if (code == TSDB_CODE_SUCCESS) {
    pCurWin->isOutput = true;
  } else {
    pCurWin->sessionWin.win.skey = startTs;
    pCurWin->sessionWin.win.ekey = endTs;
  }
}

int32_t getSessionWinBuf(SStreamAggSupporter* pAggSup, SStreamStateCur* pCur, SResultWindowInfo* pWinInfo) {
  int32_t size = 0;
  int32_t code = streamStateSessionGetKVByCur(pCur, &pWinInfo->sessionWin, (const void**)&pWinInfo->pOutputBuf, &size);
  if (code != TSDB_CODE_SUCCESS) {
    return code;
  }
  streamStateCurNext(pAggSup->pState, pCur);
  return TSDB_CODE_SUCCESS;
}
void saveDeleteInfo(SArray* pWins, SSessionKey key) {
  // key.win.ekey = key.win.skey;
  taosArrayPush(pWins, &key);
}

void saveDeleteRes(SSHashObj* pStDelete, SSessionKey key) {
  key.win.ekey = key.win.skey;
  tSimpleHashPut(pStDelete, &key, sizeof(SSessionKey), NULL, 0);
}

static void removeSessionResult(SSHashObj* pHashMap, SSHashObj* pResMap, SSessionKey key) {
  key.win.ekey = key.win.skey;
  tSimpleHashRemove(pHashMap, &key, sizeof(SSessionKey));
  tSimpleHashRemove(pResMap, &key, sizeof(SSessionKey));
}

static void removeSessionResults(SSHashObj* pHashMap, SArray* pWins) {
  if (tSimpleHashGetSize(pHashMap) == 0) {
    return;
  }
  int32_t size = taosArrayGetSize(pWins);
  for (int32_t i = 0; i < size; i++) {
    SSessionKey* pWin = taosArrayGet(pWins, i);
    if (!pWin) continue;
    SSessionKey key = *pWin;
    key.win.ekey = key.win.skey;
    tSimpleHashRemove(pHashMap, &key, sizeof(SSessionKey));
  }
}

int32_t updateSessionWindowInfo(SResultWindowInfo* pWinInfo, TSKEY* pStartTs, TSKEY* pEndTs, uint64_t groupId,
                                int32_t rows, int32_t start, int64_t gap, SSHashObj* pResultRows, SSHashObj* pStUpdated,
                                SSHashObj* pStDeleted) {
  for (int32_t i = start; i < rows; ++i) {
    if (!isInWindow(pWinInfo, pStartTs[i], gap) && (!pEndTs || !isInWindow(pWinInfo, pEndTs[i], gap))) {
      return i - start;
    }
    if (pWinInfo->sessionWin.win.skey > pStartTs[i]) {
      if (pStDeleted && pWinInfo->isOutput) {
        saveDeleteRes(pStDeleted, pWinInfo->sessionWin);
      }
      removeSessionResult(pStUpdated, pResultRows, pWinInfo->sessionWin);
      pWinInfo->sessionWin.win.skey = pStartTs[i];
    }
    pWinInfo->sessionWin.win.ekey = TMAX(pWinInfo->sessionWin.win.ekey, pStartTs[i]);
    if (pEndTs) {
      pWinInfo->sessionWin.win.ekey = TMAX(pWinInfo->sessionWin.win.ekey, pEndTs[i]);
    }
  }
  return rows - start;
}

static int32_t initSessionOutputBuf(SResultWindowInfo* pWinInfo, SResultRow** pResult, SqlFunctionCtx* pCtx,
                                    int32_t numOfOutput, int32_t* rowEntryInfoOffset) {
  ASSERT(pWinInfo->sessionWin.win.skey <= pWinInfo->sessionWin.win.ekey);
  *pResult = (SResultRow*)pWinInfo->pOutputBuf;
  // set time window for current result
  (*pResult)->win = pWinInfo->sessionWin.win;
  setResultRowInitCtx(*pResult, pCtx, numOfOutput, rowEntryInfoOffset);
  return TSDB_CODE_SUCCESS;
}

static int32_t doOneWindowAggImpl(SColumnInfoData* pTimeWindowData, SResultWindowInfo* pCurWin, SResultRow** pResult,
                                  int32_t startIndex, int32_t winRows, int32_t rows, int32_t numOutput,
                                  SOperatorInfo* pOperator) {
  SExprSupp*     pSup = &pOperator->exprSupp;
  SExecTaskInfo* pTaskInfo = pOperator->pTaskInfo;
  int32_t        code = initSessionOutputBuf(pCurWin, pResult, pSup->pCtx, numOutput, pSup->rowEntryInfoOffset);
  if (code != TSDB_CODE_SUCCESS || (*pResult) == NULL) {
    return TSDB_CODE_QRY_OUT_OF_MEMORY;
  }
  updateTimeWindowInfo(pTimeWindowData, &pCurWin->sessionWin.win, false);
  doApplyFunctions(pTaskInfo, pSup->pCtx, pTimeWindowData, startIndex, winRows, rows, numOutput);
  return TSDB_CODE_SUCCESS;
}

static bool doDeleteSessionWindow(SStreamAggSupporter* pAggSup, SSessionKey* pKey) {
  streamStateSessionDel(pAggSup->pState, pKey);
  tSimpleHashRemove(pAggSup->pResultRows, pKey, sizeof(SSessionKey));
  return true;
}

static int32_t setSessionWinOutputInfo(SSHashObj* pStUpdated, SResultWindowInfo* pWinInfo) {
  void* pVal = tSimpleHashGet(pStUpdated, &pWinInfo->sessionWin, sizeof(SSessionKey));
  if (pVal) {
    SResultWindowInfo* pWin = pVal;
    pWinInfo->isOutput = pWin->isOutput;
  }
  return TSDB_CODE_SUCCESS;
}

SStreamStateCur* getNextSessionWinInfo(SStreamAggSupporter* pAggSup, SSHashObj* pStUpdated, SResultWindowInfo* pCurWin,
                                       SResultWindowInfo* pNextWin) {
  SStreamStateCur* pCur = streamStateSessionSeekKeyNext(pAggSup->pState, &pCurWin->sessionWin);
  pNextWin->isOutput = true;
  setSessionWinOutputInfo(pStUpdated, pNextWin);
  int32_t size = 0;
  pNextWin->sessionWin = pCurWin->sessionWin;
  int32_t code = streamStateSessionGetKVByCur(pCur, &pNextWin->sessionWin, (const void**)&pNextWin->pOutputBuf, &size);
  if (code != TSDB_CODE_SUCCESS) {
    SET_SESSION_WIN_INVALID(*pNextWin);
  }
  return pCur;
}

static void compactSessionWindow(SOperatorInfo* pOperator, SResultWindowInfo* pCurWin, SSHashObj* pStUpdated,
                                 SSHashObj* pStDeleted) {
  SExprSupp*                     pSup = &pOperator->exprSupp;
  SExecTaskInfo*                 pTaskInfo = pOperator->pTaskInfo;
  SStreamSessionAggOperatorInfo* pInfo = pOperator->info;
  SResultRow*                    pCurResult = NULL;
  int32_t                        numOfOutput = pOperator->exprSupp.numOfExprs;
  SStreamAggSupporter*           pAggSup = &pInfo->streamAggSup;
  initSessionOutputBuf(pCurWin, &pCurResult, pSup->pCtx, numOfOutput, pSup->rowEntryInfoOffset);
  // Just look for the window behind StartIndex
  while (1) {
    SResultWindowInfo winInfo = {0};
    SStreamStateCur*  pCur = getNextSessionWinInfo(pAggSup, pStUpdated, pCurWin, &winInfo);
    if (!IS_VALID_SESSION_WIN(winInfo) || !isInWindow(pCurWin, winInfo.sessionWin.win.skey, pAggSup->gap)) {
      streamStateFreeCur(pCur);
      break;
    }
    SResultRow* pWinResult = NULL;
    initSessionOutputBuf(&winInfo, &pWinResult, pAggSup->pDummyCtx, numOfOutput, pSup->rowEntryInfoOffset);
    pCurWin->sessionWin.win.ekey = TMAX(pCurWin->sessionWin.win.ekey, winInfo.sessionWin.win.ekey);
    updateTimeWindowInfo(&pInfo->twAggSup.timeWindowData, &pCurWin->sessionWin.win, true);
    compactFunctions(pSup->pCtx, pAggSup->pDummyCtx, numOfOutput, pTaskInfo, &pInfo->twAggSup.timeWindowData);
    tSimpleHashRemove(pStUpdated, &winInfo.sessionWin, sizeof(SSessionKey));
    if (winInfo.isOutput && pStDeleted) {
      saveDeleteRes(pStDeleted, winInfo.sessionWin);
    }
    removeSessionResult(pStUpdated, pAggSup->pResultRows, winInfo.sessionWin);
    doDeleteSessionWindow(pAggSup, &winInfo.sessionWin);
    streamStateFreeCur(pCur);
  }
}

int32_t saveSessionOutputBuf(SStreamAggSupporter* pAggSup, SResultWindowInfo* pWinInfo) {
  saveSessionDiscBuf(pAggSup->pState, &pWinInfo->sessionWin, pWinInfo->pOutputBuf, pAggSup->resultRowSize);
  return TSDB_CODE_SUCCESS;
}

static void doStreamSessionAggImpl(SOperatorInfo* pOperator, SSDataBlock* pSDataBlock, SSHashObj* pStUpdated,
                                   SSHashObj* pStDeleted, bool hasEndTs) {
  SExecTaskInfo*                 pTaskInfo = pOperator->pTaskInfo;
  SStreamSessionAggOperatorInfo* pInfo = pOperator->info;
  int32_t                        numOfOutput = pOperator->exprSupp.numOfExprs;
  uint64_t                       groupId = pSDataBlock->info.groupId;
  int64_t                        code = TSDB_CODE_SUCCESS;
  SResultRow*                    pResult = NULL;
  int32_t                        rows = pSDataBlock->info.rows;
  int32_t                        winRows = 0;

  SColumnInfoData* pStartTsCol = taosArrayGet(pSDataBlock->pDataBlock, pInfo->primaryTsIndex);
  TSKEY*           startTsCols = (int64_t*)pStartTsCol->pData;
  SColumnInfoData* pEndTsCol = NULL;
  if (hasEndTs) {
    pEndTsCol = taosArrayGet(pSDataBlock->pDataBlock, pInfo->endTsIndex);
  } else {
    pEndTsCol = taosArrayGet(pSDataBlock->pDataBlock, pInfo->primaryTsIndex);
  }

  TSKEY*               endTsCols = (int64_t*)pEndTsCol->pData;
  SStreamAggSupporter* pAggSup = &pInfo->streamAggSup;
  for (int32_t i = 0; i < rows;) {
    if (pInfo->ignoreExpiredData && isOverdue(endTsCols[i], &pInfo->twAggSup)) {
      i++;
      continue;
    }
    SResultWindowInfo winInfo = {0};
    setSessionOutputBuf(pAggSup, startTsCols[i], endTsCols[i], groupId, &winInfo);
    setSessionWinOutputInfo(pStUpdated, &winInfo);
    winRows = updateSessionWindowInfo(&winInfo, startTsCols, endTsCols, groupId, rows, i, pAggSup->gap,
                                      pAggSup->pResultRows, pStUpdated, pStDeleted);
    code = doOneWindowAggImpl(&pInfo->twAggSup.timeWindowData, &winInfo, &pResult, i, winRows, rows, numOfOutput,
                              pOperator);
    if (code != TSDB_CODE_SUCCESS || pResult == NULL) {
      T_LONG_JMP(pTaskInfo->env, TSDB_CODE_QRY_OUT_OF_MEMORY);
    }
    compactSessionWindow(pOperator, &winInfo, pStUpdated, pStDeleted);
    saveSessionOutputBuf(pAggSup, &winInfo);

    if (pInfo->twAggSup.calTrigger == STREAM_TRIGGER_AT_ONCE && pStUpdated) {
      code = saveResult(winInfo, pStUpdated);
      if (code != TSDB_CODE_SUCCESS) {
        T_LONG_JMP(pTaskInfo->env, TSDB_CODE_QRY_OUT_OF_MEMORY);
      }
    }
    if (pInfo->twAggSup.calTrigger == STREAM_TRIGGER_WINDOW_CLOSE) {
      SSessionKey key = winInfo.sessionWin;
      key.win.ekey = key.win.skey;
      tSimpleHashPut(pAggSup->pResultRows, &key, sizeof(SSessionKey), &winInfo, sizeof(SResultWindowInfo));
    }

    i += winRows;
  }
}

void deleteWindow(SArray* pWinInfos, int32_t index, FDelete fp) {
  ASSERT(index >= 0 && index < taosArrayGetSize(pWinInfos));
  if (fp) {
    void* ptr = taosArrayGet(pWinInfos, index);
    fp(ptr);
  }
  taosArrayRemove(pWinInfos, index);
}

static void doDeleteTimeWindows(SStreamAggSupporter* pAggSup, SSDataBlock* pBlock, SArray* result) {
  SColumnInfoData* pStartTsCol = taosArrayGet(pBlock->pDataBlock, START_TS_COLUMN_INDEX);
  TSKEY*           startDatas = (TSKEY*)pStartTsCol->pData;
  SColumnInfoData* pEndTsCol = taosArrayGet(pBlock->pDataBlock, END_TS_COLUMN_INDEX);
  TSKEY*           endDatas = (TSKEY*)pEndTsCol->pData;
  SColumnInfoData* pGroupCol = taosArrayGet(pBlock->pDataBlock, GROUPID_COLUMN_INDEX);
  uint64_t*        gpDatas = (uint64_t*)pGroupCol->pData;
  for (int32_t i = 0; i < pBlock->info.rows; i++) {
    while (1) {
      SSessionKey curWin = {0};
      getCurSessionWindow(pAggSup, startDatas[i], endDatas[i], gpDatas[i], &curWin);
      if (IS_INVALID_SESSION_WIN_KEY(curWin)) {
        break;
      }
      doDeleteSessionWindow(pAggSup, &curWin);
      if (result) {
        saveDeleteInfo(result, curWin);
      }
    }
  }
}

static inline int32_t sessionKeyCompareAsc(const void* pKey1, const void* pKey2) {
  SSessionKey* pWin1 = (SSessionKey*)pKey1;
  SSessionKey* pWin2 = (SSessionKey*)pKey2;

  if (pWin1->groupId > pWin2->groupId) {
    return 1;
  } else if (pWin1->groupId < pWin2->groupId) {
    return -1;
  }

  if (pWin1->win.skey > pWin2->win.skey) {
    return 1;
  } else if (pWin1->win.skey < pWin2->win.skey) {
    return -1;
  }

  return 0;
}

static int32_t copyUpdateResult(SSHashObj* pStUpdated, SArray* pUpdated) {
  void*   pIte = NULL;
  size_t  keyLen = 0;
  int32_t iter = 0;
  while ((pIte = tSimpleHashIterate(pStUpdated, pIte, &iter)) != NULL) {
    void* key = tSimpleHashGetKey(pIte, &keyLen);
    ASSERT(keyLen == sizeof(SSessionKey));
    taosArrayPush(pUpdated, key);
  }
  taosArraySort(pUpdated, sessionKeyCompareAsc);
  return TSDB_CODE_SUCCESS;
}

void doBuildDeleteDataBlock(SSHashObj* pStDeleted, SSDataBlock* pBlock, void** Ite) {
  blockDataCleanup(pBlock);
  int32_t size = tSimpleHashGetSize(pStDeleted);
  if (size == 0) {
    return;
  }
  blockDataEnsureCapacity(pBlock, size);
  size_t  keyLen = 0;
  int32_t iter = 0;
  while (((*Ite) = tSimpleHashIterate(pStDeleted, *Ite, &iter)) != NULL) {
    if (pBlock->info.rows + 1 > pBlock->info.capacity) {
      break;
    }
    SSessionKey*     res = tSimpleHashGetKey(*Ite, &keyLen);
    SColumnInfoData* pStartTsCol = taosArrayGet(pBlock->pDataBlock, START_TS_COLUMN_INDEX);
    colDataAppend(pStartTsCol, pBlock->info.rows, (const char*)&res->win.skey, false);
    SColumnInfoData* pEndTsCol = taosArrayGet(pBlock->pDataBlock, END_TS_COLUMN_INDEX);
    colDataAppend(pEndTsCol, pBlock->info.rows, (const char*)&res->win.skey, false);
    SColumnInfoData* pUidCol = taosArrayGet(pBlock->pDataBlock, UID_COLUMN_INDEX);
    colDataAppendNULL(pUidCol, pBlock->info.rows);
    SColumnInfoData* pGpCol = taosArrayGet(pBlock->pDataBlock, GROUPID_COLUMN_INDEX);
    colDataAppend(pGpCol, pBlock->info.rows, (const char*)&res->groupId, false);
    SColumnInfoData* pCalStCol = taosArrayGet(pBlock->pDataBlock, CALCULATE_START_TS_COLUMN_INDEX);
    colDataAppendNULL(pCalStCol, pBlock->info.rows);
    SColumnInfoData* pCalEdCol = taosArrayGet(pBlock->pDataBlock, CALCULATE_END_TS_COLUMN_INDEX);
    colDataAppendNULL(pCalEdCol, pBlock->info.rows);
    pBlock->info.rows += 1;
  }
  if ((*Ite) == NULL) {
    tSimpleHashClear(pStDeleted);
  }
}

static void rebuildSessionWindow(SOperatorInfo* pOperator, SArray* pWinArray, SSHashObj* pStUpdated) {
  SExprSupp*                     pSup = &pOperator->exprSupp;
  SExecTaskInfo*                 pTaskInfo = pOperator->pTaskInfo;
  int32_t                        size = taosArrayGetSize(pWinArray);
  SStreamSessionAggOperatorInfo* pInfo = pOperator->info;
  SStreamAggSupporter*           pAggSup = &pInfo->streamAggSup;
  int32_t                        numOfOutput = pSup->numOfExprs;
  int32_t                        numOfChildren = taosArrayGetSize(pInfo->pChildren);
  ASSERT(pInfo->pChildren);

  for (int32_t i = 0; i < size; i++) {
    SSessionKey*      pWinKey = taosArrayGet(pWinArray, i);
    int32_t           num = 0;
    SResultWindowInfo parentWin = {0};
    for (int32_t j = 0; j < numOfChildren; j++) {
      SOperatorInfo*                 pChild = taosArrayGetP(pInfo->pChildren, j);
      SStreamSessionAggOperatorInfo* pChInfo = pChild->info;
      SStreamAggSupporter*           pChAggSup = &pChInfo->streamAggSup;
      SStreamStateCur*               pCur = streamStateSessionGetCur(pChAggSup->pState, pWinKey);
      SResultRow*                    pResult = NULL;
      SResultRow*                    pChResult = NULL;
      while (1) {
        SResultWindowInfo childWin = {0};
        childWin.sessionWin = *pWinKey;
        int32_t code = getSessionWinBuf(pChAggSup, pCur, &childWin);
        if (code == TSDB_CODE_SUCCESS && pWinKey->win.skey <= childWin.sessionWin.win.skey &&
            childWin.sessionWin.win.ekey <= pWinKey->win.ekey) {
          if (num == 0) {
            setSessionOutputBuf(pAggSup, pWinKey->win.skey, pWinKey->win.ekey, pWinKey->groupId, &parentWin);
            code = initSessionOutputBuf(&parentWin, &pResult, pSup->pCtx, numOfOutput, pSup->rowEntryInfoOffset);
            if (code != TSDB_CODE_SUCCESS || pResult == NULL) {
              break;
            }
          }
          num++;
          updateTimeWindowInfo(&pInfo->twAggSup.timeWindowData, &parentWin.sessionWin.win, true);
          initSessionOutputBuf(&childWin, &pChResult, pChild->exprSupp.pCtx, numOfOutput,
                               pChild->exprSupp.rowEntryInfoOffset);
          compactFunctions(pSup->pCtx, pChild->exprSupp.pCtx, numOfOutput, pTaskInfo, &pInfo->twAggSup.timeWindowData);
          compactSessionWindow(pOperator, &parentWin, pStUpdated, NULL);
          saveResult(parentWin, pStUpdated);
        } else {
          break;
        }
      }
      streamStateFreeCur(pCur);
    }
    if (num > 0) {
      saveSessionOutputBuf(pAggSup, &parentWin);
    }
  }
}

int32_t closeSessionWindow(SSHashObj* pHashMap, STimeWindowAggSupp* pTwSup, SSHashObj* pClosed) {
  void*   pIte = NULL;
  size_t  keyLen = 0;
  int32_t iter = 0;
  while ((pIte = tSimpleHashIterate(pHashMap, pIte, &iter)) != NULL) {
    SResultWindowInfo* pWinInfo = pIte;
    if (isCloseWindow(&pWinInfo->sessionWin.win, pTwSup)) {
      if (pTwSup->calTrigger == STREAM_TRIGGER_WINDOW_CLOSE && pClosed) {
        int32_t code = saveResult(*pWinInfo, pClosed);
        if (code != TSDB_CODE_SUCCESS) {
          return code;
        }
      }
      tSimpleHashIterateRemove(pHashMap, &pWinInfo->sessionWin, sizeof(SSessionKey), &pIte, &iter);
    }
  }
  return TSDB_CODE_SUCCESS;
}

static void closeChildSessionWindow(SArray* pChildren, TSKEY maxTs) {
  int32_t size = taosArrayGetSize(pChildren);
  for (int32_t i = 0; i < size; i++) {
    SOperatorInfo*                 pChildOp = taosArrayGetP(pChildren, i);
    SStreamSessionAggOperatorInfo* pChInfo = pChildOp->info;
    pChInfo->twAggSup.maxTs = TMAX(pChInfo->twAggSup.maxTs, maxTs);
    closeSessionWindow(pChInfo->streamAggSup.pResultRows, &pChInfo->twAggSup, NULL);
  }
}

int32_t getAllSessionWindow(SSHashObj* pHashMap, SSHashObj* pStUpdated) {
  void*   pIte = NULL;
  int32_t iter = 0;
  while ((pIte = tSimpleHashIterate(pHashMap, pIte, &iter)) != NULL) {
    SResultWindowInfo* pWinInfo = *(void**)pIte;
    saveResult(*pWinInfo, pStUpdated);
  }
  return TSDB_CODE_SUCCESS;
}

static void copyDeleteWindowInfo(SArray* pResWins, SSHashObj* pStDeleted) {
  int32_t size = taosArrayGetSize(pResWins);
  for (int32_t i = 0; i < size; i++) {
    SSessionKey* pWinKey = taosArrayGet(pResWins, i);
    if (!pWinKey) continue;
    SSessionKey winInfo = *pWinKey;
    winInfo.win.ekey = winInfo.win.skey;
    tSimpleHashPut(pStDeleted, &winInfo, sizeof(SSessionKey), NULL, 0);
  }
}

void initGroupResInfoFromArrayList(SGroupResInfo* pGroupResInfo, SArray* pArrayList) {
  pGroupResInfo->pRows = pArrayList;
  pGroupResInfo->index = 0;
  ASSERT(pGroupResInfo->index <= getNumOfTotalRes(pGroupResInfo));
}

void doBuildSessionResult(SOperatorInfo* pOperator, SStreamState* pState, SGroupResInfo* pGroupResInfo,
                          SSDataBlock* pBlock) {
  SExecTaskInfo* pTaskInfo = pOperator->pTaskInfo;
  // set output datablock version
  pBlock->info.version = pTaskInfo->version;

  blockDataCleanup(pBlock);
  if (!hasRemainResults(pGroupResInfo)) {
    taosArrayDestroy(pGroupResInfo->pRows);
    pGroupResInfo->pRows = NULL;
    return;
  }

  // clear the existed group id
  pBlock->info.groupId = 0;
  buildSessionResultDataBlock(pTaskInfo, pState, pBlock, &pOperator->exprSupp, pGroupResInfo);
}

static SSDataBlock* doStreamSessionAgg(SOperatorInfo* pOperator) {
  SExprSupp*                     pSup = &pOperator->exprSupp;
  SStreamSessionAggOperatorInfo* pInfo = pOperator->info;
  SOptrBasicInfo*                pBInfo = &pInfo->binfo;
  TSKEY                          maxTs = INT64_MIN;
  SStreamAggSupporter*           pAggSup = &pInfo->streamAggSup;
  if (pOperator->status == OP_EXEC_DONE) {
    return NULL;
  } else if (pOperator->status == OP_RES_TO_RETURN) {
    doBuildDeleteDataBlock(pInfo->pStDeleted, pInfo->pDelRes, &pInfo->pDelIterator);
    if (pInfo->pDelRes->info.rows > 0) {
      printDataBlock(pInfo->pDelRes, IS_FINAL_OP(pInfo) ? "final session" : "single session");
      return pInfo->pDelRes;
    }
    doBuildSessionResult(pOperator, pAggSup->pState, &pInfo->groupResInfo, pBInfo->pRes);
    if (pBInfo->pRes->info.rows > 0) {
      printDataBlock(pBInfo->pRes, IS_FINAL_OP(pInfo) ? "final session" : "single session");
      return pBInfo->pRes;
    }

    doSetOperatorCompleted(pOperator);
    return NULL;
  }

  _hash_fn_t     hashFn = taosGetDefaultHashFunction(TSDB_DATA_TYPE_BINARY);
  SSHashObj*     pStUpdated = tSimpleHashInit(64, hashFn);
  SOperatorInfo* downstream = pOperator->pDownstream[0];
  SArray*        pUpdated = taosArrayInit(16, sizeof(SSessionKey));  // SResKeyPos
  while (1) {
    SSDataBlock* pBlock = downstream->fpSet.getNextFn(downstream);
    if (pBlock == NULL) {
      break;
    }
    printDataBlock(pBlock, IS_FINAL_OP(pInfo) ? "final session recv" : "single session recv");

    if (pBlock->info.parTbName[0]) {
      taosHashPut(pInfo->pGroupIdTbNameMap, &pBlock->info.groupId, sizeof(int64_t), &pBlock->info.parTbName,
                  TSDB_TABLE_NAME_LEN);
      /*printf("\n\n put tbname %s\n\n", pBlock->info.parTbName);*/
    }

    if (pBlock->info.type == STREAM_DELETE_DATA || pBlock->info.type == STREAM_DELETE_RESULT ||
        pBlock->info.type == STREAM_CLEAR) {
      SArray* pWins = taosArrayInit(16, sizeof(SSessionKey));
      // gap must be 0
      doDeleteTimeWindows(pAggSup, pBlock, pWins);
      removeSessionResults(pStUpdated, pWins);
      if (IS_FINAL_OP(pInfo)) {
        int32_t                        childIndex = getChildIndex(pBlock);
        SOperatorInfo*                 pChildOp = taosArrayGetP(pInfo->pChildren, childIndex);
        SStreamSessionAggOperatorInfo* pChildInfo = pChildOp->info;
        // gap must be 0
        doDeleteTimeWindows(&pChildInfo->streamAggSup, pBlock, NULL);
        rebuildSessionWindow(pOperator, pWins, pStUpdated);
      }
      copyDeleteWindowInfo(pWins, pInfo->pStDeleted);
      taosArrayDestroy(pWins);
      continue;
    } else if (pBlock->info.type == STREAM_GET_ALL) {
      getAllSessionWindow(pAggSup->pResultRows, pStUpdated);
      continue;
    }

    if (pInfo->scalarSupp.pExprInfo != NULL) {
      SExprSupp* pExprSup = &pInfo->scalarSupp;
      projectApplyFunctions(pExprSup->pExprInfo, pBlock, pBlock, pExprSup->pCtx, pExprSup->numOfExprs, NULL);
    }
    setInputDataBlock(pOperator, pSup->pCtx, pBlock, TSDB_ORDER_ASC, MAIN_SCAN, true);
    doStreamSessionAggImpl(pOperator, pBlock, pStUpdated, pInfo->pStDeleted, IS_FINAL_OP(pInfo));
    if (IS_FINAL_OP(pInfo)) {
      int32_t chIndex = getChildIndex(pBlock);
      int32_t size = taosArrayGetSize(pInfo->pChildren);
      // if chIndex + 1 - size > 0, add new child
      for (int32_t i = 0; i < chIndex + 1 - size; i++) {
        SOperatorInfo* pChildOp =
            createStreamFinalSessionAggOperatorInfo(NULL, pInfo->pPhyNode, pOperator->pTaskInfo, 0);
        if (!pChildOp) {
          T_LONG_JMP(pOperator->pTaskInfo->env, TSDB_CODE_QRY_OUT_OF_MEMORY);
        }
        taosArrayPush(pInfo->pChildren, &pChildOp);
      }
      SOperatorInfo* pChildOp = taosArrayGetP(pInfo->pChildren, chIndex);
      setInputDataBlock(pChildOp, pChildOp->exprSupp.pCtx, pBlock, TSDB_ORDER_ASC, MAIN_SCAN, true);
      doStreamSessionAggImpl(pChildOp, pBlock, NULL, NULL, true);
    }
    maxTs = TMAX(maxTs, pBlock->info.window.ekey);
    maxTs = TMAX(maxTs, pBlock->info.watermark);
  }

  pInfo->twAggSup.maxTs = TMAX(pInfo->twAggSup.maxTs, maxTs);
  // restore the value
  pOperator->status = OP_RES_TO_RETURN;

  closeSessionWindow(pAggSup->pResultRows, &pInfo->twAggSup, pStUpdated);
  closeChildSessionWindow(pInfo->pChildren, pInfo->twAggSup.maxTs);
  copyUpdateResult(pStUpdated, pUpdated);
  removeSessionResults(pInfo->pStDeleted, pUpdated);
  tSimpleHashCleanup(pStUpdated);
  initGroupResInfoFromArrayList(&pInfo->groupResInfo, pUpdated);
  blockDataEnsureCapacity(pInfo->binfo.pRes, pOperator->resultInfo.capacity);

  doBuildDeleteDataBlock(pInfo->pStDeleted, pInfo->pDelRes, &pInfo->pDelIterator);
  if (pInfo->pDelRes->info.rows > 0) {
    printDataBlock(pInfo->pDelRes, IS_FINAL_OP(pInfo) ? "final session" : "single session");
    return pInfo->pDelRes;
  }

  doBuildSessionResult(pOperator, pAggSup->pState, &pInfo->groupResInfo, pBInfo->pRes);
  if (pBInfo->pRes->info.rows > 0) {
    printDataBlock(pBInfo->pRes, IS_FINAL_OP(pInfo) ? "final session" : "single session");
    return pBInfo->pRes;
  }

  doSetOperatorCompleted(pOperator);
  return NULL;
}

SOperatorInfo* createStreamSessionAggOperatorInfo(SOperatorInfo* downstream, SPhysiNode* pPhyNode,
                                                  SExecTaskInfo* pTaskInfo) {
  SSessionWinodwPhysiNode*       pSessionNode = (SSessionWinodwPhysiNode*)pPhyNode;
  int32_t                        numOfCols = 0;
  int32_t                        code = TSDB_CODE_OUT_OF_MEMORY;
  SStreamSessionAggOperatorInfo* pInfo = taosMemoryCalloc(1, sizeof(SStreamSessionAggOperatorInfo));
  SOperatorInfo*                 pOperator = taosMemoryCalloc(1, sizeof(SOperatorInfo));
  if (pInfo == NULL || pOperator == NULL) {
    goto _error;
  }

  pOperator->pTaskInfo = pTaskInfo;

  initResultSizeInfo(&pOperator->resultInfo, 4096);
  if (pSessionNode->window.pExprs != NULL) {
    int32_t    numOfScalar = 0;
    SExprInfo* pScalarExprInfo = createExprInfo(pSessionNode->window.pExprs, NULL, &numOfScalar);
    code = initExprSupp(&pInfo->scalarSupp, pScalarExprInfo, numOfScalar);
    if (code != TSDB_CODE_SUCCESS) {
      goto _error;
    }
  }
  SExprSupp* pSup = &pOperator->exprSupp;

  SExprInfo*   pExprInfo = createExprInfo(pSessionNode->window.pFuncs, NULL, &numOfCols);
  SSDataBlock* pResBlock = createResDataBlock(pPhyNode->pOutputDataBlockDesc);
  code = initBasicInfoEx(&pInfo->binfo, pSup, pExprInfo, numOfCols, pResBlock);
  if (code != TSDB_CODE_SUCCESS) {
    goto _error;
  }

  code = initStreamAggSupporter(&pInfo->streamAggSup, pSup->pCtx, numOfCols, pSessionNode->gap,
                                pTaskInfo->streamInfo.pState, 0, 0);
  if (code != TSDB_CODE_SUCCESS) {
    goto _error;
  }

  pInfo->twAggSup = (STimeWindowAggSupp){
      .waterMark = pSessionNode->window.watermark,
      .calTrigger = pSessionNode->window.triggerType,
      .maxTs = INT64_MIN,
      .minTs = INT64_MAX,
  };

  initExecTimeWindowInfo(&pInfo->twAggSup.timeWindowData, &pTaskInfo->window);

  pInfo->primaryTsIndex = ((SColumnNode*)pSessionNode->window.pTspk)->slotId;
  if (pSessionNode->window.pTsEnd) {
    pInfo->endTsIndex = ((SColumnNode*)pSessionNode->window.pTsEnd)->slotId;
  }
  pInfo->binfo.pRes = pResBlock;
  pInfo->order = TSDB_ORDER_ASC;
  _hash_fn_t hashFn = taosGetDefaultHashFunction(TSDB_DATA_TYPE_BINARY);
  pInfo->pStDeleted = tSimpleHashInit(64, hashFn);
  pInfo->pDelIterator = NULL;
  pInfo->pDelRes = createSpecialDataBlock(STREAM_DELETE_RESULT);
  pInfo->pChildren = NULL;
  pInfo->isFinal = false;
  pInfo->pPhyNode = pPhyNode;
  pInfo->ignoreExpiredData = pSessionNode->window.igExpired;
  pInfo->pGroupIdTbNameMap =
      taosHashInit(1024, taosGetDefaultHashFunction(TSDB_DATA_TYPE_UBIGINT), false, HASH_NO_LOCK);

  pOperator->name = "StreamSessionWindowAggOperator";
  pOperator->operatorType = QUERY_NODE_PHYSICAL_PLAN_STREAM_SESSION;
  pOperator->blocking = true;
  pOperator->status = OP_NOT_OPENED;
  pOperator->info = pInfo;
  pOperator->fpSet =
      createOperatorFpSet(operatorDummyOpenFn, doStreamSessionAgg, NULL, NULL, destroyStreamSessionAggOperatorInfo,
                          aggEncodeResultRow, aggDecodeResultRow, NULL);
  if (downstream) {
    initDownStream(downstream, &pInfo->streamAggSup, pInfo->twAggSup.waterMark, pOperator->operatorType,
                   pInfo->primaryTsIndex);
    code = appendDownstream(pOperator, &downstream, 1);
  }
  return pOperator;

_error:
  if (pInfo != NULL) {
    destroyStreamSessionAggOperatorInfo(pInfo);
  }

  taosMemoryFreeClear(pOperator);
  pTaskInfo->code = code;
  return NULL;
}

static void clearStreamSessionOperator(SStreamSessionAggOperatorInfo* pInfo) {
  tSimpleHashClear(pInfo->streamAggSup.pResultRows);
  streamStateSessionClear(pInfo->streamAggSup.pState);
}

static SSDataBlock* doStreamSessionSemiAgg(SOperatorInfo* pOperator) {
  SStreamSessionAggOperatorInfo* pInfo = pOperator->info;
  SOptrBasicInfo*                pBInfo = &pInfo->binfo;
  TSKEY                          maxTs = INT64_MIN;
  SExprSupp*                     pSup = &pOperator->exprSupp;
  SStreamAggSupporter*           pAggSup = &pInfo->streamAggSup;

  if (pOperator->status == OP_EXEC_DONE) {
    return NULL;
  }

  {
    doBuildSessionResult(pOperator, pAggSup->pState, &pInfo->groupResInfo, pBInfo->pRes);
    if (pBInfo->pRes->info.rows > 0) {
      printDataBlock(pBInfo->pRes, "semi session");
      return pBInfo->pRes;
    }

    doBuildDeleteDataBlock(pInfo->pStDeleted, pInfo->pDelRes, &pInfo->pDelIterator);
    if (pInfo->pDelRes->info.rows > 0) {
      printDataBlock(pInfo->pDelRes, "semi session delete");
      return pInfo->pDelRes;
    }

    if (pOperator->status == OP_RES_TO_RETURN) {
      clearFunctionContext(&pOperator->exprSupp);
      // semi interval operator clear disk buffer
      clearStreamSessionOperator(pInfo);
      doSetOperatorCompleted(pOperator);
      return NULL;
    }
  }

  _hash_fn_t     hashFn = taosGetDefaultHashFunction(TSDB_DATA_TYPE_BINARY);
  SSHashObj*     pStUpdated = tSimpleHashInit(64, hashFn);
  SOperatorInfo* downstream = pOperator->pDownstream[0];
  SArray*        pUpdated = taosArrayInit(16, sizeof(SSessionKey));
  while (1) {
    SSDataBlock* pBlock = downstream->fpSet.getNextFn(downstream);
    if (pBlock == NULL) {
      clearSpecialDataBlock(pInfo->pUpdateRes);
      pOperator->status = OP_RES_TO_RETURN;
      break;
    }
    printDataBlock(pBlock, "semi session recv");

    if (pBlock->info.parTbName[0]) {
      taosHashPut(pInfo->pGroupIdTbNameMap, &pBlock->info.groupId, sizeof(int64_t), &pBlock->info.parTbName,
                  TSDB_TABLE_NAME_LEN);
      /*printf("\n\n put tbname %s\n\n", pBlock->info.parTbName);*/
    }

    if (pBlock->info.type == STREAM_DELETE_DATA || pBlock->info.type == STREAM_DELETE_RESULT ||
        pBlock->info.type == STREAM_CLEAR) {
      // gap must be 0
      SArray* pWins = taosArrayInit(16, sizeof(SResultWindowInfo));
      doDeleteTimeWindows(&pInfo->streamAggSup, pBlock, pWins);
      removeSessionResults(pStUpdated, pWins);
      copyDeleteWindowInfo(pWins, pInfo->pStDeleted);
      taosArrayDestroy(pWins);
      break;
    } else if (pBlock->info.type == STREAM_GET_ALL) {
      getAllSessionWindow(pInfo->streamAggSup.pResultRows, pStUpdated);
      continue;
    }

    if (pInfo->scalarSupp.pExprInfo != NULL) {
      SExprSupp* pExprSup = &pInfo->scalarSupp;
      projectApplyFunctions(pExprSup->pExprInfo, pBlock, pBlock, pExprSup->pCtx, pExprSup->numOfExprs, NULL);
    }
    // the pDataBlock are always the same one, no need to call this again
    setInputDataBlock(pOperator, pSup->pCtx, pBlock, TSDB_ORDER_ASC, MAIN_SCAN, true);
    doStreamSessionAggImpl(pOperator, pBlock, pStUpdated, NULL, false);
    maxTs = TMAX(pInfo->twAggSup.maxTs, pBlock->info.window.ekey);
  }

  pInfo->twAggSup.maxTs = TMAX(pInfo->twAggSup.maxTs, maxTs);
  pBInfo->pRes->info.watermark = pInfo->twAggSup.maxTs;

  copyUpdateResult(pStUpdated, pUpdated);
  removeSessionResults(pInfo->pStDeleted, pUpdated);
  tSimpleHashCleanup(pStUpdated);

  initGroupResInfoFromArrayList(&pInfo->groupResInfo, pUpdated);
  blockDataEnsureCapacity(pBInfo->pRes, pOperator->resultInfo.capacity);

  doBuildSessionResult(pOperator, pAggSup->pState, &pInfo->groupResInfo, pBInfo->pRes);
  if (pBInfo->pRes->info.rows > 0) {
    printDataBlock(pBInfo->pRes, "semi session");
    return pBInfo->pRes;
  }

  doBuildDeleteDataBlock(pInfo->pStDeleted, pInfo->pDelRes, &pInfo->pDelIterator);
  if (pInfo->pDelRes->info.rows > 0) {
    printDataBlock(pInfo->pDelRes, "semi session delete");
    return pInfo->pDelRes;
  }

  clearFunctionContext(&pOperator->exprSupp);
  // semi interval operator clear disk buffer
  clearStreamSessionOperator(pInfo);
  doSetOperatorCompleted(pOperator);
  return NULL;
}

SOperatorInfo* createStreamFinalSessionAggOperatorInfo(SOperatorInfo* downstream, SPhysiNode* pPhyNode,
                                                       SExecTaskInfo* pTaskInfo, int32_t numOfChild) {
  int32_t        code = TSDB_CODE_OUT_OF_MEMORY;
  SOperatorInfo* pOperator = createStreamSessionAggOperatorInfo(downstream, pPhyNode, pTaskInfo);
  if (pOperator == NULL) {
    goto _error;
  }
  SStreamSessionAggOperatorInfo* pInfo = pOperator->info;

  if (pPhyNode->type == QUERY_NODE_PHYSICAL_PLAN_STREAM_FINAL_SESSION) {
    pInfo->isFinal = true;
    pOperator->name = "StreamSessionFinalAggOperator";
  } else {
    pInfo->isFinal = false;
    pInfo->pUpdateRes = createSpecialDataBlock(STREAM_CLEAR);
    blockDataEnsureCapacity(pInfo->pUpdateRes, 128);
    pOperator->name = "StreamSessionSemiAggOperator";
    pOperator->fpSet =
        createOperatorFpSet(operatorDummyOpenFn, doStreamSessionSemiAgg, NULL, NULL,
                            destroyStreamSessionAggOperatorInfo, aggEncodeResultRow, aggDecodeResultRow, NULL);
  }

  pInfo->pGroupIdTbNameMap =
      taosHashInit(1024, taosGetDefaultHashFunction(TSDB_DATA_TYPE_UBIGINT), false, HASH_NO_LOCK);

  pOperator->operatorType = pPhyNode->type;
  if (numOfChild > 0) {
    pInfo->pChildren = taosArrayInit(numOfChild, sizeof(void*));
    for (int32_t i = 0; i < numOfChild; i++) {
      SOperatorInfo* pChildOp = createStreamFinalSessionAggOperatorInfo(NULL, pPhyNode, pTaskInfo, 0);
      if (pChildOp == NULL) {
        goto _error;
      }
      SStreamSessionAggOperatorInfo* pChInfo = pChildOp->info;
      pChInfo->twAggSup.calTrigger = STREAM_TRIGGER_AT_ONCE;
      streamStateSetNumber(pChInfo->streamAggSup.pState, i);
      taosArrayPush(pInfo->pChildren, &pChildOp);
    }
  }
  return pOperator;

_error:
  if (pInfo != NULL) {
    destroyStreamSessionAggOperatorInfo(pInfo);
  }
  taosMemoryFreeClear(pOperator);
  pTaskInfo->code = code;
  return NULL;
}

void destroyStreamStateOperatorInfo(void* param) {
  SStreamStateAggOperatorInfo* pInfo = (SStreamStateAggOperatorInfo*)param;
  cleanupBasicInfo(&pInfo->binfo);
  destroyStreamAggSupporter(&pInfo->streamAggSup);
  cleanupGroupResInfo(&pInfo->groupResInfo);
  if (pInfo->pChildren != NULL) {
    int32_t size = taosArrayGetSize(pInfo->pChildren);
    for (int32_t i = 0; i < size; i++) {
      SOperatorInfo*                 pChild = taosArrayGetP(pInfo->pChildren, i);
      SStreamSessionAggOperatorInfo* pChInfo = pChild->info;
      destroyStreamSessionAggOperatorInfo(pChInfo);
      taosMemoryFreeClear(pChild);
    }
  }
  colDataDestroy(&pInfo->twAggSup.timeWindowData);
  blockDataDestroy(pInfo->pDelRes);
  tSimpleHashCleanup(pInfo->pSeDeleted);
  taosHashCleanup(pInfo->pGroupIdTbNameMap);
  taosMemoryFreeClear(param);
}

bool isTsInWindow(SStateWindowInfo* pWin, TSKEY ts) {
  if (pWin->winInfo.sessionWin.win.skey <= ts && ts <= pWin->winInfo.sessionWin.win.ekey) {
    return true;
  }
  return false;
}

bool isEqualStateKey(SStateWindowInfo* pWin, char* pKeyData) {
  return pKeyData && compareVal(pKeyData, pWin->pStateKey);
}

bool compareStateKey(void* data, void* key) {
  SStateKeys* stateKey = (SStateKeys*)key;
  stateKey->pData = (char*)key + sizeof(SStateKeys);
  return compareVal(data, stateKey);
}

void setStateOutputBuf(SStreamAggSupporter* pAggSup, TSKEY ts, uint64_t groupId, char* pKeyData,
                       SStateWindowInfo* pCurWin, SStateWindowInfo* pNextWin) {
  int32_t size = pAggSup->resultRowSize;
  pCurWin->winInfo.sessionWin.groupId = groupId;
  pCurWin->winInfo.sessionWin.win.skey = ts;
  pCurWin->winInfo.sessionWin.win.ekey = ts;
  int32_t code =
      streamStateStateAddIfNotExist(pAggSup->pState, &pCurWin->winInfo.sessionWin, pKeyData, pAggSup->stateKeySize,
                                    compareStateKey, &pCurWin->winInfo.pOutputBuf, &size);
  pCurWin->pStateKey =
      (SStateKeys*)((char*)pCurWin->winInfo.pOutputBuf + (pAggSup->resultRowSize - pAggSup->stateKeySize));
  pCurWin->pStateKey->bytes = pAggSup->stateKeySize - sizeof(SStateKeys);
  pCurWin->pStateKey->type = pAggSup->stateKeyType;
  pCurWin->pStateKey->pData = (char*)pCurWin->pStateKey + sizeof(SStateKeys);
  pCurWin->pStateKey->isNull = false;

  if (code == TSDB_CODE_SUCCESS) {
    pCurWin->winInfo.isOutput = true;
  } else {
    if (IS_VAR_DATA_TYPE(pAggSup->stateKeyType)) {
      varDataCopy(pCurWin->pStateKey->pData, pKeyData);
    } else {
      memcpy(pCurWin->pStateKey->pData, pKeyData, pCurWin->pStateKey->bytes);
    }
  }

  pNextWin->winInfo.sessionWin = pCurWin->winInfo.sessionWin;
  pNextWin->winInfo.pOutputBuf = NULL;
  SStreamStateCur* pCur = streamStateSessionSeekKeyNext(pAggSup->pState, &pCurWin->winInfo.sessionWin);
  code = streamStateSessionGetKVByCur(pCur, &pNextWin->winInfo.sessionWin, NULL, 0);
  if (code != TSDB_CODE_SUCCESS) {
    SET_SESSION_WIN_INVALID(pNextWin->winInfo);
  }
  streamStateFreeCur(pCur);
}

int32_t updateStateWindowInfo(SStateWindowInfo* pWinInfo, SStateWindowInfo* pNextWin, TSKEY* pTs, uint64_t groupId,
                              SColumnInfoData* pKeyCol, int32_t rows, int32_t start, bool* allEqual,
                              SSHashObj* pResultRows, SSHashObj* pSeUpdated, SSHashObj* pSeDeleted) {
  *allEqual = true;
  for (int32_t i = start; i < rows; ++i) {
    char* pKeyData = colDataGetData(pKeyCol, i);
    if (!isTsInWindow(pWinInfo, pTs[i])) {
      if (isEqualStateKey(pWinInfo, pKeyData)) {
        if (IS_VALID_SESSION_WIN(pNextWin->winInfo)) {
          // ts belongs to the next window
          if (pTs[i] >= pNextWin->winInfo.sessionWin.win.skey) {
            return i - start;
          }
        }
      } else {
        return i - start;
      }
    }

    if (pWinInfo->winInfo.sessionWin.win.skey > pTs[i]) {
      if (pSeDeleted && pWinInfo->winInfo.isOutput) {
        saveDeleteRes(pSeDeleted, pWinInfo->winInfo.sessionWin);
      }
      removeSessionResult(pSeUpdated, pResultRows, pWinInfo->winInfo.sessionWin);
      pWinInfo->winInfo.sessionWin.win.skey = pTs[i];
    }
    pWinInfo->winInfo.sessionWin.win.ekey = TMAX(pWinInfo->winInfo.sessionWin.win.ekey, pTs[i]);
    if (!isEqualStateKey(pWinInfo, pKeyData)) {
      *allEqual = false;
    }
  }
  return rows - start;
}

static void doStreamStateAggImpl(SOperatorInfo* pOperator, SSDataBlock* pSDataBlock, SSHashObj* pSeUpdated,
                                 SSHashObj* pStDeleted) {
  SExecTaskInfo*               pTaskInfo = pOperator->pTaskInfo;
  SStreamStateAggOperatorInfo* pInfo = pOperator->info;
  int32_t                      numOfOutput = pOperator->exprSupp.numOfExprs;
  int64_t                      groupId = pSDataBlock->info.groupId;
  int64_t                      code = TSDB_CODE_SUCCESS;
  TSKEY*                       tsCols = NULL;
  SResultRow*                  pResult = NULL;
  int32_t                      winRows = 0;
  if (pSDataBlock->pDataBlock != NULL) {
    SColumnInfoData* pColDataInfo = taosArrayGet(pSDataBlock->pDataBlock, pInfo->primaryTsIndex);
    tsCols = (int64_t*)pColDataInfo->pData;
  } else {
    return;
  }

  SStreamAggSupporter* pAggSup = &pInfo->streamAggSup;
  int32_t              rows = pSDataBlock->info.rows;
  blockDataEnsureCapacity(pAggSup->pScanBlock, rows);
  SColumnInfoData* pKeyColInfo = taosArrayGet(pSDataBlock->pDataBlock, pInfo->stateCol.slotId);
  for (int32_t i = 0; i < rows; i += winRows) {
    if (pInfo->ignoreExpiredData && isOverdue(tsCols[i], &pInfo->twAggSup)) {
      i++;
      continue;
    }
    char*            pKeyData = colDataGetData(pKeyColInfo, i);
    int32_t          winIndex = 0;
    bool             allEqual = true;
    SStateWindowInfo curWin = {0};
    SStateWindowInfo nextWin = {0};
    setStateOutputBuf(pAggSup, tsCols[i], groupId, pKeyData, &curWin, &nextWin);
    setSessionWinOutputInfo(pSeUpdated, &curWin.winInfo);
    winRows = updateStateWindowInfo(&curWin, &nextWin, tsCols, groupId, pKeyColInfo, rows, i, &allEqual,
                                    pAggSup->pResultRows, pSeUpdated, pStDeleted);
    if (!allEqual) {
      uint64_t uid = 0;
      appendOneRowToStreamSpecialBlock(pAggSup->pScanBlock, &curWin.winInfo.sessionWin.win.skey,
                                       &curWin.winInfo.sessionWin.win.ekey, &uid, &groupId, NULL);
      tSimpleHashRemove(pSeUpdated, &curWin.winInfo.sessionWin, sizeof(SSessionKey));
      doDeleteSessionWindow(pAggSup, &curWin.winInfo.sessionWin);
      releaseOutputBuf(pAggSup->pState, NULL, (SResultRow*)curWin.winInfo.pOutputBuf);
      continue;
    }
    code = doOneWindowAggImpl(&pInfo->twAggSup.timeWindowData, &curWin.winInfo, &pResult, i, winRows, rows, numOfOutput,
                              pOperator);
    if (code != TSDB_CODE_SUCCESS || pResult == NULL) {
      T_LONG_JMP(pTaskInfo->env, TSDB_CODE_QRY_OUT_OF_MEMORY);
    }
    saveSessionOutputBuf(pAggSup, &curWin.winInfo);

    if (pInfo->twAggSup.calTrigger == STREAM_TRIGGER_AT_ONCE) {
      code = saveResult(curWin.winInfo, pSeUpdated);
      if (code != TSDB_CODE_SUCCESS) {
        T_LONG_JMP(pTaskInfo->env, TSDB_CODE_QRY_OUT_OF_MEMORY);
      }
    }
  }
}

static SSDataBlock* doStreamStateAgg(SOperatorInfo* pOperator) {
  if (pOperator->status == OP_EXEC_DONE) {
    return NULL;
  }

  SExprSupp*                   pSup = &pOperator->exprSupp;
  SStreamStateAggOperatorInfo* pInfo = pOperator->info;
  SOptrBasicInfo*              pBInfo = &pInfo->binfo;
  int64_t                      maxTs = INT64_MIN;
  if (pOperator->status == OP_RES_TO_RETURN) {
    doBuildDeleteDataBlock(pInfo->pSeDeleted, pInfo->pDelRes, &pInfo->pDelIterator);
    if (pInfo->pDelRes->info.rows > 0) {
      printDataBlock(pInfo->pDelRes, "single state delete");
      return pInfo->pDelRes;
    }

    doBuildSessionResult(pOperator, pInfo->streamAggSup.pState, &pInfo->groupResInfo, pBInfo->pRes);
    if (pBInfo->pRes->info.rows > 0) {
      printDataBlock(pBInfo->pRes, "single state");
      return pBInfo->pRes;
    }

    doSetOperatorCompleted(pOperator);
    return NULL;
  }

  _hash_fn_t     hashFn = taosGetDefaultHashFunction(TSDB_DATA_TYPE_BINARY);
  SSHashObj*     pSeUpdated = tSimpleHashInit(64, hashFn);
  SOperatorInfo* downstream = pOperator->pDownstream[0];
  SArray*        pUpdated = taosArrayInit(16, sizeof(SSessionKey));
  while (1) {
    SSDataBlock* pBlock = downstream->fpSet.getNextFn(downstream);
    if (pBlock == NULL) {
      break;
    }
    printDataBlock(pBlock, "single state recv");

    if (pBlock->info.type == STREAM_DELETE_DATA || pBlock->info.type == STREAM_DELETE_RESULT ||
        pBlock->info.type == STREAM_CLEAR) {
      SArray* pWins = taosArrayInit(16, sizeof(SSessionKey));
      doDeleteTimeWindows(&pInfo->streamAggSup, pBlock, pWins);
      removeSessionResults(pSeUpdated, pWins);
      copyDeleteWindowInfo(pWins, pInfo->pSeDeleted);
      taosArrayDestroy(pWins);
      continue;
    } else if (pBlock->info.type == STREAM_GET_ALL) {
      getAllSessionWindow(pInfo->streamAggSup.pResultRows, pSeUpdated);
      continue;
    }

    if (pInfo->scalarSupp.pExprInfo != NULL) {
      SExprSupp* pExprSup = &pInfo->scalarSupp;
      projectApplyFunctions(pExprSup->pExprInfo, pBlock, pBlock, pExprSup->pCtx, pExprSup->numOfExprs, NULL);
    }
    // the pDataBlock are always the same one, no need to call this again
    setInputDataBlock(pOperator, pSup->pCtx, pBlock, TSDB_ORDER_ASC, MAIN_SCAN, true);
    doStreamStateAggImpl(pOperator, pBlock, pSeUpdated, pInfo->pSeDeleted);
    maxTs = TMAX(maxTs, pBlock->info.window.ekey);
  }
  pInfo->twAggSup.maxTs = TMAX(pInfo->twAggSup.maxTs, maxTs);
  // restore the value
  pOperator->status = OP_RES_TO_RETURN;

  closeSessionWindow(pInfo->streamAggSup.pResultRows, &pInfo->twAggSup, pSeUpdated);
  copyUpdateResult(pSeUpdated, pUpdated);
  removeSessionResults(pInfo->pSeDeleted, pUpdated);
  tSimpleHashCleanup(pSeUpdated);

  initGroupResInfoFromArrayList(&pInfo->groupResInfo, pUpdated);
  blockDataEnsureCapacity(pInfo->binfo.pRes, pOperator->resultInfo.capacity);

  doBuildDeleteDataBlock(pInfo->pSeDeleted, pInfo->pDelRes, &pInfo->pDelIterator);
  if (pInfo->pDelRes->info.rows > 0) {
    printDataBlock(pInfo->pDelRes, "single state delete");
    return pInfo->pDelRes;
  }

  doBuildSessionResult(pOperator, pInfo->streamAggSup.pState, &pInfo->groupResInfo, pBInfo->pRes);
  if (pBInfo->pRes->info.rows > 0) {
    printDataBlock(pBInfo->pRes, "single state");
    return pBInfo->pRes;
  }
  doSetOperatorCompleted(pOperator);
  return NULL;
}

SOperatorInfo* createStreamStateAggOperatorInfo(SOperatorInfo* downstream, SPhysiNode* pPhyNode,
                                                SExecTaskInfo* pTaskInfo) {
  SStreamStateWinodwPhysiNode* pStateNode = (SStreamStateWinodwPhysiNode*)pPhyNode;
  int32_t                      tsSlotId = ((SColumnNode*)pStateNode->window.pTspk)->slotId;
  SColumnNode*                 pColNode = (SColumnNode*)((STargetNode*)pStateNode->pStateKey)->pExpr;
  int32_t                      code = TSDB_CODE_SUCCESS;

  SStreamStateAggOperatorInfo* pInfo = taosMemoryCalloc(1, sizeof(SStreamStateAggOperatorInfo));
  SOperatorInfo*               pOperator = taosMemoryCalloc(1, sizeof(SOperatorInfo));
  if (pInfo == NULL || pOperator == NULL) {
    code = TSDB_CODE_OUT_OF_MEMORY;
    goto _error;
  }

  pInfo->stateCol = extractColumnFromColumnNode(pColNode);
  initResultSizeInfo(&pOperator->resultInfo, 4096);
  if (pStateNode->window.pExprs != NULL) {
    int32_t    numOfScalar = 0;
    SExprInfo* pScalarExprInfo = createExprInfo(pStateNode->window.pExprs, NULL, &numOfScalar);
    code = initExprSupp(&pInfo->scalarSupp, pScalarExprInfo, numOfScalar);
    if (code != TSDB_CODE_SUCCESS) {
      goto _error;
    }
  }

  pInfo->twAggSup = (STimeWindowAggSupp){
      .waterMark = pStateNode->window.watermark,
      .calTrigger = pStateNode->window.triggerType,
      .maxTs = INT64_MIN,
      .minTs = INT64_MAX,
  };
  initExecTimeWindowInfo(&pInfo->twAggSup.timeWindowData, &pTaskInfo->window);

  SExprSupp*   pSup = &pOperator->exprSupp;
  int32_t      numOfCols = 0;
  SExprInfo*   pExprInfo = createExprInfo(pStateNode->window.pFuncs, NULL, &numOfCols);
  SSDataBlock* pResBlock = createResDataBlock(pPhyNode->pOutputDataBlockDesc);
  code = initBasicInfoEx(&pInfo->binfo, pSup, pExprInfo, numOfCols, pResBlock);
  if (code != TSDB_CODE_SUCCESS) {
    goto _error;
  }
  int32_t keySize = sizeof(SStateKeys) + pColNode->node.resType.bytes;
  int16_t type = pColNode->node.resType.type;
  code = initStreamAggSupporter(&pInfo->streamAggSup, pSup->pCtx, numOfCols, 0, pTaskInfo->streamInfo.pState, keySize,
                                type);
  if (code != TSDB_CODE_SUCCESS) {
    goto _error;
  }

  pInfo->primaryTsIndex = tsSlotId;
  _hash_fn_t hashFn = taosGetDefaultHashFunction(TSDB_DATA_TYPE_BINARY);
  pInfo->pSeDeleted = tSimpleHashInit(64, hashFn);
  pInfo->pDelIterator = NULL;
  pInfo->pDelRes = createSpecialDataBlock(STREAM_DELETE_RESULT);
  pInfo->pChildren = NULL;
  pInfo->ignoreExpiredData = pStateNode->window.igExpired;

  pInfo->pGroupIdTbNameMap =
      taosHashInit(1024, taosGetDefaultHashFunction(TSDB_DATA_TYPE_UBIGINT), false, HASH_NO_LOCK);

  pOperator->name = "StreamStateAggOperator";
  pOperator->operatorType = QUERY_NODE_PHYSICAL_PLAN_STREAM_STATE;
  pOperator->blocking = true;
  pOperator->status = OP_NOT_OPENED;
  pOperator->pTaskInfo = pTaskInfo;
  pOperator->info = pInfo;
  pOperator->fpSet = createOperatorFpSet(operatorDummyOpenFn, doStreamStateAgg, NULL, NULL,
                                         destroyStreamStateOperatorInfo, aggEncodeResultRow, aggDecodeResultRow, NULL);
  initDownStream(downstream, &pInfo->streamAggSup, pInfo->twAggSup.waterMark, pOperator->operatorType,
                 pInfo->primaryTsIndex);
  code = appendDownstream(pOperator, &downstream, 1);
  if (code != TSDB_CODE_SUCCESS) {
    goto _error;
  }
  return pOperator;

_error:
  destroyStreamStateOperatorInfo(pInfo);
  taosMemoryFreeClear(pOperator);
  pTaskInfo->code = code;
  return NULL;
}

void destroyMAIOperatorInfo(void* param) {
  SMergeAlignedIntervalAggOperatorInfo* miaInfo = (SMergeAlignedIntervalAggOperatorInfo*)param;
  destroyIntervalOperatorInfo(miaInfo->intervalAggOperatorInfo);
  taosMemoryFreeClear(param);
}

static SResultRow* doSetSingleOutputTupleBuf(SResultRowInfo* pResultRowInfo, SAggSupporter* pSup) {
  SResultRow* pResult = getNewResultRow(pSup->pResultBuf, &pSup->currentPageId, pSup->resultRowSize);
  pResultRowInfo->cur = (SResultRowPosition){.pageId = pResult->pageId, .offset = pResult->offset};
  return pResult;
}

static int32_t setSingleOutputTupleBuf(SResultRowInfo* pResultRowInfo, STimeWindow* win, SResultRow** pResult,
                                       SExprSupp* pExprSup, SAggSupporter* pAggSup) {
  if (*pResult == NULL) {
    *pResult = doSetSingleOutputTupleBuf(pResultRowInfo, pAggSup);
    if (*pResult == NULL) {
      return terrno;
    }
  }

  // set time window for current result
  (*pResult)->win = (*win);
  setResultRowInitCtx((*pResult), pExprSup->pCtx, pExprSup->numOfExprs, pExprSup->rowEntryInfoOffset);
  return TSDB_CODE_SUCCESS;
}

static void doMergeAlignedIntervalAggImpl(SOperatorInfo* pOperatorInfo, SResultRowInfo* pResultRowInfo,
                                          SSDataBlock* pBlock, SSDataBlock* pResultBlock) {
  SMergeAlignedIntervalAggOperatorInfo* miaInfo = pOperatorInfo->info;
  SIntervalAggOperatorInfo*             iaInfo = miaInfo->intervalAggOperatorInfo;

  SExecTaskInfo* pTaskInfo = pOperatorInfo->pTaskInfo;
  SExprSupp*     pSup = &pOperatorInfo->exprSupp;
  SInterval*     pInterval = &iaInfo->interval;

  int32_t  startPos = 0;
  int64_t* tsCols = extractTsCol(pBlock, iaInfo);

  TSKEY ts = getStartTsKey(&pBlock->info.window, tsCols);

  // there is an result exists
  if (miaInfo->curTs != INT64_MIN) {
    if (ts != miaInfo->curTs) {
      finalizeResultRows(iaInfo->aggSup.pResultBuf, &pResultRowInfo->cur, pSup, pResultBlock, pTaskInfo);
      resetResultRow(miaInfo->pResultRow, iaInfo->aggSup.resultRowSize - sizeof(SResultRow));
      miaInfo->curTs = ts;
    }
  } else {
    miaInfo->curTs = ts;
  }

  STimeWindow win = {0};
  win.skey = miaInfo->curTs;
  win.ekey = taosTimeAdd(win.skey, pInterval->interval, pInterval->intervalUnit, pInterval->precision) - 1;

  int32_t ret = setSingleOutputTupleBuf(pResultRowInfo, &win, &miaInfo->pResultRow, pSup, &iaInfo->aggSup);
  if (ret != TSDB_CODE_SUCCESS || miaInfo->pResultRow == NULL) {
    T_LONG_JMP(pTaskInfo->env, ret);
  }

  int32_t currPos = startPos;

  STimeWindow currWin = win;
  while (++currPos < pBlock->info.rows) {
    if (tsCols[currPos] == miaInfo->curTs) {
      continue;
    }

    updateTimeWindowInfo(&iaInfo->twAggSup.timeWindowData, &currWin, true);
    doApplyFunctions(pTaskInfo, pSup->pCtx, &iaInfo->twAggSup.timeWindowData, startPos, currPos - startPos,
                     pBlock->info.rows, pSup->numOfExprs);

    finalizeResultRows(iaInfo->aggSup.pResultBuf, &pResultRowInfo->cur, pSup, pResultBlock, pTaskInfo);
    resetResultRow(miaInfo->pResultRow, iaInfo->aggSup.resultRowSize - sizeof(SResultRow));
    miaInfo->curTs = tsCols[currPos];

    currWin.skey = miaInfo->curTs;
    currWin.ekey = taosTimeAdd(currWin.skey, pInterval->interval, pInterval->intervalUnit, pInterval->precision) - 1;

    startPos = currPos;
    ret = setSingleOutputTupleBuf(pResultRowInfo, &win, &miaInfo->pResultRow, pSup, &iaInfo->aggSup);
    if (ret != TSDB_CODE_SUCCESS || miaInfo->pResultRow == NULL) {
      T_LONG_JMP(pTaskInfo->env, ret);
    }

    miaInfo->curTs = currWin.skey;
  }

  updateTimeWindowInfo(&iaInfo->twAggSup.timeWindowData, &currWin, true);
  doApplyFunctions(pTaskInfo, pSup->pCtx, &iaInfo->twAggSup.timeWindowData, startPos, currPos - startPos,
                   pBlock->info.rows, pSup->numOfExprs);
}

static void cleanupAfterGroupResultGen(SMergeAlignedIntervalAggOperatorInfo* pMiaInfo, SSDataBlock* pRes) {
  pRes->info.groupId = pMiaInfo->groupId;
  pMiaInfo->curTs = INT64_MIN;
  pMiaInfo->groupId = 0;
}

static void doMergeAlignedIntervalAgg(SOperatorInfo* pOperator) {
  SExecTaskInfo* pTaskInfo = pOperator->pTaskInfo;

  SMergeAlignedIntervalAggOperatorInfo* pMiaInfo = pOperator->info;
  SIntervalAggOperatorInfo*             pIaInfo = pMiaInfo->intervalAggOperatorInfo;

  SExprSupp*      pSup = &pOperator->exprSupp;
  SSDataBlock*    pRes = pIaInfo->binfo.pRes;
  SResultRowInfo* pResultRowInfo = &pIaInfo->binfo.resultRowInfo;
  SOperatorInfo*  downstream = pOperator->pDownstream[0];
  int32_t         scanFlag = MAIN_SCAN;

  while (1) {
    SSDataBlock* pBlock = NULL;
    if (pMiaInfo->prefetchedBlock == NULL) {
      pBlock = downstream->fpSet.getNextFn(downstream);
    } else {
      pBlock = pMiaInfo->prefetchedBlock;
      pMiaInfo->prefetchedBlock = NULL;

      pMiaInfo->groupId = pBlock->info.groupId;
    }

    // no data exists, all query processing is done
    if (pBlock == NULL) {
      // close last unclosed time window
      if (pMiaInfo->curTs != INT64_MIN) {
        finalizeResultRows(pIaInfo->aggSup.pResultBuf, &pResultRowInfo->cur, pSup, pRes, pTaskInfo);
        resetResultRow(pMiaInfo->pResultRow, pIaInfo->aggSup.resultRowSize - sizeof(SResultRow));
        cleanupAfterGroupResultGen(pMiaInfo, pRes);
      }

      doSetOperatorCompleted(pOperator);
      break;
    }

    if (pMiaInfo->groupId == 0) {
      if (pMiaInfo->groupId != pBlock->info.groupId) {
        pMiaInfo->groupId = pBlock->info.groupId;
      }
    } else {
      if (pMiaInfo->groupId != pBlock->info.groupId) {
        // if there are unclosed time window, close it firstly.
        ASSERT(pMiaInfo->curTs != INT64_MIN);
        finalizeResultRows(pIaInfo->aggSup.pResultBuf, &pResultRowInfo->cur, pSup, pRes, pTaskInfo);
        resetResultRow(pMiaInfo->pResultRow, pIaInfo->aggSup.resultRowSize - sizeof(SResultRow));

        pMiaInfo->prefetchedBlock = pBlock;
        cleanupAfterGroupResultGen(pMiaInfo, pRes);
        break;
      } else {
        // continue
      }
    }

    getTableScanInfo(pOperator, &pIaInfo->inputOrder, &scanFlag);
    setInputDataBlock(pOperator, pSup->pCtx, pBlock, pIaInfo->inputOrder, scanFlag, true);
    doMergeAlignedIntervalAggImpl(pOperator, &pIaInfo->binfo.resultRowInfo, pBlock, pRes);

    doFilter(pMiaInfo->pCondition, pRes, NULL, NULL);
    if (pRes->info.rows >= pOperator->resultInfo.capacity) {
      break;
    }
  }
}

static SSDataBlock* mergeAlignedIntervalAgg(SOperatorInfo* pOperator) {
  SExecTaskInfo* pTaskInfo = pOperator->pTaskInfo;

  SMergeAlignedIntervalAggOperatorInfo* pMiaInfo = pOperator->info;
  SIntervalAggOperatorInfo*             iaInfo = pMiaInfo->intervalAggOperatorInfo;
  if (pOperator->status == OP_EXEC_DONE) {
    return NULL;
  }

  SSDataBlock* pRes = iaInfo->binfo.pRes;
  blockDataCleanup(pRes);

  if (iaInfo->binfo.mergeResultBlock) {
    while (1) {
      if (pOperator->status == OP_EXEC_DONE) {
        break;
      }

      if (pRes->info.rows >= pOperator->resultInfo.threshold) {
        break;
      }

      doMergeAlignedIntervalAgg(pOperator);
    }
  } else {
    doMergeAlignedIntervalAgg(pOperator);
  }

  size_t rows = pRes->info.rows;
  pOperator->resultInfo.totalRows += rows;
  return (rows == 0) ? NULL : pRes;
}

SOperatorInfo* createMergeAlignedIntervalOperatorInfo(SOperatorInfo* downstream, SMergeAlignedIntervalPhysiNode* pNode,
                                                      SExecTaskInfo* pTaskInfo) {
  SMergeAlignedIntervalAggOperatorInfo* miaInfo = taosMemoryCalloc(1, sizeof(SMergeAlignedIntervalAggOperatorInfo));
  SOperatorInfo*                        pOperator = taosMemoryCalloc(1, sizeof(SOperatorInfo));
  if (miaInfo == NULL || pOperator == NULL) {
    goto _error;
  }

  miaInfo->intervalAggOperatorInfo = taosMemoryCalloc(1, sizeof(SIntervalAggOperatorInfo));
  if (miaInfo->intervalAggOperatorInfo == NULL) {
    goto _error;
  }

  int32_t      num = 0;
  SExprInfo*   pExprInfo = createExprInfo(pNode->window.pFuncs, NULL, &num);
  SSDataBlock* pResBlock = createResDataBlock(pNode->window.node.pOutputDataBlockDesc);

  SInterval interval = {.interval = pNode->interval,
                        .sliding = pNode->sliding,
                        .intervalUnit = pNode->intervalUnit,
                        .slidingUnit = pNode->slidingUnit,
                        .offset = pNode->offset,
                        .precision = ((SColumnNode*)pNode->window.pTspk)->node.resType.precision};

  SIntervalAggOperatorInfo* iaInfo = miaInfo->intervalAggOperatorInfo;
  SExprSupp*                pSup = &pOperator->exprSupp;

  miaInfo->pCondition = pNode->window.node.pConditions;
  miaInfo->curTs = INT64_MIN;
  iaInfo->win = pTaskInfo->window;
  iaInfo->inputOrder = TSDB_ORDER_ASC;
  iaInfo->interval = interval;
  iaInfo->execModel = pTaskInfo->execModel;
  iaInfo->primaryTsIndex = ((SColumnNode*)pNode->window.pTspk)->slotId;
  iaInfo->binfo.mergeResultBlock = pNode->window.mergeDataBlock;

  size_t keyBufSize = sizeof(int64_t) + sizeof(int64_t) + POINTER_BYTES;
  initResultSizeInfo(&pOperator->resultInfo, 4096);

  int32_t code = initAggInfo(&pOperator->exprSupp, &iaInfo->aggSup, pExprInfo, num, keyBufSize, pTaskInfo->id.str);
  if (code != TSDB_CODE_SUCCESS) {
    goto _error;
  }

  initBasicInfo(&iaInfo->binfo, pResBlock);
  initExecTimeWindowInfo(&iaInfo->twAggSup.timeWindowData, &iaInfo->win);

  iaInfo->timeWindowInterpo = timeWindowinterpNeeded(pSup->pCtx, num, iaInfo);
  if (iaInfo->timeWindowInterpo) {
    iaInfo->binfo.resultRowInfo.openWindow = tdListNew(sizeof(SOpenWindowInfo));
  }

  initResultRowInfo(&iaInfo->binfo.resultRowInfo);
  blockDataEnsureCapacity(iaInfo->binfo.pRes, pOperator->resultInfo.capacity);

  pOperator->name = "TimeMergeAlignedIntervalAggOperator";
  pOperator->operatorType = QUERY_NODE_PHYSICAL_PLAN_MERGE_ALIGNED_INTERVAL;
  pOperator->blocking = false;
  pOperator->status = OP_NOT_OPENED;
  pOperator->pTaskInfo = pTaskInfo;
  pOperator->info = miaInfo;

  pOperator->fpSet = createOperatorFpSet(operatorDummyOpenFn, mergeAlignedIntervalAgg, NULL, NULL,
                                         destroyMAIOperatorInfo, NULL, NULL, NULL);

  code = appendDownstream(pOperator, &downstream, 1);
  if (code != TSDB_CODE_SUCCESS) {
    goto _error;
  }

  return pOperator;

_error:
  destroyMAIOperatorInfo(miaInfo);
  taosMemoryFreeClear(pOperator);
  pTaskInfo->code = code;
  return NULL;
}

//=====================================================================================================================
// merge interval operator
typedef struct SMergeIntervalAggOperatorInfo {
  SIntervalAggOperatorInfo intervalAggOperatorInfo;
  SList*                   groupIntervals;
  SListIter                groupIntervalsIter;
  bool                     hasGroupId;
  uint64_t                 groupId;
  SSDataBlock*             prefetchedBlock;
  bool                     inputBlocksFinished;
} SMergeIntervalAggOperatorInfo;

typedef struct SGroupTimeWindow {
  uint64_t    groupId;
  STimeWindow window;
} SGroupTimeWindow;

void destroyMergeIntervalOperatorInfo(void* param) {
  SMergeIntervalAggOperatorInfo* miaInfo = (SMergeIntervalAggOperatorInfo*)param;
  tdListFree(miaInfo->groupIntervals);
  destroyIntervalOperatorInfo(&miaInfo->intervalAggOperatorInfo);

  taosMemoryFreeClear(param);
}

static int32_t finalizeWindowResult(SOperatorInfo* pOperatorInfo, uint64_t tableGroupId, STimeWindow* win,
                                    SSDataBlock* pResultBlock) {
  SMergeIntervalAggOperatorInfo* miaInfo = pOperatorInfo->info;
  SIntervalAggOperatorInfo*      iaInfo = &miaInfo->intervalAggOperatorInfo;
  SExecTaskInfo*                 pTaskInfo = pOperatorInfo->pTaskInfo;
  bool                           ascScan = (iaInfo->inputOrder == TSDB_ORDER_ASC);
  SExprSupp*                     pExprSup = &pOperatorInfo->exprSupp;

  SET_RES_WINDOW_KEY(iaInfo->aggSup.keyBuf, &win->skey, TSDB_KEYSIZE, tableGroupId);
  SResultRowPosition* p1 = (SResultRowPosition*)tSimpleHashGet(
      iaInfo->aggSup.pResultRowHashTable, iaInfo->aggSup.keyBuf, GET_RES_WINDOW_KEY_LEN(TSDB_KEYSIZE));
  ASSERT(p1 != NULL);
  //  finalizeResultRows(iaInfo->aggSup.pResultBuf, p1, pResultBlock, pTaskInfo);
  tSimpleHashRemove(iaInfo->aggSup.pResultRowHashTable, iaInfo->aggSup.keyBuf, GET_RES_WINDOW_KEY_LEN(TSDB_KEYSIZE));
  return TSDB_CODE_SUCCESS;
}

static int32_t outputPrevIntervalResult(SOperatorInfo* pOperatorInfo, uint64_t tableGroupId, SSDataBlock* pResultBlock,
                                        STimeWindow* newWin) {
  SMergeIntervalAggOperatorInfo* miaInfo = pOperatorInfo->info;
  SIntervalAggOperatorInfo*      iaInfo = &miaInfo->intervalAggOperatorInfo;
  bool                           ascScan = (iaInfo->inputOrder == TSDB_ORDER_ASC);

  SGroupTimeWindow groupTimeWindow = {.groupId = tableGroupId, .window = *newWin};
  tdListAppend(miaInfo->groupIntervals, &groupTimeWindow);

  SListIter iter = {0};
  tdListInitIter(miaInfo->groupIntervals, &iter, TD_LIST_FORWARD);
  SListNode* listNode = NULL;
  while ((listNode = tdListNext(&iter)) != NULL) {
    SGroupTimeWindow* prevGrpWin = (SGroupTimeWindow*)listNode->data;
    if (prevGrpWin->groupId != tableGroupId) {
      continue;
    }

    STimeWindow* prevWin = &prevGrpWin->window;
    if ((ascScan && newWin->skey > prevWin->ekey) || ((!ascScan) && newWin->skey < prevWin->ekey)) {
      //      finalizeWindowResult(pOperatorInfo, tableGroupId, prevWin, pResultBlock);
      tdListPopNode(miaInfo->groupIntervals, listNode);
    }
  }

  return 0;
}

static void doMergeIntervalAggImpl(SOperatorInfo* pOperatorInfo, SResultRowInfo* pResultRowInfo, SSDataBlock* pBlock,
                                   int32_t scanFlag, SSDataBlock* pResultBlock) {
  SMergeIntervalAggOperatorInfo* miaInfo = pOperatorInfo->info;
  SIntervalAggOperatorInfo*      iaInfo = &miaInfo->intervalAggOperatorInfo;

  SExecTaskInfo* pTaskInfo = pOperatorInfo->pTaskInfo;
  SExprSupp*     pExprSup = &pOperatorInfo->exprSupp;

  int32_t     startPos = 0;
  int32_t     numOfOutput = pExprSup->numOfExprs;
  int64_t*    tsCols = extractTsCol(pBlock, iaInfo);
  uint64_t    tableGroupId = pBlock->info.groupId;
  bool        ascScan = (iaInfo->inputOrder == TSDB_ORDER_ASC);
  TSKEY       blockStartTs = getStartTsKey(&pBlock->info.window, tsCols);
  SResultRow* pResult = NULL;

  STimeWindow win = getActiveTimeWindow(iaInfo->aggSup.pResultBuf, pResultRowInfo, blockStartTs, &iaInfo->interval,
                                        iaInfo->inputOrder);

  int32_t ret =
      setTimeWindowOutputBuf(pResultRowInfo, &win, (scanFlag == MAIN_SCAN), &pResult, tableGroupId, pExprSup->pCtx,
                             numOfOutput, pExprSup->rowEntryInfoOffset, &iaInfo->aggSup, pTaskInfo);
  if (ret != TSDB_CODE_SUCCESS || pResult == NULL) {
    T_LONG_JMP(pTaskInfo->env, TSDB_CODE_QRY_OUT_OF_MEMORY);
  }

  TSKEY   ekey = ascScan ? win.ekey : win.skey;
  int32_t forwardRows =
      getNumOfRowsInTimeWindow(&pBlock->info, tsCols, startPos, ekey, binarySearchForKey, NULL, iaInfo->inputOrder);
  ASSERT(forwardRows > 0);

  // prev time window not interpolation yet.
  if (iaInfo->timeWindowInterpo) {
    SResultRowPosition pos = addToOpenWindowList(pResultRowInfo, pResult, tableGroupId);
    doInterpUnclosedTimeWindow(pOperatorInfo, numOfOutput, pResultRowInfo, pBlock, scanFlag, tsCols, &pos);

    // restore current time window
    ret = setTimeWindowOutputBuf(pResultRowInfo, &win, (scanFlag == MAIN_SCAN), &pResult, tableGroupId, pExprSup->pCtx,
                                 numOfOutput, pExprSup->rowEntryInfoOffset, &iaInfo->aggSup, pTaskInfo);
    if (ret != TSDB_CODE_SUCCESS) {
      T_LONG_JMP(pTaskInfo->env, TSDB_CODE_QRY_OUT_OF_MEMORY);
    }

    // window start key interpolation
    doWindowBorderInterpolation(iaInfo, pBlock, pResult, &win, startPos, forwardRows, pExprSup);
  }

  updateTimeWindowInfo(&iaInfo->twAggSup.timeWindowData, &win, true);
  doApplyFunctions(pTaskInfo, pExprSup->pCtx, &iaInfo->twAggSup.timeWindowData, startPos, forwardRows,
                   pBlock->info.rows, numOfOutput);
  doCloseWindow(pResultRowInfo, iaInfo, pResult);

  // output previous interval results after this interval (&win) is closed
  outputPrevIntervalResult(pOperatorInfo, tableGroupId, pResultBlock, &win);

  STimeWindow nextWin = win;
  while (1) {
    int32_t prevEndPos = forwardRows - 1 + startPos;
    startPos =
        getNextQualifiedWindow(&iaInfo->interval, &nextWin, &pBlock->info, tsCols, prevEndPos, iaInfo->inputOrder);
    if (startPos < 0) {
      break;
    }

    // null data, failed to allocate more memory buffer
    int32_t code =
        setTimeWindowOutputBuf(pResultRowInfo, &nextWin, (scanFlag == MAIN_SCAN), &pResult, tableGroupId,
                               pExprSup->pCtx, numOfOutput, pExprSup->rowEntryInfoOffset, &iaInfo->aggSup, pTaskInfo);
    if (code != TSDB_CODE_SUCCESS || pResult == NULL) {
      T_LONG_JMP(pTaskInfo->env, TSDB_CODE_QRY_OUT_OF_MEMORY);
    }

    ekey = ascScan ? nextWin.ekey : nextWin.skey;
    forwardRows =
        getNumOfRowsInTimeWindow(&pBlock->info, tsCols, startPos, ekey, binarySearchForKey, NULL, iaInfo->inputOrder);

    // window start(end) key interpolation
    doWindowBorderInterpolation(iaInfo, pBlock, pResult, &nextWin, startPos, forwardRows, pExprSup);

    updateTimeWindowInfo(&iaInfo->twAggSup.timeWindowData, &nextWin, true);
    doApplyFunctions(pTaskInfo, pExprSup->pCtx, &iaInfo->twAggSup.timeWindowData, startPos, forwardRows,
                     pBlock->info.rows, numOfOutput);
    doCloseWindow(pResultRowInfo, iaInfo, pResult);

    // output previous interval results after this interval (&nextWin) is closed
    outputPrevIntervalResult(pOperatorInfo, tableGroupId, pResultBlock, &nextWin);
  }

  if (iaInfo->timeWindowInterpo) {
    saveDataBlockLastRow(iaInfo->pPrevValues, pBlock, iaInfo->pInterpCols);
  }
}

static SSDataBlock* doMergeIntervalAgg(SOperatorInfo* pOperator) {
  SExecTaskInfo* pTaskInfo = pOperator->pTaskInfo;

  SMergeIntervalAggOperatorInfo* miaInfo = pOperator->info;
  SIntervalAggOperatorInfo*      iaInfo = &miaInfo->intervalAggOperatorInfo;
  SExprSupp*                     pExpSupp = &pOperator->exprSupp;

  if (pOperator->status == OP_EXEC_DONE) {
    return NULL;
  }

  SSDataBlock* pRes = iaInfo->binfo.pRes;
  blockDataCleanup(pRes);
  blockDataEnsureCapacity(pRes, pOperator->resultInfo.capacity);

  if (!miaInfo->inputBlocksFinished) {
    SOperatorInfo* downstream = pOperator->pDownstream[0];
    int32_t        scanFlag = MAIN_SCAN;
    while (1) {
      SSDataBlock* pBlock = NULL;
      if (miaInfo->prefetchedBlock == NULL) {
        pBlock = downstream->fpSet.getNextFn(downstream);
      } else {
        pBlock = miaInfo->prefetchedBlock;
        miaInfo->groupId = pBlock->info.groupId;
        miaInfo->prefetchedBlock = NULL;
      }

      if (pBlock == NULL) {
        tdListInitIter(miaInfo->groupIntervals, &miaInfo->groupIntervalsIter, TD_LIST_FORWARD);
        miaInfo->inputBlocksFinished = true;
        break;
      }

      if (!miaInfo->hasGroupId) {
        miaInfo->hasGroupId = true;
        miaInfo->groupId = pBlock->info.groupId;
      } else if (miaInfo->groupId != pBlock->info.groupId) {
        miaInfo->prefetchedBlock = pBlock;
        break;
      }

      getTableScanInfo(pOperator, &iaInfo->inputOrder, &scanFlag);
      setInputDataBlock(pOperator, pExpSupp->pCtx, pBlock, iaInfo->inputOrder, scanFlag, true);
      doMergeIntervalAggImpl(pOperator, &iaInfo->binfo.resultRowInfo, pBlock, scanFlag, pRes);

      if (pRes->info.rows >= pOperator->resultInfo.threshold) {
        break;
      }
    }

    pRes->info.groupId = miaInfo->groupId;
  }

  if (miaInfo->inputBlocksFinished) {
    SListNode* listNode = tdListNext(&miaInfo->groupIntervalsIter);

    if (listNode != NULL) {
      SGroupTimeWindow* grpWin = (SGroupTimeWindow*)(listNode->data);
      //      finalizeWindowResult(pOperator, grpWin->groupId, &grpWin->window, pRes);
      pRes->info.groupId = grpWin->groupId;
    }
  }

  if (pRes->info.rows == 0) {
    doSetOperatorCompleted(pOperator);
  }

  size_t rows = pRes->info.rows;
  pOperator->resultInfo.totalRows += rows;
  return (rows == 0) ? NULL : pRes;
}

SOperatorInfo* createMergeIntervalOperatorInfo(SOperatorInfo* downstream, SMergeIntervalPhysiNode* pIntervalPhyNode,
                                               SExecTaskInfo* pTaskInfo) {
  SMergeIntervalAggOperatorInfo* pMergeIntervalInfo = taosMemoryCalloc(1, sizeof(SMergeIntervalAggOperatorInfo));
  SOperatorInfo*                 pOperator = taosMemoryCalloc(1, sizeof(SOperatorInfo));
  if (pMergeIntervalInfo == NULL || pOperator == NULL) {
    goto _error;
  }

  int32_t    num = 0;
  SExprInfo* pExprInfo = createExprInfo(pIntervalPhyNode->window.pFuncs, NULL, &num);

  SInterval interval = {.interval = pIntervalPhyNode->interval,
                        .sliding = pIntervalPhyNode->sliding,
                        .intervalUnit = pIntervalPhyNode->intervalUnit,
                        .slidingUnit = pIntervalPhyNode->slidingUnit,
                        .offset = pIntervalPhyNode->offset,
                        .precision = ((SColumnNode*)pIntervalPhyNode->window.pTspk)->node.resType.precision};

  pMergeIntervalInfo->groupIntervals = tdListNew(sizeof(SGroupTimeWindow));

  SIntervalAggOperatorInfo* pIntervalInfo = &pMergeIntervalInfo->intervalAggOperatorInfo;
  pIntervalInfo->win = pTaskInfo->window;
  pIntervalInfo->inputOrder = TSDB_ORDER_ASC;
  pIntervalInfo->interval = interval;
  pIntervalInfo->execModel = pTaskInfo->execModel;
  pIntervalInfo->binfo.mergeResultBlock = pIntervalPhyNode->window.mergeDataBlock;
  pIntervalInfo->primaryTsIndex = ((SColumnNode*)pIntervalPhyNode->window.pTspk)->slotId;

  SExprSupp* pExprSupp = &pOperator->exprSupp;

  size_t keyBufSize = sizeof(int64_t) + sizeof(int64_t) + POINTER_BYTES;
  initResultSizeInfo(&pOperator->resultInfo, 4096);

  int32_t code = initAggInfo(pExprSupp, &pIntervalInfo->aggSup, pExprInfo, num, keyBufSize, pTaskInfo->id.str);
  if (code != TSDB_CODE_SUCCESS) {
    goto _error;
  }

  SSDataBlock* pResBlock = createResDataBlock(pIntervalPhyNode->window.node.pOutputDataBlockDesc);
  initBasicInfo(&pIntervalInfo->binfo, pResBlock);
  initExecTimeWindowInfo(&pIntervalInfo->twAggSup.timeWindowData, &pIntervalInfo->win);

  pIntervalInfo->timeWindowInterpo = timeWindowinterpNeeded(pExprSupp->pCtx, num, pIntervalInfo);
  if (pIntervalInfo->timeWindowInterpo) {
    pIntervalInfo->binfo.resultRowInfo.openWindow = tdListNew(sizeof(SOpenWindowInfo));
    if (pIntervalInfo->binfo.resultRowInfo.openWindow == NULL) {
      goto _error;
    }
  }

  initResultRowInfo(&pIntervalInfo->binfo.resultRowInfo);

  pOperator->name = "TimeMergeIntervalAggOperator";
  pOperator->operatorType = QUERY_NODE_PHYSICAL_PLAN_MERGE_INTERVAL;
  pOperator->blocking = false;
  pOperator->status = OP_NOT_OPENED;
  pOperator->pTaskInfo = pTaskInfo;
  pOperator->info = pMergeIntervalInfo;

  pOperator->fpSet = createOperatorFpSet(operatorDummyOpenFn, doMergeIntervalAgg, NULL, NULL,
                                         destroyMergeIntervalOperatorInfo, NULL, NULL, NULL);

  code = appendDownstream(pOperator, &downstream, 1);
  if (code != TSDB_CODE_SUCCESS) {
    goto _error;
  }

  return pOperator;

_error:
  if (pMergeIntervalInfo != NULL) {
    destroyMergeIntervalOperatorInfo(pMergeIntervalInfo);
  }

  taosMemoryFreeClear(pOperator);
  pTaskInfo->code = code;
  return NULL;
}

static SSDataBlock* doStreamIntervalAgg(SOperatorInfo* pOperator) {
  SStreamIntervalOperatorInfo* pInfo = pOperator->info;
  SExecTaskInfo*               pTaskInfo = pOperator->pTaskInfo;
  int64_t                      maxTs = INT64_MIN;
  int64_t                      minTs = INT64_MAX;
  SExprSupp*                   pSup = &pOperator->exprSupp;

  if (pOperator->status == OP_EXEC_DONE) {
    return NULL;
  }

  if (pOperator->status == OP_RES_TO_RETURN) {
    doBuildDeleteResult(pInfo, pInfo->pDelWins, &pInfo->delIndex, pInfo->pDelRes);
    if (pInfo->pDelRes->info.rows > 0) {
      printDataBlock(pInfo->pDelRes, "single interval delete");
      return pInfo->pDelRes;
    }

    doBuildResult(pOperator, pInfo->pState, pInfo->binfo.pRes, &pInfo->groupResInfo);
    if (pInfo->binfo.pRes->info.rows > 0) {
      printDataBlock(pInfo->binfo.pRes, "single interval");
      return pInfo->binfo.pRes;
    }
    deleteIntervalDiscBuf(pInfo->pState, NULL, pInfo->twAggSup.maxTs - pInfo->twAggSup.deleteMark, &pInfo->interval,
                          &pInfo->delKey);
    doSetOperatorCompleted(pOperator);
    return NULL;
  }

  SOperatorInfo* downstream = pOperator->pDownstream[0];

  SArray*    pUpdated = taosArrayInit(4, POINTER_BYTES);  // SResKeyPos
  _hash_fn_t hashFn = taosGetDefaultHashFunction(TSDB_DATA_TYPE_BINARY);
  SHashObj*  pUpdatedMap = taosHashInit(1024, hashFn, false, HASH_NO_LOCK);

  while (1) {
    SSDataBlock* pBlock = downstream->fpSet.getNextFn(downstream);
    if (pBlock == NULL) {
      break;
    }
    printDataBlock(pBlock, "single interval recv");

    if (pBlock->info.parTbName[0]) {
      taosHashPut(pInfo->pGroupIdTbNameMap, &pBlock->info.groupId, sizeof(int64_t), &pBlock->info.parTbName,
                  TSDB_TABLE_NAME_LEN);
      /*printf("\n\n put tbname %s\n\n", pBlock->info.parTbName);*/
    }

    if (pBlock->info.type == STREAM_DELETE_DATA || pBlock->info.type == STREAM_DELETE_RESULT ||
        pBlock->info.type == STREAM_CLEAR) {
      doDeleteWindows(pOperator, &pInfo->interval, pBlock, pInfo->pDelWins, pUpdatedMap);
      continue;
    } else if (pBlock->info.type == STREAM_GET_ALL) {
      getAllIntervalWindow(pInfo->aggSup.pResultRowHashTable, pUpdatedMap);
      continue;
    }

    if (pBlock->info.type == STREAM_NORMAL && pBlock->info.version != 0) {
      // set input version
      pTaskInfo->version = pBlock->info.version;
    }

    if (pInfo->scalarSupp.pExprInfo != NULL) {
      SExprSupp* pExprSup = &pInfo->scalarSupp;
      projectApplyFunctions(pExprSup->pExprInfo, pBlock, pBlock, pExprSup->pCtx, pExprSup->numOfExprs, NULL);
    }

    // The timewindow that overlaps the timestamps of the input pBlock need to be recalculated and return to the
    // caller. Note that all the time window are not close till now.
    // the pDataBlock are always the same one, no need to call this again
    setInputDataBlock(pOperator, pSup->pCtx, pBlock, TSDB_ORDER_ASC, MAIN_SCAN, true);
    if (pInfo->invertible) {
      setInverFunction(pSup->pCtx, pOperator->exprSupp.numOfExprs, pBlock->info.type);
    }

    maxTs = TMAX(maxTs, pBlock->info.window.ekey);
    minTs = TMIN(minTs, pBlock->info.window.skey);
    doStreamIntervalAggImpl(pOperator, pBlock, pBlock->info.groupId, pUpdatedMap);
  }
  pInfo->twAggSup.maxTs = TMAX(pInfo->twAggSup.maxTs, maxTs);
  pInfo->twAggSup.minTs = TMIN(pInfo->twAggSup.minTs, minTs);
  pOperator->status = OP_RES_TO_RETURN;
  removeDeleteResults(pUpdatedMap, pInfo->pDelWins);
  closeStreamIntervalWindow(pInfo->aggSup.pResultRowHashTable, &pInfo->twAggSup, &pInfo->interval, NULL, pUpdatedMap,
                            pInfo->pDelWins, pOperator);

  void* pIte = NULL;
  while ((pIte = taosHashIterate(pUpdatedMap, pIte)) != NULL) {
    taosArrayPush(pUpdated, pIte);
  }
  taosArraySort(pUpdated, resultrowComparAsc);

  initMultiResInfoFromArrayList(&pInfo->groupResInfo, pUpdated);
  blockDataEnsureCapacity(pInfo->binfo.pRes, pOperator->resultInfo.capacity);
  taosHashCleanup(pUpdatedMap);

  doBuildDeleteResult(pInfo, pInfo->pDelWins, &pInfo->delIndex, pInfo->pDelRes);
  if (pInfo->pDelRes->info.rows > 0) {
    printDataBlock(pInfo->pDelRes, "single interval delete");
    return pInfo->pDelRes;
  }

  doBuildResult(pOperator, pInfo->pState, pInfo->binfo.pRes, &pInfo->groupResInfo);
  if (pInfo->binfo.pRes->info.rows > 0) {
    printDataBlock(pInfo->binfo.pRes, "single interval");
    return pInfo->binfo.pRes;
  }

  return NULL;
}

SOperatorInfo* createStreamIntervalOperatorInfo(SOperatorInfo* downstream, SPhysiNode* pPhyNode,
                                                SExecTaskInfo* pTaskInfo) {
  SStreamIntervalOperatorInfo* pInfo = taosMemoryCalloc(1, sizeof(SStreamIntervalOperatorInfo));
  SOperatorInfo*               pOperator = taosMemoryCalloc(1, sizeof(SOperatorInfo));
  if (pInfo == NULL || pOperator == NULL) {
    goto _error;
  }
  SStreamIntervalPhysiNode* pIntervalPhyNode = (SStreamIntervalPhysiNode*)pPhyNode;

  int32_t    numOfCols = 0;
  SExprInfo* pExprInfo = createExprInfo(pIntervalPhyNode->window.pFuncs, NULL, &numOfCols);
  ASSERT(numOfCols > 0);
  SSDataBlock* pResBlock = createResDataBlock(pPhyNode->pOutputDataBlockDesc);
  SInterval    interval = {
         .interval = pIntervalPhyNode->interval,
         .sliding = pIntervalPhyNode->sliding,
         .intervalUnit = pIntervalPhyNode->intervalUnit,
         .slidingUnit = pIntervalPhyNode->slidingUnit,
         .offset = pIntervalPhyNode->offset,
         .precision = ((SColumnNode*)pIntervalPhyNode->window.pTspk)->node.resType.precision,
  };
  STimeWindowAggSupp twAggSupp = {
      .waterMark = pIntervalPhyNode->window.watermark,
      .calTrigger = pIntervalPhyNode->window.triggerType,
      .maxTs = INT64_MIN,
      .minTs = INT64_MAX,
      .deleteMark = INT64_MAX,
  };
  ASSERT(twAggSupp.calTrigger != STREAM_TRIGGER_MAX_DELAY);
  pOperator->pTaskInfo = pTaskInfo;
  pInfo->interval = interval;
  pInfo->twAggSup = twAggSupp;
  pInfo->ignoreExpiredData = pIntervalPhyNode->window.igExpired;
  pInfo->isFinal = false;

<<<<<<< HEAD


  pInfo->primaryTsIndex = ((SColumnNode*)pIntervalPhyNode->window.pTspk)->slotId;
  initResultSizeInfo(&pOperator->resultInfo, 4096);
  SExprSupp* pSup = &pOperator->exprSupp;

  initBasicInfo(&pInfo->binfo, pResBlock);
  initStreamFunciton(pSup->pCtx, pSup->numOfExprs);
  initExecTimeWindowInfo(&pInfo->twAggSup.timeWindowData, &pTaskInfo->window);

  size_t     keyBufSize = sizeof(int64_t) + sizeof(int64_t) + POINTER_BYTES;
  int32_t    code = initAggInfo(pSup, &pInfo->aggSup, pExprInfo, numOfCols, keyBufSize, pTaskInfo->id.str);
  if (code != TSDB_CODE_SUCCESS) {
    goto _error;
  }
=======
  pInfo->primaryTsIndex = ((SColumnNode*)pIntervalPhyNode->window.pTspk)->slotId;
  initResultSizeInfo(&pOperator->resultInfo, 4096);
  SExprSupp* pSup = &pOperator->exprSupp;
>>>>>>> 05bf2bc4

  if (pIntervalPhyNode->window.pExprs != NULL) {
    int32_t    numOfScalar = 0;
    SExprInfo* pScalarExprInfo = createExprInfo(pIntervalPhyNode->window.pExprs, NULL, &numOfScalar);
    code = initExprSupp(&pInfo->scalarSupp, pScalarExprInfo, numOfScalar);
    if (code != TSDB_CODE_SUCCESS) {
      goto _error;
    }
  }

  size_t  keyBufSize = sizeof(int64_t) + sizeof(int64_t) + POINTER_BYTES;
  int32_t code = initAggInfo(pSup, &pInfo->aggSup, pExprInfo, numOfCols, keyBufSize, pTaskInfo->id.str);
  if (code != TSDB_CODE_SUCCESS) {
    goto _error;
  }

  if (pIntervalPhyNode->window.pExprs != NULL) {
    int32_t    numOfScalar = 0;
    SExprInfo* pScalarExprInfo = createExprInfo(pIntervalPhyNode->window.pExprs, NULL, &numOfScalar);
    code = initExprSupp(&pInfo->scalarSupp, pScalarExprInfo, numOfScalar);
    if (code != TSDB_CODE_SUCCESS) {
      goto _error;
    }
  }

  pInfo->invertible = allInvertible(pSup->pCtx, numOfCols);
  pInfo->invertible = false;
  pInfo->pDelWins = taosArrayInit(4, sizeof(SWinKey));
  pInfo->delIndex = 0;
  pInfo->pDelRes = createSpecialDataBlock(STREAM_DELETE_RESULT);
  initResultRowInfo(&pInfo->binfo.resultRowInfo);

  pInfo->pState = taosMemoryCalloc(1, sizeof(SStreamState));
  *(pInfo->pState) = *(pTaskInfo->streamInfo.pState);
  streamStateSetNumber(pInfo->pState, -1);

  pInfo->pPhyNode = NULL;  // create new child
  pInfo->pPullDataMap = NULL;
  pInfo->pPullWins = NULL;  // SPullWindowInfo
  pInfo->pullIndex = 0;
  pInfo->pPullDataRes = NULL;
  pInfo->isFinal = false;
  pInfo->pChildren = NULL;
  pInfo->delKey.ts = INT64_MAX;
  pInfo->delKey.groupId = 0;

  pInfo->pGroupIdTbNameMap =
      taosHashInit(1024, taosGetDefaultHashFunction(TSDB_DATA_TYPE_UBIGINT), false, HASH_NO_LOCK);

  pOperator->name = "StreamIntervalOperator";
  pOperator->operatorType = QUERY_NODE_PHYSICAL_PLAN_STREAM_INTERVAL;
  pOperator->blocking = true;
  pOperator->status = OP_NOT_OPENED;
  pOperator->info = pInfo;
  pOperator->fpSet =
      createOperatorFpSet(operatorDummyOpenFn, doStreamIntervalAgg, NULL, NULL, destroyStreamFinalIntervalOperatorInfo,
                          aggEncodeResultRow, aggDecodeResultRow, NULL);

  initIntervalDownStream(downstream, pPhyNode->type, &pInfo->aggSup, &pInfo->interval, &pInfo->twAggSup);
  code = appendDownstream(pOperator, &downstream, 1);
  if (code != TSDB_CODE_SUCCESS) {
    goto _error;
  }

  return pOperator;

_error:
  destroyStreamFinalIntervalOperatorInfo(pInfo);
  taosMemoryFreeClear(pOperator);
  pTaskInfo->code = code;
  return NULL;
}<|MERGE_RESOLUTION|>--- conflicted
+++ resolved
@@ -5488,27 +5488,9 @@
   pInfo->ignoreExpiredData = pIntervalPhyNode->window.igExpired;
   pInfo->isFinal = false;
 
-<<<<<<< HEAD
-
-
   pInfo->primaryTsIndex = ((SColumnNode*)pIntervalPhyNode->window.pTspk)->slotId;
   initResultSizeInfo(&pOperator->resultInfo, 4096);
   SExprSupp* pSup = &pOperator->exprSupp;
-
-  initBasicInfo(&pInfo->binfo, pResBlock);
-  initStreamFunciton(pSup->pCtx, pSup->numOfExprs);
-  initExecTimeWindowInfo(&pInfo->twAggSup.timeWindowData, &pTaskInfo->window);
-
-  size_t     keyBufSize = sizeof(int64_t) + sizeof(int64_t) + POINTER_BYTES;
-  int32_t    code = initAggInfo(pSup, &pInfo->aggSup, pExprInfo, numOfCols, keyBufSize, pTaskInfo->id.str);
-  if (code != TSDB_CODE_SUCCESS) {
-    goto _error;
-  }
-=======
-  pInfo->primaryTsIndex = ((SColumnNode*)pIntervalPhyNode->window.pTspk)->slotId;
-  initResultSizeInfo(&pOperator->resultInfo, 4096);
-  SExprSupp* pSup = &pOperator->exprSupp;
->>>>>>> 05bf2bc4
 
   if (pIntervalPhyNode->window.pExprs != NULL) {
     int32_t    numOfScalar = 0;
