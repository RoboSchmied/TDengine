/*
 * Copyright (c) 2019 TAOS Data, Inc. <jhtao@taosdata.com>
 *
 * This program is free software: you can use, redistribute, and/or modify
 * it under the terms of the GNU Affero General Public License, version 3
 * or later ("AGPL"), as published by the Free Software Foundation.
 *
 * This program is distributed in the hope that it will be useful, but WITHOUT
 * ANY WARRANTY; without even the implied warranty of MERCHANTABILITY or
 * FITNESS FOR A PARTICULAR PURPOSE.
 *
 * You should have received a copy of the GNU Affero General Public License
 * along with this program. If not, see <http://www.gnu.org/licenses/>.
 */
#include "executorimpl.h"
#include "function.h"
#include "functionMgt.h"
#include "tcommon.h"
#include "tcompare.h"
#include "tdatablock.h"
#include "tfill.h"
#include "ttime.h"

typedef enum SResultTsInterpType {
  RESULT_ROW_START_INTERP = 1,
  RESULT_ROW_END_INTERP = 2,
} SResultTsInterpType;

#define IS_FINAL_OP(op) ((op)->isFinal)

typedef struct SPullWindowInfo {
  STimeWindow window;
  uint64_t    groupId;
} SPullWindowInfo;

typedef struct SOpenWindowInfo {
  SResultRowPosition pos;
  uint64_t           groupId;
} SOpenWindowInfo;

static int64_t* extractTsCol(SSDataBlock* pBlock, const SIntervalAggOperatorInfo* pInfo);

static SResultRowPosition addToOpenWindowList(SResultRowInfo* pResultRowInfo, const SResultRow* pResult,
                                              uint64_t groupId);
static void doCloseWindow(SResultRowInfo* pResultRowInfo, const SIntervalAggOperatorInfo* pInfo, SResultRow* pResult);

static TSKEY getStartTsKey(STimeWindow* win, const TSKEY* tsCols) { return tsCols == NULL ? win->skey : tsCols[0]; }

static int32_t setTimeWindowOutputBuf(SResultRowInfo* pResultRowInfo, STimeWindow* win, bool masterscan,
                                      SResultRow** pResult, int64_t tableGroupId, SqlFunctionCtx* pCtx,
                                      int32_t numOfOutput, int32_t* rowEntryInfoOffset, SAggSupporter* pAggSup,
                                      SExecTaskInfo* pTaskInfo) {
  SResultRow* pResultRow = doSetResultOutBufByKey(pAggSup->pResultBuf, pResultRowInfo, (char*)&win->skey, TSDB_KEYSIZE,
                                                  masterscan, tableGroupId, pTaskInfo, true, pAggSup);

  if (pResultRow == NULL) {
    *pResult = NULL;
    return TSDB_CODE_SUCCESS;
  }

  // set time window for current result
  pResultRow->win = (*win);

  *pResult = pResultRow;
  setResultRowInitCtx(pResultRow, pCtx, numOfOutput, rowEntryInfoOffset);

  return TSDB_CODE_SUCCESS;
}

static void updateTimeWindowInfo(SColumnInfoData* pColData, STimeWindow* pWin, bool includeEndpoint) {
  int64_t* ts = (int64_t*)pColData->pData;
  int32_t  delta = includeEndpoint ? 1 : 0;

  int64_t duration = pWin->ekey - pWin->skey + delta;
  ts[2] = duration;            // set the duration
  ts[3] = pWin->skey;          // window start key
  ts[4] = pWin->ekey + delta;  // window end key
}

static void doKeepTuple(SWindowRowsSup* pRowSup, int64_t ts, uint64_t groupId) {
  pRowSup->win.ekey = ts;
  pRowSup->prevTs = ts;
  pRowSup->numOfRows += 1;
  pRowSup->groupId = groupId;
}

static void doKeepNewWindowStartInfo(SWindowRowsSup* pRowSup, const int64_t* tsList, int32_t rowIndex,
                                     uint64_t groupId) {
  pRowSup->startRowIndex = rowIndex;
  pRowSup->numOfRows = 0;
  pRowSup->win.skey = tsList[rowIndex];
  pRowSup->groupId = groupId;
}

static FORCE_INLINE int32_t getForwardStepsInBlock(int32_t numOfRows, __block_search_fn_t searchFn, TSKEY ekey,
                                                   int16_t pos, int16_t order, int64_t* pData) {
  int32_t forwardRows = 0;

  if (order == TSDB_ORDER_ASC) {
    int32_t end = searchFn((char*)&pData[pos], numOfRows - pos, ekey, order);
    if (end >= 0) {
      forwardRows = end;

      if (pData[end + pos] == ekey) {
        forwardRows += 1;
      }
    }
  } else {
    int32_t end = searchFn((char*)&pData[pos], numOfRows - pos, ekey, order);
    if (end >= 0) {
      forwardRows = end;

      if (pData[end + pos] == ekey) {
        forwardRows += 1;
      }
    }
    //    int32_t end = searchFn((char*)pData, pos + 1, ekey, order);
    //    if (end >= 0) {
    //      forwardRows = pos - end;
    //
    //      if (pData[end] == ekey) {
    //        forwardRows += 1;
    //      }
    //    }
  }

  assert(forwardRows >= 0);
  return forwardRows;
}

int32_t binarySearchForKey(char* pValue, int num, TSKEY key, int order) {
  int32_t midPos = -1;
  int32_t numOfRows;

  if (num <= 0) {
    return -1;
  }

  assert(order == TSDB_ORDER_ASC || order == TSDB_ORDER_DESC);

  TSKEY*  keyList = (TSKEY*)pValue;
  int32_t firstPos = 0;
  int32_t lastPos = num - 1;

  if (order == TSDB_ORDER_DESC) {
    // find the first position which is smaller than the key
    while (1) {
      if (key >= keyList[firstPos]) return firstPos;
      if (key == keyList[lastPos]) return lastPos;

      if (key < keyList[lastPos]) {
        lastPos += 1;
        if (lastPos >= num) {
          return -1;
        } else {
          return lastPos;
        }
      }

      numOfRows = lastPos - firstPos + 1;
      midPos = (numOfRows >> 1) + firstPos;

      if (key < keyList[midPos]) {
        firstPos = midPos + 1;
      } else if (key > keyList[midPos]) {
        lastPos = midPos - 1;
      } else {
        break;
      }
    }

  } else {
    // find the first position which is bigger than the key
    while (1) {
      if (key <= keyList[firstPos]) return firstPos;
      if (key == keyList[lastPos]) return lastPos;

      if (key > keyList[lastPos]) {
        lastPos = lastPos + 1;
        if (lastPos >= num)
          return -1;
        else
          return lastPos;
      }

      numOfRows = lastPos - firstPos + 1;
      midPos = (numOfRows >> 1u) + firstPos;

      if (key < keyList[midPos]) {
        lastPos = midPos - 1;
      } else if (key > keyList[midPos]) {
        firstPos = midPos + 1;
      } else {
        break;
      }
    }
  }

  return midPos;
}

int32_t getNumOfRowsInTimeWindow(SDataBlockInfo* pDataBlockInfo, TSKEY* pPrimaryColumn, int32_t startPos, TSKEY ekey,
                                 __block_search_fn_t searchFn, STableQueryInfo* item, int32_t order) {
  assert(startPos >= 0 && startPos < pDataBlockInfo->rows);

  int32_t num = -1;
  int32_t step = GET_FORWARD_DIRECTION_FACTOR(order);

  if (order == TSDB_ORDER_ASC) {
    if (ekey < pDataBlockInfo->window.ekey && pPrimaryColumn) {
      num = getForwardStepsInBlock(pDataBlockInfo->rows, searchFn, ekey, startPos, order, pPrimaryColumn);
      if (item != NULL) {
        item->lastKey = pPrimaryColumn[startPos + (num - 1)] + step;
      }
    } else {
      num = pDataBlockInfo->rows - startPos;
      if (item != NULL) {
        item->lastKey = pDataBlockInfo->window.ekey + step;
      }
    }
  } else {  // desc
    if (ekey > pDataBlockInfo->window.skey && pPrimaryColumn) {
      num = getForwardStepsInBlock(pDataBlockInfo->rows, searchFn, ekey, startPos, order, pPrimaryColumn);
      if (item != NULL) {
        item->lastKey = pPrimaryColumn[startPos + (num - 1)] + step;
      }
    } else {
      num = pDataBlockInfo->rows - startPos;
      if (item != NULL) {
        item->lastKey = pDataBlockInfo->window.ekey + step;
      }
    }
  }

  assert(num >= 0);
  return num;
}

static void getNextTimeWindow(SInterval* pInterval, int32_t precision, int32_t order, STimeWindow* tw) {
  int32_t factor = GET_FORWARD_DIRECTION_FACTOR(order);
  if (pInterval->intervalUnit != 'n' && pInterval->intervalUnit != 'y') {
    tw->skey += pInterval->sliding * factor;
    tw->ekey = tw->skey + pInterval->interval - 1;
    return;
  }

  int64_t key = tw->skey, interval = pInterval->interval;
  // convert key to second
  key = convertTimePrecision(key, precision, TSDB_TIME_PRECISION_MILLI) / 1000;

  if (pInterval->intervalUnit == 'y') {
    interval *= 12;
  }

  struct tm tm;
  time_t    t = (time_t)key;
  taosLocalTime(&t, &tm);

  int mon = (int)(tm.tm_year * 12 + tm.tm_mon + interval * factor);
  tm.tm_year = mon / 12;
  tm.tm_mon = mon % 12;
  tw->skey = convertTimePrecision((int64_t)taosMktime(&tm) * 1000LL, TSDB_TIME_PRECISION_MILLI, precision);

  mon = (int)(mon + interval);
  tm.tm_year = mon / 12;
  tm.tm_mon = mon % 12;
  tw->ekey = convertTimePrecision((int64_t)taosMktime(&tm) * 1000LL, TSDB_TIME_PRECISION_MILLI, precision);

  tw->ekey -= 1;
}

void getNextIntervalWindow(SInterval* pInterval, STimeWindow* tw, int32_t order) {
  getNextTimeWindow(pInterval, pInterval->precision, order, tw);
}

void doTimeWindowInterpolation(SArray* pPrevValues, SArray* pDataBlock, TSKEY prevTs, int32_t prevRowIndex, TSKEY curTs,
                               int32_t curRowIndex, TSKEY windowKey, int32_t type, SExprSupp* pSup) {
  SqlFunctionCtx* pCtx = pSup->pCtx;

  int32_t index = 1;
  for (int32_t k = 0; k < pSup->numOfExprs; ++k) {
    if (!fmIsIntervalInterpoFunc(pCtx[k].functionId)) {
      pCtx[k].start.key = INT64_MIN;
      continue;
    }

    SFunctParam*     pParam = &pCtx[k].param[0];
    SColumnInfoData* pColInfo = taosArrayGet(pDataBlock, pParam->pCol->slotId);

    ASSERT(pColInfo->info.type == pParam->pCol->type && curTs != windowKey);

    double v1 = 0, v2 = 0, v = 0;
    if (prevRowIndex == -1) {
      SGroupKeys* p = taosArrayGet(pPrevValues, index);
      GET_TYPED_DATA(v1, double, pColInfo->info.type, p->pData);
    } else {
      GET_TYPED_DATA(v1, double, pColInfo->info.type, colDataGetData(pColInfo, prevRowIndex));
    }

    GET_TYPED_DATA(v2, double, pColInfo->info.type, colDataGetData(pColInfo, curRowIndex));

#if 0
    if (functionId == FUNCTION_INTERP) {
      if (type == RESULT_ROW_START_INTERP) {
        pCtx[k].start.key = prevTs;
        pCtx[k].start.val = v1;

        pCtx[k].end.key = curTs;
        pCtx[k].end.val = v2;

        if (pColInfo->info.type == TSDB_DATA_TYPE_BINARY || pColInfo->info.type == TSDB_DATA_TYPE_NCHAR) {
          if (prevRowIndex == -1) {
            //            pCtx[k].start.ptr = (char*)pRuntimeEnv->prevRow[index];
          } else {
            pCtx[k].start.ptr = (char*)pColInfo->pData + prevRowIndex * pColInfo->info.bytes;
          }

          pCtx[k].end.ptr = (char*)pColInfo->pData + curRowIndex * pColInfo->info.bytes;
        }
      }
    } else if (functionId == FUNCTION_TWA) {
#endif

    SPoint point1 = (SPoint){.key = prevTs, .val = &v1};
    SPoint point2 = (SPoint){.key = curTs, .val = &v2};
    SPoint point = (SPoint){.key = windowKey, .val = &v};

    taosGetLinearInterpolationVal(&point, TSDB_DATA_TYPE_DOUBLE, &point1, &point2, TSDB_DATA_TYPE_DOUBLE);

    if (type == RESULT_ROW_START_INTERP) {
      pCtx[k].start.key = point.key;
      pCtx[k].start.val = v;
    } else {
      pCtx[k].end.key = point.key;
      pCtx[k].end.val = v;
    }

    index += 1;
  }
#if 0
  }
#endif
}

static void setNotInterpoWindowKey(SqlFunctionCtx* pCtx, int32_t numOfOutput, int32_t type) {
  if (type == RESULT_ROW_START_INTERP) {
    for (int32_t k = 0; k < numOfOutput; ++k) {
      pCtx[k].start.key = INT64_MIN;
    }
  } else {
    for (int32_t k = 0; k < numOfOutput; ++k) {
      pCtx[k].end.key = INT64_MIN;
    }
  }
}

static bool setTimeWindowInterpolationStartTs(SIntervalAggOperatorInfo* pInfo, int32_t pos, SSDataBlock* pBlock,
                                              const TSKEY* tsCols, STimeWindow* win, SExprSupp* pSup) {
  bool ascQuery = (pInfo->inputOrder == TSDB_ORDER_ASC);

  TSKEY curTs = tsCols[pos];

  SGroupKeys* pTsKey = taosArrayGet(pInfo->pPrevValues, 0);
  TSKEY       lastTs = *(int64_t*)pTsKey->pData;

  // lastTs == INT64_MIN and pos == 0 means this is the first time window, interpolation is not needed.
  // start exactly from this point, no need to do interpolation
  TSKEY key = ascQuery ? win->skey : win->ekey;
  if (key == curTs) {
    setNotInterpoWindowKey(pSup->pCtx, pSup->numOfExprs, RESULT_ROW_START_INTERP);
    return true;
  }

  // it is the first time window, no need to do interpolation
  if (pTsKey->isNull && pos == 0) {
    setNotInterpoWindowKey(pSup->pCtx, pSup->numOfExprs, RESULT_ROW_START_INTERP);
  } else {
    TSKEY prevTs = ((pos == 0) ? lastTs : tsCols[pos - 1]);
    doTimeWindowInterpolation(pInfo->pPrevValues, pBlock->pDataBlock, prevTs, pos - 1, curTs, pos, key,
                              RESULT_ROW_START_INTERP, pSup);
  }

  return true;
}

static bool setTimeWindowInterpolationEndTs(SIntervalAggOperatorInfo* pInfo, SExprSupp* pSup, int32_t endRowIndex,
                                            SArray* pDataBlock, const TSKEY* tsCols, TSKEY blockEkey,
                                            STimeWindow* win) {
  int32_t order = pInfo->inputOrder;

  TSKEY actualEndKey = tsCols[endRowIndex];
  TSKEY key = (order == TSDB_ORDER_ASC) ? win->ekey : win->skey;

  // not ended in current data block, do not invoke interpolation
  if ((key > blockEkey && (order == TSDB_ORDER_ASC)) || (key < blockEkey && (order == TSDB_ORDER_DESC))) {
    setNotInterpoWindowKey(pSup->pCtx, pSup->numOfExprs, RESULT_ROW_END_INTERP);
    return false;
  }

  // there is actual end point of current time window, no interpolation needs
  if (key == actualEndKey) {
    setNotInterpoWindowKey(pSup->pCtx, pSup->numOfExprs, RESULT_ROW_END_INTERP);
    return true;
  }

  int32_t nextRowIndex = endRowIndex + 1;
  assert(nextRowIndex >= 0);

  TSKEY nextKey = tsCols[nextRowIndex];
  doTimeWindowInterpolation(pInfo->pPrevValues, pDataBlock, actualEndKey, endRowIndex, nextKey, nextRowIndex, key,
                            RESULT_ROW_END_INTERP, pSup);
  return true;
}

bool inCalSlidingWindow(SInterval* pInterval, STimeWindow* pWin, TSKEY calStart, TSKEY calEnd) {
  if (pInterval->interval != pInterval->sliding && (pWin->ekey < calStart || pWin->skey > calEnd)) {
    return false;
  }
  return true;
}

bool inSlidingWindow(SInterval* pInterval, STimeWindow* pWin, SDataBlockInfo* pBlockInfo) {
  return inCalSlidingWindow(pInterval, pWin, pBlockInfo->calWin.skey, pBlockInfo->calWin.ekey);
}

static int32_t getNextQualifiedWindow(SInterval* pInterval, STimeWindow* pNext, SDataBlockInfo* pDataBlockInfo,
                                      TSKEY* primaryKeys, int32_t prevPosition, int32_t order) {
  bool ascQuery = (order == TSDB_ORDER_ASC);

  int32_t precision = pInterval->precision;
  getNextTimeWindow(pInterval, precision, order, pNext);

  // next time window is not in current block
  if ((pNext->skey > pDataBlockInfo->window.ekey && order == TSDB_ORDER_ASC) ||
      (pNext->ekey < pDataBlockInfo->window.skey && order == TSDB_ORDER_DESC)) {
    return -1;
  }

  if (!inSlidingWindow(pInterval, pNext, pDataBlockInfo) && order == TSDB_ORDER_ASC) {
    return -1;
  }

  TSKEY   skey = ascQuery ? pNext->skey : pNext->ekey;
  int32_t startPos = 0;

  // tumbling time window query, a special case of sliding time window query
  if (pInterval->sliding == pInterval->interval && prevPosition != -1) {
    startPos = prevPosition + 1;
  } else {
    if ((skey <= pDataBlockInfo->window.skey && ascQuery) || (skey >= pDataBlockInfo->window.ekey && !ascQuery)) {
      startPos = 0;
    } else {
      startPos = binarySearchForKey((char*)primaryKeys, pDataBlockInfo->rows, skey, order);
    }
  }

  /* interp query with fill should not skip time window */
  //  if (pQueryAttr->pointInterpQuery && pQueryAttr->fillType != TSDB_FILL_NONE) {
  //    return startPos;
  //  }

  /*
   * This time window does not cover any data, try next time window,
   * this case may happen when the time window is too small
   */
  if (primaryKeys == NULL) {
    if (ascQuery) {
      assert(pDataBlockInfo->window.skey <= pNext->ekey);
    } else {
      assert(pDataBlockInfo->window.ekey >= pNext->skey);
    }
  } else {
    if (ascQuery && primaryKeys[startPos] > pNext->ekey) {
      TSKEY next = primaryKeys[startPos];
      if (pInterval->intervalUnit == 'n' || pInterval->intervalUnit == 'y') {
        pNext->skey = taosTimeTruncate(next, pInterval, precision);
        pNext->ekey = taosTimeAdd(pNext->skey, pInterval->interval, pInterval->intervalUnit, precision) - 1;
      } else {
        pNext->ekey += ((next - pNext->ekey + pInterval->sliding - 1) / pInterval->sliding) * pInterval->sliding;
        pNext->skey = pNext->ekey - pInterval->interval + 1;
      }
    } else if ((!ascQuery) && primaryKeys[startPos] < pNext->skey) {
      TSKEY next = primaryKeys[startPos];
      if (pInterval->intervalUnit == 'n' || pInterval->intervalUnit == 'y') {
        pNext->skey = taosTimeTruncate(next, pInterval, precision);
        pNext->ekey = taosTimeAdd(pNext->skey, pInterval->interval, pInterval->intervalUnit, precision) - 1;
      } else {
        pNext->skey -= ((pNext->skey - next + pInterval->sliding - 1) / pInterval->sliding) * pInterval->sliding;
        pNext->ekey = pNext->skey + pInterval->interval - 1;
      }
    }
  }

  return startPos;
}

static bool isResultRowInterpolated(SResultRow* pResult, SResultTsInterpType type) {
  ASSERT(pResult != NULL && (type == RESULT_ROW_START_INTERP || type == RESULT_ROW_END_INTERP));
  if (type == RESULT_ROW_START_INTERP) {
    return pResult->startInterp == true;
  } else {
    return pResult->endInterp == true;
  }
}

static void setResultRowInterpo(SResultRow* pResult, SResultTsInterpType type) {
  assert(pResult != NULL && (type == RESULT_ROW_START_INTERP || type == RESULT_ROW_END_INTERP));
  if (type == RESULT_ROW_START_INTERP) {
    pResult->startInterp = true;
  } else {
    pResult->endInterp = true;
  }
}

static void doWindowBorderInterpolation(SIntervalAggOperatorInfo* pInfo, SSDataBlock* pBlock, SResultRow* pResult,
                                        STimeWindow* win, int32_t startPos, int32_t forwardRows, SExprSupp* pSup) {
  if (!pInfo->timeWindowInterpo) {
    return;
  }

  ASSERT(pBlock != NULL);
  if (pBlock->pDataBlock == NULL) {
    //    tscError("pBlock->pDataBlock == NULL");
    return;
  }

  SColumnInfoData* pColInfo = taosArrayGet(pBlock->pDataBlock, pInfo->primaryTsIndex);

  TSKEY* tsCols = (TSKEY*)(pColInfo->pData);
  bool   done = isResultRowInterpolated(pResult, RESULT_ROW_START_INTERP);
  if (!done) {  // it is not interpolated, now start to generated the interpolated value
    bool interp = setTimeWindowInterpolationStartTs(pInfo, startPos, pBlock, tsCols, win, pSup);
    if (interp) {
      setResultRowInterpo(pResult, RESULT_ROW_START_INTERP);
    }
  } else {
    setNotInterpoWindowKey(pSup->pCtx, pSup->numOfExprs, RESULT_ROW_START_INTERP);
  }

  // point interpolation does not require the end key time window interpolation.
  //  if (pointInterpQuery) {
  //    return;
  //  }

  // interpolation query does not generate the time window end interpolation
  done = isResultRowInterpolated(pResult, RESULT_ROW_END_INTERP);
  if (!done) {
    int32_t endRowIndex = startPos + forwardRows - 1;

    TSKEY endKey = (pInfo->inputOrder == TSDB_ORDER_ASC) ? pBlock->info.window.ekey : pBlock->info.window.skey;
    bool  interp = setTimeWindowInterpolationEndTs(pInfo, pSup, endRowIndex, pBlock->pDataBlock, tsCols, endKey, win);
    if (interp) {
      setResultRowInterpo(pResult, RESULT_ROW_END_INTERP);
    }
  } else {
    setNotInterpoWindowKey(pSup->pCtx, pSup->numOfExprs, RESULT_ROW_END_INTERP);
  }
}

static void saveDataBlockLastRow(SArray* pPrevKeys, const SSDataBlock* pBlock, SArray* pCols) {
  if (pBlock->pDataBlock == NULL) {
    return;
  }

  size_t num = taosArrayGetSize(pPrevKeys);
  for (int32_t k = 0; k < num; ++k) {
    SColumn* pc = taosArrayGet(pCols, k);

    SColumnInfoData* pColInfo = taosArrayGet(pBlock->pDataBlock, pc->slotId);

    SGroupKeys* pkey = taosArrayGet(pPrevKeys, k);
    for (int32_t i = pBlock->info.rows - 1; i >= 0; --i) {
      if (colDataIsNull_s(pColInfo, i)) {
        continue;
      }

      char* val = colDataGetData(pColInfo, i);
      if (IS_VAR_DATA_TYPE(pkey->type)) {
        memcpy(pkey->pData, val, varDataTLen(val));
        ASSERT(varDataTLen(val) <= pkey->bytes);
      } else {
        memcpy(pkey->pData, val, pkey->bytes);
      }

      break;
    }
  }
}

static void doInterpUnclosedTimeWindow(SOperatorInfo* pOperatorInfo, int32_t numOfExprs, SResultRowInfo* pResultRowInfo,
                                       SSDataBlock* pBlock, int32_t scanFlag, int64_t* tsCols, SResultRowPosition* p) {
  SExecTaskInfo* pTaskInfo = pOperatorInfo->pTaskInfo;

  SIntervalAggOperatorInfo* pInfo = (SIntervalAggOperatorInfo*)pOperatorInfo->info;
  SExprSupp*                pSup = &pOperatorInfo->exprSupp;

  int32_t startPos = 0;
  int32_t numOfOutput = pSup->numOfExprs;

  SResultRow* pResult = NULL;

  while (1) {
    SListNode*          pn = tdListGetHead(pResultRowInfo->openWindow);
    SOpenWindowInfo*    pOpenWin = (SOpenWindowInfo*)pn->data;
    uint64_t            groupId = pOpenWin->groupId;
    SResultRowPosition* p1 = &pOpenWin->pos;
    if (p->pageId == p1->pageId && p->offset == p1->offset) {
      break;
    }

    SResultRow* pr = getResultRowByPos(pInfo->aggSup.pResultBuf, p1, false);
    ASSERT(pr->offset == p1->offset && pr->pageId == p1->pageId);

    if (pr->closed) {
      ASSERT(isResultRowInterpolated(pr, RESULT_ROW_START_INTERP) &&
             isResultRowInterpolated(pr, RESULT_ROW_END_INTERP));
      SListNode* pNode = tdListPopHead(pResultRowInfo->openWindow);
      taosMemoryFree(pNode);
      continue;
    }

    STimeWindow w = pr->win;
    int32_t     ret = setTimeWindowOutputBuf(pResultRowInfo, &w, (scanFlag == MAIN_SCAN), &pResult, groupId, pSup->pCtx,
                                             numOfOutput, pSup->rowEntryInfoOffset, &pInfo->aggSup, pTaskInfo);
    if (ret != TSDB_CODE_SUCCESS) {
      T_LONG_JMP(pTaskInfo->env, TSDB_CODE_QRY_OUT_OF_MEMORY);
    }

    ASSERT(!isResultRowInterpolated(pResult, RESULT_ROW_END_INTERP));

    SGroupKeys* pTsKey = taosArrayGet(pInfo->pPrevValues, 0);
    int64_t     prevTs = *(int64_t*)pTsKey->pData;
    if (groupId == pBlock->info.groupId) {
      doTimeWindowInterpolation(pInfo->pPrevValues, pBlock->pDataBlock, prevTs, -1, tsCols[startPos], startPos, w.ekey,
                                RESULT_ROW_END_INTERP, pSup);
    }

    setResultRowInterpo(pResult, RESULT_ROW_END_INTERP);
    setNotInterpoWindowKey(pSup->pCtx, numOfExprs, RESULT_ROW_START_INTERP);

    updateTimeWindowInfo(&pInfo->twAggSup.timeWindowData, &w, true);
    doApplyFunctions(pTaskInfo, pSup->pCtx, &pInfo->twAggSup.timeWindowData, startPos, 0, pBlock->info.rows,
                     numOfExprs);

    if (isResultRowInterpolated(pResult, RESULT_ROW_END_INTERP)) {
      closeResultRow(pr);
      SListNode* pNode = tdListPopHead(pResultRowInfo->openWindow);
      taosMemoryFree(pNode);
    } else {  // the remains are can not be closed yet.
      break;
    }
  }
}

void printDataBlock(SSDataBlock* pBlock, const char* flag) {
  if (!pBlock || pBlock->info.rows == 0) {
    qDebug("===stream===printDataBlock: Block is Null or Empty");
    return;
  }
  char* pBuf = NULL;
  qDebug("%s", dumpBlockData(pBlock, flag, &pBuf));
  taosMemoryFree(pBuf);
}

typedef int32_t (*__compare_fn_t)(void* pKey, void* data, int32_t index);

int32_t binarySearchCom(void* keyList, int num, void* pKey, int order, __compare_fn_t comparefn) {
  int firstPos = 0, lastPos = num - 1, midPos = -1;
  int numOfRows = 0;

  if (num <= 0) return -1;
  if (order == TSDB_ORDER_DESC) {
    // find the first position which is smaller or equal than the key
    while (1) {
      if (comparefn(pKey, keyList, lastPos) >= 0) return lastPos;
      if (comparefn(pKey, keyList, firstPos) == 0) return firstPos;
      if (comparefn(pKey, keyList, firstPos) < 0) return firstPos - 1;

      numOfRows = lastPos - firstPos + 1;
      midPos = (numOfRows >> 1) + firstPos;

      if (comparefn(pKey, keyList, midPos) < 0) {
        lastPos = midPos - 1;
      } else if (comparefn(pKey, keyList, midPos) > 0) {
        firstPos = midPos + 1;
      } else {
        break;
      }
    }

  } else {
    // find the first position which is bigger or equal than the key
    while (1) {
      if (comparefn(pKey, keyList, firstPos) <= 0) return firstPos;
      if (comparefn(pKey, keyList, lastPos) == 0) return lastPos;

      if (comparefn(pKey, keyList, lastPos) > 0) {
        lastPos = lastPos + 1;
        if (lastPos >= num)
          return -1;
        else
          return lastPos;
      }

      numOfRows = lastPos - firstPos + 1;
      midPos = (numOfRows >> 1) + firstPos;

      if (comparefn(pKey, keyList, midPos) < 0) {
        lastPos = midPos - 1;
      } else if (comparefn(pKey, keyList, midPos) > 0) {
        firstPos = midPos + 1;
      } else {
        break;
      }
    }
  }

  return midPos;
}

typedef int64_t (*__get_value_fn_t)(void* data, int32_t index);

int32_t binarySearch(void* keyList, int num, TSKEY key, int order, __get_value_fn_t getValuefn) {
  int firstPos = 0, lastPos = num - 1, midPos = -1;
  int numOfRows = 0;

  if (num <= 0) return -1;
  if (order == TSDB_ORDER_DESC) {
    // find the first position which is smaller or equal than the key
    while (1) {
      if (key >= getValuefn(keyList, lastPos)) return lastPos;
      if (key == getValuefn(keyList, firstPos)) return firstPos;
      if (key < getValuefn(keyList, firstPos)) return firstPos - 1;

      numOfRows = lastPos - firstPos + 1;
      midPos = (numOfRows >> 1) + firstPos;

      if (key < getValuefn(keyList, midPos)) {
        lastPos = midPos - 1;
      } else if (key > getValuefn(keyList, midPos)) {
        firstPos = midPos + 1;
      } else {
        break;
      }
    }

  } else {
    // find the first position which is bigger or equal than the key
    while (1) {
      if (key <= getValuefn(keyList, firstPos)) return firstPos;
      if (key == getValuefn(keyList, lastPos)) return lastPos;

      if (key > getValuefn(keyList, lastPos)) {
        lastPos = lastPos + 1;
        if (lastPos >= num)
          return -1;
        else
          return lastPos;
      }

      numOfRows = lastPos - firstPos + 1;
      midPos = (numOfRows >> 1) + firstPos;

      if (key < getValuefn(keyList, midPos)) {
        lastPos = midPos - 1;
      } else if (key > getValuefn(keyList, midPos)) {
        firstPos = midPos + 1;
      } else {
        break;
      }
    }
  }

  return midPos;
}

int32_t comparePullWinKey(void* pKey, void* data, int32_t index) {
  SArray*          res = (SArray*)data;
  SPullWindowInfo* pos = taosArrayGet(res, index);
  SPullWindowInfo* pData = (SPullWindowInfo*)pKey;
  if (pData->window.skey == pos->window.skey) {
    if (pData->groupId > pos->groupId) {
      return 1;
    } else if (pData->groupId < pos->groupId) {
      return -1;
    }
    return 0;
  } else if (pData->window.skey > pos->window.skey) {
    return 1;
  }
  return -1;
}

static int32_t savePullWindow(SPullWindowInfo* pPullInfo, SArray* pPullWins) {
  int32_t size = taosArrayGetSize(pPullWins);
  int32_t index = binarySearchCom(pPullWins, size, pPullInfo, TSDB_ORDER_DESC, comparePullWinKey);
  if (index == -1) {
    index = 0;
  } else {
    if (comparePullWinKey(pPullInfo, pPullWins, index) > 0) {
      index++;
    } else {
      return TSDB_CODE_SUCCESS;
    }
  }
  if (taosArrayInsert(pPullWins, index, pPullInfo) == NULL) {
    return TSDB_CODE_OUT_OF_MEMORY;
  }
  return TSDB_CODE_SUCCESS;
}

int32_t compareResKey(void* pKey, void* data, int32_t index) {
  SArray*     res = (SArray*)data;
  SResKeyPos* pos = taosArrayGetP(res, index);
  SWinKey*    pData = (SWinKey*)pKey;
  if (pData->ts == *(int64_t*)pos->key) {
    if (pData->groupId > pos->groupId) {
      return 1;
    } else if (pData->groupId < pos->groupId) {
      return -1;
    }
    return 0;
  } else if (pData->ts > *(int64_t*)pos->key) {
    return 1;
  }
  return -1;
}

static int32_t saveResult(SResultWindowInfo winInfo, SSHashObj* pStUpdated) {
  winInfo.sessionWin.win.ekey = winInfo.sessionWin.win.skey;
  return tSimpleHashPut(pStUpdated, &winInfo.sessionWin, sizeof(SSessionKey), &winInfo, sizeof(SResultWindowInfo));
}

static int32_t saveWinResult(int64_t ts, int32_t pageId, int32_t offset, uint64_t groupId, SHashObj* pUpdatedMap) {
  SResKeyPos* newPos = taosMemoryMalloc(sizeof(SResKeyPos) + sizeof(uint64_t));
  if (newPos == NULL) {
    return TSDB_CODE_OUT_OF_MEMORY;
  }
  newPos->groupId = groupId;
  newPos->pos = (SResultRowPosition){.pageId = pageId, .offset = offset};
  *(int64_t*)newPos->key = ts;
  SWinKey key = {.ts = ts, .groupId = groupId};
  if (taosHashPut(pUpdatedMap, &key, sizeof(SWinKey), &newPos, sizeof(void*)) != TSDB_CODE_SUCCESS) {
    taosMemoryFree(newPos);
  }
  return TSDB_CODE_SUCCESS;
}

static int32_t saveWinResultInfo(TSKEY ts, uint64_t groupId, SHashObj* pUpdatedMap) {
  return saveWinResult(ts, -1, -1, groupId, pUpdatedMap);
}

static void removeResults(SArray* pWins, SHashObj* pUpdatedMap) {
  int32_t size = taosArrayGetSize(pWins);
  for (int32_t i = 0; i < size; i++) {
    SWinKey* pW = taosArrayGet(pWins, i);
    void*    tmp = taosHashGet(pUpdatedMap, pW, sizeof(SWinKey));
    if (tmp) {
      void* value = *(void**)tmp;
      taosMemoryFree(value);
      taosHashRemove(pUpdatedMap, pW, sizeof(SWinKey));
    }
  }
}

int64_t getWinReskey(void* data, int32_t index) {
  SArray*  res = (SArray*)data;
  SWinKey* pos = taosArrayGet(res, index);
  return pos->ts;
}

int32_t compareWinRes(void* pKey, void* data, int32_t index) {
  SArray*     res = (SArray*)data;
  SWinKey*    pos = taosArrayGet(res, index);
  SResKeyPos* pData = (SResKeyPos*)pKey;
  if (*(int64_t*)pData->key == pos->ts) {
    if (pData->groupId > pos->groupId) {
      return 1;
    } else if (pData->groupId < pos->groupId) {
      return -1;
    }
    return 0;
  } else if (*(int64_t*)pData->key > pos->ts) {
    return 1;
  }
  return -1;
}

static void removeDeleteResults(SHashObj* pUpdatedMap, SArray* pDelWins) {
  taosArraySort(pDelWins, winKeyCmprImpl);
  taosArrayRemoveDuplicate(pDelWins, winKeyCmprImpl, NULL);
  int32_t delSize = taosArrayGetSize(pDelWins);
  if (taosHashGetSize(pUpdatedMap) == 0 || delSize == 0) {
    return;
  }
  void* pIte = NULL;
  while ((pIte = taosHashIterate(pUpdatedMap, pIte)) != NULL) {
    SResKeyPos* pResKey = *(SResKeyPos**)pIte;
    int32_t     index = binarySearchCom(pDelWins, delSize, pResKey, TSDB_ORDER_DESC, compareWinRes);
    if (index >= 0 && 0 == compareWinRes(pResKey, pDelWins, index)) {
      taosArrayRemove(pDelWins, index);
      delSize = taosArrayGetSize(pDelWins);
    }
  }
}

bool isOverdue(TSKEY ekey, STimeWindowAggSupp* pTwSup) {
  ASSERT(pTwSup->maxTs == INT64_MIN || pTwSup->maxTs > 0);
  return pTwSup->maxTs != INT64_MIN && ekey < pTwSup->maxTs - pTwSup->waterMark;
}

bool isCloseWindow(STimeWindow* pWin, STimeWindowAggSupp* pTwSup) { return isOverdue(pWin->ekey, pTwSup); }

bool needDeleteWindowBuf(STimeWindow* pWin, STimeWindowAggSupp* pTwSup) {
  return pTwSup->maxTs != INT64_MIN && pWin->ekey < pTwSup->maxTs - pTwSup->deleteMark;
}

static void hashIntervalAgg(SOperatorInfo* pOperatorInfo, SResultRowInfo* pResultRowInfo, SSDataBlock* pBlock,
                            int32_t scanFlag) {
  SIntervalAggOperatorInfo* pInfo = (SIntervalAggOperatorInfo*)pOperatorInfo->info;

  SExecTaskInfo* pTaskInfo = pOperatorInfo->pTaskInfo;
  SExprSupp*     pSup = &pOperatorInfo->exprSupp;

  int32_t     startPos = 0;
  int32_t     numOfOutput = pSup->numOfExprs;
  int64_t*    tsCols = extractTsCol(pBlock, pInfo);
  uint64_t    tableGroupId = pBlock->info.groupId;
  bool        ascScan = (pInfo->inputOrder == TSDB_ORDER_ASC);
  TSKEY       ts = getStartTsKey(&pBlock->info.window, tsCols);
  SResultRow* pResult = NULL;

  STimeWindow win =
      getActiveTimeWindow(pInfo->aggSup.pResultBuf, pResultRowInfo, ts, &pInfo->interval, pInfo->inputOrder);
  int32_t ret = setTimeWindowOutputBuf(pResultRowInfo, &win, (scanFlag == MAIN_SCAN), &pResult, tableGroupId,
                                       pSup->pCtx, numOfOutput, pSup->rowEntryInfoOffset, &pInfo->aggSup, pTaskInfo);
  if (ret != TSDB_CODE_SUCCESS || pResult == NULL) {
    T_LONG_JMP(pTaskInfo->env, TSDB_CODE_QRY_OUT_OF_MEMORY);
  }
  TSKEY   ekey = ascScan ? win.ekey : win.skey;
  int32_t forwardRows =
      getNumOfRowsInTimeWindow(&pBlock->info, tsCols, startPos, ekey, binarySearchForKey, NULL, pInfo->inputOrder);
  ASSERT(forwardRows > 0);

  // prev time window not interpolation yet.
  if (pInfo->timeWindowInterpo) {
    SResultRowPosition pos = addToOpenWindowList(pResultRowInfo, pResult, tableGroupId);
    doInterpUnclosedTimeWindow(pOperatorInfo, numOfOutput, pResultRowInfo, pBlock, scanFlag, tsCols, &pos);

    // restore current time window
    ret = setTimeWindowOutputBuf(pResultRowInfo, &win, (scanFlag == MAIN_SCAN), &pResult, tableGroupId, pSup->pCtx,
                                 numOfOutput, pSup->rowEntryInfoOffset, &pInfo->aggSup, pTaskInfo);
    if (ret != TSDB_CODE_SUCCESS) {
      T_LONG_JMP(pTaskInfo->env, TSDB_CODE_QRY_OUT_OF_MEMORY);
    }

    // window start key interpolation
    doWindowBorderInterpolation(pInfo, pBlock, pResult, &win, startPos, forwardRows, pSup);
  }

  updateTimeWindowInfo(&pInfo->twAggSup.timeWindowData, &win, true);
  doApplyFunctions(pTaskInfo, pSup->pCtx, &pInfo->twAggSup.timeWindowData, startPos, forwardRows, pBlock->info.rows,
                   numOfOutput);

  doCloseWindow(pResultRowInfo, pInfo, pResult);

  STimeWindow nextWin = win;
  while (1) {
    int32_t prevEndPos = forwardRows - 1 + startPos;
    startPos = getNextQualifiedWindow(&pInfo->interval, &nextWin, &pBlock->info, tsCols, prevEndPos, pInfo->inputOrder);
    if (startPos < 0) {
      break;
    }
    // null data, failed to allocate more memory buffer
    int32_t code = setTimeWindowOutputBuf(pResultRowInfo, &nextWin, (scanFlag == MAIN_SCAN), &pResult, tableGroupId,
                                          pSup->pCtx, numOfOutput, pSup->rowEntryInfoOffset, &pInfo->aggSup, pTaskInfo);
    if (code != TSDB_CODE_SUCCESS || pResult == NULL) {
      T_LONG_JMP(pTaskInfo->env, TSDB_CODE_QRY_OUT_OF_MEMORY);
    }

    ekey = ascScan ? nextWin.ekey : nextWin.skey;
    forwardRows =
        getNumOfRowsInTimeWindow(&pBlock->info, tsCols, startPos, ekey, binarySearchForKey, NULL, pInfo->inputOrder);
    // window start(end) key interpolation
    doWindowBorderInterpolation(pInfo, pBlock, pResult, &nextWin, startPos, forwardRows, pSup);
    // TODO: add to open window? how to close the open windows after input blocks exhausted?
#if 0
    if ((ascScan && ekey <= pBlock->info.window.ekey) ||
        (!ascScan && ekey >= pBlock->info.window.skey)) {
      // window start(end) key interpolation
      doWindowBorderInterpolation(pInfo, pBlock, pResult, &nextWin, startPos, forwardRows, pSup);
    } else if (pInfo->timeWindowInterpo) {
      addToOpenWindowList(pResultRowInfo, pResult, tableGroupId);
    }
#endif
    updateTimeWindowInfo(&pInfo->twAggSup.timeWindowData, &nextWin, true);
    doApplyFunctions(pTaskInfo, pSup->pCtx, &pInfo->twAggSup.timeWindowData, startPos, forwardRows, pBlock->info.rows,
                     numOfOutput);
    doCloseWindow(pResultRowInfo, pInfo, pResult);
  }

  if (pInfo->timeWindowInterpo) {
    saveDataBlockLastRow(pInfo->pPrevValues, pBlock, pInfo->pInterpCols);
  }
}

void doCloseWindow(SResultRowInfo* pResultRowInfo, const SIntervalAggOperatorInfo* pInfo, SResultRow* pResult) {
  // current result is done in computing final results.
  if (pInfo->timeWindowInterpo && isResultRowInterpolated(pResult, RESULT_ROW_END_INTERP)) {
    closeResultRow(pResult);
    tdListPopHead(pResultRowInfo->openWindow);
  }
}

SResultRowPosition addToOpenWindowList(SResultRowInfo* pResultRowInfo, const SResultRow* pResult, uint64_t groupId) {
  SOpenWindowInfo openWin = {0};
  openWin.pos.pageId = pResult->pageId;
  openWin.pos.offset = pResult->offset;
  openWin.groupId = groupId;
  SListNode* pn = tdListGetTail(pResultRowInfo->openWindow);
  if (pn == NULL) {
    tdListAppend(pResultRowInfo->openWindow, &openWin);
    return openWin.pos;
  }

  SOpenWindowInfo* px = (SOpenWindowInfo*)pn->data;
  if (px->pos.pageId != openWin.pos.pageId || px->pos.offset != openWin.pos.offset || px->groupId != openWin.groupId) {
    tdListAppend(pResultRowInfo->openWindow, &openWin);
  }

  return openWin.pos;
}

int64_t* extractTsCol(SSDataBlock* pBlock, const SIntervalAggOperatorInfo* pInfo) {
  TSKEY* tsCols = NULL;

  if (pBlock->pDataBlock != NULL) {
    SColumnInfoData* pColDataInfo = taosArrayGet(pBlock->pDataBlock, pInfo->primaryTsIndex);
    tsCols = (int64_t*)pColDataInfo->pData;

    // no data in primary ts
    if (tsCols[0] == 0 && tsCols[pBlock->info.rows - 1] == 0) {
      return NULL;
    }

    if (tsCols[0] != 0 && (pBlock->info.window.skey == 0 && pBlock->info.window.ekey == 0)) {
      blockDataUpdateTsWindow(pBlock, pInfo->primaryTsIndex);
    }
  }

  return tsCols;
}

static int32_t doOpenIntervalAgg(SOperatorInfo* pOperator) {
  if (OPTR_IS_OPENED(pOperator)) {
    return TSDB_CODE_SUCCESS;
  }

  SExecTaskInfo*            pTaskInfo = pOperator->pTaskInfo;
  SIntervalAggOperatorInfo* pInfo = pOperator->info;
  SExprSupp*                pSup = &pOperator->exprSupp;

  int32_t scanFlag = MAIN_SCAN;

  int64_t        st = taosGetTimestampUs();
  SOperatorInfo* downstream = pOperator->pDownstream[0];

  while (1) {
    SSDataBlock* pBlock = downstream->fpSet.getNextFn(downstream);
    if (pBlock == NULL) {
      break;
    }

    getTableScanInfo(pOperator, &pInfo->inputOrder, &scanFlag);

    if (pInfo->scalarSupp.pExprInfo != NULL) {
      SExprSupp* pExprSup = &pInfo->scalarSupp;
      projectApplyFunctions(pExprSup->pExprInfo, pBlock, pBlock, pExprSup->pCtx, pExprSup->numOfExprs, NULL);
    }

    // the pDataBlock are always the same one, no need to call this again
    setInputDataBlock(pSup, pBlock, pInfo->inputOrder, scanFlag, true);
    blockDataUpdateTsWindow(pBlock, pInfo->primaryTsIndex);

    hashIntervalAgg(pOperator, &pInfo->binfo.resultRowInfo, pBlock, scanFlag);
  }

  initGroupedResultInfo(&pInfo->groupResInfo, pInfo->aggSup.pResultRowHashTable, pInfo->resultTsOrder);
  OPTR_SET_OPENED(pOperator);

  pOperator->cost.openCost = (taosGetTimestampUs() - st) / 1000.0;
  return TSDB_CODE_SUCCESS;
}

static bool compareVal(const char* v, const SStateKeys* pKey) {
  if (IS_VAR_DATA_TYPE(pKey->type)) {
    if (varDataLen(v) != varDataLen(pKey->pData)) {
      return false;
    } else {
      return memcmp(varDataVal(v), varDataVal(pKey->pData), varDataLen(v)) == 0;
    }
  } else {
    return memcmp(pKey->pData, v, pKey->bytes) == 0;
  }
}

static void doStateWindowAggImpl(SOperatorInfo* pOperator, SStateWindowOperatorInfo* pInfo, SSDataBlock* pBlock) {
  SExecTaskInfo* pTaskInfo = pOperator->pTaskInfo;
  SExprSupp*     pSup = &pOperator->exprSupp;

  SColumnInfoData* pStateColInfoData = taosArrayGet(pBlock->pDataBlock, pInfo->stateCol.slotId);
  int64_t          gid = pBlock->info.groupId;

  bool    masterScan = true;
  int32_t numOfOutput = pOperator->exprSupp.numOfExprs;
  int16_t bytes = pStateColInfoData->info.bytes;

  SColumnInfoData* pColInfoData = taosArrayGet(pBlock->pDataBlock, pInfo->tsSlotId);
  TSKEY*           tsList = (TSKEY*)pColInfoData->pData;

  SWindowRowsSup* pRowSup = &pInfo->winSup;
  pRowSup->numOfRows = 0;

  struct SColumnDataAgg* pAgg = NULL;
  for (int32_t j = 0; j < pBlock->info.rows; ++j) {
    pAgg = (pBlock->pBlockAgg != NULL) ? pBlock->pBlockAgg[pInfo->stateCol.slotId] : NULL;
    if (colDataIsNull(pStateColInfoData, pBlock->info.rows, j, pAgg)) {
      continue;
    }

    char* val = colDataGetData(pStateColInfoData, j);

    if (gid != pRowSup->groupId || !pInfo->hasKey) {
      // todo extract method
      if (IS_VAR_DATA_TYPE(pInfo->stateKey.type)) {
        varDataCopy(pInfo->stateKey.pData, val);
      } else {
        memcpy(pInfo->stateKey.pData, val, bytes);
      }

      pInfo->hasKey = true;

      doKeepNewWindowStartInfo(pRowSup, tsList, j, gid);
      doKeepTuple(pRowSup, tsList[j], gid);
    } else if (compareVal(val, &pInfo->stateKey)) {
      doKeepTuple(pRowSup, tsList[j], gid);
      if (j == 0 && pRowSup->startRowIndex != 0) {
        pRowSup->startRowIndex = 0;
      }
    } else {  // a new state window started
      SResultRow* pResult = NULL;

      // keep the time window for the closed time window.
      STimeWindow window = pRowSup->win;

      pRowSup->win.ekey = pRowSup->win.skey;
      int32_t ret = setTimeWindowOutputBuf(&pInfo->binfo.resultRowInfo, &window, masterScan, &pResult, gid, pSup->pCtx,
                                           numOfOutput, pSup->rowEntryInfoOffset, &pInfo->aggSup, pTaskInfo);
      if (ret != TSDB_CODE_SUCCESS) {  // null data, too many state code
        T_LONG_JMP(pTaskInfo->env, TSDB_CODE_QRY_APP_ERROR);
      }

      updateTimeWindowInfo(&pInfo->twAggSup.timeWindowData, &window, false);
      doApplyFunctions(pTaskInfo, pSup->pCtx, &pInfo->twAggSup.timeWindowData, pRowSup->startRowIndex,
                       pRowSup->numOfRows, pBlock->info.rows, numOfOutput);

      // here we start a new session window
      doKeepNewWindowStartInfo(pRowSup, tsList, j, gid);
      doKeepTuple(pRowSup, tsList[j], gid);

      // todo extract method
      if (IS_VAR_DATA_TYPE(pInfo->stateKey.type)) {
        varDataCopy(pInfo->stateKey.pData, val);
      } else {
        memcpy(pInfo->stateKey.pData, val, bytes);
      }
    }
  }

  SResultRow* pResult = NULL;
  pRowSup->win.ekey = tsList[pBlock->info.rows - 1];
  int32_t ret = setTimeWindowOutputBuf(&pInfo->binfo.resultRowInfo, &pRowSup->win, masterScan, &pResult, gid,
                                       pSup->pCtx, numOfOutput, pSup->rowEntryInfoOffset, &pInfo->aggSup, pTaskInfo);
  if (ret != TSDB_CODE_SUCCESS) {  // null data, too many state code
    T_LONG_JMP(pTaskInfo->env, TSDB_CODE_QRY_APP_ERROR);
  }

  updateTimeWindowInfo(&pInfo->twAggSup.timeWindowData, &pRowSup->win, false);
  doApplyFunctions(pTaskInfo, pSup->pCtx, &pInfo->twAggSup.timeWindowData, pRowSup->startRowIndex, pRowSup->numOfRows,
                   pBlock->info.rows, numOfOutput);
}

static int32_t openStateWindowAggOptr(SOperatorInfo* pOperator) {
  if (OPTR_IS_OPENED(pOperator)) {
    return TSDB_CODE_SUCCESS;
  }

  SStateWindowOperatorInfo* pInfo = pOperator->info;
  SExecTaskInfo*            pTaskInfo = pOperator->pTaskInfo;

  SExprSupp* pSup = &pOperator->exprSupp;
  int32_t    order = TSDB_ORDER_ASC;
  int64_t    st = taosGetTimestampUs();

  SOperatorInfo* downstream = pOperator->pDownstream[0];
  while (1) {
    SSDataBlock* pBlock = downstream->fpSet.getNextFn(downstream);
    if (pBlock == NULL) {
      break;
    }

    setInputDataBlock(pSup, pBlock, order, MAIN_SCAN, true);
    blockDataUpdateTsWindow(pBlock, pInfo->tsSlotId);

    // there is an scalar expression that needs to be calculated right before apply the group aggregation.
    if (pInfo->scalarSup.pExprInfo != NULL) {
      pTaskInfo->code = projectApplyFunctions(pInfo->scalarSup.pExprInfo, pBlock, pBlock, pInfo->scalarSup.pCtx,
                                              pInfo->scalarSup.numOfExprs, NULL);
      if (pTaskInfo->code != TSDB_CODE_SUCCESS) {
        T_LONG_JMP(pTaskInfo->env, pTaskInfo->code);
      }
    }

    doStateWindowAggImpl(pOperator, pInfo, pBlock);
  }

  pOperator->cost.openCost = (taosGetTimestampUs() - st) / 1000.0;
  initGroupedResultInfo(&pInfo->groupResInfo, pInfo->aggSup.pResultRowHashTable, TSDB_ORDER_ASC);
  pOperator->status = OP_RES_TO_RETURN;

  return TSDB_CODE_SUCCESS;
}

static SSDataBlock* doStateWindowAgg(SOperatorInfo* pOperator) {
  if (pOperator->status == OP_EXEC_DONE) {
    return NULL;
  }

  SStateWindowOperatorInfo* pInfo = pOperator->info;
  SExecTaskInfo*            pTaskInfo = pOperator->pTaskInfo;
  SOptrBasicInfo*           pBInfo = &pInfo->binfo;

  pTaskInfo->code = pOperator->fpSet._openFn(pOperator);
  if (pTaskInfo->code != TSDB_CODE_SUCCESS) {
    doSetOperatorCompleted(pOperator);
    return NULL;
  }

  blockDataEnsureCapacity(pBInfo->pRes, pOperator->resultInfo.capacity);
  while (1) {
    doBuildResultDatablock(pOperator, &pInfo->binfo, &pInfo->groupResInfo, pInfo->aggSup.pResultBuf);
    doFilter(pInfo->pCondition, pBInfo->pRes, NULL, NULL);

    bool hasRemain = hasRemainResults(&pInfo->groupResInfo);
    if (!hasRemain) {
      doSetOperatorCompleted(pOperator);
      break;
    }

    if (pBInfo->pRes->info.rows > 0) {
      break;
    }
  }

  pOperator->resultInfo.totalRows += pBInfo->pRes->info.rows;
  return (pBInfo->pRes->info.rows == 0) ? NULL : pBInfo->pRes;
}

static SSDataBlock* doBuildIntervalResult(SOperatorInfo* pOperator) {
  SIntervalAggOperatorInfo* pInfo = pOperator->info;
  SExecTaskInfo*            pTaskInfo = pOperator->pTaskInfo;

  if (pOperator->status == OP_EXEC_DONE) {
    return NULL;
  }

  SSDataBlock* pBlock = pInfo->binfo.pRes;

  if (pInfo->execModel == OPTR_EXEC_MODEL_STREAM) {
    return pOperator->fpSet.getStreamResFn(pOperator);
  } else {
    pTaskInfo->code = pOperator->fpSet._openFn(pOperator);
    if (pTaskInfo->code != TSDB_CODE_SUCCESS) {
      return NULL;
    }

    blockDataEnsureCapacity(pBlock, pOperator->resultInfo.capacity);
    while (1) {
      doBuildResultDatablock(pOperator, &pInfo->binfo, &pInfo->groupResInfo, pInfo->aggSup.pResultBuf);
      doFilter(pInfo->pCondition, pBlock, NULL, NULL);

      bool hasRemain = hasRemainResults(&pInfo->groupResInfo);
      if (!hasRemain) {
        doSetOperatorCompleted(pOperator);
        break;
      }

      if (pBlock->info.rows > 0) {
        break;
      }
    }

    size_t rows = pBlock->info.rows;
    pOperator->resultInfo.totalRows += rows;

    return (rows == 0) ? NULL : pBlock;
  }
}

// todo merged with the build group result.
static void finalizeUpdatedResult(int32_t numOfOutput, SDiskbasedBuf* pBuf, SArray* pUpdateList,
                                  int32_t* rowEntryInfoOffset) {
  size_t num = taosArrayGetSize(pUpdateList);

  for (int32_t i = 0; i < num; ++i) {
    SResKeyPos* pPos = taosArrayGetP(pUpdateList, i);

    SFilePage*  bufPage = getBufPage(pBuf, pPos->pos.pageId);
    SResultRow* pRow = (SResultRow*)((char*)bufPage + pPos->pos.offset);

    for (int32_t j = 0; j < numOfOutput; ++j) {
      SResultRowEntryInfo* pEntry = getResultEntryInfo(pRow, j, rowEntryInfoOffset);
      if (pRow->numOfRows < pEntry->numOfRes) {
        pRow->numOfRows = pEntry->numOfRes;
      }
    }

    releaseBufPage(pBuf, bufPage);
  }
}
static void setInverFunction(SqlFunctionCtx* pCtx, int32_t num, EStreamType type) {
  for (int i = 0; i < num; i++) {
    if (type == STREAM_INVERT) {
      fmSetInvertFunc(pCtx[i].functionId, &(pCtx[i].fpSet));
    } else if (type == STREAM_NORMAL) {
      fmSetNormalFunc(pCtx[i].functionId, &(pCtx[i].fpSet));
    }
  }
}

static void doClearWindowImpl(SResultRowPosition* p1, SDiskbasedBuf* pResultBuf, SExprSupp* pSup, int32_t numOfOutput) {
  SResultRow*     pResult = getResultRowByPos(pResultBuf, p1, false);
  SqlFunctionCtx* pCtx = pSup->pCtx;
  for (int32_t i = 0; i < numOfOutput; ++i) {
    pCtx[i].resultInfo = getResultEntryInfo(pResult, i, pSup->rowEntryInfoOffset);
    struct SResultRowEntryInfo* pResInfo = pCtx[i].resultInfo;
    if (fmIsWindowPseudoColumnFunc(pCtx[i].functionId)) {
      continue;
    }
    pResInfo->initialized = false;
    if (pCtx[i].functionId != -1) {
      pCtx[i].fpSet.init(&pCtx[i], pResInfo);
    }
  }
  SFilePage* bufPage = getBufPage(pResultBuf, p1->pageId);
  setBufPageDirty(bufPage, true);
  releaseBufPage(pResultBuf, bufPage);
}

static bool doDeleteWindow(SOperatorInfo* pOperator, TSKEY ts, uint64_t groupId) {
  SStreamIntervalOperatorInfo* pInfo = pOperator->info;
  SWinKey                      key = {.ts = ts, .groupId = groupId};
  tSimpleHashRemove(pInfo->aggSup.pResultRowHashTable, &key, sizeof(SWinKey));
  streamStateDel(pInfo->pState, &key);
  return true;
}

static void doDeleteWindows(SOperatorInfo* pOperator, SInterval* pInterval, SSDataBlock* pBlock, SArray* pUpWins,
                            SHashObj* pUpdatedMap) {
  SStreamIntervalOperatorInfo* pInfo = pOperator->info;
  SColumnInfoData*             pStartTsCol = taosArrayGet(pBlock->pDataBlock, START_TS_COLUMN_INDEX);
  TSKEY*                       startTsCols = (TSKEY*)pStartTsCol->pData;
  SColumnInfoData*             pEndTsCol = taosArrayGet(pBlock->pDataBlock, END_TS_COLUMN_INDEX);
  TSKEY*                       endTsCols = (TSKEY*)pEndTsCol->pData;
  SColumnInfoData*             pCalStTsCol = taosArrayGet(pBlock->pDataBlock, CALCULATE_START_TS_COLUMN_INDEX);
  TSKEY*                       calStTsCols = (TSKEY*)pCalStTsCol->pData;
  SColumnInfoData*             pCalEnTsCol = taosArrayGet(pBlock->pDataBlock, CALCULATE_END_TS_COLUMN_INDEX);
  TSKEY*                       calEnTsCols = (TSKEY*)pCalEnTsCol->pData;
  SColumnInfoData*             pGpCol = taosArrayGet(pBlock->pDataBlock, GROUPID_COLUMN_INDEX);
  uint64_t*                    pGpDatas = (uint64_t*)pGpCol->pData;
  for (int32_t i = 0; i < pBlock->info.rows; i++) {
    SResultRowInfo dumyInfo = {0};
    dumyInfo.cur.pageId = -1;

    STimeWindow win = {0};
    if (IS_FINAL_OP(pInfo)) {
      win.skey = startTsCols[i];
      win.ekey = endTsCols[i];
    } else {
      win = getActiveTimeWindow(NULL, &dumyInfo, startTsCols[i], pInterval, TSDB_ORDER_ASC);
    }

    do {
      if (!inCalSlidingWindow(pInterval, &win, calStTsCols[i], calEnTsCols[i])) {
        getNextTimeWindow(pInterval, pInterval->precision, TSDB_ORDER_ASC, &win);
        continue;
      }
      uint64_t winGpId = pGpDatas[i];
      bool     res = doDeleteWindow(pOperator, win.skey, winGpId);
      SWinKey  winRes = {.ts = win.skey, .groupId = winGpId};
      if (pUpWins && res) {
        taosArrayPush(pUpWins, &winRes);
      }
      if (pUpdatedMap) {
        void* tmp = taosHashGet(pUpdatedMap, &winRes, sizeof(SWinKey));
        if (tmp) {
          void* value = *(void**)tmp;
          taosMemoryFree(value);
          taosHashRemove(pUpdatedMap, &winRes, sizeof(SWinKey));
        }
      }
      getNextTimeWindow(pInterval, pInterval->precision, TSDB_ORDER_ASC, &win);
    } while (win.ekey <= endTsCols[i]);
  }
}

static int32_t getAllIntervalWindow(SSHashObj* pHashMap, SHashObj* resWins) {
  void*   pIte = NULL;
  size_t  keyLen = 0;
  int32_t iter = 0;
  while ((pIte = tSimpleHashIterate(pHashMap, pIte, &iter)) != NULL) {
    void*    key = tSimpleHashGetKey(pIte, &keyLen);
    uint64_t groupId = *(uint64_t*)key;
    ASSERT(keyLen == GET_RES_WINDOW_KEY_LEN(sizeof(TSKEY)));
    TSKEY               ts = *(int64_t*)((char*)key + sizeof(uint64_t));
    SResultRowPosition* pPos = (SResultRowPosition*)pIte;
    int32_t             code = saveWinResult(ts, pPos->pageId, pPos->offset, groupId, resWins);
    if (code != TSDB_CODE_SUCCESS) {
      return code;
    }
  }
  return TSDB_CODE_SUCCESS;
}

int32_t compareWinKey(void* pKey, void* data, int32_t index) {
  SArray*  res = (SArray*)data;
  SWinKey* pos = taosArrayGet(res, index);
  SWinKey* pData = (SWinKey*)pKey;
  if (pData->ts == pos->ts) {
    if (pData->groupId > pos->groupId) {
      return 1;
    } else if (pData->groupId < pos->groupId) {
      return -1;
    }
    return 0;
  } else if (pData->ts > pos->ts) {
    return 1;
  }
  return -1;
}

static int32_t closeStreamIntervalWindow(SSHashObj* pHashMap, STimeWindowAggSupp* pTwSup, SInterval* pInterval,
                                         SHashObj* pPullDataMap, SHashObj* closeWins, SArray* pDelWins,
                                         SOperatorInfo* pOperator) {
  qDebug("===stream===close interval window");
  void*                        pIte = NULL;
  size_t                       keyLen = 0;
  int32_t                      iter = 0;
  SStreamIntervalOperatorInfo* pInfo = pOperator->info;
  int32_t                      delSize = taosArrayGetSize(pDelWins);
  while ((pIte = tSimpleHashIterate(pHashMap, pIte, &iter)) != NULL) {
    void*    key = tSimpleHashGetKey(pIte, &keyLen);
    SWinKey* pWinKey = (SWinKey*)key;
    if (delSize > 0) {
      int32_t index = binarySearchCom(pDelWins, delSize, pWinKey, TSDB_ORDER_DESC, compareWinKey);
      if (index >= 0 && 0 == compareWinKey(pWinKey, pDelWins, index)) {
        taosArrayRemove(pDelWins, index);
        delSize = taosArrayGetSize(pDelWins);
      }
    }

    void*       chIds = taosHashGet(pPullDataMap, pWinKey, sizeof(SWinKey));
    STimeWindow win = {
        .skey = pWinKey->ts,
        .ekey = taosTimeAdd(win.skey, pInterval->interval, pInterval->intervalUnit, pInterval->precision) - 1,
    };
    if (isCloseWindow(&win, pTwSup)) {
      if (chIds && pPullDataMap) {
        SArray* chAy = *(SArray**)chIds;
        int32_t size = taosArrayGetSize(chAy);
        qDebug("===stream===window %" PRId64 " wait child size:%d", pWinKey->ts, size);
        for (int32_t i = 0; i < size; i++) {
          qDebug("===stream===window %" PRId64 " wait child id:%d", pWinKey->ts, *(int32_t*)taosArrayGet(chAy, i));
        }
        continue;
      } else if (pPullDataMap) {
        qDebug("===stream===close window %" PRId64, pWinKey->ts);
      }

      if (pTwSup->calTrigger == STREAM_TRIGGER_WINDOW_CLOSE) {
        int32_t code = saveWinResultInfo(pWinKey->ts, pWinKey->groupId, closeWins);
        if (code != TSDB_CODE_SUCCESS) {
          return code;
        }
      }
      tSimpleHashIterateRemove(pHashMap, pWinKey, sizeof(SWinKey), &pIte, &iter);
      /*taosHashRemove(pInfo->pGroupIdTbNameMap, &pWinKey->groupId, sizeof(int64_t));*/
    }
  }
  return TSDB_CODE_SUCCESS;
}

STimeWindow getFinalTimeWindow(int64_t ts, SInterval* pInterval) {
  STimeWindow w = {.skey = ts, .ekey = INT64_MAX};
  w.ekey = taosTimeAdd(w.skey, pInterval->interval, pInterval->intervalUnit, pInterval->precision) - 1;
  return w;
}

static void deleteIntervalDiscBuf(SStreamState* pState, SHashObj* pPullDataMap, TSKEY mark, SInterval* pInterval,
                                  SWinKey* key) {
  STimeWindow tw = getFinalTimeWindow(key->ts, pInterval);
  SWinKey     next = {0};
  while (tw.ekey < mark) {
    SStreamStateCur* pCur = streamStateSeekKeyNext(pState, key);
    int32_t          code = streamStateGetKVByCur(pCur, &next, NULL, 0);
    streamStateFreeCur(pCur);

    void* chIds = taosHashGet(pPullDataMap, key, sizeof(SWinKey));
    if (chIds && pPullDataMap) {
      SArray* chAy = *(SArray**)chIds;
      int32_t size = taosArrayGetSize(chAy);
      qDebug("===stream===window %" PRId64 " wait child size:%d", key->ts, size);
      for (int32_t i = 0; i < size; i++) {
        qDebug("===stream===window %" PRId64 " wait child id:%d", key->ts, *(int32_t*)taosArrayGet(chAy, i));
      }
      break;
    }
    qDebug("===stream===delete window %" PRId64, key->ts);
    int32_t codeDel = streamStateDel(pState, key);
    if (codeDel != TSDB_CODE_SUCCESS) {
      code = streamStateGetFirst(pState, key);
      if (code != TSDB_CODE_SUCCESS) {
        qDebug("===stream===stream state first key: empty-empty");
        return;
      }
      continue;
    }
    if (code == TSDB_CODE_SUCCESS) {
      *key = next;
      tw = getFinalTimeWindow(key->ts, pInterval);
    }
  }

  if (qDebugFlag & DEBUG_DEBUG) {
    SStreamStateCur* pCur = streamStateGetCur(pState, key);
    int32_t          code = streamStateCurPrev(pState, pCur);
    if (code == TSDB_CODE_SUCCESS) {
      SWinKey tmpKey = {0};
      code = streamStateGetKVByCur(pCur, &tmpKey, NULL, 0);
      if (code == TSDB_CODE_SUCCESS) {
        STimeWindow tw = getFinalTimeWindow(tmpKey.ts, pInterval);
        qDebug("===stream===error stream state first key:%" PRId64 "-%" PRId64 ",%" PRId64 ",mark %" PRId64, tw.skey,
               tw.ekey, tmpKey.groupId, mark);
      } else {
        STimeWindow tw = getFinalTimeWindow(key->ts, pInterval);
        qDebug("===stream===stream state first key:%" PRId64 "-%" PRId64 ",%" PRId64 ",mark %" PRId64, tw.skey, tw.ekey,
               key->groupId, mark);
      }
    } else {
      STimeWindow tw = getFinalTimeWindow(key->ts, pInterval);
      qDebug("===stream===stream state first key:%" PRId64 "-%" PRId64 ",%" PRId64 ",mark %" PRId64, tw.skey, tw.ekey,
             key->groupId, mark);
    }
    streamStateFreeCur(pCur);
  }
}

static void closeChildIntervalWindow(SOperatorInfo* pOperator, SArray* pChildren, TSKEY maxTs) {
  int32_t size = taosArrayGetSize(pChildren);
  for (int32_t i = 0; i < size; i++) {
    SOperatorInfo*               pChildOp = taosArrayGetP(pChildren, i);
    SStreamIntervalOperatorInfo* pChInfo = pChildOp->info;
    ASSERT(pChInfo->twAggSup.calTrigger == STREAM_TRIGGER_AT_ONCE);
    pChInfo->twAggSup.maxTs = TMAX(pChInfo->twAggSup.maxTs, maxTs);
    closeStreamIntervalWindow(pChInfo->aggSup.pResultRowHashTable, &pChInfo->twAggSup, &pChInfo->interval, NULL, NULL,
                              NULL, pOperator);
  }
}

static void freeAllPages(SArray* pageIds, SDiskbasedBuf* pDiskBuf) {
  int32_t size = taosArrayGetSize(pageIds);
  for (int32_t i = 0; i < size; i++) {
    int32_t pageId = *(int32_t*)taosArrayGet(pageIds, i);
    // SFilePage* bufPage = getBufPage(pDiskBuf, pageId);
    // dBufSetBufPageRecycled(pDiskBuf, bufPage);
  }
  taosArrayClear(pageIds);
}

static void doBuildDeleteResult(SStreamIntervalOperatorInfo* pInfo, SArray* pWins, int32_t* index,
                                SSDataBlock* pBlock) {
  blockDataCleanup(pBlock);
  int32_t size = taosArrayGetSize(pWins);
  if (*index == size) {
    *index = 0;
    taosArrayClear(pWins);
    return;
  }
  blockDataEnsureCapacity(pBlock, size - *index);
  uint64_t uid = 0;
  for (int32_t i = *index; i < size; i++) {
    SWinKey* pWin = taosArrayGet(pWins, i);
    char*    tbname = taosHashGet(pInfo->pGroupIdTbNameMap, &pWin->groupId, sizeof(int64_t));
    if (tbname == NULL) {
      appendOneRowToStreamSpecialBlock(pBlock, &pWin->ts, &pWin->ts, &uid, &pWin->groupId, NULL);
    } else {
      char parTbName[VARSTR_HEADER_SIZE + TSDB_TABLE_NAME_LEN];
      STR_WITH_MAXSIZE_TO_VARSTR(parTbName, tbname, sizeof(parTbName));
      appendOneRowToStreamSpecialBlock(pBlock, &pWin->ts, &pWin->ts, &uid, &pWin->groupId, parTbName);
    }
    (*index)++;
  }
}

static void destroyStateWindowOperatorInfo(void* param) {
  SStateWindowOperatorInfo* pInfo = (SStateWindowOperatorInfo*)param;
  cleanupBasicInfo(&pInfo->binfo);
  taosMemoryFreeClear(pInfo->stateKey.pData);
  cleanupExprSupp(&pInfo->scalarSup);
  colDataDestroy(&pInfo->twAggSup.timeWindowData);
  cleanupAggSup(&pInfo->aggSup);
  cleanupGroupResInfo(&pInfo->groupResInfo);

  taosMemoryFreeClear(param);
}

static void freeItem(void* param) {
  SGroupKeys* pKey = (SGroupKeys*)param;
  taosMemoryFree(pKey->pData);
}

void destroyIntervalOperatorInfo(void* param) {
  SIntervalAggOperatorInfo* pInfo = (SIntervalAggOperatorInfo*)param;
  cleanupBasicInfo(&pInfo->binfo);
  cleanupAggSup(&pInfo->aggSup);
  cleanupExprSupp(&pInfo->scalarSupp);

  tdListFree(pInfo->binfo.resultRowInfo.openWindow);

  pInfo->pInterpCols = taosArrayDestroy(pInfo->pInterpCols);
  taosArrayDestroyEx(pInfo->pPrevValues, freeItem);

  pInfo->pPrevValues = NULL;

  cleanupGroupResInfo(&pInfo->groupResInfo);
  colDataDestroy(&pInfo->twAggSup.timeWindowData);
  taosMemoryFreeClear(param);
}

void destroyStreamFinalIntervalOperatorInfo(void* param) {
  SStreamIntervalOperatorInfo* pInfo = (SStreamIntervalOperatorInfo*)param;
  cleanupBasicInfo(&pInfo->binfo);
  cleanupAggSup(&pInfo->aggSup);
  // it should be empty.
  taosHashCleanup(pInfo->pPullDataMap);
  taosArrayDestroy(pInfo->pPullWins);
  blockDataDestroy(pInfo->pPullDataRes);
  taosArrayDestroy(pInfo->pDelWins);
  blockDataDestroy(pInfo->pDelRes);
  taosMemoryFreeClear(pInfo->pState);

  if (pInfo->pChildren) {
    int32_t size = taosArrayGetSize(pInfo->pChildren);
    for (int32_t i = 0; i < size; i++) {
      SOperatorInfo* pChildOp = taosArrayGetP(pInfo->pChildren, i);
      destroyStreamFinalIntervalOperatorInfo(pChildOp->info);
      taosMemoryFree(pChildOp->pDownstream);
      cleanupExprSupp(&pChildOp->exprSupp);
      taosMemoryFreeClear(pChildOp);
    }
    taosArrayDestroy(pInfo->pChildren);
  }
  nodesDestroyNode((SNode*)pInfo->pPhyNode);
  colDataDestroy(&pInfo->twAggSup.timeWindowData);
  cleanupGroupResInfo(&pInfo->groupResInfo);
  taosHashCleanup(pInfo->pGroupIdTbNameMap);

  taosMemoryFreeClear(param);
}

static bool allInvertible(SqlFunctionCtx* pFCtx, int32_t numOfCols) {
  for (int32_t i = 0; i < numOfCols; i++) {
    if (fmIsUserDefinedFunc(pFCtx[i].functionId) || !fmIsInvertible(pFCtx[i].functionId)) {
      return false;
    }
  }
  return true;
}

static bool timeWindowinterpNeeded(SqlFunctionCtx* pCtx, int32_t numOfCols, SIntervalAggOperatorInfo* pInfo) {
  // the primary timestamp column
  bool needed = false;
  pInfo->pInterpCols = taosArrayInit(4, sizeof(SColumn));
  pInfo->pPrevValues = taosArrayInit(4, sizeof(SGroupKeys));

  {  // ts column
    SColumn c = {0};
    c.colId = 1;
    c.slotId = pInfo->primaryTsIndex;
    c.type = TSDB_DATA_TYPE_TIMESTAMP;
    c.bytes = sizeof(int64_t);
    taosArrayPush(pInfo->pInterpCols, &c);

    SGroupKeys key = {0};
    key.bytes = c.bytes;
    key.type = c.type;
    key.isNull = true;  // to denote no value is assigned yet
    key.pData = taosMemoryCalloc(1, c.bytes);
    taosArrayPush(pInfo->pPrevValues, &key);
  }

  for (int32_t i = 0; i < numOfCols; ++i) {
    SExprInfo* pExpr = pCtx[i].pExpr;

    if (fmIsIntervalInterpoFunc(pCtx[i].functionId)) {
      SFunctParam* pParam = &pExpr->base.pParam[0];

      SColumn c = *pParam->pCol;
      taosArrayPush(pInfo->pInterpCols, &c);
      needed = true;

      SGroupKeys key = {0};
      key.bytes = c.bytes;
      key.type = c.type;
      key.isNull = false;
      key.pData = taosMemoryCalloc(1, c.bytes);
      taosArrayPush(pInfo->pPrevValues, &key);
    }
  }

  return needed;
}

void initIntervalDownStream(SOperatorInfo* downstream, uint16_t type, SAggSupporter* pSup, SInterval* pInterval,
                            STimeWindowAggSupp* pTwSup) {
  if (downstream->operatorType != QUERY_NODE_PHYSICAL_PLAN_STREAM_SCAN) {
    initIntervalDownStream(downstream->pDownstream[0], type, pSup, pInterval, pTwSup);
    return;
  }
  SStreamScanInfo* pScanInfo = downstream->info;
  pScanInfo->windowSup.parentType = type;
  pScanInfo->windowSup.pIntervalAggSup = pSup;
  pScanInfo->pUpdateInfo = updateInfoInitP(pInterval, pTwSup->waterMark);
  pScanInfo->interval = *pInterval;
  pScanInfo->twAggSup = *pTwSup;
}

void initStreamFunciton(SqlFunctionCtx* pCtx, int32_t numOfExpr) {
  for (int32_t i = 0; i < numOfExpr; i++) {
    pCtx[i].isStream = true;
  }
}

SOperatorInfo* createIntervalOperatorInfo(SOperatorInfo* downstream, SExprInfo* pExprInfo, int32_t numOfCols,
                                          SSDataBlock* pResBlock, SInterval* pInterval, int32_t primaryTsSlotId,
                                          STimeWindowAggSupp* pTwAggSupp, SIntervalPhysiNode* pPhyNode,
                                          SExecTaskInfo* pTaskInfo, bool isStream) {
  SIntervalAggOperatorInfo* pInfo = taosMemoryCalloc(1, sizeof(SIntervalAggOperatorInfo));
  SOperatorInfo*            pOperator = taosMemoryCalloc(1, sizeof(SOperatorInfo));
  if (pInfo == NULL || pOperator == NULL) {
    goto _error;
  }

  pOperator->pTaskInfo = pTaskInfo;
  pInfo->win = pTaskInfo->window;
  pInfo->inputOrder = (pPhyNode->window.inputTsOrder == ORDER_ASC) ? TSDB_ORDER_ASC : TSDB_ORDER_DESC;
  pInfo->resultTsOrder = (pPhyNode->window.outputTsOrder == ORDER_ASC) ? TSDB_ORDER_ASC : TSDB_ORDER_DESC;
  pInfo->interval = *pInterval;
  pInfo->execModel = pTaskInfo->execModel;
  pInfo->twAggSup = *pTwAggSupp;
  pInfo->pCondition = pPhyNode->window.node.pConditions;
  pInfo->binfo.mergeResultBlock = pPhyNode->window.mergeDataBlock;

  if (pPhyNode->window.pExprs != NULL) {
    int32_t    numOfScalar = 0;
    SExprInfo* pScalarExprInfo = createExprInfo(pPhyNode->window.pExprs, NULL, &numOfScalar);
    int32_t    code = initExprSupp(&pInfo->scalarSupp, pScalarExprInfo, numOfScalar);
    if (code != TSDB_CODE_SUCCESS) {
      goto _error;
    }
  }

  pInfo->primaryTsIndex = primaryTsSlotId;
  SExprSupp* pSup = &pOperator->exprSupp;

  size_t keyBufSize = sizeof(int64_t) + sizeof(int64_t) + POINTER_BYTES;
  initResultSizeInfo(&pOperator->resultInfo, 4096);

  int32_t code = initAggInfo(pSup, &pInfo->aggSup, pExprInfo, numOfCols, keyBufSize, pTaskInfo->id.str);
  if (code != TSDB_CODE_SUCCESS) {
    goto _error;
  }

  initBasicInfo(&pInfo->binfo, pResBlock);

  if (isStream) {
    ASSERT(numOfCols > 0);
    initStreamFunciton(pSup->pCtx, pSup->numOfExprs);
  }

  initExecTimeWindowInfo(&pInfo->twAggSup.timeWindowData, &pInfo->win);

  pInfo->timeWindowInterpo = timeWindowinterpNeeded(pSup->pCtx, numOfCols, pInfo);
  if (pInfo->timeWindowInterpo) {
    pInfo->binfo.resultRowInfo.openWindow = tdListNew(sizeof(SOpenWindowInfo));
    if (pInfo->binfo.resultRowInfo.openWindow == NULL) {
      goto _error;
    }
  }

  initResultRowInfo(&pInfo->binfo.resultRowInfo);

  pOperator->name = "TimeIntervalAggOperator";
  pOperator->operatorType = QUERY_NODE_PHYSICAL_PLAN_HASH_INTERVAL;
  pOperator->blocking = true;
  pOperator->status = OP_NOT_OPENED;
  pOperator->info = pInfo;

  pOperator->fpSet = createOperatorFpSet(doOpenIntervalAgg, doBuildIntervalResult, NULL, NULL,
                                         destroyIntervalOperatorInfo, aggEncodeResultRow, aggDecodeResultRow, NULL);

  code = appendDownstream(pOperator, &downstream, 1);
  if (code != TSDB_CODE_SUCCESS) {
    goto _error;
  }

  return pOperator;

_error:
  destroyIntervalOperatorInfo(pInfo);
  taosMemoryFreeClear(pOperator);
  pTaskInfo->code = code;
  return NULL;
}

// todo handle multiple timeline cases. assume no timeline interweaving
static void doSessionWindowAggImpl(SOperatorInfo* pOperator, SSessionAggOperatorInfo* pInfo, SSDataBlock* pBlock) {
  SExecTaskInfo* pTaskInfo = pOperator->pTaskInfo;
  SExprSupp*     pSup = &pOperator->exprSupp;

  SColumnInfoData* pColInfoData = taosArrayGet(pBlock->pDataBlock, pInfo->tsSlotId);

  bool    masterScan = true;
  int32_t numOfOutput = pOperator->exprSupp.numOfExprs;
  int64_t gid = pBlock->info.groupId;

  int64_t gap = pInfo->gap;

  if (!pInfo->reptScan) {
    pInfo->reptScan = true;
    pInfo->winSup.prevTs = INT64_MIN;
  }

  SWindowRowsSup* pRowSup = &pInfo->winSup;
  pRowSup->numOfRows = 0;

  // In case of ascending or descending order scan data, only one time window needs to be kepted for each table.
  TSKEY* tsList = (TSKEY*)pColInfoData->pData;
  for (int32_t j = 0; j < pBlock->info.rows; ++j) {
    if (gid != pRowSup->groupId || pInfo->winSup.prevTs == INT64_MIN) {
      doKeepNewWindowStartInfo(pRowSup, tsList, j, gid);
      doKeepTuple(pRowSup, tsList[j], gid);
    } else if (((tsList[j] - pRowSup->prevTs >= 0) && (tsList[j] - pRowSup->prevTs <= gap)) ||
               ((pRowSup->prevTs - tsList[j] >= 0) && (pRowSup->prevTs - tsList[j] <= gap))) {
      // The gap is less than the threshold, so it belongs to current session window that has been opened already.
      doKeepTuple(pRowSup, tsList[j], gid);
      if (j == 0 && pRowSup->startRowIndex != 0) {
        pRowSup->startRowIndex = 0;
      }
    } else {  // start a new session window
      SResultRow* pResult = NULL;

      // keep the time window for the closed time window.
      STimeWindow window = pRowSup->win;

      pRowSup->win.ekey = pRowSup->win.skey;
      int32_t ret = setTimeWindowOutputBuf(&pInfo->binfo.resultRowInfo, &window, masterScan, &pResult, gid, pSup->pCtx,
                                           numOfOutput, pSup->rowEntryInfoOffset, &pInfo->aggSup, pTaskInfo);
      if (ret != TSDB_CODE_SUCCESS) {  // null data, too many state code
        T_LONG_JMP(pTaskInfo->env, TSDB_CODE_QRY_APP_ERROR);
      }

      // pInfo->numOfRows data belong to the current session window
      updateTimeWindowInfo(&pInfo->twAggSup.timeWindowData, &window, false);
      doApplyFunctions(pTaskInfo, pSup->pCtx, &pInfo->twAggSup.timeWindowData, pRowSup->startRowIndex,
                       pRowSup->numOfRows, pBlock->info.rows, numOfOutput);

      // here we start a new session window
      doKeepNewWindowStartInfo(pRowSup, tsList, j, gid);
      doKeepTuple(pRowSup, tsList[j], gid);
    }
  }

  SResultRow* pResult = NULL;
  pRowSup->win.ekey = tsList[pBlock->info.rows - 1];
  int32_t ret = setTimeWindowOutputBuf(&pInfo->binfo.resultRowInfo, &pRowSup->win, masterScan, &pResult, gid,
                                       pSup->pCtx, numOfOutput, pSup->rowEntryInfoOffset, &pInfo->aggSup, pTaskInfo);
  if (ret != TSDB_CODE_SUCCESS) {  // null data, too many state code
    T_LONG_JMP(pTaskInfo->env, TSDB_CODE_QRY_APP_ERROR);
  }

  updateTimeWindowInfo(&pInfo->twAggSup.timeWindowData, &pRowSup->win, false);
  doApplyFunctions(pTaskInfo, pSup->pCtx, &pInfo->twAggSup.timeWindowData, pRowSup->startRowIndex, pRowSup->numOfRows,
                   pBlock->info.rows, numOfOutput);
}

static SSDataBlock* doSessionWindowAgg(SOperatorInfo* pOperator) {
  if (pOperator->status == OP_EXEC_DONE) {
    return NULL;
  }

  SSessionAggOperatorInfo* pInfo = pOperator->info;
  SOptrBasicInfo*          pBInfo = &pInfo->binfo;
  SExprSupp*               pSup = &pOperator->exprSupp;

  if (pOperator->status == OP_RES_TO_RETURN) {
    while (1) {
      doBuildResultDatablock(pOperator, &pInfo->binfo, &pInfo->groupResInfo, pInfo->aggSup.pResultBuf);
      doFilter(pInfo->pCondition, pBInfo->pRes, NULL, NULL);

      bool hasRemain = hasRemainResults(&pInfo->groupResInfo);
      if (!hasRemain) {
        doSetOperatorCompleted(pOperator);
        break;
      }

      if (pBInfo->pRes->info.rows > 0) {
        break;
      }
    }
    pOperator->resultInfo.totalRows += pBInfo->pRes->info.rows;
    return (pBInfo->pRes->info.rows == 0) ? NULL : pBInfo->pRes;
  }

  int64_t st = taosGetTimestampUs();
  int32_t order = TSDB_ORDER_ASC;

  SOperatorInfo* downstream = pOperator->pDownstream[0];

  while (1) {
    SSDataBlock* pBlock = downstream->fpSet.getNextFn(downstream);
    if (pBlock == NULL) {
      break;
    }

    // the pDataBlock are always the same one, no need to call this again
    setInputDataBlock(pSup, pBlock, order, MAIN_SCAN, true);
    blockDataUpdateTsWindow(pBlock, pInfo->tsSlotId);

    doSessionWindowAggImpl(pOperator, pInfo, pBlock);
  }

  pOperator->cost.openCost = (taosGetTimestampUs() - st) / 1000.0;

  // restore the value
  pOperator->status = OP_RES_TO_RETURN;

  initGroupedResultInfo(&pInfo->groupResInfo, pInfo->aggSup.pResultRowHashTable, TSDB_ORDER_ASC);
  blockDataEnsureCapacity(pBInfo->pRes, pOperator->resultInfo.capacity);
  while (1) {
    doBuildResultDatablock(pOperator, &pInfo->binfo, &pInfo->groupResInfo, pInfo->aggSup.pResultBuf);
    doFilter(pInfo->pCondition, pBInfo->pRes, NULL, NULL);

    bool hasRemain = hasRemainResults(&pInfo->groupResInfo);
    if (!hasRemain) {
      doSetOperatorCompleted(pOperator);
      break;
    }

    if (pBInfo->pRes->info.rows > 0) {
      break;
    }
  }
  pOperator->resultInfo.totalRows += pBInfo->pRes->info.rows;
  return (pBInfo->pRes->info.rows == 0) ? NULL : pBInfo->pRes;
}

static void doKeepPrevRows(STimeSliceOperatorInfo* pSliceInfo, const SSDataBlock* pBlock, int32_t rowIndex) {
  int32_t numOfCols = taosArrayGetSize(pBlock->pDataBlock);
  for (int32_t i = 0; i < numOfCols; ++i) {
    SColumnInfoData* pColInfoData = taosArrayGet(pBlock->pDataBlock, i);

    // null data should not be kept since it can not be used to perform interpolation
    if (!colDataIsNull_s(pColInfoData, i)) {
      SGroupKeys* pkey = taosArrayGet(pSliceInfo->pPrevRow, i);

      pkey->isNull = false;
      char* val = colDataGetData(pColInfoData, rowIndex);
      if (!IS_VAR_DATA_TYPE(pkey->type)) {
        memcpy(pkey->pData, val, pkey->bytes);
      } else {
        memcpy(pkey->pData, val, varDataLen(val));
      }
    }
  }

  pSliceInfo->isPrevRowSet = true;
}

static void doKeepNextRows(STimeSliceOperatorInfo* pSliceInfo, const SSDataBlock* pBlock, int32_t rowIndex) {
  int32_t numOfCols = taosArrayGetSize(pBlock->pDataBlock);
  for (int32_t i = 0; i < numOfCols; ++i) {
    SColumnInfoData* pColInfoData = taosArrayGet(pBlock->pDataBlock, i);

    // null data should not be kept since it can not be used to perform interpolation
    if (!colDataIsNull_s(pColInfoData, i)) {
      SGroupKeys* pkey = taosArrayGet(pSliceInfo->pNextRow, i);

      pkey->isNull = false;
      char* val = colDataGetData(pColInfoData, rowIndex);
      if (!IS_VAR_DATA_TYPE(pkey->type)) {
        memcpy(pkey->pData, val, pkey->bytes);
      } else {
        memcpy(pkey->pData, val, varDataLen(val));
      }
    }
  }

  pSliceInfo->isNextRowSet = true;
}

static void doKeepLinearInfo(STimeSliceOperatorInfo* pSliceInfo, const SSDataBlock* pBlock, int32_t rowIndex,
                             bool isLastRow) {
  int32_t numOfCols = taosArrayGetSize(pBlock->pDataBlock);
  bool    fillLastPoint = pSliceInfo->fillLastPoint;
  for (int32_t i = 0; i < numOfCols; ++i) {
    SColumnInfoData* pColInfoData = taosArrayGet(pBlock->pDataBlock, i);
    SColumnInfoData* pTsCol = taosArrayGet(pBlock->pDataBlock, pSliceInfo->tsCol.slotId);
    SFillLinearInfo* pLinearInfo = taosArrayGet(pSliceInfo->pLinearInfo, i);

    // null data should not be kept since it can not be used to perform interpolation
    if (!colDataIsNull_s(pColInfoData, i)) {
      if (isLastRow) {
        pLinearInfo->start.key = *(int64_t*)colDataGetData(pTsCol, rowIndex);
        memcpy(pLinearInfo->start.val, colDataGetData(pColInfoData, rowIndex), pLinearInfo->bytes);
      } else if (fillLastPoint) {
        pLinearInfo->end.key = *(int64_t*)colDataGetData(pTsCol, rowIndex);
        memcpy(pLinearInfo->end.val, colDataGetData(pColInfoData, rowIndex), pLinearInfo->bytes);
      } else {
        pLinearInfo->start.key = *(int64_t*)colDataGetData(pTsCol, rowIndex);
        pLinearInfo->end.key = *(int64_t*)colDataGetData(pTsCol, rowIndex + 1);

        char* val;
        val = colDataGetData(pColInfoData, rowIndex);
        memcpy(pLinearInfo->start.val, val, pLinearInfo->bytes);
        val = colDataGetData(pColInfoData, rowIndex + 1);
        memcpy(pLinearInfo->end.val, val, pLinearInfo->bytes);
      }

      pLinearInfo->hasNull = false;
    } else {
      pLinearInfo->hasNull = true;
    }
  }

  pSliceInfo->fillLastPoint = isLastRow;
}

static void genInterpolationResult(STimeSliceOperatorInfo* pSliceInfo, SExprSupp* pExprSup, SSDataBlock* pResBlock) {
  int32_t rows = pResBlock->info.rows;
  blockDataEnsureCapacity(pResBlock, rows + 1);
  // todo set the correct primary timestamp column

  // output the result
  bool hasInterp = true;
  for (int32_t j = 0; j < pExprSup->numOfExprs; ++j) {
    SExprInfo* pExprInfo = &pExprSup->pExprInfo[j];

    int32_t          dstSlot = pExprInfo->base.resSchema.slotId;
    SColumnInfoData* pDst = taosArrayGet(pResBlock->pDataBlock, dstSlot);

    if (IS_TIMESTAMP_TYPE(pExprInfo->base.resSchema.type)) {
      colDataAppend(pDst, rows, (char*)&pSliceInfo->current, false);
      continue;
    }

    int32_t srcSlot = pExprInfo->base.pParam[0].pCol->slotId;
    // SColumnInfoData* pSrc = taosArrayGet(pBlock->pDataBlock, srcSlot);
    switch (pSliceInfo->fillType) {
      case TSDB_FILL_NULL: {
        colDataAppendNULL(pDst, rows);
        break;
      }

      case TSDB_FILL_SET_VALUE: {
        SVariant* pVar = &pSliceInfo->pFillColInfo[j].fillVal;

        if (pDst->info.type == TSDB_DATA_TYPE_FLOAT) {
          float v = 0;
          GET_TYPED_DATA(v, float, pVar->nType, &pVar->i);
          colDataAppend(pDst, rows, (char*)&v, false);
        } else if (pDst->info.type == TSDB_DATA_TYPE_DOUBLE) {
          double v = 0;
          GET_TYPED_DATA(v, double, pVar->nType, &pVar->i);
          colDataAppend(pDst, rows, (char*)&v, false);
        } else if (IS_SIGNED_NUMERIC_TYPE(pDst->info.type)) {
          int64_t v = 0;
          GET_TYPED_DATA(v, int64_t, pVar->nType, &pVar->i);
          colDataAppend(pDst, rows, (char*)&v, false);
        }
        break;
      }

      case TSDB_FILL_LINEAR: {
        SFillLinearInfo* pLinearInfo = taosArrayGet(pSliceInfo->pLinearInfo, srcSlot);

        SPoint start = pLinearInfo->start;
        SPoint end = pLinearInfo->end;
        SPoint current = {.key = pSliceInfo->current};
        current.val = taosMemoryCalloc(pLinearInfo->bytes, 1);

        // before interp range, do not fill
        if (start.key == INT64_MIN || end.key == INT64_MAX) {
          hasInterp = false;
          break;
        }

        if (pLinearInfo->hasNull) {
          colDataAppendNULL(pDst, rows);
        } else {
          taosGetLinearInterpolationVal(&current, pLinearInfo->type, &start, &end, pLinearInfo->type);
          colDataAppend(pDst, rows, (char*)current.val, false);
        }

        taosMemoryFree(current.val);
        break;
      }
      case TSDB_FILL_PREV: {
        if (!pSliceInfo->isPrevRowSet) {
          hasInterp = false;
          break;
        }

        SGroupKeys* pkey = taosArrayGet(pSliceInfo->pPrevRow, srcSlot);
        colDataAppend(pDst, rows, pkey->pData, false);
        break;
      }

      case TSDB_FILL_NEXT: {
        if (!pSliceInfo->isNextRowSet) {
          hasInterp = false;
          break;
        }

        SGroupKeys* pkey = taosArrayGet(pSliceInfo->pNextRow, srcSlot);
        colDataAppend(pDst, rows, pkey->pData, false);
        break;
      }

      case TSDB_FILL_NONE:
      default:
        break;
    }
  }

  if (hasInterp) {
    pResBlock->info.rows += 1;
  }
}

static int32_t initPrevRowsKeeper(STimeSliceOperatorInfo* pInfo, SSDataBlock* pBlock) {
  if (pInfo->pPrevRow != NULL) {
    return TSDB_CODE_SUCCESS;
  }

  pInfo->pPrevRow = taosArrayInit(4, sizeof(SGroupKeys));
  if (pInfo->pPrevRow == NULL) {
    return TSDB_CODE_OUT_OF_MEMORY;
  }

  int32_t numOfCols = taosArrayGetSize(pBlock->pDataBlock);
  for (int32_t i = 0; i < numOfCols; ++i) {
    SColumnInfoData* pColInfo = taosArrayGet(pBlock->pDataBlock, i);

    SGroupKeys key = {0};
    key.bytes = pColInfo->info.bytes;
    key.type = pColInfo->info.type;
    key.isNull = false;
    key.pData = taosMemoryCalloc(1, pColInfo->info.bytes);
    taosArrayPush(pInfo->pPrevRow, &key);
  }

  pInfo->isPrevRowSet = false;

  return TSDB_CODE_SUCCESS;
}

static int32_t initNextRowsKeeper(STimeSliceOperatorInfo* pInfo, SSDataBlock* pBlock) {
  if (pInfo->pNextRow != NULL) {
    return TSDB_CODE_SUCCESS;
  }

  pInfo->pNextRow = taosArrayInit(4, sizeof(SGroupKeys));
  if (pInfo->pNextRow == NULL) {
    return TSDB_CODE_OUT_OF_MEMORY;
  }

  int32_t numOfCols = taosArrayGetSize(pBlock->pDataBlock);
  for (int32_t i = 0; i < numOfCols; ++i) {
    SColumnInfoData* pColInfo = taosArrayGet(pBlock->pDataBlock, i);

    SGroupKeys key = {0};
    key.bytes = pColInfo->info.bytes;
    key.type = pColInfo->info.type;
    key.isNull = false;
    key.pData = taosMemoryCalloc(1, pColInfo->info.bytes);
    taosArrayPush(pInfo->pNextRow, &key);
  }

  pInfo->isNextRowSet = false;

  return TSDB_CODE_SUCCESS;
}

static int32_t initFillLinearInfo(STimeSliceOperatorInfo* pInfo, SSDataBlock* pBlock) {
  if (pInfo->pLinearInfo != NULL) {
    return TSDB_CODE_SUCCESS;
  }

  pInfo->pLinearInfo = taosArrayInit(4, sizeof(SFillLinearInfo));
  if (pInfo->pLinearInfo == NULL) {
    return TSDB_CODE_OUT_OF_MEMORY;
  }

  int32_t numOfCols = taosArrayGetSize(pBlock->pDataBlock);
  for (int32_t i = 0; i < numOfCols; ++i) {
    SColumnInfoData* pColInfo = taosArrayGet(pBlock->pDataBlock, i);

    SFillLinearInfo linearInfo = {0};
    linearInfo.start.key = INT64_MIN;
    linearInfo.end.key = INT64_MAX;
    linearInfo.start.val = taosMemoryCalloc(1, pColInfo->info.bytes);
    linearInfo.end.val = taosMemoryCalloc(1, pColInfo->info.bytes);
    linearInfo.hasNull = false;
    linearInfo.type = pColInfo->info.type;
    linearInfo.bytes = pColInfo->info.bytes;
    taosArrayPush(pInfo->pLinearInfo, &linearInfo);
  }

  pInfo->fillLastPoint = false;

  return TSDB_CODE_SUCCESS;
}

static bool needToFillLastPoint(STimeSliceOperatorInfo* pSliceInfo) {
  return (pSliceInfo->fillLastPoint == true && pSliceInfo->fillType == TSDB_FILL_LINEAR);
}

static int32_t initKeeperInfo(STimeSliceOperatorInfo* pInfo, SSDataBlock* pBlock) {
  int32_t code;
  code = initPrevRowsKeeper(pInfo, pBlock);
  if (code != TSDB_CODE_SUCCESS) {
    return TSDB_CODE_FAILED;
  }

  code = initNextRowsKeeper(pInfo, pBlock);
  if (code != TSDB_CODE_SUCCESS) {
    return TSDB_CODE_FAILED;
  }

  code = initFillLinearInfo(pInfo, pBlock);
  if (code != TSDB_CODE_SUCCESS) {
    return TSDB_CODE_FAILED;
  }

  return TSDB_CODE_SUCCESS;
}

static SSDataBlock* doTimeslice(SOperatorInfo* pOperator) {
  if (pOperator->status == OP_EXEC_DONE) {
    return NULL;
  }

  SExecTaskInfo* pTaskInfo = pOperator->pTaskInfo;

  STimeSliceOperatorInfo* pSliceInfo = pOperator->info;
  SSDataBlock*            pResBlock = pSliceInfo->pRes;
  SExprSupp*              pSup = &pOperator->exprSupp;

  int32_t        order = TSDB_ORDER_ASC;
  SInterval*     pInterval = &pSliceInfo->interval;
  SOperatorInfo* downstream = pOperator->pDownstream[0];

  blockDataCleanup(pResBlock);

  while (1) {
    SSDataBlock* pBlock = downstream->fpSet.getNextFn(downstream);
    if (pBlock == NULL) {
      break;
    }

    int32_t code = initKeeperInfo(pSliceInfo, pBlock);
    if (code != TSDB_CODE_SUCCESS) {
      T_LONG_JMP(pTaskInfo->env, code);
    }

    // the pDataBlock are always the same one, no need to call this again
    setInputDataBlock(pSup, pBlock, order, MAIN_SCAN, true);

    SColumnInfoData* pTsCol = taosArrayGet(pBlock->pDataBlock, pSliceInfo->tsCol.slotId);
    for (int32_t i = 0; i < pBlock->info.rows; ++i) {
      int64_t ts = *(int64_t*)colDataGetData(pTsCol, i);

      if (i == 0 && needToFillLastPoint(pSliceInfo)) {  // first row in current block
        doKeepLinearInfo(pSliceInfo, pBlock, i, false);
        while (pSliceInfo->current < ts && pSliceInfo->current <= pSliceInfo->win.ekey) {
          genInterpolationResult(pSliceInfo, &pOperator->exprSupp, pResBlock);
          pSliceInfo->current =
              taosTimeAdd(pSliceInfo->current, pInterval->interval, pInterval->intervalUnit, pInterval->precision);
          if (pResBlock->info.rows >= pResBlock->info.capacity) {
            break;
          }
        }
      }

      if (pSliceInfo->current > pSliceInfo->win.ekey) {
        doSetOperatorCompleted(pOperator);
        break;
      }

      if (ts == pSliceInfo->current) {
        for (int32_t j = 0; j < pOperator->exprSupp.numOfExprs; ++j) {
          SExprInfo* pExprInfo = &pOperator->exprSupp.pExprInfo[j];

          int32_t          dstSlot = pExprInfo->base.resSchema.slotId;
          SColumnInfoData* pDst = taosArrayGet(pResBlock->pDataBlock, dstSlot);

          if (IS_TIMESTAMP_TYPE(pExprInfo->base.resSchema.type)) {
            colDataAppend(pDst, pResBlock->info.rows, (char*)&pSliceInfo->current, false);
          } else {
            int32_t          srcSlot = pExprInfo->base.pParam[0].pCol->slotId;
            SColumnInfoData* pSrc = taosArrayGet(pBlock->pDataBlock, srcSlot);

            if (colDataIsNull_s(pSrc, i)) {
              colDataAppendNULL(pDst, pResBlock->info.rows);
              continue;
            }

            char* v = colDataGetData(pSrc, i);
            colDataAppend(pDst, pResBlock->info.rows, v, false);
          }
        }

        pResBlock->info.rows += 1;
        doKeepPrevRows(pSliceInfo, pBlock, i);

        // for linear interpolation, always fill value between this and next points;
        // if its the first point in data block, also fill values between previous(if there's any) and this point;
        // if its the last point in data block, no need to fill, but reserve this point as the start value and do
        // the interpolation when processing next data block.
        if (pSliceInfo->fillType == TSDB_FILL_LINEAR) {
          pSliceInfo->current =
              taosTimeAdd(pSliceInfo->current, pInterval->interval, pInterval->intervalUnit, pInterval->precision);
          if (i < pBlock->info.rows - 1) {
            doKeepLinearInfo(pSliceInfo, pBlock, i, false);
            int64_t nextTs = *(int64_t*)colDataGetData(pTsCol, i + 1);
            if (nextTs > pSliceInfo->current) {
              while (pSliceInfo->current < nextTs && pSliceInfo->current <= pSliceInfo->win.ekey) {
                genInterpolationResult(pSliceInfo, &pOperator->exprSupp, pResBlock);
                pSliceInfo->current = taosTimeAdd(pSliceInfo->current, pInterval->interval, pInterval->intervalUnit,
                                                  pInterval->precision);
                if (pResBlock->info.rows >= pResBlock->info.capacity) {
                  break;
                }
              }

              if (pSliceInfo->current > pSliceInfo->win.ekey) {
                doSetOperatorCompleted(pOperator);
                break;
              }
            }
          } else {  // it is the last row of current block
            // store ts value as start, and calculate interp value when processing next block
            doKeepLinearInfo(pSliceInfo, pBlock, i, true);
          }
        } else {  // non-linear interpolation
          pSliceInfo->current =
              taosTimeAdd(pSliceInfo->current, pInterval->interval, pInterval->intervalUnit, pInterval->precision);
          if (pSliceInfo->current > pSliceInfo->win.ekey) {
            doSetOperatorCompleted(pOperator);
            break;
          }

          if (pResBlock->info.rows >= pResBlock->info.capacity) {
            break;
          }
        }
      } else if (ts < pSliceInfo->current) {
        // in case of interpolation window starts and ends between two datapoints, fill(prev) need to interpolate
        doKeepPrevRows(pSliceInfo, pBlock, i);

        if (pSliceInfo->fillType == TSDB_FILL_LINEAR) {
          // no need to increate pSliceInfo->current here
          // pSliceInfo->current =
          //    taosTimeAdd(pSliceInfo->current, pInterval->interval, pInterval->intervalUnit, pInterval->precision);
          if (i < pBlock->info.rows - 1) {
            doKeepLinearInfo(pSliceInfo, pBlock, i, false);
            int64_t nextTs = *(int64_t*)colDataGetData(pTsCol, i + 1);
            if (nextTs > pSliceInfo->current) {
              while (pSliceInfo->current < nextTs && pSliceInfo->current <= pSliceInfo->win.ekey) {
                genInterpolationResult(pSliceInfo, &pOperator->exprSupp, pResBlock);
                pSliceInfo->current = taosTimeAdd(pSliceInfo->current, pInterval->interval, pInterval->intervalUnit,
                                                  pInterval->precision);
                if (pResBlock->info.rows >= pResBlock->info.capacity) {
                  break;
                }
              }

              if (pSliceInfo->current > pSliceInfo->win.ekey) {
                doSetOperatorCompleted(pOperator);
                break;
              }
            }
          } else {
            // store ts value as start, and calculate interp value when processing next block
            doKeepLinearInfo(pSliceInfo, pBlock, i, true);
          }
        } else {  // non-linear interpolation
          if (i < pBlock->info.rows - 1) {
            // in case of interpolation window starts and ends between two datapoints, fill(next) need to interpolate
            doKeepNextRows(pSliceInfo, pBlock, i + 1);
            int64_t nextTs = *(int64_t*)colDataGetData(pTsCol, i + 1);
            if (nextTs > pSliceInfo->current) {
              while (pSliceInfo->current < nextTs && pSliceInfo->current <= pSliceInfo->win.ekey) {
                genInterpolationResult(pSliceInfo, &pOperator->exprSupp, pResBlock);
                pSliceInfo->current = taosTimeAdd(pSliceInfo->current, pInterval->interval, pInterval->intervalUnit,
                                                  pInterval->precision);
                if (pResBlock->info.rows >= pResBlock->info.capacity) {
                  break;
                }
              }

              if (pSliceInfo->current > pSliceInfo->win.ekey) {
                doSetOperatorCompleted(pOperator);
                break;
              }
            } else {
              // ignore current row, and do nothing
            }
          } else {  // it is the last row of current block
            doKeepPrevRows(pSliceInfo, pBlock, i);
          }
        }
      } else {  // ts > pSliceInfo->current
        // in case of interpolation window starts and ends between two datapoints, fill(next) need to interpolate
        doKeepNextRows(pSliceInfo, pBlock, i);

        while (pSliceInfo->current < ts && pSliceInfo->current <= pSliceInfo->win.ekey) {
          genInterpolationResult(pSliceInfo, &pOperator->exprSupp, pResBlock);
          pSliceInfo->current =
              taosTimeAdd(pSliceInfo->current, pInterval->interval, pInterval->intervalUnit, pInterval->precision);
          if (pResBlock->info.rows >= pResBlock->info.capacity) {
            break;
          }
        }

        // add current row if timestamp match
        if (ts == pSliceInfo->current && pSliceInfo->current <= pSliceInfo->win.ekey) {
          for (int32_t j = 0; j < pOperator->exprSupp.numOfExprs; ++j) {
            SExprInfo* pExprInfo = &pOperator->exprSupp.pExprInfo[j];

            int32_t          dstSlot = pExprInfo->base.resSchema.slotId;
            SColumnInfoData* pDst = taosArrayGet(pResBlock->pDataBlock, dstSlot);

            if (IS_TIMESTAMP_TYPE(pExprInfo->base.resSchema.type)) {
              colDataAppend(pDst, pResBlock->info.rows, (char*)&pSliceInfo->current, false);
            } else {
              int32_t          srcSlot = pExprInfo->base.pParam[0].pCol->slotId;
              SColumnInfoData* pSrc = taosArrayGet(pBlock->pDataBlock, srcSlot);

              if (colDataIsNull_s(pSrc, i)) {
                colDataAppendNULL(pDst, pResBlock->info.rows);
                continue;
              }

              char* v = colDataGetData(pSrc, i);
              colDataAppend(pDst, pResBlock->info.rows, v, false);
            }
          }

          pResBlock->info.rows += 1;
          doKeepPrevRows(pSliceInfo, pBlock, i);

          if (pSliceInfo->fillType == TSDB_FILL_LINEAR) {
            pSliceInfo->current =
                taosTimeAdd(pSliceInfo->current, pInterval->interval, pInterval->intervalUnit, pInterval->precision);
            if (i < pBlock->info.rows - 1) {
              doKeepLinearInfo(pSliceInfo, pBlock, i, false);
              int64_t nextTs = *(int64_t*)colDataGetData(pTsCol, i + 1);
              if (nextTs > pSliceInfo->current) {
                while (pSliceInfo->current < nextTs && pSliceInfo->current <= pSliceInfo->win.ekey) {
                  genInterpolationResult(pSliceInfo, &pOperator->exprSupp, pResBlock);
                  pSliceInfo->current = taosTimeAdd(pSliceInfo->current, pInterval->interval, pInterval->intervalUnit,
                                                    pInterval->precision);
                  if (pResBlock->info.rows >= pResBlock->info.capacity) {
                    break;
                  }
                }

                if (pSliceInfo->current > pSliceInfo->win.ekey) {
                  doSetOperatorCompleted(pOperator);
                  break;
                }
              }
            } else {  // it is the last row of current block
              // store ts value as start, and calculate interp value when processing next block
              doKeepLinearInfo(pSliceInfo, pBlock, i, true);
            }
          } else {  // non-linear interpolation
            pSliceInfo->current =
                taosTimeAdd(pSliceInfo->current, pInterval->interval, pInterval->intervalUnit, pInterval->precision);

            if (pResBlock->info.rows >= pResBlock->info.capacity) {
              break;
            }
          }
        }

        if (pSliceInfo->current > pSliceInfo->win.ekey) {
          doSetOperatorCompleted(pOperator);
          break;
        }
      }
    }
  }

  // check if need to interpolate after last datablock
  // except for fill(next), fill(linear)
  while (pSliceInfo->current <= pSliceInfo->win.ekey && pSliceInfo->fillType != TSDB_FILL_NEXT &&
         pSliceInfo->fillType != TSDB_FILL_LINEAR) {
    genInterpolationResult(pSliceInfo, &pOperator->exprSupp, pResBlock);
    pSliceInfo->current =
        taosTimeAdd(pSliceInfo->current, pInterval->interval, pInterval->intervalUnit, pInterval->precision);
    if (pResBlock->info.rows >= pResBlock->info.capacity) {
      break;
    }
  }

  // restore the value
  setTaskStatus(pOperator->pTaskInfo, TASK_COMPLETED);
  if (pResBlock->info.rows == 0) {
    pOperator->status = OP_EXEC_DONE;
  }

  return pResBlock->info.rows == 0 ? NULL : pResBlock;
}

void destroyTimeSliceOperatorInfo(void* param) {
  STimeSliceOperatorInfo* pInfo = (STimeSliceOperatorInfo*)param;

  pInfo->pRes = blockDataDestroy(pInfo->pRes);

  for (int32_t i = 0; i < taosArrayGetSize(pInfo->pPrevRow); ++i) {
    SGroupKeys* pKey = taosArrayGet(pInfo->pPrevRow, i);
    taosMemoryFree(pKey->pData);
  }
  taosArrayDestroy(pInfo->pPrevRow);

  for (int32_t i = 0; i < taosArrayGetSize(pInfo->pNextRow); ++i) {
    SGroupKeys* pKey = taosArrayGet(pInfo->pNextRow, i);
    taosMemoryFree(pKey->pData);
  }
  taosArrayDestroy(pInfo->pNextRow);

  for (int32_t i = 0; i < taosArrayGetSize(pInfo->pLinearInfo); ++i) {
    SFillLinearInfo* pKey = taosArrayGet(pInfo->pLinearInfo, i);
    taosMemoryFree(pKey->start.val);
    taosMemoryFree(pKey->end.val);
  }
  taosArrayDestroy(pInfo->pLinearInfo);

  taosMemoryFree(pInfo->pFillColInfo);
  taosMemoryFreeClear(param);
}

SOperatorInfo* createTimeSliceOperatorInfo(SOperatorInfo* downstream, SPhysiNode* pPhyNode, SExecTaskInfo* pTaskInfo) {
  STimeSliceOperatorInfo* pInfo = taosMemoryCalloc(1, sizeof(STimeSliceOperatorInfo));
  SOperatorInfo*          pOperator = taosMemoryCalloc(1, sizeof(SOperatorInfo));
  if (pOperator == NULL || pInfo == NULL) {
    goto _error;
  }

  SInterpFuncPhysiNode* pInterpPhyNode = (SInterpFuncPhysiNode*)pPhyNode;
  SExprSupp*            pSup = &pOperator->exprSupp;

  int32_t    numOfExprs = 0;
  SExprInfo* pExprInfo = createExprInfo(pInterpPhyNode->pFuncs, NULL, &numOfExprs);
  int32_t    code = initExprSupp(pSup, pExprInfo, numOfExprs);
  if (code != TSDB_CODE_SUCCESS) {
    goto _error;
  }

  if (pInterpPhyNode->pExprs != NULL) {
    int32_t    num = 0;
    SExprInfo* pScalarExprInfo = createExprInfo(pInterpPhyNode->pExprs, NULL, &num);
    code = initExprSupp(&pInfo->scalarSup, pScalarExprInfo, num);
    if (code != TSDB_CODE_SUCCESS) {
      goto _error;
    }
  }

  pInfo->tsCol = extractColumnFromColumnNode((SColumnNode*)pInterpPhyNode->pTimeSeries);
  pInfo->fillType = convertFillType(pInterpPhyNode->fillMode);
  initResultSizeInfo(&pOperator->resultInfo, 4096);

  pInfo->pFillColInfo = createFillColInfo(pExprInfo, numOfExprs, NULL, 0, (SNodeListNode*)pInterpPhyNode->pFillValues);
  pInfo->pLinearInfo = NULL;
  pInfo->pRes = createResDataBlock(pPhyNode->pOutputDataBlockDesc);
  pInfo->win = pInterpPhyNode->timeRange;
  pInfo->interval.interval = pInterpPhyNode->interval;
  pInfo->current = pInfo->win.skey;

  STableScanInfo* pScanInfo = (STableScanInfo*)downstream->info;
  pScanInfo->cond.twindows = pInfo->win;
  pScanInfo->cond.type = TIMEWINDOW_RANGE_EXTERNAL;

  pOperator->name = "TimeSliceOperator";
  pOperator->operatorType = QUERY_NODE_PHYSICAL_PLAN_INTERP_FUNC;
  pOperator->blocking = false;
  pOperator->status = OP_NOT_OPENED;
  pOperator->info = pInfo;
  pOperator->pTaskInfo = pTaskInfo;

  pOperator->fpSet =
      createOperatorFpSet(operatorDummyOpenFn, doTimeslice, NULL, NULL, destroyTimeSliceOperatorInfo, NULL, NULL, NULL);

  blockDataEnsureCapacity(pInfo->pRes, pOperator->resultInfo.capacity);

  code = appendDownstream(pOperator, &downstream, 1);
  return pOperator;

_error:
  taosMemoryFree(pInfo);
  taosMemoryFree(pOperator);
  pTaskInfo->code = TSDB_CODE_OUT_OF_MEMORY;
  return NULL;
}

SOperatorInfo* createStatewindowOperatorInfo(SOperatorInfo* downstream, SStateWinodwPhysiNode* pStateNode,
                                             SExecTaskInfo* pTaskInfo) {
  SStateWindowOperatorInfo* pInfo = taosMemoryCalloc(1, sizeof(SStateWindowOperatorInfo));
  SOperatorInfo*            pOperator = taosMemoryCalloc(1, sizeof(SOperatorInfo));
  if (pInfo == NULL || pOperator == NULL) {
    goto _error;
  }

  int32_t      tsSlotId = ((SColumnNode*)pStateNode->window.pTspk)->slotId;
  SColumnNode* pColNode = (SColumnNode*)((STargetNode*)pStateNode->pStateKey)->pExpr;

  if (pStateNode->window.pExprs != NULL) {
    int32_t    numOfScalarExpr = 0;
    SExprInfo* pScalarExprInfo = createExprInfo(pStateNode->window.pExprs, NULL, &numOfScalarExpr);
    int32_t    code = initExprSupp(&pInfo->scalarSup, pScalarExprInfo, numOfScalarExpr);
    if (code != TSDB_CODE_SUCCESS) {
      goto _error;
    }
  }

  pInfo->stateCol = extractColumnFromColumnNode(pColNode);
  pInfo->stateKey.type = pInfo->stateCol.type;
  pInfo->stateKey.bytes = pInfo->stateCol.bytes;
  pInfo->stateKey.pData = taosMemoryCalloc(1, pInfo->stateCol.bytes);
  pInfo->pCondition = pStateNode->window.node.pConditions;
  if (pInfo->stateKey.pData == NULL) {
    goto _error;
  }

  size_t keyBufSize = sizeof(int64_t) + sizeof(int64_t) + POINTER_BYTES;

  int32_t      num = 0;
  SExprInfo*   pExprInfo = createExprInfo(pStateNode->window.pFuncs, NULL, &num);
  initResultSizeInfo(&pOperator->resultInfo, 4096);
  int32_t code = initAggInfo(&pOperator->exprSupp, &pInfo->aggSup, pExprInfo, num, keyBufSize, pTaskInfo->id.str);
  if (code != TSDB_CODE_SUCCESS) {
    goto _error;
  }

  SSDataBlock* pResBlock = createResDataBlock(pStateNode->window.node.pOutputDataBlockDesc);
  initBasicInfo(&pInfo->binfo, pResBlock);
  initResultRowInfo(&pInfo->binfo.resultRowInfo);

  pInfo->twAggSup =
      (STimeWindowAggSupp){.waterMark = pStateNode->window.watermark, .calTrigger = pStateNode->window.triggerType};

  initExecTimeWindowInfo(&pInfo->twAggSup.timeWindowData, &pTaskInfo->window);

  pInfo->tsSlotId = tsSlotId;
  pOperator->name = "StateWindowOperator";
  pOperator->operatorType = QUERY_NODE_PHYSICAL_PLAN_MERGE_STATE;
  pOperator->blocking = true;
  pOperator->status = OP_NOT_OPENED;
  pOperator->pTaskInfo = pTaskInfo;
  pOperator->info = pInfo;

  pOperator->fpSet = createOperatorFpSet(openStateWindowAggOptr, doStateWindowAgg, NULL, NULL,
                                         destroyStateWindowOperatorInfo, aggEncodeResultRow, aggDecodeResultRow, NULL);

  code = appendDownstream(pOperator, &downstream, 1);
  if (code != TSDB_CODE_SUCCESS) {
    goto _error;
  }

  return pOperator;

_error:
  if (pInfo != NULL) {
    destroyStateWindowOperatorInfo(pInfo);
  }

  taosMemoryFreeClear(pOperator);
  pTaskInfo->code = code;
  return NULL;
}

void destroySWindowOperatorInfo(void* param) {
  SSessionAggOperatorInfo* pInfo = (SSessionAggOperatorInfo*)param;
  if (pInfo == NULL) {
    return;
  }

  cleanupBasicInfo(&pInfo->binfo);
  colDataDestroy(&pInfo->twAggSup.timeWindowData);

  cleanupAggSup(&pInfo->aggSup);
  cleanupGroupResInfo(&pInfo->groupResInfo);
  taosMemoryFreeClear(param);
}

SOperatorInfo* createSessionAggOperatorInfo(SOperatorInfo* downstream, SSessionWinodwPhysiNode* pSessionNode,
                                            SExecTaskInfo* pTaskInfo) {
  SSessionAggOperatorInfo* pInfo = taosMemoryCalloc(1, sizeof(SSessionAggOperatorInfo));
  SOperatorInfo*           pOperator = taosMemoryCalloc(1, sizeof(SOperatorInfo));
  if (pInfo == NULL || pOperator == NULL) {
    goto _error;
  }

  size_t keyBufSize = sizeof(int64_t) + sizeof(int64_t) + POINTER_BYTES;
  initResultSizeInfo(&pOperator->resultInfo, 4096);

  int32_t      numOfCols = 0;
  SExprInfo*   pExprInfo = createExprInfo(pSessionNode->window.pFuncs, NULL, &numOfCols);
  SSDataBlock* pResBlock = createResDataBlock(pSessionNode->window.node.pOutputDataBlockDesc);
  initBasicInfo(&pInfo->binfo, pResBlock);

  int32_t code = initAggInfo(&pOperator->exprSupp, &pInfo->aggSup, pExprInfo, numOfCols, keyBufSize, pTaskInfo->id.str);
  if (code != TSDB_CODE_SUCCESS) {
    goto _error;
  }

  pInfo->twAggSup.waterMark = pSessionNode->window.watermark;
  pInfo->twAggSup.calTrigger = pSessionNode->window.triggerType;
  pInfo->gap = pSessionNode->gap;

  initResultRowInfo(&pInfo->binfo.resultRowInfo);
  initExecTimeWindowInfo(&pInfo->twAggSup.timeWindowData, &pTaskInfo->window);

  pInfo->tsSlotId = ((SColumnNode*)pSessionNode->window.pTspk)->slotId;
  pInfo->binfo.pRes = pResBlock;
  pInfo->winSup.prevTs = INT64_MIN;
  pInfo->reptScan = false;
  pInfo->pCondition = pSessionNode->window.node.pConditions;

  pOperator->name = "SessionWindowAggOperator";
  pOperator->operatorType = QUERY_NODE_PHYSICAL_PLAN_MERGE_SESSION;
  pOperator->blocking = true;
  pOperator->status = OP_NOT_OPENED;
  pOperator->info = pInfo;

  pOperator->fpSet = createOperatorFpSet(operatorDummyOpenFn, doSessionWindowAgg, NULL, NULL,
                                         destroySWindowOperatorInfo, aggEncodeResultRow, aggDecodeResultRow, NULL);
  pOperator->pTaskInfo = pTaskInfo;
  code = appendDownstream(pOperator, &downstream, 1);
  if (code != TSDB_CODE_SUCCESS) {
    goto _error;
  }

  return pOperator;

_error:
  destroySWindowOperatorInfo(pInfo);
  taosMemoryFreeClear(pOperator);
  pTaskInfo->code = code;
  return NULL;
}

void compactFunctions(SqlFunctionCtx* pDestCtx, SqlFunctionCtx* pSourceCtx, int32_t numOfOutput,
                      SExecTaskInfo* pTaskInfo, SColumnInfoData* pTimeWindowData) {
  for (int32_t k = 0; k < numOfOutput; ++k) {
    if (fmIsWindowPseudoColumnFunc(pDestCtx[k].functionId)) {
      if (!pTimeWindowData) {
        continue;
      }

      SResultRowEntryInfo* pEntryInfo = GET_RES_INFO(&pDestCtx[k]);
      char*                p = GET_ROWCELL_INTERBUF(pEntryInfo);
      SColumnInfoData      idata = {0};
      idata.info.type = TSDB_DATA_TYPE_BIGINT;
      idata.info.bytes = tDataTypes[TSDB_DATA_TYPE_BIGINT].bytes;
      idata.pData = p;

      SScalarParam out = {.columnData = &idata};
      SScalarParam tw = {.numOfRows = 5, .columnData = pTimeWindowData};
      pDestCtx[k].sfp.process(&tw, 1, &out);
      pEntryInfo->numOfRes = 1;
    } else if (functionNeedToExecute(&pDestCtx[k]) && pDestCtx[k].fpSet.combine != NULL) {
      int32_t code = pDestCtx[k].fpSet.combine(&pDestCtx[k], &pSourceCtx[k]);
      if (code != TSDB_CODE_SUCCESS) {
        qError("%s apply functions error, code: %s", GET_TASKID(pTaskInfo), tstrerror(code));
        pTaskInfo->code = code;
        T_LONG_JMP(pTaskInfo->env, code);
      }
    }
  }
}

bool hasIntervalWindow(SStreamState* pState, SWinKey* pKey) {
  return TSDB_CODE_SUCCESS == streamStateGet(pState, pKey, NULL, 0);
}

static void rebuildIntervalWindow(SOperatorInfo* pOperator, SArray* pWinArray, SHashObj* pUpdatedMap) {
  SStreamIntervalOperatorInfo* pInfo = pOperator->info;
  SExecTaskInfo*               pTaskInfo = pOperator->pTaskInfo;
  int32_t                      size = taosArrayGetSize(pWinArray);
  int32_t                      numOfOutput = pOperator->exprSupp.numOfExprs;
  SExprSupp*                   pSup = &pOperator->exprSupp;
  if (!pInfo->pChildren) {
    return;
  }
  for (int32_t i = 0; i < size; i++) {
    SWinKey*    pWinRes = taosArrayGet(pWinArray, i);
    SResultRow* pCurResult = NULL;
    STimeWindow parentWin = getFinalTimeWindow(pWinRes->ts, &pInfo->interval);
    if (isDeletedStreamWindow(&parentWin, pWinRes->groupId, pInfo->pState, &pInfo->twAggSup)) {
      continue;
    }

    int32_t numOfChildren = taosArrayGetSize(pInfo->pChildren);
    int32_t num = 0;
    for (int32_t j = 0; j < numOfChildren; j++) {
      SOperatorInfo*               pChildOp = taosArrayGetP(pInfo->pChildren, j);
      SStreamIntervalOperatorInfo* pChInfo = pChildOp->info;
      SExprSupp*                   pChildSup = &pChildOp->exprSupp;
      if (!hasIntervalWindow(pChInfo->pState, pWinRes)) {
        continue;
      }
      if (num == 0) {
        int32_t code = setOutputBuf(pInfo->pState, &parentWin, &pCurResult, pWinRes->groupId, pSup->pCtx, numOfOutput,
                                    pSup->rowEntryInfoOffset, &pInfo->aggSup);
        if (code != TSDB_CODE_SUCCESS || pCurResult == NULL) {
          T_LONG_JMP(pTaskInfo->env, TSDB_CODE_QRY_OUT_OF_MEMORY);
        }
      }
      num++;
      SResultRow* pChResult = NULL;
      setOutputBuf(pChInfo->pState, &parentWin, &pChResult, pWinRes->groupId, pChildSup->pCtx, pChildSup->numOfExprs,
                   pChildSup->rowEntryInfoOffset, &pChInfo->aggSup);
      updateTimeWindowInfo(&pInfo->twAggSup.timeWindowData, &parentWin, true);
      compactFunctions(pSup->pCtx, pChildSup->pCtx, numOfOutput, pTaskInfo, &pInfo->twAggSup.timeWindowData);
    }
    if (num > 0 && pUpdatedMap) {
      saveWinResultInfo(pCurResult->win.skey, pWinRes->groupId, pUpdatedMap);
      saveOutputBuf(pInfo->pState, pWinRes, pCurResult, pInfo->aggSup.resultRowSize);
      releaseOutputBuf(pInfo->pState, pWinRes, pCurResult);
    }
  }
}

bool isDeletedWindow(STimeWindow* pWin, uint64_t groupId, SAggSupporter* pSup) {
  SET_RES_WINDOW_KEY(pSup->keyBuf, &pWin->skey, sizeof(int64_t), groupId);
  SResultRowPosition* p1 = (SResultRowPosition*)tSimpleHashGet(pSup->pResultRowHashTable, pSup->keyBuf,
                                                               GET_RES_WINDOW_KEY_LEN(sizeof(int64_t)));
  return p1 == NULL;
}

bool isDeletedStreamWindow(STimeWindow* pWin, uint64_t groupId, SStreamState* pState, STimeWindowAggSupp* pTwSup) {
  if (pWin->ekey < pTwSup->maxTs - pTwSup->deleteMark) {
    SWinKey key = {.ts = pWin->skey, .groupId = groupId};
    if (streamStateGet(pState, &key, NULL, 0) == TSDB_CODE_SUCCESS) {
      return false;
    }
    return true;
  }
  return false;
}

int32_t getNexWindowPos(SInterval* pInterval, SDataBlockInfo* pBlockInfo, TSKEY* tsCols, int32_t startPos, TSKEY eKey,
                        STimeWindow* pNextWin) {
  int32_t forwardRows =
      getNumOfRowsInTimeWindow(pBlockInfo, tsCols, startPos, eKey, binarySearchForKey, NULL, TSDB_ORDER_ASC);
  int32_t prevEndPos = forwardRows - 1 + startPos;
  return getNextQualifiedWindow(pInterval, pNextWin, pBlockInfo, tsCols, prevEndPos, TSDB_ORDER_ASC);
}

void addPullWindow(SHashObj* pMap, SWinKey* pWinRes, int32_t size) {
  SArray* childIds = taosArrayInit(8, sizeof(int32_t));
  for (int32_t i = 0; i < size; i++) {
    taosArrayPush(childIds, &i);
  }
  taosHashPut(pMap, pWinRes, sizeof(SWinKey), &childIds, sizeof(void*));
}

static int32_t getChildIndex(SSDataBlock* pBlock) { return pBlock->info.childId; }

static void clearStreamIntervalOperator(SStreamIntervalOperatorInfo* pInfo) {
  tSimpleHashClear(pInfo->aggSup.pResultRowHashTable);
  clearDiskbasedBuf(pInfo->aggSup.pResultBuf);
  initResultRowInfo(&pInfo->binfo.resultRowInfo);
  pInfo->aggSup.currentPageId = -1;
  streamStateClear(pInfo->pState);
}

static void clearSpecialDataBlock(SSDataBlock* pBlock) {
  if (pBlock->info.rows <= 0) {
    return;
  }
  blockDataCleanup(pBlock);
}

void copyUpdateDataBlock(SSDataBlock* pDest, SSDataBlock* pSource, int32_t tsColIndex) {
  // ASSERT(pDest->info.capacity >= pSource->info.rows);
  blockDataEnsureCapacity(pDest, pSource->info.rows);
  clearSpecialDataBlock(pDest);
  SColumnInfoData* pDestCol = taosArrayGet(pDest->pDataBlock, 0);
  SColumnInfoData* pSourceCol = taosArrayGet(pSource->pDataBlock, tsColIndex);

  // copy timestamp column
  colDataAssign(pDestCol, pSourceCol, pSource->info.rows, &pDest->info);
  for (int32_t i = 1; i < taosArrayGetSize(pDest->pDataBlock); i++) {
    SColumnInfoData* pCol = taosArrayGet(pDest->pDataBlock, i);
    colDataAppendNNULL(pCol, 0, pSource->info.rows);
  }

  pDest->info.rows = pSource->info.rows;
  pDest->info.groupId = pSource->info.groupId;
  pDest->info.type = pSource->info.type;
  blockDataUpdateTsWindow(pDest, 0);
}

static void doBuildPullDataBlock(SArray* array, int32_t* pIndex, SSDataBlock* pBlock) {
  clearSpecialDataBlock(pBlock);
  int32_t size = taosArrayGetSize(array);
  if (size - (*pIndex) == 0) {
    return;
  }
  blockDataEnsureCapacity(pBlock, size - (*pIndex));
  ASSERT(3 <= taosArrayGetSize(pBlock->pDataBlock));
  SColumnInfoData* pStartTs = (SColumnInfoData*)taosArrayGet(pBlock->pDataBlock, START_TS_COLUMN_INDEX);
  SColumnInfoData* pEndTs = (SColumnInfoData*)taosArrayGet(pBlock->pDataBlock, END_TS_COLUMN_INDEX);
  SColumnInfoData* pGroupId = (SColumnInfoData*)taosArrayGet(pBlock->pDataBlock, GROUPID_COLUMN_INDEX);
  SColumnInfoData* pCalStartTs = (SColumnInfoData*)taosArrayGet(pBlock->pDataBlock, CALCULATE_START_TS_COLUMN_INDEX);
  SColumnInfoData* pCalEndTs = (SColumnInfoData*)taosArrayGet(pBlock->pDataBlock, CALCULATE_END_TS_COLUMN_INDEX);
  for (; (*pIndex) < size; (*pIndex)++) {
    SPullWindowInfo* pWin = taosArrayGet(array, (*pIndex));
    colDataAppend(pStartTs, pBlock->info.rows, (const char*)&pWin->window.skey, false);
    colDataAppend(pEndTs, pBlock->info.rows, (const char*)&pWin->window.ekey, false);
    colDataAppend(pGroupId, pBlock->info.rows, (const char*)&pWin->groupId, false);
    colDataAppend(pCalStartTs, pBlock->info.rows, (const char*)&pWin->window.skey, false);
    colDataAppend(pCalEndTs, pBlock->info.rows, (const char*)&pWin->window.ekey, false);
    pBlock->info.rows++;
  }
  if ((*pIndex) == size) {
    *pIndex = 0;
    taosArrayClear(array);
  }
  blockDataUpdateTsWindow(pBlock, 0);
}

void processPullOver(SSDataBlock* pBlock, SHashObj* pMap) {
  SColumnInfoData* pStartCol = taosArrayGet(pBlock->pDataBlock, START_TS_COLUMN_INDEX);
  TSKEY*           tsData = (TSKEY*)pStartCol->pData;
  SColumnInfoData* pGroupCol = taosArrayGet(pBlock->pDataBlock, GROUPID_COLUMN_INDEX);
  uint64_t*        groupIdData = (uint64_t*)pGroupCol->pData;
  int32_t          chId = getChildIndex(pBlock);
  for (int32_t i = 0; i < pBlock->info.rows; i++) {
    SWinKey winRes = {.ts = tsData[i], .groupId = groupIdData[i]};
    void*   chIds = taosHashGet(pMap, &winRes, sizeof(SWinKey));
    if (chIds) {
      SArray* chArray = *(SArray**)chIds;
      int32_t index = taosArraySearchIdx(chArray, &chId, compareInt32Val, TD_EQ);
      if (index != -1) {
        qDebug("===stream===window %" PRId64 " delete child id %d", winRes.ts, chId);
        taosArrayRemove(chArray, index);
        if (taosArrayGetSize(chArray) == 0) {
          // pull data is over
          taosArrayDestroy(chArray);
          taosHashRemove(pMap, &winRes, sizeof(SWinKey));
        }
      }
    }
  }
}

static void addRetriveWindow(SArray* wins, SStreamIntervalOperatorInfo* pInfo) {
  int32_t size = taosArrayGetSize(wins);
  for (int32_t i = 0; i < size; i++) {
    SWinKey*    winKey = taosArrayGet(wins, i);
    STimeWindow nextWin = getFinalTimeWindow(winKey->ts, &pInfo->interval);
    if (needDeleteWindowBuf(&nextWin, &pInfo->twAggSup) && !pInfo->ignoreExpiredData) {
      void* chIds = taosHashGet(pInfo->pPullDataMap, winKey, sizeof(SWinKey));
      if (!chIds) {
        SPullWindowInfo pull = {.window = nextWin, .groupId = winKey->groupId};
        // add pull data request
        savePullWindow(&pull, pInfo->pPullWins);
        int32_t size1 = taosArrayGetSize(pInfo->pChildren);
        addPullWindow(pInfo->pPullDataMap, winKey, size1);
        qDebug("===stream===prepare retrive for delete %" PRId64 ", size:%d", winKey->ts, size1);
      }
    }
  }
}

static void clearFunctionContext(SExprSupp* pSup) {
  for (int32_t i = 0; i < pSup->numOfExprs; i++) {
    pSup->pCtx[i].saveHandle.currentPage = -1;
  }
}

void doBuildResult(SOperatorInfo* pOperator, SStreamState* pState, SSDataBlock* pBlock, SGroupResInfo* pGroupResInfo) {
  SExecTaskInfo* pTaskInfo = pOperator->pTaskInfo;
  // set output datablock version
  pBlock->info.version = pTaskInfo->version;

  blockDataCleanup(pBlock);
  if (!hasRemainResults(pGroupResInfo)) {
    return;
  }

  // clear the existed group id
  pBlock->info.groupId = 0;
  buildDataBlockFromGroupRes(pOperator, pState, pBlock, &pOperator->exprSupp, pGroupResInfo);
}

static void doStreamIntervalAggImpl(SOperatorInfo* pOperatorInfo, SSDataBlock* pSDataBlock, uint64_t groupId,
                                    SHashObj* pUpdatedMap) {
  SStreamIntervalOperatorInfo* pInfo = (SStreamIntervalOperatorInfo*)pOperatorInfo->info;

  SResultRowInfo* pResultRowInfo = &(pInfo->binfo.resultRowInfo);
  SExecTaskInfo*  pTaskInfo = pOperatorInfo->pTaskInfo;
  SExprSupp*      pSup = &pOperatorInfo->exprSupp;
  int32_t         numOfOutput = pSup->numOfExprs;
  int32_t         step = 1;
  TSKEY*          tsCols = NULL;
  SResultRow*     pResult = NULL;
  int32_t         forwardRows = 0;

  ASSERT(pSDataBlock->pDataBlock != NULL);
  SColumnInfoData* pColDataInfo = taosArrayGet(pSDataBlock->pDataBlock, pInfo->primaryTsIndex);
  tsCols = (int64_t*)pColDataInfo->pData;

  int32_t     startPos = 0;
  TSKEY       ts = getStartTsKey(&pSDataBlock->info.window, tsCols);
  STimeWindow nextWin = {0};
  if (IS_FINAL_OP(pInfo)) {
    nextWin = getFinalTimeWindow(ts, &pInfo->interval);
  } else {
    nextWin = getActiveTimeWindow(pInfo->aggSup.pResultBuf, pResultRowInfo, ts, &pInfo->interval, TSDB_ORDER_ASC);
  }
  while (1) {
    bool isClosed = isCloseWindow(&nextWin, &pInfo->twAggSup);
    if ((pInfo->ignoreExpiredData && isClosed) || !inSlidingWindow(&pInfo->interval, &nextWin, &pSDataBlock->info)) {
      startPos = getNexWindowPos(&pInfo->interval, &pSDataBlock->info, tsCols, startPos, nextWin.ekey, &nextWin);
      if (startPos < 0) {
        break;
      }
      continue;
    }

    if (IS_FINAL_OP(pInfo) && isClosed && pInfo->pChildren) {
      bool    ignore = true;
      SWinKey winRes = {
          .ts = nextWin.skey,
          .groupId = groupId,
      };
      void* chIds = taosHashGet(pInfo->pPullDataMap, &winRes, sizeof(SWinKey));
      if (isDeletedStreamWindow(&nextWin, groupId, pInfo->pState, &pInfo->twAggSup) && !chIds) {
        SPullWindowInfo pull = {.window = nextWin, .groupId = groupId};
        // add pull data request
        savePullWindow(&pull, pInfo->pPullWins);
        int32_t size = taosArrayGetSize(pInfo->pChildren);
        addPullWindow(pInfo->pPullDataMap, &winRes, size);
        qDebug("===stream===prepare retrive %" PRId64 ", size:%d", winRes.ts, size);
      } else {
        int32_t index = -1;
        SArray* chArray = NULL;
        int32_t chId = 0;
        if (chIds) {
          chArray = *(void**)chIds;
          chId = getChildIndex(pSDataBlock);
          index = taosArraySearchIdx(chArray, &chId, compareInt32Val, TD_EQ);
        }
        if (index == -1 || pSDataBlock->info.type == STREAM_PULL_DATA) {
          ignore = false;
        }
      }

      if (ignore) {
        startPos = getNexWindowPos(&pInfo->interval, &pSDataBlock->info, tsCols, startPos, nextWin.ekey, &nextWin);
        if (startPos < 0) {
          break;
        }
        continue;
      }
    }

    int32_t code = setOutputBuf(pInfo->pState, &nextWin, &pResult, groupId, pSup->pCtx, numOfOutput,
                                pSup->rowEntryInfoOffset, &pInfo->aggSup);
    if (code != TSDB_CODE_SUCCESS || pResult == NULL) {
      T_LONG_JMP(pTaskInfo->env, TSDB_CODE_QRY_OUT_OF_MEMORY);
    }

    if (IS_FINAL_OP(pInfo)) {
      forwardRows = 1;
    } else {
      forwardRows = getNumOfRowsInTimeWindow(&pSDataBlock->info, tsCols, startPos, nextWin.ekey, binarySearchForKey,
                                             NULL, TSDB_ORDER_ASC);
    }
    if (pInfo->twAggSup.calTrigger == STREAM_TRIGGER_AT_ONCE && pUpdatedMap) {
      saveWinResultInfo(pResult->win.skey, groupId, pUpdatedMap);
    }

    if (pInfo->twAggSup.calTrigger == STREAM_TRIGGER_WINDOW_CLOSE) {
      SWinKey key = {
          .ts = pResult->win.skey,
          .groupId = groupId,
      };
      tSimpleHashPut(pInfo->aggSup.pResultRowHashTable, &key, sizeof(SWinKey), NULL, 0);
    }
    updateTimeWindowInfo(&pInfo->twAggSup.timeWindowData, &nextWin, true);
    doApplyFunctions(pTaskInfo, pSup->pCtx, &pInfo->twAggSup.timeWindowData, startPos, forwardRows,
                     pSDataBlock->info.rows, numOfOutput);
    SWinKey key = {
        .ts = nextWin.skey,
        .groupId = groupId,
    };
    saveOutputBuf(pInfo->pState, &key, pResult, pInfo->aggSup.resultRowSize);
    releaseOutputBuf(pInfo->pState, &key, pResult);
    if (pInfo->delKey.ts > key.ts) {
      pInfo->delKey = key;
    }
    int32_t prevEndPos = (forwardRows - 1) * step + startPos;
    ASSERT(pSDataBlock->info.window.skey > 0 && pSDataBlock->info.window.ekey > 0);
    startPos =
        getNextQualifiedWindow(&pInfo->interval, &nextWin, &pSDataBlock->info, tsCols, prevEndPos, TSDB_ORDER_ASC);
    if (startPos < 0) {
      break;
    }
  }
}

static SSDataBlock* doStreamFinalIntervalAgg(SOperatorInfo* pOperator) {
  SStreamIntervalOperatorInfo* pInfo = pOperator->info;

  SOperatorInfo* downstream = pOperator->pDownstream[0];
  TSKEY          maxTs = INT64_MIN;
  TSKEY          minTs = INT64_MAX;

  SExprSupp* pSup = &pOperator->exprSupp;

  qDebug("interval status %d %s", pOperator->status, IS_FINAL_OP(pInfo) ? "interval final" : "interval semi");

  if (pOperator->status == OP_EXEC_DONE) {
    return NULL;
  } else if (pOperator->status == OP_RES_TO_RETURN) {
    doBuildPullDataBlock(pInfo->pPullWins, &pInfo->pullIndex, pInfo->pPullDataRes);
    if (pInfo->pPullDataRes->info.rows != 0) {
      // process the rest of the data
      ASSERT(IS_FINAL_OP(pInfo));
      printDataBlock(pInfo->pPullDataRes, IS_FINAL_OP(pInfo) ? "interval final" : "interval semi");
      return pInfo->pPullDataRes;
    }

    doBuildDeleteResult(pInfo, pInfo->pDelWins, &pInfo->delIndex, pInfo->pDelRes);
    if (pInfo->pDelRes->info.rows != 0) {
      // process the rest of the data
      printDataBlock(pInfo->pDelRes, IS_FINAL_OP(pInfo) ? "interval final" : "interval semi");
      return pInfo->pDelRes;
    }

    doBuildResult(pOperator, pInfo->pState, pInfo->binfo.pRes, &pInfo->groupResInfo);
    if (pInfo->binfo.pRes->info.rows != 0) {
      printDataBlock(pInfo->binfo.pRes, IS_FINAL_OP(pInfo) ? "interval final" : "interval semi");
      return pInfo->binfo.pRes;
    }

    doSetOperatorCompleted(pOperator);
    if (!IS_FINAL_OP(pInfo)) {
      clearFunctionContext(&pOperator->exprSupp);
      // semi interval operator clear disk buffer
      clearStreamIntervalOperator(pInfo);
      qDebug("===stream===clear semi operator");
    } else {
      deleteIntervalDiscBuf(pInfo->pState, pInfo->pPullDataMap, pInfo->twAggSup.maxTs - pInfo->twAggSup.deleteMark,
                            &pInfo->interval, &pInfo->delKey);
    }
    return NULL;
  } else {
    if (!IS_FINAL_OP(pInfo)) {
      doBuildDeleteResult(pInfo, pInfo->pDelWins, &pInfo->delIndex, pInfo->pDelRes);
      if (pInfo->pDelRes->info.rows != 0) {
        // process the rest of the data
        printDataBlock(pInfo->pDelRes, IS_FINAL_OP(pInfo) ? "interval final" : "interval semi");
        return pInfo->pDelRes;
      }

      doBuildResult(pOperator, pInfo->pState, pInfo->binfo.pRes, &pInfo->groupResInfo);
      if (pInfo->binfo.pRes->info.rows != 0) {
        printDataBlock(pInfo->binfo.pRes, IS_FINAL_OP(pInfo) ? "interval final" : "interval semi");
        return pInfo->binfo.pRes;
      }
    }
  }

  SArray*    pUpdated = taosArrayInit(4, POINTER_BYTES);
  _hash_fn_t hashFn = taosGetDefaultHashFunction(TSDB_DATA_TYPE_BINARY);
  SHashObj*  pUpdatedMap = taosHashInit(1024, hashFn, false, HASH_NO_LOCK);
  while (1) {
    SSDataBlock* pBlock = downstream->fpSet.getNextFn(downstream);
    if (pBlock == NULL) {
      pOperator->status = OP_RES_TO_RETURN;
      qDebug("%s return data", IS_FINAL_OP(pInfo) ? "interval final" : "interval semi");
      break;
    }
    printDataBlock(pBlock, IS_FINAL_OP(pInfo) ? "interval final recv" : "interval semi recv");

    if (pBlock->info.parTbName[0]) {
      taosHashPut(pInfo->pGroupIdTbNameMap, &pBlock->info.groupId, sizeof(int64_t), &pBlock->info.parTbName,
                  TSDB_TABLE_NAME_LEN);
    }

    ASSERT(pBlock->info.type != STREAM_INVERT);
    if (pBlock->info.type == STREAM_NORMAL || pBlock->info.type == STREAM_PULL_DATA) {
      pInfo->binfo.pRes->info.type = pBlock->info.type;
    } else if (pBlock->info.type == STREAM_DELETE_DATA || pBlock->info.type == STREAM_DELETE_RESULT ||
               pBlock->info.type == STREAM_CLEAR) {
      SArray* delWins = taosArrayInit(8, sizeof(SWinKey));
      doDeleteWindows(pOperator, &pInfo->interval, pBlock, delWins, pUpdatedMap);
      if (IS_FINAL_OP(pInfo)) {
        int32_t                      childIndex = getChildIndex(pBlock);
        SOperatorInfo*               pChildOp = taosArrayGetP(pInfo->pChildren, childIndex);
        SStreamIntervalOperatorInfo* pChildInfo = pChildOp->info;
        SExprSupp*                   pChildSup = &pChildOp->exprSupp;
        doDeleteWindows(pChildOp, &pChildInfo->interval, pBlock, NULL, NULL);
        rebuildIntervalWindow(pOperator, delWins, pUpdatedMap);
        addRetriveWindow(delWins, pInfo);
        taosArrayAddAll(pInfo->pDelWins, delWins);
        taosArrayDestroy(delWins);
        continue;
      }
      removeResults(delWins, pUpdatedMap);
      taosArrayAddAll(pInfo->pDelWins, delWins);
      taosArrayDestroy(delWins);
      break;
    } else if (pBlock->info.type == STREAM_GET_ALL && IS_FINAL_OP(pInfo)) {
      getAllIntervalWindow(pInfo->aggSup.pResultRowHashTable, pUpdatedMap);
      continue;
    } else if (pBlock->info.type == STREAM_RETRIEVE && !IS_FINAL_OP(pInfo)) {
      doDeleteWindows(pOperator, &pInfo->interval, pBlock, NULL, pUpdatedMap);
      if (taosArrayGetSize(pUpdated) > 0) {
        break;
      }
      continue;
    } else if (pBlock->info.type == STREAM_PULL_OVER && IS_FINAL_OP(pInfo)) {
      processPullOver(pBlock, pInfo->pPullDataMap);
      continue;
    }

    if (pInfo->scalarSupp.pExprInfo != NULL) {
      SExprSupp* pExprSup = &pInfo->scalarSupp;
      projectApplyFunctions(pExprSup->pExprInfo, pBlock, pBlock, pExprSup->pCtx, pExprSup->numOfExprs, NULL);
    }
    setInputDataBlock(pSup, pBlock, TSDB_ORDER_ASC, MAIN_SCAN, true);
    doStreamIntervalAggImpl(pOperator, pBlock, pBlock->info.groupId, pUpdatedMap);
    if (IS_FINAL_OP(pInfo)) {
      int32_t chIndex = getChildIndex(pBlock);
      int32_t size = taosArrayGetSize(pInfo->pChildren);
      // if chIndex + 1 - size > 0, add new child
      for (int32_t i = 0; i < chIndex + 1 - size; i++) {
        SOperatorInfo* pChildOp = createStreamFinalIntervalOperatorInfo(NULL, pInfo->pPhyNode, pOperator->pTaskInfo, 0);
        if (!pChildOp) {
          T_LONG_JMP(pOperator->pTaskInfo->env, TSDB_CODE_QRY_OUT_OF_MEMORY);
        }
        SStreamIntervalOperatorInfo* pTmpInfo = pChildOp->info;
        pTmpInfo->twAggSup.calTrigger = STREAM_TRIGGER_AT_ONCE;
        taosArrayPush(pInfo->pChildren, &pChildOp);
        qDebug("===stream===add child, id:%d", chIndex);
      }
      SOperatorInfo*               pChildOp = taosArrayGetP(pInfo->pChildren, chIndex);
      SStreamIntervalOperatorInfo* pChInfo = pChildOp->info;
      setInputDataBlock(&pChildOp->exprSupp, pBlock, TSDB_ORDER_ASC, MAIN_SCAN, true);
      doStreamIntervalAggImpl(pChildOp, pBlock, pBlock->info.groupId, NULL);
    }
    maxTs = TMAX(maxTs, pBlock->info.window.ekey);
    maxTs = TMAX(maxTs, pBlock->info.watermark);
    minTs = TMIN(minTs, pBlock->info.window.skey);
  }

  removeDeleteResults(pUpdatedMap, pInfo->pDelWins);
  pInfo->twAggSup.maxTs = TMAX(pInfo->twAggSup.maxTs, maxTs);
  pInfo->twAggSup.minTs = TMIN(pInfo->twAggSup.minTs, minTs);
  if (IS_FINAL_OP(pInfo)) {
    closeStreamIntervalWindow(pInfo->aggSup.pResultRowHashTable, &pInfo->twAggSup, &pInfo->interval,
                              pInfo->pPullDataMap, pUpdatedMap, pInfo->pDelWins, pOperator);
    closeChildIntervalWindow(pOperator, pInfo->pChildren, pInfo->twAggSup.maxTs);
  }
  pInfo->binfo.pRes->info.watermark = pInfo->twAggSup.maxTs;

  void* pIte = NULL;
  while ((pIte = taosHashIterate(pUpdatedMap, pIte)) != NULL) {
    taosArrayPush(pUpdated, pIte);
  }
  taosHashCleanup(pUpdatedMap);
  taosArraySort(pUpdated, resultrowComparAsc);

  initMultiResInfoFromArrayList(&pInfo->groupResInfo, pUpdated);
  blockDataEnsureCapacity(pInfo->binfo.pRes, pOperator->resultInfo.capacity);

  doBuildPullDataBlock(pInfo->pPullWins, &pInfo->pullIndex, pInfo->pPullDataRes);
  if (pInfo->pPullDataRes->info.rows != 0) {
    // process the rest of the data
    ASSERT(IS_FINAL_OP(pInfo));
    printDataBlock(pInfo->pPullDataRes, IS_FINAL_OP(pInfo) ? "interval final" : "interval semi");
    return pInfo->pPullDataRes;
  }

  doBuildDeleteResult(pInfo, pInfo->pDelWins, &pInfo->delIndex, pInfo->pDelRes);
  if (pInfo->pDelRes->info.rows != 0) {
    // process the rest of the data
    printDataBlock(pInfo->pDelRes, IS_FINAL_OP(pInfo) ? "interval final" : "interval semi");
    return pInfo->pDelRes;
  }

  doBuildResult(pOperator, pInfo->pState, pInfo->binfo.pRes, &pInfo->groupResInfo);
  if (pInfo->binfo.pRes->info.rows != 0) {
    printDataBlock(pInfo->binfo.pRes, IS_FINAL_OP(pInfo) ? "interval final" : "interval semi");
    return pInfo->binfo.pRes;
  }

  return NULL;
}

SOperatorInfo* createStreamFinalIntervalOperatorInfo(SOperatorInfo* downstream, SPhysiNode* pPhyNode,
                                                     SExecTaskInfo* pTaskInfo, int32_t numOfChild) {
  SIntervalPhysiNode*          pIntervalPhyNode = (SIntervalPhysiNode*)pPhyNode;
  SStreamIntervalOperatorInfo* pInfo = taosMemoryCalloc(1, sizeof(SStreamIntervalOperatorInfo));
  SOperatorInfo*               pOperator = taosMemoryCalloc(1, sizeof(SOperatorInfo));
  if (pInfo == NULL || pOperator == NULL) {
    goto _error;
  }

  pOperator->pTaskInfo = pTaskInfo;
  pInfo->interval = (SInterval){.interval = pIntervalPhyNode->interval,
                                .sliding = pIntervalPhyNode->sliding,
                                .intervalUnit = pIntervalPhyNode->intervalUnit,
                                .slidingUnit = pIntervalPhyNode->slidingUnit,
                                .offset = pIntervalPhyNode->offset,
                                .precision = ((SColumnNode*)pIntervalPhyNode->window.pTspk)->node.resType.precision};
  pInfo->twAggSup = (STimeWindowAggSupp){
      .waterMark = pIntervalPhyNode->window.watermark,
      .calTrigger = pIntervalPhyNode->window.triggerType,
      .maxTs = INT64_MIN,
      .minTs = INT64_MAX,
      .deleteMark = INT64_MAX,
  };
  ASSERT(pInfo->twAggSup.calTrigger != STREAM_TRIGGER_MAX_DELAY);
  pInfo->primaryTsIndex = ((SColumnNode*)pIntervalPhyNode->window.pTspk)->slotId;
  size_t keyBufSize = sizeof(int64_t) + sizeof(int64_t) + POINTER_BYTES;
  initResultSizeInfo(&pOperator->resultInfo, 4096);
  if (pIntervalPhyNode->window.pExprs != NULL) {
    int32_t    numOfScalar = 0;
    SExprInfo* pScalarExprInfo = createExprInfo(pIntervalPhyNode->window.pExprs, NULL, &numOfScalar);
    int32_t    code = initExprSupp(&pInfo->scalarSupp, pScalarExprInfo, numOfScalar);
    if (code != TSDB_CODE_SUCCESS) {
      goto _error;
    }
  }

  int32_t      numOfCols = 0;
  SExprInfo*   pExprInfo = createExprInfo(pIntervalPhyNode->window.pFuncs, NULL, &numOfCols);
  SSDataBlock* pResBlock = createResDataBlock(pPhyNode->pOutputDataBlockDesc);
  initBasicInfo(&pInfo->binfo, pResBlock);

  int32_t code = initAggInfo(&pOperator->exprSupp, &pInfo->aggSup, pExprInfo, numOfCols, keyBufSize, pTaskInfo->id.str);
  if (code != TSDB_CODE_SUCCESS) {
    goto _error;
  }

  initStreamFunciton(pOperator->exprSupp.pCtx, pOperator->exprSupp.numOfExprs);

  ASSERT(numOfCols > 0);
  initExecTimeWindowInfo(&pInfo->twAggSup.timeWindowData, &pTaskInfo->window);

  pInfo->pState = taosMemoryCalloc(1, sizeof(SStreamState));
  *(pInfo->pState) = *(pTaskInfo->streamInfo.pState);
  streamStateSetNumber(pInfo->pState, -1);

  initResultRowInfo(&pInfo->binfo.resultRowInfo);
  pInfo->pChildren = NULL;
  if (numOfChild > 0) {
    pInfo->pChildren = taosArrayInit(numOfChild, sizeof(void*));
    for (int32_t i = 0; i < numOfChild; i++) {
      SOperatorInfo* pChildOp = createStreamFinalIntervalOperatorInfo(NULL, pPhyNode, pTaskInfo, 0);
      if (pChildOp) {
        SStreamIntervalOperatorInfo* pChInfo = pChildOp->info;
        pChInfo->twAggSup.calTrigger = STREAM_TRIGGER_AT_ONCE;
        taosArrayPush(pInfo->pChildren, &pChildOp);
        streamStateSetNumber(pChInfo->pState, i);
        continue;
      }
      goto _error;
    }
  }

  pInfo->pPhyNode = (SPhysiNode*)nodesCloneNode((SNode*)pPhyNode);

  if (pPhyNode->type == QUERY_NODE_PHYSICAL_PLAN_STREAM_FINAL_INTERVAL) {
    pInfo->isFinal = true;
    pOperator->name = "StreamFinalIntervalOperator";
  } else {
    // semi interval operator does not catch result
    pInfo->isFinal = false;
    pOperator->name = "StreamSemiIntervalOperator";
    ASSERT(pInfo->aggSup.currentPageId == -1);
  }

  if (!IS_FINAL_OP(pInfo) || numOfChild == 0) {
    pInfo->twAggSup.calTrigger = STREAM_TRIGGER_AT_ONCE;
  }
  pInfo->pPullWins = taosArrayInit(8, sizeof(SPullWindowInfo));
  pInfo->pullIndex = 0;
  _hash_fn_t hashFn = taosGetDefaultHashFunction(TSDB_DATA_TYPE_BINARY);
  pInfo->pPullDataMap = taosHashInit(64, hashFn, false, HASH_NO_LOCK);
  pInfo->pPullDataRes = createSpecialDataBlock(STREAM_RETRIEVE);
  pInfo->ignoreExpiredData = pIntervalPhyNode->window.igExpired;
  pInfo->pDelRes = createSpecialDataBlock(STREAM_DELETE_RESULT);
  pInfo->delIndex = 0;
  pInfo->pDelWins = taosArrayInit(4, sizeof(SWinKey));
  pInfo->delKey.ts = INT64_MAX;
  pInfo->delKey.groupId = 0;

  pInfo->pGroupIdTbNameMap =
      taosHashInit(1024, taosGetDefaultHashFunction(TSDB_DATA_TYPE_UBIGINT), false, HASH_NO_LOCK);

  pOperator->operatorType = pPhyNode->type;
  pOperator->blocking = true;
  pOperator->status = OP_NOT_OPENED;
  pOperator->info = pInfo;

  pOperator->fpSet =
      createOperatorFpSet(NULL, doStreamFinalIntervalAgg, NULL, NULL, destroyStreamFinalIntervalOperatorInfo,
                          aggEncodeResultRow, aggDecodeResultRow, NULL);
  if (pPhyNode->type == QUERY_NODE_PHYSICAL_PLAN_STREAM_SEMI_INTERVAL) {
    initIntervalDownStream(downstream, pPhyNode->type, &pInfo->aggSup, &pInfo->interval, &pInfo->twAggSup);
  }
  code = appendDownstream(pOperator, &downstream, 1);
  if (code != TSDB_CODE_SUCCESS) {
    goto _error;
  }

  return pOperator;

_error:
  destroyStreamFinalIntervalOperatorInfo(pInfo);
  taosMemoryFreeClear(pOperator);
  pTaskInfo->code = code;
  return NULL;
}

void destroyStreamAggSupporter(SStreamAggSupporter* pSup) {
  tSimpleHashCleanup(pSup->pResultRows);
  destroyDiskbasedBuf(pSup->pResultBuf);
  blockDataDestroy(pSup->pScanBlock);
  taosMemoryFreeClear(pSup->pState);
  taosMemoryFreeClear(pSup->pDummyCtx);
}

void destroyStreamSessionAggOperatorInfo(void* param) {
  SStreamSessionAggOperatorInfo* pInfo = (SStreamSessionAggOperatorInfo*)param;
  cleanupBasicInfo(&pInfo->binfo);
  destroyStreamAggSupporter(&pInfo->streamAggSup);

  if (pInfo->pChildren != NULL) {
    int32_t size = taosArrayGetSize(pInfo->pChildren);
    for (int32_t i = 0; i < size; i++) {
      SOperatorInfo*                 pChild = taosArrayGetP(pInfo->pChildren, i);
      SStreamSessionAggOperatorInfo* pChInfo = pChild->info;
      destroyStreamSessionAggOperatorInfo(pChInfo);
      taosMemoryFreeClear(pChild);
    }
  }
  colDataDestroy(&pInfo->twAggSup.timeWindowData);
  blockDataDestroy(pInfo->pDelRes);
  blockDataDestroy(pInfo->pWinBlock);
  blockDataDestroy(pInfo->pUpdateRes);
  tSimpleHashCleanup(pInfo->pStDeleted);
  taosHashCleanup(pInfo->pGroupIdTbNameMap);

  taosMemoryFreeClear(param);
}

int32_t initBasicInfoEx(SOptrBasicInfo* pBasicInfo, SExprSupp* pSup, SExprInfo* pExprInfo, int32_t numOfCols,
                        SSDataBlock* pResultBlock) {
  initBasicInfo(pBasicInfo, pResultBlock);
  int32_t code = initExprSupp(pSup, pExprInfo, numOfCols);
  if (code != TSDB_CODE_SUCCESS) {
    return code;
  }

  initStreamFunciton(pSup->pCtx, pSup->numOfExprs);
  for (int32_t i = 0; i < numOfCols; ++i) {
    pSup->pCtx[i].saveHandle.pBuf = NULL;
  }

  ASSERT(numOfCols > 0);
  return TSDB_CODE_SUCCESS;
}

void initDummyFunction(SqlFunctionCtx* pDummy, SqlFunctionCtx* pCtx, int32_t nums) {
  for (int i = 0; i < nums; i++) {
    pDummy[i].functionId = pCtx[i].functionId;
  }
}

void initDownStream(SOperatorInfo* downstream, SStreamAggSupporter* pAggSup, int64_t waterMark, uint16_t type,
                    int32_t tsColIndex) {
  if (downstream->operatorType == QUERY_NODE_PHYSICAL_PLAN_STREAM_PARTITION) {
    SStreamPartitionOperatorInfo* pScanInfo = downstream->info;
    pScanInfo->tsColIndex = tsColIndex;
  }

  if (downstream->operatorType != QUERY_NODE_PHYSICAL_PLAN_STREAM_SCAN) {
    initDownStream(downstream->pDownstream[0], pAggSup, waterMark, type, tsColIndex);
    return;
  }
  SStreamScanInfo* pScanInfo = downstream->info;
  pScanInfo->windowSup = (SWindowSupporter){.pStreamAggSup = pAggSup, .gap = pAggSup->gap, .parentType = type};
  pScanInfo->pUpdateInfo = updateInfoInit(60000, TSDB_TIME_PRECISION_MILLI, waterMark);
}

int32_t initStreamAggSupporter(SStreamAggSupporter* pSup, SqlFunctionCtx* pCtx, int32_t numOfOutput, int64_t gap,
                               SStreamState* pState, int32_t keySize, int16_t keyType) {
  pSup->resultRowSize = keySize + getResultRowSize(pCtx, numOfOutput);
  pSup->pScanBlock = createSpecialDataBlock(STREAM_CLEAR);
  pSup->gap = gap;
  pSup->stateKeySize = keySize;
  pSup->stateKeyType = keyType;
  pSup->pDummyCtx = (SqlFunctionCtx*)taosMemoryCalloc(numOfOutput, sizeof(SqlFunctionCtx));
  if (pSup->pDummyCtx == NULL) {
    return TSDB_CODE_OUT_OF_MEMORY;
  }

  initDummyFunction(pSup->pDummyCtx, pCtx, numOfOutput);
  pSup->pState = taosMemoryCalloc(1, sizeof(SStreamState));
  *(pSup->pState) = *pState;
  streamStateSetNumber(pSup->pState, -1);

  _hash_fn_t hashFn = taosGetDefaultHashFunction(TSDB_DATA_TYPE_BINARY);
  pSup->pResultRows = tSimpleHashInit(32, hashFn);

  int32_t pageSize = 4096;
  while (pageSize < pSup->resultRowSize * 4) {
    pageSize <<= 1u;
  }
  // at least four pages need to be in buffer
  int32_t bufSize = 4096 * 256;
  if (bufSize <= pageSize) {
    bufSize = pageSize * 4;
  }
  if (!osTempSpaceAvailable()) {
    terrno = TSDB_CODE_NO_AVAIL_DISK;
    qError("Init stream agg supporter failed since %s", terrstr(terrno));
    return terrno;
  }
  int32_t code = createDiskbasedBuf(&pSup->pResultBuf, pageSize, bufSize, "function", tsTempDir);
  for (int32_t i = 0; i < numOfOutput; ++i) {
    pCtx[i].saveHandle.pBuf = pSup->pResultBuf;
  }

  return TSDB_CODE_SUCCESS;
}

bool isInTimeWindow(STimeWindow* pWin, TSKEY ts, int64_t gap) {
  if (ts + gap >= pWin->skey && ts - gap <= pWin->ekey) {
    return true;
  }
  return false;
}

bool isInWindow(SResultWindowInfo* pWinInfo, TSKEY ts, int64_t gap) {
  return isInTimeWindow(&pWinInfo->sessionWin.win, ts, gap);
}

void getCurSessionWindow(SStreamAggSupporter* pAggSup, TSKEY startTs, TSKEY endTs, uint64_t groupId,
                         SSessionKey* pKey) {
  pKey->win.skey = startTs;
  pKey->win.ekey = endTs;
  pKey->groupId = groupId;
  int32_t code = streamStateSessionGetKey(pAggSup->pState, pKey, pKey);
  if (code != TSDB_CODE_SUCCESS) {
    SET_SESSION_WIN_KEY_INVALID(pKey);
  }
}

bool isInvalidSessionWin(SResultWindowInfo* pWinInfo) { return pWinInfo->sessionWin.win.skey == 0; }

void setSessionOutputBuf(SStreamAggSupporter* pAggSup, TSKEY startTs, TSKEY endTs, uint64_t groupId,
                         SResultWindowInfo* pCurWin) {
  pCurWin->sessionWin.groupId = groupId;
  pCurWin->sessionWin.win.skey = startTs - pAggSup->gap;
  pCurWin->sessionWin.win.ekey = endTs + pAggSup->gap;
  int32_t size = pAggSup->resultRowSize;
  int32_t code = streamStateSessionAddIfNotExist(pAggSup->pState, &pCurWin->sessionWin, &pCurWin->pOutputBuf, &size);
  if (code == TSDB_CODE_SUCCESS) {
    pCurWin->isOutput = true;
  } else {
    pCurWin->sessionWin.win.skey = startTs;
    pCurWin->sessionWin.win.ekey = endTs;
  }
}

int32_t getSessionWinBuf(SStreamAggSupporter* pAggSup, SStreamStateCur* pCur, SResultWindowInfo* pWinInfo) {
  int32_t size = 0;
  int32_t code = streamStateSessionGetKVByCur(pCur, &pWinInfo->sessionWin, (const void**)&pWinInfo->pOutputBuf, &size);
  if (code != TSDB_CODE_SUCCESS) {
    return code;
  }
  streamStateCurNext(pAggSup->pState, pCur);
  return TSDB_CODE_SUCCESS;
}
void saveDeleteInfo(SArray* pWins, SSessionKey key) {
  // key.win.ekey = key.win.skey;
  taosArrayPush(pWins, &key);
}

void saveDeleteRes(SSHashObj* pStDelete, SSessionKey key) {
  key.win.ekey = key.win.skey;
  tSimpleHashPut(pStDelete, &key, sizeof(SSessionKey), NULL, 0);
}

static void removeSessionResult(SSHashObj* pHashMap, SSHashObj* pResMap, SSessionKey key) {
  key.win.ekey = key.win.skey;
  tSimpleHashRemove(pHashMap, &key, sizeof(SSessionKey));
  tSimpleHashRemove(pResMap, &key, sizeof(SSessionKey));
}

static void removeSessionResults(SSHashObj* pHashMap, SArray* pWins) {
  if (tSimpleHashGetSize(pHashMap) == 0) {
    return;
  }
  int32_t size = taosArrayGetSize(pWins);
  for (int32_t i = 0; i < size; i++) {
    SSessionKey* pWin = taosArrayGet(pWins, i);
    if (!pWin) continue;
    SSessionKey key = *pWin;
    key.win.ekey = key.win.skey;
    tSimpleHashRemove(pHashMap, &key, sizeof(SSessionKey));
  }
}

int32_t updateSessionWindowInfo(SResultWindowInfo* pWinInfo, TSKEY* pStartTs, TSKEY* pEndTs, uint64_t groupId,
                                int32_t rows, int32_t start, int64_t gap, SSHashObj* pResultRows, SSHashObj* pStUpdated,
                                SSHashObj* pStDeleted) {
  for (int32_t i = start; i < rows; ++i) {
    if (!isInWindow(pWinInfo, pStartTs[i], gap) && (!pEndTs || !isInWindow(pWinInfo, pEndTs[i], gap))) {
      return i - start;
    }
    if (pWinInfo->sessionWin.win.skey > pStartTs[i]) {
      if (pStDeleted && pWinInfo->isOutput) {
        saveDeleteRes(pStDeleted, pWinInfo->sessionWin);
      }
      removeSessionResult(pStUpdated, pResultRows, pWinInfo->sessionWin);
      pWinInfo->sessionWin.win.skey = pStartTs[i];
    }
    pWinInfo->sessionWin.win.ekey = TMAX(pWinInfo->sessionWin.win.ekey, pStartTs[i]);
    if (pEndTs) {
      pWinInfo->sessionWin.win.ekey = TMAX(pWinInfo->sessionWin.win.ekey, pEndTs[i]);
    }
  }
  return rows - start;
}

static int32_t initSessionOutputBuf(SResultWindowInfo* pWinInfo, SResultRow** pResult, SqlFunctionCtx* pCtx,
                                    int32_t numOfOutput, int32_t* rowEntryInfoOffset) {
  ASSERT(pWinInfo->sessionWin.win.skey <= pWinInfo->sessionWin.win.ekey);
  *pResult = (SResultRow*)pWinInfo->pOutputBuf;
  // set time window for current result
  (*pResult)->win = pWinInfo->sessionWin.win;
  setResultRowInitCtx(*pResult, pCtx, numOfOutput, rowEntryInfoOffset);
  return TSDB_CODE_SUCCESS;
}

static int32_t doOneWindowAggImpl(SColumnInfoData* pTimeWindowData, SResultWindowInfo* pCurWin, SResultRow** pResult,
                                  int32_t startIndex, int32_t winRows, int32_t rows, int32_t numOutput,
                                  SOperatorInfo* pOperator) {
  SExprSupp*     pSup = &pOperator->exprSupp;
  SExecTaskInfo* pTaskInfo = pOperator->pTaskInfo;
  int32_t        code = initSessionOutputBuf(pCurWin, pResult, pSup->pCtx, numOutput, pSup->rowEntryInfoOffset);
  if (code != TSDB_CODE_SUCCESS || (*pResult) == NULL) {
    return TSDB_CODE_QRY_OUT_OF_MEMORY;
  }
  updateTimeWindowInfo(pTimeWindowData, &pCurWin->sessionWin.win, false);
  doApplyFunctions(pTaskInfo, pSup->pCtx, pTimeWindowData, startIndex, winRows, rows, numOutput);
  return TSDB_CODE_SUCCESS;
}

static bool doDeleteSessionWindow(SStreamAggSupporter* pAggSup, SSessionKey* pKey) {
  streamStateSessionDel(pAggSup->pState, pKey);
  tSimpleHashRemove(pAggSup->pResultRows, pKey, sizeof(SSessionKey));
  return true;
}

static int32_t setSessionWinOutputInfo(SSHashObj* pStUpdated, SResultWindowInfo* pWinInfo) {
  void* pVal = tSimpleHashGet(pStUpdated, &pWinInfo->sessionWin, sizeof(SSessionKey));
  if (pVal) {
    SResultWindowInfo* pWin = pVal;
    pWinInfo->isOutput = pWin->isOutput;
  }
  return TSDB_CODE_SUCCESS;
}

SStreamStateCur* getNextSessionWinInfo(SStreamAggSupporter* pAggSup, SSHashObj* pStUpdated, SResultWindowInfo* pCurWin,
                                       SResultWindowInfo* pNextWin) {
  SStreamStateCur* pCur = streamStateSessionSeekKeyNext(pAggSup->pState, &pCurWin->sessionWin);
  pNextWin->isOutput = true;
  setSessionWinOutputInfo(pStUpdated, pNextWin);
  int32_t size = 0;
  pNextWin->sessionWin = pCurWin->sessionWin;
  int32_t code = streamStateSessionGetKVByCur(pCur, &pNextWin->sessionWin, (const void**)&pNextWin->pOutputBuf, &size);
  if (code != TSDB_CODE_SUCCESS) {
    SET_SESSION_WIN_INVALID(*pNextWin);
  }
  return pCur;
}

static void compactSessionWindow(SOperatorInfo* pOperator, SResultWindowInfo* pCurWin, SSHashObj* pStUpdated,
                                 SSHashObj* pStDeleted) {
  SExprSupp*                     pSup = &pOperator->exprSupp;
  SExecTaskInfo*                 pTaskInfo = pOperator->pTaskInfo;
  SStreamSessionAggOperatorInfo* pInfo = pOperator->info;
  SResultRow*                    pCurResult = NULL;
  int32_t                        numOfOutput = pOperator->exprSupp.numOfExprs;
  SStreamAggSupporter*           pAggSup = &pInfo->streamAggSup;
  initSessionOutputBuf(pCurWin, &pCurResult, pSup->pCtx, numOfOutput, pSup->rowEntryInfoOffset);
  // Just look for the window behind StartIndex
  while (1) {
    SResultWindowInfo winInfo = {0};
    SStreamStateCur*  pCur = getNextSessionWinInfo(pAggSup, pStUpdated, pCurWin, &winInfo);
    if (!IS_VALID_SESSION_WIN(winInfo) || !isInWindow(pCurWin, winInfo.sessionWin.win.skey, pAggSup->gap)) {
      streamStateFreeCur(pCur);
      break;
    }
    SResultRow* pWinResult = NULL;
    initSessionOutputBuf(&winInfo, &pWinResult, pAggSup->pDummyCtx, numOfOutput, pSup->rowEntryInfoOffset);
    pCurWin->sessionWin.win.ekey = TMAX(pCurWin->sessionWin.win.ekey, winInfo.sessionWin.win.ekey);
    updateTimeWindowInfo(&pInfo->twAggSup.timeWindowData, &pCurWin->sessionWin.win, true);
    compactFunctions(pSup->pCtx, pAggSup->pDummyCtx, numOfOutput, pTaskInfo, &pInfo->twAggSup.timeWindowData);
    tSimpleHashRemove(pStUpdated, &winInfo.sessionWin, sizeof(SSessionKey));
    if (winInfo.isOutput && pStDeleted) {
      saveDeleteRes(pStDeleted, winInfo.sessionWin);
    }
    removeSessionResult(pStUpdated, pAggSup->pResultRows, winInfo.sessionWin);
    doDeleteSessionWindow(pAggSup, &winInfo.sessionWin);
    streamStateFreeCur(pCur);
  }
}

int32_t saveSessionOutputBuf(SStreamAggSupporter* pAggSup, SResultWindowInfo* pWinInfo) {
  saveSessionDiscBuf(pAggSup->pState, &pWinInfo->sessionWin, pWinInfo->pOutputBuf, pAggSup->resultRowSize);
  return TSDB_CODE_SUCCESS;
}

static void doStreamSessionAggImpl(SOperatorInfo* pOperator, SSDataBlock* pSDataBlock, SSHashObj* pStUpdated,
                                   SSHashObj* pStDeleted, bool hasEndTs) {
  SExecTaskInfo*                 pTaskInfo = pOperator->pTaskInfo;
  SStreamSessionAggOperatorInfo* pInfo = pOperator->info;
  int32_t                        numOfOutput = pOperator->exprSupp.numOfExprs;
  uint64_t                       groupId = pSDataBlock->info.groupId;
  int64_t                        code = TSDB_CODE_SUCCESS;
  SResultRow*                    pResult = NULL;
  int32_t                        rows = pSDataBlock->info.rows;
  int32_t                        winRows = 0;

  SColumnInfoData* pStartTsCol = taosArrayGet(pSDataBlock->pDataBlock, pInfo->primaryTsIndex);
  TSKEY*           startTsCols = (int64_t*)pStartTsCol->pData;
  SColumnInfoData* pEndTsCol = NULL;
  if (hasEndTs) {
    pEndTsCol = taosArrayGet(pSDataBlock->pDataBlock, pInfo->endTsIndex);
  } else {
    pEndTsCol = taosArrayGet(pSDataBlock->pDataBlock, pInfo->primaryTsIndex);
  }

  TSKEY*               endTsCols = (int64_t*)pEndTsCol->pData;
  SStreamAggSupporter* pAggSup = &pInfo->streamAggSup;
  for (int32_t i = 0; i < rows;) {
    if (pInfo->ignoreExpiredData && isOverdue(endTsCols[i], &pInfo->twAggSup)) {
      i++;
      continue;
    }
    SResultWindowInfo winInfo = {0};
    setSessionOutputBuf(pAggSup, startTsCols[i], endTsCols[i], groupId, &winInfo);
    setSessionWinOutputInfo(pStUpdated, &winInfo);
    winRows = updateSessionWindowInfo(&winInfo, startTsCols, endTsCols, groupId, rows, i, pAggSup->gap,
                                      pAggSup->pResultRows, pStUpdated, pStDeleted);
    code = doOneWindowAggImpl(&pInfo->twAggSup.timeWindowData, &winInfo, &pResult, i, winRows, rows, numOfOutput,
                              pOperator);
    if (code != TSDB_CODE_SUCCESS || pResult == NULL) {
      T_LONG_JMP(pTaskInfo->env, TSDB_CODE_QRY_OUT_OF_MEMORY);
    }
    compactSessionWindow(pOperator, &winInfo, pStUpdated, pStDeleted);
    saveSessionOutputBuf(pAggSup, &winInfo);

    if (pInfo->twAggSup.calTrigger == STREAM_TRIGGER_AT_ONCE && pStUpdated) {
      code = saveResult(winInfo, pStUpdated);
      if (code != TSDB_CODE_SUCCESS) {
        T_LONG_JMP(pTaskInfo->env, TSDB_CODE_QRY_OUT_OF_MEMORY);
      }
    }
    if (pInfo->twAggSup.calTrigger == STREAM_TRIGGER_WINDOW_CLOSE) {
      SSessionKey key = winInfo.sessionWin;
      key.win.ekey = key.win.skey;
      tSimpleHashPut(pAggSup->pResultRows, &key, sizeof(SSessionKey), &winInfo, sizeof(SResultWindowInfo));
    }

    i += winRows;
  }
}

void deleteWindow(SArray* pWinInfos, int32_t index, FDelete fp) {
  ASSERT(index >= 0 && index < taosArrayGetSize(pWinInfos));
  if (fp) {
    void* ptr = taosArrayGet(pWinInfos, index);
    fp(ptr);
  }
  taosArrayRemove(pWinInfos, index);
}

static void doDeleteTimeWindows(SStreamAggSupporter* pAggSup, SSDataBlock* pBlock, SArray* result) {
  SColumnInfoData* pStartTsCol = taosArrayGet(pBlock->pDataBlock, START_TS_COLUMN_INDEX);
  TSKEY*           startDatas = (TSKEY*)pStartTsCol->pData;
  SColumnInfoData* pEndTsCol = taosArrayGet(pBlock->pDataBlock, END_TS_COLUMN_INDEX);
  TSKEY*           endDatas = (TSKEY*)pEndTsCol->pData;
  SColumnInfoData* pGroupCol = taosArrayGet(pBlock->pDataBlock, GROUPID_COLUMN_INDEX);
  uint64_t*        gpDatas = (uint64_t*)pGroupCol->pData;
  for (int32_t i = 0; i < pBlock->info.rows; i++) {
    while (1) {
      SSessionKey curWin = {0};
      getCurSessionWindow(pAggSup, startDatas[i], endDatas[i], gpDatas[i], &curWin);
      if (IS_INVALID_SESSION_WIN_KEY(curWin)) {
        break;
      }
      doDeleteSessionWindow(pAggSup, &curWin);
      if (result) {
        saveDeleteInfo(result, curWin);
      }
    }
  }
}

static inline int32_t sessionKeyCompareAsc(const void* pKey1, const void* pKey2) {
  SSessionKey* pWin1 = (SSessionKey*)pKey1;
  SSessionKey* pWin2 = (SSessionKey*)pKey2;

  if (pWin1->groupId > pWin2->groupId) {
    return 1;
  } else if (pWin1->groupId < pWin2->groupId) {
    return -1;
  }

  if (pWin1->win.skey > pWin2->win.skey) {
    return 1;
  } else if (pWin1->win.skey < pWin2->win.skey) {
    return -1;
  }

  return 0;
}

static int32_t copyUpdateResult(SSHashObj* pStUpdated, SArray* pUpdated) {
  void*   pIte = NULL;
  size_t  keyLen = 0;
  int32_t iter = 0;
  while ((pIte = tSimpleHashIterate(pStUpdated, pIte, &iter)) != NULL) {
    void* key = tSimpleHashGetKey(pIte, &keyLen);
    ASSERT(keyLen == sizeof(SSessionKey));
    taosArrayPush(pUpdated, key);
  }
  taosArraySort(pUpdated, sessionKeyCompareAsc);
  return TSDB_CODE_SUCCESS;
}

void doBuildDeleteDataBlock(SSHashObj* pStDeleted, SSDataBlock* pBlock, void** Ite) {
  blockDataCleanup(pBlock);
  int32_t size = tSimpleHashGetSize(pStDeleted);
  if (size == 0) {
    return;
  }
  blockDataEnsureCapacity(pBlock, size);
  size_t  keyLen = 0;
  int32_t iter = 0;
  while (((*Ite) = tSimpleHashIterate(pStDeleted, *Ite, &iter)) != NULL) {
    if (pBlock->info.rows + 1 > pBlock->info.capacity) {
      break;
    }
    SSessionKey*     res = tSimpleHashGetKey(*Ite, &keyLen);
    SColumnInfoData* pStartTsCol = taosArrayGet(pBlock->pDataBlock, START_TS_COLUMN_INDEX);
    colDataAppend(pStartTsCol, pBlock->info.rows, (const char*)&res->win.skey, false);
    SColumnInfoData* pEndTsCol = taosArrayGet(pBlock->pDataBlock, END_TS_COLUMN_INDEX);
    colDataAppend(pEndTsCol, pBlock->info.rows, (const char*)&res->win.skey, false);
    SColumnInfoData* pUidCol = taosArrayGet(pBlock->pDataBlock, UID_COLUMN_INDEX);
    colDataAppendNULL(pUidCol, pBlock->info.rows);
    SColumnInfoData* pGpCol = taosArrayGet(pBlock->pDataBlock, GROUPID_COLUMN_INDEX);
    colDataAppend(pGpCol, pBlock->info.rows, (const char*)&res->groupId, false);
    SColumnInfoData* pCalStCol = taosArrayGet(pBlock->pDataBlock, CALCULATE_START_TS_COLUMN_INDEX);
    colDataAppendNULL(pCalStCol, pBlock->info.rows);
    SColumnInfoData* pCalEdCol = taosArrayGet(pBlock->pDataBlock, CALCULATE_END_TS_COLUMN_INDEX);
    colDataAppendNULL(pCalEdCol, pBlock->info.rows);
    pBlock->info.rows += 1;
  }
  if ((*Ite) == NULL) {
    tSimpleHashClear(pStDeleted);
  }
}

static void rebuildSessionWindow(SOperatorInfo* pOperator, SArray* pWinArray, SSHashObj* pStUpdated) {
  SExprSupp*                     pSup = &pOperator->exprSupp;
  SExecTaskInfo*                 pTaskInfo = pOperator->pTaskInfo;
  int32_t                        size = taosArrayGetSize(pWinArray);
  SStreamSessionAggOperatorInfo* pInfo = pOperator->info;
  SStreamAggSupporter*           pAggSup = &pInfo->streamAggSup;
  int32_t                        numOfOutput = pSup->numOfExprs;
  int32_t                        numOfChildren = taosArrayGetSize(pInfo->pChildren);
  ASSERT(pInfo->pChildren);

  for (int32_t i = 0; i < size; i++) {
    SSessionKey*      pWinKey = taosArrayGet(pWinArray, i);
    int32_t           num = 0;
    SResultWindowInfo parentWin = {0};
    for (int32_t j = 0; j < numOfChildren; j++) {
      SOperatorInfo*                 pChild = taosArrayGetP(pInfo->pChildren, j);
      SStreamSessionAggOperatorInfo* pChInfo = pChild->info;
      SStreamAggSupporter*           pChAggSup = &pChInfo->streamAggSup;
      SStreamStateCur*               pCur = streamStateSessionGetCur(pChAggSup->pState, pWinKey);
      SResultRow*                    pResult = NULL;
      SResultRow*                    pChResult = NULL;
      while (1) {
        SResultWindowInfo childWin = {0};
        childWin.sessionWin = *pWinKey;
        int32_t code = getSessionWinBuf(pChAggSup, pCur, &childWin);
        if (code == TSDB_CODE_SUCCESS && pWinKey->win.skey <= childWin.sessionWin.win.skey &&
            childWin.sessionWin.win.ekey <= pWinKey->win.ekey) {
          if (num == 0) {
            setSessionOutputBuf(pAggSup, pWinKey->win.skey, pWinKey->win.ekey, pWinKey->groupId, &parentWin);
            code = initSessionOutputBuf(&parentWin, &pResult, pSup->pCtx, numOfOutput, pSup->rowEntryInfoOffset);
            if (code != TSDB_CODE_SUCCESS || pResult == NULL) {
              break;
            }
          }
          num++;
          updateTimeWindowInfo(&pInfo->twAggSup.timeWindowData, &parentWin.sessionWin.win, true);
          initSessionOutputBuf(&childWin, &pChResult, pChild->exprSupp.pCtx, numOfOutput,
                               pChild->exprSupp.rowEntryInfoOffset);
          compactFunctions(pSup->pCtx, pChild->exprSupp.pCtx, numOfOutput, pTaskInfo, &pInfo->twAggSup.timeWindowData);
          compactSessionWindow(pOperator, &parentWin, pStUpdated, NULL);
          saveResult(parentWin, pStUpdated);
        } else {
          break;
        }
      }
      streamStateFreeCur(pCur);
    }
    if (num > 0) {
      saveSessionOutputBuf(pAggSup, &parentWin);
    }
  }
}

int32_t closeSessionWindow(SSHashObj* pHashMap, STimeWindowAggSupp* pTwSup, SSHashObj* pClosed) {
  void*   pIte = NULL;
  size_t  keyLen = 0;
  int32_t iter = 0;
  while ((pIte = tSimpleHashIterate(pHashMap, pIte, &iter)) != NULL) {
    SResultWindowInfo* pWinInfo = pIte;
    if (isCloseWindow(&pWinInfo->sessionWin.win, pTwSup)) {
      if (pTwSup->calTrigger == STREAM_TRIGGER_WINDOW_CLOSE && pClosed) {
        int32_t code = saveResult(*pWinInfo, pClosed);
        if (code != TSDB_CODE_SUCCESS) {
          return code;
        }
      }
      tSimpleHashIterateRemove(pHashMap, &pWinInfo->sessionWin, sizeof(SSessionKey), &pIte, &iter);
    }
  }
  return TSDB_CODE_SUCCESS;
}

static void closeChildSessionWindow(SArray* pChildren, TSKEY maxTs) {
  int32_t size = taosArrayGetSize(pChildren);
  for (int32_t i = 0; i < size; i++) {
    SOperatorInfo*                 pChildOp = taosArrayGetP(pChildren, i);
    SStreamSessionAggOperatorInfo* pChInfo = pChildOp->info;
    pChInfo->twAggSup.maxTs = TMAX(pChInfo->twAggSup.maxTs, maxTs);
    closeSessionWindow(pChInfo->streamAggSup.pResultRows, &pChInfo->twAggSup, NULL);
  }
}

int32_t getAllSessionWindow(SSHashObj* pHashMap, SSHashObj* pStUpdated) {
  void*   pIte = NULL;
  int32_t iter = 0;
  while ((pIte = tSimpleHashIterate(pHashMap, pIte, &iter)) != NULL) {
    SResultWindowInfo* pWinInfo = *(void**)pIte;
    saveResult(*pWinInfo, pStUpdated);
  }
  return TSDB_CODE_SUCCESS;
}

static void copyDeleteWindowInfo(SArray* pResWins, SSHashObj* pStDeleted) {
  int32_t size = taosArrayGetSize(pResWins);
  for (int32_t i = 0; i < size; i++) {
    SSessionKey* pWinKey = taosArrayGet(pResWins, i);
    if (!pWinKey) continue;
    SSessionKey winInfo = *pWinKey;
    winInfo.win.ekey = winInfo.win.skey;
    tSimpleHashPut(pStDeleted, &winInfo, sizeof(SSessionKey), NULL, 0);
  }
}

void initGroupResInfoFromArrayList(SGroupResInfo* pGroupResInfo, SArray* pArrayList) {
  pGroupResInfo->pRows = pArrayList;
  pGroupResInfo->index = 0;
  ASSERT(pGroupResInfo->index <= getNumOfTotalRes(pGroupResInfo));
}

void doBuildSessionResult(SOperatorInfo* pOperator, SStreamState* pState, SGroupResInfo* pGroupResInfo,
                          SSDataBlock* pBlock) {
  SExecTaskInfo* pTaskInfo = pOperator->pTaskInfo;
  // set output datablock version
  pBlock->info.version = pTaskInfo->version;

  blockDataCleanup(pBlock);
  if (!hasRemainResults(pGroupResInfo)) {
    taosArrayDestroy(pGroupResInfo->pRows);
    pGroupResInfo->pRows = NULL;
    return;
  }

  // clear the existed group id
  pBlock->info.groupId = 0;
  buildSessionResultDataBlock(pOperator, pState, pBlock, &pOperator->exprSupp, pGroupResInfo);
}

static SSDataBlock* doStreamSessionAgg(SOperatorInfo* pOperator) {
  SExprSupp*                     pSup = &pOperator->exprSupp;
  SStreamSessionAggOperatorInfo* pInfo = pOperator->info;
  SOptrBasicInfo*                pBInfo = &pInfo->binfo;
  TSKEY                          maxTs = INT64_MIN;
  SStreamAggSupporter*           pAggSup = &pInfo->streamAggSup;
  if (pOperator->status == OP_EXEC_DONE) {
    return NULL;
  } else if (pOperator->status == OP_RES_TO_RETURN) {
    doBuildDeleteDataBlock(pInfo->pStDeleted, pInfo->pDelRes, &pInfo->pDelIterator);
    if (pInfo->pDelRes->info.rows > 0) {
      printDataBlock(pInfo->pDelRes, IS_FINAL_OP(pInfo) ? "final session" : "single session");
      return pInfo->pDelRes;
    }
    doBuildSessionResult(pOperator, pAggSup->pState, &pInfo->groupResInfo, pBInfo->pRes);
    if (pBInfo->pRes->info.rows > 0) {
      printDataBlock(pBInfo->pRes, IS_FINAL_OP(pInfo) ? "final session" : "single session");
      return pBInfo->pRes;
    }

    doSetOperatorCompleted(pOperator);
    return NULL;
  }

  _hash_fn_t     hashFn = taosGetDefaultHashFunction(TSDB_DATA_TYPE_BINARY);
  SSHashObj*     pStUpdated = tSimpleHashInit(64, hashFn);
  SOperatorInfo* downstream = pOperator->pDownstream[0];
  SArray*        pUpdated = taosArrayInit(16, sizeof(SSessionKey));  // SResKeyPos
  while (1) {
    SSDataBlock* pBlock = downstream->fpSet.getNextFn(downstream);
    if (pBlock == NULL) {
      break;
    }
    printDataBlock(pBlock, IS_FINAL_OP(pInfo) ? "final session recv" : "single session recv");

    if (pBlock->info.parTbName[0]) {
      taosHashPut(pInfo->pGroupIdTbNameMap, &pBlock->info.groupId, sizeof(int64_t), &pBlock->info.parTbName,
                  TSDB_TABLE_NAME_LEN);
      /*printf("\n\n put tbname %s\n\n", pBlock->info.parTbName);*/
    }

    if (pBlock->info.parTbName[0]) {
      taosHashPut(pInfo->pGroupIdTbNameMap, &pBlock->info.groupId, sizeof(int64_t), &pBlock->info.parTbName,
                  TSDB_TABLE_NAME_LEN);
      /*printf("\n\n put tbname %s\n\n", pBlock->info.parTbName);*/
    }

    if (pBlock->info.type == STREAM_DELETE_DATA || pBlock->info.type == STREAM_DELETE_RESULT ||
        pBlock->info.type == STREAM_CLEAR) {
      SArray* pWins = taosArrayInit(16, sizeof(SSessionKey));
      // gap must be 0
      doDeleteTimeWindows(pAggSup, pBlock, pWins);
      removeSessionResults(pStUpdated, pWins);
      if (IS_FINAL_OP(pInfo)) {
        int32_t                        childIndex = getChildIndex(pBlock);
        SOperatorInfo*                 pChildOp = taosArrayGetP(pInfo->pChildren, childIndex);
        SStreamSessionAggOperatorInfo* pChildInfo = pChildOp->info;
        // gap must be 0
        doDeleteTimeWindows(&pChildInfo->streamAggSup, pBlock, NULL);
        rebuildSessionWindow(pOperator, pWins, pStUpdated);
      }
      copyDeleteWindowInfo(pWins, pInfo->pStDeleted);
      taosArrayDestroy(pWins);
      continue;
    } else if (pBlock->info.type == STREAM_GET_ALL) {
      getAllSessionWindow(pAggSup->pResultRows, pStUpdated);
      continue;
    }

    if (pInfo->scalarSupp.pExprInfo != NULL) {
      SExprSupp* pExprSup = &pInfo->scalarSupp;
      projectApplyFunctions(pExprSup->pExprInfo, pBlock, pBlock, pExprSup->pCtx, pExprSup->numOfExprs, NULL);
    }
<<<<<<< HEAD
    // the pDataBlock are always the same one, no need to call this again
    setInputDataBlock(pSup, pBlock, TSDB_ORDER_ASC, MAIN_SCAN, true);
=======
    setInputDataBlock(pOperator, pSup->pCtx, pBlock, TSDB_ORDER_ASC, MAIN_SCAN, true);
>>>>>>> de26634c
    doStreamSessionAggImpl(pOperator, pBlock, pStUpdated, pInfo->pStDeleted, IS_FINAL_OP(pInfo));
    if (IS_FINAL_OP(pInfo)) {
      int32_t chIndex = getChildIndex(pBlock);
      int32_t size = taosArrayGetSize(pInfo->pChildren);
      // if chIndex + 1 - size > 0, add new child
      for (int32_t i = 0; i < chIndex + 1 - size; i++) {
        SOperatorInfo* pChildOp =
            createStreamFinalSessionAggOperatorInfo(NULL, pInfo->pPhyNode, pOperator->pTaskInfo, 0);
        if (!pChildOp) {
          T_LONG_JMP(pOperator->pTaskInfo->env, TSDB_CODE_QRY_OUT_OF_MEMORY);
        }
        taosArrayPush(pInfo->pChildren, &pChildOp);
      }
      SOperatorInfo* pChildOp = taosArrayGetP(pInfo->pChildren, chIndex);
      setInputDataBlock(&pChildOp->exprSupp, pBlock, TSDB_ORDER_ASC, MAIN_SCAN, true);
      doStreamSessionAggImpl(pChildOp, pBlock, NULL, NULL, true);
    }
    maxTs = TMAX(maxTs, pBlock->info.window.ekey);
    maxTs = TMAX(maxTs, pBlock->info.watermark);
  }

  pInfo->twAggSup.maxTs = TMAX(pInfo->twAggSup.maxTs, maxTs);
  // restore the value
  pOperator->status = OP_RES_TO_RETURN;

  closeSessionWindow(pAggSup->pResultRows, &pInfo->twAggSup, pStUpdated);
  closeChildSessionWindow(pInfo->pChildren, pInfo->twAggSup.maxTs);
  copyUpdateResult(pStUpdated, pUpdated);
  removeSessionResults(pInfo->pStDeleted, pUpdated);
  tSimpleHashCleanup(pStUpdated);
  initGroupResInfoFromArrayList(&pInfo->groupResInfo, pUpdated);
  blockDataEnsureCapacity(pInfo->binfo.pRes, pOperator->resultInfo.capacity);

  doBuildDeleteDataBlock(pInfo->pStDeleted, pInfo->pDelRes, &pInfo->pDelIterator);
  if (pInfo->pDelRes->info.rows > 0) {
    printDataBlock(pInfo->pDelRes, IS_FINAL_OP(pInfo) ? "final session" : "single session");
    return pInfo->pDelRes;
  }

  doBuildSessionResult(pOperator, pAggSup->pState, &pInfo->groupResInfo, pBInfo->pRes);
  if (pBInfo->pRes->info.rows > 0) {
    printDataBlock(pBInfo->pRes, IS_FINAL_OP(pInfo) ? "final session" : "single session");
    return pBInfo->pRes;
  }

  doSetOperatorCompleted(pOperator);
  return NULL;
}

SOperatorInfo* createStreamSessionAggOperatorInfo(SOperatorInfo* downstream, SPhysiNode* pPhyNode,
                                                  SExecTaskInfo* pTaskInfo) {
  SSessionWinodwPhysiNode*       pSessionNode = (SSessionWinodwPhysiNode*)pPhyNode;
  int32_t                        numOfCols = 0;
  int32_t                        code = TSDB_CODE_OUT_OF_MEMORY;
  SStreamSessionAggOperatorInfo* pInfo = taosMemoryCalloc(1, sizeof(SStreamSessionAggOperatorInfo));
  SOperatorInfo*                 pOperator = taosMemoryCalloc(1, sizeof(SOperatorInfo));
  if (pInfo == NULL || pOperator == NULL) {
    goto _error;
  }

  pOperator->pTaskInfo = pTaskInfo;

  initResultSizeInfo(&pOperator->resultInfo, 4096);
  if (pSessionNode->window.pExprs != NULL) {
    int32_t    numOfScalar = 0;
    SExprInfo* pScalarExprInfo = createExprInfo(pSessionNode->window.pExprs, NULL, &numOfScalar);
    code = initExprSupp(&pInfo->scalarSupp, pScalarExprInfo, numOfScalar);
    if (code != TSDB_CODE_SUCCESS) {
      goto _error;
    }
  }
  SExprSupp* pSup = &pOperator->exprSupp;

  SExprInfo*   pExprInfo = createExprInfo(pSessionNode->window.pFuncs, NULL, &numOfCols);
  SSDataBlock* pResBlock = createResDataBlock(pPhyNode->pOutputDataBlockDesc);
  code = initBasicInfoEx(&pInfo->binfo, pSup, pExprInfo, numOfCols, pResBlock);
  if (code != TSDB_CODE_SUCCESS) {
    goto _error;
  }

  code = initStreamAggSupporter(&pInfo->streamAggSup, pSup->pCtx, numOfCols, pSessionNode->gap,
                                pTaskInfo->streamInfo.pState, 0, 0);
  if (code != TSDB_CODE_SUCCESS) {
    goto _error;
  }

  pInfo->twAggSup = (STimeWindowAggSupp){
      .waterMark = pSessionNode->window.watermark,
      .calTrigger = pSessionNode->window.triggerType,
      .maxTs = INT64_MIN,
      .minTs = INT64_MAX,
  };

  initExecTimeWindowInfo(&pInfo->twAggSup.timeWindowData, &pTaskInfo->window);

  pInfo->primaryTsIndex = ((SColumnNode*)pSessionNode->window.pTspk)->slotId;
  if (pSessionNode->window.pTsEnd) {
    pInfo->endTsIndex = ((SColumnNode*)pSessionNode->window.pTsEnd)->slotId;
  }
  pInfo->binfo.pRes = pResBlock;
  pInfo->order = TSDB_ORDER_ASC;
  _hash_fn_t hashFn = taosGetDefaultHashFunction(TSDB_DATA_TYPE_BINARY);
  pInfo->pStDeleted = tSimpleHashInit(64, hashFn);
  pInfo->pDelIterator = NULL;
  pInfo->pDelRes = createSpecialDataBlock(STREAM_DELETE_RESULT);
  pInfo->pChildren = NULL;
  pInfo->isFinal = false;
  pInfo->pPhyNode = pPhyNode;
  pInfo->ignoreExpiredData = pSessionNode->window.igExpired;
  pInfo->pGroupIdTbNameMap =
      taosHashInit(1024, taosGetDefaultHashFunction(TSDB_DATA_TYPE_UBIGINT), false, HASH_NO_LOCK);

  pOperator->name = "StreamSessionWindowAggOperator";
  pOperator->operatorType = QUERY_NODE_PHYSICAL_PLAN_STREAM_SESSION;
  pOperator->blocking = true;
  pOperator->status = OP_NOT_OPENED;
  pOperator->info = pInfo;
  pOperator->fpSet =
      createOperatorFpSet(operatorDummyOpenFn, doStreamSessionAgg, NULL, NULL, destroyStreamSessionAggOperatorInfo,
                          aggEncodeResultRow, aggDecodeResultRow, NULL);
  if (downstream) {
    initDownStream(downstream, &pInfo->streamAggSup, pInfo->twAggSup.waterMark, pOperator->operatorType,
                   pInfo->primaryTsIndex);
    code = appendDownstream(pOperator, &downstream, 1);
  }
  return pOperator;

_error:
  if (pInfo != NULL) {
    destroyStreamSessionAggOperatorInfo(pInfo);
  }

  taosMemoryFreeClear(pOperator);
  pTaskInfo->code = code;
  return NULL;
}

static void clearStreamSessionOperator(SStreamSessionAggOperatorInfo* pInfo) {
  tSimpleHashClear(pInfo->streamAggSup.pResultRows);
  streamStateSessionClear(pInfo->streamAggSup.pState);
}

static SSDataBlock* doStreamSessionSemiAgg(SOperatorInfo* pOperator) {
  SStreamSessionAggOperatorInfo* pInfo = pOperator->info;
  SOptrBasicInfo*                pBInfo = &pInfo->binfo;
  TSKEY                          maxTs = INT64_MIN;
  SExprSupp*                     pSup = &pOperator->exprSupp;
  SStreamAggSupporter*           pAggSup = &pInfo->streamAggSup;

  if (pOperator->status == OP_EXEC_DONE) {
    return NULL;
  }

  {
    doBuildSessionResult(pOperator, pAggSup->pState, &pInfo->groupResInfo, pBInfo->pRes);
    if (pBInfo->pRes->info.rows > 0) {
      printDataBlock(pBInfo->pRes, "semi session");
      return pBInfo->pRes;
    }

    doBuildDeleteDataBlock(pInfo->pStDeleted, pInfo->pDelRes, &pInfo->pDelIterator);
    if (pInfo->pDelRes->info.rows > 0) {
      printDataBlock(pInfo->pDelRes, "semi session delete");
      return pInfo->pDelRes;
    }

    if (pOperator->status == OP_RES_TO_RETURN) {
      clearFunctionContext(&pOperator->exprSupp);
      // semi interval operator clear disk buffer
      clearStreamSessionOperator(pInfo);
      doSetOperatorCompleted(pOperator);
      return NULL;
    }
  }

  _hash_fn_t     hashFn = taosGetDefaultHashFunction(TSDB_DATA_TYPE_BINARY);
  SSHashObj*     pStUpdated = tSimpleHashInit(64, hashFn);
  SOperatorInfo* downstream = pOperator->pDownstream[0];
  SArray*        pUpdated = taosArrayInit(16, sizeof(SSessionKey));
  while (1) {
    SSDataBlock* pBlock = downstream->fpSet.getNextFn(downstream);
    if (pBlock == NULL) {
      clearSpecialDataBlock(pInfo->pUpdateRes);
      pOperator->status = OP_RES_TO_RETURN;
      break;
    }
    printDataBlock(pBlock, "semi session recv");

    if (pBlock->info.parTbName[0]) {
      taosHashPut(pInfo->pGroupIdTbNameMap, &pBlock->info.groupId, sizeof(int64_t), &pBlock->info.parTbName,
                  TSDB_TABLE_NAME_LEN);
      /*printf("\n\n put tbname %s\n\n", pBlock->info.parTbName);*/
    }

    if (pBlock->info.type == STREAM_DELETE_DATA || pBlock->info.type == STREAM_DELETE_RESULT ||
        pBlock->info.type == STREAM_CLEAR) {
      // gap must be 0
      SArray* pWins = taosArrayInit(16, sizeof(SResultWindowInfo));
      doDeleteTimeWindows(&pInfo->streamAggSup, pBlock, pWins);
      removeSessionResults(pStUpdated, pWins);
      copyDeleteWindowInfo(pWins, pInfo->pStDeleted);
      taosArrayDestroy(pWins);
      break;
    } else if (pBlock->info.type == STREAM_GET_ALL) {
      getAllSessionWindow(pInfo->streamAggSup.pResultRows, pStUpdated);
      continue;
    }

    if (pInfo->scalarSupp.pExprInfo != NULL) {
      SExprSupp* pExprSup = &pInfo->scalarSupp;
      projectApplyFunctions(pExprSup->pExprInfo, pBlock, pBlock, pExprSup->pCtx, pExprSup->numOfExprs, NULL);
    }
    // the pDataBlock are always the same one, no need to call this again
    setInputDataBlock(pSup, pBlock, TSDB_ORDER_ASC, MAIN_SCAN, true);
    doStreamSessionAggImpl(pOperator, pBlock, pStUpdated, NULL, false);
    maxTs = TMAX(pInfo->twAggSup.maxTs, pBlock->info.window.ekey);
  }

  pInfo->twAggSup.maxTs = TMAX(pInfo->twAggSup.maxTs, maxTs);
  pBInfo->pRes->info.watermark = pInfo->twAggSup.maxTs;

  copyUpdateResult(pStUpdated, pUpdated);
  removeSessionResults(pInfo->pStDeleted, pUpdated);
  tSimpleHashCleanup(pStUpdated);

  initGroupResInfoFromArrayList(&pInfo->groupResInfo, pUpdated);
  blockDataEnsureCapacity(pBInfo->pRes, pOperator->resultInfo.capacity);

  doBuildSessionResult(pOperator, pAggSup->pState, &pInfo->groupResInfo, pBInfo->pRes);
  if (pBInfo->pRes->info.rows > 0) {
    printDataBlock(pBInfo->pRes, "semi session");
    return pBInfo->pRes;
  }

  doBuildDeleteDataBlock(pInfo->pStDeleted, pInfo->pDelRes, &pInfo->pDelIterator);
  if (pInfo->pDelRes->info.rows > 0) {
    printDataBlock(pInfo->pDelRes, "semi session delete");
    return pInfo->pDelRes;
  }

  clearFunctionContext(&pOperator->exprSupp);
  // semi interval operator clear disk buffer
  clearStreamSessionOperator(pInfo);
  doSetOperatorCompleted(pOperator);
  return NULL;
}

SOperatorInfo* createStreamFinalSessionAggOperatorInfo(SOperatorInfo* downstream, SPhysiNode* pPhyNode,
                                                       SExecTaskInfo* pTaskInfo, int32_t numOfChild) {
  int32_t        code = TSDB_CODE_OUT_OF_MEMORY;
  SOperatorInfo* pOperator = createStreamSessionAggOperatorInfo(downstream, pPhyNode, pTaskInfo);
  if (pOperator == NULL) {
    goto _error;
  }
  SStreamSessionAggOperatorInfo* pInfo = pOperator->info;

  if (pPhyNode->type == QUERY_NODE_PHYSICAL_PLAN_STREAM_FINAL_SESSION) {
    pInfo->isFinal = true;
    pOperator->name = "StreamSessionFinalAggOperator";
  } else {
    pInfo->isFinal = false;
    pInfo->pUpdateRes = createSpecialDataBlock(STREAM_CLEAR);
    blockDataEnsureCapacity(pInfo->pUpdateRes, 128);
    pOperator->name = "StreamSessionSemiAggOperator";
    pOperator->fpSet =
        createOperatorFpSet(operatorDummyOpenFn, doStreamSessionSemiAgg, NULL, NULL,
                            destroyStreamSessionAggOperatorInfo, aggEncodeResultRow, aggDecodeResultRow, NULL);
  }

  pInfo->pGroupIdTbNameMap =
      taosHashInit(1024, taosGetDefaultHashFunction(TSDB_DATA_TYPE_UBIGINT), false, HASH_NO_LOCK);

  pOperator->operatorType = pPhyNode->type;
  if (numOfChild > 0) {
    pInfo->pChildren = taosArrayInit(numOfChild, sizeof(void*));
    for (int32_t i = 0; i < numOfChild; i++) {
      SOperatorInfo* pChildOp = createStreamFinalSessionAggOperatorInfo(NULL, pPhyNode, pTaskInfo, 0);
      if (pChildOp == NULL) {
        goto _error;
      }
      SStreamSessionAggOperatorInfo* pChInfo = pChildOp->info;
      pChInfo->twAggSup.calTrigger = STREAM_TRIGGER_AT_ONCE;
      streamStateSetNumber(pChInfo->streamAggSup.pState, i);
      taosArrayPush(pInfo->pChildren, &pChildOp);
    }
  }
  return pOperator;

_error:
  if (pInfo != NULL) {
    destroyStreamSessionAggOperatorInfo(pInfo);
  }
  taosMemoryFreeClear(pOperator);
  pTaskInfo->code = code;
  return NULL;
}

void destroyStreamStateOperatorInfo(void* param) {
  SStreamStateAggOperatorInfo* pInfo = (SStreamStateAggOperatorInfo*)param;
  cleanupBasicInfo(&pInfo->binfo);
  destroyStreamAggSupporter(&pInfo->streamAggSup);
  cleanupGroupResInfo(&pInfo->groupResInfo);
  if (pInfo->pChildren != NULL) {
    int32_t size = taosArrayGetSize(pInfo->pChildren);
    for (int32_t i = 0; i < size; i++) {
      SOperatorInfo*                 pChild = taosArrayGetP(pInfo->pChildren, i);
      SStreamSessionAggOperatorInfo* pChInfo = pChild->info;
      destroyStreamSessionAggOperatorInfo(pChInfo);
      taosMemoryFreeClear(pChild);
    }
  }
  colDataDestroy(&pInfo->twAggSup.timeWindowData);
  blockDataDestroy(pInfo->pDelRes);
  tSimpleHashCleanup(pInfo->pSeDeleted);
  taosHashCleanup(pInfo->pGroupIdTbNameMap);
  taosMemoryFreeClear(param);
}

bool isTsInWindow(SStateWindowInfo* pWin, TSKEY ts) {
  if (pWin->winInfo.sessionWin.win.skey <= ts && ts <= pWin->winInfo.sessionWin.win.ekey) {
    return true;
  }
  return false;
}

bool isEqualStateKey(SStateWindowInfo* pWin, char* pKeyData) {
  return pKeyData && compareVal(pKeyData, pWin->pStateKey);
}

bool compareStateKey(void* data, void* key) {
  SStateKeys* stateKey = (SStateKeys*)key;
  stateKey->pData = (char*)key + sizeof(SStateKeys);
  return compareVal(data, stateKey);
}

void setStateOutputBuf(SStreamAggSupporter* pAggSup, TSKEY ts, uint64_t groupId, char* pKeyData,
                       SStateWindowInfo* pCurWin, SStateWindowInfo* pNextWin) {
  int32_t size = pAggSup->resultRowSize;
  pCurWin->winInfo.sessionWin.groupId = groupId;
  pCurWin->winInfo.sessionWin.win.skey = ts;
  pCurWin->winInfo.sessionWin.win.ekey = ts;
  int32_t code =
      streamStateStateAddIfNotExist(pAggSup->pState, &pCurWin->winInfo.sessionWin, pKeyData, pAggSup->stateKeySize,
                                    compareStateKey, &pCurWin->winInfo.pOutputBuf, &size);
  pCurWin->pStateKey =
      (SStateKeys*)((char*)pCurWin->winInfo.pOutputBuf + (pAggSup->resultRowSize - pAggSup->stateKeySize));
  pCurWin->pStateKey->bytes = pAggSup->stateKeySize - sizeof(SStateKeys);
  pCurWin->pStateKey->type = pAggSup->stateKeyType;
  pCurWin->pStateKey->pData = (char*)pCurWin->pStateKey + sizeof(SStateKeys);
  pCurWin->pStateKey->isNull = false;

  if (code == TSDB_CODE_SUCCESS) {
    pCurWin->winInfo.isOutput = true;
  } else {
    if (IS_VAR_DATA_TYPE(pAggSup->stateKeyType)) {
      varDataCopy(pCurWin->pStateKey->pData, pKeyData);
    } else {
      memcpy(pCurWin->pStateKey->pData, pKeyData, pCurWin->pStateKey->bytes);
    }
  }

  pNextWin->winInfo.sessionWin = pCurWin->winInfo.sessionWin;
  pNextWin->winInfo.pOutputBuf = NULL;
  SStreamStateCur* pCur = streamStateSessionSeekKeyNext(pAggSup->pState, &pCurWin->winInfo.sessionWin);
  code = streamStateSessionGetKVByCur(pCur, &pNextWin->winInfo.sessionWin, NULL, 0);
  if (code != TSDB_CODE_SUCCESS) {
    SET_SESSION_WIN_INVALID(pNextWin->winInfo);
  }
  streamStateFreeCur(pCur);
}

int32_t updateStateWindowInfo(SStateWindowInfo* pWinInfo, SStateWindowInfo* pNextWin, TSKEY* pTs, uint64_t groupId,
                              SColumnInfoData* pKeyCol, int32_t rows, int32_t start, bool* allEqual,
                              SSHashObj* pResultRows, SSHashObj* pSeUpdated, SSHashObj* pSeDeleted) {
  *allEqual = true;
  for (int32_t i = start; i < rows; ++i) {
    char* pKeyData = colDataGetData(pKeyCol, i);
    if (!isTsInWindow(pWinInfo, pTs[i])) {
      if (isEqualStateKey(pWinInfo, pKeyData)) {
        if (IS_VALID_SESSION_WIN(pNextWin->winInfo)) {
          // ts belongs to the next window
          if (pTs[i] >= pNextWin->winInfo.sessionWin.win.skey) {
            return i - start;
          }
        }
      } else {
        return i - start;
      }
    }

    if (pWinInfo->winInfo.sessionWin.win.skey > pTs[i]) {
      if (pSeDeleted && pWinInfo->winInfo.isOutput) {
        saveDeleteRes(pSeDeleted, pWinInfo->winInfo.sessionWin);
      }
      removeSessionResult(pSeUpdated, pResultRows, pWinInfo->winInfo.sessionWin);
      pWinInfo->winInfo.sessionWin.win.skey = pTs[i];
    }
    pWinInfo->winInfo.sessionWin.win.ekey = TMAX(pWinInfo->winInfo.sessionWin.win.ekey, pTs[i]);
    if (!isEqualStateKey(pWinInfo, pKeyData)) {
      *allEqual = false;
    }
  }
  return rows - start;
}

static void doStreamStateAggImpl(SOperatorInfo* pOperator, SSDataBlock* pSDataBlock, SSHashObj* pSeUpdated,
                                 SSHashObj* pStDeleted) {
  SExecTaskInfo*               pTaskInfo = pOperator->pTaskInfo;
  SStreamStateAggOperatorInfo* pInfo = pOperator->info;
  int32_t                      numOfOutput = pOperator->exprSupp.numOfExprs;
  int64_t                      groupId = pSDataBlock->info.groupId;
  int64_t                      code = TSDB_CODE_SUCCESS;
  TSKEY*                       tsCols = NULL;
  SResultRow*                  pResult = NULL;
  int32_t                      winRows = 0;
  if (pSDataBlock->pDataBlock != NULL) {
    SColumnInfoData* pColDataInfo = taosArrayGet(pSDataBlock->pDataBlock, pInfo->primaryTsIndex);
    tsCols = (int64_t*)pColDataInfo->pData;
  } else {
    return;
  }

  SStreamAggSupporter* pAggSup = &pInfo->streamAggSup;
  int32_t              rows = pSDataBlock->info.rows;
  blockDataEnsureCapacity(pAggSup->pScanBlock, rows);
  SColumnInfoData* pKeyColInfo = taosArrayGet(pSDataBlock->pDataBlock, pInfo->stateCol.slotId);
  for (int32_t i = 0; i < rows; i += winRows) {
    if (pInfo->ignoreExpiredData && isOverdue(tsCols[i], &pInfo->twAggSup)) {
      i++;
      continue;
    }
    char*            pKeyData = colDataGetData(pKeyColInfo, i);
    int32_t          winIndex = 0;
    bool             allEqual = true;
    SStateWindowInfo curWin = {0};
    SStateWindowInfo nextWin = {0};
    setStateOutputBuf(pAggSup, tsCols[i], groupId, pKeyData, &curWin, &nextWin);
    setSessionWinOutputInfo(pSeUpdated, &curWin.winInfo);
    winRows = updateStateWindowInfo(&curWin, &nextWin, tsCols, groupId, pKeyColInfo, rows, i, &allEqual,
                                    pAggSup->pResultRows, pSeUpdated, pStDeleted);
    if (!allEqual) {
      uint64_t uid = 0;
      appendOneRowToStreamSpecialBlock(pAggSup->pScanBlock, &curWin.winInfo.sessionWin.win.skey,
                                       &curWin.winInfo.sessionWin.win.ekey, &uid, &groupId, NULL);
      tSimpleHashRemove(pSeUpdated, &curWin.winInfo.sessionWin, sizeof(SSessionKey));
      doDeleteSessionWindow(pAggSup, &curWin.winInfo.sessionWin);
      releaseOutputBuf(pAggSup->pState, NULL, (SResultRow*)curWin.winInfo.pOutputBuf);
      continue;
    }
    code = doOneWindowAggImpl(&pInfo->twAggSup.timeWindowData, &curWin.winInfo, &pResult, i, winRows, rows, numOfOutput,
                              pOperator);
    if (code != TSDB_CODE_SUCCESS || pResult == NULL) {
      T_LONG_JMP(pTaskInfo->env, TSDB_CODE_QRY_OUT_OF_MEMORY);
    }
    saveSessionOutputBuf(pAggSup, &curWin.winInfo);

    if (pInfo->twAggSup.calTrigger == STREAM_TRIGGER_AT_ONCE) {
      code = saveResult(curWin.winInfo, pSeUpdated);
      if (code != TSDB_CODE_SUCCESS) {
        T_LONG_JMP(pTaskInfo->env, TSDB_CODE_QRY_OUT_OF_MEMORY);
      }
    }
  }
}

static SSDataBlock* doStreamStateAgg(SOperatorInfo* pOperator) {
  if (pOperator->status == OP_EXEC_DONE) {
    return NULL;
  }

  SExprSupp*                   pSup = &pOperator->exprSupp;
  SStreamStateAggOperatorInfo* pInfo = pOperator->info;
  SOptrBasicInfo*              pBInfo = &pInfo->binfo;
  int64_t                      maxTs = INT64_MIN;
  if (pOperator->status == OP_RES_TO_RETURN) {
    doBuildDeleteDataBlock(pInfo->pSeDeleted, pInfo->pDelRes, &pInfo->pDelIterator);
    if (pInfo->pDelRes->info.rows > 0) {
      printDataBlock(pInfo->pDelRes, "single state delete");
      return pInfo->pDelRes;
    }

    doBuildSessionResult(pOperator, pInfo->streamAggSup.pState, &pInfo->groupResInfo, pBInfo->pRes);
    if (pBInfo->pRes->info.rows > 0) {
      printDataBlock(pBInfo->pRes, "single state");
      return pBInfo->pRes;
    }

    doSetOperatorCompleted(pOperator);
    return NULL;
  }

  _hash_fn_t     hashFn = taosGetDefaultHashFunction(TSDB_DATA_TYPE_BINARY);
  SSHashObj*     pSeUpdated = tSimpleHashInit(64, hashFn);
  SOperatorInfo* downstream = pOperator->pDownstream[0];
  SArray*        pUpdated = taosArrayInit(16, sizeof(SSessionKey));
  while (1) {
    SSDataBlock* pBlock = downstream->fpSet.getNextFn(downstream);
    if (pBlock == NULL) {
      break;
    }
    printDataBlock(pBlock, "single state recv");

    if (pBlock->info.parTbName[0]) {
      taosHashPut(pInfo->pGroupIdTbNameMap, &pBlock->info.groupId, sizeof(int64_t), &pBlock->info.parTbName,
                  TSDB_TABLE_NAME_LEN);
      /*printf("\n\n put tbname %s\n\n", pBlock->info.parTbName);*/
    }

    if (pBlock->info.type == STREAM_DELETE_DATA || pBlock->info.type == STREAM_DELETE_RESULT ||
        pBlock->info.type == STREAM_CLEAR) {
      SArray* pWins = taosArrayInit(16, sizeof(SSessionKey));
      doDeleteTimeWindows(&pInfo->streamAggSup, pBlock, pWins);
      removeSessionResults(pSeUpdated, pWins);
      copyDeleteWindowInfo(pWins, pInfo->pSeDeleted);
      taosArrayDestroy(pWins);
      continue;
    } else if (pBlock->info.type == STREAM_GET_ALL) {
      getAllSessionWindow(pInfo->streamAggSup.pResultRows, pSeUpdated);
      continue;
    }

    if (pInfo->scalarSupp.pExprInfo != NULL) {
      SExprSupp* pExprSup = &pInfo->scalarSupp;
      projectApplyFunctions(pExprSup->pExprInfo, pBlock, pBlock, pExprSup->pCtx, pExprSup->numOfExprs, NULL);
    }
    // the pDataBlock are always the same one, no need to call this again
    setInputDataBlock(pSup, pBlock, TSDB_ORDER_ASC, MAIN_SCAN, true);
    doStreamStateAggImpl(pOperator, pBlock, pSeUpdated, pInfo->pSeDeleted);
    maxTs = TMAX(maxTs, pBlock->info.window.ekey);
  }
  pInfo->twAggSup.maxTs = TMAX(pInfo->twAggSup.maxTs, maxTs);
  // restore the value
  pOperator->status = OP_RES_TO_RETURN;

  closeSessionWindow(pInfo->streamAggSup.pResultRows, &pInfo->twAggSup, pSeUpdated);
  copyUpdateResult(pSeUpdated, pUpdated);
  removeSessionResults(pInfo->pSeDeleted, pUpdated);
  tSimpleHashCleanup(pSeUpdated);

  initGroupResInfoFromArrayList(&pInfo->groupResInfo, pUpdated);
  blockDataEnsureCapacity(pInfo->binfo.pRes, pOperator->resultInfo.capacity);

  doBuildDeleteDataBlock(pInfo->pSeDeleted, pInfo->pDelRes, &pInfo->pDelIterator);
  if (pInfo->pDelRes->info.rows > 0) {
    printDataBlock(pInfo->pDelRes, "single state delete");
    return pInfo->pDelRes;
  }

  doBuildSessionResult(pOperator, pInfo->streamAggSup.pState, &pInfo->groupResInfo, pBInfo->pRes);
  if (pBInfo->pRes->info.rows > 0) {
    printDataBlock(pBInfo->pRes, "single state");
    return pBInfo->pRes;
  }
  doSetOperatorCompleted(pOperator);
  return NULL;
}

SOperatorInfo* createStreamStateAggOperatorInfo(SOperatorInfo* downstream, SPhysiNode* pPhyNode,
                                                SExecTaskInfo* pTaskInfo) {
  SStreamStateWinodwPhysiNode* pStateNode = (SStreamStateWinodwPhysiNode*)pPhyNode;
  int32_t                      tsSlotId = ((SColumnNode*)pStateNode->window.pTspk)->slotId;
  SColumnNode*                 pColNode = (SColumnNode*)((STargetNode*)pStateNode->pStateKey)->pExpr;
  int32_t                      code = TSDB_CODE_SUCCESS;

  SStreamStateAggOperatorInfo* pInfo = taosMemoryCalloc(1, sizeof(SStreamStateAggOperatorInfo));
  SOperatorInfo*               pOperator = taosMemoryCalloc(1, sizeof(SOperatorInfo));
  if (pInfo == NULL || pOperator == NULL) {
    code = TSDB_CODE_OUT_OF_MEMORY;
    goto _error;
  }

  pInfo->stateCol = extractColumnFromColumnNode(pColNode);
  initResultSizeInfo(&pOperator->resultInfo, 4096);
  if (pStateNode->window.pExprs != NULL) {
    int32_t    numOfScalar = 0;
    SExprInfo* pScalarExprInfo = createExprInfo(pStateNode->window.pExprs, NULL, &numOfScalar);
    code = initExprSupp(&pInfo->scalarSupp, pScalarExprInfo, numOfScalar);
    if (code != TSDB_CODE_SUCCESS) {
      goto _error;
    }
  }

  pInfo->twAggSup = (STimeWindowAggSupp){
      .waterMark = pStateNode->window.watermark,
      .calTrigger = pStateNode->window.triggerType,
      .maxTs = INT64_MIN,
      .minTs = INT64_MAX,
  };
  initExecTimeWindowInfo(&pInfo->twAggSup.timeWindowData, &pTaskInfo->window);

  SExprSupp*   pSup = &pOperator->exprSupp;
  int32_t      numOfCols = 0;
  SExprInfo*   pExprInfo = createExprInfo(pStateNode->window.pFuncs, NULL, &numOfCols);
  SSDataBlock* pResBlock = createResDataBlock(pPhyNode->pOutputDataBlockDesc);
  code = initBasicInfoEx(&pInfo->binfo, pSup, pExprInfo, numOfCols, pResBlock);
  if (code != TSDB_CODE_SUCCESS) {
    goto _error;
  }
  int32_t keySize = sizeof(SStateKeys) + pColNode->node.resType.bytes;
  int16_t type = pColNode->node.resType.type;
  code = initStreamAggSupporter(&pInfo->streamAggSup, pSup->pCtx, numOfCols, 0, pTaskInfo->streamInfo.pState, keySize,
                                type);
  if (code != TSDB_CODE_SUCCESS) {
    goto _error;
  }

  pInfo->primaryTsIndex = tsSlotId;
  _hash_fn_t hashFn = taosGetDefaultHashFunction(TSDB_DATA_TYPE_BINARY);
  pInfo->pSeDeleted = tSimpleHashInit(64, hashFn);
  pInfo->pDelIterator = NULL;
  pInfo->pDelRes = createSpecialDataBlock(STREAM_DELETE_RESULT);
  pInfo->pChildren = NULL;
  pInfo->ignoreExpiredData = pStateNode->window.igExpired;

  pInfo->pGroupIdTbNameMap =
      taosHashInit(1024, taosGetDefaultHashFunction(TSDB_DATA_TYPE_UBIGINT), false, HASH_NO_LOCK);

  pOperator->name = "StreamStateAggOperator";
  pOperator->operatorType = QUERY_NODE_PHYSICAL_PLAN_STREAM_STATE;
  pOperator->blocking = true;
  pOperator->status = OP_NOT_OPENED;
  pOperator->pTaskInfo = pTaskInfo;
  pOperator->info = pInfo;
  pOperator->fpSet = createOperatorFpSet(operatorDummyOpenFn, doStreamStateAgg, NULL, NULL,
                                         destroyStreamStateOperatorInfo, aggEncodeResultRow, aggDecodeResultRow, NULL);
  initDownStream(downstream, &pInfo->streamAggSup, pInfo->twAggSup.waterMark, pOperator->operatorType,
                 pInfo->primaryTsIndex);
  code = appendDownstream(pOperator, &downstream, 1);
  if (code != TSDB_CODE_SUCCESS) {
    goto _error;
  }
  return pOperator;

_error:
  destroyStreamStateOperatorInfo(pInfo);
  taosMemoryFreeClear(pOperator);
  pTaskInfo->code = code;
  return NULL;
}

void destroyMAIOperatorInfo(void* param) {
  SMergeAlignedIntervalAggOperatorInfo* miaInfo = (SMergeAlignedIntervalAggOperatorInfo*)param;
  destroyIntervalOperatorInfo(miaInfo->intervalAggOperatorInfo);
  taosMemoryFreeClear(param);
}

static SResultRow* doSetSingleOutputTupleBuf(SResultRowInfo* pResultRowInfo, SAggSupporter* pSup) {
  SResultRow* pResult = getNewResultRow(pSup->pResultBuf, &pSup->currentPageId, pSup->resultRowSize);
  pResultRowInfo->cur = (SResultRowPosition){.pageId = pResult->pageId, .offset = pResult->offset};
  return pResult;
}

static int32_t setSingleOutputTupleBuf(SResultRowInfo* pResultRowInfo, STimeWindow* win, SResultRow** pResult,
                                       SExprSupp* pExprSup, SAggSupporter* pAggSup) {
  if (*pResult == NULL) {
    *pResult = doSetSingleOutputTupleBuf(pResultRowInfo, pAggSup);
    if (*pResult == NULL) {
      return terrno;
    }
  }

  // set time window for current result
  (*pResult)->win = (*win);
  setResultRowInitCtx((*pResult), pExprSup->pCtx, pExprSup->numOfExprs, pExprSup->rowEntryInfoOffset);
  return TSDB_CODE_SUCCESS;
}

static void doMergeAlignedIntervalAggImpl(SOperatorInfo* pOperatorInfo, SResultRowInfo* pResultRowInfo,
                                          SSDataBlock* pBlock, SSDataBlock* pResultBlock) {
  SMergeAlignedIntervalAggOperatorInfo* miaInfo = pOperatorInfo->info;
  SIntervalAggOperatorInfo*             iaInfo = miaInfo->intervalAggOperatorInfo;

  SExecTaskInfo* pTaskInfo = pOperatorInfo->pTaskInfo;
  SExprSupp*     pSup = &pOperatorInfo->exprSupp;
  SInterval*     pInterval = &iaInfo->interval;

  int32_t  startPos = 0;
  int64_t* tsCols = extractTsCol(pBlock, iaInfo);

  TSKEY ts = getStartTsKey(&pBlock->info.window, tsCols);

  // there is an result exists
  if (miaInfo->curTs != INT64_MIN) {
    if (ts != miaInfo->curTs) {
      finalizeResultRows(iaInfo->aggSup.pResultBuf, &pResultRowInfo->cur, pSup, pResultBlock, pTaskInfo);
      resetResultRow(miaInfo->pResultRow, iaInfo->aggSup.resultRowSize - sizeof(SResultRow));
      miaInfo->curTs = ts;
    }
  } else {
    miaInfo->curTs = ts;
  }

  STimeWindow win = {0};
  win.skey = miaInfo->curTs;
  win.ekey = taosTimeAdd(win.skey, pInterval->interval, pInterval->intervalUnit, pInterval->precision) - 1;

  int32_t ret = setSingleOutputTupleBuf(pResultRowInfo, &win, &miaInfo->pResultRow, pSup, &iaInfo->aggSup);
  if (ret != TSDB_CODE_SUCCESS || miaInfo->pResultRow == NULL) {
    T_LONG_JMP(pTaskInfo->env, ret);
  }

  int32_t currPos = startPos;

  STimeWindow currWin = win;
  while (++currPos < pBlock->info.rows) {
    if (tsCols[currPos] == miaInfo->curTs) {
      continue;
    }

    updateTimeWindowInfo(&iaInfo->twAggSup.timeWindowData, &currWin, true);
    doApplyFunctions(pTaskInfo, pSup->pCtx, &iaInfo->twAggSup.timeWindowData, startPos, currPos - startPos,
                     pBlock->info.rows, pSup->numOfExprs);

    finalizeResultRows(iaInfo->aggSup.pResultBuf, &pResultRowInfo->cur, pSup, pResultBlock, pTaskInfo);
    resetResultRow(miaInfo->pResultRow, iaInfo->aggSup.resultRowSize - sizeof(SResultRow));
    miaInfo->curTs = tsCols[currPos];

    currWin.skey = miaInfo->curTs;
    currWin.ekey = taosTimeAdd(currWin.skey, pInterval->interval, pInterval->intervalUnit, pInterval->precision) - 1;

    startPos = currPos;
    ret = setSingleOutputTupleBuf(pResultRowInfo, &win, &miaInfo->pResultRow, pSup, &iaInfo->aggSup);
    if (ret != TSDB_CODE_SUCCESS || miaInfo->pResultRow == NULL) {
      T_LONG_JMP(pTaskInfo->env, ret);
    }

    miaInfo->curTs = currWin.skey;
  }

  updateTimeWindowInfo(&iaInfo->twAggSup.timeWindowData, &currWin, true);
  doApplyFunctions(pTaskInfo, pSup->pCtx, &iaInfo->twAggSup.timeWindowData, startPos, currPos - startPos,
                   pBlock->info.rows, pSup->numOfExprs);
}

static void cleanupAfterGroupResultGen(SMergeAlignedIntervalAggOperatorInfo* pMiaInfo, SSDataBlock* pRes) {
  pRes->info.groupId = pMiaInfo->groupId;
  pMiaInfo->curTs = INT64_MIN;
  pMiaInfo->groupId = 0;
}

static void doMergeAlignedIntervalAgg(SOperatorInfo* pOperator) {
  SExecTaskInfo* pTaskInfo = pOperator->pTaskInfo;

  SMergeAlignedIntervalAggOperatorInfo* pMiaInfo = pOperator->info;
  SIntervalAggOperatorInfo*             pIaInfo = pMiaInfo->intervalAggOperatorInfo;

  SExprSupp*      pSup = &pOperator->exprSupp;
  SSDataBlock*    pRes = pIaInfo->binfo.pRes;
  SResultRowInfo* pResultRowInfo = &pIaInfo->binfo.resultRowInfo;
  SOperatorInfo*  downstream = pOperator->pDownstream[0];
  int32_t         scanFlag = MAIN_SCAN;

  while (1) {
    SSDataBlock* pBlock = NULL;
    if (pMiaInfo->prefetchedBlock == NULL) {
      pBlock = downstream->fpSet.getNextFn(downstream);
    } else {
      pBlock = pMiaInfo->prefetchedBlock;
      pMiaInfo->prefetchedBlock = NULL;

      pMiaInfo->groupId = pBlock->info.groupId;
    }

    // no data exists, all query processing is done
    if (pBlock == NULL) {
      // close last unclosed time window
      if (pMiaInfo->curTs != INT64_MIN) {
        finalizeResultRows(pIaInfo->aggSup.pResultBuf, &pResultRowInfo->cur, pSup, pRes, pTaskInfo);
        resetResultRow(pMiaInfo->pResultRow, pIaInfo->aggSup.resultRowSize - sizeof(SResultRow));
        cleanupAfterGroupResultGen(pMiaInfo, pRes);
      }

      doSetOperatorCompleted(pOperator);
      break;
    }

    if (pMiaInfo->groupId == 0) {
      if (pMiaInfo->groupId != pBlock->info.groupId) {
        pMiaInfo->groupId = pBlock->info.groupId;
      }
    } else {
      if (pMiaInfo->groupId != pBlock->info.groupId) {
        // if there are unclosed time window, close it firstly.
        ASSERT(pMiaInfo->curTs != INT64_MIN);
        finalizeResultRows(pIaInfo->aggSup.pResultBuf, &pResultRowInfo->cur, pSup, pRes, pTaskInfo);
        resetResultRow(pMiaInfo->pResultRow, pIaInfo->aggSup.resultRowSize - sizeof(SResultRow));

        pMiaInfo->prefetchedBlock = pBlock;
        cleanupAfterGroupResultGen(pMiaInfo, pRes);
        break;
      } else {
        // continue
      }
    }

    getTableScanInfo(pOperator, &pIaInfo->inputOrder, &scanFlag);
    setInputDataBlock(pSup, pBlock, pIaInfo->inputOrder, scanFlag, true);
    doMergeAlignedIntervalAggImpl(pOperator, &pIaInfo->binfo.resultRowInfo, pBlock, pRes);

    doFilter(pMiaInfo->pCondition, pRes, NULL, NULL);
    if (pRes->info.rows >= pOperator->resultInfo.capacity) {
      break;
    }
  }
}

static SSDataBlock* mergeAlignedIntervalAgg(SOperatorInfo* pOperator) {
  SExecTaskInfo* pTaskInfo = pOperator->pTaskInfo;

  SMergeAlignedIntervalAggOperatorInfo* pMiaInfo = pOperator->info;
  SIntervalAggOperatorInfo*             iaInfo = pMiaInfo->intervalAggOperatorInfo;
  if (pOperator->status == OP_EXEC_DONE) {
    return NULL;
  }

  SSDataBlock* pRes = iaInfo->binfo.pRes;
  blockDataCleanup(pRes);

  if (iaInfo->binfo.mergeResultBlock) {
    while (1) {
      if (pOperator->status == OP_EXEC_DONE) {
        break;
      }

      if (pRes->info.rows >= pOperator->resultInfo.threshold) {
        break;
      }

      doMergeAlignedIntervalAgg(pOperator);
    }
  } else {
    doMergeAlignedIntervalAgg(pOperator);
  }

  size_t rows = pRes->info.rows;
  pOperator->resultInfo.totalRows += rows;
  return (rows == 0) ? NULL : pRes;
}

SOperatorInfo* createMergeAlignedIntervalOperatorInfo(SOperatorInfo* downstream, SMergeAlignedIntervalPhysiNode* pNode,
                                                      SExecTaskInfo* pTaskInfo) {
  SMergeAlignedIntervalAggOperatorInfo* miaInfo = taosMemoryCalloc(1, sizeof(SMergeAlignedIntervalAggOperatorInfo));
  SOperatorInfo*                        pOperator = taosMemoryCalloc(1, sizeof(SOperatorInfo));
  if (miaInfo == NULL || pOperator == NULL) {
    goto _error;
  }

  miaInfo->intervalAggOperatorInfo = taosMemoryCalloc(1, sizeof(SIntervalAggOperatorInfo));
  if (miaInfo->intervalAggOperatorInfo == NULL) {
    goto _error;
  }



  SInterval interval = {.interval = pNode->interval,
                        .sliding = pNode->sliding,
                        .intervalUnit = pNode->intervalUnit,
                        .slidingUnit = pNode->slidingUnit,
                        .offset = pNode->offset,
                        .precision = ((SColumnNode*)pNode->window.pTspk)->node.resType.precision};

  SIntervalAggOperatorInfo* iaInfo = miaInfo->intervalAggOperatorInfo;
  SExprSupp*                pSup = &pOperator->exprSupp;

  miaInfo->pCondition = pNode->window.node.pConditions;
  miaInfo->curTs = INT64_MIN;
  iaInfo->win = pTaskInfo->window;
  iaInfo->inputOrder = TSDB_ORDER_ASC;
  iaInfo->interval = interval;
  iaInfo->execModel = pTaskInfo->execModel;
  iaInfo->primaryTsIndex = ((SColumnNode*)pNode->window.pTspk)->slotId;
  iaInfo->binfo.mergeResultBlock = pNode->window.mergeDataBlock;

  size_t keyBufSize = sizeof(int64_t) + sizeof(int64_t) + POINTER_BYTES;
  initResultSizeInfo(&pOperator->resultInfo, 4096);

  int32_t    num = 0;
  SExprInfo* pExprInfo = createExprInfo(pNode->window.pFuncs, NULL, &num);
  int32_t    code = initAggInfo(&pOperator->exprSupp, &iaInfo->aggSup, pExprInfo, num, keyBufSize, pTaskInfo->id.str);
  if (code != TSDB_CODE_SUCCESS) {
    goto _error;
  }

  SSDataBlock* pResBlock = createResDataBlock(pNode->window.node.pOutputDataBlockDesc);
  initBasicInfo(&iaInfo->binfo, pResBlock);
  initExecTimeWindowInfo(&iaInfo->twAggSup.timeWindowData, &iaInfo->win);

  iaInfo->timeWindowInterpo = timeWindowinterpNeeded(pSup->pCtx, num, iaInfo);
  if (iaInfo->timeWindowInterpo) {
    iaInfo->binfo.resultRowInfo.openWindow = tdListNew(sizeof(SOpenWindowInfo));
  }

  initResultRowInfo(&iaInfo->binfo.resultRowInfo);
  blockDataEnsureCapacity(iaInfo->binfo.pRes, pOperator->resultInfo.capacity);

  pOperator->name = "TimeMergeAlignedIntervalAggOperator";
  pOperator->operatorType = QUERY_NODE_PHYSICAL_PLAN_MERGE_ALIGNED_INTERVAL;
  pOperator->blocking = false;
  pOperator->status = OP_NOT_OPENED;
  pOperator->pTaskInfo = pTaskInfo;
  pOperator->info = miaInfo;

  pOperator->fpSet = createOperatorFpSet(operatorDummyOpenFn, mergeAlignedIntervalAgg, NULL, NULL,
                                         destroyMAIOperatorInfo, NULL, NULL, NULL);

  code = appendDownstream(pOperator, &downstream, 1);
  if (code != TSDB_CODE_SUCCESS) {
    goto _error;
  }

  return pOperator;

_error:
  destroyMAIOperatorInfo(miaInfo);
  taosMemoryFreeClear(pOperator);
  pTaskInfo->code = code;
  return NULL;
}

//=====================================================================================================================
// merge interval operator
typedef struct SMergeIntervalAggOperatorInfo {
  SIntervalAggOperatorInfo intervalAggOperatorInfo;
  SList*                   groupIntervals;
  SListIter                groupIntervalsIter;
  bool                     hasGroupId;
  uint64_t                 groupId;
  SSDataBlock*             prefetchedBlock;
  bool                     inputBlocksFinished;
} SMergeIntervalAggOperatorInfo;

typedef struct SGroupTimeWindow {
  uint64_t    groupId;
  STimeWindow window;
} SGroupTimeWindow;

void destroyMergeIntervalOperatorInfo(void* param) {
  SMergeIntervalAggOperatorInfo* miaInfo = (SMergeIntervalAggOperatorInfo*)param;
  tdListFree(miaInfo->groupIntervals);
  destroyIntervalOperatorInfo(&miaInfo->intervalAggOperatorInfo);

  taosMemoryFreeClear(param);
}

static int32_t finalizeWindowResult(SOperatorInfo* pOperatorInfo, uint64_t tableGroupId, STimeWindow* win,
                                    SSDataBlock* pResultBlock) {
  SMergeIntervalAggOperatorInfo* miaInfo = pOperatorInfo->info;
  SIntervalAggOperatorInfo*      iaInfo = &miaInfo->intervalAggOperatorInfo;
  SExecTaskInfo*                 pTaskInfo = pOperatorInfo->pTaskInfo;
  bool                           ascScan = (iaInfo->inputOrder == TSDB_ORDER_ASC);
  SExprSupp*                     pExprSup = &pOperatorInfo->exprSupp;

  SET_RES_WINDOW_KEY(iaInfo->aggSup.keyBuf, &win->skey, TSDB_KEYSIZE, tableGroupId);
  SResultRowPosition* p1 = (SResultRowPosition*)tSimpleHashGet(
      iaInfo->aggSup.pResultRowHashTable, iaInfo->aggSup.keyBuf, GET_RES_WINDOW_KEY_LEN(TSDB_KEYSIZE));
  ASSERT(p1 != NULL);
  //  finalizeResultRows(iaInfo->aggSup.pResultBuf, p1, pResultBlock, pTaskInfo);
  tSimpleHashRemove(iaInfo->aggSup.pResultRowHashTable, iaInfo->aggSup.keyBuf, GET_RES_WINDOW_KEY_LEN(TSDB_KEYSIZE));
  return TSDB_CODE_SUCCESS;
}

static int32_t outputPrevIntervalResult(SOperatorInfo* pOperatorInfo, uint64_t tableGroupId, SSDataBlock* pResultBlock,
                                        STimeWindow* newWin) {
  SMergeIntervalAggOperatorInfo* miaInfo = pOperatorInfo->info;
  SIntervalAggOperatorInfo*      iaInfo = &miaInfo->intervalAggOperatorInfo;
  bool                           ascScan = (iaInfo->inputOrder == TSDB_ORDER_ASC);

  SGroupTimeWindow groupTimeWindow = {.groupId = tableGroupId, .window = *newWin};
  tdListAppend(miaInfo->groupIntervals, &groupTimeWindow);

  SListIter iter = {0};
  tdListInitIter(miaInfo->groupIntervals, &iter, TD_LIST_FORWARD);
  SListNode* listNode = NULL;
  while ((listNode = tdListNext(&iter)) != NULL) {
    SGroupTimeWindow* prevGrpWin = (SGroupTimeWindow*)listNode->data;
    if (prevGrpWin->groupId != tableGroupId) {
      continue;
    }

    STimeWindow* prevWin = &prevGrpWin->window;
    if ((ascScan && newWin->skey > prevWin->ekey) || ((!ascScan) && newWin->skey < prevWin->ekey)) {
      //      finalizeWindowResult(pOperatorInfo, tableGroupId, prevWin, pResultBlock);
      tdListPopNode(miaInfo->groupIntervals, listNode);
    }
  }

  return 0;
}

static void doMergeIntervalAggImpl(SOperatorInfo* pOperatorInfo, SResultRowInfo* pResultRowInfo, SSDataBlock* pBlock,
                                   int32_t scanFlag, SSDataBlock* pResultBlock) {
  SMergeIntervalAggOperatorInfo* miaInfo = pOperatorInfo->info;
  SIntervalAggOperatorInfo*      iaInfo = &miaInfo->intervalAggOperatorInfo;

  SExecTaskInfo* pTaskInfo = pOperatorInfo->pTaskInfo;
  SExprSupp*     pExprSup = &pOperatorInfo->exprSupp;

  int32_t     startPos = 0;
  int32_t     numOfOutput = pExprSup->numOfExprs;
  int64_t*    tsCols = extractTsCol(pBlock, iaInfo);
  uint64_t    tableGroupId = pBlock->info.groupId;
  bool        ascScan = (iaInfo->inputOrder == TSDB_ORDER_ASC);
  TSKEY       blockStartTs = getStartTsKey(&pBlock->info.window, tsCols);
  SResultRow* pResult = NULL;

  STimeWindow win = getActiveTimeWindow(iaInfo->aggSup.pResultBuf, pResultRowInfo, blockStartTs, &iaInfo->interval,
                                        iaInfo->inputOrder);

  int32_t ret =
      setTimeWindowOutputBuf(pResultRowInfo, &win, (scanFlag == MAIN_SCAN), &pResult, tableGroupId, pExprSup->pCtx,
                             numOfOutput, pExprSup->rowEntryInfoOffset, &iaInfo->aggSup, pTaskInfo);
  if (ret != TSDB_CODE_SUCCESS || pResult == NULL) {
    T_LONG_JMP(pTaskInfo->env, TSDB_CODE_QRY_OUT_OF_MEMORY);
  }

  TSKEY   ekey = ascScan ? win.ekey : win.skey;
  int32_t forwardRows =
      getNumOfRowsInTimeWindow(&pBlock->info, tsCols, startPos, ekey, binarySearchForKey, NULL, iaInfo->inputOrder);
  ASSERT(forwardRows > 0);

  // prev time window not interpolation yet.
  if (iaInfo->timeWindowInterpo) {
    SResultRowPosition pos = addToOpenWindowList(pResultRowInfo, pResult, tableGroupId);
    doInterpUnclosedTimeWindow(pOperatorInfo, numOfOutput, pResultRowInfo, pBlock, scanFlag, tsCols, &pos);

    // restore current time window
    ret = setTimeWindowOutputBuf(pResultRowInfo, &win, (scanFlag == MAIN_SCAN), &pResult, tableGroupId, pExprSup->pCtx,
                                 numOfOutput, pExprSup->rowEntryInfoOffset, &iaInfo->aggSup, pTaskInfo);
    if (ret != TSDB_CODE_SUCCESS) {
      T_LONG_JMP(pTaskInfo->env, TSDB_CODE_QRY_OUT_OF_MEMORY);
    }

    // window start key interpolation
    doWindowBorderInterpolation(iaInfo, pBlock, pResult, &win, startPos, forwardRows, pExprSup);
  }

  updateTimeWindowInfo(&iaInfo->twAggSup.timeWindowData, &win, true);
  doApplyFunctions(pTaskInfo, pExprSup->pCtx, &iaInfo->twAggSup.timeWindowData, startPos, forwardRows,
                   pBlock->info.rows, numOfOutput);
  doCloseWindow(pResultRowInfo, iaInfo, pResult);

  // output previous interval results after this interval (&win) is closed
  outputPrevIntervalResult(pOperatorInfo, tableGroupId, pResultBlock, &win);

  STimeWindow nextWin = win;
  while (1) {
    int32_t prevEndPos = forwardRows - 1 + startPos;
    startPos =
        getNextQualifiedWindow(&iaInfo->interval, &nextWin, &pBlock->info, tsCols, prevEndPos, iaInfo->inputOrder);
    if (startPos < 0) {
      break;
    }

    // null data, failed to allocate more memory buffer
    int32_t code =
        setTimeWindowOutputBuf(pResultRowInfo, &nextWin, (scanFlag == MAIN_SCAN), &pResult, tableGroupId,
                               pExprSup->pCtx, numOfOutput, pExprSup->rowEntryInfoOffset, &iaInfo->aggSup, pTaskInfo);
    if (code != TSDB_CODE_SUCCESS || pResult == NULL) {
      T_LONG_JMP(pTaskInfo->env, TSDB_CODE_QRY_OUT_OF_MEMORY);
    }

    ekey = ascScan ? nextWin.ekey : nextWin.skey;
    forwardRows =
        getNumOfRowsInTimeWindow(&pBlock->info, tsCols, startPos, ekey, binarySearchForKey, NULL, iaInfo->inputOrder);

    // window start(end) key interpolation
    doWindowBorderInterpolation(iaInfo, pBlock, pResult, &nextWin, startPos, forwardRows, pExprSup);

    updateTimeWindowInfo(&iaInfo->twAggSup.timeWindowData, &nextWin, true);
    doApplyFunctions(pTaskInfo, pExprSup->pCtx, &iaInfo->twAggSup.timeWindowData, startPos, forwardRows,
                     pBlock->info.rows, numOfOutput);
    doCloseWindow(pResultRowInfo, iaInfo, pResult);

    // output previous interval results after this interval (&nextWin) is closed
    outputPrevIntervalResult(pOperatorInfo, tableGroupId, pResultBlock, &nextWin);
  }

  if (iaInfo->timeWindowInterpo) {
    saveDataBlockLastRow(iaInfo->pPrevValues, pBlock, iaInfo->pInterpCols);
  }
}

static SSDataBlock* doMergeIntervalAgg(SOperatorInfo* pOperator) {
  SExecTaskInfo* pTaskInfo = pOperator->pTaskInfo;

  SMergeIntervalAggOperatorInfo* miaInfo = pOperator->info;
  SIntervalAggOperatorInfo*      iaInfo = &miaInfo->intervalAggOperatorInfo;
  SExprSupp*                     pExpSupp = &pOperator->exprSupp;

  if (pOperator->status == OP_EXEC_DONE) {
    return NULL;
  }

  SSDataBlock* pRes = iaInfo->binfo.pRes;
  blockDataCleanup(pRes);
  blockDataEnsureCapacity(pRes, pOperator->resultInfo.capacity);

  if (!miaInfo->inputBlocksFinished) {
    SOperatorInfo* downstream = pOperator->pDownstream[0];
    int32_t        scanFlag = MAIN_SCAN;
    while (1) {
      SSDataBlock* pBlock = NULL;
      if (miaInfo->prefetchedBlock == NULL) {
        pBlock = downstream->fpSet.getNextFn(downstream);
      } else {
        pBlock = miaInfo->prefetchedBlock;
        miaInfo->groupId = pBlock->info.groupId;
        miaInfo->prefetchedBlock = NULL;
      }

      if (pBlock == NULL) {
        tdListInitIter(miaInfo->groupIntervals, &miaInfo->groupIntervalsIter, TD_LIST_FORWARD);
        miaInfo->inputBlocksFinished = true;
        break;
      }

      if (!miaInfo->hasGroupId) {
        miaInfo->hasGroupId = true;
        miaInfo->groupId = pBlock->info.groupId;
      } else if (miaInfo->groupId != pBlock->info.groupId) {
        miaInfo->prefetchedBlock = pBlock;
        break;
      }

      getTableScanInfo(pOperator, &iaInfo->inputOrder, &scanFlag);
      setInputDataBlock(pExpSupp, pBlock, iaInfo->inputOrder, scanFlag, true);
      doMergeIntervalAggImpl(pOperator, &iaInfo->binfo.resultRowInfo, pBlock, scanFlag, pRes);

      if (pRes->info.rows >= pOperator->resultInfo.threshold) {
        break;
      }
    }

    pRes->info.groupId = miaInfo->groupId;
  }

  if (miaInfo->inputBlocksFinished) {
    SListNode* listNode = tdListNext(&miaInfo->groupIntervalsIter);

    if (listNode != NULL) {
      SGroupTimeWindow* grpWin = (SGroupTimeWindow*)(listNode->data);
      //      finalizeWindowResult(pOperator, grpWin->groupId, &grpWin->window, pRes);
      pRes->info.groupId = grpWin->groupId;
    }
  }

  if (pRes->info.rows == 0) {
    doSetOperatorCompleted(pOperator);
  }

  size_t rows = pRes->info.rows;
  pOperator->resultInfo.totalRows += rows;
  return (rows == 0) ? NULL : pRes;
}

SOperatorInfo* createMergeIntervalOperatorInfo(SOperatorInfo* downstream, SMergeIntervalPhysiNode* pIntervalPhyNode,
                                               SExecTaskInfo* pTaskInfo) {
  SMergeIntervalAggOperatorInfo* pMergeIntervalInfo = taosMemoryCalloc(1, sizeof(SMergeIntervalAggOperatorInfo));
  SOperatorInfo*                 pOperator = taosMemoryCalloc(1, sizeof(SOperatorInfo));
  if (pMergeIntervalInfo == NULL || pOperator == NULL) {
    goto _error;
  }

  int32_t    num = 0;
  SExprInfo* pExprInfo = createExprInfo(pIntervalPhyNode->window.pFuncs, NULL, &num);

  SInterval interval = {.interval = pIntervalPhyNode->interval,
                        .sliding = pIntervalPhyNode->sliding,
                        .intervalUnit = pIntervalPhyNode->intervalUnit,
                        .slidingUnit = pIntervalPhyNode->slidingUnit,
                        .offset = pIntervalPhyNode->offset,
                        .precision = ((SColumnNode*)pIntervalPhyNode->window.pTspk)->node.resType.precision};

  pMergeIntervalInfo->groupIntervals = tdListNew(sizeof(SGroupTimeWindow));

  SIntervalAggOperatorInfo* pIntervalInfo = &pMergeIntervalInfo->intervalAggOperatorInfo;
  pIntervalInfo->win = pTaskInfo->window;
  pIntervalInfo->inputOrder = TSDB_ORDER_ASC;
  pIntervalInfo->interval = interval;
  pIntervalInfo->execModel = pTaskInfo->execModel;
  pIntervalInfo->binfo.mergeResultBlock = pIntervalPhyNode->window.mergeDataBlock;
  pIntervalInfo->primaryTsIndex = ((SColumnNode*)pIntervalPhyNode->window.pTspk)->slotId;

  SExprSupp* pExprSupp = &pOperator->exprSupp;

  size_t keyBufSize = sizeof(int64_t) + sizeof(int64_t) + POINTER_BYTES;
  initResultSizeInfo(&pOperator->resultInfo, 4096);

  int32_t code = initAggInfo(pExprSupp, &pIntervalInfo->aggSup, pExprInfo, num, keyBufSize, pTaskInfo->id.str);
  if (code != TSDB_CODE_SUCCESS) {
    goto _error;
  }

  SSDataBlock* pResBlock = createResDataBlock(pIntervalPhyNode->window.node.pOutputDataBlockDesc);
  initBasicInfo(&pIntervalInfo->binfo, pResBlock);
  initExecTimeWindowInfo(&pIntervalInfo->twAggSup.timeWindowData, &pIntervalInfo->win);

  pIntervalInfo->timeWindowInterpo = timeWindowinterpNeeded(pExprSupp->pCtx, num, pIntervalInfo);
  if (pIntervalInfo->timeWindowInterpo) {
    pIntervalInfo->binfo.resultRowInfo.openWindow = tdListNew(sizeof(SOpenWindowInfo));
    if (pIntervalInfo->binfo.resultRowInfo.openWindow == NULL) {
      goto _error;
    }
  }

  initResultRowInfo(&pIntervalInfo->binfo.resultRowInfo);

  pOperator->name = "TimeMergeIntervalAggOperator";
  pOperator->operatorType = QUERY_NODE_PHYSICAL_PLAN_MERGE_INTERVAL;
  pOperator->blocking = false;
  pOperator->status = OP_NOT_OPENED;
  pOperator->pTaskInfo = pTaskInfo;
  pOperator->info = pMergeIntervalInfo;

  pOperator->fpSet = createOperatorFpSet(operatorDummyOpenFn, doMergeIntervalAgg, NULL, NULL,
                                         destroyMergeIntervalOperatorInfo, NULL, NULL, NULL);

  code = appendDownstream(pOperator, &downstream, 1);
  if (code != TSDB_CODE_SUCCESS) {
    goto _error;
  }

  return pOperator;

_error:
  if (pMergeIntervalInfo != NULL) {
    destroyMergeIntervalOperatorInfo(pMergeIntervalInfo);
  }

  taosMemoryFreeClear(pOperator);
  pTaskInfo->code = code;
  return NULL;
}

static SSDataBlock* doStreamIntervalAgg(SOperatorInfo* pOperator) {
  SStreamIntervalOperatorInfo* pInfo = pOperator->info;
  SExecTaskInfo*               pTaskInfo = pOperator->pTaskInfo;
  int64_t                      maxTs = INT64_MIN;
  int64_t                      minTs = INT64_MAX;
  SExprSupp*                   pSup = &pOperator->exprSupp;

  if (pOperator->status == OP_EXEC_DONE) {
    return NULL;
  }

  if (pOperator->status == OP_RES_TO_RETURN) {
    doBuildDeleteResult(pInfo, pInfo->pDelWins, &pInfo->delIndex, pInfo->pDelRes);
    if (pInfo->pDelRes->info.rows > 0) {
      printDataBlock(pInfo->pDelRes, "single interval delete");
      return pInfo->pDelRes;
    }

    doBuildResult(pOperator, pInfo->pState, pInfo->binfo.pRes, &pInfo->groupResInfo);
    if (pInfo->binfo.pRes->info.rows > 0) {
      printDataBlock(pInfo->binfo.pRes, "single interval");
      return pInfo->binfo.pRes;
    }
    deleteIntervalDiscBuf(pInfo->pState, NULL, pInfo->twAggSup.maxTs - pInfo->twAggSup.deleteMark, &pInfo->interval,
                          &pInfo->delKey);
    doSetOperatorCompleted(pOperator);
    return NULL;
  }

  SOperatorInfo* downstream = pOperator->pDownstream[0];

  SArray*    pUpdated = taosArrayInit(4, POINTER_BYTES);  // SResKeyPos
  _hash_fn_t hashFn = taosGetDefaultHashFunction(TSDB_DATA_TYPE_BINARY);
  SHashObj*  pUpdatedMap = taosHashInit(1024, hashFn, false, HASH_NO_LOCK);

  while (1) {
    SSDataBlock* pBlock = downstream->fpSet.getNextFn(downstream);
    if (pBlock == NULL) {
      break;
    }
    printDataBlock(pBlock, "single interval recv");

    if (pBlock->info.parTbName[0]) {
      taosHashPut(pInfo->pGroupIdTbNameMap, &pBlock->info.groupId, sizeof(int64_t), &pBlock->info.parTbName,
                  TSDB_TABLE_NAME_LEN);
      /*printf("\n\n put tbname %s\n\n", pBlock->info.parTbName);*/
    }

    if (pBlock->info.type == STREAM_DELETE_DATA || pBlock->info.type == STREAM_DELETE_RESULT ||
        pBlock->info.type == STREAM_CLEAR) {
      doDeleteWindows(pOperator, &pInfo->interval, pBlock, pInfo->pDelWins, pUpdatedMap);
      continue;
    } else if (pBlock->info.type == STREAM_GET_ALL) {
      getAllIntervalWindow(pInfo->aggSup.pResultRowHashTable, pUpdatedMap);
      continue;
    }

    if (pBlock->info.type == STREAM_NORMAL && pBlock->info.version != 0) {
      // set input version
      pTaskInfo->version = pBlock->info.version;
    }

    if (pInfo->scalarSupp.pExprInfo != NULL) {
      SExprSupp* pExprSup = &pInfo->scalarSupp;
      projectApplyFunctions(pExprSup->pExprInfo, pBlock, pBlock, pExprSup->pCtx, pExprSup->numOfExprs, NULL);
    }

    // The timewindow that overlaps the timestamps of the input pBlock need to be recalculated and return to the
    // caller. Note that all the time window are not close till now.
    // the pDataBlock are always the same one, no need to call this again
    setInputDataBlock(pSup, pBlock, TSDB_ORDER_ASC, MAIN_SCAN, true);
    if (pInfo->invertible) {
      setInverFunction(pSup->pCtx, pOperator->exprSupp.numOfExprs, pBlock->info.type);
    }

    maxTs = TMAX(maxTs, pBlock->info.window.ekey);
    minTs = TMIN(minTs, pBlock->info.window.skey);
    doStreamIntervalAggImpl(pOperator, pBlock, pBlock->info.groupId, pUpdatedMap);
  }
  pInfo->twAggSup.maxTs = TMAX(pInfo->twAggSup.maxTs, maxTs);
  pInfo->twAggSup.minTs = TMIN(pInfo->twAggSup.minTs, minTs);
  pOperator->status = OP_RES_TO_RETURN;
  removeDeleteResults(pUpdatedMap, pInfo->pDelWins);
  closeStreamIntervalWindow(pInfo->aggSup.pResultRowHashTable, &pInfo->twAggSup, &pInfo->interval, NULL, pUpdatedMap,
                            pInfo->pDelWins, pOperator);

  void* pIte = NULL;
  while ((pIte = taosHashIterate(pUpdatedMap, pIte)) != NULL) {
    taosArrayPush(pUpdated, pIte);
  }
  taosArraySort(pUpdated, resultrowComparAsc);

  initMultiResInfoFromArrayList(&pInfo->groupResInfo, pUpdated);
  blockDataEnsureCapacity(pInfo->binfo.pRes, pOperator->resultInfo.capacity);
  taosHashCleanup(pUpdatedMap);

  doBuildDeleteResult(pInfo, pInfo->pDelWins, &pInfo->delIndex, pInfo->pDelRes);
  if (pInfo->pDelRes->info.rows > 0) {
    printDataBlock(pInfo->pDelRes, "single interval delete");
    return pInfo->pDelRes;
  }

  doBuildResult(pOperator, pInfo->pState, pInfo->binfo.pRes, &pInfo->groupResInfo);
  if (pInfo->binfo.pRes->info.rows > 0) {
    printDataBlock(pInfo->binfo.pRes, "single interval");
    return pInfo->binfo.pRes;
  }

  return NULL;
}

SOperatorInfo* createStreamIntervalOperatorInfo(SOperatorInfo* downstream, SPhysiNode* pPhyNode,
                                                SExecTaskInfo* pTaskInfo) {
  SStreamIntervalOperatorInfo* pInfo = taosMemoryCalloc(1, sizeof(SStreamIntervalOperatorInfo));
  SOperatorInfo*               pOperator = taosMemoryCalloc(1, sizeof(SOperatorInfo));
  if (pInfo == NULL || pOperator == NULL) {
    goto _error;
  }
  SStreamIntervalPhysiNode* pIntervalPhyNode = (SStreamIntervalPhysiNode*)pPhyNode;

  int32_t    numOfCols = 0;
  SExprInfo* pExprInfo = createExprInfo(pIntervalPhyNode->window.pFuncs, NULL, &numOfCols);
  ASSERT(numOfCols > 0);
  SSDataBlock* pResBlock = createResDataBlock(pPhyNode->pOutputDataBlockDesc);
  SInterval    interval = {
         .interval = pIntervalPhyNode->interval,
         .sliding = pIntervalPhyNode->sliding,
         .intervalUnit = pIntervalPhyNode->intervalUnit,
         .slidingUnit = pIntervalPhyNode->slidingUnit,
         .offset = pIntervalPhyNode->offset,
         .precision = ((SColumnNode*)pIntervalPhyNode->window.pTspk)->node.resType.precision,
  };
  STimeWindowAggSupp twAggSupp = {
      .waterMark = pIntervalPhyNode->window.watermark,
      .calTrigger = pIntervalPhyNode->window.triggerType,
      .maxTs = INT64_MIN,
      .minTs = INT64_MAX,
      .deleteMark = INT64_MAX,
  };
  ASSERT(twAggSupp.calTrigger != STREAM_TRIGGER_MAX_DELAY);
  pOperator->pTaskInfo = pTaskInfo;
  pInfo->interval = interval;
  pInfo->twAggSup = twAggSupp;
  pInfo->ignoreExpiredData = pIntervalPhyNode->window.igExpired;
  pInfo->isFinal = false;

  pInfo->primaryTsIndex = ((SColumnNode*)pIntervalPhyNode->window.pTspk)->slotId;
  initResultSizeInfo(&pOperator->resultInfo, 4096);
  SExprSupp* pSup = &pOperator->exprSupp;

  initBasicInfo(&pInfo->binfo, pResBlock);
  initStreamFunciton(pSup->pCtx, pSup->numOfExprs);
  initExecTimeWindowInfo(&pInfo->twAggSup.timeWindowData, &pTaskInfo->window);

  size_t  keyBufSize = sizeof(int64_t) + sizeof(int64_t) + POINTER_BYTES;
  int32_t code = initAggInfo(pSup, &pInfo->aggSup, pExprInfo, numOfCols, keyBufSize, pTaskInfo->id.str);
  if (code != TSDB_CODE_SUCCESS) {
    goto _error;
  }

  if (pIntervalPhyNode->window.pExprs != NULL) {
    int32_t    numOfScalar = 0;
    SExprInfo* pScalarExprInfo = createExprInfo(pIntervalPhyNode->window.pExprs, NULL, &numOfScalar);
    code = initExprSupp(&pInfo->scalarSupp, pScalarExprInfo, numOfScalar);
    if (code != TSDB_CODE_SUCCESS) {
      goto _error;
    }
  }

  pInfo->invertible = allInvertible(pSup->pCtx, numOfCols);
  pInfo->invertible = false;
  pInfo->pDelWins = taosArrayInit(4, sizeof(SWinKey));
  pInfo->delIndex = 0;
  pInfo->pDelRes = createSpecialDataBlock(STREAM_DELETE_RESULT);
  initResultRowInfo(&pInfo->binfo.resultRowInfo);

  pInfo->pState = taosMemoryCalloc(1, sizeof(SStreamState));
  *(pInfo->pState) = *(pTaskInfo->streamInfo.pState);
  streamStateSetNumber(pInfo->pState, -1);

  pInfo->pPhyNode = NULL;  // create new child
  pInfo->pPullDataMap = NULL;
  pInfo->pPullWins = NULL;  // SPullWindowInfo
  pInfo->pullIndex = 0;
  pInfo->pPullDataRes = NULL;
  pInfo->isFinal = false;
  pInfo->pChildren = NULL;
  pInfo->delKey.ts = INT64_MAX;
  pInfo->delKey.groupId = 0;

  pInfo->pGroupIdTbNameMap =
      taosHashInit(1024, taosGetDefaultHashFunction(TSDB_DATA_TYPE_UBIGINT), false, HASH_NO_LOCK);

  pOperator->name = "StreamIntervalOperator";
  pOperator->operatorType = QUERY_NODE_PHYSICAL_PLAN_STREAM_INTERVAL;
  pOperator->blocking = true;
  pOperator->status = OP_NOT_OPENED;
  pOperator->info = pInfo;
  pOperator->fpSet =
      createOperatorFpSet(operatorDummyOpenFn, doStreamIntervalAgg, NULL, NULL, destroyStreamFinalIntervalOperatorInfo,
                          aggEncodeResultRow, aggDecodeResultRow, NULL);

  initIntervalDownStream(downstream, pPhyNode->type, &pInfo->aggSup, &pInfo->interval, &pInfo->twAggSup);
  code = appendDownstream(pOperator, &downstream, 1);
  if (code != TSDB_CODE_SUCCESS) {
    goto _error;
  }

  return pOperator;

_error:
  destroyStreamFinalIntervalOperatorInfo(pInfo);
  taosMemoryFreeClear(pOperator);
  pTaskInfo->code = code;
  return NULL;
}<|MERGE_RESOLUTION|>--- conflicted
+++ resolved
@@ -4120,12 +4120,8 @@
       SExprSupp* pExprSup = &pInfo->scalarSupp;
       projectApplyFunctions(pExprSup->pExprInfo, pBlock, pBlock, pExprSup->pCtx, pExprSup->numOfExprs, NULL);
     }
-<<<<<<< HEAD
     // the pDataBlock are always the same one, no need to call this again
     setInputDataBlock(pSup, pBlock, TSDB_ORDER_ASC, MAIN_SCAN, true);
-=======
-    setInputDataBlock(pOperator, pSup->pCtx, pBlock, TSDB_ORDER_ASC, MAIN_SCAN, true);
->>>>>>> de26634c
     doStreamSessionAggImpl(pOperator, pBlock, pStUpdated, pInfo->pStDeleted, IS_FINAL_OP(pInfo));
     if (IS_FINAL_OP(pInfo)) {
       int32_t chIndex = getChildIndex(pBlock);
