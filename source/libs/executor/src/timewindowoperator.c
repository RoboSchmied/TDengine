/*
 * Copyright (c) 2019 TAOS Data, Inc. <jhtao@taosdata.com>
 *
 * This program is free software: you can use, redistribute, and/or modify
 * it under the terms of the GNU Affero General Public License, version 3
 * or later ("AGPL"), as published by the Free Software Foundation.
 *
 * This program is distributed in the hope that it will be useful, but WITHOUT
 * ANY WARRANTY; without even the implied warranty of MERCHANTABILITY or
 * FITNESS FOR A PARTICULAR PURPOSE.
 *
 * You should have received a copy of the GNU Affero General Public License
 * along with this program. If not, see <http://www.gnu.org/licenses/>.
 */
#include "executorInt.h"
#include "filter.h"
#include "function.h"
#include "functionMgt.h"
#include "operator.h"
#include "querytask.h"
#include "tcommon.h"
#include "tcompare.h"
#include "tdatablock.h"
#include "tfill.h"
#include "tglobal.h"
#include "tlog.h"
#include "ttime.h"

#define IS_FINAL_OP(op)    ((op)->isFinal)
#define DEAULT_DELETE_MARK (1000LL * 60LL * 60LL * 24LL * 365LL * 10LL);

typedef struct SStateWindowInfo {
  SResultWindowInfo winInfo;
  SStateKeys*       pStateKey;
} SStateWindowInfo;

typedef struct SSessionAggOperatorInfo {
  SOptrBasicInfo     binfo;
  SAggSupporter      aggSup;
  SGroupResInfo      groupResInfo;
  SWindowRowsSup     winSup;
  bool               reptScan;  // next round scan
  int64_t            gap;       // session window gap
  int32_t            tsSlotId;  // primary timestamp slot id
  STimeWindowAggSupp twAggSup;
} SSessionAggOperatorInfo;

typedef struct SStateWindowOperatorInfo {
  SOptrBasicInfo     binfo;
  SAggSupporter      aggSup;
  SExprSupp          scalarSup;
  SGroupResInfo      groupResInfo;
  SWindowRowsSup     winSup;
  SColumn            stateCol;  // start row index
  bool               hasKey;
  SStateKeys         stateKey;
  int32_t            tsSlotId;  // primary timestamp column slot id
  STimeWindowAggSupp twAggSup;
} SStateWindowOperatorInfo;

typedef enum SResultTsInterpType {
  RESULT_ROW_START_INTERP = 1,
  RESULT_ROW_END_INTERP = 2,
} SResultTsInterpType;

typedef struct SPullWindowInfo {
  STimeWindow window;
  uint64_t    groupId;
  STimeWindow calWin;
} SPullWindowInfo;

typedef struct SOpenWindowInfo {
  SResultRowPosition pos;
  uint64_t           groupId;
} SOpenWindowInfo;

static int64_t* extractTsCol(SSDataBlock* pBlock, const SIntervalAggOperatorInfo* pInfo);

static SResultRowPosition addToOpenWindowList(SResultRowInfo* pResultRowInfo, const SResultRow* pResult,
                                              uint64_t groupId);
static void doCloseWindow(SResultRowInfo* pResultRowInfo, const SIntervalAggOperatorInfo* pInfo, SResultRow* pResult);

static TSKEY getStartTsKey(STimeWindow* win, const TSKEY* tsCols) { return tsCols == NULL ? win->skey : tsCols[0]; }

static int32_t setTimeWindowOutputBuf(SResultRowInfo* pResultRowInfo, STimeWindow* win, bool masterscan,
                                      SResultRow** pResult, int64_t tableGroupId, SqlFunctionCtx* pCtx,
                                      int32_t numOfOutput, int32_t* rowEntryInfoOffset, SAggSupporter* pAggSup,
                                      SExecTaskInfo* pTaskInfo) {
  SResultRow* pResultRow = doSetResultOutBufByKey(pAggSup->pResultBuf, pResultRowInfo, (char*)&win->skey, TSDB_KEYSIZE,
                                                  masterscan, tableGroupId, pTaskInfo, true, pAggSup, true);

  if (pResultRow == NULL) {
    *pResult = NULL;
    return TSDB_CODE_SUCCESS;
  }

  // set time window for current result
  pResultRow->win = (*win);

  *pResult = pResultRow;
  setResultRowInitCtx(pResultRow, pCtx, numOfOutput, rowEntryInfoOffset);

  return TSDB_CODE_SUCCESS;
}

static void updateTimeWindowInfo(SColumnInfoData* pColData, STimeWindow* pWin, bool includeEndpoint) {
  int64_t* ts = (int64_t*)pColData->pData;
  int32_t  delta = includeEndpoint ? 1 : 0;

  int64_t duration = pWin->ekey - pWin->skey + delta;
  ts[2] = duration;            // set the duration
  ts[3] = pWin->skey;          // window start key
  ts[4] = pWin->ekey + delta;  // window end key
}

static void doKeepTuple(SWindowRowsSup* pRowSup, int64_t ts, uint64_t groupId) {
  pRowSup->win.ekey = ts;
  pRowSup->prevTs = ts;
  pRowSup->numOfRows += 1;
  pRowSup->groupId = groupId;
}

static void doKeepNewWindowStartInfo(SWindowRowsSup* pRowSup, const int64_t* tsList, int32_t rowIndex,
                                     uint64_t groupId) {
  pRowSup->startRowIndex = rowIndex;
  pRowSup->numOfRows = 0;
  pRowSup->win.skey = tsList[rowIndex];
  pRowSup->groupId = groupId;
}

FORCE_INLINE int32_t getForwardStepsInBlock(int32_t numOfRows, __block_search_fn_t searchFn, TSKEY ekey, int32_t pos,
                                            int32_t order, int64_t* pData) {
  int32_t forwardRows = 0;

  if (order == TSDB_ORDER_ASC) {
    int32_t end = searchFn((char*)&pData[pos], numOfRows - pos, ekey, order);
    if (end >= 0) {
      forwardRows = end;

      while (pData[end + pos] == ekey) {
        forwardRows += 1;
        ++pos;
      }
    }
  } else {
    int32_t end = searchFn((char*)&pData[pos], numOfRows - pos, ekey, order);
    if (end >= 0) {
      forwardRows = end;

      while (pData[end + pos] == ekey) {
        forwardRows += 1;
        ++pos;
      }
    }
    //    int32_t end = searchFn((char*)pData, pos + 1, ekey, order);
    //    if (end >= 0) {
    //      forwardRows = pos - end;
    //
    //      if (pData[end] == ekey) {
    //        forwardRows += 1;
    //      }
    //    }
  }

  ASSERT(forwardRows >= 0);
  return forwardRows;
}

int32_t binarySearchForKey(char* pValue, int num, TSKEY key, int order) {
  int32_t midPos = -1;
  int32_t numOfRows;

  if (num <= 0) {
    return -1;
  }

  TSKEY*  keyList = (TSKEY*)pValue;
  int32_t firstPos = 0;
  int32_t lastPos = num - 1;

  if (order == TSDB_ORDER_DESC) {
    // find the first position which is smaller than the key
    while (1) {
      if (key >= keyList[firstPos]) return firstPos;
      if (key == keyList[lastPos]) return lastPos;

      if (key < keyList[lastPos]) {
        lastPos += 1;
        if (lastPos >= num) {
          return -1;
        } else {
          return lastPos;
        }
      }

      numOfRows = lastPos - firstPos + 1;
      midPos = (numOfRows >> 1) + firstPos;

      if (key < keyList[midPos]) {
        firstPos = midPos + 1;
      } else if (key > keyList[midPos]) {
        lastPos = midPos - 1;
      } else {
        break;
      }
    }

  } else {
    // find the first position which is bigger than the key
    while (1) {
      if (key <= keyList[firstPos]) return firstPos;
      if (key == keyList[lastPos]) return lastPos;

      if (key > keyList[lastPos]) {
        lastPos = lastPos + 1;
        if (lastPos >= num)
          return -1;
        else
          return lastPos;
      }

      numOfRows = lastPos - firstPos + 1;
      midPos = (numOfRows >> 1u) + firstPos;

      if (key < keyList[midPos]) {
        lastPos = midPos - 1;
      } else if (key > keyList[midPos]) {
        firstPos = midPos + 1;
      } else {
        break;
      }
    }
  }

  return midPos;
}

int32_t getNumOfRowsInTimeWindow(SDataBlockInfo* pDataBlockInfo, TSKEY* pPrimaryColumn, int32_t startPos, TSKEY ekey,
                                 __block_search_fn_t searchFn, STableQueryInfo* item, int32_t order) {
  ASSERT(startPos >= 0 && startPos < pDataBlockInfo->rows);

  int32_t num = -1;
  int32_t step = GET_FORWARD_DIRECTION_FACTOR(order);

  if (order == TSDB_ORDER_ASC) {
    if (ekey < pDataBlockInfo->window.ekey && pPrimaryColumn) {
      num = getForwardStepsInBlock(pDataBlockInfo->rows, searchFn, ekey, startPos, order, pPrimaryColumn);
      if (item != NULL) {
        item->lastKey = pPrimaryColumn[startPos + (num - 1)] + step;
      }
    } else {
      num = pDataBlockInfo->rows - startPos;
      if (item != NULL) {
        item->lastKey = pDataBlockInfo->window.ekey + step;
      }
    }
  } else {  // desc
    if (ekey > pDataBlockInfo->window.skey && pPrimaryColumn) {
      num = getForwardStepsInBlock(pDataBlockInfo->rows, searchFn, ekey, startPos, order, pPrimaryColumn);
      if (item != NULL) {
        item->lastKey = pPrimaryColumn[startPos + (num - 1)] + step;
      }
    } else {
      num = pDataBlockInfo->rows - startPos;
      if (item != NULL) {
        item->lastKey = pDataBlockInfo->window.ekey + step;
      }
    }
  }

  return num;
}

static void getNextTimeWindow(SInterval* pInterval, int32_t precision, int32_t order, STimeWindow* tw) {
  int32_t factor = GET_FORWARD_DIRECTION_FACTOR(order);
  if (pInterval->intervalUnit != 'n' && pInterval->intervalUnit != 'y') {
    tw->skey += pInterval->sliding * factor;
    tw->ekey = tw->skey + pInterval->interval - 1;
    return;
  }

  int64_t key = tw->skey, interval = pInterval->interval;
  // convert key to second
  key = convertTimePrecision(key, precision, TSDB_TIME_PRECISION_MILLI) / 1000;

  if (pInterval->intervalUnit == 'y') {
    interval *= 12;
  }

  struct tm tm;
  time_t    t = (time_t)key;
  taosLocalTime(&t, &tm, NULL);

  int mon = (int)(tm.tm_year * 12 + tm.tm_mon + interval * factor);
  tm.tm_year = mon / 12;
  tm.tm_mon = mon % 12;
  tw->skey = convertTimePrecision((int64_t)taosMktime(&tm) * 1000LL, TSDB_TIME_PRECISION_MILLI, precision);

  mon = (int)(mon + interval);
  tm.tm_year = mon / 12;
  tm.tm_mon = mon % 12;
  tw->ekey = convertTimePrecision((int64_t)taosMktime(&tm) * 1000LL, TSDB_TIME_PRECISION_MILLI, precision);

  tw->ekey -= 1;
}

void getNextIntervalWindow(SInterval* pInterval, STimeWindow* tw, int32_t order) {
  getNextTimeWindow(pInterval, pInterval->precision, order, tw);
}

void doTimeWindowInterpolation(SArray* pPrevValues, SArray* pDataBlock, TSKEY prevTs, int32_t prevRowIndex, TSKEY curTs,
                               int32_t curRowIndex, TSKEY windowKey, int32_t type, SExprSupp* pSup) {
  SqlFunctionCtx* pCtx = pSup->pCtx;

  int32_t index = 1;
  for (int32_t k = 0; k < pSup->numOfExprs; ++k) {
    if (!fmIsIntervalInterpoFunc(pCtx[k].functionId)) {
      pCtx[k].start.key = INT64_MIN;
      continue;
    }

    SFunctParam*     pParam = &pCtx[k].param[0];
    SColumnInfoData* pColInfo = taosArrayGet(pDataBlock, pParam->pCol->slotId);

    ASSERT(pColInfo->info.type == pParam->pCol->type && curTs != windowKey);

    double v1 = 0, v2 = 0, v = 0;
    if (prevRowIndex == -1) {
      SGroupKeys* p = taosArrayGet(pPrevValues, index);
      GET_TYPED_DATA(v1, double, pColInfo->info.type, p->pData);
    } else {
      GET_TYPED_DATA(v1, double, pColInfo->info.type, colDataGetData(pColInfo, prevRowIndex));
    }

    GET_TYPED_DATA(v2, double, pColInfo->info.type, colDataGetData(pColInfo, curRowIndex));

#if 0
    if (functionId == FUNCTION_INTERP) {
      if (type == RESULT_ROW_START_INTERP) {
        pCtx[k].start.key = prevTs;
        pCtx[k].start.val = v1;

        pCtx[k].end.key = curTs;
        pCtx[k].end.val = v2;

        if (pColInfo->info.type == TSDB_DATA_TYPE_BINARY || pColInfo->info.type == TSDB_DATA_TYPE_NCHAR) {
          if (prevRowIndex == -1) {
            //            pCtx[k].start.ptr = (char*)pRuntimeEnv->prevRow[index];
          } else {
            pCtx[k].start.ptr = (char*)pColInfo->pData + prevRowIndex * pColInfo->info.bytes;
          }

          pCtx[k].end.ptr = (char*)pColInfo->pData + curRowIndex * pColInfo->info.bytes;
        }
      }
    } else if (functionId == FUNCTION_TWA) {
#endif

    SPoint point1 = (SPoint){.key = prevTs, .val = &v1};
    SPoint point2 = (SPoint){.key = curTs, .val = &v2};
    SPoint point = (SPoint){.key = windowKey, .val = &v};

    taosGetLinearInterpolationVal(&point, TSDB_DATA_TYPE_DOUBLE, &point1, &point2, TSDB_DATA_TYPE_DOUBLE);

    if (type == RESULT_ROW_START_INTERP) {
      pCtx[k].start.key = point.key;
      pCtx[k].start.val = v;
    } else {
      pCtx[k].end.key = point.key;
      pCtx[k].end.val = v;
    }

    index += 1;
  }
#if 0
  }
#endif
}

static void setNotInterpoWindowKey(SqlFunctionCtx* pCtx, int32_t numOfOutput, int32_t type) {
  if (type == RESULT_ROW_START_INTERP) {
    for (int32_t k = 0; k < numOfOutput; ++k) {
      pCtx[k].start.key = INT64_MIN;
    }
  } else {
    for (int32_t k = 0; k < numOfOutput; ++k) {
      pCtx[k].end.key = INT64_MIN;
    }
  }
}

static bool setTimeWindowInterpolationStartTs(SIntervalAggOperatorInfo* pInfo, int32_t pos, SSDataBlock* pBlock,
                                              const TSKEY* tsCols, STimeWindow* win, SExprSupp* pSup) {
  bool ascQuery = (pInfo->inputOrder == TSDB_ORDER_ASC);

  TSKEY curTs = tsCols[pos];

  SGroupKeys* pTsKey = taosArrayGet(pInfo->pPrevValues, 0);
  TSKEY       lastTs = *(int64_t*)pTsKey->pData;

  // lastTs == INT64_MIN and pos == 0 means this is the first time window, interpolation is not needed.
  // start exactly from this point, no need to do interpolation
  TSKEY key = ascQuery ? win->skey : win->ekey;
  if (key == curTs) {
    setNotInterpoWindowKey(pSup->pCtx, pSup->numOfExprs, RESULT_ROW_START_INTERP);
    return true;
  }

  // it is the first time window, no need to do interpolation
  if (pTsKey->isNull && pos == 0) {
    setNotInterpoWindowKey(pSup->pCtx, pSup->numOfExprs, RESULT_ROW_START_INTERP);
  } else {
    TSKEY prevTs = ((pos == 0) ? lastTs : tsCols[pos - 1]);
    doTimeWindowInterpolation(pInfo->pPrevValues, pBlock->pDataBlock, prevTs, pos - 1, curTs, pos, key,
                              RESULT_ROW_START_INTERP, pSup);
  }

  return true;
}

static bool setTimeWindowInterpolationEndTs(SIntervalAggOperatorInfo* pInfo, SExprSupp* pSup, int32_t endRowIndex,
                                            SArray* pDataBlock, const TSKEY* tsCols, TSKEY blockEkey,
                                            STimeWindow* win) {
  int32_t order = pInfo->inputOrder;

  TSKEY actualEndKey = tsCols[endRowIndex];
  TSKEY key = (order == TSDB_ORDER_ASC) ? win->ekey : win->skey;

  // not ended in current data block, do not invoke interpolation
  if ((key > blockEkey && (order == TSDB_ORDER_ASC)) || (key < blockEkey && (order == TSDB_ORDER_DESC))) {
    setNotInterpoWindowKey(pSup->pCtx, pSup->numOfExprs, RESULT_ROW_END_INTERP);
    return false;
  }

  // there is actual end point of current time window, no interpolation needs
  if (key == actualEndKey) {
    setNotInterpoWindowKey(pSup->pCtx, pSup->numOfExprs, RESULT_ROW_END_INTERP);
    return true;
  }

  int32_t nextRowIndex = endRowIndex + 1;
  ASSERT(nextRowIndex >= 0);

  TSKEY nextKey = tsCols[nextRowIndex];
  doTimeWindowInterpolation(pInfo->pPrevValues, pDataBlock, actualEndKey, endRowIndex, nextKey, nextRowIndex, key,
                            RESULT_ROW_END_INTERP, pSup);
  return true;
}

bool inCalSlidingWindow(SInterval* pInterval, STimeWindow* pWin, TSKEY calStart, TSKEY calEnd) {
  if (pInterval->interval != pInterval->sliding && (pWin->ekey < calStart || pWin->skey > calEnd)) {
    return false;
  }
  return true;
}

bool inSlidingWindow(SInterval* pInterval, STimeWindow* pWin, SDataBlockInfo* pBlockInfo) {
  return inCalSlidingWindow(pInterval, pWin, pBlockInfo->calWin.skey, pBlockInfo->calWin.ekey);
}

static int32_t getNextQualifiedWindow(SInterval* pInterval, STimeWindow* pNext, SDataBlockInfo* pDataBlockInfo,
                                      TSKEY* primaryKeys, int32_t prevPosition, int32_t order) {
  bool ascQuery = (order == TSDB_ORDER_ASC);

  int32_t precision = pInterval->precision;
  getNextTimeWindow(pInterval, precision, order, pNext);

  // next time window is not in current block
  if ((pNext->skey > pDataBlockInfo->window.ekey && order == TSDB_ORDER_ASC) ||
      (pNext->ekey < pDataBlockInfo->window.skey && order == TSDB_ORDER_DESC)) {
    return -1;
  }

  if (!inSlidingWindow(pInterval, pNext, pDataBlockInfo) && order == TSDB_ORDER_ASC) {
    return -1;
  }

  TSKEY   skey = ascQuery ? pNext->skey : pNext->ekey;
  int32_t startPos = 0;

  // tumbling time window query, a special case of sliding time window query
  if (pInterval->sliding == pInterval->interval && prevPosition != -1) {
    startPos = prevPosition + 1;
  } else {
    if ((skey <= pDataBlockInfo->window.skey && ascQuery) || (skey >= pDataBlockInfo->window.ekey && !ascQuery)) {
      startPos = 0;
    } else {
      startPos = binarySearchForKey((char*)primaryKeys, pDataBlockInfo->rows, skey, order);
    }
  }

  /* interp query with fill should not skip time window */
  //  if (pQueryAttr->pointInterpQuery && pQueryAttr->fillType != TSDB_FILL_NONE) {
  //    return startPos;
  //  }

  /*
   * This time window does not cover any data, try next time window,
   * this case may happen when the time window is too small
   */
  if (primaryKeys == NULL) {
    if (ascQuery) {
      ASSERT(pDataBlockInfo->window.skey <= pNext->ekey);
    } else {
      ASSERT(pDataBlockInfo->window.ekey >= pNext->skey);
    }
  } else {
    if (ascQuery && primaryKeys[startPos] > pNext->ekey) {
      TSKEY next = primaryKeys[startPos];
      if (pInterval->intervalUnit == 'n' || pInterval->intervalUnit == 'y') {
        pNext->skey = taosTimeTruncate(next, pInterval, precision);
        pNext->ekey = taosTimeAdd(pNext->skey, pInterval->interval, pInterval->intervalUnit, precision) - 1;
      } else {
        pNext->ekey += ((next - pNext->ekey + pInterval->sliding - 1) / pInterval->sliding) * pInterval->sliding;
        pNext->skey = pNext->ekey - pInterval->interval + 1;
      }
    } else if ((!ascQuery) && primaryKeys[startPos] < pNext->skey) {
      TSKEY next = primaryKeys[startPos];
      if (pInterval->intervalUnit == 'n' || pInterval->intervalUnit == 'y') {
        pNext->skey = taosTimeTruncate(next, pInterval, precision);
        pNext->ekey = taosTimeAdd(pNext->skey, pInterval->interval, pInterval->intervalUnit, precision) - 1;
      } else {
        pNext->skey -= ((pNext->skey - next + pInterval->sliding - 1) / pInterval->sliding) * pInterval->sliding;
        pNext->ekey = pNext->skey + pInterval->interval - 1;
      }
    }
  }

  return startPos;
}

static bool isResultRowInterpolated(SResultRow* pResult, SResultTsInterpType type) {
  ASSERT(pResult != NULL && (type == RESULT_ROW_START_INTERP || type == RESULT_ROW_END_INTERP));
  if (type == RESULT_ROW_START_INTERP) {
    return pResult->startInterp == true;
  } else {
    return pResult->endInterp == true;
  }
}

static void setResultRowInterpo(SResultRow* pResult, SResultTsInterpType type) {
  if (type == RESULT_ROW_START_INTERP) {
    pResult->startInterp = true;
  } else {
    pResult->endInterp = true;
  }
}

static void doWindowBorderInterpolation(SIntervalAggOperatorInfo* pInfo, SSDataBlock* pBlock, SResultRow* pResult,
                                        STimeWindow* win, int32_t startPos, int32_t forwardRows, SExprSupp* pSup) {
  if (!pInfo->timeWindowInterpo) {
    return;
  }

  ASSERT(pBlock != NULL);
  if (pBlock->pDataBlock == NULL) {
    //    tscError("pBlock->pDataBlock == NULL");
    return;
  }

  SColumnInfoData* pColInfo = taosArrayGet(pBlock->pDataBlock, pInfo->primaryTsIndex);

  TSKEY* tsCols = (TSKEY*)(pColInfo->pData);
  bool   done = isResultRowInterpolated(pResult, RESULT_ROW_START_INTERP);
  if (!done) {  // it is not interpolated, now start to generated the interpolated value
    bool interp = setTimeWindowInterpolationStartTs(pInfo, startPos, pBlock, tsCols, win, pSup);
    if (interp) {
      setResultRowInterpo(pResult, RESULT_ROW_START_INTERP);
    }
  } else {
    setNotInterpoWindowKey(pSup->pCtx, pSup->numOfExprs, RESULT_ROW_START_INTERP);
  }

  // point interpolation does not require the end key time window interpolation.
  //  if (pointInterpQuery) {
  //    return;
  //  }

  // interpolation query does not generate the time window end interpolation
  done = isResultRowInterpolated(pResult, RESULT_ROW_END_INTERP);
  if (!done) {
    int32_t endRowIndex = startPos + forwardRows - 1;

    TSKEY endKey = (pInfo->inputOrder == TSDB_ORDER_ASC) ? pBlock->info.window.ekey : pBlock->info.window.skey;
    bool  interp = setTimeWindowInterpolationEndTs(pInfo, pSup, endRowIndex, pBlock->pDataBlock, tsCols, endKey, win);
    if (interp) {
      setResultRowInterpo(pResult, RESULT_ROW_END_INTERP);
    }
  } else {
    setNotInterpoWindowKey(pSup->pCtx, pSup->numOfExprs, RESULT_ROW_END_INTERP);
  }
}

static void saveDataBlockLastRow(SArray* pPrevKeys, const SSDataBlock* pBlock, SArray* pCols) {
  if (pBlock->pDataBlock == NULL) {
    return;
  }

  size_t num = taosArrayGetSize(pPrevKeys);
  for (int32_t k = 0; k < num; ++k) {
    SColumn* pc = taosArrayGet(pCols, k);

    SColumnInfoData* pColInfo = taosArrayGet(pBlock->pDataBlock, pc->slotId);

    SGroupKeys* pkey = taosArrayGet(pPrevKeys, k);
    for (int32_t i = pBlock->info.rows - 1; i >= 0; --i) {
      if (colDataIsNull_s(pColInfo, i)) {
        continue;
      }

      char* val = colDataGetData(pColInfo, i);
      if (IS_VAR_DATA_TYPE(pkey->type)) {
        memcpy(pkey->pData, val, varDataTLen(val));
        ASSERT(varDataTLen(val) <= pkey->bytes);
      } else {
        memcpy(pkey->pData, val, pkey->bytes);
      }

      break;
    }
  }
}

static void doInterpUnclosedTimeWindow(SOperatorInfo* pOperatorInfo, int32_t numOfExprs, SResultRowInfo* pResultRowInfo,
                                       SSDataBlock* pBlock, int32_t scanFlag, int64_t* tsCols, SResultRowPosition* p) {
  SExecTaskInfo* pTaskInfo = pOperatorInfo->pTaskInfo;

  SIntervalAggOperatorInfo* pInfo = (SIntervalAggOperatorInfo*)pOperatorInfo->info;
  SExprSupp*                pSup = &pOperatorInfo->exprSupp;

  int32_t startPos = 0;
  int32_t numOfOutput = pSup->numOfExprs;

  SResultRow* pResult = NULL;

  while (1) {
    SListNode*          pn = tdListGetHead(pResultRowInfo->openWindow);
    SOpenWindowInfo*    pOpenWin = (SOpenWindowInfo*)pn->data;
    uint64_t            groupId = pOpenWin->groupId;
    SResultRowPosition* p1 = &pOpenWin->pos;
    if (p->pageId == p1->pageId && p->offset == p1->offset) {
      break;
    }

    SResultRow* pr = getResultRowByPos(pInfo->aggSup.pResultBuf, p1, false);
    if (NULL == pr) {
      T_LONG_JMP(pTaskInfo->env, terrno);
    }

    ASSERT(pr->offset == p1->offset && pr->pageId == p1->pageId);

    if (pr->closed) {
      ASSERT(isResultRowInterpolated(pr, RESULT_ROW_START_INTERP) &&
             isResultRowInterpolated(pr, RESULT_ROW_END_INTERP));
      SListNode* pNode = tdListPopHead(pResultRowInfo->openWindow);
      taosMemoryFree(pNode);
      continue;
    }

    STimeWindow w = pr->win;
    int32_t     ret = setTimeWindowOutputBuf(pResultRowInfo, &w, (scanFlag == MAIN_SCAN), &pResult, groupId, pSup->pCtx,
                                             numOfOutput, pSup->rowEntryInfoOffset, &pInfo->aggSup, pTaskInfo);
    if (ret != TSDB_CODE_SUCCESS) {
      T_LONG_JMP(pTaskInfo->env, TSDB_CODE_OUT_OF_MEMORY);
    }

    ASSERT(!isResultRowInterpolated(pResult, RESULT_ROW_END_INTERP));

    SGroupKeys* pTsKey = taosArrayGet(pInfo->pPrevValues, 0);
    int64_t     prevTs = *(int64_t*)pTsKey->pData;
    if (groupId == pBlock->info.id.groupId) {
      doTimeWindowInterpolation(pInfo->pPrevValues, pBlock->pDataBlock, prevTs, -1, tsCols[startPos], startPos, w.ekey,
                                RESULT_ROW_END_INTERP, pSup);
    }

    setResultRowInterpo(pResult, RESULT_ROW_END_INTERP);
    setNotInterpoWindowKey(pSup->pCtx, numOfExprs, RESULT_ROW_START_INTERP);

    updateTimeWindowInfo(&pInfo->twAggSup.timeWindowData, &w, true);
    applyAggFunctionOnPartialTuples(pTaskInfo, pSup->pCtx, &pInfo->twAggSup.timeWindowData, startPos, 0,
                                    pBlock->info.rows, numOfExprs);

    if (isResultRowInterpolated(pResult, RESULT_ROW_END_INTERP)) {
      closeResultRow(pr);
      SListNode* pNode = tdListPopHead(pResultRowInfo->openWindow);
      taosMemoryFree(pNode);
    } else {  // the remains are can not be closed yet.
      break;
    }
  }
}

typedef int32_t (*__compare_fn_t)(void* pKey, void* data, int32_t index);

int32_t binarySearchCom(void* keyList, int num, void* pKey, int order, __compare_fn_t comparefn) {
  int firstPos = 0, lastPos = num - 1, midPos = -1;
  int numOfRows = 0;

  if (num <= 0) return -1;
  if (order == TSDB_ORDER_DESC) {
    // find the first position which is smaller or equal than the key
    while (1) {
      if (comparefn(pKey, keyList, lastPos) >= 0) return lastPos;
      if (comparefn(pKey, keyList, firstPos) == 0) return firstPos;
      if (comparefn(pKey, keyList, firstPos) < 0) return firstPos - 1;

      numOfRows = lastPos - firstPos + 1;
      midPos = (numOfRows >> 1) + firstPos;

      if (comparefn(pKey, keyList, midPos) < 0) {
        lastPos = midPos - 1;
      } else if (comparefn(pKey, keyList, midPos) > 0) {
        firstPos = midPos + 1;
      } else {
        break;
      }
    }

  } else {
    // find the first position which is bigger or equal than the key
    while (1) {
      if (comparefn(pKey, keyList, firstPos) <= 0) return firstPos;
      if (comparefn(pKey, keyList, lastPos) == 0) return lastPos;

      if (comparefn(pKey, keyList, lastPos) > 0) {
        lastPos = lastPos + 1;
        if (lastPos >= num)
          return -1;
        else
          return lastPos;
      }

      numOfRows = lastPos - firstPos + 1;
      midPos = (numOfRows >> 1) + firstPos;

      if (comparefn(pKey, keyList, midPos) < 0) {
        lastPos = midPos - 1;
      } else if (comparefn(pKey, keyList, midPos) > 0) {
        firstPos = midPos + 1;
      } else {
        break;
      }
    }
  }

  return midPos;
}

typedef int64_t (*__get_value_fn_t)(void* data, int32_t index);

int32_t binarySearch(void* keyList, int num, TSKEY key, int order, __get_value_fn_t getValuefn) {
  int firstPos = 0, lastPos = num - 1, midPos = -1;
  int numOfRows = 0;

  if (num <= 0) return -1;
  if (order == TSDB_ORDER_DESC) {
    // find the first position which is smaller or equal than the key
    while (1) {
      if (key >= getValuefn(keyList, lastPos)) return lastPos;
      if (key == getValuefn(keyList, firstPos)) return firstPos;
      if (key < getValuefn(keyList, firstPos)) return firstPos - 1;

      numOfRows = lastPos - firstPos + 1;
      midPos = (numOfRows >> 1) + firstPos;

      if (key < getValuefn(keyList, midPos)) {
        lastPos = midPos - 1;
      } else if (key > getValuefn(keyList, midPos)) {
        firstPos = midPos + 1;
      } else {
        break;
      }
    }

  } else {
    // find the first position which is bigger or equal than the key
    while (1) {
      if (key <= getValuefn(keyList, firstPos)) return firstPos;
      if (key == getValuefn(keyList, lastPos)) return lastPos;

      if (key > getValuefn(keyList, lastPos)) {
        lastPos = lastPos + 1;
        if (lastPos >= num)
          return -1;
        else
          return lastPos;
      }

      numOfRows = lastPos - firstPos + 1;
      midPos = (numOfRows >> 1) + firstPos;

      if (key < getValuefn(keyList, midPos)) {
        lastPos = midPos - 1;
      } else if (key > getValuefn(keyList, midPos)) {
        firstPos = midPos + 1;
      } else {
        break;
      }
    }
  }

  return midPos;
}

int32_t comparePullWinKey(void* pKey, void* data, int32_t index) {
  SArray*          res = (SArray*)data;
  SPullWindowInfo* pos = taosArrayGet(res, index);
  SPullWindowInfo* pData = (SPullWindowInfo*)pKey;
  if (pData->groupId > pos->groupId) {
    return 1;
  } else if (pData->groupId < pos->groupId) {
    return -1;
  }

  if (pData->window.skey > pos->window.ekey) {
    return 1;
  } else if (pData->window.ekey < pos->window.skey) {
    return -1;
  }
  return 0;
}

static int32_t savePullWindow(SPullWindowInfo* pPullInfo, SArray* pPullWins) {
  int32_t size = taosArrayGetSize(pPullWins);
  int32_t index = binarySearchCom(pPullWins, size, pPullInfo, TSDB_ORDER_DESC, comparePullWinKey);
  if (index == -1) {
    index = 0;
  } else {
    int32_t code = comparePullWinKey(pPullInfo, pPullWins, index);
    if (code == 0) {
      SPullWindowInfo* pos = taosArrayGet(pPullWins, index);
      pos->window.skey = TMIN(pos->window.skey, pPullInfo->window.skey);
      pos->window.ekey = TMAX(pos->window.ekey, pPullInfo->window.ekey);
      pos->calWin.skey = TMIN(pos->calWin.skey, pPullInfo->calWin.skey);
      pos->calWin.ekey = TMAX(pos->calWin.ekey, pPullInfo->calWin.ekey);
      return TSDB_CODE_SUCCESS;
    } else if (code > 0) {
      index++;
    }
  }
  if (taosArrayInsert(pPullWins, index, pPullInfo) == NULL) {
    return TSDB_CODE_OUT_OF_MEMORY;
  }
  return TSDB_CODE_SUCCESS;
}

static int32_t saveResult(SResultWindowInfo winInfo, SSHashObj* pStUpdated) {
  winInfo.sessionWin.win.ekey = winInfo.sessionWin.win.skey;
  return tSimpleHashPut(pStUpdated, &winInfo.sessionWin, sizeof(SSessionKey), &winInfo, sizeof(SResultWindowInfo));
}

static int32_t saveWinResult(SWinKey* pKey, SRowBuffPos* pPos, SSHashObj* pUpdatedMap) {
  tSimpleHashPut(pUpdatedMap, pKey, sizeof(SWinKey), &pPos, POINTER_BYTES);
  return TSDB_CODE_SUCCESS;
}

static int32_t saveWinResultInfo(TSKEY ts, uint64_t groupId, SRowBuffPos* pPos, SSHashObj* pUpdatedMap) {
  SWinKey key = {.ts = ts, .groupId = groupId};
  saveWinResult(&key, pPos, pUpdatedMap);
  return TSDB_CODE_SUCCESS;
}

static void removeResults(SArray* pWins, SSHashObj* pUpdatedMap) {
  int32_t size = taosArrayGetSize(pWins);
  for (int32_t i = 0; i < size; i++) {
    SWinKey* pW = taosArrayGet(pWins, i);
    void*    tmp = tSimpleHashGet(pUpdatedMap, pW, sizeof(SWinKey));
    if (tmp) {
      void* value = *(void**)tmp;
      taosMemoryFree(value);
      tSimpleHashRemove(pUpdatedMap, pW, sizeof(SWinKey));
    }
  }
}

int32_t compareWinKey(void* pKey, void* data, int32_t index) {
  void* pDataPos = taosArrayGet((SArray*)data, index);
  return winKeyCmprImpl(pKey, pDataPos);
}

static void removeDeleteResults(SSHashObj* pUpdatedMap, SArray* pDelWins) {
  taosArraySort(pDelWins, winKeyCmprImpl);
  taosArrayRemoveDuplicate(pDelWins, winKeyCmprImpl, NULL);
  int32_t delSize = taosArrayGetSize(pDelWins);
  if (tSimpleHashGetSize(pUpdatedMap) == 0 || delSize == 0) {
    return;
  }
  void*   pIte = NULL;
  int32_t iter = 0;
  while ((pIte = tSimpleHashIterate(pUpdatedMap, pIte, &iter)) != NULL) {
    SWinKey* pResKey = tSimpleHashGetKey(pIte, NULL);
    int32_t  index = binarySearchCom(pDelWins, delSize, pResKey, TSDB_ORDER_DESC, compareWinKey);
    if (index >= 0 && 0 == compareWinKey(pResKey, pDelWins, index)) {
      taosArrayRemove(pDelWins, index);
      delSize = taosArrayGetSize(pDelWins);
    }
  }
}

bool isOverdue(TSKEY ekey, STimeWindowAggSupp* pTwSup) {
  ASSERTS(pTwSup->maxTs == INT64_MIN || pTwSup->maxTs > 0, "maxts should greater than 0");
  return pTwSup->maxTs != INT64_MIN && ekey < pTwSup->maxTs - pTwSup->waterMark;
}

bool isCloseWindow(STimeWindow* pWin, STimeWindowAggSupp* pTwSup) { return isOverdue(pWin->ekey, pTwSup); }

bool needDeleteWindowBuf(STimeWindow* pWin, STimeWindowAggSupp* pTwSup) {
  return pTwSup->maxTs != INT64_MIN && pWin->ekey < pTwSup->maxTs - pTwSup->deleteMark;
}

static void hashIntervalAgg(SOperatorInfo* pOperatorInfo, SResultRowInfo* pResultRowInfo, SSDataBlock* pBlock,
                            int32_t scanFlag) {
  SIntervalAggOperatorInfo* pInfo = (SIntervalAggOperatorInfo*)pOperatorInfo->info;

  SExecTaskInfo* pTaskInfo = pOperatorInfo->pTaskInfo;
  SExprSupp*     pSup = &pOperatorInfo->exprSupp;

  int32_t     startPos = 0;
  int32_t     numOfOutput = pSup->numOfExprs;
  int64_t*    tsCols = extractTsCol(pBlock, pInfo);
  uint64_t    tableGroupId = pBlock->info.id.groupId;
  bool        ascScan = (pInfo->inputOrder == TSDB_ORDER_ASC);
  TSKEY       ts = getStartTsKey(&pBlock->info.window, tsCols);
  SResultRow* pResult = NULL;

  STimeWindow win =
      getActiveTimeWindow(pInfo->aggSup.pResultBuf, pResultRowInfo, ts, &pInfo->interval, pInfo->inputOrder);
  int32_t ret = setTimeWindowOutputBuf(pResultRowInfo, &win, (scanFlag == MAIN_SCAN), &pResult, tableGroupId,
                                       pSup->pCtx, numOfOutput, pSup->rowEntryInfoOffset, &pInfo->aggSup, pTaskInfo);
  if (ret != TSDB_CODE_SUCCESS || pResult == NULL) {
    T_LONG_JMP(pTaskInfo->env, TSDB_CODE_OUT_OF_MEMORY);
  }

  TSKEY   ekey = ascScan ? win.ekey : win.skey;
  int32_t forwardRows =
      getNumOfRowsInTimeWindow(&pBlock->info, tsCols, startPos, ekey, binarySearchForKey, NULL, pInfo->inputOrder);

  // prev time window not interpolation yet.
  if (pInfo->timeWindowInterpo) {
    SResultRowPosition pos = addToOpenWindowList(pResultRowInfo, pResult, tableGroupId);
    doInterpUnclosedTimeWindow(pOperatorInfo, numOfOutput, pResultRowInfo, pBlock, scanFlag, tsCols, &pos);

    // restore current time window
    ret = setTimeWindowOutputBuf(pResultRowInfo, &win, (scanFlag == MAIN_SCAN), &pResult, tableGroupId, pSup->pCtx,
                                 numOfOutput, pSup->rowEntryInfoOffset, &pInfo->aggSup, pTaskInfo);
    if (ret != TSDB_CODE_SUCCESS) {
      T_LONG_JMP(pTaskInfo->env, TSDB_CODE_OUT_OF_MEMORY);
    }

    // window start key interpolation
    doWindowBorderInterpolation(pInfo, pBlock, pResult, &win, startPos, forwardRows, pSup);
  }

  updateTimeWindowInfo(&pInfo->twAggSup.timeWindowData, &win, true);
  applyAggFunctionOnPartialTuples(pTaskInfo, pSup->pCtx, &pInfo->twAggSup.timeWindowData, startPos, forwardRows,
                                  pBlock->info.rows, numOfOutput);

  doCloseWindow(pResultRowInfo, pInfo, pResult);

  STimeWindow nextWin = win;
  while (1) {
    int32_t prevEndPos = forwardRows - 1 + startPos;
    startPos = getNextQualifiedWindow(&pInfo->interval, &nextWin, &pBlock->info, tsCols, prevEndPos, pInfo->inputOrder);
    if (startPos < 0) {
      break;
    }
    // null data, failed to allocate more memory buffer
    int32_t code = setTimeWindowOutputBuf(pResultRowInfo, &nextWin, (scanFlag == MAIN_SCAN), &pResult, tableGroupId,
                                          pSup->pCtx, numOfOutput, pSup->rowEntryInfoOffset, &pInfo->aggSup, pTaskInfo);
    if (code != TSDB_CODE_SUCCESS || pResult == NULL) {
      T_LONG_JMP(pTaskInfo->env, TSDB_CODE_OUT_OF_MEMORY);
    }

    ekey = ascScan ? nextWin.ekey : nextWin.skey;
    forwardRows =
        getNumOfRowsInTimeWindow(&pBlock->info, tsCols, startPos, ekey, binarySearchForKey, NULL, pInfo->inputOrder);
    // window start(end) key interpolation
    doWindowBorderInterpolation(pInfo, pBlock, pResult, &nextWin, startPos, forwardRows, pSup);
    // TODO: add to open window? how to close the open windows after input blocks exhausted?
#if 0
    if ((ascScan && ekey <= pBlock->info.window.ekey) ||
        (!ascScan && ekey >= pBlock->info.window.skey)) {
      // window start(end) key interpolation
      doWindowBorderInterpolation(pInfo, pBlock, pResult, &nextWin, startPos, forwardRows, pSup);
    } else if (pInfo->timeWindowInterpo) {
      addToOpenWindowList(pResultRowInfo, pResult, tableGroupId);
    }
#endif
    updateTimeWindowInfo(&pInfo->twAggSup.timeWindowData, &nextWin, true);
    applyAggFunctionOnPartialTuples(pTaskInfo, pSup->pCtx, &pInfo->twAggSup.timeWindowData, startPos, forwardRows,
                                    pBlock->info.rows, numOfOutput);
    doCloseWindow(pResultRowInfo, pInfo, pResult);
  }

  if (pInfo->timeWindowInterpo) {
    saveDataBlockLastRow(pInfo->pPrevValues, pBlock, pInfo->pInterpCols);
  }
}

void doCloseWindow(SResultRowInfo* pResultRowInfo, const SIntervalAggOperatorInfo* pInfo, SResultRow* pResult) {
  // current result is done in computing final results.
  if (pInfo->timeWindowInterpo && isResultRowInterpolated(pResult, RESULT_ROW_END_INTERP)) {
    closeResultRow(pResult);
    SListNode* pNode = tdListPopHead(pResultRowInfo->openWindow);
    taosMemoryFree(pNode);
  }
}

SResultRowPosition addToOpenWindowList(SResultRowInfo* pResultRowInfo, const SResultRow* pResult, uint64_t groupId) {
  SOpenWindowInfo openWin = {0};
  openWin.pos.pageId = pResult->pageId;
  openWin.pos.offset = pResult->offset;
  openWin.groupId = groupId;
  SListNode* pn = tdListGetTail(pResultRowInfo->openWindow);
  if (pn == NULL) {
    tdListAppend(pResultRowInfo->openWindow, &openWin);
    return openWin.pos;
  }

  SOpenWindowInfo* px = (SOpenWindowInfo*)pn->data;
  if (px->pos.pageId != openWin.pos.pageId || px->pos.offset != openWin.pos.offset || px->groupId != openWin.groupId) {
    tdListAppend(pResultRowInfo->openWindow, &openWin);
  }

  return openWin.pos;
}

int64_t* extractTsCol(SSDataBlock* pBlock, const SIntervalAggOperatorInfo* pInfo) {
  TSKEY* tsCols = NULL;

  if (pBlock->pDataBlock != NULL && pBlock->info.dataLoad) {
    SColumnInfoData* pColDataInfo = taosArrayGet(pBlock->pDataBlock, pInfo->primaryTsIndex);
    tsCols = (int64_t*)pColDataInfo->pData;
    ASSERT(tsCols[0] != 0);

    // no data in primary ts
    if (tsCols[0] == 0 && tsCols[pBlock->info.rows - 1] == 0) {
      return NULL;
    }

    if (tsCols[0] != 0 && (pBlock->info.window.skey == 0 && pBlock->info.window.ekey == 0)) {
      blockDataUpdateTsWindow(pBlock, pInfo->primaryTsIndex);
    }
  }

  return tsCols;
}

static int32_t doOpenIntervalAgg(SOperatorInfo* pOperator) {
  if (OPTR_IS_OPENED(pOperator)) {
    return TSDB_CODE_SUCCESS;
  }

  SExecTaskInfo* pTaskInfo = pOperator->pTaskInfo;
  SOperatorInfo* downstream = pOperator->pDownstream[0];

  SIntervalAggOperatorInfo* pInfo = pOperator->info;
  SExprSupp*                pSup = &pOperator->exprSupp;

  int32_t scanFlag = MAIN_SCAN;
  int64_t st = taosGetTimestampUs();

  while (1) {
    SSDataBlock* pBlock = downstream->fpSet.getNextFn(downstream);
    if (pBlock == NULL) {
      break;
    }

    getTableScanInfo(pOperator, &pInfo->inputOrder, &scanFlag, true);

    if (pInfo->scalarSupp.pExprInfo != NULL) {
      SExprSupp* pExprSup = &pInfo->scalarSupp;
      projectApplyFunctions(pExprSup->pExprInfo, pBlock, pBlock, pExprSup->pCtx, pExprSup->numOfExprs, NULL);
    }

    // the pDataBlock are always the same one, no need to call this again
    setInputDataBlock(pSup, pBlock, pInfo->inputOrder, scanFlag, true);
    hashIntervalAgg(pOperator, &pInfo->binfo.resultRowInfo, pBlock, scanFlag);
  }

  initGroupedResultInfo(&pInfo->groupResInfo, pInfo->aggSup.pResultRowHashTable, pInfo->resultTsOrder);
  OPTR_SET_OPENED(pOperator);

  pOperator->cost.openCost = (taosGetTimestampUs() - st) / 1000.0;
  return TSDB_CODE_SUCCESS;
}

static bool compareVal(const char* v, const SStateKeys* pKey) {
  if (IS_VAR_DATA_TYPE(pKey->type)) {
    if (varDataLen(v) != varDataLen(pKey->pData)) {
      return false;
    } else {
      return memcmp(varDataVal(v), varDataVal(pKey->pData), varDataLen(v)) == 0;
    }
  } else {
    return memcmp(pKey->pData, v, pKey->bytes) == 0;
  }
}

static void doStateWindowAggImpl(SOperatorInfo* pOperator, SStateWindowOperatorInfo* pInfo, SSDataBlock* pBlock) {
  SExecTaskInfo* pTaskInfo = pOperator->pTaskInfo;
  SExprSupp*     pSup = &pOperator->exprSupp;

  SColumnInfoData* pStateColInfoData = taosArrayGet(pBlock->pDataBlock, pInfo->stateCol.slotId);
  int64_t          gid = pBlock->info.id.groupId;

  bool    masterScan = true;
  int32_t numOfOutput = pOperator->exprSupp.numOfExprs;
  int32_t bytes = pStateColInfoData->info.bytes;

  SColumnInfoData* pColInfoData = taosArrayGet(pBlock->pDataBlock, pInfo->tsSlotId);
  TSKEY*           tsList = (TSKEY*)pColInfoData->pData;

  SWindowRowsSup* pRowSup = &pInfo->winSup;
  pRowSup->numOfRows = 0;

  struct SColumnDataAgg* pAgg = NULL;
  for (int32_t j = 0; j < pBlock->info.rows; ++j) {
    pAgg = (pBlock->pBlockAgg != NULL) ? pBlock->pBlockAgg[pInfo->stateCol.slotId] : NULL;
    if (colDataIsNull(pStateColInfoData, pBlock->info.rows, j, pAgg)) {
      continue;
    }

    char* val = colDataGetData(pStateColInfoData, j);

    if (gid != pRowSup->groupId || !pInfo->hasKey) {
      // todo extract method
      if (IS_VAR_DATA_TYPE(pInfo->stateKey.type)) {
        varDataCopy(pInfo->stateKey.pData, val);
      } else {
        memcpy(pInfo->stateKey.pData, val, bytes);
      }

      pInfo->hasKey = true;

      doKeepNewWindowStartInfo(pRowSup, tsList, j, gid);
      doKeepTuple(pRowSup, tsList[j], gid);
    } else if (compareVal(val, &pInfo->stateKey)) {
      doKeepTuple(pRowSup, tsList[j], gid);
      if (j == 0 && pRowSup->startRowIndex != 0) {
        pRowSup->startRowIndex = 0;
      }
    } else {  // a new state window started
      SResultRow* pResult = NULL;

      // keep the time window for the closed time window.
      STimeWindow window = pRowSup->win;

      pRowSup->win.ekey = pRowSup->win.skey;
      int32_t ret = setTimeWindowOutputBuf(&pInfo->binfo.resultRowInfo, &window, masterScan, &pResult, gid, pSup->pCtx,
                                           numOfOutput, pSup->rowEntryInfoOffset, &pInfo->aggSup, pTaskInfo);
      if (ret != TSDB_CODE_SUCCESS) {  // null data, too many state code
        T_LONG_JMP(pTaskInfo->env, TSDB_CODE_APP_ERROR);
      }

      updateTimeWindowInfo(&pInfo->twAggSup.timeWindowData, &window, false);
      applyAggFunctionOnPartialTuples(pTaskInfo, pSup->pCtx, &pInfo->twAggSup.timeWindowData, pRowSup->startRowIndex,
                                      pRowSup->numOfRows, pBlock->info.rows, numOfOutput);

      // here we start a new session window
      doKeepNewWindowStartInfo(pRowSup, tsList, j, gid);
      doKeepTuple(pRowSup, tsList[j], gid);

      // todo extract method
      if (IS_VAR_DATA_TYPE(pInfo->stateKey.type)) {
        varDataCopy(pInfo->stateKey.pData, val);
      } else {
        memcpy(pInfo->stateKey.pData, val, bytes);
      }
    }
  }

  SResultRow* pResult = NULL;
  pRowSup->win.ekey = tsList[pBlock->info.rows - 1];
  int32_t ret = setTimeWindowOutputBuf(&pInfo->binfo.resultRowInfo, &pRowSup->win, masterScan, &pResult, gid,
                                       pSup->pCtx, numOfOutput, pSup->rowEntryInfoOffset, &pInfo->aggSup, pTaskInfo);
  if (ret != TSDB_CODE_SUCCESS) {  // null data, too many state code
    T_LONG_JMP(pTaskInfo->env, TSDB_CODE_APP_ERROR);
  }

  updateTimeWindowInfo(&pInfo->twAggSup.timeWindowData, &pRowSup->win, false);
  applyAggFunctionOnPartialTuples(pTaskInfo, pSup->pCtx, &pInfo->twAggSup.timeWindowData, pRowSup->startRowIndex,
                                  pRowSup->numOfRows, pBlock->info.rows, numOfOutput);
}

static int32_t openStateWindowAggOptr(SOperatorInfo* pOperator) {
  if (OPTR_IS_OPENED(pOperator)) {
    return TSDB_CODE_SUCCESS;
  }

  SStateWindowOperatorInfo* pInfo = pOperator->info;
  SExecTaskInfo*            pTaskInfo = pOperator->pTaskInfo;

  SExprSupp* pSup = &pOperator->exprSupp;
  int32_t    order = TSDB_ORDER_ASC;
  int64_t    st = taosGetTimestampUs();

  SOperatorInfo* downstream = pOperator->pDownstream[0];
  while (1) {
    SSDataBlock* pBlock = downstream->fpSet.getNextFn(downstream);
    if (pBlock == NULL) {
      break;
    }

    setInputDataBlock(pSup, pBlock, order, MAIN_SCAN, true);
    blockDataUpdateTsWindow(pBlock, pInfo->tsSlotId);

    // there is an scalar expression that needs to be calculated right before apply the group aggregation.
    if (pInfo->scalarSup.pExprInfo != NULL) {
      pTaskInfo->code = projectApplyFunctions(pInfo->scalarSup.pExprInfo, pBlock, pBlock, pInfo->scalarSup.pCtx,
                                              pInfo->scalarSup.numOfExprs, NULL);
      if (pTaskInfo->code != TSDB_CODE_SUCCESS) {
        T_LONG_JMP(pTaskInfo->env, pTaskInfo->code);
      }
    }

    doStateWindowAggImpl(pOperator, pInfo, pBlock);
  }

  pOperator->cost.openCost = (taosGetTimestampUs() - st) / 1000.0;
  initGroupedResultInfo(&pInfo->groupResInfo, pInfo->aggSup.pResultRowHashTable, TSDB_ORDER_ASC);
  pOperator->status = OP_RES_TO_RETURN;

  return TSDB_CODE_SUCCESS;
}

static SSDataBlock* doStateWindowAgg(SOperatorInfo* pOperator) {
  if (pOperator->status == OP_EXEC_DONE) {
    return NULL;
  }

  SStateWindowOperatorInfo* pInfo = pOperator->info;
  SExecTaskInfo*            pTaskInfo = pOperator->pTaskInfo;
  SOptrBasicInfo*           pBInfo = &pInfo->binfo;

  pTaskInfo->code = pOperator->fpSet._openFn(pOperator);
  if (pTaskInfo->code != TSDB_CODE_SUCCESS) {
    setOperatorCompleted(pOperator);
    return NULL;
  }

  blockDataEnsureCapacity(pBInfo->pRes, pOperator->resultInfo.capacity);
  while (1) {
    doBuildResultDatablock(pOperator, &pInfo->binfo, &pInfo->groupResInfo, pInfo->aggSup.pResultBuf);
    doFilter(pBInfo->pRes, pOperator->exprSupp.pFilterInfo, NULL);

    bool hasRemain = hasRemainResults(&pInfo->groupResInfo);
    if (!hasRemain) {
      setOperatorCompleted(pOperator);
      break;
    }

    if (pBInfo->pRes->info.rows > 0) {
      break;
    }
  }

  pOperator->resultInfo.totalRows += pBInfo->pRes->info.rows;
  return (pBInfo->pRes->info.rows == 0) ? NULL : pBInfo->pRes;
}

static SSDataBlock* doBuildIntervalResult(SOperatorInfo* pOperator) {
  SIntervalAggOperatorInfo* pInfo = pOperator->info;
  SExecTaskInfo*            pTaskInfo = pOperator->pTaskInfo;

  if (pOperator->status == OP_EXEC_DONE) {
    return NULL;
  }

  SSDataBlock* pBlock = pInfo->binfo.pRes;
  pTaskInfo->code = pOperator->fpSet._openFn(pOperator);
  if (pTaskInfo->code != TSDB_CODE_SUCCESS) {
    return NULL;
  }

  while (1) {
    doBuildResultDatablock(pOperator, &pInfo->binfo, &pInfo->groupResInfo, pInfo->aggSup.pResultBuf);
    doFilter(pBlock, pOperator->exprSupp.pFilterInfo, NULL);

    bool hasRemain = hasRemainResults(&pInfo->groupResInfo);
    if (!hasRemain) {
      setOperatorCompleted(pOperator);
      break;
    }

    if (pBlock->info.rows > 0) {
      break;
    }
  }

  size_t rows = pBlock->info.rows;
  pOperator->resultInfo.totalRows += rows;

  return (rows == 0) ? NULL : pBlock;
}

static void setInverFunction(SqlFunctionCtx* pCtx, int32_t num, EStreamType type) {
  for (int i = 0; i < num; i++) {
    if (type == STREAM_INVERT) {
      fmSetInvertFunc(pCtx[i].functionId, &(pCtx[i].fpSet));
    } else if (type == STREAM_NORMAL) {
      fmSetNormalFunc(pCtx[i].functionId, &(pCtx[i].fpSet));
    }
  }
}

static void doClearWindowImpl(SResultRowPosition* p1, SDiskbasedBuf* pResultBuf, SExprSupp* pSup, int32_t numOfOutput) {
  SResultRow* pResult = getResultRowByPos(pResultBuf, p1, false);
  if (NULL == pResult) {
    return;
  }

  SqlFunctionCtx* pCtx = pSup->pCtx;
  for (int32_t i = 0; i < numOfOutput; ++i) {
    pCtx[i].resultInfo = getResultEntryInfo(pResult, i, pSup->rowEntryInfoOffset);
    struct SResultRowEntryInfo* pResInfo = pCtx[i].resultInfo;
    if (fmIsWindowPseudoColumnFunc(pCtx[i].functionId)) {
      continue;
    }
    pResInfo->initialized = false;
    if (pCtx[i].functionId != -1) {
      pCtx[i].fpSet.init(&pCtx[i], pResInfo);
    }
  }
  SFilePage* bufPage = getBufPage(pResultBuf, p1->pageId);
  if (NULL == bufPage) {
    return;
  }
  setBufPageDirty(bufPage, true);
  releaseBufPage(pResultBuf, bufPage);
}

static bool doDeleteWindow(SOperatorInfo* pOperator, TSKEY ts, uint64_t groupId) {
  SStreamIntervalOperatorInfo* pInfo = pOperator->info;
  SWinKey                      key = {.ts = ts, .groupId = groupId};
  tSimpleHashRemove(pInfo->aggSup.pResultRowHashTable, &key, sizeof(SWinKey));
  streamStateDel(pInfo->pState, &key);
  return true;
}

static void doDeleteWindows(SOperatorInfo* pOperator, SInterval* pInterval, SSDataBlock* pBlock, SArray* pUpWins,
                            SSHashObj* pUpdatedMap) {
  SStreamIntervalOperatorInfo* pInfo = pOperator->info;
  SColumnInfoData*             pStartTsCol = taosArrayGet(pBlock->pDataBlock, START_TS_COLUMN_INDEX);
  TSKEY*                       startTsCols = (TSKEY*)pStartTsCol->pData;
  SColumnInfoData*             pEndTsCol = taosArrayGet(pBlock->pDataBlock, END_TS_COLUMN_INDEX);
  TSKEY*                       endTsCols = (TSKEY*)pEndTsCol->pData;
  SColumnInfoData*             pCalStTsCol = taosArrayGet(pBlock->pDataBlock, CALCULATE_START_TS_COLUMN_INDEX);
  TSKEY*                       calStTsCols = (TSKEY*)pCalStTsCol->pData;
  SColumnInfoData*             pCalEnTsCol = taosArrayGet(pBlock->pDataBlock, CALCULATE_END_TS_COLUMN_INDEX);
  TSKEY*                       calEnTsCols = (TSKEY*)pCalEnTsCol->pData;
  SColumnInfoData*             pGpCol = taosArrayGet(pBlock->pDataBlock, GROUPID_COLUMN_INDEX);
  uint64_t*                    pGpDatas = (uint64_t*)pGpCol->pData;
  for (int32_t i = 0; i < pBlock->info.rows; i++) {
    SResultRowInfo dumyInfo = {0};
    dumyInfo.cur.pageId = -1;

    STimeWindow win = {0};
    if (IS_FINAL_OP(pInfo)) {
      win.skey = startTsCols[i];
      win.ekey = endTsCols[i];
    } else {
      win = getActiveTimeWindow(NULL, &dumyInfo, startTsCols[i], pInterval, TSDB_ORDER_ASC);
    }

    do {
      if (!inCalSlidingWindow(pInterval, &win, calStTsCols[i], calEnTsCols[i])) {
        getNextTimeWindow(pInterval, pInterval->precision, TSDB_ORDER_ASC, &win);
        continue;
      }
      uint64_t winGpId = pGpDatas[i];
      SWinKey  winRes = {.ts = win.skey, .groupId = winGpId};
      void*    chIds = taosHashGet(pInfo->pPullDataMap, &winRes, sizeof(SWinKey));
      if (chIds) {
        getNextTimeWindow(pInterval, pInterval->precision, TSDB_ORDER_ASC, &win);
        continue;
      }
      bool res = doDeleteWindow(pOperator, win.skey, winGpId);
      if (pUpWins && res) {
        taosArrayPush(pUpWins, &winRes);
      }
      if (pUpdatedMap) {
        tSimpleHashRemove(pUpdatedMap, &winRes, sizeof(SWinKey));
      }
      getNextTimeWindow(pInterval, pInterval->precision, TSDB_ORDER_ASC, &win);
    } while (win.ekey <= endTsCols[i]);
  }
}

static int32_t getAllIntervalWindow(SSHashObj* pHashMap, SSHashObj* resWins) {
  void*   pIte = NULL;
  int32_t iter = 0;
  while ((pIte = tSimpleHashIterate(pHashMap, pIte, &iter)) != NULL) {
    SWinKey* pKey = tSimpleHashGetKey(pIte, NULL);
    uint64_t groupId = pKey->groupId;
    TSKEY    ts = pKey->ts;
    int32_t  code = saveWinResultInfo(ts, groupId, *(SRowBuffPos**)pIte, resWins);
    if (code != TSDB_CODE_SUCCESS) {
      return code;
    }
  }
  return TSDB_CODE_SUCCESS;
}

static int32_t closeStreamIntervalWindow(SSHashObj* pHashMap, STimeWindowAggSupp* pTwSup, SInterval* pInterval,
                                         SHashObj* pPullDataMap, SSHashObj* closeWins, SArray* pDelWins,
                                         SOperatorInfo* pOperator) {
  qDebug("===stream===close interval window");
  void*                        pIte = NULL;
  int32_t                      iter = 0;
  SStreamIntervalOperatorInfo* pInfo = pOperator->info;
  int32_t                      delSize = taosArrayGetSize(pDelWins);
  while ((pIte = tSimpleHashIterate(pHashMap, pIte, &iter)) != NULL) {
    void*    key = tSimpleHashGetKey(pIte, NULL);
    SWinKey* pWinKey = (SWinKey*)key;
    if (delSize > 0) {
      int32_t index = binarySearchCom(pDelWins, delSize, pWinKey, TSDB_ORDER_DESC, compareWinKey);
      if (index >= 0 && 0 == compareWinKey(pWinKey, pDelWins, index)) {
        taosArrayRemove(pDelWins, index);
        delSize = taosArrayGetSize(pDelWins);
      }
    }

    void*       chIds = taosHashGet(pPullDataMap, pWinKey, sizeof(SWinKey));
    STimeWindow win = {
        .skey = pWinKey->ts,
        .ekey = taosTimeAdd(win.skey, pInterval->interval, pInterval->intervalUnit, pInterval->precision) - 1,
    };
    if (isCloseWindow(&win, pTwSup)) {
      if (chIds && pPullDataMap) {
        SArray* chAy = *(SArray**)chIds;
        int32_t size = taosArrayGetSize(chAy);
        qDebug("===stream===window %" PRId64 " wait child size:%d", pWinKey->ts, size);
        for (int32_t i = 0; i < size; i++) {
          qDebug("===stream===window %" PRId64 " wait child id:%d", pWinKey->ts, *(int32_t*)taosArrayGet(chAy, i));
        }
        continue;
      } else if (pPullDataMap) {
        qDebug("===stream===close window %" PRId64, pWinKey->ts);
      }

      if (pTwSup->calTrigger == STREAM_TRIGGER_WINDOW_CLOSE) {
        int32_t code = saveWinResult(pWinKey, *(SRowBuffPos**)pIte, closeWins);
        if (code != TSDB_CODE_SUCCESS) {
          return code;
        }
      }
      tSimpleHashIterateRemove(pHashMap, pWinKey, sizeof(SWinKey), &pIte, &iter);
    }
  }
  return TSDB_CODE_SUCCESS;
}

STimeWindow getFinalTimeWindow(int64_t ts, SInterval* pInterval) {
  STimeWindow w = {.skey = ts, .ekey = INT64_MAX};
  w.ekey = taosTimeAdd(w.skey, pInterval->interval, pInterval->intervalUnit, pInterval->precision) - 1;
  return w;
}

static void doBuildDeleteResult(SStreamIntervalOperatorInfo* pInfo, SArray* pWins, int32_t* index,
                                SSDataBlock* pBlock) {
  blockDataCleanup(pBlock);
  int32_t size = taosArrayGetSize(pWins);
  if (*index == size) {
    *index = 0;
    taosArrayClear(pWins);
    return;
  }
  blockDataEnsureCapacity(pBlock, size - *index);
  uint64_t uid = 0;
  for (int32_t i = *index; i < size; i++) {
    SWinKey* pWin = taosArrayGet(pWins, i);
    void*    tbname = NULL;
    streamStateGetParName(pInfo->pState, pWin->groupId, &tbname);
    if (tbname == NULL) {
      appendOneRowToStreamSpecialBlock(pBlock, &pWin->ts, &pWin->ts, &uid, &pWin->groupId, NULL);
    } else {
      char parTbName[VARSTR_HEADER_SIZE + TSDB_TABLE_NAME_LEN];
      STR_WITH_MAXSIZE_TO_VARSTR(parTbName, tbname, sizeof(parTbName));
      appendOneRowToStreamSpecialBlock(pBlock, &pWin->ts, &pWin->ts, &uid, &pWin->groupId, parTbName);
    }
    streamFreeVal(tbname);
    (*index)++;
  }
}

static void destroyStateWindowOperatorInfo(void* param) {
  SStateWindowOperatorInfo* pInfo = (SStateWindowOperatorInfo*)param;
  cleanupBasicInfo(&pInfo->binfo);
  taosMemoryFreeClear(pInfo->stateKey.pData);
  cleanupExprSupp(&pInfo->scalarSup);
  colDataDestroy(&pInfo->twAggSup.timeWindowData);
  cleanupAggSup(&pInfo->aggSup);
  cleanupGroupResInfo(&pInfo->groupResInfo);

  taosMemoryFreeClear(param);
}

static void freeItem(void* param) {
  SGroupKeys* pKey = (SGroupKeys*)param;
  taosMemoryFree(pKey->pData);
}

void destroyIntervalOperatorInfo(void* param) {
  SIntervalAggOperatorInfo* pInfo = (SIntervalAggOperatorInfo*)param;
  cleanupBasicInfo(&pInfo->binfo);
  cleanupAggSup(&pInfo->aggSup);
  cleanupExprSupp(&pInfo->scalarSupp);

  tdListFree(pInfo->binfo.resultRowInfo.openWindow);

  pInfo->pInterpCols = taosArrayDestroy(pInfo->pInterpCols);
  taosArrayDestroyEx(pInfo->pPrevValues, freeItem);

  pInfo->pPrevValues = NULL;

  cleanupGroupResInfo(&pInfo->groupResInfo);
  colDataDestroy(&pInfo->twAggSup.timeWindowData);
  taosMemoryFreeClear(param);
}

void destroyStreamFinalIntervalOperatorInfo(void* param) {
  SStreamIntervalOperatorInfo* pInfo = (SStreamIntervalOperatorInfo*)param;
  cleanupBasicInfo(&pInfo->binfo);
  cleanupAggSup(&pInfo->aggSup);
  // it should be empty.
  void* pIte = NULL;
  while ((pIte = taosHashIterate(pInfo->pPullDataMap, pIte)) != NULL) {
    taosArrayDestroy(*(void**)pIte);
  }
  taosHashCleanup(pInfo->pPullDataMap);
  taosArrayDestroy(pInfo->pPullWins);
  blockDataDestroy(pInfo->pPullDataRes);
  taosArrayDestroy(pInfo->pDelWins);
  blockDataDestroy(pInfo->pDelRes);
  streamFileStateDestroy(pInfo->pState->pFileState);
  taosMemoryFreeClear(pInfo->pState);

  nodesDestroyNode((SNode*)pInfo->pPhyNode);
  colDataDestroy(&pInfo->twAggSup.timeWindowData);
  pInfo->groupResInfo.pRows = taosArrayDestroy(pInfo->groupResInfo.pRows);
  cleanupExprSupp(&pInfo->scalarSupp);

  taosMemoryFreeClear(param);
}

static bool allInvertible(SqlFunctionCtx* pFCtx, int32_t numOfCols) {
  for (int32_t i = 0; i < numOfCols; i++) {
    if (fmIsUserDefinedFunc(pFCtx[i].functionId) || !fmIsInvertible(pFCtx[i].functionId)) {
      return false;
    }
  }
  return true;
}

static bool timeWindowinterpNeeded(SqlFunctionCtx* pCtx, int32_t numOfCols, SIntervalAggOperatorInfo* pInfo) {
  // the primary timestamp column
  bool needed = false;

  for (int32_t i = 0; i < numOfCols; ++i) {
    SExprInfo* pExpr = pCtx[i].pExpr;
    if (fmIsIntervalInterpoFunc(pCtx[i].functionId)) {
      needed = true;
      break;
    }
  }

  if (needed) {
    pInfo->pInterpCols = taosArrayInit(4, sizeof(SColumn));
    pInfo->pPrevValues = taosArrayInit(4, sizeof(SGroupKeys));

    {  // ts column
      SColumn c = {0};
      c.colId = 1;
      c.slotId = pInfo->primaryTsIndex;
      c.type = TSDB_DATA_TYPE_TIMESTAMP;
      c.bytes = sizeof(int64_t);
      taosArrayPush(pInfo->pInterpCols, &c);

      SGroupKeys key;
      key.bytes = c.bytes;
      key.type = c.type;
      key.isNull = true;  // to denote no value is assigned yet
      key.pData = taosMemoryCalloc(1, c.bytes);
      taosArrayPush(pInfo->pPrevValues, &key);
    }
  }

  for (int32_t i = 0; i < numOfCols; ++i) {
    SExprInfo* pExpr = pCtx[i].pExpr;

    if (fmIsIntervalInterpoFunc(pCtx[i].functionId)) {
      SFunctParam* pParam = &pExpr->base.pParam[0];

      SColumn c = *pParam->pCol;
      taosArrayPush(pInfo->pInterpCols, &c);

      SGroupKeys key = {0};
      key.bytes = c.bytes;
      key.type = c.type;
      key.isNull = false;
      key.pData = taosMemoryCalloc(1, c.bytes);
      taosArrayPush(pInfo->pPrevValues, &key);
    }
  }

  return needed;
}

void initIntervalDownStream(SOperatorInfo* downstream, uint16_t type, SStreamIntervalOperatorInfo* pInfo) {
  if (downstream->operatorType != QUERY_NODE_PHYSICAL_PLAN_STREAM_SCAN) {
    initIntervalDownStream(downstream->pDownstream[0], type, pInfo);
    return;
  }
  SStreamScanInfo* pScanInfo = downstream->info;
  pScanInfo->windowSup.parentType = type;
  pScanInfo->windowSup.pIntervalAggSup = &pInfo->aggSup;
  if (!pScanInfo->igCheckUpdate && !pScanInfo->pUpdateInfo) {
    pScanInfo->pUpdateInfo = updateInfoInitP(&pInfo->interval, pInfo->twAggSup.waterMark);
  }
  pScanInfo->interval = pInfo->interval;
  pScanInfo->twAggSup = pInfo->twAggSup;
  pScanInfo->pState = pInfo->pState;
}

void initStreamFunciton(SqlFunctionCtx* pCtx, int32_t numOfExpr) {
  for (int32_t i = 0; i < numOfExpr; i++) {
    //    pCtx[i].isStream = true;
  }
}

SOperatorInfo* createIntervalOperatorInfo(SOperatorInfo* downstream, SIntervalPhysiNode* pPhyNode,
                                          SExecTaskInfo* pTaskInfo) {
  SIntervalAggOperatorInfo* pInfo = taosMemoryCalloc(1, sizeof(SIntervalAggOperatorInfo));
  SOperatorInfo*            pOperator = taosMemoryCalloc(1, sizeof(SOperatorInfo));
  if (pInfo == NULL || pOperator == NULL) {
    goto _error;
  }

  SSDataBlock* pResBlock = createDataBlockFromDescNode(pPhyNode->window.node.pOutputDataBlockDesc);
  initBasicInfo(&pInfo->binfo, pResBlock);

  SExprSupp* pSup = &pOperator->exprSupp;
  pInfo->primaryTsIndex = ((SColumnNode*)pPhyNode->window.pTspk)->slotId;

  size_t keyBufSize = sizeof(int64_t) + sizeof(int64_t) + POINTER_BYTES;
  initResultSizeInfo(&pOperator->resultInfo, 512);
  blockDataEnsureCapacity(pInfo->binfo.pRes, pOperator->resultInfo.capacity);

  int32_t    num = 0;
  SExprInfo* pExprInfo = createExprInfo(pPhyNode->window.pFuncs, NULL, &num);
  int32_t    code =
      initAggSup(pSup, &pInfo->aggSup, pExprInfo, num, keyBufSize, pTaskInfo->id.str, pTaskInfo->streamInfo.pState);
  if (code != TSDB_CODE_SUCCESS) {
    goto _error;
  }

  SInterval interval = {.interval = pPhyNode->interval,
                        .sliding = pPhyNode->sliding,
                        .intervalUnit = pPhyNode->intervalUnit,
                        .slidingUnit = pPhyNode->slidingUnit,
                        .offset = pPhyNode->offset,
                        .precision = ((SColumnNode*)pPhyNode->window.pTspk)->node.resType.precision};

  STimeWindowAggSupp as = {
      .waterMark = pPhyNode->window.watermark,
      .calTrigger = pPhyNode->window.triggerType,
      .maxTs = INT64_MIN,
  };

  pInfo->win = pTaskInfo->window;
  pInfo->inputOrder = (pPhyNode->window.inputTsOrder == ORDER_ASC) ? TSDB_ORDER_ASC : TSDB_ORDER_DESC;
  pInfo->resultTsOrder = (pPhyNode->window.outputTsOrder == ORDER_ASC) ? TSDB_ORDER_ASC : TSDB_ORDER_DESC;
  pInfo->interval = interval;
  pInfo->twAggSup = as;
  pInfo->binfo.mergeResultBlock = pPhyNode->window.mergeDataBlock;

  if (pPhyNode->window.pExprs != NULL) {
    int32_t    numOfScalar = 0;
    SExprInfo* pScalarExprInfo = createExprInfo(pPhyNode->window.pExprs, NULL, &numOfScalar);
    code = initExprSupp(&pInfo->scalarSupp, pScalarExprInfo, numOfScalar);
    if (code != TSDB_CODE_SUCCESS) {
      goto _error;
    }
  }

  code = filterInitFromNode((SNode*)pPhyNode->window.node.pConditions, &pOperator->exprSupp.pFilterInfo, 0);
  if (code != TSDB_CODE_SUCCESS) {
    goto _error;
  }

  initExecTimeWindowInfo(&pInfo->twAggSup.timeWindowData, &pInfo->win);
  pInfo->timeWindowInterpo = timeWindowinterpNeeded(pSup->pCtx, num, pInfo);
  if (pInfo->timeWindowInterpo) {
    pInfo->binfo.resultRowInfo.openWindow = tdListNew(sizeof(SOpenWindowInfo));
    if (pInfo->binfo.resultRowInfo.openWindow == NULL) {
      goto _error;
    }
  }

  initResultRowInfo(&pInfo->binfo.resultRowInfo);
  setOperatorInfo(pOperator, "TimeIntervalAggOperator", QUERY_NODE_PHYSICAL_PLAN_HASH_INTERVAL, true, OP_NOT_OPENED,
                  pInfo, pTaskInfo);

  pOperator->fpSet = createOperatorFpSet(doOpenIntervalAgg, doBuildIntervalResult, NULL, destroyIntervalOperatorInfo,
                                         optrDefaultBufFn, NULL);

  code = appendDownstream(pOperator, &downstream, 1);
  if (code != TSDB_CODE_SUCCESS) {
    goto _error;
  }

  return pOperator;

_error:
  if (pInfo != NULL) {
    destroyIntervalOperatorInfo(pInfo);
  }
  taosMemoryFreeClear(pOperator);
  pTaskInfo->code = code;
  return NULL;
}

// todo handle multiple timeline cases. assume no timeline interweaving
static void doSessionWindowAggImpl(SOperatorInfo* pOperator, SSessionAggOperatorInfo* pInfo, SSDataBlock* pBlock) {
  SExecTaskInfo* pTaskInfo = pOperator->pTaskInfo;
  SExprSupp*     pSup = &pOperator->exprSupp;

  SColumnInfoData* pColInfoData = taosArrayGet(pBlock->pDataBlock, pInfo->tsSlotId);

  bool    masterScan = true;
  int32_t numOfOutput = pOperator->exprSupp.numOfExprs;
  int64_t gid = pBlock->info.id.groupId;

  int64_t gap = pInfo->gap;

  if (!pInfo->reptScan) {
    pInfo->reptScan = true;
    pInfo->winSup.prevTs = INT64_MIN;
  }

  SWindowRowsSup* pRowSup = &pInfo->winSup;
  pRowSup->numOfRows = 0;

  // In case of ascending or descending order scan data, only one time window needs to be kepted for each table.
  TSKEY* tsList = (TSKEY*)pColInfoData->pData;
  for (int32_t j = 0; j < pBlock->info.rows; ++j) {
    if (gid != pRowSup->groupId || pInfo->winSup.prevTs == INT64_MIN) {
      doKeepNewWindowStartInfo(pRowSup, tsList, j, gid);
      doKeepTuple(pRowSup, tsList[j], gid);
    } else if (((tsList[j] - pRowSup->prevTs >= 0) && (tsList[j] - pRowSup->prevTs <= gap)) ||
               ((pRowSup->prevTs - tsList[j] >= 0) && (pRowSup->prevTs - tsList[j] <= gap))) {
      // The gap is less than the threshold, so it belongs to current session window that has been opened already.
      doKeepTuple(pRowSup, tsList[j], gid);
      if (j == 0 && pRowSup->startRowIndex != 0) {
        pRowSup->startRowIndex = 0;
      }
    } else {  // start a new session window
      SResultRow* pResult = NULL;

      // keep the time window for the closed time window.
      STimeWindow window = pRowSup->win;

      pRowSup->win.ekey = pRowSup->win.skey;
      int32_t ret = setTimeWindowOutputBuf(&pInfo->binfo.resultRowInfo, &window, masterScan, &pResult, gid, pSup->pCtx,
                                           numOfOutput, pSup->rowEntryInfoOffset, &pInfo->aggSup, pTaskInfo);
      if (ret != TSDB_CODE_SUCCESS) {  // null data, too many state code
        T_LONG_JMP(pTaskInfo->env, TSDB_CODE_APP_ERROR);
      }

      // pInfo->numOfRows data belong to the current session window
      updateTimeWindowInfo(&pInfo->twAggSup.timeWindowData, &window, false);
      applyAggFunctionOnPartialTuples(pTaskInfo, pSup->pCtx, &pInfo->twAggSup.timeWindowData, pRowSup->startRowIndex,
                                      pRowSup->numOfRows, pBlock->info.rows, numOfOutput);

      // here we start a new session window
      doKeepNewWindowStartInfo(pRowSup, tsList, j, gid);
      doKeepTuple(pRowSup, tsList[j], gid);
    }
  }

  SResultRow* pResult = NULL;
  pRowSup->win.ekey = tsList[pBlock->info.rows - 1];
  int32_t ret = setTimeWindowOutputBuf(&pInfo->binfo.resultRowInfo, &pRowSup->win, masterScan, &pResult, gid,
                                       pSup->pCtx, numOfOutput, pSup->rowEntryInfoOffset, &pInfo->aggSup, pTaskInfo);
  if (ret != TSDB_CODE_SUCCESS) {  // null data, too many state code
    T_LONG_JMP(pTaskInfo->env, TSDB_CODE_APP_ERROR);
  }

  updateTimeWindowInfo(&pInfo->twAggSup.timeWindowData, &pRowSup->win, false);
  applyAggFunctionOnPartialTuples(pTaskInfo, pSup->pCtx, &pInfo->twAggSup.timeWindowData, pRowSup->startRowIndex,
                                  pRowSup->numOfRows, pBlock->info.rows, numOfOutput);
}

static SSDataBlock* doSessionWindowAgg(SOperatorInfo* pOperator) {
  if (pOperator->status == OP_EXEC_DONE) {
    return NULL;
  }

  SSessionAggOperatorInfo* pInfo = pOperator->info;
  SOptrBasicInfo*          pBInfo = &pInfo->binfo;
  SExprSupp*               pSup = &pOperator->exprSupp;

  if (pOperator->status == OP_RES_TO_RETURN) {
    while (1) {
      doBuildResultDatablock(pOperator, &pInfo->binfo, &pInfo->groupResInfo, pInfo->aggSup.pResultBuf);
      doFilter(pBInfo->pRes, pOperator->exprSupp.pFilterInfo, NULL);

      bool hasRemain = hasRemainResults(&pInfo->groupResInfo);
      if (!hasRemain) {
        setOperatorCompleted(pOperator);
        break;
      }

      if (pBInfo->pRes->info.rows > 0) {
        break;
      }
    }
    pOperator->resultInfo.totalRows += pBInfo->pRes->info.rows;
    return (pBInfo->pRes->info.rows == 0) ? NULL : pBInfo->pRes;
  }

  int64_t st = taosGetTimestampUs();
  int32_t order = TSDB_ORDER_ASC;

  SOperatorInfo* downstream = pOperator->pDownstream[0];

  while (1) {
    SSDataBlock* pBlock = downstream->fpSet.getNextFn(downstream);
    if (pBlock == NULL) {
      break;
    }

    // the pDataBlock are always the same one, no need to call this again
    setInputDataBlock(pSup, pBlock, order, MAIN_SCAN, true);
    blockDataUpdateTsWindow(pBlock, pInfo->tsSlotId);

    doSessionWindowAggImpl(pOperator, pInfo, pBlock);
  }

  pOperator->cost.openCost = (taosGetTimestampUs() - st) / 1000.0;

  // restore the value
  pOperator->status = OP_RES_TO_RETURN;

  initGroupedResultInfo(&pInfo->groupResInfo, pInfo->aggSup.pResultRowHashTable, TSDB_ORDER_ASC);
  blockDataEnsureCapacity(pBInfo->pRes, pOperator->resultInfo.capacity);
  while (1) {
    doBuildResultDatablock(pOperator, &pInfo->binfo, &pInfo->groupResInfo, pInfo->aggSup.pResultBuf);
    doFilter(pBInfo->pRes, pOperator->exprSupp.pFilterInfo, NULL);

    bool hasRemain = hasRemainResults(&pInfo->groupResInfo);
    if (!hasRemain) {
      setOperatorCompleted(pOperator);
      break;
    }

    if (pBInfo->pRes->info.rows > 0) {
      break;
    }
  }
  pOperator->resultInfo.totalRows += pBInfo->pRes->info.rows;
  return (pBInfo->pRes->info.rows == 0) ? NULL : pBInfo->pRes;
}

// todo make this as an non-blocking operator
SOperatorInfo* createStatewindowOperatorInfo(SOperatorInfo* downstream, SStateWinodwPhysiNode* pStateNode,
                                             SExecTaskInfo* pTaskInfo) {
  SStateWindowOperatorInfo* pInfo = taosMemoryCalloc(1, sizeof(SStateWindowOperatorInfo));
  SOperatorInfo*            pOperator = taosMemoryCalloc(1, sizeof(SOperatorInfo));
  if (pInfo == NULL || pOperator == NULL) {
    goto _error;
  }

  int32_t      tsSlotId = ((SColumnNode*)pStateNode->window.pTspk)->slotId;
  SColumnNode* pColNode = (SColumnNode*)((STargetNode*)pStateNode->pStateKey)->pExpr;

  if (pStateNode->window.pExprs != NULL) {
    int32_t    numOfScalarExpr = 0;
    SExprInfo* pScalarExprInfo = createExprInfo(pStateNode->window.pExprs, NULL, &numOfScalarExpr);
    int32_t    code = initExprSupp(&pInfo->scalarSup, pScalarExprInfo, numOfScalarExpr);
    if (code != TSDB_CODE_SUCCESS) {
      goto _error;
    }
  }

  pInfo->stateCol = extractColumnFromColumnNode(pColNode);
  pInfo->stateKey.type = pInfo->stateCol.type;
  pInfo->stateKey.bytes = pInfo->stateCol.bytes;
  pInfo->stateKey.pData = taosMemoryCalloc(1, pInfo->stateCol.bytes);
  if (pInfo->stateKey.pData == NULL) {
    goto _error;
  }

  int32_t code = filterInitFromNode((SNode*)pStateNode->window.node.pConditions, &pOperator->exprSupp.pFilterInfo, 0);
  if (code != TSDB_CODE_SUCCESS) {
    goto _error;
  }

  size_t keyBufSize = sizeof(int64_t) + sizeof(int64_t) + POINTER_BYTES;

  int32_t    num = 0;
  SExprInfo* pExprInfo = createExprInfo(pStateNode->window.pFuncs, NULL, &num);
  initResultSizeInfo(&pOperator->resultInfo, 4096);

  code = initAggSup(&pOperator->exprSupp, &pInfo->aggSup, pExprInfo, num, keyBufSize, pTaskInfo->id.str,
                    pTaskInfo->streamInfo.pState);
  if (code != TSDB_CODE_SUCCESS) {
    goto _error;
  }

  SSDataBlock* pResBlock = createDataBlockFromDescNode(pStateNode->window.node.pOutputDataBlockDesc);
  initBasicInfo(&pInfo->binfo, pResBlock);
  initResultRowInfo(&pInfo->binfo.resultRowInfo);

  pInfo->twAggSup =
      (STimeWindowAggSupp){.waterMark = pStateNode->window.watermark, .calTrigger = pStateNode->window.triggerType};

  initExecTimeWindowInfo(&pInfo->twAggSup.timeWindowData, &pTaskInfo->window);

  pInfo->tsSlotId = tsSlotId;

  setOperatorInfo(pOperator, "StateWindowOperator", QUERY_NODE_PHYSICAL_PLAN_MERGE_STATE, true, OP_NOT_OPENED, pInfo,
                  pTaskInfo);
  pOperator->fpSet = createOperatorFpSet(openStateWindowAggOptr, doStateWindowAgg, NULL, destroyStateWindowOperatorInfo,
                                         optrDefaultBufFn, NULL);

  code = appendDownstream(pOperator, &downstream, 1);
  if (code != TSDB_CODE_SUCCESS) {
    goto _error;
  }

  return pOperator;

_error:
  if (pInfo != NULL) {
    destroyStateWindowOperatorInfo(pInfo);
  }

  taosMemoryFreeClear(pOperator);
  pTaskInfo->code = code;
  return NULL;
}

void destroySWindowOperatorInfo(void* param) {
  SSessionAggOperatorInfo* pInfo = (SSessionAggOperatorInfo*)param;
  if (pInfo == NULL) {
    return;
  }

  cleanupBasicInfo(&pInfo->binfo);
  colDataDestroy(&pInfo->twAggSup.timeWindowData);

  cleanupAggSup(&pInfo->aggSup);
  cleanupGroupResInfo(&pInfo->groupResInfo);
  taosMemoryFreeClear(param);
}

SOperatorInfo* createSessionAggOperatorInfo(SOperatorInfo* downstream, SSessionWinodwPhysiNode* pSessionNode,
                                            SExecTaskInfo* pTaskInfo) {
  SSessionAggOperatorInfo* pInfo = taosMemoryCalloc(1, sizeof(SSessionAggOperatorInfo));
  SOperatorInfo*           pOperator = taosMemoryCalloc(1, sizeof(SOperatorInfo));
  if (pInfo == NULL || pOperator == NULL) {
    goto _error;
  }

  size_t keyBufSize = sizeof(int64_t) + sizeof(int64_t) + POINTER_BYTES;
  initResultSizeInfo(&pOperator->resultInfo, 4096);

  int32_t      numOfCols = 0;
  SExprInfo*   pExprInfo = createExprInfo(pSessionNode->window.pFuncs, NULL, &numOfCols);
  SSDataBlock* pResBlock = createDataBlockFromDescNode(pSessionNode->window.node.pOutputDataBlockDesc);
  initBasicInfo(&pInfo->binfo, pResBlock);

  int32_t code = initAggSup(&pOperator->exprSupp, &pInfo->aggSup, pExprInfo, numOfCols, keyBufSize, pTaskInfo->id.str,
                            pTaskInfo->streamInfo.pState);
  if (code != TSDB_CODE_SUCCESS) {
    goto _error;
  }

  pInfo->twAggSup.waterMark = pSessionNode->window.watermark;
  pInfo->twAggSup.calTrigger = pSessionNode->window.triggerType;
  pInfo->gap = pSessionNode->gap;

  initResultRowInfo(&pInfo->binfo.resultRowInfo);
  initExecTimeWindowInfo(&pInfo->twAggSup.timeWindowData, &pTaskInfo->window);

  pInfo->tsSlotId = ((SColumnNode*)pSessionNode->window.pTspk)->slotId;
  pInfo->binfo.pRes = pResBlock;
  pInfo->winSup.prevTs = INT64_MIN;
  pInfo->reptScan = false;
  code = filterInitFromNode((SNode*)pSessionNode->window.node.pConditions, &pOperator->exprSupp.pFilterInfo, 0);
  if (code != TSDB_CODE_SUCCESS) {
    goto _error;
  }

  setOperatorInfo(pOperator, "SessionWindowAggOperator", QUERY_NODE_PHYSICAL_PLAN_MERGE_SESSION, true, OP_NOT_OPENED,
                  pInfo, pTaskInfo);
  pOperator->fpSet = createOperatorFpSet(optrDummyOpenFn, doSessionWindowAgg, NULL, destroySWindowOperatorInfo,
                                         optrDefaultBufFn, NULL);
  pOperator->pTaskInfo = pTaskInfo;
  code = appendDownstream(pOperator, &downstream, 1);
  if (code != TSDB_CODE_SUCCESS) {
    goto _error;
  }

  return pOperator;

_error:
  destroySWindowOperatorInfo(pInfo);
  taosMemoryFreeClear(pOperator);
  pTaskInfo->code = code;
  return NULL;
}

void compactFunctions(SqlFunctionCtx* pDestCtx, SqlFunctionCtx* pSourceCtx, int32_t numOfOutput,
                      SExecTaskInfo* pTaskInfo, SColumnInfoData* pTimeWindowData) {
  for (int32_t k = 0; k < numOfOutput; ++k) {
    if (fmIsWindowPseudoColumnFunc(pDestCtx[k].functionId)) {
      if (!pTimeWindowData) {
        continue;
      }

      SResultRowEntryInfo* pEntryInfo = GET_RES_INFO(&pDestCtx[k]);
      char*                p = GET_ROWCELL_INTERBUF(pEntryInfo);
      SColumnInfoData      idata = {0};
      idata.info.type = TSDB_DATA_TYPE_BIGINT;
      idata.info.bytes = tDataTypes[TSDB_DATA_TYPE_BIGINT].bytes;
      idata.pData = p;

      SScalarParam out = {.columnData = &idata};
      SScalarParam tw = {.numOfRows = 5, .columnData = pTimeWindowData};
      pDestCtx[k].sfp.process(&tw, 1, &out);
      pEntryInfo->numOfRes = 1;
    } else if (functionNeedToExecute(&pDestCtx[k]) && pDestCtx[k].fpSet.combine != NULL) {
      int32_t code = pDestCtx[k].fpSet.combine(&pDestCtx[k], &pSourceCtx[k]);
      if (code != TSDB_CODE_SUCCESS) {
        qError("%s apply combine functions error, code: %s", GET_TASKID(pTaskInfo), tstrerror(code));
      }
    } else if (pDestCtx[k].fpSet.combine == NULL) {
      char* funName = fmGetFuncName(pDestCtx[k].functionId);
      qError("%s error, combine funcion for %s is not implemented", GET_TASKID(pTaskInfo), funName);
      taosMemoryFreeClear(funName);
    }
  }
}

bool hasIntervalWindow(SStreamState* pState, SWinKey* pKey) { return streamStateCheck(pState, pKey); }

int32_t setIntervalOutputBuf(SStreamState* pState, STimeWindow* win, SRowBuffPos** pResult, int64_t groupId,
                             SqlFunctionCtx* pCtx, int32_t numOfOutput, int32_t* rowEntryInfoOffset,
                             SAggSupporter* pAggSup) {
  SWinKey key = {
      .ts = win->skey,
      .groupId = groupId,
  };
  char*   value = NULL;
  int32_t size = pAggSup->resultRowSize;

  if (streamStateAddIfNotExist(pState, &key, (void**)&value, &size) < 0) {
    return TSDB_CODE_OUT_OF_MEMORY;
  }
  *pResult = (SRowBuffPos*)value;
  SResultRow* res = (SResultRow*)((*pResult)->pRowBuff);
  // set time window for current result
  res->win = (*win);
  setResultRowInitCtx(res, pCtx, numOfOutput, rowEntryInfoOffset);
  return TSDB_CODE_SUCCESS;
}

bool isDeletedStreamWindow(STimeWindow* pWin, uint64_t groupId, SStreamState* pState, STimeWindowAggSupp* pTwSup) {
  if (pTwSup->maxTs != INT64_MIN && pWin->ekey < pTwSup->maxTs - pTwSup->deleteMark) {
    SWinKey key = {.ts = pWin->skey, .groupId = groupId};
    if (!hasIntervalWindow(pState, &key)) {
      return true;
    }
    return false;
  }
  return false;
}

int32_t getNexWindowPos(SInterval* pInterval, SDataBlockInfo* pBlockInfo, TSKEY* tsCols, int32_t startPos, TSKEY eKey,
                        STimeWindow* pNextWin) {
  int32_t forwardRows =
      getNumOfRowsInTimeWindow(pBlockInfo, tsCols, startPos, eKey, binarySearchForKey, NULL, TSDB_ORDER_ASC);
  int32_t prevEndPos = forwardRows - 1 + startPos;
  return getNextQualifiedWindow(pInterval, pNextWin, pBlockInfo, tsCols, prevEndPos, TSDB_ORDER_ASC);
}

void addPullWindow(SHashObj* pMap, SWinKey* pWinRes, int32_t size) {
  SArray* childIds = taosArrayInit(8, sizeof(int32_t));
  for (int32_t i = 0; i < size; i++) {
    taosArrayPush(childIds, &i);
  }
  taosHashPut(pMap, pWinRes, sizeof(SWinKey), &childIds, sizeof(void*));
}

static int32_t getChildIndex(SSDataBlock* pBlock) { return pBlock->info.childId; }

static void clearStreamIntervalOperator(SStreamIntervalOperatorInfo* pInfo) {
  tSimpleHashClear(pInfo->aggSup.pResultRowHashTable);
  clearDiskbasedBuf(pInfo->aggSup.pResultBuf);
  initResultRowInfo(&pInfo->binfo.resultRowInfo);
  pInfo->aggSup.currentPageId = -1;
  streamStateClear(pInfo->pState);
}

static void clearSpecialDataBlock(SSDataBlock* pBlock) {
  if (pBlock->info.rows <= 0) {
    return;
  }
  blockDataCleanup(pBlock);
}

static void doBuildPullDataBlock(SArray* array, int32_t* pIndex, SSDataBlock* pBlock) {
  clearSpecialDataBlock(pBlock);
  int32_t size = taosArrayGetSize(array);
  if (size - (*pIndex) == 0) {
    return;
  }
  blockDataEnsureCapacity(pBlock, size - (*pIndex));
  SColumnInfoData* pStartTs = (SColumnInfoData*)taosArrayGet(pBlock->pDataBlock, START_TS_COLUMN_INDEX);
  SColumnInfoData* pEndTs = (SColumnInfoData*)taosArrayGet(pBlock->pDataBlock, END_TS_COLUMN_INDEX);
  SColumnInfoData* pGroupId = (SColumnInfoData*)taosArrayGet(pBlock->pDataBlock, GROUPID_COLUMN_INDEX);
  SColumnInfoData* pCalStartTs = (SColumnInfoData*)taosArrayGet(pBlock->pDataBlock, CALCULATE_START_TS_COLUMN_INDEX);
  SColumnInfoData* pCalEndTs = (SColumnInfoData*)taosArrayGet(pBlock->pDataBlock, CALCULATE_END_TS_COLUMN_INDEX);
  for (; (*pIndex) < size; (*pIndex)++) {
    SPullWindowInfo* pWin = taosArrayGet(array, (*pIndex));
    colDataSetVal(pStartTs, pBlock->info.rows, (const char*)&pWin->window.skey, false);
    colDataSetVal(pEndTs, pBlock->info.rows, (const char*)&pWin->window.ekey, false);
    colDataSetVal(pGroupId, pBlock->info.rows, (const char*)&pWin->groupId, false);
    colDataSetVal(pCalStartTs, pBlock->info.rows, (const char*)&pWin->calWin.skey, false);
    colDataSetVal(pCalEndTs, pBlock->info.rows, (const char*)&pWin->calWin.ekey, false);
    pBlock->info.rows++;
  }
  if ((*pIndex) == size) {
    *pIndex = 0;
    taosArrayClear(array);
  }
  blockDataUpdateTsWindow(pBlock, 0);
}

void processPullOver(SSDataBlock* pBlock, SHashObj* pMap, SInterval* pInterval) {
  SColumnInfoData* pStartCol = taosArrayGet(pBlock->pDataBlock, START_TS_COLUMN_INDEX);
  TSKEY*           tsData = (TSKEY*)pStartCol->pData;
  SColumnInfoData* pEndCol = taosArrayGet(pBlock->pDataBlock, END_TS_COLUMN_INDEX);
  TSKEY*           tsEndData = (TSKEY*)pEndCol->pData;
  SColumnInfoData* pGroupCol = taosArrayGet(pBlock->pDataBlock, GROUPID_COLUMN_INDEX);
  uint64_t*        groupIdData = (uint64_t*)pGroupCol->pData;
  int32_t          chId = getChildIndex(pBlock);
  for (int32_t i = 0; i < pBlock->info.rows; i++) {
    TSKEY winTs = tsData[i];
    while (winTs < tsEndData[i]) {
      SWinKey winRes = {.ts = winTs, .groupId = groupIdData[i]};
      void*   chIds = taosHashGet(pMap, &winRes, sizeof(SWinKey));
      if (chIds) {
        SArray* chArray = *(SArray**)chIds;
        int32_t index = taosArraySearchIdx(chArray, &chId, compareInt32Val, TD_EQ);
        if (index != -1) {
          qDebug("===stream===window %" PRId64 " delete child id %d", winRes.ts, chId);
          taosArrayRemove(chArray, index);
          if (taosArrayGetSize(chArray) == 0) {
            // pull data is over
            taosArrayDestroy(chArray);
            taosHashRemove(pMap, &winRes, sizeof(SWinKey));
          }
        }
      }
      winTs = taosTimeAdd(winTs, pInterval->sliding, pInterval->slidingUnit, pInterval->precision);
    }
  }
}

static void addRetriveWindow(SArray* wins, SStreamIntervalOperatorInfo* pInfo) {
  int32_t size = taosArrayGetSize(wins);
  for (int32_t i = 0; i < size; i++) {
    SWinKey*    winKey = taosArrayGet(wins, i);
    STimeWindow nextWin = getFinalTimeWindow(winKey->ts, &pInfo->interval);
    if (isOverdue(nextWin.ekey, &pInfo->twAggSup) && pInfo->ignoreExpiredData) {
      continue;
    }
    void* chIds = taosHashGet(pInfo->pPullDataMap, winKey, sizeof(SWinKey));
    if (!chIds) {
      SPullWindowInfo pull = {
          .window = nextWin, .groupId = winKey->groupId, .calWin.skey = nextWin.skey, .calWin.ekey = nextWin.skey};
      // add pull data request
      if (savePullWindow(&pull, pInfo->pPullWins) == TSDB_CODE_SUCCESS) {
        addPullWindow(pInfo->pPullDataMap, winKey, pInfo->numOfChild);
        qDebug("===stream===prepare retrive for delete %" PRId64 ", size:%d", winKey->ts, pInfo->numOfChild);
      }
    }
  }
}

static void clearFunctionContext(SExprSupp* pSup) {
  for (int32_t i = 0; i < pSup->numOfExprs; i++) {
    pSup->pCtx[i].saveHandle.currentPage = -1;
  }
}

int32_t getOutputBuf(SStreamState* pState, SRowBuffPos* pPos, SResultRow** pResult) {
  return streamStateGetByPos(pState, pPos, (void**)pResult);
}

int32_t buildDataBlockFromGroupRes(SOperatorInfo* pOperator, SStreamState* pState, SSDataBlock* pBlock, SExprSupp* pSup,
                                   SGroupResInfo* pGroupResInfo) {
  SExecTaskInfo*  pTaskInfo = pOperator->pTaskInfo;
  SExprInfo*      pExprInfo = pSup->pExprInfo;
  int32_t         numOfExprs = pSup->numOfExprs;
  int32_t*        rowEntryOffset = pSup->rowEntryInfoOffset;
  SqlFunctionCtx* pCtx = pSup->pCtx;

  int32_t numOfRows = getNumOfTotalRes(pGroupResInfo);

  for (int32_t i = pGroupResInfo->index; i < numOfRows; i += 1) {
    SRowBuffPos* pPos = *(SRowBuffPos**)taosArrayGet(pGroupResInfo->pRows, i);
    SResultRow*  pRow = NULL;
    int32_t      code = getOutputBuf(pState, pPos, &pRow);
    uint64_t     groupId = ((SWinKey*)pPos->pKey)->groupId;
    ASSERT(code == 0);
    doUpdateNumOfRows(pCtx, pRow, numOfExprs, rowEntryOffset);
    // no results, continue to check the next one
    if (pRow->numOfRows == 0) {
      pGroupResInfo->index += 1;
      continue;
    }
    if (pBlock->info.id.groupId == 0) {
      pBlock->info.id.groupId = groupId;
      void* tbname = NULL;
      if (streamStateGetParName(pTaskInfo->streamInfo.pState, pBlock->info.id.groupId, &tbname) < 0) {
        pBlock->info.parTbName[0] = 0;
      } else {
        memcpy(pBlock->info.parTbName, tbname, TSDB_TABLE_NAME_LEN);
      }
      streamFreeVal(tbname);
    } else {
      // current value belongs to different group, it can't be packed into one datablock
      if (pBlock->info.id.groupId != groupId) {
        break;
      }
    }

    if (pBlock->info.rows + pRow->numOfRows > pBlock->info.capacity) {
      ASSERT(pBlock->info.rows > 0);
      break;
    }
    pGroupResInfo->index += 1;

    for (int32_t j = 0; j < numOfExprs; ++j) {
      int32_t slotId = pExprInfo[j].base.resSchema.slotId;

      pCtx[j].resultInfo = getResultEntryInfo(pRow, j, rowEntryOffset);
      SResultRowEntryInfo* pEnryInfo = pCtx[j].resultInfo;

      if (pCtx[j].fpSet.finalize) {
        int32_t code1 = pCtx[j].fpSet.finalize(&pCtx[j], pBlock);
        if (TAOS_FAILED(code1)) {
          qError("%s build result data block error, code %s", GET_TASKID(pTaskInfo), tstrerror(code1));
          T_LONG_JMP(pTaskInfo->env, code1);
        }
      } else if (strcmp(pCtx[j].pExpr->pExpr->_function.functionName, "_select_value") == 0) {
        // do nothing, todo refactor
      } else {
        // expand the result into multiple rows. E.g., _wstart, top(k, 20)
        // the _wstart needs to copy to 20 following rows, since the results of top-k expands to 20 different rows.
        SColumnInfoData* pColInfoData = taosArrayGet(pBlock->pDataBlock, slotId);
        char*            in = GET_ROWCELL_INTERBUF(pCtx[j].resultInfo);
        for (int32_t k = 0; k < pRow->numOfRows; ++k) {
          colDataSetVal(pColInfoData, pBlock->info.rows + k, in, pCtx[j].resultInfo->isNullRes);
        }
      }
    }

    pBlock->info.rows += pRow->numOfRows;
  }

  pBlock->info.dataLoad = 1;
  blockDataUpdateTsWindow(pBlock, 0);
  return TSDB_CODE_SUCCESS;
}

void doBuildStreamIntervalResult(SOperatorInfo* pOperator, SStreamState* pState, SSDataBlock* pBlock,
                                 SGroupResInfo* pGroupResInfo) {
  SExecTaskInfo* pTaskInfo = pOperator->pTaskInfo;
  // set output datablock version
  pBlock->info.version = pTaskInfo->version;

  blockDataCleanup(pBlock);
  if (!hasRemainResults(pGroupResInfo)) {
    return;
  }

  // clear the existed group id
  pBlock->info.id.groupId = 0;
  buildDataBlockFromGroupRes(pOperator, pState, pBlock, &pOperator->exprSupp, pGroupResInfo);
}

static int32_t getNextQualifiedFinalWindow(SInterval* pInterval, STimeWindow* pNext, SDataBlockInfo* pDataBlockInfo,
                                           TSKEY* primaryKeys, int32_t prevPosition) {
  int32_t startPos = prevPosition + 1;
  if (startPos == pDataBlockInfo->rows) {
    startPos = -1;
  } else {
    *pNext = getFinalTimeWindow(primaryKeys[startPos], pInterval);
  }
  return startPos;
}

static void setStreamDataVersion(SExecTaskInfo* pTaskInfo, int64_t version, int64_t ckId) {
  pTaskInfo->streamInfo.dataVersion = version;
  pTaskInfo->streamInfo.checkPointId = ckId;
}

static void doStreamIntervalAggImpl(SOperatorInfo* pOperatorInfo, SSDataBlock* pSDataBlock, uint64_t groupId,
                                    SSHashObj* pUpdatedMap) {
  SStreamIntervalOperatorInfo* pInfo = (SStreamIntervalOperatorInfo*)pOperatorInfo->info;
  pInfo->dataVersion = TMAX(pInfo->dataVersion, pSDataBlock->info.version);

  SResultRowInfo* pResultRowInfo = &(pInfo->binfo.resultRowInfo);
  SExecTaskInfo*  pTaskInfo = pOperatorInfo->pTaskInfo;
  SExprSupp*      pSup = &pOperatorInfo->exprSupp;
  int32_t         numOfOutput = pSup->numOfExprs;
  int32_t         step = 1;
  TSKEY*          tsCols = NULL;
  SRowBuffPos*    pResPos = NULL;
  SResultRow*     pResult = NULL;
  int32_t         forwardRows = 0;

  SColumnInfoData* pColDataInfo = taosArrayGet(pSDataBlock->pDataBlock, pInfo->primaryTsIndex);
  tsCols = (int64_t*)pColDataInfo->pData;

  int32_t     startPos = 0;
  TSKEY       ts = getStartTsKey(&pSDataBlock->info.window, tsCols);
  STimeWindow nextWin = {0};
  if (IS_FINAL_OP(pInfo)) {
    nextWin = getFinalTimeWindow(ts, &pInfo->interval);
  } else {
    nextWin = getActiveTimeWindow(pInfo->aggSup.pResultBuf, pResultRowInfo, ts, &pInfo->interval, TSDB_ORDER_ASC);
  }
  while (1) {
    bool isClosed = isCloseWindow(&nextWin, &pInfo->twAggSup);
    if ((pInfo->ignoreExpiredData && isClosed) || !inSlidingWindow(&pInfo->interval, &nextWin, &pSDataBlock->info)) {
      startPos = getNexWindowPos(&pInfo->interval, &pSDataBlock->info, tsCols, startPos, nextWin.ekey, &nextWin);
      if (startPos < 0) {
        break;
      }
      continue;
    }

    if (IS_FINAL_OP(pInfo) && pInfo->numOfChild > 0) {
      bool    ignore = true;
      SWinKey winRes = {
          .ts = nextWin.skey,
          .groupId = groupId,
      };
      void* chIds = taosHashGet(pInfo->pPullDataMap, &winRes, sizeof(SWinKey));
      if (isDeletedStreamWindow(&nextWin, groupId, pInfo->pState, &pInfo->twAggSup) && isClosed && !chIds) {
        SPullWindowInfo pull = {
            .window = nextWin, .groupId = groupId, .calWin.skey = nextWin.skey, .calWin.ekey = nextWin.skey};
        // add pull data request
        if (savePullWindow(&pull, pInfo->pPullWins) == TSDB_CODE_SUCCESS) {
          addPullWindow(pInfo->pPullDataMap, &winRes, pInfo->numOfChild);
        }
      } else {
        int32_t index = -1;
        SArray* chArray = NULL;
        int32_t chId = 0;
        if (chIds) {
          chArray = *(void**)chIds;
          chId = getChildIndex(pSDataBlock);
          index = taosArraySearchIdx(chArray, &chId, compareInt32Val, TD_EQ);
        }
        if (index == -1 || pSDataBlock->info.type == STREAM_PULL_DATA) {
          ignore = false;
        }
      }

      if (ignore) {
        startPos = getNextQualifiedFinalWindow(&pInfo->interval, &nextWin, &pSDataBlock->info, tsCols, startPos);
        if (startPos < 0) {
          break;
        }
        continue;
      }
    }

    int32_t code = setIntervalOutputBuf(pInfo->pState, &nextWin, &pResPos, groupId, pSup->pCtx, numOfOutput,
                                        pSup->rowEntryInfoOffset, &pInfo->aggSup);
    pResult = (SResultRow*)pResPos->pRowBuff;
    if (code != TSDB_CODE_SUCCESS || pResult == NULL) {
      T_LONG_JMP(pTaskInfo->env, TSDB_CODE_OUT_OF_MEMORY);
    }
    if (IS_FINAL_OP(pInfo)) {
      forwardRows = 1;
    } else {
      forwardRows = getNumOfRowsInTimeWindow(&pSDataBlock->info, tsCols, startPos, nextWin.ekey, binarySearchForKey,
                                             NULL, TSDB_ORDER_ASC);
    }

    SWinKey key = {
        .ts = pResult->win.skey,
        .groupId = groupId,
    };
    if (pInfo->twAggSup.calTrigger == STREAM_TRIGGER_AT_ONCE && pUpdatedMap) {
      saveWinResult(&key, pResPos, pUpdatedMap);
    }

    if (pInfo->twAggSup.calTrigger == STREAM_TRIGGER_WINDOW_CLOSE) {
      tSimpleHashPut(pInfo->aggSup.pResultRowHashTable, &key, sizeof(SWinKey), &pResPos, POINTER_BYTES);
    }

    updateTimeWindowInfo(&pInfo->twAggSup.timeWindowData, &nextWin, true);
    applyAggFunctionOnPartialTuples(pTaskInfo, pSup->pCtx, &pInfo->twAggSup.timeWindowData, startPos, forwardRows,
                                    pSDataBlock->info.rows, numOfOutput);
    key.ts = nextWin.skey;

    if (pInfo->delKey.ts > key.ts) {
      pInfo->delKey = key;
    }
    int32_t prevEndPos = (forwardRows - 1) * step + startPos;
    if (pSDataBlock->info.window.skey <= 0 || pSDataBlock->info.window.ekey <= 0) {
      qError("table uid %" PRIu64 " data block timestamp range may not be calculated! minKey %" PRId64
             ",maxKey %" PRId64,
             pSDataBlock->info.id.uid, pSDataBlock->info.window.skey, pSDataBlock->info.window.ekey);
      blockDataUpdateTsWindow(pSDataBlock, 0);

      // timestamp of the data is incorrect
      if (pSDataBlock->info.window.skey <= 0 || pSDataBlock->info.window.ekey <= 0) {
        qError("table uid %" PRIu64 " data block timestamp is out of range! minKey %" PRId64 ",maxKey %" PRId64,
               pSDataBlock->info.id.uid, pSDataBlock->info.window.skey, pSDataBlock->info.window.ekey);
      }
    }

    if (IS_FINAL_OP(pInfo)) {
      startPos = getNextQualifiedFinalWindow(&pInfo->interval, &nextWin, &pSDataBlock->info, tsCols, prevEndPos);
    } else {
      startPos =
          getNextQualifiedWindow(&pInfo->interval, &nextWin, &pSDataBlock->info, tsCols, prevEndPos, TSDB_ORDER_ASC);
    }
    if (startPos < 0) {
      break;
    }
  }
}

static inline int winPosCmprImpl(const void* pKey1, const void* pKey2) {
  SRowBuffPos* pos1 = *(SRowBuffPos**)pKey1;
  SRowBuffPos* pos2 = *(SRowBuffPos**)pKey2;
  SWinKey*     pWin1 = (SWinKey*)pos1->pKey;
  SWinKey*     pWin2 = (SWinKey*)pos2->pKey;

  if (pWin1->groupId > pWin2->groupId) {
    return 1;
  } else if (pWin1->groupId < pWin2->groupId) {
    return -1;
  }

  if (pWin1->ts > pWin2->ts) {
    return 1;
  } else if (pWin1->ts < pWin2->ts) {
    return -1;
  }

  return 0;
}

static SSDataBlock* doStreamFinalIntervalAgg(SOperatorInfo* pOperator) {
  SStreamIntervalOperatorInfo* pInfo = pOperator->info;
  SExecTaskInfo*               pTaskInfo = pOperator->pTaskInfo;
  SOperatorInfo*               downstream = pOperator->pDownstream[0];
  SExprSupp*                   pSup = &pOperator->exprSupp;

  qDebug("interval status %d %s", pOperator->status, IS_FINAL_OP(pInfo) ? "interval final" : "interval semi");

  if (pOperator->status == OP_EXEC_DONE) {
    return NULL;
  } else if (pOperator->status == OP_RES_TO_RETURN) {
    doBuildPullDataBlock(pInfo->pPullWins, &pInfo->pullIndex, pInfo->pPullDataRes);
    if (pInfo->pPullDataRes->info.rows != 0) {
      // process the rest of the data
      printDataBlock(pInfo->pPullDataRes, IS_FINAL_OP(pInfo) ? "interval final" : "interval semi");
      return pInfo->pPullDataRes;
    }

    doBuildDeleteResult(pInfo, pInfo->pDelWins, &pInfo->delIndex, pInfo->pDelRes);
    if (pInfo->pDelRes->info.rows != 0) {
      // process the rest of the data
      printDataBlock(pInfo->pDelRes, IS_FINAL_OP(pInfo) ? "interval final" : "interval semi");
      return pInfo->pDelRes;
    }

    doBuildStreamIntervalResult(pOperator, pInfo->pState, pInfo->binfo.pRes, &pInfo->groupResInfo);
    if (pInfo->binfo.pRes->info.rows != 0) {
      printDataBlock(pInfo->binfo.pRes, IS_FINAL_OP(pInfo) ? "interval final" : "interval semi");
      return pInfo->binfo.pRes;
    }

    setOperatorCompleted(pOperator);
    if (!IS_FINAL_OP(pInfo)) {
      clearFunctionContext(&pOperator->exprSupp);
      // semi interval operator clear disk buffer
      clearStreamIntervalOperator(pInfo);
      setStreamDataVersion(pTaskInfo, pInfo->dataVersion, pInfo->pState->checkPointId);
      qDebug("===stream===clear semi operator");
    } else {
      if (pInfo->twAggSup.maxTs > 0 &&
          pInfo->twAggSup.maxTs - pInfo->twAggSup.checkPointInterval > pInfo->twAggSup.checkPointTs) {
        streamStateCommit(pInfo->pState);
        streamStateDeleteCheckPoint(pInfo->pState, pInfo->twAggSup.maxTs - pInfo->twAggSup.deleteMark);
        pInfo->twAggSup.checkPointTs = pInfo->twAggSup.maxTs;
      }
      qDebug("===stream===interval final close");
    }
    return NULL;
  } else {
    if (!IS_FINAL_OP(pInfo)) {
      doBuildDeleteResult(pInfo, pInfo->pDelWins, &pInfo->delIndex, pInfo->pDelRes);
      if (pInfo->pDelRes->info.rows != 0) {
        // process the rest of the data
        printDataBlock(pInfo->pDelRes, IS_FINAL_OP(pInfo) ? "interval final" : "interval semi");
        return pInfo->pDelRes;
      }
    }
  }

  if (!pInfo->pUpdated) {
    pInfo->pUpdated = taosArrayInit(4096, POINTER_BYTES);
  }
  if (!pInfo->pUpdatedMap) {
    _hash_fn_t hashFn = taosGetDefaultHashFunction(TSDB_DATA_TYPE_BINARY);
    pInfo->pUpdatedMap = tSimpleHashInit(4096, hashFn);
  }

  while (1) {
    if (isTaskKilled(pTaskInfo)) {
      if (pInfo->pUpdated != NULL) {
        pInfo->pUpdated = taosArrayDestroy(pInfo->pUpdated);
      }

      if (pInfo->pUpdatedMap != NULL) {
        tSimpleHashCleanup(pInfo->pUpdatedMap);
        pInfo->pUpdatedMap = NULL;
      }

      T_LONG_JMP(pTaskInfo->env, pTaskInfo->code);
    }

    SSDataBlock* pBlock = downstream->fpSet.getNextFn(downstream);
    if (pBlock == NULL) {
      pOperator->status = OP_RES_TO_RETURN;
      qDebug("===stream===return data:%s. recv datablock num:%" PRIu64,
             IS_FINAL_OP(pInfo) ? "interval final" : "interval semi", pInfo->numOfDatapack);
      pInfo->numOfDatapack = 0;
      break;
    }
    pInfo->numOfDatapack++;
    printDataBlock(pBlock, IS_FINAL_OP(pInfo) ? "interval final recv" : "interval semi recv");

    if (pBlock->info.type == STREAM_NORMAL || pBlock->info.type == STREAM_PULL_DATA) {
      pInfo->binfo.pRes->info.type = pBlock->info.type;
    } else if (pBlock->info.type == STREAM_DELETE_DATA || pBlock->info.type == STREAM_DELETE_RESULT ||
               pBlock->info.type == STREAM_CLEAR) {
      SArray* delWins = taosArrayInit(8, sizeof(SWinKey));
      doDeleteWindows(pOperator, &pInfo->interval, pBlock, delWins, pInfo->pUpdatedMap);
      if (IS_FINAL_OP(pInfo)) {
        addRetriveWindow(delWins, pInfo);
        if (pBlock->info.type != STREAM_CLEAR) {
          taosArrayAddAll(pInfo->pDelWins, delWins);
        }
        taosArrayDestroy(delWins);
        continue;
      }
      removeResults(delWins, pInfo->pUpdatedMap);
      taosArrayAddAll(pInfo->pDelWins, delWins);
      taosArrayDestroy(delWins);

      doBuildDeleteResult(pInfo, pInfo->pDelWins, &pInfo->delIndex, pInfo->pDelRes);
      if (pInfo->pDelRes->info.rows != 0) {
        // process the rest of the data
        printDataBlock(pInfo->pDelRes, IS_FINAL_OP(pInfo) ? "interval final" : "interval semi");
<<<<<<< HEAD
=======
        if (pBlock->info.type == STREAM_CLEAR) {
          pInfo->pDelRes->info.type = STREAM_CLEAR;
        } else {
          pInfo->pDelRes->info.type = STREAM_DELETE_RESULT;
        }
>>>>>>> 9e8cc7d1
        return pInfo->pDelRes;
      }

      break;
    } else if (pBlock->info.type == STREAM_GET_ALL && IS_FINAL_OP(pInfo)) {
      getAllIntervalWindow(pInfo->aggSup.pResultRowHashTable, pInfo->pUpdatedMap);
      continue;
    } else if (pBlock->info.type == STREAM_RETRIEVE && !IS_FINAL_OP(pInfo)) {
      doDeleteWindows(pOperator, &pInfo->interval, pBlock, NULL, pInfo->pUpdatedMap);
      if (taosArrayGetSize(pInfo->pUpdated) > 0) {
        break;
      }
      continue;
    } else if (pBlock->info.type == STREAM_PULL_OVER && IS_FINAL_OP(pInfo)) {
      processPullOver(pBlock, pInfo->pPullDataMap, &pInfo->interval);
      continue;
    } else if (pBlock->info.type == STREAM_CREATE_CHILD_TABLE) {
      return pBlock;
    } else {
      ASSERTS(pBlock->info.type == STREAM_INVALID, "invalid SSDataBlock type");
    }

    if (pInfo->scalarSupp.pExprInfo != NULL) {
      SExprSupp* pExprSup = &pInfo->scalarSupp;
      projectApplyFunctions(pExprSup->pExprInfo, pBlock, pBlock, pExprSup->pCtx, pExprSup->numOfExprs, NULL);
    }
    setInputDataBlock(pSup, pBlock, TSDB_ORDER_ASC, MAIN_SCAN, true);
    doStreamIntervalAggImpl(pOperator, pBlock, pBlock->info.id.groupId, pInfo->pUpdatedMap);
    pInfo->twAggSup.maxTs = TMAX(pInfo->twAggSup.maxTs, pBlock->info.window.ekey);
    pInfo->twAggSup.maxTs = TMAX(pInfo->twAggSup.maxTs, pBlock->info.watermark);
    pInfo->twAggSup.minTs = TMIN(pInfo->twAggSup.minTs, pBlock->info.window.skey);
  }

  removeDeleteResults(pInfo->pUpdatedMap, pInfo->pDelWins);
  if (IS_FINAL_OP(pInfo)) {
    closeStreamIntervalWindow(pInfo->aggSup.pResultRowHashTable, &pInfo->twAggSup, &pInfo->interval,
                              pInfo->pPullDataMap, pInfo->pUpdatedMap, pInfo->pDelWins, pOperator);
  }
  pInfo->binfo.pRes->info.watermark = pInfo->twAggSup.maxTs;

  void*   pIte = NULL;
  int32_t iter = 0;
  while ((pIte = tSimpleHashIterate(pInfo->pUpdatedMap, pIte, &iter)) != NULL) {
    taosArrayPush(pInfo->pUpdated, pIte);
  }

  tSimpleHashCleanup(pInfo->pUpdatedMap);
  pInfo->pUpdatedMap = NULL;
  taosArraySort(pInfo->pUpdated, winPosCmprImpl);

  initMultiResInfoFromArrayList(&pInfo->groupResInfo, pInfo->pUpdated);
  pInfo->pUpdated = NULL;
  blockDataEnsureCapacity(pInfo->binfo.pRes, pOperator->resultInfo.capacity);

  doBuildPullDataBlock(pInfo->pPullWins, &pInfo->pullIndex, pInfo->pPullDataRes);
  if (pInfo->pPullDataRes->info.rows != 0) {
    // process the rest of the data
    printDataBlock(pInfo->pPullDataRes, IS_FINAL_OP(pInfo) ? "interval final" : "interval semi");
    return pInfo->pPullDataRes;
  }

  doBuildDeleteResult(pInfo, pInfo->pDelWins, &pInfo->delIndex, pInfo->pDelRes);
  if (pInfo->pDelRes->info.rows != 0) {
    // process the rest of the data
    printDataBlock(pInfo->pDelRes, IS_FINAL_OP(pInfo) ? "interval final" : "interval semi");
    return pInfo->pDelRes;
  }

  doBuildStreamIntervalResult(pOperator, pInfo->pState, pInfo->binfo.pRes, &pInfo->groupResInfo);
  if (pInfo->binfo.pRes->info.rows != 0) {
    printDataBlock(pInfo->binfo.pRes, IS_FINAL_OP(pInfo) ? "interval final" : "interval semi");
    return pInfo->binfo.pRes;
  }

  return NULL;
}

int64_t getDeleteMark(SIntervalPhysiNode* pIntervalPhyNode) {
  if (pIntervalPhyNode->window.deleteMark <= 0) {
    return DEAULT_DELETE_MARK;
  }
  int64_t deleteMark = TMAX(pIntervalPhyNode->window.deleteMark, pIntervalPhyNode->window.watermark);
  deleteMark = TMAX(deleteMark, pIntervalPhyNode->interval);
  return deleteMark;
}

TSKEY compareTs(void* pKey) {
  SWinKey* pWinKey = (SWinKey*)pKey;
  return pWinKey->ts;
}

SOperatorInfo* createStreamFinalIntervalOperatorInfo(SOperatorInfo* downstream, SPhysiNode* pPhyNode,
                                                     SExecTaskInfo* pTaskInfo, int32_t numOfChild) {
  SIntervalPhysiNode*          pIntervalPhyNode = (SIntervalPhysiNode*)pPhyNode;
  SStreamIntervalOperatorInfo* pInfo = taosMemoryCalloc(1, sizeof(SStreamIntervalOperatorInfo));
  SOperatorInfo*               pOperator = taosMemoryCalloc(1, sizeof(SOperatorInfo));
  if (pInfo == NULL || pOperator == NULL) {
    goto _error;
  }

  pOperator->pTaskInfo = pTaskInfo;
  pInfo->interval = (SInterval){.interval = pIntervalPhyNode->interval,
                                .sliding = pIntervalPhyNode->sliding,
                                .intervalUnit = pIntervalPhyNode->intervalUnit,
                                .slidingUnit = pIntervalPhyNode->slidingUnit,
                                .offset = pIntervalPhyNode->offset,
                                .precision = ((SColumnNode*)pIntervalPhyNode->window.pTspk)->node.resType.precision};
  pInfo->twAggSup = (STimeWindowAggSupp){
      .waterMark = pIntervalPhyNode->window.watermark,
      .calTrigger = pIntervalPhyNode->window.triggerType,
      .maxTs = INT64_MIN,
      .minTs = INT64_MAX,
      .deleteMark = getDeleteMark(pIntervalPhyNode),
      .deleteMarkSaved = 0,
      .calTriggerSaved = 0,
      .checkPointTs = 0,
      .checkPointInterval =
          convertTimePrecision(tsCheckpointInterval, TSDB_TIME_PRECISION_MILLI, pInfo->interval.precision),
  };
  ASSERTS(pInfo->twAggSup.calTrigger != STREAM_TRIGGER_MAX_DELAY, "trigger type should not be max delay");
  pInfo->primaryTsIndex = ((SColumnNode*)pIntervalPhyNode->window.pTspk)->slotId;
  size_t keyBufSize = sizeof(int64_t) + sizeof(int64_t) + POINTER_BYTES;
  initResultSizeInfo(&pOperator->resultInfo, 4096);
  if (pIntervalPhyNode->window.pExprs != NULL) {
    int32_t    numOfScalar = 0;
    SExprInfo* pScalarExprInfo = createExprInfo(pIntervalPhyNode->window.pExprs, NULL, &numOfScalar);
    int32_t    code = initExprSupp(&pInfo->scalarSupp, pScalarExprInfo, numOfScalar);
    if (code != TSDB_CODE_SUCCESS) {
      goto _error;
    }
  }

  int32_t      numOfCols = 0;
  SExprInfo*   pExprInfo = createExprInfo(pIntervalPhyNode->window.pFuncs, NULL, &numOfCols);
  SSDataBlock* pResBlock = createDataBlockFromDescNode(pPhyNode->pOutputDataBlockDesc);
  initBasicInfo(&pInfo->binfo, pResBlock);

  int32_t code = initAggSup(&pOperator->exprSupp, &pInfo->aggSup, pExprInfo, numOfCols, keyBufSize, pTaskInfo->id.str,
                            pTaskInfo->streamInfo.pState);
  if (code != TSDB_CODE_SUCCESS) {
    goto _error;
  }

  initStreamFunciton(pOperator->exprSupp.pCtx, pOperator->exprSupp.numOfExprs);

  initExecTimeWindowInfo(&pInfo->twAggSup.timeWindowData, &pTaskInfo->window);

  pInfo->pState = taosMemoryCalloc(1, sizeof(SStreamState));
  *(pInfo->pState) = *(pTaskInfo->streamInfo.pState);
  streamStateSetNumber(pInfo->pState, -1);

  initResultRowInfo(&pInfo->binfo.resultRowInfo);
  pInfo->numOfChild = numOfChild;

  pInfo->pPhyNode = (SPhysiNode*)nodesCloneNode((SNode*)pPhyNode);

  if (pPhyNode->type == QUERY_NODE_PHYSICAL_PLAN_STREAM_FINAL_INTERVAL) {
    pInfo->isFinal = true;
    pOperator->name = "StreamFinalIntervalOperator";
  } else {
    // semi interval operator does not catch result
    pInfo->isFinal = false;
    pOperator->name = "StreamSemiIntervalOperator";
  }

  if (!IS_FINAL_OP(pInfo) || numOfChild == 0) {
    pInfo->twAggSup.calTrigger = STREAM_TRIGGER_AT_ONCE;
  }
  pInfo->pPullWins = taosArrayInit(8, sizeof(SPullWindowInfo));
  pInfo->pullIndex = 0;
  _hash_fn_t hashFn = taosGetDefaultHashFunction(TSDB_DATA_TYPE_BINARY);
  pInfo->pPullDataMap = taosHashInit(64, hashFn, false, HASH_NO_LOCK);
  pInfo->pPullDataRes = createSpecialDataBlock(STREAM_RETRIEVE);
  pInfo->ignoreExpiredData = pIntervalPhyNode->window.igExpired;
  pInfo->ignoreExpiredDataSaved = false;
  pInfo->pDelRes = createSpecialDataBlock(STREAM_DELETE_RESULT);
  pInfo->delIndex = 0;
  pInfo->pDelWins = taosArrayInit(4, sizeof(SWinKey));
  pInfo->delKey.ts = INT64_MAX;
  pInfo->delKey.groupId = 0;
  pInfo->numOfDatapack = 0;
  pInfo->pUpdated = NULL;
  pInfo->pUpdatedMap = NULL;
  pInfo->pState->pFileState = streamFileStateInit(tsStreamBufferSize, sizeof(SWinKey), pInfo->aggSup.resultRowSize,
                                                  compareTs, pInfo->pState, pInfo->twAggSup.deleteMark);
  pInfo->dataVersion = 0;

  pOperator->operatorType = pPhyNode->type;
  pOperator->blocking = true;
  pOperator->status = OP_NOT_OPENED;
  pOperator->info = pInfo;

  pOperator->fpSet = createOperatorFpSet(NULL, doStreamFinalIntervalAgg, NULL, destroyStreamFinalIntervalOperatorInfo,
                                         optrDefaultBufFn, NULL);
  if (pPhyNode->type == QUERY_NODE_PHYSICAL_PLAN_STREAM_SEMI_INTERVAL) {
    initIntervalDownStream(downstream, pPhyNode->type, pInfo);
  }
  code = appendDownstream(pOperator, &downstream, 1);
  if (code != TSDB_CODE_SUCCESS) {
    goto _error;
  }

  return pOperator;

_error:
  destroyStreamFinalIntervalOperatorInfo(pInfo);
  taosMemoryFreeClear(pOperator);
  pTaskInfo->code = code;
  return NULL;
}

void destroyStreamAggSupporter(SStreamAggSupporter* pSup) {
  tSimpleHashCleanup(pSup->pResultRows);
  destroyDiskbasedBuf(pSup->pResultBuf);
  blockDataDestroy(pSup->pScanBlock);
  taosMemoryFreeClear(pSup->pState);
  taosMemoryFreeClear(pSup->pDummyCtx);
}

void destroyStreamSessionAggOperatorInfo(void* param) {
  SStreamSessionAggOperatorInfo* pInfo = (SStreamSessionAggOperatorInfo*)param;
  cleanupBasicInfo(&pInfo->binfo);
  destroyStreamAggSupporter(&pInfo->streamAggSup);

  if (pInfo->pChildren != NULL) {
    int32_t size = taosArrayGetSize(pInfo->pChildren);
    for (int32_t i = 0; i < size; i++) {
      SOperatorInfo* pChild = taosArrayGetP(pInfo->pChildren, i);
      destroyOperator(pChild);
    }
    taosArrayDestroy(pInfo->pChildren);
  }
  colDataDestroy(&pInfo->twAggSup.timeWindowData);
  blockDataDestroy(pInfo->pDelRes);
  blockDataDestroy(pInfo->pWinBlock);
  blockDataDestroy(pInfo->pUpdateRes);
  tSimpleHashCleanup(pInfo->pStDeleted);

  taosMemoryFreeClear(param);
}

int32_t initBasicInfoEx(SOptrBasicInfo* pBasicInfo, SExprSupp* pSup, SExprInfo* pExprInfo, int32_t numOfCols,
                        SSDataBlock* pResultBlock) {
  initBasicInfo(pBasicInfo, pResultBlock);
  int32_t code = initExprSupp(pSup, pExprInfo, numOfCols);
  if (code != TSDB_CODE_SUCCESS) {
    return code;
  }

  initStreamFunciton(pSup->pCtx, pSup->numOfExprs);
  for (int32_t i = 0; i < numOfCols; ++i) {
    pSup->pCtx[i].saveHandle.pBuf = NULL;
  }

  ASSERT(numOfCols > 0);
  return TSDB_CODE_SUCCESS;
}

void initDummyFunction(SqlFunctionCtx* pDummy, SqlFunctionCtx* pCtx, int32_t nums) {
  for (int i = 0; i < nums; i++) {
    pDummy[i].functionId = pCtx[i].functionId;
    pDummy[i].isNotNullFunc = pCtx[i].isNotNullFunc;
    pDummy[i].isPseudoFunc = pCtx[i].isPseudoFunc;
  }
}

void initDownStream(SOperatorInfo* downstream, SStreamAggSupporter* pAggSup, uint16_t type, int32_t tsColIndex,
                    STimeWindowAggSupp* pTwSup) {
  if (downstream->operatorType == QUERY_NODE_PHYSICAL_PLAN_STREAM_PARTITION) {
    SStreamPartitionOperatorInfo* pScanInfo = downstream->info;
    pScanInfo->tsColIndex = tsColIndex;
  }

  if (downstream->operatorType != QUERY_NODE_PHYSICAL_PLAN_STREAM_SCAN) {
    initDownStream(downstream->pDownstream[0], pAggSup, type, tsColIndex, pTwSup);
    return;
  }
  SStreamScanInfo* pScanInfo = downstream->info;
  pScanInfo->windowSup = (SWindowSupporter){.pStreamAggSup = pAggSup, .gap = pAggSup->gap, .parentType = type};
  pScanInfo->pState = pAggSup->pState;
  if ((!pScanInfo->igCheckUpdate || type == QUERY_NODE_PHYSICAL_PLAN_STREAM_STATE) && !pScanInfo->pUpdateInfo) {
    pScanInfo->pUpdateInfo = updateInfoInit(60000, TSDB_TIME_PRECISION_MILLI, pTwSup->waterMark);
  }
  pScanInfo->twAggSup = *pTwSup;
}

int32_t initStreamAggSupporter(SStreamAggSupporter* pSup, SqlFunctionCtx* pCtx, int32_t numOfOutput, int64_t gap,
                               SStreamState* pState, int32_t keySize, int16_t keyType) {
  pSup->resultRowSize = keySize + getResultRowSize(pCtx, numOfOutput);
  pSup->pScanBlock = createSpecialDataBlock(STREAM_CLEAR);
  pSup->gap = gap;
  pSup->stateKeySize = keySize;
  pSup->stateKeyType = keyType;
  pSup->pDummyCtx = (SqlFunctionCtx*)taosMemoryCalloc(numOfOutput, sizeof(SqlFunctionCtx));
  if (pSup->pDummyCtx == NULL) {
    return TSDB_CODE_OUT_OF_MEMORY;
  }

  initDummyFunction(pSup->pDummyCtx, pCtx, numOfOutput);
  pSup->pState = taosMemoryCalloc(1, sizeof(SStreamState));
  *(pSup->pState) = *pState;
  streamStateSetNumber(pSup->pState, -1);

  _hash_fn_t hashFn = taosGetDefaultHashFunction(TSDB_DATA_TYPE_BINARY);
  pSup->pResultRows = tSimpleHashInit(32, hashFn);

  int32_t pageSize = 4096;
  while (pageSize < pSup->resultRowSize * 4) {
    pageSize <<= 1u;
  }
  // at least four pages need to be in buffer
  int32_t bufSize = 4096 * 256;
  if (bufSize <= pageSize) {
    bufSize = pageSize * 4;
  }
  if (!osTempSpaceAvailable()) {
    terrno = TSDB_CODE_NO_DISKSPACE;
    qError("Init stream agg supporter failed since %s, tempDir:%s", terrstr(), tsTempDir);
    return terrno;
  }
  int32_t code = createDiskbasedBuf(&pSup->pResultBuf, pageSize, bufSize, "function", tsTempDir);
  for (int32_t i = 0; i < numOfOutput; ++i) {
    pCtx[i].saveHandle.pBuf = pSup->pResultBuf;
  }

  return TSDB_CODE_SUCCESS;
}

bool isInTimeWindow(STimeWindow* pWin, TSKEY ts, int64_t gap) {
  if (ts + gap >= pWin->skey && ts - gap <= pWin->ekey) {
    return true;
  }
  return false;
}

bool isInWindow(SResultWindowInfo* pWinInfo, TSKEY ts, int64_t gap) {
  return isInTimeWindow(&pWinInfo->sessionWin.win, ts, gap);
}

void getCurSessionWindow(SStreamAggSupporter* pAggSup, TSKEY startTs, TSKEY endTs, uint64_t groupId,
                         SSessionKey* pKey) {
  pKey->win.skey = startTs;
  pKey->win.ekey = endTs;
  pKey->groupId = groupId;
  int32_t code = streamStateSessionGetKeyByRange(pAggSup->pState, pKey, pKey);
  if (code != TSDB_CODE_SUCCESS) {
    SET_SESSION_WIN_KEY_INVALID(pKey);
  }
}

bool isInvalidSessionWin(SResultWindowInfo* pWinInfo) { return pWinInfo->sessionWin.win.skey == 0; }

void setSessionOutputBuf(SStreamAggSupporter* pAggSup, TSKEY startTs, TSKEY endTs, uint64_t groupId,
                         SResultWindowInfo* pCurWin) {
  pCurWin->sessionWin.groupId = groupId;
  pCurWin->sessionWin.win.skey = startTs;
  pCurWin->sessionWin.win.ekey = endTs;
  int32_t size = pAggSup->resultRowSize;
  int32_t code =
      streamStateSessionAddIfNotExist(pAggSup->pState, &pCurWin->sessionWin, pAggSup->gap, &pCurWin->pOutputBuf, &size);
  if (code == TSDB_CODE_SUCCESS) {
    pCurWin->isOutput = true;
  } else {
    pCurWin->sessionWin.win.skey = startTs;
    pCurWin->sessionWin.win.ekey = endTs;
  }
}

int32_t getSessionWinBuf(SStreamAggSupporter* pAggSup, SStreamStateCur* pCur, SResultWindowInfo* pWinInfo) {
  int32_t size = 0;
  int32_t code = streamStateSessionGetKVByCur(pCur, &pWinInfo->sessionWin, &pWinInfo->pOutputBuf, &size);
  if (code != TSDB_CODE_SUCCESS) {
    return code;
  }
  streamStateCurNext(pAggSup->pState, pCur);
  return TSDB_CODE_SUCCESS;
}
void saveDeleteInfo(SArray* pWins, SSessionKey key) {
  // key.win.ekey = key.win.skey;
  taosArrayPush(pWins, &key);
}

void saveDeleteRes(SSHashObj* pStDelete, SSessionKey key) {
  key.win.ekey = key.win.skey;
  tSimpleHashPut(pStDelete, &key, sizeof(SSessionKey), NULL, 0);
}

static void removeSessionResult(SSHashObj* pHashMap, SSHashObj* pResMap, SSessionKey key) {
  key.win.ekey = key.win.skey;
  tSimpleHashRemove(pHashMap, &key, sizeof(SSessionKey));
  tSimpleHashRemove(pResMap, &key, sizeof(SSessionKey));
}

static void getSessionHashKey(const SSessionKey* pKey, SSessionKey* pHashKey) {
  *pHashKey = *pKey;
  pHashKey->win.ekey = pKey->win.skey;
}

static void removeSessionResults(SSHashObj* pHashMap, SArray* pWins) {
  if (tSimpleHashGetSize(pHashMap) == 0) {
    return;
  }
  int32_t size = taosArrayGetSize(pWins);
  for (int32_t i = 0; i < size; i++) {
    SSessionKey* pWin = taosArrayGet(pWins, i);
    if (!pWin) continue;
    SSessionKey key = {0};
    getSessionHashKey(pWin, &key);
    tSimpleHashRemove(pHashMap, &key, sizeof(SSessionKey));
  }
}

int32_t updateSessionWindowInfo(SResultWindowInfo* pWinInfo, TSKEY* pStartTs, TSKEY* pEndTs, uint64_t groupId,
                                int32_t rows, int32_t start, int64_t gap, SSHashObj* pResultRows, SSHashObj* pStUpdated,
                                SSHashObj* pStDeleted) {
  for (int32_t i = start; i < rows; ++i) {
    if (!isInWindow(pWinInfo, pStartTs[i], gap) && (!pEndTs || !isInWindow(pWinInfo, pEndTs[i], gap))) {
      return i - start;
    }
    if (pWinInfo->sessionWin.win.skey > pStartTs[i]) {
      if (pStDeleted && pWinInfo->isOutput) {
        saveDeleteRes(pStDeleted, pWinInfo->sessionWin);
      }
      removeSessionResult(pStUpdated, pResultRows, pWinInfo->sessionWin);
      pWinInfo->sessionWin.win.skey = pStartTs[i];
    }
    pWinInfo->sessionWin.win.ekey = TMAX(pWinInfo->sessionWin.win.ekey, pStartTs[i]);
    if (pEndTs) {
      pWinInfo->sessionWin.win.ekey = TMAX(pWinInfo->sessionWin.win.ekey, pEndTs[i]);
    }
  }
  return rows - start;
}

static int32_t initSessionOutputBuf(SResultWindowInfo* pWinInfo, SResultRow** pResult, SqlFunctionCtx* pCtx,
                                    int32_t numOfOutput, int32_t* rowEntryInfoOffset) {
  ASSERT(pWinInfo->sessionWin.win.skey <= pWinInfo->sessionWin.win.ekey);
  *pResult = (SResultRow*)pWinInfo->pOutputBuf;
  // set time window for current result
  (*pResult)->win = pWinInfo->sessionWin.win;
  setResultRowInitCtx(*pResult, pCtx, numOfOutput, rowEntryInfoOffset);
  return TSDB_CODE_SUCCESS;
}

static int32_t doOneWindowAggImpl(SColumnInfoData* pTimeWindowData, SResultWindowInfo* pCurWin, SResultRow** pResult,
                                  int32_t startIndex, int32_t winRows, int32_t rows, int32_t numOutput,
                                  SOperatorInfo* pOperator) {
  SExprSupp*     pSup = &pOperator->exprSupp;
  SExecTaskInfo* pTaskInfo = pOperator->pTaskInfo;
  int32_t        code = initSessionOutputBuf(pCurWin, pResult, pSup->pCtx, numOutput, pSup->rowEntryInfoOffset);
  if (code != TSDB_CODE_SUCCESS || (*pResult) == NULL) {
    return TSDB_CODE_OUT_OF_MEMORY;
  }
  updateTimeWindowInfo(pTimeWindowData, &pCurWin->sessionWin.win, false);
  applyAggFunctionOnPartialTuples(pTaskInfo, pSup->pCtx, pTimeWindowData, startIndex, winRows, rows, numOutput);
  return TSDB_CODE_SUCCESS;
}

static bool doDeleteSessionWindow(SStreamAggSupporter* pAggSup, SSessionKey* pKey) {
  streamStateSessionDel(pAggSup->pState, pKey);
  SSessionKey hashKey = {0};
  getSessionHashKey(pKey, &hashKey);
  tSimpleHashRemove(pAggSup->pResultRows, &hashKey, sizeof(SSessionKey));
  return true;
}

static int32_t setSessionWinOutputInfo(SSHashObj* pStUpdated, SResultWindowInfo* pWinInfo) {
  void* pVal = tSimpleHashGet(pStUpdated, &pWinInfo->sessionWin, sizeof(SSessionKey));
  if (pVal) {
    SResultWindowInfo* pWin = pVal;
    pWinInfo->isOutput = pWin->isOutput;
  }
  return TSDB_CODE_SUCCESS;
}

SStreamStateCur* getNextSessionWinInfo(SStreamAggSupporter* pAggSup, SSHashObj* pStUpdated, SResultWindowInfo* pCurWin,
                                       SResultWindowInfo* pNextWin) {
  SStreamStateCur* pCur = streamStateSessionSeekKeyNext(pAggSup->pState, &pCurWin->sessionWin);
  pNextWin->isOutput = true;
  setSessionWinOutputInfo(pStUpdated, pNextWin);
  int32_t size = 0;
  pNextWin->sessionWin = pCurWin->sessionWin;
  int32_t code = streamStateSessionGetKVByCur(pCur, &pNextWin->sessionWin, &pNextWin->pOutputBuf, &size);
  if (code != TSDB_CODE_SUCCESS) {
    taosMemoryFreeClear(pNextWin->pOutputBuf);
    SET_SESSION_WIN_INVALID(*pNextWin);
  }
  return pCur;
}

static void compactSessionWindow(SOperatorInfo* pOperator, SResultWindowInfo* pCurWin, SSHashObj* pStUpdated,
                                 SSHashObj* pStDeleted) {
  SExprSupp*                     pSup = &pOperator->exprSupp;
  SExecTaskInfo*                 pTaskInfo = pOperator->pTaskInfo;
  SStreamSessionAggOperatorInfo* pInfo = pOperator->info;
  SResultRow*                    pCurResult = NULL;
  int32_t                        numOfOutput = pOperator->exprSupp.numOfExprs;
  SStreamAggSupporter*           pAggSup = &pInfo->streamAggSup;
  initSessionOutputBuf(pCurWin, &pCurResult, pSup->pCtx, numOfOutput, pSup->rowEntryInfoOffset);
  // Just look for the window behind StartIndex
  while (1) {
    SResultWindowInfo winInfo = {0};
    SStreamStateCur*  pCur = getNextSessionWinInfo(pAggSup, pStUpdated, pCurWin, &winInfo);
    if (!IS_VALID_SESSION_WIN(winInfo) || !isInWindow(pCurWin, winInfo.sessionWin.win.skey, pAggSup->gap)) {
      taosMemoryFree(winInfo.pOutputBuf);
      streamStateFreeCur(pCur);
      break;
    }
    SResultRow* pWinResult = NULL;
    initSessionOutputBuf(&winInfo, &pWinResult, pAggSup->pDummyCtx, numOfOutput, pSup->rowEntryInfoOffset);
    pCurWin->sessionWin.win.ekey = TMAX(pCurWin->sessionWin.win.ekey, winInfo.sessionWin.win.ekey);
    updateTimeWindowInfo(&pInfo->twAggSup.timeWindowData, &pCurWin->sessionWin.win, true);
    compactFunctions(pSup->pCtx, pAggSup->pDummyCtx, numOfOutput, pTaskInfo, &pInfo->twAggSup.timeWindowData);
    tSimpleHashRemove(pStUpdated, &winInfo.sessionWin, sizeof(SSessionKey));
    if (winInfo.isOutput && pStDeleted) {
      saveDeleteRes(pStDeleted, winInfo.sessionWin);
    }
    removeSessionResult(pStUpdated, pAggSup->pResultRows, winInfo.sessionWin);
    doDeleteSessionWindow(pAggSup, &winInfo.sessionWin);
    streamStateFreeCur(pCur);
    taosMemoryFree(winInfo.pOutputBuf);
  }
}

int32_t saveSessionOutputBuf(SStreamAggSupporter* pAggSup, SResultWindowInfo* pWinInfo) {
  saveSessionDiscBuf(pAggSup->pState, &pWinInfo->sessionWin, pWinInfo->pOutputBuf, pAggSup->resultRowSize);
  return TSDB_CODE_SUCCESS;
}

static void doStreamSessionAggImpl(SOperatorInfo* pOperator, SSDataBlock* pSDataBlock, SSHashObj* pStUpdated,
                                   SSHashObj* pStDeleted, bool hasEndTs) {
  SExecTaskInfo*                 pTaskInfo = pOperator->pTaskInfo;
  SStreamSessionAggOperatorInfo* pInfo = pOperator->info;
  int32_t                        numOfOutput = pOperator->exprSupp.numOfExprs;
  uint64_t                       groupId = pSDataBlock->info.id.groupId;
  int64_t                        code = TSDB_CODE_SUCCESS;
  SResultRow*                    pResult = NULL;
  int32_t                        rows = pSDataBlock->info.rows;
  int32_t                        winRows = 0;

  pInfo->dataVersion = TMAX(pInfo->dataVersion, pSDataBlock->info.version);

  SColumnInfoData* pStartTsCol = taosArrayGet(pSDataBlock->pDataBlock, pInfo->primaryTsIndex);
  TSKEY*           startTsCols = (int64_t*)pStartTsCol->pData;
  SColumnInfoData* pEndTsCol = NULL;
  if (hasEndTs) {
    pEndTsCol = taosArrayGet(pSDataBlock->pDataBlock, pInfo->endTsIndex);
  } else {
    pEndTsCol = taosArrayGet(pSDataBlock->pDataBlock, pInfo->primaryTsIndex);
  }

  TSKEY*               endTsCols = (int64_t*)pEndTsCol->pData;
  SStreamAggSupporter* pAggSup = &pInfo->streamAggSup;
  for (int32_t i = 0; i < rows;) {
    if (pInfo->ignoreExpiredData && isOverdue(endTsCols[i], &pInfo->twAggSup)) {
      i++;
      continue;
    }
    SResultWindowInfo winInfo = {0};
    setSessionOutputBuf(pAggSup, startTsCols[i], endTsCols[i], groupId, &winInfo);
    setSessionWinOutputInfo(pStUpdated, &winInfo);
    winRows = updateSessionWindowInfo(&winInfo, startTsCols, endTsCols, groupId, rows, i, pAggSup->gap,
                                      pAggSup->pResultRows, pStUpdated, pStDeleted);
    // coverity scan error
    if (!winInfo.pOutputBuf) {
      T_LONG_JMP(pTaskInfo->env, TSDB_CODE_OUT_OF_MEMORY);
    }

    code = doOneWindowAggImpl(&pInfo->twAggSup.timeWindowData, &winInfo, &pResult, i, winRows, rows, numOfOutput,
                              pOperator);
    if (code != TSDB_CODE_SUCCESS || pResult == NULL) {
      T_LONG_JMP(pTaskInfo->env, TSDB_CODE_OUT_OF_MEMORY);
    }
    compactSessionWindow(pOperator, &winInfo, pStUpdated, pStDeleted);
    saveSessionOutputBuf(pAggSup, &winInfo);

    if (pInfo->twAggSup.calTrigger == STREAM_TRIGGER_AT_ONCE && pStUpdated) {
      code = saveResult(winInfo, pStUpdated);
      if (code != TSDB_CODE_SUCCESS) {
        T_LONG_JMP(pTaskInfo->env, TSDB_CODE_OUT_OF_MEMORY);
      }
    }
    if (pInfo->twAggSup.calTrigger == STREAM_TRIGGER_WINDOW_CLOSE) {
      SSessionKey key = {0};
      getSessionHashKey(&winInfo.sessionWin, &key);
      tSimpleHashPut(pAggSup->pResultRows, &key, sizeof(SSessionKey), &winInfo, sizeof(SResultWindowInfo));
    }

    i += winRows;
  }
}

static void doDeleteTimeWindows(SStreamAggSupporter* pAggSup, SSDataBlock* pBlock, SArray* result) {
  SColumnInfoData* pStartTsCol = taosArrayGet(pBlock->pDataBlock, START_TS_COLUMN_INDEX);
  TSKEY*           startDatas = (TSKEY*)pStartTsCol->pData;
  SColumnInfoData* pEndTsCol = taosArrayGet(pBlock->pDataBlock, END_TS_COLUMN_INDEX);
  TSKEY*           endDatas = (TSKEY*)pEndTsCol->pData;
  SColumnInfoData* pGroupCol = taosArrayGet(pBlock->pDataBlock, GROUPID_COLUMN_INDEX);
  uint64_t*        gpDatas = (uint64_t*)pGroupCol->pData;
  for (int32_t i = 0; i < pBlock->info.rows; i++) {
    while (1) {
      SSessionKey curWin = {0};
      getCurSessionWindow(pAggSup, startDatas[i], endDatas[i], gpDatas[i], &curWin);
      if (IS_INVALID_SESSION_WIN_KEY(curWin)) {
        break;
      }
      doDeleteSessionWindow(pAggSup, &curWin);
      if (result) {
        saveDeleteInfo(result, curWin);
      }
    }
  }
}

static inline int32_t sessionKeyCompareAsc(const void* pKey1, const void* pKey2) {
  SSessionKey* pWin1 = (SSessionKey*)pKey1;
  SSessionKey* pWin2 = (SSessionKey*)pKey2;

  if (pWin1->groupId > pWin2->groupId) {
    return 1;
  } else if (pWin1->groupId < pWin2->groupId) {
    return -1;
  }

  if (pWin1->win.skey > pWin2->win.skey) {
    return 1;
  } else if (pWin1->win.skey < pWin2->win.skey) {
    return -1;
  }

  return 0;
}

static int32_t copyUpdateResult(SSHashObj* pStUpdated, SArray* pUpdated) {
  void*   pIte = NULL;
  int32_t iter = 0;
  while ((pIte = tSimpleHashIterate(pStUpdated, pIte, &iter)) != NULL) {
    void* key = tSimpleHashGetKey(pIte, NULL);
    taosArrayPush(pUpdated, key);
  }
  taosArraySort(pUpdated, sessionKeyCompareAsc);
  return TSDB_CODE_SUCCESS;
}

void doBuildDeleteDataBlock(SOperatorInfo* pOp, SSHashObj* pStDeleted, SSDataBlock* pBlock, void** Ite) {
  blockDataCleanup(pBlock);
  int32_t size = tSimpleHashGetSize(pStDeleted);
  if (size == 0) {
    return;
  }
  blockDataEnsureCapacity(pBlock, size);
  int32_t iter = 0;
  while (((*Ite) = tSimpleHashIterate(pStDeleted, *Ite, &iter)) != NULL) {
    if (pBlock->info.rows + 1 > pBlock->info.capacity) {
      break;
    }
    SSessionKey*     res = tSimpleHashGetKey(*Ite, NULL);
    SColumnInfoData* pStartTsCol = taosArrayGet(pBlock->pDataBlock, START_TS_COLUMN_INDEX);
    colDataSetVal(pStartTsCol, pBlock->info.rows, (const char*)&res->win.skey, false);
    SColumnInfoData* pEndTsCol = taosArrayGet(pBlock->pDataBlock, END_TS_COLUMN_INDEX);
    colDataSetVal(pEndTsCol, pBlock->info.rows, (const char*)&res->win.skey, false);
    SColumnInfoData* pUidCol = taosArrayGet(pBlock->pDataBlock, UID_COLUMN_INDEX);
    colDataSetNULL(pUidCol, pBlock->info.rows);
    SColumnInfoData* pGpCol = taosArrayGet(pBlock->pDataBlock, GROUPID_COLUMN_INDEX);
    colDataSetVal(pGpCol, pBlock->info.rows, (const char*)&res->groupId, false);
    SColumnInfoData* pCalStCol = taosArrayGet(pBlock->pDataBlock, CALCULATE_START_TS_COLUMN_INDEX);
    colDataSetNULL(pCalStCol, pBlock->info.rows);
    SColumnInfoData* pCalEdCol = taosArrayGet(pBlock->pDataBlock, CALCULATE_END_TS_COLUMN_INDEX);
    colDataSetNULL(pCalEdCol, pBlock->info.rows);

    SColumnInfoData* pTableCol = taosArrayGet(pBlock->pDataBlock, TABLE_NAME_COLUMN_INDEX);

    void* tbname = NULL;
    streamStateGetParName(pOp->pTaskInfo->streamInfo.pState, res->groupId, &tbname);
    if (tbname == NULL) {
      colDataSetNULL(pTableCol, pBlock->info.rows);
    } else {
      char parTbName[VARSTR_HEADER_SIZE + TSDB_TABLE_NAME_LEN];
      STR_WITH_MAXSIZE_TO_VARSTR(parTbName, tbname, sizeof(parTbName));
      colDataSetVal(pTableCol, pBlock->info.rows, (const char*)parTbName, false);
      streamFreeVal(tbname);
    }
    pBlock->info.rows += 1;
  }
  if ((*Ite) == NULL) {
    tSimpleHashClear(pStDeleted);
  }
}

static void rebuildSessionWindow(SOperatorInfo* pOperator, SArray* pWinArray, SSHashObj* pStUpdated) {
  SExprSupp*                     pSup = &pOperator->exprSupp;
  SExecTaskInfo*                 pTaskInfo = pOperator->pTaskInfo;
  int32_t                        size = taosArrayGetSize(pWinArray);
  SStreamSessionAggOperatorInfo* pInfo = pOperator->info;
  SStreamAggSupporter*           pAggSup = &pInfo->streamAggSup;
  int32_t                        numOfOutput = pSup->numOfExprs;
  int32_t                        numOfChild = taosArrayGetSize(pInfo->pChildren);

  for (int32_t i = 0; i < size; i++) {
    SSessionKey*      pWinKey = taosArrayGet(pWinArray, i);
    int32_t           num = 0;
    SResultWindowInfo parentWin = {0};
    for (int32_t j = 0; j < numOfChild; j++) {
      SOperatorInfo*                 pChild = taosArrayGetP(pInfo->pChildren, j);
      SStreamSessionAggOperatorInfo* pChInfo = pChild->info;
      SStreamAggSupporter*           pChAggSup = &pChInfo->streamAggSup;
      SSessionKey                    chWinKey = {0};
      getSessionHashKey(pWinKey, &chWinKey);
      SStreamStateCur* pCur = streamStateSessionSeekKeyCurrentNext(pChAggSup->pState, &chWinKey);
      SResultRow*      pResult = NULL;
      SResultRow*      pChResult = NULL;
      while (1) {
        SResultWindowInfo childWin = {0};
        childWin.sessionWin = *pWinKey;
        int32_t code = getSessionWinBuf(pChAggSup, pCur, &childWin);
        if (code == TSDB_CODE_SUCCESS && pWinKey->win.skey <= childWin.sessionWin.win.skey &&
            childWin.sessionWin.win.ekey <= pWinKey->win.ekey) {
          if (num == 0) {
            setSessionOutputBuf(pAggSup, pWinKey->win.skey, pWinKey->win.ekey, pWinKey->groupId, &parentWin);
            code = initSessionOutputBuf(&parentWin, &pResult, pSup->pCtx, numOfOutput, pSup->rowEntryInfoOffset);
            if (code != TSDB_CODE_SUCCESS || pResult == NULL) {
              break;
            }
          }
          num++;
          updateTimeWindowInfo(&pInfo->twAggSup.timeWindowData, &parentWin.sessionWin.win, true);
          initSessionOutputBuf(&childWin, &pChResult, pChild->exprSupp.pCtx, numOfOutput,
                               pChild->exprSupp.rowEntryInfoOffset);
          compactFunctions(pSup->pCtx, pChild->exprSupp.pCtx, numOfOutput, pTaskInfo, &pInfo->twAggSup.timeWindowData);
          compactSessionWindow(pOperator, &parentWin, pStUpdated, NULL);
          saveResult(parentWin, pStUpdated);
        } else {
          break;
        }
      }
      streamStateFreeCur(pCur);
    }
    if (num > 0) {
      saveSessionOutputBuf(pAggSup, &parentWin);
    }
  }
}

int32_t closeSessionWindow(SSHashObj* pHashMap, STimeWindowAggSupp* pTwSup, SSHashObj* pClosed) {
  void*   pIte = NULL;
  int32_t iter = 0;
  while ((pIte = tSimpleHashIterate(pHashMap, pIte, &iter)) != NULL) {
    SResultWindowInfo* pWinInfo = pIte;
    if (isCloseWindow(&pWinInfo->sessionWin.win, pTwSup)) {
      if (pTwSup->calTrigger == STREAM_TRIGGER_WINDOW_CLOSE && pClosed) {
        int32_t code = saveResult(*pWinInfo, pClosed);
        if (code != TSDB_CODE_SUCCESS) {
          return code;
        }
      }
      SSessionKey* pKey = tSimpleHashGetKey(pIte, NULL);
      tSimpleHashIterateRemove(pHashMap, pKey, sizeof(SSessionKey), &pIte, &iter);
    }
  }
  return TSDB_CODE_SUCCESS;
}

static void closeChildSessionWindow(SArray* pChildren, TSKEY maxTs) {
  int32_t size = taosArrayGetSize(pChildren);
  for (int32_t i = 0; i < size; i++) {
    SOperatorInfo*                 pChildOp = taosArrayGetP(pChildren, i);
    SStreamSessionAggOperatorInfo* pChInfo = pChildOp->info;
    pChInfo->twAggSup.maxTs = TMAX(pChInfo->twAggSup.maxTs, maxTs);
    closeSessionWindow(pChInfo->streamAggSup.pResultRows, &pChInfo->twAggSup, NULL);
  }
}

int32_t getAllSessionWindow(SSHashObj* pHashMap, SSHashObj* pStUpdated) {
  void*   pIte = NULL;
  int32_t iter = 0;
  while ((pIte = tSimpleHashIterate(pHashMap, pIte, &iter)) != NULL) {
    SResultWindowInfo* pWinInfo = pIte;
    saveResult(*pWinInfo, pStUpdated);
  }
  return TSDB_CODE_SUCCESS;
}

static void copyDeleteWindowInfo(SArray* pResWins, SSHashObj* pStDeleted) {
  int32_t size = taosArrayGetSize(pResWins);
  for (int32_t i = 0; i < size; i++) {
    SSessionKey* pWinKey = taosArrayGet(pResWins, i);
    if (!pWinKey) continue;
    SSessionKey winInfo = {0};
    getSessionHashKey(pWinKey, &winInfo);
    tSimpleHashPut(pStDeleted, &winInfo, sizeof(SSessionKey), NULL, 0);
  }
}

// the allocated memory comes from outer function.
void initGroupResInfoFromArrayList(SGroupResInfo* pGroupResInfo, SArray* pArrayList) {
  pGroupResInfo->pRows = pArrayList;
  pGroupResInfo->index = 0;
  pGroupResInfo->pBuf = NULL;
}

void doBuildSessionResult(SOperatorInfo* pOperator, SStreamState* pState, SGroupResInfo* pGroupResInfo,
                          SSDataBlock* pBlock) {
  SExecTaskInfo* pTaskInfo = pOperator->pTaskInfo;
  // set output datablock version
  pBlock->info.version = pTaskInfo->version;

  blockDataCleanup(pBlock);
  if (!hasRemainResults(pGroupResInfo)) {
    cleanupGroupResInfo(pGroupResInfo);
    return;
  }

  // clear the existed group id
  pBlock->info.id.groupId = 0;
  buildSessionResultDataBlock(pOperator, pState, pBlock, &pOperator->exprSupp, pGroupResInfo);
}

static SSDataBlock* doStreamSessionAgg(SOperatorInfo* pOperator) {
  SExprSupp*                     pSup = &pOperator->exprSupp;
  SStreamSessionAggOperatorInfo* pInfo = pOperator->info;
  SOptrBasicInfo*                pBInfo = &pInfo->binfo;
  SStreamAggSupporter*           pAggSup = &pInfo->streamAggSup;
  if (pOperator->status == OP_EXEC_DONE) {
    return NULL;
  } else if (pOperator->status == OP_RES_TO_RETURN) {
    doBuildDeleteDataBlock(pOperator, pInfo->pStDeleted, pInfo->pDelRes, &pInfo->pDelIterator);
    if (pInfo->pDelRes->info.rows > 0) {
      printDataBlock(pInfo->pDelRes, IS_FINAL_OP(pInfo) ? "final session" : "single session");
      return pInfo->pDelRes;
    }
    doBuildSessionResult(pOperator, pAggSup->pState, &pInfo->groupResInfo, pBInfo->pRes);
    if (pBInfo->pRes->info.rows > 0) {
      printDataBlock(pBInfo->pRes, IS_FINAL_OP(pInfo) ? "final session" : "single session");
      return pBInfo->pRes;
    }

    setOperatorCompleted(pOperator);
    return NULL;
  }

  SOperatorInfo* downstream = pOperator->pDownstream[0];
  if (!pInfo->pUpdated) {
    pInfo->pUpdated = taosArrayInit(16, sizeof(SSessionKey));
  }
  if (!pInfo->pStUpdated) {
    _hash_fn_t hashFn = taosGetDefaultHashFunction(TSDB_DATA_TYPE_BINARY);
    pInfo->pStUpdated = tSimpleHashInit(64, hashFn);
  }
  while (1) {
    SSDataBlock* pBlock = downstream->fpSet.getNextFn(downstream);
    if (pBlock == NULL) {
      break;
    }
    printDataBlock(pBlock, IS_FINAL_OP(pInfo) ? "final session recv" : "single session recv");

    if (pBlock->info.type == STREAM_DELETE_DATA || pBlock->info.type == STREAM_DELETE_RESULT ||
        pBlock->info.type == STREAM_CLEAR) {
      SArray* pWins = taosArrayInit(16, sizeof(SSessionKey));
      // gap must be 0
      doDeleteTimeWindows(pAggSup, pBlock, pWins);
      removeSessionResults(pInfo->pStUpdated, pWins);
      if (IS_FINAL_OP(pInfo)) {
        int32_t                        childIndex = getChildIndex(pBlock);
        SOperatorInfo*                 pChildOp = taosArrayGetP(pInfo->pChildren, childIndex);
        SStreamSessionAggOperatorInfo* pChildInfo = pChildOp->info;
        // gap must be 0
        doDeleteTimeWindows(&pChildInfo->streamAggSup, pBlock, NULL);
        rebuildSessionWindow(pOperator, pWins, pInfo->pStUpdated);
      }
      copyDeleteWindowInfo(pWins, pInfo->pStDeleted);
      taosArrayDestroy(pWins);
      continue;
    } else if (pBlock->info.type == STREAM_GET_ALL) {
      getAllSessionWindow(pAggSup->pResultRows, pInfo->pStUpdated);
      continue;
    } else if (pBlock->info.type == STREAM_CREATE_CHILD_TABLE) {
      return pBlock;
    } else {
      ASSERTS(pBlock->info.type == STREAM_NORMAL || pBlock->info.type == STREAM_INVALID, "invalid SSDataBlock type");
    }

    if (pInfo->scalarSupp.pExprInfo != NULL) {
      SExprSupp* pExprSup = &pInfo->scalarSupp;
      projectApplyFunctions(pExprSup->pExprInfo, pBlock, pBlock, pExprSup->pCtx, pExprSup->numOfExprs, NULL);
    }
    // the pDataBlock are always the same one, no need to call this again
    setInputDataBlock(pSup, pBlock, TSDB_ORDER_ASC, MAIN_SCAN, true);
    doStreamSessionAggImpl(pOperator, pBlock, pInfo->pStUpdated, pInfo->pStDeleted, IS_FINAL_OP(pInfo));
    if (IS_FINAL_OP(pInfo)) {
      int32_t chIndex = getChildIndex(pBlock);
      int32_t size = taosArrayGetSize(pInfo->pChildren);
      // if chIndex + 1 - size > 0, add new child
      for (int32_t i = 0; i < chIndex + 1 - size; i++) {
        SOperatorInfo* pChildOp =
            createStreamFinalSessionAggOperatorInfo(NULL, pInfo->pPhyNode, pOperator->pTaskInfo, 0);
        if (!pChildOp) {
          T_LONG_JMP(pOperator->pTaskInfo->env, TSDB_CODE_OUT_OF_MEMORY);
        }
        taosArrayPush(pInfo->pChildren, &pChildOp);
      }
      SOperatorInfo* pChildOp = taosArrayGetP(pInfo->pChildren, chIndex);
      setInputDataBlock(&pChildOp->exprSupp, pBlock, TSDB_ORDER_ASC, MAIN_SCAN, true);
      doStreamSessionAggImpl(pChildOp, pBlock, NULL, NULL, true);
    }
    pInfo->twAggSup.maxTs = TMAX(pInfo->twAggSup.maxTs, pBlock->info.window.ekey);
    pInfo->twAggSup.maxTs = TMAX(pInfo->twAggSup.maxTs, pBlock->info.watermark);
  }
  // restore the value
  pOperator->status = OP_RES_TO_RETURN;

  closeSessionWindow(pAggSup->pResultRows, &pInfo->twAggSup, pInfo->pStUpdated);
  closeChildSessionWindow(pInfo->pChildren, pInfo->twAggSup.maxTs);
  copyUpdateResult(pInfo->pStUpdated, pInfo->pUpdated);
  removeSessionResults(pInfo->pStDeleted, pInfo->pUpdated);
  tSimpleHashCleanup(pInfo->pStUpdated);
  pInfo->pStUpdated = NULL;
  initGroupResInfoFromArrayList(&pInfo->groupResInfo, pInfo->pUpdated);
  pInfo->pUpdated = NULL;
  blockDataEnsureCapacity(pInfo->binfo.pRes, pOperator->resultInfo.capacity);

#if 0
  char* pBuf = streamStateSessionDump(pAggSup->pState);
  qDebug("===stream===final session%s", pBuf);
  taosMemoryFree(pBuf);
#endif

  doBuildDeleteDataBlock(pOperator, pInfo->pStDeleted, pInfo->pDelRes, &pInfo->pDelIterator);
  if (pInfo->pDelRes->info.rows > 0) {
    printDataBlock(pInfo->pDelRes, IS_FINAL_OP(pInfo) ? "final session" : "single session");
    return pInfo->pDelRes;
  }

  doBuildSessionResult(pOperator, pAggSup->pState, &pInfo->groupResInfo, pBInfo->pRes);
  if (pBInfo->pRes->info.rows > 0) {
    printDataBlock(pBInfo->pRes, IS_FINAL_OP(pInfo) ? "final session" : "single session");
    return pBInfo->pRes;
  }

  setOperatorCompleted(pOperator);
  return NULL;
}

SOperatorInfo* createStreamSessionAggOperatorInfo(SOperatorInfo* downstream, SPhysiNode* pPhyNode,
                                                  SExecTaskInfo* pTaskInfo) {
  SSessionWinodwPhysiNode*       pSessionNode = (SSessionWinodwPhysiNode*)pPhyNode;
  int32_t                        numOfCols = 0;
  int32_t                        code = TSDB_CODE_OUT_OF_MEMORY;
  SStreamSessionAggOperatorInfo* pInfo = taosMemoryCalloc(1, sizeof(SStreamSessionAggOperatorInfo));
  SOperatorInfo*                 pOperator = taosMemoryCalloc(1, sizeof(SOperatorInfo));
  if (pInfo == NULL || pOperator == NULL) {
    goto _error;
  }

  pOperator->pTaskInfo = pTaskInfo;

  initResultSizeInfo(&pOperator->resultInfo, 4096);
  if (pSessionNode->window.pExprs != NULL) {
    int32_t    numOfScalar = 0;
    SExprInfo* pScalarExprInfo = createExprInfo(pSessionNode->window.pExprs, NULL, &numOfScalar);
    code = initExprSupp(&pInfo->scalarSupp, pScalarExprInfo, numOfScalar);
    if (code != TSDB_CODE_SUCCESS) {
      goto _error;
    }
  }
  SExprSupp* pSup = &pOperator->exprSupp;

  SExprInfo*   pExprInfo = createExprInfo(pSessionNode->window.pFuncs, NULL, &numOfCols);
  SSDataBlock* pResBlock = createDataBlockFromDescNode(pPhyNode->pOutputDataBlockDesc);
  code = initBasicInfoEx(&pInfo->binfo, pSup, pExprInfo, numOfCols, pResBlock);
  if (code != TSDB_CODE_SUCCESS) {
    goto _error;
  }

  code = initStreamAggSupporter(&pInfo->streamAggSup, pSup->pCtx, numOfCols, pSessionNode->gap,
                                pTaskInfo->streamInfo.pState, 0, 0);
  if (code != TSDB_CODE_SUCCESS) {
    goto _error;
  }

  pInfo->twAggSup = (STimeWindowAggSupp){
      .waterMark = pSessionNode->window.watermark,
      .calTrigger = pSessionNode->window.triggerType,
      .maxTs = INT64_MIN,
      .minTs = INT64_MAX,
  };

  initExecTimeWindowInfo(&pInfo->twAggSup.timeWindowData, &pTaskInfo->window);

  pInfo->primaryTsIndex = ((SColumnNode*)pSessionNode->window.pTspk)->slotId;
  if (pSessionNode->window.pTsEnd) {
    pInfo->endTsIndex = ((SColumnNode*)pSessionNode->window.pTsEnd)->slotId;
  }
  pInfo->binfo.pRes = pResBlock;
  pInfo->order = TSDB_ORDER_ASC;
  _hash_fn_t hashFn = taosGetDefaultHashFunction(TSDB_DATA_TYPE_BINARY);
  pInfo->pStDeleted = tSimpleHashInit(64, hashFn);
  pInfo->pDelIterator = NULL;
  pInfo->pDelRes = createSpecialDataBlock(STREAM_DELETE_RESULT);
  pInfo->pChildren = NULL;
  pInfo->isFinal = false;
  pInfo->pPhyNode = pPhyNode;
  pInfo->ignoreExpiredData = pSessionNode->window.igExpired;
  pInfo->ignoreExpiredDataSaved = false;
  pInfo->pUpdated = NULL;
  pInfo->pStUpdated = NULL;
  pInfo->dataVersion = 0;

  setOperatorInfo(pOperator, "StreamSessionWindowAggOperator", QUERY_NODE_PHYSICAL_PLAN_STREAM_SESSION, true,
                  OP_NOT_OPENED, pInfo, pTaskInfo);
  pOperator->fpSet = createOperatorFpSet(optrDummyOpenFn, doStreamSessionAgg, NULL, destroyStreamSessionAggOperatorInfo,
                                         optrDefaultBufFn, NULL);

  if (downstream) {
    initDownStream(downstream, &pInfo->streamAggSup, pOperator->operatorType, pInfo->primaryTsIndex, &pInfo->twAggSup);
    code = appendDownstream(pOperator, &downstream, 1);
  }
  return pOperator;

_error:
  if (pInfo != NULL) {
    destroyStreamSessionAggOperatorInfo(pInfo);
  }

  taosMemoryFreeClear(pOperator);
  pTaskInfo->code = code;
  return NULL;
}

static void clearStreamSessionOperator(SStreamSessionAggOperatorInfo* pInfo) {
  tSimpleHashClear(pInfo->streamAggSup.pResultRows);
  streamStateSessionClear(pInfo->streamAggSup.pState);
}

static SSDataBlock* doStreamSessionSemiAgg(SOperatorInfo* pOperator) {
  SStreamSessionAggOperatorInfo* pInfo = pOperator->info;
  SOptrBasicInfo*                pBInfo = &pInfo->binfo;
  TSKEY                          maxTs = INT64_MIN;
  SExprSupp*                     pSup = &pOperator->exprSupp;
  SStreamAggSupporter*           pAggSup = &pInfo->streamAggSup;

  if (pOperator->status == OP_EXEC_DONE) {
    return NULL;
  }

  {
    doBuildSessionResult(pOperator, pAggSup->pState, &pInfo->groupResInfo, pBInfo->pRes);
    if (pBInfo->pRes->info.rows > 0) {
      printDataBlock(pBInfo->pRes, "semi session");
      return pBInfo->pRes;
    }

    doBuildDeleteDataBlock(pOperator, pInfo->pStDeleted, pInfo->pDelRes, &pInfo->pDelIterator);
    if (pInfo->pDelRes->info.rows > 0) {
      printDataBlock(pInfo->pDelRes, "semi session delete");
      return pInfo->pDelRes;
    }

    if (pOperator->status == OP_RES_TO_RETURN) {
      clearFunctionContext(&pOperator->exprSupp);
      // semi interval operator clear disk buffer
      clearStreamSessionOperator(pInfo);
      setOperatorCompleted(pOperator);
      return NULL;
    }
  }

  SOperatorInfo* downstream = pOperator->pDownstream[0];
  if (!pInfo->pUpdated) {
    pInfo->pUpdated = taosArrayInit(16, sizeof(SSessionKey));
  }
  if (!pInfo->pStUpdated) {
    _hash_fn_t hashFn = taosGetDefaultHashFunction(TSDB_DATA_TYPE_BINARY);
    pInfo->pStUpdated = tSimpleHashInit(64, hashFn);
  }
  while (1) {
    SSDataBlock* pBlock = downstream->fpSet.getNextFn(downstream);
    if (pBlock == NULL) {
      clearSpecialDataBlock(pInfo->pUpdateRes);
      pOperator->status = OP_RES_TO_RETURN;
      break;
    }
    printDataBlock(pBlock, "semi session recv");

    if (pBlock->info.type == STREAM_DELETE_DATA || pBlock->info.type == STREAM_DELETE_RESULT ||
        pBlock->info.type == STREAM_CLEAR) {
      // gap must be 0
      SArray* pWins = taosArrayInit(16, sizeof(SSessionKey));
      doDeleteTimeWindows(&pInfo->streamAggSup, pBlock, pWins);
      removeSessionResults(pInfo->pStUpdated, pWins);
      copyDeleteWindowInfo(pWins, pInfo->pStDeleted);
      taosArrayDestroy(pWins);
      break;
    } else if (pBlock->info.type == STREAM_GET_ALL) {
      getAllSessionWindow(pInfo->streamAggSup.pResultRows, pInfo->pStUpdated);
      continue;
    } else if (pBlock->info.type == STREAM_CREATE_CHILD_TABLE) {
      return pBlock;
    } else {
      ASSERTS(pBlock->info.type == STREAM_NORMAL || pBlock->info.type == STREAM_INVALID, "invalid SSDataBlock type");
    }

    if (pInfo->scalarSupp.pExprInfo != NULL) {
      SExprSupp* pExprSup = &pInfo->scalarSupp;
      projectApplyFunctions(pExprSup->pExprInfo, pBlock, pBlock, pExprSup->pCtx, pExprSup->numOfExprs, NULL);
    }
    // the pDataBlock are always the same one, no need to call this again
    setInputDataBlock(pSup, pBlock, TSDB_ORDER_ASC, MAIN_SCAN, true);
    doStreamSessionAggImpl(pOperator, pBlock, pInfo->pStUpdated, NULL, false);
    maxTs = TMAX(pInfo->twAggSup.maxTs, pBlock->info.window.ekey);
  }

  pInfo->twAggSup.maxTs = TMAX(pInfo->twAggSup.maxTs, maxTs);
  pBInfo->pRes->info.watermark = pInfo->twAggSup.maxTs;

  copyUpdateResult(pInfo->pStUpdated, pInfo->pUpdated);
  removeSessionResults(pInfo->pStDeleted, pInfo->pUpdated);
  tSimpleHashCleanup(pInfo->pStUpdated);
  pInfo->pStUpdated = NULL;

  initGroupResInfoFromArrayList(&pInfo->groupResInfo, pInfo->pUpdated);
  pInfo->pUpdated = NULL;
  blockDataEnsureCapacity(pBInfo->pRes, pOperator->resultInfo.capacity);

#if 0
  char* pBuf = streamStateSessionDump(pAggSup->pState);
  qDebug("===stream===semi session%s", pBuf);
  taosMemoryFree(pBuf);
#endif

  doBuildSessionResult(pOperator, pAggSup->pState, &pInfo->groupResInfo, pBInfo->pRes);
  if (pBInfo->pRes->info.rows > 0) {
    printDataBlock(pBInfo->pRes, "semi session");
    return pBInfo->pRes;
  }

  doBuildDeleteDataBlock(pOperator, pInfo->pStDeleted, pInfo->pDelRes, &pInfo->pDelIterator);
  if (pInfo->pDelRes->info.rows > 0) {
    printDataBlock(pInfo->pDelRes, "semi session delete");
    return pInfo->pDelRes;
  }

  clearFunctionContext(&pOperator->exprSupp);
  // semi interval operator clear disk buffer
  clearStreamSessionOperator(pInfo);
  setOperatorCompleted(pOperator);
  return NULL;
}

SOperatorInfo* createStreamFinalSessionAggOperatorInfo(SOperatorInfo* downstream, SPhysiNode* pPhyNode,
                                                       SExecTaskInfo* pTaskInfo, int32_t numOfChild) {
  int32_t        code = TSDB_CODE_OUT_OF_MEMORY;
  SOperatorInfo* pOperator = createStreamSessionAggOperatorInfo(downstream, pPhyNode, pTaskInfo);
  if (pOperator == NULL) {
    goto _error;
  }

  SStreamSessionAggOperatorInfo* pInfo = pOperator->info;

  pInfo->isFinal = (pPhyNode->type == QUERY_NODE_PHYSICAL_PLAN_STREAM_FINAL_SESSION);
  char* name = (pInfo->isFinal) ? "StreamSessionFinalAggOperator" : "StreamSessionSemiAggOperator";

  if (pPhyNode->type != QUERY_NODE_PHYSICAL_PLAN_STREAM_FINAL_SESSION) {
    pInfo->pUpdateRes = createSpecialDataBlock(STREAM_CLEAR);
    blockDataEnsureCapacity(pInfo->pUpdateRes, 128);
    pOperator->fpSet = createOperatorFpSet(optrDummyOpenFn, doStreamSessionSemiAgg, NULL,
                                           destroyStreamSessionAggOperatorInfo, optrDefaultBufFn, NULL);
  }

  setOperatorInfo(pOperator, name, pPhyNode->type, false, OP_NOT_OPENED, pInfo, pTaskInfo);

  pOperator->operatorType = pPhyNode->type;
  if (numOfChild > 0) {
    pInfo->pChildren = taosArrayInit(numOfChild, sizeof(void*));
    for (int32_t i = 0; i < numOfChild; i++) {
      SOperatorInfo* pChildOp = createStreamFinalSessionAggOperatorInfo(NULL, pPhyNode, pTaskInfo, 0);
      if (pChildOp == NULL) {
        goto _error;
      }
      SStreamSessionAggOperatorInfo* pChInfo = pChildOp->info;
      pChInfo->twAggSup.calTrigger = STREAM_TRIGGER_AT_ONCE;
      streamStateSetNumber(pChInfo->streamAggSup.pState, i);
      taosArrayPush(pInfo->pChildren, &pChildOp);
    }
  }

  if (!IS_FINAL_OP(pInfo) || numOfChild == 0) {
    pInfo->twAggSup.calTrigger = STREAM_TRIGGER_AT_ONCE;
  }

  return pOperator;

_error:
  if (pInfo != NULL) {
    destroyStreamSessionAggOperatorInfo(pInfo);
  }
  taosMemoryFreeClear(pOperator);
  pTaskInfo->code = code;
  return NULL;
}

void destroyStreamStateOperatorInfo(void* param) {
  SStreamStateAggOperatorInfo* pInfo = (SStreamStateAggOperatorInfo*)param;
  cleanupBasicInfo(&pInfo->binfo);
  destroyStreamAggSupporter(&pInfo->streamAggSup);
  cleanupGroupResInfo(&pInfo->groupResInfo);
  if (pInfo->pChildren != NULL) {
    int32_t size = taosArrayGetSize(pInfo->pChildren);
    for (int32_t i = 0; i < size; i++) {
      SOperatorInfo* pChild = taosArrayGetP(pInfo->pChildren, i);
      destroyOperator(pChild);
    }
    taosArrayDestroy(pInfo->pChildren);
  }
  colDataDestroy(&pInfo->twAggSup.timeWindowData);
  blockDataDestroy(pInfo->pDelRes);
  tSimpleHashCleanup(pInfo->pSeDeleted);
  taosMemoryFreeClear(param);
}

bool isTsInWindow(SStateWindowInfo* pWin, TSKEY ts) {
  if (pWin->winInfo.sessionWin.win.skey <= ts && ts <= pWin->winInfo.sessionWin.win.ekey) {
    return true;
  }
  return false;
}

bool isEqualStateKey(SStateWindowInfo* pWin, char* pKeyData) {
  return pKeyData && compareVal(pKeyData, pWin->pStateKey);
}

bool compareStateKey(void* data, void* key) {
  SStateKeys* stateKey = (SStateKeys*)key;
  stateKey->pData = (char*)key + sizeof(SStateKeys);
  return compareVal(data, stateKey);
}

void setStateOutputBuf(SStreamAggSupporter* pAggSup, TSKEY ts, uint64_t groupId, char* pKeyData,
                       SStateWindowInfo* pCurWin, SStateWindowInfo* pNextWin) {
  int32_t size = pAggSup->resultRowSize;
  pCurWin->winInfo.sessionWin.groupId = groupId;
  pCurWin->winInfo.sessionWin.win.skey = ts;
  pCurWin->winInfo.sessionWin.win.ekey = ts;
  int32_t code =
      streamStateStateAddIfNotExist(pAggSup->pState, &pCurWin->winInfo.sessionWin, pKeyData, pAggSup->stateKeySize,
                                    compareStateKey, &pCurWin->winInfo.pOutputBuf, &size);
  pCurWin->pStateKey =
      (SStateKeys*)((char*)pCurWin->winInfo.pOutputBuf + (pAggSup->resultRowSize - pAggSup->stateKeySize));
  pCurWin->pStateKey->bytes = pAggSup->stateKeySize - sizeof(SStateKeys);
  pCurWin->pStateKey->type = pAggSup->stateKeyType;
  pCurWin->pStateKey->pData = (char*)pCurWin->pStateKey + sizeof(SStateKeys);
  pCurWin->pStateKey->isNull = false;

  if (code == TSDB_CODE_SUCCESS) {
    pCurWin->winInfo.isOutput = true;
  } else {
    if (IS_VAR_DATA_TYPE(pAggSup->stateKeyType)) {
      varDataCopy(pCurWin->pStateKey->pData, pKeyData);
    } else {
      memcpy(pCurWin->pStateKey->pData, pKeyData, pCurWin->pStateKey->bytes);
    }
  }

  pNextWin->winInfo.sessionWin = pCurWin->winInfo.sessionWin;
  pNextWin->winInfo.pOutputBuf = NULL;
  SStreamStateCur* pCur = streamStateSessionSeekKeyNext(pAggSup->pState, &pCurWin->winInfo.sessionWin);
  code = streamStateSessionGetKVByCur(pCur, &pNextWin->winInfo.sessionWin, NULL, 0);
  if (code != TSDB_CODE_SUCCESS) {
    SET_SESSION_WIN_INVALID(pNextWin->winInfo);
  }
  streamStateFreeCur(pCur);
}

int32_t updateStateWindowInfo(SStateWindowInfo* pWinInfo, SStateWindowInfo* pNextWin, TSKEY* pTs, uint64_t groupId,
                              SColumnInfoData* pKeyCol, int32_t rows, int32_t start, bool* allEqual,
                              SSHashObj* pResultRows, SSHashObj* pSeUpdated, SSHashObj* pSeDeleted) {
  *allEqual = true;
  for (int32_t i = start; i < rows; ++i) {
    char* pKeyData = colDataGetData(pKeyCol, i);
    if (!isTsInWindow(pWinInfo, pTs[i])) {
      if (isEqualStateKey(pWinInfo, pKeyData)) {
        if (IS_VALID_SESSION_WIN(pNextWin->winInfo)) {
          // ts belongs to the next window
          if (pTs[i] >= pNextWin->winInfo.sessionWin.win.skey) {
            return i - start;
          }
        }
      } else {
        return i - start;
      }
    }

    if (pWinInfo->winInfo.sessionWin.win.skey > pTs[i]) {
      if (pSeDeleted && pWinInfo->winInfo.isOutput) {
        saveDeleteRes(pSeDeleted, pWinInfo->winInfo.sessionWin);
      }
      removeSessionResult(pSeUpdated, pResultRows, pWinInfo->winInfo.sessionWin);
      pWinInfo->winInfo.sessionWin.win.skey = pTs[i];
    }
    pWinInfo->winInfo.sessionWin.win.ekey = TMAX(pWinInfo->winInfo.sessionWin.win.ekey, pTs[i]);
    if (!isEqualStateKey(pWinInfo, pKeyData)) {
      *allEqual = false;
    }
  }
  return rows - start;
}

static void doStreamStateAggImpl(SOperatorInfo* pOperator, SSDataBlock* pSDataBlock, SSHashObj* pSeUpdated,
                                 SSHashObj* pStDeleted) {
  SExecTaskInfo*               pTaskInfo = pOperator->pTaskInfo;
  SStreamStateAggOperatorInfo* pInfo = pOperator->info;
  int32_t                      numOfOutput = pOperator->exprSupp.numOfExprs;
  uint64_t                     groupId = pSDataBlock->info.id.groupId;
  int64_t                      code = TSDB_CODE_SUCCESS;
  TSKEY*                       tsCols = NULL;
  SResultRow*                  pResult = NULL;
  int32_t                      winRows = 0;

  pInfo->dataVersion = TMAX(pInfo->dataVersion, pSDataBlock->info.version);

  if (pSDataBlock->pDataBlock != NULL) {
    SColumnInfoData* pColDataInfo = taosArrayGet(pSDataBlock->pDataBlock, pInfo->primaryTsIndex);
    tsCols = (int64_t*)pColDataInfo->pData;
  } else {
    return;
  }

  SStreamAggSupporter* pAggSup = &pInfo->streamAggSup;
  int32_t              rows = pSDataBlock->info.rows;
  blockDataEnsureCapacity(pAggSup->pScanBlock, rows);
  SColumnInfoData* pKeyColInfo = taosArrayGet(pSDataBlock->pDataBlock, pInfo->stateCol.slotId);
  for (int32_t i = 0; i < rows; i += winRows) {
    if (pInfo->ignoreExpiredData && isOverdue(tsCols[i], &pInfo->twAggSup) || colDataIsNull_s(pKeyColInfo, i)) {
      i++;
      continue;
    }
    char*            pKeyData = colDataGetData(pKeyColInfo, i);
    int32_t          winIndex = 0;
    bool             allEqual = true;
    SStateWindowInfo curWin = {0};
    SStateWindowInfo nextWin = {0};
    setStateOutputBuf(pAggSup, tsCols[i], groupId, pKeyData, &curWin, &nextWin);
    setSessionWinOutputInfo(pSeUpdated, &curWin.winInfo);
    winRows = updateStateWindowInfo(&curWin, &nextWin, tsCols, groupId, pKeyColInfo, rows, i, &allEqual,
                                    pAggSup->pResultRows, pSeUpdated, pStDeleted);
    if (!allEqual) {
      uint64_t uid = 0;
      appendOneRowToStreamSpecialBlock(pAggSup->pScanBlock, &curWin.winInfo.sessionWin.win.skey,
                                       &curWin.winInfo.sessionWin.win.ekey, &uid, &groupId, NULL);
      tSimpleHashRemove(pSeUpdated, &curWin.winInfo.sessionWin, sizeof(SSessionKey));
      doDeleteSessionWindow(pAggSup, &curWin.winInfo.sessionWin);
      releaseOutputBuf(pAggSup->pState, NULL, (SResultRow*)curWin.winInfo.pOutputBuf);
      continue;
    }
    code = doOneWindowAggImpl(&pInfo->twAggSup.timeWindowData, &curWin.winInfo, &pResult, i, winRows, rows, numOfOutput,
                              pOperator);
    if (code != TSDB_CODE_SUCCESS || pResult == NULL) {
      T_LONG_JMP(pTaskInfo->env, TSDB_CODE_OUT_OF_MEMORY);
    }
    saveSessionOutputBuf(pAggSup, &curWin.winInfo);

    if (pInfo->twAggSup.calTrigger == STREAM_TRIGGER_AT_ONCE) {
      code = saveResult(curWin.winInfo, pSeUpdated);
      if (code != TSDB_CODE_SUCCESS) {
        T_LONG_JMP(pTaskInfo->env, TSDB_CODE_OUT_OF_MEMORY);
      }
    }

    if (pInfo->twAggSup.calTrigger == STREAM_TRIGGER_WINDOW_CLOSE) {
      SSessionKey key = {0};
      getSessionHashKey(&curWin.winInfo.sessionWin, &key);
      tSimpleHashPut(pAggSup->pResultRows, &key, sizeof(SSessionKey), &curWin.winInfo, sizeof(SResultWindowInfo));
    }
  }
}

static SSDataBlock* doStreamStateAgg(SOperatorInfo* pOperator) {
  if (pOperator->status == OP_EXEC_DONE) {
    return NULL;
  }

  SExprSupp*                   pSup = &pOperator->exprSupp;
  SStreamStateAggOperatorInfo* pInfo = pOperator->info;
  SOptrBasicInfo*              pBInfo = &pInfo->binfo;
  if (pOperator->status == OP_RES_TO_RETURN) {
    doBuildDeleteDataBlock(pOperator, pInfo->pSeDeleted, pInfo->pDelRes, &pInfo->pDelIterator);
    if (pInfo->pDelRes->info.rows > 0) {
      printDataBlock(pInfo->pDelRes, "single state delete");
      return pInfo->pDelRes;
    }

    doBuildSessionResult(pOperator, pInfo->streamAggSup.pState, &pInfo->groupResInfo, pBInfo->pRes);
    if (pBInfo->pRes->info.rows > 0) {
      printDataBlock(pBInfo->pRes, "single state");
      return pBInfo->pRes;
    }

    setOperatorCompleted(pOperator);
    return NULL;
  }

  SOperatorInfo* downstream = pOperator->pDownstream[0];
  if (!pInfo->pUpdated) {
    pInfo->pUpdated = taosArrayInit(16, sizeof(SSessionKey));
  }
  if (!pInfo->pSeUpdated) {
    _hash_fn_t hashFn = taosGetDefaultHashFunction(TSDB_DATA_TYPE_BINARY);
    pInfo->pSeUpdated = tSimpleHashInit(64, hashFn);
  }
  while (1) {
    SSDataBlock* pBlock = downstream->fpSet.getNextFn(downstream);
    if (pBlock == NULL) {
      break;
    }
    printDataBlock(pBlock, "single state recv");

    if (pBlock->info.type == STREAM_DELETE_DATA || pBlock->info.type == STREAM_DELETE_RESULT ||
        pBlock->info.type == STREAM_CLEAR) {
      SArray* pWins = taosArrayInit(16, sizeof(SSessionKey));
      doDeleteTimeWindows(&pInfo->streamAggSup, pBlock, pWins);
      removeSessionResults(pInfo->pSeUpdated, pWins);
      copyDeleteWindowInfo(pWins, pInfo->pSeDeleted);
      taosArrayDestroy(pWins);
      continue;
    } else if (pBlock->info.type == STREAM_GET_ALL) {
      getAllSessionWindow(pInfo->streamAggSup.pResultRows, pInfo->pSeUpdated);
      continue;
    } else if (pBlock->info.type == STREAM_CREATE_CHILD_TABLE) {
      return pBlock;
    } else {
      ASSERTS(pBlock->info.type == STREAM_NORMAL || pBlock->info.type == STREAM_INVALID, "invalid SSDataBlock type");
    }

    if (pInfo->scalarSupp.pExprInfo != NULL) {
      SExprSupp* pExprSup = &pInfo->scalarSupp;
      projectApplyFunctions(pExprSup->pExprInfo, pBlock, pBlock, pExprSup->pCtx, pExprSup->numOfExprs, NULL);
    }
    // the pDataBlock are always the same one, no need to call this again
    setInputDataBlock(pSup, pBlock, TSDB_ORDER_ASC, MAIN_SCAN, true);
    doStreamStateAggImpl(pOperator, pBlock, pInfo->pSeUpdated, pInfo->pSeDeleted);
    pInfo->twAggSup.maxTs = TMAX(pInfo->twAggSup.maxTs, pBlock->info.window.ekey);
  }
  // restore the value
  pOperator->status = OP_RES_TO_RETURN;

  closeSessionWindow(pInfo->streamAggSup.pResultRows, &pInfo->twAggSup, pInfo->pSeUpdated);
  copyUpdateResult(pInfo->pSeUpdated, pInfo->pUpdated);
  removeSessionResults(pInfo->pSeDeleted, pInfo->pUpdated);
  tSimpleHashCleanup(pInfo->pSeUpdated);
  pInfo->pSeUpdated = NULL;

  initGroupResInfoFromArrayList(&pInfo->groupResInfo, pInfo->pUpdated);
  pInfo->pUpdated = NULL;
  blockDataEnsureCapacity(pInfo->binfo.pRes, pOperator->resultInfo.capacity);

#if 0
  char* pBuf = streamStateSessionDump(pInfo->streamAggSup.pState);
  qDebug("===stream===final session%s", pBuf);
  taosMemoryFree(pBuf);
#endif

  doBuildDeleteDataBlock(pOperator, pInfo->pSeDeleted, pInfo->pDelRes, &pInfo->pDelIterator);
  if (pInfo->pDelRes->info.rows > 0) {
    printDataBlock(pInfo->pDelRes, "single state delete");
    return pInfo->pDelRes;
  }

  doBuildSessionResult(pOperator, pInfo->streamAggSup.pState, &pInfo->groupResInfo, pBInfo->pRes);
  if (pBInfo->pRes->info.rows > 0) {
    printDataBlock(pBInfo->pRes, "single state");
    return pBInfo->pRes;
  }
  setOperatorCompleted(pOperator);
  return NULL;
}

SOperatorInfo* createStreamStateAggOperatorInfo(SOperatorInfo* downstream, SPhysiNode* pPhyNode,
                                                SExecTaskInfo* pTaskInfo) {
  SStreamStateWinodwPhysiNode* pStateNode = (SStreamStateWinodwPhysiNode*)pPhyNode;
  int32_t                      tsSlotId = ((SColumnNode*)pStateNode->window.pTspk)->slotId;
  SColumnNode*                 pColNode = (SColumnNode*)((STargetNode*)pStateNode->pStateKey)->pExpr;
  int32_t                      code = TSDB_CODE_SUCCESS;

  SStreamStateAggOperatorInfo* pInfo = taosMemoryCalloc(1, sizeof(SStreamStateAggOperatorInfo));
  SOperatorInfo*               pOperator = taosMemoryCalloc(1, sizeof(SOperatorInfo));
  if (pInfo == NULL || pOperator == NULL) {
    code = TSDB_CODE_OUT_OF_MEMORY;
    goto _error;
  }

  pInfo->stateCol = extractColumnFromColumnNode(pColNode);
  initResultSizeInfo(&pOperator->resultInfo, 4096);
  if (pStateNode->window.pExprs != NULL) {
    int32_t    numOfScalar = 0;
    SExprInfo* pScalarExprInfo = createExprInfo(pStateNode->window.pExprs, NULL, &numOfScalar);
    code = initExprSupp(&pInfo->scalarSupp, pScalarExprInfo, numOfScalar);
    if (code != TSDB_CODE_SUCCESS) {
      goto _error;
    }
  }

  pInfo->twAggSup = (STimeWindowAggSupp){
      .waterMark = pStateNode->window.watermark,
      .calTrigger = pStateNode->window.triggerType,
      .maxTs = INT64_MIN,
      .minTs = INT64_MAX,
  };

  initExecTimeWindowInfo(&pInfo->twAggSup.timeWindowData, &pTaskInfo->window);

  SExprSupp*   pSup = &pOperator->exprSupp;
  int32_t      numOfCols = 0;
  SExprInfo*   pExprInfo = createExprInfo(pStateNode->window.pFuncs, NULL, &numOfCols);
  SSDataBlock* pResBlock = createDataBlockFromDescNode(pPhyNode->pOutputDataBlockDesc);
  code = initBasicInfoEx(&pInfo->binfo, pSup, pExprInfo, numOfCols, pResBlock);
  if (code != TSDB_CODE_SUCCESS) {
    goto _error;
  }
  int32_t keySize = sizeof(SStateKeys) + pColNode->node.resType.bytes;
  int16_t type = pColNode->node.resType.type;
  code = initStreamAggSupporter(&pInfo->streamAggSup, pSup->pCtx, numOfCols, 0, pTaskInfo->streamInfo.pState, keySize,
                                type);
  if (code != TSDB_CODE_SUCCESS) {
    goto _error;
  }

  pInfo->primaryTsIndex = tsSlotId;
  _hash_fn_t hashFn = taosGetDefaultHashFunction(TSDB_DATA_TYPE_BINARY);
  pInfo->pSeDeleted = tSimpleHashInit(64, hashFn);
  pInfo->pDelIterator = NULL;
  pInfo->pDelRes = createSpecialDataBlock(STREAM_DELETE_RESULT);
  pInfo->pChildren = NULL;
  pInfo->ignoreExpiredData = pStateNode->window.igExpired;
  pInfo->ignoreExpiredDataSaved = false;
  pInfo->pUpdated = NULL;
  pInfo->pSeUpdated = NULL;
  pInfo->dataVersion = 0;

  setOperatorInfo(pOperator, "StreamStateAggOperator", QUERY_NODE_PHYSICAL_PLAN_STREAM_STATE, true, OP_NOT_OPENED,
                  pInfo, pTaskInfo);
  pOperator->fpSet = createOperatorFpSet(optrDummyOpenFn, doStreamStateAgg, NULL, destroyStreamStateOperatorInfo,
                                         optrDefaultBufFn, NULL);
  initDownStream(downstream, &pInfo->streamAggSup, pOperator->operatorType, pInfo->primaryTsIndex, &pInfo->twAggSup);
  code = appendDownstream(pOperator, &downstream, 1);
  if (code != TSDB_CODE_SUCCESS) {
    goto _error;
  }
  return pOperator;

_error:
  destroyStreamStateOperatorInfo(pInfo);
  taosMemoryFreeClear(pOperator);
  pTaskInfo->code = code;
  return NULL;
}

void destroyMAIOperatorInfo(void* param) {
  SMergeAlignedIntervalAggOperatorInfo* miaInfo = (SMergeAlignedIntervalAggOperatorInfo*)param;
  destroyIntervalOperatorInfo(miaInfo->intervalAggOperatorInfo);
  taosMemoryFreeClear(param);
}

static SResultRow* doSetSingleOutputTupleBuf(SResultRowInfo* pResultRowInfo, SAggSupporter* pSup) {
  SResultRow* pResult = getNewResultRow(pSup->pResultBuf, &pSup->currentPageId, pSup->resultRowSize);
  if (NULL == pResult) {
    return pResult;
  }
  pResultRowInfo->cur = (SResultRowPosition){.pageId = pResult->pageId, .offset = pResult->offset};
  return pResult;
}

static int32_t setSingleOutputTupleBuf(SResultRowInfo* pResultRowInfo, STimeWindow* win, SResultRow** pResult,
                                       SExprSupp* pExprSup, SAggSupporter* pAggSup) {
  if (*pResult == NULL) {
    *pResult = doSetSingleOutputTupleBuf(pResultRowInfo, pAggSup);
    if (*pResult == NULL) {
      return terrno;
    }
  }

  // set time window for current result
  (*pResult)->win = (*win);
  setResultRowInitCtx((*pResult), pExprSup->pCtx, pExprSup->numOfExprs, pExprSup->rowEntryInfoOffset);
  return TSDB_CODE_SUCCESS;
}

static void doMergeAlignedIntervalAggImpl(SOperatorInfo* pOperatorInfo, SResultRowInfo* pResultRowInfo,
                                          SSDataBlock* pBlock, SSDataBlock* pResultBlock) {
  SMergeAlignedIntervalAggOperatorInfo* miaInfo = pOperatorInfo->info;
  SIntervalAggOperatorInfo*             iaInfo = miaInfo->intervalAggOperatorInfo;

  SExecTaskInfo* pTaskInfo = pOperatorInfo->pTaskInfo;
  SExprSupp*     pSup = &pOperatorInfo->exprSupp;
  SInterval*     pInterval = &iaInfo->interval;

  int32_t  startPos = 0;
  int64_t* tsCols = extractTsCol(pBlock, iaInfo);

  TSKEY ts = getStartTsKey(&pBlock->info.window, tsCols);

  // there is an result exists
  if (miaInfo->curTs != INT64_MIN) {
    if (ts != miaInfo->curTs) {
      finalizeResultRows(iaInfo->aggSup.pResultBuf, &pResultRowInfo->cur, pSup, pResultBlock, pTaskInfo);
      resetResultRow(miaInfo->pResultRow, iaInfo->aggSup.resultRowSize - sizeof(SResultRow));
      miaInfo->curTs = ts;
    }
  } else {
    miaInfo->curTs = ts;
  }

  STimeWindow win = {0};
  win.skey = miaInfo->curTs;
  win.ekey = taosTimeAdd(win.skey, pInterval->interval, pInterval->intervalUnit, pInterval->precision) - 1;

  int32_t ret = setSingleOutputTupleBuf(pResultRowInfo, &win, &miaInfo->pResultRow, pSup, &iaInfo->aggSup);
  if (ret != TSDB_CODE_SUCCESS || miaInfo->pResultRow == NULL) {
    T_LONG_JMP(pTaskInfo->env, ret);
  }

  int32_t currPos = startPos;

  STimeWindow currWin = win;
  while (++currPos < pBlock->info.rows) {
    if (tsCols[currPos] == miaInfo->curTs) {
      continue;
    }

    updateTimeWindowInfo(&iaInfo->twAggSup.timeWindowData, &currWin, true);
    applyAggFunctionOnPartialTuples(pTaskInfo, pSup->pCtx, &iaInfo->twAggSup.timeWindowData, startPos,
                                    currPos - startPos, pBlock->info.rows, pSup->numOfExprs);

    finalizeResultRows(iaInfo->aggSup.pResultBuf, &pResultRowInfo->cur, pSup, pResultBlock, pTaskInfo);
    resetResultRow(miaInfo->pResultRow, iaInfo->aggSup.resultRowSize - sizeof(SResultRow));
    miaInfo->curTs = tsCols[currPos];

    currWin.skey = miaInfo->curTs;
    currWin.ekey = taosTimeAdd(currWin.skey, pInterval->interval, pInterval->intervalUnit, pInterval->precision) - 1;

    startPos = currPos;
    ret = setSingleOutputTupleBuf(pResultRowInfo, &win, &miaInfo->pResultRow, pSup, &iaInfo->aggSup);
    if (ret != TSDB_CODE_SUCCESS || miaInfo->pResultRow == NULL) {
      T_LONG_JMP(pTaskInfo->env, ret);
    }

    miaInfo->curTs = currWin.skey;
  }

  updateTimeWindowInfo(&iaInfo->twAggSup.timeWindowData, &currWin, true);
  applyAggFunctionOnPartialTuples(pTaskInfo, pSup->pCtx, &iaInfo->twAggSup.timeWindowData, startPos, currPos - startPos,
                                  pBlock->info.rows, pSup->numOfExprs);
}

static void cleanupAfterGroupResultGen(SMergeAlignedIntervalAggOperatorInfo* pMiaInfo, SSDataBlock* pRes) {
  pRes->info.id.groupId = pMiaInfo->groupId;
  pMiaInfo->curTs = INT64_MIN;
  pMiaInfo->groupId = 0;
}

static void doMergeAlignedIntervalAgg(SOperatorInfo* pOperator) {
  SExecTaskInfo* pTaskInfo = pOperator->pTaskInfo;

  SMergeAlignedIntervalAggOperatorInfo* pMiaInfo = pOperator->info;
  SIntervalAggOperatorInfo*             pIaInfo = pMiaInfo->intervalAggOperatorInfo;

  SExprSupp*      pSup = &pOperator->exprSupp;
  SSDataBlock*    pRes = pIaInfo->binfo.pRes;
  SResultRowInfo* pResultRowInfo = &pIaInfo->binfo.resultRowInfo;
  SOperatorInfo*  downstream = pOperator->pDownstream[0];
  int32_t         scanFlag = MAIN_SCAN;

  while (1) {
    SSDataBlock* pBlock = NULL;
    if (pMiaInfo->prefetchedBlock == NULL) {
      pBlock = downstream->fpSet.getNextFn(downstream);
    } else {
      pBlock = pMiaInfo->prefetchedBlock;
      pMiaInfo->prefetchedBlock = NULL;

      pMiaInfo->groupId = pBlock->info.id.groupId;
    }

    // no data exists, all query processing is done
    if (pBlock == NULL) {
      // close last unclosed time window
      if (pMiaInfo->curTs != INT64_MIN) {
        finalizeResultRows(pIaInfo->aggSup.pResultBuf, &pResultRowInfo->cur, pSup, pRes, pTaskInfo);
        resetResultRow(pMiaInfo->pResultRow, pIaInfo->aggSup.resultRowSize - sizeof(SResultRow));
        cleanupAfterGroupResultGen(pMiaInfo, pRes);
      }

      setOperatorCompleted(pOperator);
      break;
    }

    if (pMiaInfo->groupId == 0) {
      if (pMiaInfo->groupId != pBlock->info.id.groupId) {
        pMiaInfo->groupId = pBlock->info.id.groupId;
        pRes->info.id.groupId = pMiaInfo->groupId;
      }
    } else {
      if (pMiaInfo->groupId != pBlock->info.id.groupId) {
        // if there are unclosed time window, close it firstly.
        ASSERT(pMiaInfo->curTs != INT64_MIN);
        finalizeResultRows(pIaInfo->aggSup.pResultBuf, &pResultRowInfo->cur, pSup, pRes, pTaskInfo);
        resetResultRow(pMiaInfo->pResultRow, pIaInfo->aggSup.resultRowSize - sizeof(SResultRow));

        pMiaInfo->prefetchedBlock = pBlock;
        cleanupAfterGroupResultGen(pMiaInfo, pRes);
        break;
      } else {
        // continue
        pRes->info.id.groupId = pMiaInfo->groupId;
      }
    }

    getTableScanInfo(pOperator, &pIaInfo->inputOrder, &scanFlag, false);
    setInputDataBlock(pSup, pBlock, pIaInfo->inputOrder, scanFlag, true);
    doMergeAlignedIntervalAggImpl(pOperator, &pIaInfo->binfo.resultRowInfo, pBlock, pRes);

    doFilter(pRes, pOperator->exprSupp.pFilterInfo, NULL);
    if (pRes->info.rows >= pOperator->resultInfo.capacity) {
      break;
    }
  }
}

static SSDataBlock* mergeAlignedIntervalAgg(SOperatorInfo* pOperator) {
  SExecTaskInfo* pTaskInfo = pOperator->pTaskInfo;

  SMergeAlignedIntervalAggOperatorInfo* pMiaInfo = pOperator->info;
  SIntervalAggOperatorInfo*             iaInfo = pMiaInfo->intervalAggOperatorInfo;
  if (pOperator->status == OP_EXEC_DONE) {
    return NULL;
  }

  SSDataBlock* pRes = iaInfo->binfo.pRes;
  blockDataCleanup(pRes);

  if (iaInfo->binfo.mergeResultBlock) {
    while (1) {
      if (pOperator->status == OP_EXEC_DONE) {
        break;
      }

      if (pRes->info.rows >= pOperator->resultInfo.threshold) {
        break;
      }

      doMergeAlignedIntervalAgg(pOperator);
    }
  } else {
    doMergeAlignedIntervalAgg(pOperator);
  }

  size_t rows = pRes->info.rows;
  pOperator->resultInfo.totalRows += rows;
  return (rows == 0) ? NULL : pRes;
}

SOperatorInfo* createMergeAlignedIntervalOperatorInfo(SOperatorInfo* downstream, SMergeAlignedIntervalPhysiNode* pNode,
                                                      SExecTaskInfo* pTaskInfo) {
  SMergeAlignedIntervalAggOperatorInfo* miaInfo = taosMemoryCalloc(1, sizeof(SMergeAlignedIntervalAggOperatorInfo));
  SOperatorInfo*                        pOperator = taosMemoryCalloc(1, sizeof(SOperatorInfo));
  if (miaInfo == NULL || pOperator == NULL) {
    goto _error;
  }

  miaInfo->intervalAggOperatorInfo = taosMemoryCalloc(1, sizeof(SIntervalAggOperatorInfo));
  if (miaInfo->intervalAggOperatorInfo == NULL) {
    goto _error;
  }

  SInterval interval = {.interval = pNode->interval,
                        .sliding = pNode->sliding,
                        .intervalUnit = pNode->intervalUnit,
                        .slidingUnit = pNode->slidingUnit,
                        .offset = pNode->offset,
                        .precision = ((SColumnNode*)pNode->window.pTspk)->node.resType.precision};

  SIntervalAggOperatorInfo* iaInfo = miaInfo->intervalAggOperatorInfo;
  SExprSupp*                pSup = &pOperator->exprSupp;

  int32_t code = filterInitFromNode((SNode*)pNode->window.node.pConditions, &pOperator->exprSupp.pFilterInfo, 0);
  if (code != TSDB_CODE_SUCCESS) {
    goto _error;
  }

  miaInfo->curTs = INT64_MIN;
  iaInfo->win = pTaskInfo->window;
  iaInfo->inputOrder = TSDB_ORDER_ASC;
  iaInfo->interval = interval;
  iaInfo->primaryTsIndex = ((SColumnNode*)pNode->window.pTspk)->slotId;
  iaInfo->binfo.mergeResultBlock = pNode->window.mergeDataBlock;

  size_t keyBufSize = sizeof(int64_t) + sizeof(int64_t) + POINTER_BYTES;
  initResultSizeInfo(&pOperator->resultInfo, 512);

  int32_t    num = 0;
  SExprInfo* pExprInfo = createExprInfo(pNode->window.pFuncs, NULL, &num);

  code = initAggSup(&pOperator->exprSupp, &iaInfo->aggSup, pExprInfo, num, keyBufSize, pTaskInfo->id.str,
                    pTaskInfo->streamInfo.pState);
  if (code != TSDB_CODE_SUCCESS) {
    goto _error;
  }

  SSDataBlock* pResBlock = createDataBlockFromDescNode(pNode->window.node.pOutputDataBlockDesc);
  initBasicInfo(&iaInfo->binfo, pResBlock);
  initExecTimeWindowInfo(&iaInfo->twAggSup.timeWindowData, &iaInfo->win);

  iaInfo->timeWindowInterpo = timeWindowinterpNeeded(pSup->pCtx, num, iaInfo);
  if (iaInfo->timeWindowInterpo) {
    iaInfo->binfo.resultRowInfo.openWindow = tdListNew(sizeof(SOpenWindowInfo));
  }

  initResultRowInfo(&iaInfo->binfo.resultRowInfo);
  blockDataEnsureCapacity(iaInfo->binfo.pRes, pOperator->resultInfo.capacity);
  setOperatorInfo(pOperator, "TimeMergeAlignedIntervalAggOperator", QUERY_NODE_PHYSICAL_PLAN_MERGE_ALIGNED_INTERVAL,
                  false, OP_NOT_OPENED, miaInfo, pTaskInfo);

  pOperator->fpSet = createOperatorFpSet(optrDummyOpenFn, mergeAlignedIntervalAgg, NULL, destroyMAIOperatorInfo,
                                         optrDefaultBufFn, NULL);

  code = appendDownstream(pOperator, &downstream, 1);
  if (code != TSDB_CODE_SUCCESS) {
    goto _error;
  }

  return pOperator;

_error:
  destroyMAIOperatorInfo(miaInfo);
  taosMemoryFreeClear(pOperator);
  pTaskInfo->code = code;
  return NULL;
}

//=====================================================================================================================
// merge interval operator
typedef struct SMergeIntervalAggOperatorInfo {
  SIntervalAggOperatorInfo intervalAggOperatorInfo;
  SList*                   groupIntervals;
  SListIter                groupIntervalsIter;
  bool                     hasGroupId;
  uint64_t                 groupId;
  SSDataBlock*             prefetchedBlock;
  bool                     inputBlocksFinished;
} SMergeIntervalAggOperatorInfo;

typedef struct SGroupTimeWindow {
  uint64_t    groupId;
  STimeWindow window;
} SGroupTimeWindow;

void destroyMergeIntervalOperatorInfo(void* param) {
  SMergeIntervalAggOperatorInfo* miaInfo = (SMergeIntervalAggOperatorInfo*)param;
  tdListFree(miaInfo->groupIntervals);
  destroyIntervalOperatorInfo(&miaInfo->intervalAggOperatorInfo);

  taosMemoryFreeClear(param);
}

static int32_t outputPrevIntervalResult(SOperatorInfo* pOperatorInfo, uint64_t tableGroupId, SSDataBlock* pResultBlock,
                                        STimeWindow* newWin) {
  SMergeIntervalAggOperatorInfo* miaInfo = pOperatorInfo->info;
  SIntervalAggOperatorInfo*      iaInfo = &miaInfo->intervalAggOperatorInfo;
  bool                           ascScan = (iaInfo->inputOrder == TSDB_ORDER_ASC);

  SGroupTimeWindow groupTimeWindow = {.groupId = tableGroupId, .window = *newWin};
  tdListAppend(miaInfo->groupIntervals, &groupTimeWindow);

  SListIter iter = {0};
  tdListInitIter(miaInfo->groupIntervals, &iter, TD_LIST_FORWARD);
  SListNode* listNode = NULL;
  while ((listNode = tdListNext(&iter)) != NULL) {
    SGroupTimeWindow* prevGrpWin = (SGroupTimeWindow*)listNode->data;
    if (prevGrpWin->groupId != tableGroupId) {
      continue;
    }

    STimeWindow* prevWin = &prevGrpWin->window;
    if ((ascScan && newWin->skey > prevWin->ekey) || ((!ascScan) && newWin->skey < prevWin->ekey)) {
      tdListPopNode(miaInfo->groupIntervals, listNode);
    }
  }

  return 0;
}

static void doMergeIntervalAggImpl(SOperatorInfo* pOperatorInfo, SResultRowInfo* pResultRowInfo, SSDataBlock* pBlock,
                                   int32_t scanFlag, SSDataBlock* pResultBlock) {
  SMergeIntervalAggOperatorInfo* miaInfo = pOperatorInfo->info;
  SIntervalAggOperatorInfo*      iaInfo = &miaInfo->intervalAggOperatorInfo;

  SExecTaskInfo* pTaskInfo = pOperatorInfo->pTaskInfo;
  SExprSupp*     pExprSup = &pOperatorInfo->exprSupp;

  int32_t     startPos = 0;
  int32_t     numOfOutput = pExprSup->numOfExprs;
  int64_t*    tsCols = extractTsCol(pBlock, iaInfo);
  uint64_t    tableGroupId = pBlock->info.id.groupId;
  bool        ascScan = (iaInfo->inputOrder == TSDB_ORDER_ASC);
  TSKEY       blockStartTs = getStartTsKey(&pBlock->info.window, tsCols);
  SResultRow* pResult = NULL;

  STimeWindow win = getActiveTimeWindow(iaInfo->aggSup.pResultBuf, pResultRowInfo, blockStartTs, &iaInfo->interval,
                                        iaInfo->inputOrder);

  int32_t ret =
      setTimeWindowOutputBuf(pResultRowInfo, &win, (scanFlag == MAIN_SCAN), &pResult, tableGroupId, pExprSup->pCtx,
                             numOfOutput, pExprSup->rowEntryInfoOffset, &iaInfo->aggSup, pTaskInfo);
  if (ret != TSDB_CODE_SUCCESS || pResult == NULL) {
    T_LONG_JMP(pTaskInfo->env, TSDB_CODE_OUT_OF_MEMORY);
  }

  TSKEY   ekey = ascScan ? win.ekey : win.skey;
  int32_t forwardRows =
      getNumOfRowsInTimeWindow(&pBlock->info, tsCols, startPos, ekey, binarySearchForKey, NULL, iaInfo->inputOrder);
  ASSERT(forwardRows > 0);

  // prev time window not interpolation yet.
  if (iaInfo->timeWindowInterpo) {
    SResultRowPosition pos = addToOpenWindowList(pResultRowInfo, pResult, tableGroupId);
    doInterpUnclosedTimeWindow(pOperatorInfo, numOfOutput, pResultRowInfo, pBlock, scanFlag, tsCols, &pos);

    // restore current time window
    ret = setTimeWindowOutputBuf(pResultRowInfo, &win, (scanFlag == MAIN_SCAN), &pResult, tableGroupId, pExprSup->pCtx,
                                 numOfOutput, pExprSup->rowEntryInfoOffset, &iaInfo->aggSup, pTaskInfo);
    if (ret != TSDB_CODE_SUCCESS) {
      T_LONG_JMP(pTaskInfo->env, TSDB_CODE_OUT_OF_MEMORY);
    }

    // window start key interpolation
    doWindowBorderInterpolation(iaInfo, pBlock, pResult, &win, startPos, forwardRows, pExprSup);
  }

  updateTimeWindowInfo(&iaInfo->twAggSup.timeWindowData, &win, true);
  applyAggFunctionOnPartialTuples(pTaskInfo, pExprSup->pCtx, &iaInfo->twAggSup.timeWindowData, startPos, forwardRows,
                                  pBlock->info.rows, numOfOutput);
  doCloseWindow(pResultRowInfo, iaInfo, pResult);

  // output previous interval results after this interval (&win) is closed
  outputPrevIntervalResult(pOperatorInfo, tableGroupId, pResultBlock, &win);

  STimeWindow nextWin = win;
  while (1) {
    int32_t prevEndPos = forwardRows - 1 + startPos;
    startPos =
        getNextQualifiedWindow(&iaInfo->interval, &nextWin, &pBlock->info, tsCols, prevEndPos, iaInfo->inputOrder);
    if (startPos < 0) {
      break;
    }

    // null data, failed to allocate more memory buffer
    int32_t code =
        setTimeWindowOutputBuf(pResultRowInfo, &nextWin, (scanFlag == MAIN_SCAN), &pResult, tableGroupId,
                               pExprSup->pCtx, numOfOutput, pExprSup->rowEntryInfoOffset, &iaInfo->aggSup, pTaskInfo);
    if (code != TSDB_CODE_SUCCESS || pResult == NULL) {
      T_LONG_JMP(pTaskInfo->env, TSDB_CODE_OUT_OF_MEMORY);
    }

    ekey = ascScan ? nextWin.ekey : nextWin.skey;
    forwardRows =
        getNumOfRowsInTimeWindow(&pBlock->info, tsCols, startPos, ekey, binarySearchForKey, NULL, iaInfo->inputOrder);

    // window start(end) key interpolation
    doWindowBorderInterpolation(iaInfo, pBlock, pResult, &nextWin, startPos, forwardRows, pExprSup);

    updateTimeWindowInfo(&iaInfo->twAggSup.timeWindowData, &nextWin, true);
    applyAggFunctionOnPartialTuples(pTaskInfo, pExprSup->pCtx, &iaInfo->twAggSup.timeWindowData, startPos, forwardRows,
                                    pBlock->info.rows, numOfOutput);
    doCloseWindow(pResultRowInfo, iaInfo, pResult);

    // output previous interval results after this interval (&nextWin) is closed
    outputPrevIntervalResult(pOperatorInfo, tableGroupId, pResultBlock, &nextWin);
  }

  if (iaInfo->timeWindowInterpo) {
    saveDataBlockLastRow(iaInfo->pPrevValues, pBlock, iaInfo->pInterpCols);
  }
}

static SSDataBlock* doMergeIntervalAgg(SOperatorInfo* pOperator) {
  SExecTaskInfo* pTaskInfo = pOperator->pTaskInfo;

  SMergeIntervalAggOperatorInfo* miaInfo = pOperator->info;
  SIntervalAggOperatorInfo*      iaInfo = &miaInfo->intervalAggOperatorInfo;
  SExprSupp*                     pExpSupp = &pOperator->exprSupp;

  if (pOperator->status == OP_EXEC_DONE) {
    return NULL;
  }

  SSDataBlock* pRes = iaInfo->binfo.pRes;
  blockDataCleanup(pRes);
  blockDataEnsureCapacity(pRes, pOperator->resultInfo.capacity);

  if (!miaInfo->inputBlocksFinished) {
    SOperatorInfo* downstream = pOperator->pDownstream[0];
    int32_t        scanFlag = MAIN_SCAN;
    while (1) {
      SSDataBlock* pBlock = NULL;
      if (miaInfo->prefetchedBlock == NULL) {
        pBlock = downstream->fpSet.getNextFn(downstream);
      } else {
        pBlock = miaInfo->prefetchedBlock;
        miaInfo->groupId = pBlock->info.id.groupId;
        miaInfo->prefetchedBlock = NULL;
      }

      if (pBlock == NULL) {
        tdListInitIter(miaInfo->groupIntervals, &miaInfo->groupIntervalsIter, TD_LIST_FORWARD);
        miaInfo->inputBlocksFinished = true;
        break;
      }

      if (!miaInfo->hasGroupId) {
        miaInfo->hasGroupId = true;
        miaInfo->groupId = pBlock->info.id.groupId;
      } else if (miaInfo->groupId != pBlock->info.id.groupId) {
        miaInfo->prefetchedBlock = pBlock;
        break;
      }

      getTableScanInfo(pOperator, &iaInfo->inputOrder, &scanFlag, false);
      setInputDataBlock(pExpSupp, pBlock, iaInfo->inputOrder, scanFlag, true);
      doMergeIntervalAggImpl(pOperator, &iaInfo->binfo.resultRowInfo, pBlock, scanFlag, pRes);

      if (pRes->info.rows >= pOperator->resultInfo.threshold) {
        break;
      }
    }

    pRes->info.id.groupId = miaInfo->groupId;
  }

  if (miaInfo->inputBlocksFinished) {
    SListNode* listNode = tdListNext(&miaInfo->groupIntervalsIter);

    if (listNode != NULL) {
      SGroupTimeWindow* grpWin = (SGroupTimeWindow*)(listNode->data);
      pRes->info.id.groupId = grpWin->groupId;
    }
  }

  if (pRes->info.rows == 0) {
    setOperatorCompleted(pOperator);
  }

  size_t rows = pRes->info.rows;
  pOperator->resultInfo.totalRows += rows;
  return (rows == 0) ? NULL : pRes;
}

SOperatorInfo* createMergeIntervalOperatorInfo(SOperatorInfo* downstream, SMergeIntervalPhysiNode* pIntervalPhyNode,
                                               SExecTaskInfo* pTaskInfo) {
  SMergeIntervalAggOperatorInfo* pMergeIntervalInfo = taosMemoryCalloc(1, sizeof(SMergeIntervalAggOperatorInfo));
  SOperatorInfo*                 pOperator = taosMemoryCalloc(1, sizeof(SOperatorInfo));
  if (pMergeIntervalInfo == NULL || pOperator == NULL) {
    goto _error;
  }

  int32_t    num = 0;
  SExprInfo* pExprInfo = createExprInfo(pIntervalPhyNode->window.pFuncs, NULL, &num);

  SInterval interval = {.interval = pIntervalPhyNode->interval,
                        .sliding = pIntervalPhyNode->sliding,
                        .intervalUnit = pIntervalPhyNode->intervalUnit,
                        .slidingUnit = pIntervalPhyNode->slidingUnit,
                        .offset = pIntervalPhyNode->offset,
                        .precision = ((SColumnNode*)pIntervalPhyNode->window.pTspk)->node.resType.precision};

  pMergeIntervalInfo->groupIntervals = tdListNew(sizeof(SGroupTimeWindow));

  SIntervalAggOperatorInfo* pIntervalInfo = &pMergeIntervalInfo->intervalAggOperatorInfo;
  pIntervalInfo->win = pTaskInfo->window;
  pIntervalInfo->inputOrder = TSDB_ORDER_ASC;
  pIntervalInfo->interval = interval;
  pIntervalInfo->binfo.mergeResultBlock = pIntervalPhyNode->window.mergeDataBlock;
  pIntervalInfo->primaryTsIndex = ((SColumnNode*)pIntervalPhyNode->window.pTspk)->slotId;

  SExprSupp* pExprSupp = &pOperator->exprSupp;

  size_t keyBufSize = sizeof(int64_t) + sizeof(int64_t) + POINTER_BYTES;
  initResultSizeInfo(&pOperator->resultInfo, 4096);

  int32_t code = initAggSup(pExprSupp, &pIntervalInfo->aggSup, pExprInfo, num, keyBufSize, pTaskInfo->id.str,
                            pTaskInfo->streamInfo.pState);
  if (code != TSDB_CODE_SUCCESS) {
    goto _error;
  }

  SSDataBlock* pResBlock = createDataBlockFromDescNode(pIntervalPhyNode->window.node.pOutputDataBlockDesc);
  initBasicInfo(&pIntervalInfo->binfo, pResBlock);
  initExecTimeWindowInfo(&pIntervalInfo->twAggSup.timeWindowData, &pIntervalInfo->win);

  pIntervalInfo->timeWindowInterpo = timeWindowinterpNeeded(pExprSupp->pCtx, num, pIntervalInfo);
  if (pIntervalInfo->timeWindowInterpo) {
    pIntervalInfo->binfo.resultRowInfo.openWindow = tdListNew(sizeof(SOpenWindowInfo));
    if (pIntervalInfo->binfo.resultRowInfo.openWindow == NULL) {
      goto _error;
    }
  }

  initResultRowInfo(&pIntervalInfo->binfo.resultRowInfo);
  setOperatorInfo(pOperator, "TimeMergeIntervalAggOperator", QUERY_NODE_PHYSICAL_PLAN_MERGE_INTERVAL, false,
                  OP_NOT_OPENED, pMergeIntervalInfo, pTaskInfo);
  pOperator->fpSet = createOperatorFpSet(optrDummyOpenFn, doMergeIntervalAgg, NULL, destroyMergeIntervalOperatorInfo,
                                         optrDefaultBufFn, NULL);

  code = appendDownstream(pOperator, &downstream, 1);
  if (code != TSDB_CODE_SUCCESS) {
    goto _error;
  }

  return pOperator;

_error:
  if (pMergeIntervalInfo != NULL) {
    destroyMergeIntervalOperatorInfo(pMergeIntervalInfo);
  }

  taosMemoryFreeClear(pOperator);
  pTaskInfo->code = code;
  return NULL;
}

static SSDataBlock* doStreamIntervalAgg(SOperatorInfo* pOperator) {
  SStreamIntervalOperatorInfo* pInfo = pOperator->info;
  SExecTaskInfo*               pTaskInfo = pOperator->pTaskInfo;
  SExprSupp*                   pSup = &pOperator->exprSupp;

  if (pOperator->status == OP_EXEC_DONE) {
    return NULL;
  }

  if (pOperator->status == OP_RES_TO_RETURN) {
    doBuildDeleteResult(pInfo, pInfo->pDelWins, &pInfo->delIndex, pInfo->pDelRes);
    if (pInfo->pDelRes->info.rows > 0) {
      printDataBlock(pInfo->pDelRes, "single interval delete");
      return pInfo->pDelRes;
    }

    doBuildStreamIntervalResult(pOperator, pInfo->pState, pInfo->binfo.pRes, &pInfo->groupResInfo);
    if (pInfo->binfo.pRes->info.rows > 0) {
      printDataBlock(pInfo->binfo.pRes, "single interval");
      return pInfo->binfo.pRes;
    }
    setOperatorCompleted(pOperator);
    if (pInfo->twAggSup.maxTs > 0 &&
        pInfo->twAggSup.maxTs - pInfo->twAggSup.checkPointInterval > pInfo->twAggSup.checkPointTs) {
      streamStateCommit(pInfo->pState);
      streamStateDeleteCheckPoint(pInfo->pState, pInfo->twAggSup.maxTs - pInfo->twAggSup.deleteMark);
      setStreamDataVersion(pTaskInfo, pInfo->dataVersion, pInfo->pState->checkPointId);
      pInfo->twAggSup.checkPointTs = pInfo->twAggSup.maxTs;
    }
    return NULL;
  }

  SOperatorInfo* downstream = pOperator->pDownstream[0];

  if (!pInfo->pUpdated) {
    pInfo->pUpdated = taosArrayInit(4096, POINTER_BYTES);
  }

  if (!pInfo->pUpdatedMap) {
    _hash_fn_t hashFn = taosGetDefaultHashFunction(TSDB_DATA_TYPE_BINARY);
    pInfo->pUpdatedMap = tSimpleHashInit(4096, hashFn);
  }

  while (1) {
    SSDataBlock* pBlock = downstream->fpSet.getNextFn(downstream);
    if (pBlock == NULL) {
      qDebug("===stream===return data:single interval. recv datablock num:%" PRIu64, pInfo->numOfDatapack);
      pInfo->numOfDatapack = 0;
      break;
    }

    pInfo->numOfDatapack++;
    printDataBlock(pBlock, "single interval recv");

    if (pBlock->info.type == STREAM_DELETE_DATA || pBlock->info.type == STREAM_DELETE_RESULT ||
        pBlock->info.type == STREAM_CLEAR) {
      doDeleteWindows(pOperator, &pInfo->interval, pBlock, pInfo->pDelWins, pInfo->pUpdatedMap);
      continue;
    } else if (pBlock->info.type == STREAM_GET_ALL) {
      qDebug("===stream===single interval recv|block type STREAM_GET_ALL");
      getAllIntervalWindow(pInfo->aggSup.pResultRowHashTable, pInfo->pUpdatedMap);
      continue;
    } else if (pBlock->info.type == STREAM_CREATE_CHILD_TABLE) {
      printDataBlock(pBlock, "single interval");
      return pBlock;
    } else {
      ASSERTS(pBlock->info.type == STREAM_NORMAL || pBlock->info.type == STREAM_INVALID, "invalid SSDataBlock type");
    }

    if (pBlock->info.type == STREAM_NORMAL && pBlock->info.version != 0) {
      // set input version
      pTaskInfo->version = pBlock->info.version;
    }

    if (pInfo->scalarSupp.pExprInfo != NULL) {
      SExprSupp* pExprSup = &pInfo->scalarSupp;
      projectApplyFunctions(pExprSup->pExprInfo, pBlock, pBlock, pExprSup->pCtx, pExprSup->numOfExprs, NULL);
    }

    // The timewindow that overlaps the timestamps of the input pBlock need to be recalculated and return to the
    // caller. Note that all the time window are not close till now.
    // the pDataBlock are always the same one, no need to call this again
    setInputDataBlock(pSup, pBlock, TSDB_ORDER_ASC, MAIN_SCAN, true);
    if (pInfo->invertible) {
      setInverFunction(pSup->pCtx, pOperator->exprSupp.numOfExprs, pBlock->info.type);
    }

    doStreamIntervalAggImpl(pOperator, pBlock, pBlock->info.id.groupId, pInfo->pUpdatedMap);
    pInfo->twAggSup.maxTs = TMAX(pInfo->twAggSup.maxTs, pBlock->info.window.ekey);
    pInfo->twAggSup.minTs = TMIN(pInfo->twAggSup.minTs, pBlock->info.window.skey);
  }
  pOperator->status = OP_RES_TO_RETURN;
  removeDeleteResults(pInfo->pUpdatedMap, pInfo->pDelWins);
  closeStreamIntervalWindow(pInfo->aggSup.pResultRowHashTable, &pInfo->twAggSup, &pInfo->interval, NULL,
                            pInfo->pUpdatedMap, pInfo->pDelWins, pOperator);

  void*   pIte = NULL;
  int32_t iter = 0;
  while ((pIte = tSimpleHashIterate(pInfo->pUpdatedMap, pIte, &iter)) != NULL) {
    taosArrayPush(pInfo->pUpdated, pIte);
  }
  taosArraySort(pInfo->pUpdated, winPosCmprImpl);

  initMultiResInfoFromArrayList(&pInfo->groupResInfo, pInfo->pUpdated);
  pInfo->pUpdated = NULL;
  blockDataEnsureCapacity(pInfo->binfo.pRes, pOperator->resultInfo.capacity);
  tSimpleHashCleanup(pInfo->pUpdatedMap);
  pInfo->pUpdatedMap = NULL;

#if 0
  char* pBuf = streamStateIntervalDump(pInfo->pState);
  qDebug("===stream===interval state%s", pBuf);
  taosMemoryFree(pBuf);
#endif

  doBuildDeleteResult(pInfo, pInfo->pDelWins, &pInfo->delIndex, pInfo->pDelRes);
  if (pInfo->pDelRes->info.rows > 0) {
    printDataBlock(pInfo->pDelRes, "single interval delete");
    return pInfo->pDelRes;
  }

  doBuildStreamIntervalResult(pOperator, pInfo->pState, pInfo->binfo.pRes, &pInfo->groupResInfo);
  if (pInfo->binfo.pRes->info.rows > 0) {
    printDataBlock(pInfo->binfo.pRes, "single interval");
    return pInfo->binfo.pRes;
  }

  return NULL;
}

SOperatorInfo* createStreamIntervalOperatorInfo(SOperatorInfo* downstream, SPhysiNode* pPhyNode,
                                                SExecTaskInfo* pTaskInfo) {
  SStreamIntervalOperatorInfo* pInfo = taosMemoryCalloc(1, sizeof(SStreamIntervalOperatorInfo));
  SOperatorInfo*               pOperator = taosMemoryCalloc(1, sizeof(SOperatorInfo));
  if (pInfo == NULL || pOperator == NULL) {
    goto _error;
  }
  SStreamIntervalPhysiNode* pIntervalPhyNode = (SStreamIntervalPhysiNode*)pPhyNode;

  int32_t    code = TSDB_CODE_SUCCESS;
  int32_t    numOfCols = 0;
  SExprInfo* pExprInfo = createExprInfo(pIntervalPhyNode->window.pFuncs, NULL, &numOfCols);

  SSDataBlock* pResBlock = createDataBlockFromDescNode(pPhyNode->pOutputDataBlockDesc);
  pInfo->interval = (SInterval){
      .interval = pIntervalPhyNode->interval,
      .sliding = pIntervalPhyNode->sliding,
      .intervalUnit = pIntervalPhyNode->intervalUnit,
      .slidingUnit = pIntervalPhyNode->slidingUnit,
      .offset = pIntervalPhyNode->offset,
      .precision = ((SColumnNode*)pIntervalPhyNode->window.pTspk)->node.resType.precision,
  };

  pInfo->twAggSup = (STimeWindowAggSupp){
      .waterMark = pIntervalPhyNode->window.watermark,
      .calTrigger = pIntervalPhyNode->window.triggerType,
      .maxTs = INT64_MIN,
      .minTs = INT64_MAX,
      .deleteMark = getDeleteMark(pIntervalPhyNode),
      .checkPointTs = 0,
      .checkPointInterval =
          convertTimePrecision(tsCheckpointInterval, TSDB_TIME_PRECISION_MILLI, pInfo->interval.precision),
  };

  ASSERTS(pInfo->twAggSup.calTrigger != STREAM_TRIGGER_MAX_DELAY, "trigger type should not be max delay");

  pOperator->pTaskInfo = pTaskInfo;
  pInfo->ignoreExpiredData = pIntervalPhyNode->window.igExpired;
  pInfo->ignoreExpiredDataSaved = false;
  pInfo->isFinal = false;

  SExprSupp* pSup = &pOperator->exprSupp;
  initBasicInfo(&pInfo->binfo, pResBlock);
  initStreamFunciton(pSup->pCtx, pSup->numOfExprs);
  initExecTimeWindowInfo(&pInfo->twAggSup.timeWindowData, &pTaskInfo->window);

  pInfo->primaryTsIndex = ((SColumnNode*)pIntervalPhyNode->window.pTspk)->slotId;
  initResultSizeInfo(&pOperator->resultInfo, 4096);

  size_t keyBufSize = sizeof(int64_t) + sizeof(int64_t) + POINTER_BYTES;
  code = initAggSup(pSup, &pInfo->aggSup, pExprInfo, numOfCols, keyBufSize, pTaskInfo->id.str,
                    pTaskInfo->streamInfo.pState);
  if (code != TSDB_CODE_SUCCESS) {
    goto _error;
  }

  if (pIntervalPhyNode->window.pExprs != NULL) {
    int32_t    numOfScalar = 0;
    SExprInfo* pScalarExprInfo = createExprInfo(pIntervalPhyNode->window.pExprs, NULL, &numOfScalar);
    code = initExprSupp(&pInfo->scalarSupp, pScalarExprInfo, numOfScalar);
    if (code != TSDB_CODE_SUCCESS) {
      goto _error;
    }
  }

  pInfo->invertible = allInvertible(pSup->pCtx, numOfCols);
  pInfo->invertible = false;
  pInfo->pDelWins = taosArrayInit(4, sizeof(SWinKey));
  pInfo->delIndex = 0;
  pInfo->pDelRes = createSpecialDataBlock(STREAM_DELETE_RESULT);
  initResultRowInfo(&pInfo->binfo.resultRowInfo);

  pInfo->pState = taosMemoryCalloc(1, sizeof(SStreamState));
  *(pInfo->pState) = *(pTaskInfo->streamInfo.pState);
  streamStateSetNumber(pInfo->pState, -1);

  pInfo->pPhyNode = NULL;  // create new child
  pInfo->pPullDataMap = NULL;
  pInfo->pPullWins = NULL;  // SPullWindowInfo
  pInfo->pullIndex = 0;
  pInfo->pPullDataRes = NULL;
  pInfo->isFinal = false;
  pInfo->numOfChild = 0;
  pInfo->delKey.ts = INT64_MAX;
  pInfo->delKey.groupId = 0;
  pInfo->numOfDatapack = 0;
  pInfo->pUpdated = NULL;
  pInfo->pUpdatedMap = NULL;
  pInfo->pState->pFileState = streamFileStateInit(tsStreamBufferSize, sizeof(SWinKey), pInfo->aggSup.resultRowSize,
                                                  compareTs, pInfo->pState, pInfo->twAggSup.deleteMark);

  setOperatorInfo(pOperator, "StreamIntervalOperator", QUERY_NODE_PHYSICAL_PLAN_STREAM_INTERVAL, true, OP_NOT_OPENED,
                  pInfo, pTaskInfo);
  pOperator->fpSet = createOperatorFpSet(optrDummyOpenFn, doStreamIntervalAgg, NULL,
                                         destroyStreamFinalIntervalOperatorInfo, optrDefaultBufFn, NULL);

  initIntervalDownStream(downstream, pPhyNode->type, pInfo);
  code = appendDownstream(pOperator, &downstream, 1);
  if (code != TSDB_CODE_SUCCESS) {
    goto _error;
  }

  return pOperator;

_error:
  destroyStreamFinalIntervalOperatorInfo(pInfo);
  taosMemoryFreeClear(pOperator);
  pTaskInfo->code = code;
  return NULL;
}<|MERGE_RESOLUTION|>--- conflicted
+++ resolved
@@ -2578,14 +2578,11 @@
       if (pInfo->pDelRes->info.rows != 0) {
         // process the rest of the data
         printDataBlock(pInfo->pDelRes, IS_FINAL_OP(pInfo) ? "interval final" : "interval semi");
-<<<<<<< HEAD
-=======
         if (pBlock->info.type == STREAM_CLEAR) {
           pInfo->pDelRes->info.type = STREAM_CLEAR;
         } else {
           pInfo->pDelRes->info.type = STREAM_DELETE_RESULT;
         }
->>>>>>> 9e8cc7d1
         return pInfo->pDelRes;
       }
 
