--- conflicted
+++ resolved
@@ -2974,10 +2974,7 @@
                                                         strlen(STREAM_INTERVAL_OP_STATE_NAME), &pBuf, &size);
     TSKEY   ts = *(TSKEY*)pBuf;
     taosMemoryFree(pBuf);
-<<<<<<< HEAD
     pInfo->twAggSup.maxTs = TMAX(pInfo->twAggSup.maxTs, ts);
-=======
->>>>>>> 992f1cb3
     pInfo->stateStore.streamStateReloadInfo(pInfo->pState, ts);
   }
   SOperatorInfo* downstream = pOperator->pDownstream[0];
