--- conflicted
+++ resolved
@@ -380,21 +380,11 @@
   SEpSet                 epSet;
   tsem_t                 ready;
 
-<<<<<<< HEAD
-  int32_t accountId;
-  bool    showRewrite;
-  SNode*  pCondition;  // db_name filter condition, to discard data that are not in current database
-  SMTbCursor*   pCur;        // cursor for iterate the local table meta store.
-  SArray* scanCols;    // SArray<int16_t> scan column id list
-
-//  int32_t             type;  // show type, TODO remove it
-=======
   int32_t             accountId;
   bool                showRewrite;
   SNode*              pCondition;  // db_name filter condition, to discard data that are not in current database
   void*               pCur;        // cursor for iterate the local table meta store.
   SArray*             scanCols;    // SArray<int16_t> scan column id list
->>>>>>> 3352f952
   SName               name;
   SSDataBlock*        pRes;
   int32_t             capacity;
