/*
 * Copyright (c) 2019 TAOS Data, Inc. <jhtao@taosdata.com>
 *
 * This program is free software: you can use, redistribute, and/or modify
 * it under the terms of the GNU Affero General Public License, version 3
 * or later ("AGPL"), as published by the Free Software Foundation.
 *
 * This program is distributed in the hope that it will be useful, but WITHOUT
 * ANY WARRANTY; without even the implied warranty of MERCHANTABILITY or
 * FITNESS FOR A PARTICULAR PURPOSE.
 *
 * You should have received a copy of the GNU Affero General Public License
 * along with this program. If not, see <http://www.gnu.org/licenses/>.
 */
#ifndef TDENGINE_EXECUTORIMPL_H
#define TDENGINE_EXECUTORIMPL_H

#ifdef __cplusplus
extern "C" {
#endif

#include "os.h"
#include "tsort.h"
#include "tcommon.h"
#include "tlosertree.h"
#include "ttszip.h"
#include "tvariant.h"

#include "dataSinkMgt.h"
#include "executil.h"
#include "executor.h"
#include "planner.h"
#include "scalar.h"
#include "taosdef.h"
#include "tarray.h"
#include "thash.h"
#include "tlockfree.h"
#include "tpagedbuf.h"

struct SColumnFilterElem;

typedef int32_t (*__block_search_fn_t)(char* data, int32_t num, int64_t key, int32_t order);

#define IS_QUERY_KILLED(_q) ((_q)->code == TSDB_CODE_TSC_QUERY_CANCELLED)
#define Q_STATUS_EQUAL(p, s) (((p) & (s)) != 0u)
#define QUERY_IS_ASC_QUERY(q) (GET_FORWARD_DIRECTION_FACTOR((q)->order.order) == QUERY_ASC_FORWARD_STEP)

#define GET_TABLEGROUP(q, _index) ((SArray*)taosArrayGetP((q)->tableqinfoGroupInfo.pGroupList, (_index)))

#define GET_NUM_OF_RESULTS(_r) (((_r)->outputBuf) == NULL ? 0 : ((_r)->outputBuf)->info.rows)

#define NEEDTO_COMPRESS_QUERY(size) ((size) > tsCompressColData ? 1 : 0)

enum {
  // when this task starts to execute, this status will set
  TASK_NOT_COMPLETED = 0x1u,

  /* Task is over
   * 1. this status is used in one row result query process, e.g., count/sum/first/last/ avg...etc.
   * 2. when all data within queried time window, it is also denoted as query_completed
   */
  TASK_COMPLETED = 0x2u,

  /* when the result is not completed return to client, this status will be
   * usually used in case of interval query with interpolation option
   */
  TASK_OVER = 0x4u,
};

typedef struct SResultRowCell {
  uint64_t    groupId;
  SResultRow* pRow;
} SResultRowCell;

/**
 * If the number of generated results is greater than this value,
 * query query will be halt and return results to client immediate.
 */
typedef struct SRspResultInfo {
  int64_t total;      // total generated result size in rows
  int32_t capacity;   // capacity of current result output buffer
  int32_t threshold;  // result size threshold in rows.
} SRspResultInfo;

typedef struct SColumnFilterElem {
  int16_t           bytes;  // column length
  __filter_func_t   fp;
  SColumnFilterInfo filterInfo;
  void*             q;
} SColumnFilterElem;

typedef struct SSingleColumnFilterInfo {
  void*              pData;
  void*              pData2;  // used for nchar column
  int32_t            numOfFilters;
  SColumnInfo        info;
  SColumnFilterElem* pFilters;
} SSingleColumnFilterInfo;

typedef struct STableQueryInfo {
  TSKEY          lastKey;     // last check ts
  uint64_t       uid;         // table uid
  int32_t        groupIndex;  // group id in table list
//  SVariant       tag;
  SResultRowInfo resInfo;     // result info
} STableQueryInfo;

typedef enum {
  QUERY_PROF_BEFORE_OPERATOR_EXEC = 0,
  QUERY_PROF_AFTER_OPERATOR_EXEC,
  QUERY_PROF_QUERY_ABORT
} EQueryProfEventType;

typedef struct {
  EQueryProfEventType eventType;
  int64_t             eventTime;

  union {
    uint8_t operatorType;  // for operator event
    int32_t abortCode;     // for query abort event
  };
} SQueryProfEvent;

typedef struct {
  uint8_t operatorType;
  int64_t sumSelfTime;
  int64_t sumRunTimes;
} SOperatorProfResult;

typedef struct STaskCostInfo {
  int64_t created;
  int64_t start;
  int64_t end;

  uint64_t loadStatisTime;
  uint64_t loadFileBlockTime;
  uint64_t loadDataInCacheTime;
  uint64_t loadStatisSize;
  uint64_t loadFileBlockSize;
  uint64_t loadDataInCacheSize;

  uint64_t loadDataTime;
  uint64_t totalRows;
  uint64_t totalCheckedRows;
  uint32_t totalBlocks;
  uint32_t loadBlocks;
  uint32_t loadBlockStatis;
  uint32_t discardBlocks;
  uint64_t elapsedTime;
  uint64_t firstStageMergeTime;
  uint64_t winInfoSize;
  uint64_t tableInfoSize;
  uint64_t hashSize;
  uint64_t numOfTimeWindows;

  SArray*   queryProfEvents;      // SArray<SQueryProfEvent>
  SHashObj* operatorProfResults;  // map<operator_type, SQueryProfEvent>
} STaskCostInfo;

typedef struct SOperatorCostInfo {
  uint64_t openCost;
  uint64_t execCost;
  uint64_t totalRows;
  uint64_t totalBytes;
} SOperatorCostInfo;

typedef struct {
  int64_t vgroupLimit;
  int64_t ts;
} SOrderedPrjQueryInfo;

typedef struct {
  char*   tags;
  SArray* pResult;  // SArray<SStddevInterResult>
} SInterResult;

// The basic query information extracted from the SQueryInfo tree to support the
// execution of query in a data node.
typedef struct STaskAttr {
  SLimit limit;
  SLimit slimit;

  // todo comment it
  bool    stableQuery;        // super table query or not
  bool    topBotQuery;        // TODO used bitwise flag
  bool    groupbyColumn;      // denote if this is a groupby normal column query
  bool    hasTagResults;      // if there are tag values in final result or not
  bool    timeWindowInterpo;  // if the time window start/end required interpolation
  bool    queryBlockDist;     // if query data block distribution
  bool    stabledev;          // super table stddev query
  bool    tsCompQuery;        // is tscomp query
  bool    diffQuery;          // is diff query
  bool    simpleAgg;
  bool    pointInterpQuery;      // point interpolation query
  bool    needReverseScan;       // need reverse scan
  bool    distinct;              // distinct  query or not
  bool    stateWindow;           // window State on sub/normal table
  bool    createFilterOperator;  // if filter operator is needed
  bool    multigroupResult;      // multigroup result can exist in one SSDataBlock
  int32_t interBufSize;          // intermediate buffer sizse

  int32_t havingNum;  // having expr number

  SOrder  order;
  int16_t numOfCols;
  int16_t numOfTags;

  STimeWindow    window;
  SInterval      interval;
  SSessionWindow sw;
  int16_t        precision;
  int16_t        numOfOutput;
  int16_t        fillType;

  int32_t       srcRowSize;  // todo extract struct
  int32_t       resultRowSize;
  int32_t       intermediateResultRowSize;  // intermediate result row size, in case of top-k query.
  int32_t       maxTableColumnWidth;
  int32_t       tagLen;  // tag value length of current query
  SGroupbyExpr* pGroupbyExpr;

  SExprInfo* pExpr1;
  SExprInfo* pExpr2;
  int32_t    numOfExpr2;
  SExprInfo* pExpr3;
  int32_t    numOfExpr3;

  SColumnInfo*         tableCols;
  SColumnInfo*         tagColList;
  int32_t              numOfFilterCols;
  int64_t*             fillVal;
  SOrderedPrjQueryInfo prjInfo;  // limit value for each vgroup, only available in global order projection query.

  SSingleColumnFilterInfo* pFilterInfo;
  //  SFilterInfo     *pFilters;

  void*           tsdb;
  STableGroupInfo tableGroupInfo;  // table <tid, last_key> list  SArray<STableKeyInfo>
  int32_t         vgId;
  SArray*         pUdfInfo;  // no need to free
} STaskAttr;

typedef int32_t (*__optr_open_fn_t)(void* param);
typedef SSDataBlock* (*__optr_fn_t)(void* param, bool* newgroup);
typedef void (*__optr_close_fn_t)(void* param, int32_t num);

struct SOperatorInfo;

typedef struct STaskIdInfo {
  uint64_t queryId;  // this is also a request id
  uint64_t subplanId;
  uint64_t templateId;
  char*    str;
} STaskIdInfo;

typedef struct STaskBufInfo {
  int32_t         bufSize;    // total available buffer size in bytes
  int32_t         remainBuf;  // remain buffer size
} STaskBufInfo;

typedef struct SExecTaskInfo {
  STaskIdInfo     id;
  char*           content;
  uint32_t        status;
  STimeWindow     window;
  STaskCostInfo   cost;
  int64_t         owner;  // if it is in execution
  int32_t         code;
  uint64_t        totalRows;            // total number of rows
  STableGroupInfo tableqinfoGroupInfo;  // this is a group array list, including SArray<STableQueryInfo*> structure
  char*           sql;                  // query sql string
  jmp_buf         env;                  // when error occurs, abort
  STaskBufInfo    bufInfo;              // available buffer info this task
  struct SOperatorInfo* pRoot;
} SExecTaskInfo;

typedef struct STaskRuntimeEnv {
  jmp_buf    env;
  STaskAttr* pQueryAttr;
  uint32_t   status;  // query status
  void*      qinfo;
  uint8_t    scanFlag;  // denotes reversed scan of data or not
  void*      pTsdbReadHandle;

  int32_t              prevGroupId;  // previous executed group id
  bool                 enableGroupData;
  SDiskbasedBuf* pResultBuf;           // query result buffer based on blocked-wised disk file
  SHashObj*            pResultRowHashTable;  // quick locate the window object for each result
  SHashObj*            pResultRowListSet;    // used to check if current ResultRowInfo has ResultRow object or not
  SArray*              pResultRowArrayList;  // The array list that contains the Result rows
  char*                keyBuf;               // window key buffer
  // The window result objects pool, all the resultRow Objects are allocated and managed by this object.
  char** prevRow;
  SResultRowPool* pool;

  SArray*   prevResult;  // intermediate result, SArray<SInterResult>
  STSBuf*   pTsBuf;      // timestamp filter list
  STSCursor cur;

  char*                          tagVal;  // tag value of current data block
  struct SScalarFunctionSupport* scalarSup;

  SSDataBlock*    outputBuf;
  STableGroupInfo tableqinfoGroupInfo;  // this is a group array list, including SArray<STableQueryInfo*> structure
  struct SOperatorInfo* proot;
  SGroupResInfo         groupResInfo;
  int64_t               currentOffset;  // dynamic offset value

  STableQueryInfo* current;
  SRspResultInfo   resultInfo;
  SHashObj*        pTableRetrieveTsMap;
  struct SUdfInfo* pUdfInfo;
} STaskRuntimeEnv;

enum {
  OP_NOT_OPENED    = 0x0,
  OP_OPENED        = 0x1,
  OP_IN_EXECUTING  = 0x3,
  OP_RES_TO_RETURN = 0x5,
  OP_EXEC_DONE     = 0x9,
};

typedef struct SOperatorInfo {
  uint8_t                operatorType;
  bool                   blockingOptr;  // block operator or not
  uint8_t                status;        // denote if current operator is completed
  int32_t                numOfOutput;   // number of columns of the current operator results
  char*                  name;          // name, used to show the query execution plan
  void*                  info;          // extension attribution
  SExprInfo*             pExpr;
  STaskRuntimeEnv*       pRuntimeEnv;  // todo remove it
  SExecTaskInfo*         pTaskInfo;
  SOperatorCostInfo      cost;

  struct SOperatorInfo** pDownstream;      // downstram pointer list
  int32_t                numOfDownstream;  // number of downstream. The value is always ONE expect for join operator
  __optr_fn_t            getNextFn;
  __optr_fn_t            cleanupFn;
  __optr_close_fn_t      closeFn;
  __optr_open_fn_t       _openFn;          // DO NOT invoke this function directly
} SOperatorInfo;

typedef struct {
  int32_t      numOfTags;
  int32_t      numOfCols;
  SColumnInfo* colList;
} SQueriedTableInfo;

typedef struct SQInfo {
  void*    signature;
  uint64_t qId;
  int32_t  code;   // error code to returned to client
  int64_t  owner;  // if it is in execution

  STaskRuntimeEnv runtimeEnv;
  STaskAttr       query;
  void*           pBuf;  // allocated buffer for STableQueryInfo, sizeof(STableQueryInfo)*numOfTables;

  pthread_mutex_t lock;  // used to synchronize the rsp/query threads
  tsem_t          ready;
  int32_t         dataReady;    // denote if query result is ready or not
  void*           rspContext;   // response context
  int64_t         startExecTs;  // start to exec timestamp
  char*           sql;          // query sql string
  STaskCostInfo   summary;
} SQInfo;

enum {
  EX_SOURCE_DATA_NOT_READY = 0x1,
  EX_SOURCE_DATA_READY     = 0x2,
  EX_SOURCE_DATA_EXHAUSTED = 0x3,
};

typedef struct SSourceDataInfo {
  struct SExchangeInfo *pEx;
  int32_t            index;
  SRetrieveTableRsp *pRsp;
  uint64_t           totalRows;
  int32_t            status;
} SSourceDataInfo;

typedef struct SLoadRemoteDataInfo {
  uint64_t           totalSize;     // total load bytes from remote
  uint64_t           totalRows;     // total number of rows
  uint64_t           totalElapsed;  // total elapsed time
} SLoadRemoteDataInfo;

typedef struct SExchangeInfo {
  SArray*            pSources;
  SArray*            pSourceDataInfo;
  tsem_t             ready;
  void*              pTransporter;
  SSDataBlock*       pResult;
  bool               seqLoadData;   // sequential load data or not, false by default
  int32_t            current;
  SLoadRemoteDataInfo loadInfo;
} SExchangeInfo;

typedef struct STableScanInfo {
  void*           pTsdbReadHandle;
  int32_t         numOfBlocks;  // extract basic running information.
  int32_t         numOfSkipped;
  int32_t         numOfBlockStatis;
  int64_t         numOfRows;
  int32_t         order;  // scan order
  int32_t         times;  // repeat counts
  int32_t         current;
  int32_t         reverseTimes;  // 0 by default
  SqlFunctionCtx* pCtx;  // next operator query context
  SResultRowInfo* pResultRowInfo;
  int32_t*        rowCellInfoOffset;
  SExprInfo*      pExpr;
  SSDataBlock     block;
  int32_t         numOfOutput;
  int64_t         elapsedTime;
  int32_t         prevGroupId;  // previous table group id
  int32_t         scanFlag;  // table scan flag to denote if it is a repeat/reverse/main scan
} STableScanInfo;

typedef struct STagScanInfo {
  SColumnInfo* pCols;
  SSDataBlock* pRes;
  int32_t      totalTables;
  int32_t      curPos;
} STagScanInfo;

typedef struct SStreamBlockScanInfo {
  SSDataBlock* pRes;          // result SSDataBlock
  SColumnInfo* pCols;         // the output column info
  uint64_t     numOfRows;     // total scanned rows
  uint64_t     numOfExec;     // execution times
  void*        readerHandle;  // stream block reader handle
} SStreamBlockScanInfo;

typedef struct SSysTableScanInfo {
  union {
    void* pTransporter;
    void* readHandle;
  };

  SRetrieveMetaTableRsp *pRsp;
  void               *pCur; // cursor
  SRetrieveTableReq   req;
  SEpSet              epSet;
  int32_t             type;  // show type
  tsem_t              ready;
  SSchema*            pSchema;
  SSDataBlock*        pRes;
  int32_t             capacity;
  int64_t             numOfBlocks;  // extract basic running information.
  SLoadRemoteDataInfo loadInfo;
} SSysTableScanInfo;

typedef struct SOptrBasicInfo {
  SResultRowInfo  resultRowInfo;
  int32_t*        rowCellInfoOffset;  // offset value for each row result cell info
  SqlFunctionCtx* pCtx;
  SSDataBlock*    pRes;
  int32_t         capacity;
} SOptrBasicInfo;

//TODO move the resultrowsiz together with SOptrBasicInfo:rowCellInfoOffset
typedef struct SAggSupporter {
  SHashObj*            pResultRowHashTable;  // quick locate the window object for each result
  SHashObj*            pResultRowListSet;    // used to check if current ResultRowInfo has ResultRow object or not
  SArray*              pResultRowArrayList;  // The array list that contains the Result rows
  char*                keyBuf;               // window key buffer
  SResultRowPool      *pool;  // The window result objects pool, all the resultRow Objects are allocated and managed by this object.
  int32_t              resultRowSize;        // the result buffer size for each result row, with the meta data size for each row
} SAggSupporter;

typedef struct STableIntervalOperatorInfo {
  SOptrBasicInfo       binfo;
  SDiskbasedBuf       *pResultBuf;           // query result buffer based on blocked-wised disk file
  SGroupResInfo        groupResInfo;
  SInterval            interval;
  STimeWindow          win;
  int32_t              precision;
  bool                 timeWindowInterpo;
  char               **pRow;
  SAggSupporter        aggSup;
  STableQueryInfo     *pCurrent;
  int32_t              order;
} STableIntervalOperatorInfo;

typedef struct SAggOperatorInfo {
  SOptrBasicInfo       binfo;
  SDiskbasedBuf       *pResultBuf;           // query result buffer based on blocked-wised disk file
  SAggSupporter        aggSup;
  STableQueryInfo     *current;
  uint32_t             groupId;
  SGroupResInfo        groupResInfo;
  STableQueryInfo     *pTableQueryInfo;
} SAggOperatorInfo;

typedef struct SProjectOperatorInfo {
  SOptrBasicInfo binfo;
  SSDataBlock* existDataBlock;
} SProjectOperatorInfo;

typedef struct SLimitOperatorInfo {
  int64_t limit;
  int64_t total;
} SLimitOperatorInfo;

typedef struct SSLimitOperatorInfo {
  int64_t groupTotal;
  int64_t currentGroupOffset;

  int64_t rowsTotal;
  int64_t currentOffset;
  SLimit  limit;
  SLimit  slimit;

  char**       prevRow;
  SArray*      orderColumnList;
  bool         hasPrev;
  bool         ignoreCurrentGroup;
  bool         multigroupResult;
  SSDataBlock* pRes;  // result buffer
  SSDataBlock* pPrevBlock;
  int64_t      capacity;
  int64_t      threshold;
} SSLimitOperatorInfo;

typedef struct SFilterOperatorInfo {
  SSingleColumnFilterInfo* pFilterInfo;
  int32_t                  numOfFilterCols;
} SFilterOperatorInfo;

typedef struct SFillOperatorInfo {
  struct SFillInfo* pFillInfo;
  SSDataBlock*      pRes;
  int64_t           totalInputRows;
  void**            p;
  SSDataBlock*      existNewGroupBlock;
  bool              multigroupResult;
} SFillOperatorInfo;

typedef struct SGroupbyOperatorInfo {
  SOptrBasicInfo binfo;
  int32_t        colIndex;
  char*          prevData;  // previous group by value
} SGroupbyOperatorInfo;

typedef struct SSWindowOperatorInfo {
  SOptrBasicInfo binfo;
  STimeWindow    curWindow;  // current time window
  TSKEY          prevTs;     // previous timestamp
  int32_t        numOfRows;  // number of rows
  int32_t        start;      // start row index
  bool           reptScan;   // next round scan
} SSWindowOperatorInfo;

typedef struct SStateWindowOperatorInfo {
  SOptrBasicInfo binfo;
  STimeWindow    curWindow;  // current time window
  int32_t        numOfRows;  // number of rows
  int32_t        colIndex;   // start row index
  int32_t        start;
  char*          prevData;  // previous data
  bool           reptScan;
} SStateWindowOperatorInfo;

typedef struct SDistinctDataInfo {
  int32_t index;
  int32_t type;
  int32_t bytes;
} SDistinctDataInfo;

typedef struct SDistinctOperatorInfo {
  SHashObj*    pSet;
  SSDataBlock* pRes;
  bool         recordNullVal;  // has already record the null value, no need to try again
  int64_t      threshold;
  int64_t      outputCapacity;
  int32_t      totalBytes;
  char*        buf;
  SArray*      pDistinctDataInfo;
} SDistinctOperatorInfo;

typedef struct SSortedMergeOperatorInfo {
  SOptrBasicInfo     binfo;
  bool               hasVarCol;
  
  SArray            *orderInfo;   // SArray<SBlockOrderInfo>
  bool               nullFirst;
  int32_t            numOfSources;

  SSortHandle       *pSortHandle;

  int32_t            bufPageSize;
  uint32_t           sortBufSize;  // max buffer size for in-memory sort

  int32_t            resultRowFactor;
  bool               hasGroupVal;

  SDiskbasedBuf     *pTupleStore;  // keep the final results
  int32_t            numOfResPerPage;

  char**             groupVal;
  SArray            *groupInfo;
  SAggSupporter      aggSup;
} SSortedMergeOperatorInfo;

typedef struct SOrderOperatorInfo {
  uint32_t                sortBufSize;  // max buffer size for in-memory sort
  SSDataBlock            *pDataBlock;
  bool                    hasVarCol;    // has variable length column, such as binary/varchar/nchar
  SArray                 *orderInfo;
  bool                    nullFirst;
  SSortHandle            *pSortHandle;

  int32_t                 bufPageSize;
  int32_t                 numOfRowsInRes;

  // TODO extact struct
  int64_t                 startTs;       // sort start time
  uint64_t                sortElapsed;   // sort elapsed time, time to flush to disk not included.
  uint64_t                totalSize;     // total load bytes from remote
  uint64_t                totalRows;     // total number of rows
  uint64_t                totalElapsed;  // total elapsed time
} SOrderOperatorInfo;

SOperatorInfo* createExchangeOperatorInfo(const SNodeList* pSources, SSDataBlock* pBlock, SExecTaskInfo* pTaskInfo);
SOperatorInfo* createTableScanOperatorInfo(void* pTsdbReadHandle, int32_t order, int32_t numOfOutput,
                                           int32_t repeatTime, int32_t reverseTime, SExecTaskInfo* pTaskInfo);
SOperatorInfo* createTableSeqScanOperatorInfo(void* pTsdbReadHandle, STaskRuntimeEnv* pRuntimeEnv);
SOperatorInfo* createAggregateOperatorInfo(SOperatorInfo* downstream, SArray* pExprInfo, SSDataBlock* pResultBlock, SExecTaskInfo* pTaskInfo, const STableGroupInfo* pTableGroupInfo);
SOperatorInfo* createMultiTableAggOperatorInfo(SOperatorInfo* downstream, SArray* pExprInfo, SSDataBlock* pResultBlock, SExecTaskInfo* pTaskInfo, const STableGroupInfo* pTableGroupInfo);
SOperatorInfo* createProjectOperatorInfo(SOperatorInfo* downstream, SArray* pExprInfo, SExecTaskInfo* pTaskInfo);
<<<<<<< HEAD
SOperatorInfo* createOrderOperatorInfo(SOperatorInfo* downstream, SArray* pExprInfo, SArray* pOrderVal, SExecTaskInfo* pTaskInfo);
SOperatorInfo* createSortedMergeOperatorInfo(SOperatorInfo** downstream, int32_t numOfDownstream, SArray* pExprInfo, SArray* pOrderVal, SArray* pGroupInfo, SExecTaskInfo* pTaskInfo);
SOperatorInfo* createSysTableScanOperatorInfo(void* pSysTableReadHandle, const SArray* pExprInfo, const SSchema* pSchema,
                                              int32_t tableType, SEpSet epset, SExecTaskInfo* pTaskInfo);
=======
SOperatorInfo* createSysTableScanOperatorInfo(void* pSysTableReadHandle, SSDataBlock* pResBlock, int32_t tableType, SEpSet epset,
                                              SExecTaskInfo* pTaskInfo);
>>>>>>> cab7e851

SOperatorInfo* createLimitOperatorInfo(STaskRuntimeEnv* pRuntimeEnv, SOperatorInfo* downstream);
SOperatorInfo* createIntervalOperatorInfo(SOperatorInfo* downstream, SArray* pExprInfo, SInterval* pInterval, SExecTaskInfo* pTaskInfo);

SOperatorInfo* createLimitOperatorInfo(STaskRuntimeEnv* pRuntimeEnv, SOperatorInfo* downstream);

SOperatorInfo* createAllTimeIntervalOperatorInfo(STaskRuntimeEnv* pRuntimeEnv, SOperatorInfo* downstream,
                                                 SExprInfo* pExpr, int32_t numOfOutput);
SOperatorInfo* createSWindowOperatorInfo(STaskRuntimeEnv* pRuntimeEnv, SOperatorInfo* downstream, SExprInfo* pExpr,
                                         int32_t numOfOutput);
SOperatorInfo* createFillOperatorInfo(STaskRuntimeEnv* pRuntimeEnv, SOperatorInfo* downstream, SExprInfo* pExpr,
                                      int32_t numOfOutput, bool multigroupResult);
SOperatorInfo* createGroupbyOperatorInfo(STaskRuntimeEnv* pRuntimeEnv, SOperatorInfo* downstream, SExprInfo* pExpr,
                                         int32_t numOfOutput);

SOperatorInfo* createMultiTableTimeIntervalOperatorInfo(STaskRuntimeEnv* pRuntimeEnv, SOperatorInfo* downstream,
                                                        SExprInfo* pExpr, int32_t numOfOutput);
SOperatorInfo* createAllMultiTableTimeIntervalOperatorInfo(STaskRuntimeEnv* pRuntimeEnv, SOperatorInfo* downstream,
                                                           SExprInfo* pExpr, int32_t numOfOutput);
SOperatorInfo* createTagScanOperatorInfo(STaskRuntimeEnv* pRuntimeEnv, SExprInfo* pExpr, int32_t numOfOutput);
SOperatorInfo* createDistinctOperatorInfo(STaskRuntimeEnv* pRuntimeEnv, SOperatorInfo* downstream, SExprInfo* pExpr,
                                          int32_t numOfOutput);
SOperatorInfo* createTableBlockInfoScanOperator(void* pTsdbReadHandle, STaskRuntimeEnv* pRuntimeEnv);
SOperatorInfo* createMultiwaySortOperatorInfo(STaskRuntimeEnv* pRuntimeEnv, SExprInfo* pExpr, int32_t numOfOutput,
                                              int32_t numOfRows, void* merger);
SOperatorInfo* createGlobalAggregateOperatorInfo(STaskRuntimeEnv* pRuntimeEnv, SOperatorInfo* downstream,
                                                 SExprInfo* pExpr, int32_t numOfOutput, void* param, SArray* pUdfInfo,
                                                 bool groupResultMixedUp);
SOperatorInfo* createStatewindowOperatorInfo(STaskRuntimeEnv* pRuntimeEnv, SOperatorInfo* downstream, SExprInfo* pExpr,
                                             int32_t numOfOutput);
SOperatorInfo* createSLimitOperatorInfo(STaskRuntimeEnv* pRuntimeEnv, SOperatorInfo* downstream, SExprInfo* pExpr,
                                        int32_t numOfOutput, void* merger, bool multigroupResult);

SOperatorInfo* createJoinOperatorInfo(SOperatorInfo** pdownstream, int32_t numOfDownstream, SSchema* pSchema,
                                      int32_t numOfOutput);
<<<<<<< HEAD

// int32_t doCreateFilterInfo(SColumnInfo* pCols, int32_t numOfCols, int32_t numOfFilterCols, SSingleColumnFilterInfo** pFilterInfo, uint64_t qId);
=======
SOperatorInfo* createOrderOperatorInfo(SOperatorInfo* downstream, SArray* pExprInfo, SArray* pOrderVal, SExecTaskInfo* pTaskInfo);
SOperatorInfo* createSortedMergeOperatorInfo(SOperatorInfo** downstream, int32_t numOfDownstream, SArray* pExprInfo, SArray* pOrderVal, SArray* pGroupInfo, SExecTaskInfo* pTaskInfo);

// SSDataBlock* doSLimit(void* param, bool* newgroup);
>>>>>>> cab7e851
void doSetFilterColumnInfo(SSingleColumnFilterInfo* pFilterInfo, int32_t numOfFilterCols, SSDataBlock* pBlock);
bool doFilterDataBlock(SSingleColumnFilterInfo* pFilterInfo, int32_t numOfFilterCols, int32_t numOfRows, int8_t* p);
void doCompactSDataBlock(SSDataBlock* pBlock, int32_t numOfRows, int8_t* p);

SSDataBlock* createOutputBuf(SExprInfo* pExpr, int32_t numOfOutput, int32_t numOfRows);

void* doDestroyFilterInfo(SSingleColumnFilterInfo* pFilterInfo, int32_t numOfFilterCols);

void setInputDataBlock(SOperatorInfo* pOperator, SqlFunctionCtx* pCtx, SSDataBlock* pBlock, int32_t order);
void finalizeQueryResult(SOperatorInfo* pOperator, SqlFunctionCtx* pCtx, SResultRowInfo* pResultRowInfo,
                         int32_t* rowCellInfoOffset);
void clearOutputBuf(SOptrBasicInfo* pBInfo, int32_t* bufCapacity);
void copyTsColoum(SSDataBlock* pRes, SqlFunctionCtx* pCtx, int32_t numOfOutput);

int32_t createQueryFilter(char* data, uint16_t len, SFilterInfo** pFilters);

int32_t createFilterInfo(STaskAttr* pQueryAttr, uint64_t qId);
void    freeColumnFilterInfo(SColumnFilterInfo* pFilter, int32_t numOfFilters);

STableQueryInfo* createTableQueryInfo(void* buf, bool groupbyColumn, STimeWindow win);
STableQueryInfo* createTmpTableQueryInfo(STimeWindow win);

int32_t buildArithmeticExprFromMsg(SExprInfo* pArithExprInfo, void* pQueryMsg);

bool    isTaskKilled(SExecTaskInfo* pTaskInfo);
int32_t checkForQueryBuf(size_t numOfTables);
bool    checkNeedToCompressQueryCol(SQInfo* pQInfo);

void   setTaskKilled(SExecTaskInfo* pTaskInfo);

void publishOperatorProfEvent(SOperatorInfo* operatorInfo, EQueryProfEventType eventType);
void publishQueryAbortEvent(SExecTaskInfo* pTaskInfo, int32_t code);

void calculateOperatorProfResults(SQInfo* pQInfo);
void queryCostStatis(SExecTaskInfo* pTaskInfo);

void doDestroyTask(SExecTaskInfo* pTaskInfo);
int32_t getMaximumIdleDurationSec();

void    doInvokeUdf(struct SUdfInfo* pUdfInfo, SqlFunctionCtx* pCtx, int32_t idx, int32_t type);
void    setTaskStatus(SExecTaskInfo* pTaskInfo, int8_t status);
int32_t createExecTaskInfoImpl(SSubplan* pPlan, SExecTaskInfo** pTaskInfo, SReadHandle* pHandle, uint64_t taskId, SQueryErrorInfo *errInfo);

#ifdef __cplusplus
}
#endif

#endif  // TDENGINE_EXECUTORIMPL_H<|MERGE_RESOLUTION|>--- conflicted
+++ resolved
@@ -629,15 +629,8 @@
 SOperatorInfo* createAggregateOperatorInfo(SOperatorInfo* downstream, SArray* pExprInfo, SSDataBlock* pResultBlock, SExecTaskInfo* pTaskInfo, const STableGroupInfo* pTableGroupInfo);
 SOperatorInfo* createMultiTableAggOperatorInfo(SOperatorInfo* downstream, SArray* pExprInfo, SSDataBlock* pResultBlock, SExecTaskInfo* pTaskInfo, const STableGroupInfo* pTableGroupInfo);
 SOperatorInfo* createProjectOperatorInfo(SOperatorInfo* downstream, SArray* pExprInfo, SExecTaskInfo* pTaskInfo);
-<<<<<<< HEAD
-SOperatorInfo* createOrderOperatorInfo(SOperatorInfo* downstream, SArray* pExprInfo, SArray* pOrderVal, SExecTaskInfo* pTaskInfo);
-SOperatorInfo* createSortedMergeOperatorInfo(SOperatorInfo** downstream, int32_t numOfDownstream, SArray* pExprInfo, SArray* pOrderVal, SArray* pGroupInfo, SExecTaskInfo* pTaskInfo);
-SOperatorInfo* createSysTableScanOperatorInfo(void* pSysTableReadHandle, const SArray* pExprInfo, const SSchema* pSchema,
-                                              int32_t tableType, SEpSet epset, SExecTaskInfo* pTaskInfo);
-=======
 SOperatorInfo* createSysTableScanOperatorInfo(void* pSysTableReadHandle, SSDataBlock* pResBlock, int32_t tableType, SEpSet epset,
                                               SExecTaskInfo* pTaskInfo);
->>>>>>> cab7e851
 
 SOperatorInfo* createLimitOperatorInfo(STaskRuntimeEnv* pRuntimeEnv, SOperatorInfo* downstream);
 SOperatorInfo* createIntervalOperatorInfo(SOperatorInfo* downstream, SArray* pExprInfo, SInterval* pInterval, SExecTaskInfo* pTaskInfo);
@@ -673,15 +666,10 @@
 
 SOperatorInfo* createJoinOperatorInfo(SOperatorInfo** pdownstream, int32_t numOfDownstream, SSchema* pSchema,
                                       int32_t numOfOutput);
-<<<<<<< HEAD
-
-// int32_t doCreateFilterInfo(SColumnInfo* pCols, int32_t numOfCols, int32_t numOfFilterCols, SSingleColumnFilterInfo** pFilterInfo, uint64_t qId);
-=======
 SOperatorInfo* createOrderOperatorInfo(SOperatorInfo* downstream, SArray* pExprInfo, SArray* pOrderVal, SExecTaskInfo* pTaskInfo);
 SOperatorInfo* createSortedMergeOperatorInfo(SOperatorInfo** downstream, int32_t numOfDownstream, SArray* pExprInfo, SArray* pOrderVal, SArray* pGroupInfo, SExecTaskInfo* pTaskInfo);
 
 // SSDataBlock* doSLimit(void* param, bool* newgroup);
->>>>>>> cab7e851
 void doSetFilterColumnInfo(SSingleColumnFilterInfo* pFilterInfo, int32_t numOfFilterCols, SSDataBlock* pBlock);
 bool doFilterDataBlock(SSingleColumnFilterInfo* pFilterInfo, int32_t numOfFilterCols, int32_t numOfRows, int8_t* p);
 void doCompactSDataBlock(SSDataBlock* pBlock, int32_t numOfRows, int8_t* p);
