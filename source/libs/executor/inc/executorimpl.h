/*
 * Copyright (c) 2019 TAOS Data, Inc. <jhtao@taosdata.com>
 *
 * This program is free software: you can use, redistribute, and/or modify
 * it under the terms of the GNU Affero General Public License, version 3
 * or later ("AGPL"), as published by the Free Software Foundation.
 *
 * This program is distributed in the hope that it will be useful, but WITHOUT
 * ANY WARRANTY; without even the implied warranty of MERCHANTABILITY or
 * FITNESS FOR A PARTICULAR PURPOSE.
 *
 * You should have received a copy of the GNU Affero General Public License
 * along with this program. If not, see <http://www.gnu.org/licenses/>.
 */
#ifndef TDENGINE_EXECUTORIMPL_H
#define TDENGINE_EXECUTORIMPL_H

#ifdef __cplusplus
extern "C" {
#endif

#include "os.h"
#include "tsort.h"
#include "tcommon.h"
#include "tlosertree.h"
#include "ttszip.h"
#include "tvariant.h"

#include "dataSinkMgt.h"
#include "executil.h"
#include "executor.h"
#include "planner.h"
#include "scalar.h"
#include "taosdef.h"
#include "tarray.h"
#include "thash.h"
#include "tlockfree.h"
#include "tpagedbuf.h"

struct SColumnFilterElem;

typedef int32_t (*__block_search_fn_t)(char* data, int32_t num, int64_t key, int32_t order);

#define IS_QUERY_KILLED(_q) ((_q)->code == TSDB_CODE_TSC_QUERY_CANCELLED)
#define Q_STATUS_EQUAL(p, s) (((p) & (s)) != 0u)
#define QUERY_IS_ASC_QUERY(q) (GET_FORWARD_DIRECTION_FACTOR((q)->order.order) == QUERY_ASC_FORWARD_STEP)

#define GET_TABLEGROUP(q, _index) ((SArray*)taosArrayGetP((q)->tableqinfoGroupInfo.pGroupList, (_index)))

#define GET_NUM_OF_RESULTS(_r) (((_r)->outputBuf) == NULL ? 0 : ((_r)->outputBuf)->info.rows)

#define NEEDTO_COMPRESS_QUERY(size) ((size) > tsCompressColData ? 1 : 0)

enum {
  // when this task starts to execute, this status will set
  TASK_NOT_COMPLETED = 0x1u,

  /* Task is over
   * 1. this status is used in one row result query process, e.g., count/sum/first/last/ avg...etc.
   * 2. when all data within queried time window, it is also denoted as query_completed
   */
  TASK_COMPLETED = 0x2u,

  /* when the result is not completed return to client, this status will be
   * usually used in case of interval query with interpolation option
   */
  TASK_OVER = 0x4u,
};

typedef struct SResultRowCell {
  uint64_t    groupId;
  SResultRow* pRow;
} SResultRowCell;

/**
 * If the number of generated results is greater than this value,
 * query query will be halt and return results to client immediate.
 */
typedef struct SRspResultInfo {
  int64_t total;      // total generated result size in rows
  int32_t capacity;   // capacity of current result output buffer
  int32_t threshold;  // result size threshold in rows.
} SRspResultInfo;

typedef struct SColumnFilterElem {
  int16_t           bytes;  // column length
  __filter_func_t   fp;
  SColumnFilterInfo filterInfo;
  void*             q;
} SColumnFilterElem;

typedef struct SSingleColumnFilterInfo {
  void*              pData;
  void*              pData2;  // used for nchar column
  int32_t            numOfFilters;
  SColumnInfo        info;
  SColumnFilterElem* pFilters;
} SSingleColumnFilterInfo;

typedef struct STableQueryInfo {
  TSKEY          lastKey;     // last check ts
  uint64_t       uid;         // table uid
  int32_t        groupIndex;  // group id in table list
//  SVariant       tag;
  SResultRowInfo resInfo;     // result info
} STableQueryInfo;

typedef enum {
  QUERY_PROF_BEFORE_OPERATOR_EXEC = 0,
  QUERY_PROF_AFTER_OPERATOR_EXEC,
  QUERY_PROF_QUERY_ABORT
} EQueryProfEventType;

typedef struct {
  EQueryProfEventType eventType;
  int64_t             eventTime;

  union {
    uint8_t operatorType;  // for operator event
    int32_t abortCode;     // for query abort event
  };
} SQueryProfEvent;

typedef struct {
  uint8_t operatorType;
  int64_t sumSelfTime;
  int64_t sumRunTimes;
} SOperatorProfResult;

typedef struct STaskCostInfo {
  int64_t created;
  int64_t start;
  int64_t end;

  uint64_t loadStatisTime;
  uint64_t loadFileBlockTime;
  uint64_t loadDataInCacheTime;
  uint64_t loadStatisSize;
  uint64_t loadFileBlockSize;
  uint64_t loadDataInCacheSize;

  uint64_t loadDataTime;
  uint64_t totalRows;
  uint64_t totalCheckedRows;
  uint32_t totalBlocks;
  uint32_t loadBlocks;
  uint32_t loadBlockStatis;
  uint32_t discardBlocks;
  uint64_t elapsedTime;
  uint64_t firstStageMergeTime;
  uint64_t winInfoSize;
  uint64_t tableInfoSize;
  uint64_t hashSize;
  uint64_t numOfTimeWindows;

  SArray*   queryProfEvents;      // SArray<SQueryProfEvent>
  SHashObj* operatorProfResults;  // map<operator_type, SQueryProfEvent>
} STaskCostInfo;

typedef struct SOperatorCostInfo {
  uint64_t openCost;
  uint64_t execCost;
  uint64_t totalRows;
  uint64_t totalBytes;
} SOperatorCostInfo;

typedef struct {
  int64_t vgroupLimit;
  int64_t ts;
} SOrderedPrjQueryInfo;

typedef struct {
  char*   tags;
  SArray* pResult;  // SArray<SStddevInterResult>
} SInterResult;

// The basic query information extracted from the SQueryInfo tree to support the
// execution of query in a data node.
typedef struct STaskAttr {
  SLimit limit;
  SLimit slimit;

  // todo comment it
  bool    stableQuery;        // super table query or not
  bool    topBotQuery;        // TODO used bitwise flag
  bool    groupbyColumn;      // denote if this is a groupby normal column query
  bool    hasTagResults;      // if there are tag values in final result or not
  bool    timeWindowInterpo;  // if the time window start/end required interpolation
  bool    queryBlockDist;     // if query data block distribution
  bool    stabledev;          // super table stddev query
  bool    tsCompQuery;        // is tscomp query
  bool    diffQuery;          // is diff query
  bool    simpleAgg;
  bool    pointInterpQuery;      // point interpolation query
  bool    needReverseScan;       // need reverse scan
  bool    distinct;              // distinct  query or not
  bool    stateWindow;           // window State on sub/normal table
  bool    createFilterOperator;  // if filter operator is needed
  bool    multigroupResult;      // multigroup result can exist in one SSDataBlock
  int32_t interBufSize;          // intermediate buffer sizse

  int32_t havingNum;  // having expr number

  SOrder  order;
  int16_t numOfCols;
  int16_t numOfTags;

  STimeWindow    window;
  SInterval      interval;
  SSessionWindow sw;
  int16_t        precision;
  int16_t        numOfOutput;
  int16_t        fillType;

  int32_t       srcRowSize;  // todo extract struct
  int32_t       resultRowSize;
  int32_t       intermediateResultRowSize;  // intermediate result row size, in case of top-k query.
  int32_t       maxTableColumnWidth;
  int32_t       tagLen;  // tag value length of current query
  SGroupbyExpr* pGroupbyExpr;

  SExprInfo* pExpr1;
  SExprInfo* pExpr2;
  int32_t    numOfExpr2;
  SExprInfo* pExpr3;
  int32_t    numOfExpr3;

  SColumnInfo*         tableCols;
  SColumnInfo*         tagColList;
  int32_t              numOfFilterCols;
  int64_t*             fillVal;
  SOrderedPrjQueryInfo prjInfo;  // limit value for each vgroup, only available in global order projection query.

  SSingleColumnFilterInfo* pFilterInfo;
  //  SFilterInfo     *pFilters;

  void*           tsdb;
  STableGroupInfo tableGroupInfo;  // table <tid, last_key> list  SArray<STableKeyInfo>
  int32_t         vgId;
  SArray*         pUdfInfo;  // no need to free
} STaskAttr;

struct SOperatorInfo;

typedef int32_t (*__optr_open_fn_t)(struct SOperatorInfo* param);
typedef SSDataBlock* (*__optr_fn_t)(struct SOperatorInfo* param, bool* newgroup);
typedef void (*__optr_close_fn_t)(void* param, int32_t num);

typedef struct STaskIdInfo {
  uint64_t queryId;  // this is also a request id
  uint64_t subplanId;
  uint64_t templateId;
  char*    str;
} STaskIdInfo;

typedef struct SExecTaskInfo {
  STaskIdInfo     id;
  char*           content;
  uint32_t        status;
  STimeWindow     window;
  STaskCostInfo   cost;
  int64_t         owner;  // if it is in execution
  int32_t         code;
  uint64_t        totalRows;            // total number of rows
  STableGroupInfo tableqinfoGroupInfo;  // this is a group array list, including SArray<STableQueryInfo*> structure
  char*           sql;                  // query sql string
  jmp_buf         env;                  //
  struct SOperatorInfo* pRoot;
} SExecTaskInfo;

typedef struct STaskRuntimeEnv {
  jmp_buf         env;
  STaskAttr*      pQueryAttr;
  uint32_t        status;  // query status
  void*           qinfo;
  uint8_t         scanFlag;  // denotes reversed scan of data or not
  void*           pTsdbReadHandle;

  int32_t         prevGroupId;  // previous executed group id
  bool            enableGroupData;
  SDiskbasedBuf*  pResultBuf;           // query result buffer based on blocked-wised disk file
  SHashObj*       pResultRowHashTable;  // quick locate the window object for each result
  SHashObj*       pResultRowListSet;    // used to check if current ResultRowInfo has ResultRow object or not
  SArray*         pResultRowArrayList;  // The array list that contains the Result rows
  char*           keyBuf;               // window key buffer
  // The window result objects pool, all the resultRow Objects are allocated and managed by this object.
  char**          prevRow;
  SResultRowPool* pool;

  SArray*         prevResult;  // intermediate result, SArray<SInterResult>
  STSBuf*         pTsBuf;      // timestamp filter list
  STSCursor       cur;

  char*           tagVal;  // tag value of current data block
  struct SScalarFunctionSupport* scalarSup;

  SSDataBlock*    outputBuf;
  STableGroupInfo tableqinfoGroupInfo;  // this is a group array list, including SArray<STableQueryInfo*> structure
  struct SOperatorInfo* proot;
  SGroupResInfo   groupResInfo;
  int64_t         currentOffset;  // dynamic offset value

  STableQueryInfo* current;
  SRspResultInfo   resultInfo;
  SHashObj*        pTableRetrieveTsMap;
  struct SUdfInfo* pUdfInfo;
} STaskRuntimeEnv;

enum {
<<<<<<< HEAD
  OP_IN_EXECUTING = 1,
  OP_RES_TO_RETURN = 2,
  OP_EXEC_DONE = 3,
  OP_OPENED = 4,
  OP_NOT_OPENED = 5
=======
  OP_NOT_OPENED    = 0x0,
  OP_OPENED        = 0x1,
  OP_RES_TO_RETURN = 0x5,
  OP_EXEC_DONE     = 0x9,
>>>>>>> d6af5559
};

typedef struct SOperatorInfo {
  uint8_t                operatorType;
  bool                   blockingOptr;  // block operator or not
  uint8_t                status;        // denote if current operator is completed
  int32_t                numOfOutput;   // number of columns of the current operator results
  char*                  name;          // name, used to show the query execution plan
  void*                  info;          // extension attribution
  SExprInfo*             pExpr;
  STaskRuntimeEnv*       pRuntimeEnv;   // todo remove it
  SExecTaskInfo*         pTaskInfo;
  SOperatorCostInfo      cost;

  struct SOperatorInfo** pDownstream;      // downstram pointer list
  int32_t                numOfDownstream;  // number of downstream. The value is always ONE expect for join operator
  __optr_fn_t            getNextFn;
  __optr_fn_t            cleanupFn;
  __optr_close_fn_t      closeFn;
  __optr_open_fn_t       _openFn;          // DO NOT invoke this function directly
} SOperatorInfo;

typedef struct {
  int32_t      numOfTags;
  int32_t      numOfCols;
  SColumnInfo* colList;
} SQueriedTableInfo;

typedef struct SQInfo {
  void*    signature;
  uint64_t qId;
  int32_t  code;   // error code to returned to client
  int64_t  owner;  // if it is in execution

  STaskRuntimeEnv runtimeEnv;
  STaskAttr       query;
  void*           pBuf;  // allocated buffer for STableQueryInfo, sizeof(STableQueryInfo)*numOfTables;

  TdThreadMutex lock;  // used to synchronize the rsp/query threads
  tsem_t          ready;
  int32_t         dataReady;    // denote if query result is ready or not
  void*           rspContext;   // response context
  int64_t         startExecTs;  // start to exec timestamp
  char*           sql;          // query sql string
  STaskCostInfo   summary;
} SQInfo;

enum {
  DATA_NOT_READY = 0x1,
  DATA_READY     = 0x2,
  DATA_EXHAUSTED = 0x3,
};

typedef struct SSourceDataInfo {
  struct SExchangeInfo *pEx;
  int32_t            index;
  SRetrieveTableRsp *pRsp;
  uint64_t           totalRows;
  int32_t            status;
} SSourceDataInfo;

typedef struct SLoadRemoteDataInfo {
  uint64_t           totalSize;     // total load bytes from remote
  uint64_t           totalRows;     // total number of rows
  uint64_t           totalElapsed;  // total elapsed time
} SLoadRemoteDataInfo;

enum {
  EX_SOURCE_DATA_NOT_READY = 0x1,
  EX_SOURCE_DATA_READY     = 0x2,
  EX_SOURCE_DATA_EXHAUSTED = 0x3,
};

typedef struct SExchangeInfo {
  SArray*            pSources;
  SArray*            pSourceDataInfo;
  tsem_t             ready;
  void*              pTransporter;
  SSDataBlock*       pResult;
  bool               seqLoadData;   // sequential load data or not, false by default
  int32_t            current;
  SLoadRemoteDataInfo loadInfo;
} SExchangeInfo;

typedef struct STableScanInfo {
  void*           pTsdbReadHandle;
  int32_t         numOfBlocks;  // extract basic running information.
  int32_t         numOfSkipped;
  int32_t         numOfBlockStatis;
  int64_t         numOfRows;
  int32_t         order;  // scan order
  int32_t         times;  // repeat counts
  int32_t         current;
  int32_t         reverseTimes;  // 0 by default
  SqlFunctionCtx* pCtx;  // next operator query context
  SResultRowInfo* pResultRowInfo;
  int32_t*        rowCellInfoOffset;
  SExprInfo*      pExpr;
  SSDataBlock     block;
  int32_t         numOfOutput;
  int64_t         elapsedTime;
  int32_t         prevGroupId;  // previous table group id
  int32_t         scanFlag;  // table scan flag to denote if it is a repeat/reverse/main scan
} STableScanInfo;

typedef struct STagScanInfo {
  SColumnInfo* pCols;
  SSDataBlock* pRes;
  int32_t      totalTables;
  int32_t      curPos;
} STagScanInfo;

typedef struct SStreamBlockScanInfo {
  SSDataBlock* pRes;          // result SSDataBlock
  int32_t      blockType;     // current block type
  bool         blockValid;    // Is current data has returned?
  SColumnInfo* pCols;         // the output column info
  uint64_t     numOfRows;     // total scanned rows
  uint64_t     numOfExec;     // execution times
  void*        readerHandle;  // stream block reader handle
} SStreamBlockScanInfo;

typedef struct SSysTableScanInfo {
  union {
    void* pTransporter;
    void* readHandle;
  };

  SRetrieveMetaTableRsp *pRsp;
  SRetrieveTableReq   req;
  SEpSet              epSet;
  tsem_t              ready;

  SNode*              pCondition; // db_name filter condition, to discard data that are not in current database
  void               *pCur;       // cursor for iterate the local table meta store.
  SArray             *scanCols;   // SArray<int16_t> scan column id list

  int32_t             type;       // show type, TODO remove it
  SName               name;
  SSDataBlock*        pRes;
  int32_t             capacity;
  int64_t             numOfBlocks;  // extract basic running information.
  SLoadRemoteDataInfo loadInfo;
} SSysTableScanInfo;

typedef struct SOptrBasicInfo {
  SResultRowInfo     resultRowInfo;
  int32_t*           rowCellInfoOffset;  // offset value for each row result cell info
  SqlFunctionCtx*    pCtx;
  SSDataBlock*       pRes;
  int32_t            capacity;
} SOptrBasicInfo;

//TODO move the resultrowsiz together with SOptrBasicInfo:rowCellInfoOffset
typedef struct SAggSupporter {
  SHashObj*          pResultRowHashTable;  // quick locate the window object for each result
  SHashObj*          pResultRowListSet;    // used to check if current ResultRowInfo has ResultRow object or not
  SArray*            pResultRowArrayList;  // The array list that contains the Result rows
  char*              keyBuf;               // window key buffer
  SDiskbasedBuf     *pResultBuf;           // query result buffer based on blocked-wised disk file
  int32_t            resultRowSize;        // the result buffer size for each result row, with the meta data size for each row
} SAggSupporter;

typedef struct STableIntervalOperatorInfo {
  SOptrBasicInfo     binfo;
  SGroupResInfo      groupResInfo;
  SInterval          interval;
  STimeWindow        win;
  int32_t            precision;
  bool               timeWindowInterpo;
  char             **pRow;
  SAggSupporter      aggSup;
  STableQueryInfo   *pCurrent;
  int32_t            order;
} STableIntervalOperatorInfo;

typedef struct SAggOperatorInfo {
  SOptrBasicInfo     binfo;
  SDiskbasedBuf     *pResultBuf;           // query result buffer based on blocked-wised disk file
  SAggSupporter      aggSup;
  STableQueryInfo   *current;
  uint32_t           groupId;
  SGroupResInfo      groupResInfo;
  STableQueryInfo   *pTableQueryInfo;
} SAggOperatorInfo;

typedef struct SProjectOperatorInfo {
  SOptrBasicInfo binfo;
  SSDataBlock   *existDataBlock;
  int32_t        threshold;
} SProjectOperatorInfo;

typedef struct SLimitOperatorInfo {
  SLimit             limit;
  int64_t            currentOffset;
  int64_t            currentRows;
} SLimitOperatorInfo;

typedef struct SSLimitOperatorInfo {
  int64_t            groupTotal;
  int64_t            currentGroupOffset;
  int64_t            rowsTotal;
  int64_t            currentOffset;
  SLimit             limit;
  SLimit             slimit;
  char**             prevRow;
  SArray*            orderColumnList;
  bool               hasPrev;
  bool               ignoreCurrentGroup;
  bool               multigroupResult;
  SSDataBlock*       pRes;  // result buffer
  SSDataBlock*       pPrevBlock;
  int64_t            capacity;
  int64_t            threshold;
} SSLimitOperatorInfo;

typedef struct SFilterOperatorInfo {
  SSingleColumnFilterInfo* pFilterInfo;
  int32_t                  numOfFilterCols;
} SFilterOperatorInfo;

typedef struct SFillOperatorInfo {
  struct SFillInfo* pFillInfo;
  SSDataBlock*      pRes;
  int64_t           totalInputRows;
  void**            p;
  SSDataBlock*      existNewGroupBlock;
  bool              multigroupResult;
} SFillOperatorInfo;

typedef struct SGroupbyOperatorInfo {
  SOptrBasicInfo binfo;
  int32_t        colIndex;
  char*          prevData;  // previous group by value
  SGroupResInfo  groupResInfo;
} SGroupbyOperatorInfo;

typedef struct SSessionAggOperatorInfo {
  SOptrBasicInfo binfo;
  SAggSupporter  aggSup;
  STimeWindow    curWindow;  // current time window
  TSKEY          prevTs;     // previous timestamp
  int32_t        numOfRows;  // number of rows
  int32_t        start;      // start row index
  bool           reptScan;   // next round scan
} SSessionAggOperatorInfo;

typedef struct SStateWindowOperatorInfo {
  SOptrBasicInfo binfo;
  STimeWindow    curWindow;  // current time window
  int32_t        numOfRows;  // number of rows
  int32_t        colIndex;   // start row index
  int32_t        start;
  char*          prevData;  // previous data
  bool           reptScan;
} SStateWindowOperatorInfo;

typedef struct SSortedMergeOperatorInfo {
  SOptrBasicInfo     binfo;
  bool               hasVarCol;
  
  SArray            *orderInfo;   // SArray<SBlockOrderInfo>
  bool               nullFirst;
  int32_t            numOfSources;

  SSortHandle       *pSortHandle;

  int32_t            bufPageSize;
  uint32_t           sortBufSize;  // max buffer size for in-memory sort

  int32_t            resultRowFactor;
  bool               hasGroupVal;

  SDiskbasedBuf     *pTupleStore;  // keep the final results
  int32_t            numOfResPerPage;

  char**             groupVal;
  SArray            *groupInfo;
  SAggSupporter      aggSup;
} SSortedMergeOperatorInfo;

typedef struct SOrderOperatorInfo {
  uint32_t           sortBufSize;  // max buffer size for in-memory sort
  SSDataBlock       *pDataBlock;
  bool               hasVarCol;    // has variable length column, such as binary/varchar/nchar
  SArray            *orderInfo;
  bool               nullFirst;
  SSortHandle       *pSortHandle;
  int32_t            bufPageSize;
  int32_t            numOfRowsInRes;

  // TODO extact struct
  int64_t            startTs;       // sort start time
  uint64_t           sortElapsed;   // sort elapsed time, time to flush to disk not included.
  uint64_t           totalSize;     // total load bytes from remote
  uint64_t           totalRows;     // total number of rows
  uint64_t           totalElapsed;  // total elapsed time
} SOrderOperatorInfo;

typedef struct SDistinctDataInfo {
  int32_t index;
  int32_t type;
  int32_t bytes;
} SDistinctDataInfo;

typedef struct SDistinctOperatorInfo {
  SHashObj*    pSet;
  SSDataBlock* pRes;
  bool         recordNullVal;  // has already record the null value, no need to try again
  int64_t      threshold;
  int64_t      outputCapacity;
  int32_t      totalBytes;
  char*        buf;
  SArray*      pDistinctDataInfo;
} SDistinctOperatorInfo;

SOperatorInfo* createExchangeOperatorInfo(const SNodeList* pSources, SSDataBlock* pBlock, SExecTaskInfo* pTaskInfo);
SOperatorInfo* createTableScanOperatorInfo(void* pTsdbReadHandle, int32_t order, int32_t numOfOutput,
                                           int32_t repeatTime, int32_t reverseTime, SExecTaskInfo* pTaskInfo);
SOperatorInfo* createAggregateOperatorInfo(SOperatorInfo* downstream, SExprInfo* pExprInfo, int32_t numOfCols, SSDataBlock* pResultBlock,
                                           SExecTaskInfo* pTaskInfo, const STableGroupInfo* pTableGroupInfo);
SOperatorInfo* createMultiTableAggOperatorInfo(SOperatorInfo* downstream, SExprInfo* pExprInfo, int32_t numOfCols, SSDataBlock* pResBlock, SExecTaskInfo* pTaskInfo, const STableGroupInfo* pTableGroupInfo);
SOperatorInfo* createProjectOperatorInfo(SOperatorInfo* downstream, SExprInfo* pExprInfo, int32_t num, SSDataBlock* pResBlock, SExecTaskInfo* pTaskInfo);
SOperatorInfo* createOrderOperatorInfo(SOperatorInfo* downstream, SExprInfo* pExprInfo, int32_t numOfCols, SArray* pOrderVal, SExecTaskInfo* pTaskInfo);
SOperatorInfo* createSortedMergeOperatorInfo(SOperatorInfo** downstream, int32_t numOfDownstream, SExprInfo* pExprInfo, int32_t num, SArray* pOrderVal, SArray* pGroupInfo, SExecTaskInfo* pTaskInfo);
SOperatorInfo* createSysTableScanOperatorInfo(void* pSysTableReadHandle, SSDataBlock* pResBlock, const SName* pName,
                                              SNode* pCondition, SEpSet epset, SArray* colList, SExecTaskInfo* pTaskInfo);
SOperatorInfo* createLimitOperatorInfo(SOperatorInfo* downstream, int32_t numOfDownstream, SLimit* pLimit, SExecTaskInfo* pTaskInfo);

SOperatorInfo* createIntervalOperatorInfo(SOperatorInfo* downstream, SExprInfo* pExprInfo, int32_t numOfCols, SSDataBlock* pResBlock, SInterval* pInterval,
                                          const STableGroupInfo* pTableGroupInfo, SExecTaskInfo* pTaskInfo);
SOperatorInfo* createSessionAggOperatorInfo(SOperatorInfo* downstream, SExprInfo* pExprInfo, int32_t numOfCols, SSDataBlock* pResBlock, SExecTaskInfo* pTaskInfo);

SOperatorInfo* createTableSeqScanOperatorInfo(void* pTsdbReadHandle, STaskRuntimeEnv* pRuntimeEnv);
SOperatorInfo* createAllTimeIntervalOperatorInfo(STaskRuntimeEnv* pRuntimeEnv, SOperatorInfo* downstream,
                                                 SExprInfo* pExpr, int32_t numOfOutput);

SOperatorInfo* createFillOperatorInfo(STaskRuntimeEnv* pRuntimeEnv, SOperatorInfo* downstream, SExprInfo* pExpr,
                                      int32_t numOfOutput, bool multigroupResult);
SOperatorInfo* createGroupOperatorInfo(SOperatorInfo* downstream, SExprInfo* pExpr, int32_t numOfOutput, SSDataBlock* pResBlock, SExecTaskInfo* pTaskInfo);

SOperatorInfo* createMultiTableTimeIntervalOperatorInfo(STaskRuntimeEnv* pRuntimeEnv, SOperatorInfo* downstream,
                                                        SExprInfo* pExpr, int32_t numOfOutput);
SOperatorInfo* createAllMultiTableTimeIntervalOperatorInfo(STaskRuntimeEnv* pRuntimeEnv, SOperatorInfo* downstream,
                                                           SExprInfo* pExpr, int32_t numOfOutput);
SOperatorInfo* createTagScanOperatorInfo(STaskRuntimeEnv* pRuntimeEnv, SExprInfo* pExpr, int32_t numOfOutput);
SOperatorInfo* createDistinctOperatorInfo(STaskRuntimeEnv* pRuntimeEnv, SOperatorInfo* downstream, SExprInfo* pExpr,
                                          int32_t numOfOutput);
SOperatorInfo* createTableBlockInfoScanOperator(void* pTsdbReadHandle, STaskRuntimeEnv* pRuntimeEnv);
SOperatorInfo* createMultiwaySortOperatorInfo(STaskRuntimeEnv* pRuntimeEnv, SExprInfo* pExpr, int32_t numOfOutput,
                                              int32_t numOfRows, void* merger);
SOperatorInfo* createGlobalAggregateOperatorInfo(STaskRuntimeEnv* pRuntimeEnv, SOperatorInfo* downstream,
                                                 SExprInfo* pExpr, int32_t numOfOutput, void* param, SArray* pUdfInfo,
                                                 bool groupResultMixedUp);
SOperatorInfo* createStatewindowOperatorInfo(STaskRuntimeEnv* pRuntimeEnv, SOperatorInfo* downstream, SExprInfo* pExpr,
                                             int32_t numOfOutput);
SOperatorInfo* createSLimitOperatorInfo(STaskRuntimeEnv* pRuntimeEnv, SOperatorInfo* downstream, SExprInfo* pExpr,
                                        int32_t numOfOutput, void* merger, bool multigroupResult);

SOperatorInfo* createJoinOperatorInfo(SOperatorInfo** pdownstream, int32_t numOfDownstream, SSchema* pSchema,
                                      int32_t numOfOutput);

<<<<<<< HEAD
// SSDataBlock* doSLimit(void* param, bool* newgroup);
=======
>>>>>>> d6af5559
void doSetFilterColumnInfo(SSingleColumnFilterInfo* pFilterInfo, int32_t numOfFilterCols, SSDataBlock* pBlock);
bool doFilterDataBlock(SSingleColumnFilterInfo* pFilterInfo, int32_t numOfFilterCols, int32_t numOfRows, int8_t* p);
void doCompactSDataBlock(SSDataBlock* pBlock, int32_t numOfRows, int8_t* p);

SSDataBlock* createOutputBuf(SExprInfo* pExpr, int32_t numOfOutput, int32_t numOfRows);

void* doDestroyFilterInfo(SSingleColumnFilterInfo* pFilterInfo, int32_t numOfFilterCols);

void setInputDataBlock(SOperatorInfo* pOperator, SqlFunctionCtx* pCtx, SSDataBlock* pBlock, int32_t order);

void finalizeQueryResult(SqlFunctionCtx* pCtx, int32_t numOfOutput);

void clearOutputBuf(SOptrBasicInfo* pBInfo, int32_t* bufCapacity);
void copyTsColoum(SSDataBlock* pRes, SqlFunctionCtx* pCtx, int32_t numOfOutput);

int32_t createQueryFilter(char* data, uint16_t len, SFilterInfo** pFilters);

int32_t createFilterInfo(STaskAttr* pQueryAttr, uint64_t qId);
void    freeColumnFilterInfo(SColumnFilterInfo* pFilter, int32_t numOfFilters);

STableQueryInfo* createTableQueryInfo(void* buf, bool groupbyColumn, STimeWindow win);
STableQueryInfo* createTmpTableQueryInfo(STimeWindow win);

bool    isTaskKilled(SExecTaskInfo* pTaskInfo);
int32_t checkForQueryBuf(size_t numOfTables);
<<<<<<< HEAD
bool    checkNeedToCompressQueryCol(SQInfo* pQInfo);
=======
>>>>>>> d6af5559

void   setTaskKilled(SExecTaskInfo* pTaskInfo);

void publishOperatorProfEvent(SOperatorInfo* operatorInfo, EQueryProfEventType eventType);
void publishQueryAbortEvent(SExecTaskInfo* pTaskInfo, int32_t code);

void calculateOperatorProfResults(SQInfo* pQInfo);
void queryCostStatis(SExecTaskInfo* pTaskInfo);

void doDestroyTask(SExecTaskInfo* pTaskInfo);
int32_t getMaximumIdleDurationSec();

void    doInvokeUdf(struct SUdfInfo* pUdfInfo, SqlFunctionCtx* pCtx, int32_t idx, int32_t type);
void    setTaskStatus(SExecTaskInfo* pTaskInfo, int8_t status);
int32_t createExecTaskInfoImpl(SSubplan* pPlan, SExecTaskInfo** pTaskInfo, SReadHandle* pHandle, uint64_t taskId);

#ifdef __cplusplus
}
#endif

#endif  // TDENGINE_EXECUTORIMPL_H<|MERGE_RESOLUTION|>--- conflicted
+++ resolved
@@ -307,18 +307,10 @@
 } STaskRuntimeEnv;
 
 enum {
-<<<<<<< HEAD
-  OP_IN_EXECUTING = 1,
-  OP_RES_TO_RETURN = 2,
-  OP_EXEC_DONE = 3,
-  OP_OPENED = 4,
-  OP_NOT_OPENED = 5
-=======
   OP_NOT_OPENED    = 0x0,
   OP_OPENED        = 0x1,
   OP_RES_TO_RETURN = 0x5,
   OP_EXEC_DONE     = 0x9,
->>>>>>> d6af5559
 };
 
 typedef struct SOperatorInfo {
@@ -681,10 +673,6 @@
 SOperatorInfo* createJoinOperatorInfo(SOperatorInfo** pdownstream, int32_t numOfDownstream, SSchema* pSchema,
                                       int32_t numOfOutput);
 
-<<<<<<< HEAD
-// SSDataBlock* doSLimit(void* param, bool* newgroup);
-=======
->>>>>>> d6af5559
 void doSetFilterColumnInfo(SSingleColumnFilterInfo* pFilterInfo, int32_t numOfFilterCols, SSDataBlock* pBlock);
 bool doFilterDataBlock(SSingleColumnFilterInfo* pFilterInfo, int32_t numOfFilterCols, int32_t numOfRows, int8_t* p);
 void doCompactSDataBlock(SSDataBlock* pBlock, int32_t numOfRows, int8_t* p);
@@ -710,10 +698,6 @@
 
 bool    isTaskKilled(SExecTaskInfo* pTaskInfo);
 int32_t checkForQueryBuf(size_t numOfTables);
-<<<<<<< HEAD
-bool    checkNeedToCompressQueryCol(SQInfo* pQInfo);
-=======
->>>>>>> d6af5559
 
 void   setTaskKilled(SExecTaskInfo* pTaskInfo);
 
