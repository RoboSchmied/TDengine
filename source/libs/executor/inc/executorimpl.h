/*
 * Copyright (c) 2019 TAOS Data, Inc. <jhtao@taosdata.com>
 *
 * This program is free software: you can use, redistribute, and/or modify
 * it under the terms of the GNU Affero General Public License, version 3
 * or later ("AGPL"), as published by the Free Software Foundation.
 *
 * This program is distributed in the hope that it will be useful, but WITHOUT
 * ANY WARRANTY; without even the implied warranty of MERCHANTABILITY or
 * FITNESS FOR A PARTICULAR PURPOSE.
 *
 * You should have received a copy of the GNU Affero General Public License
 * along with this program. If not, see <http://www.gnu.org/licenses/>.
 */
#ifndef TDENGINE_EXECUTORIMPL_H
#define TDENGINE_EXECUTORIMPL_H

#ifdef __cplusplus
extern "C" {
#endif

#include "os.h"
#include "tcommon.h"
#include "tlosertree.h"
#include "tsort.h"
#include "ttszip.h"
#include "tvariant.h"

#include "dataSinkMgt.h"
#include "executil.h"
#include "executor.h"
#include "planner.h"
#include "scalar.h"
#include "taosdef.h"
#include "tarray.h"
#include "tfill.h"
#include "thash.h"
#include "tlockfree.h"
#include "tmsg.h"
#include "tpagedbuf.h"
#include "tstream.h"
#include "tstreamUpdate.h"

#include "executorInt.h"
#include "vnode.h"

typedef int32_t (*__block_search_fn_t)(char* data, int32_t num, int64_t key, int32_t order);

#define Q_STATUS_EQUAL(p, s)                 (((p) & (s)) != 0u)
#define IS_VALID_SESSION_WIN(winInfo)        ((winInfo).sessionWin.win.skey > 0)
#define SET_SESSION_WIN_INVALID(winInfo)     ((winInfo).sessionWin.win.skey = INT64_MIN)
#define IS_INVALID_SESSION_WIN_KEY(winKey)   ((winKey).win.skey <= 0)
#define SET_SESSION_WIN_KEY_INVALID(pWinKey) ((pWinKey)->win.skey = INT64_MIN)

enum {
  // when this task starts to execute, this status will set
  TASK_NOT_COMPLETED = 0x1u,

  /* Task is over
   * 1. this status is used in one row result query process, e.g., count/sum/first/last/ avg...etc.
   * 2. when all data within queried time window, it is also denoted as query_completed
   */
  TASK_COMPLETED = 0x2u,
};

/**
 * If the number of generated results is greater than this value,
 * query query will be halt and return results to client immediate.
 */
typedef struct SResultInfo {  // TODO refactor
  int64_t totalRows;          // total generated result size in rows
  int64_t totalBytes;         // total results in bytes.
  int32_t capacity;           // capacity of current result output buffer
  int32_t threshold;          // result size threshold in rows.
} SResultInfo;

typedef struct STableQueryInfo {
  TSKEY              lastKey;  // last check ts, todo remove it later
  SResultRowPosition pos;      // current active time window
} STableQueryInfo;

typedef struct SLimit {
  int64_t limit;
  int64_t offset;
} SLimit;

typedef struct STableScanAnalyzeInfo SFileBlockLoadRecorder;

typedef struct STaskCostInfo {
  int64_t                 created;
  int64_t                 start;
  uint64_t                elapsedTime;
  double                  extractListTime;
  double                  groupIdMapTime;
  SFileBlockLoadRecorder* pRecoder;
} STaskCostInfo;

typedef struct SOperatorCostInfo {
  double openCost;
  double totalCost;
} SOperatorCostInfo;

struct SOperatorInfo;

typedef int32_t (*__optr_encode_fn_t)(struct SOperatorInfo* pOperator, char** result, int32_t* length);
typedef int32_t (*__optr_decode_fn_t)(struct SOperatorInfo* pOperator, char* result);

typedef int32_t (*__optr_open_fn_t)(struct SOperatorInfo* pOptr);
typedef SSDataBlock* (*__optr_fn_t)(struct SOperatorInfo* pOptr);
typedef void (*__optr_close_fn_t)(void* param);
typedef int32_t (*__optr_explain_fn_t)(struct SOperatorInfo* pOptr, void** pOptrExplain, uint32_t* len);

typedef struct STaskIdInfo {
  uint64_t queryId;  // this is also a request id
  uint64_t subplanId;
  uint64_t templateId;
  char*    str;
} STaskIdInfo;

enum {
  STREAM_RECOVER_STEP__NONE = 0,
  STREAM_RECOVER_STEP__PREPARE1,
  STREAM_RECOVER_STEP__PREPARE2,
  STREAM_RECOVER_STEP__SCAN,
};

typedef struct {
  // TODO remove prepareStatus
  STqOffsetVal      prepareStatus;  // for tmq
  STqOffsetVal      lastStatus;     // for tmq
  SMqMetaRsp        metaRsp;        // for tmq fetching meta
  int8_t            returned;
  int64_t           snapshotVer;
  const SSubmitReq* pReq;

  SSchemaWrapper*     schema;
  char                tbName[TSDB_TABLE_NAME_LEN];
  int8_t              recoverStep;
  SQueryTableDataCond tableCond;
  int64_t             fillHistoryVer1;
  int64_t             fillHistoryVer2;

  // int8_t        triggerSaved;
  // int64_t       deleteMarkSaved;
  SStreamState* pState;
} SStreamTaskInfo;

typedef struct {
  char*           tablename;
  char*           dbname;
  int32_t         tversion;
  SSchemaWrapper* sw;
  SSchemaWrapper* qsw;
} SSchemaInfo;

typedef struct SExchangeOpStopInfo {
  int32_t operatorType;
  int64_t refId;
} SExchangeOpStopInfo;

typedef struct STaskStopInfo {
  SRWLatch lock;
  SArray*  pStopInfo;
} STaskStopInfo;

struct SExecTaskInfo {
  STaskIdInfo   id;
  uint32_t      status;
  STimeWindow   window;
  STaskCostInfo cost;
  int64_t       owner;  // if it is in execution
  int32_t       code;

  int64_t               version;  // used for stream to record wal version
  SStreamTaskInfo       streamInfo;
  SSchemaInfo           schemaInfo;
  STableListInfo*       pTableInfoList;  // this is a table list
  const char*           sql;             // query sql string
  jmp_buf               env;             // jump to this position when error happens.
  EOPTR_EXEC_MODEL      execModel;       // operator execution model [batch model|stream model]
  SSubplan*             pSubplan;
  struct SOperatorInfo* pRoot;
  SLocalFetch           localFetch;
  SArray*               pResultBlockList;// result block list
  STaskStopInfo         stopInfo;
};

enum {
  OP_NOT_OPENED = 0x0,
  OP_OPENED = 0x1,
  OP_RES_TO_RETURN = 0x5,
  OP_EXEC_DONE = 0x9,
  OP_EXEC_RECV = 0x11,
};

typedef struct SOperatorFpSet {
  __optr_open_fn_t    _openFn;  // DO NOT invoke this function directly
  __optr_fn_t         getNextFn;
  __optr_fn_t         cleanupFn;  // call this function to release the allocated resources ASAP
  __optr_close_fn_t   closeFn;
  __optr_encode_fn_t  encodeResultRow;
  __optr_decode_fn_t  decodeResultRow;
  __optr_explain_fn_t getExplainFn;
} SOperatorFpSet;

typedef struct SExprSupp {
  SExprInfo*      pExprInfo;
  int32_t         numOfExprs;  // the number of scalar expression in group operator
  SqlFunctionCtx* pCtx;
  int32_t*        rowEntryInfoOffset;  // offset value for each row result cell info
  SFilterInfo*    pFilterInfo;
} SExprSupp;

typedef struct SOperatorInfo {
  uint16_t               operatorType;
  int16_t                resultDataBlockId;
  bool                   blocking;  // block operator or not
  uint8_t                status;    // denote if current operator is completed
  char*                  name;      // name, for debug purpose
  void*                  info;      // extension attribution
  SExprSupp              exprSupp;
  SExecTaskInfo*         pTaskInfo;
  SOperatorCostInfo      cost;
  SResultInfo            resultInfo;
  struct SOperatorInfo** pDownstream;      // downstram pointer list
  int32_t                numOfDownstream;  // number of downstream. The value is always ONE expect for join operator
  SOperatorFpSet         fpSet;
} SOperatorInfo;

typedef enum {
  EX_SOURCE_DATA_NOT_READY = 0x1,
  EX_SOURCE_DATA_READY = 0x2,
  EX_SOURCE_DATA_EXHAUSTED = 0x3,
} EX_SOURCE_STATUS;

#define COL_MATCH_FROM_COL_ID  0x1
#define COL_MATCH_FROM_SLOT_ID 0x2

typedef struct SLoadRemoteDataInfo {
  uint64_t totalSize;     // total load bytes from remote
  uint64_t totalRows;     // total number of rows
  uint64_t totalElapsed;  // total elapsed time
} SLoadRemoteDataInfo;

typedef struct SLimitInfo {
  SLimit   limit;
  SLimit   slimit;
  uint64_t currentGroupId;
  int64_t  remainGroupOffset;
  int64_t  numOfOutputGroups;
  int64_t  remainOffset;
  int64_t  numOfOutputRows;
} SLimitInfo;

typedef struct SExchangeInfo {
  SArray*             pSources;
  SArray*             pSourceDataInfo;
  tsem_t              ready;
  void*               pTransporter;

  // SArray<SSDataBlock*>, result block list, used to keep the multi-block that
  // passed by downstream operator
  SArray*             pResultBlockList;
  SArray*             pRecycledBlocks;// build a pool for small data block to avoid to repeatly create and then destroy.
  SSDataBlock*        pDummyBlock;    // dummy block, not keep data
  bool                seqLoadData;    // sequential load data or not, false by default
  int32_t             current;
  SLoadRemoteDataInfo loadInfo;
  uint64_t            self;
  SLimitInfo          limitInfo;
  int64_t             openedTs;       // start exec time stamp, todo: move to SLoadRemoteDataInfo
} SExchangeInfo;

typedef struct SScanInfo {
  int32_t numOfAsc;
  int32_t numOfDesc;
} SScanInfo;

typedef struct SSampleExecInfo {
  double   sampleRatio;  // data block sample ratio, 1 by default
  uint32_t seed;         // random seed value
} SSampleExecInfo;

enum {
  TABLE_SCAN__TABLE_ORDER = 1,
  TABLE_SCAN__BLOCK_ORDER = 2,
};

typedef struct SAggSupporter {
  SSHashObj*     pResultRowHashTable;  // quick locate the window object for each result
  char*          keyBuf;               // window key buffer
  SDiskbasedBuf* pResultBuf;           // query result buffer based on blocked-wised disk file
  int32_t        resultRowSize;  // the result buffer size for each result row, with the meta data size for each row
  int32_t        currentPageId;  // current write page id
} SAggSupporter;

typedef struct {
  // if the upstream is an interval operator, the interval info is also kept here to get the time window to check if
  // current data block needs to be loaded.
  SInterval      interval;
  SAggSupporter* pAggSup;
  SExprSupp*     pExprSup;  // expr supporter of aggregate operator
} SAggOptrPushDownInfo;

typedef struct STableMetaCacheInfo {
  SLRUCache*             pTableMetaEntryCache; // 100 by default
  uint64_t               metaFetch;
  uint64_t               cacheHit;
} STableMetaCacheInfo;

typedef struct STableScanBase {
  STsdbReader*           dataReader;
  SFileBlockLoadRecorder readRecorder;
  SQueryTableDataCond    cond;
  SAggOptrPushDownInfo   pdInfo;
  SColMatchInfo          matchInfo;
  SReadHandle            readHandle;
  SExprSupp              pseudoSup;
  STableMetaCacheInfo    metaCache;
  int32_t                scanFlag;  // table scan flag to denote if it is a repeat/reverse/main scan
  int32_t                dataBlockLoadFlag;
  SLimitInfo             limitInfo;
} STableScanBase;

typedef struct STableScanInfo {
  STableScanBase         base;
  SScanInfo              scanInfo;
  int32_t                scanTimes;
  SSDataBlock*           pResBlock;
  SSampleExecInfo        sample;  // sample execution info
  int32_t                currentGroupId;
  int32_t                currentTable;
  int8_t                 scanMode;
  int8_t                 assignBlockUid;
} STableScanInfo;

typedef struct STableMergeScanInfo {
  int32_t                tableStartIndex;
  int32_t                tableEndIndex;
  bool                   hasGroupId;
  uint64_t               groupId;
  SArray*                queryConds;  // array of queryTableDataCond
  STableScanBase         base;
  int32_t                bufPageSize;
  uint32_t               sortBufSize;  // max buffer size for in-memory sort
  SArray*                pSortInfo;
  SSortHandle*           pSortHandle;
  SSDataBlock*           pSortInputBlock;
  int64_t                startTs;  // sort start time
  SArray*                sortSourceParams;
  SLimitInfo             limitInfo;
  int64_t                numOfRows;
  SScanInfo              scanInfo;
  int32_t                scanTimes;
  SSDataBlock*           pResBlock;
  SSampleExecInfo        sample;  // sample execution info
  SSortExecInfo          sortExecInfo;
} STableMergeScanInfo;

typedef struct STagScanInfo {
  SColumnInfo*    pCols;
  SSDataBlock*    pRes;
  SColMatchInfo   matchInfo;
  int32_t         curPos;
  SReadHandle     readHandle;
} STagScanInfo;

typedef enum EStreamScanMode {
  STREAM_SCAN_FROM_READERHANDLE = 1,
  STREAM_SCAN_FROM_RES,
  STREAM_SCAN_FROM_UPDATERES,
  STREAM_SCAN_FROM_DELETE_DATA,
  STREAM_SCAN_FROM_DATAREADER_RETRIEVE,
  STREAM_SCAN_FROM_DATAREADER_RANGE,
} EStreamScanMode;

enum {
  PROJECT_RETRIEVE_CONTINUE = 0x1,
  PROJECT_RETRIEVE_DONE = 0x2,
};

typedef struct SStreamAggSupporter {
  int32_t         resultRowSize;  // the result buffer size for each result row, with the meta data size for each row
  SSDataBlock*    pScanBlock;
  SStreamState*   pState;
  int64_t         gap;        // stream session window gap
  SqlFunctionCtx* pDummyCtx;  // for combine
  SSHashObj*      pResultRows;
  int32_t         stateKeySize;
  int16_t         stateKeyType;
  SDiskbasedBuf*  pResultBuf;
} SStreamAggSupporter;

typedef struct SWindowSupporter {
  SStreamAggSupporter* pStreamAggSup;
  int64_t              gap;
  uint16_t             parentType;
  SAggSupporter*       pIntervalAggSup;
} SWindowSupporter;

typedef struct SPartitionBySupporter {
  SArray* pGroupCols;     // group by columns, SArray<SColumn>
  SArray* pGroupColVals;  // current group column values, SArray<SGroupKeys>
  char*   keyBuf;         // group by keys for hash
  bool    needCalc;       // partition by column
} SPartitionBySupporter;

typedef struct SPartitionDataInfo {
  uint64_t groupId;
  char*    tbname;
  SArray*  tags;
  SArray*  rowIds;
} SPartitionDataInfo;

typedef struct STimeWindowAggSupp {
  int8_t          calTrigger;
  int8_t          calTriggerSaved;
  int64_t         deleteMark;
  int64_t         deleteMarkSaved;
  int64_t         waterMark;
  TSKEY           maxTs;
  TSKEY           minTs;
  SColumnInfoData timeWindowData;  // query time window info for scalar function execution.
} STimeWindowAggSupp;

typedef struct SStreamScanInfo {
  uint64_t      tableUid;  // queried super table uid
  SExprInfo*    pPseudoExpr;
  int32_t       numOfPseudoExpr;
  SExprSupp     tbnameCalSup;
  SExprSupp     tagCalSup;
  int32_t       primaryTsIndex;  // primary time stamp slot id
  SReadHandle   readHandle;
  SInterval     interval;  // if the upstream is an interval operator, the interval info is also kept here.
  SColMatchInfo matchInfo;

  SArray*      pBlockLists;  // multiple SSDatablock.
  SSDataBlock* pRes;         // result SSDataBlock
  SSDataBlock* pUpdateRes;   // update SSDataBlock
  int32_t      updateResIndex;
  int32_t      blockType;        // current block type
  int32_t      validBlockIndex;  // Is current data has returned?
  uint64_t     numOfExec;        // execution times
  STqReader*   tqReader;

  uint64_t     groupId;
  SUpdateInfo* pUpdateInfo;

  EStreamScanMode       scanMode;
  SOperatorInfo*        pStreamScanOp;
  SOperatorInfo*        pTableScanOp;
  SArray*               childIds;
  SWindowSupporter      windowSup;
  SPartitionBySupporter partitionSup;
  SExprSupp*            pPartScalarSup;
  bool                  assignBlockUid;  // assign block uid to groupId, temporarily used for generating rollup SMA.
  int32_t               scanWinIndex;    // for state operator
  int32_t               pullDataResIndex;
  SSDataBlock*          pPullDataRes;    // pull data SSDataBlock
  SSDataBlock*          pDeleteDataRes;  // delete data SSDataBlock
  int32_t               deleteDataIndex;
  STimeWindow           updateWin;
  STimeWindowAggSupp    twAggSup;
  SSDataBlock*          pUpdateDataRes;
  // status for tmq
  SNodeList* pGroupTags;
  SNode*     pTagCond;
  SNode*     pTagIndexCond;
} SStreamScanInfo;

typedef struct {
  //  int8_t    subType;
  //  bool      withMeta;
  //  int64_t   suid;
  //  int64_t   snapVersion;
  //  void     *metaInfo;
  //  void     *dataInfo;
  SVnode*       vnode;
  SSDataBlock   pRes;  // result SSDataBlock
  STsdbReader*  dataReader;
  SSnapContext* sContext;
} SStreamRawScanInfo;

<<<<<<< HEAD
typedef struct SSysTableIndex {
  int8_t  init;
  SArray* uids;
  int32_t lastIdx;
} SSysTableIndex;

typedef struct SSysTableScanInfo {
  SRetrieveMetaTableRsp* pRsp;
  SRetrieveTableReq      req;
  SEpSet                 epSet;
  tsem_t                 ready;
  SReadHandle            readHandle;
  int32_t                accountId;
  const char*            pUser;
  bool                   sysInfo;
  bool                   showRewrite;
  SNode*                 pCondition;  // db_name filter condition, to discard data that are not in current database
  SMTbCursor*            pCur;        // cursor for iterate the local table meta store.
  SSysTableIndex*        pIdx;        // idx for local table meta
  SColMatchInfo          matchInfo;
  SName                  name;
  SSDataBlock*           pRes;
  int64_t                numOfBlocks;  // extract basic running information.
  SLoadRemoteDataInfo    loadInfo;
} SSysTableScanInfo;

typedef struct STableCountScanSupp {
  int16_t dbNameSlotId;
  int16_t stbNameSlotId;
  int16_t tbCountSlotId;

  bool groupByDbName;
  bool groupByStbName;
  char    dbName[TSDB_DB_NAME_LEN];
  char    stbName[TSDB_TABLE_NAME_LEN];

} STableCountScanSupp;

typedef struct STableCountScanOperatorInfo {
  SReadHandle  readHandle;
  SSDataBlock* pRes;

  SName tableName;

  SNodeList* groupTags;
  SNodeList* scanCols;
  SNodeList* pseudoCols;

  STableCountScanSupp supp;

  int32_t   currGrpIdx;
  SArray*   stbUidList; // when group by db_name and stable_name
} STableCountScanOperatorInfo;

typedef struct SBlockDistInfo {
  SSDataBlock* pResBlock;
  STsdbReader* pHandle;
  SReadHandle  readHandle;
  uint64_t     uid;  // table uid
} SBlockDistInfo;

// todo remove this
=======
>>>>>>> 37b65c16
typedef struct SOptrBasicInfo {
  SResultRowInfo resultRowInfo;
  SSDataBlock*   pRes;
  bool           mergeResultBlock;
} SOptrBasicInfo;

typedef struct SIntervalAggOperatorInfo {
  SOptrBasicInfo     binfo;              // basic info
  SAggSupporter      aggSup;             // aggregate supporter
  SExprSupp          scalarSupp;         // supporter for perform scalar function
  SGroupResInfo      groupResInfo;       // multiple results build supporter
  SInterval          interval;           // interval info
  int32_t            primaryTsIndex;     // primary time stamp slot id from result of downstream operator.
  STimeWindow        win;                // query time range
  bool               timeWindowInterpo;  // interpolation needed or not
  SArray*            pInterpCols;        // interpolation columns
  int32_t            resultTsOrder;      // result timestamp order
  int32_t            inputOrder;         // input data ts order
  EOPTR_EXEC_MODEL   execModel;          // operator execution model [batch model|stream model]
  STimeWindowAggSupp twAggSup;
  SArray*            pPrevValues;  //  SArray<SGroupKeys> used to keep the previous not null value for interpolation.
} SIntervalAggOperatorInfo;

typedef struct SMergeAlignedIntervalAggOperatorInfo {
  SIntervalAggOperatorInfo* intervalAggOperatorInfo;

  uint64_t     groupId;  // current groupId
  int64_t      curTs;    // current ts
  SSDataBlock* prefetchedBlock;
  SResultRow*  pResultRow;
} SMergeAlignedIntervalAggOperatorInfo;

typedef struct SStreamIntervalOperatorInfo {
  SOptrBasicInfo     binfo;           // basic info
  SAggSupporter      aggSup;          // aggregate supporter
  SExprSupp          scalarSupp;      // supporter for perform scalar function
  SGroupResInfo      groupResInfo;    // multiple results build supporter
  SInterval          interval;        // interval info
  int32_t            primaryTsIndex;  // primary time stamp slot id from result of downstream operator.
  STimeWindowAggSupp twAggSup;
  bool               invertible;
  bool               ignoreExpiredData;
  SArray*            pDelWins;  // SWinRes
  int32_t            delIndex;
  SSDataBlock*       pDelRes;
  SPhysiNode*        pPhyNode;  // create new child
  SHashObj*          pPullDataMap;
  SArray*            pPullWins;  // SPullWindowInfo
  int32_t            pullIndex;
  SSDataBlock*       pPullDataRes;
  bool               isFinal;
  SArray*            pChildren;
  SStreamState*      pState;
  SWinKey            delKey;
} SStreamIntervalOperatorInfo;

typedef struct SFillOperatorInfo {
  struct SFillInfo* pFillInfo;
  SSDataBlock*      pRes;
  SSDataBlock*      pFinalRes;
  int64_t           totalInputRows;
  void**            p;
  SSDataBlock*      existNewGroupBlock;
  STimeWindow       win;
  SColMatchInfo     matchInfo;
  int32_t           primaryTsCol;
  int32_t           primarySrcSlotId;
  uint64_t          curGroupId;  // current handled group id
  SExprInfo*        pExprInfo;
  int32_t           numOfExpr;
  SExprSupp         noFillExprSupp;
} SFillOperatorInfo;

typedef struct SDataGroupInfo {
  uint64_t groupId;
  int64_t  numOfRows;
  SArray*  pPageList;
} SDataGroupInfo;

typedef struct SWindowRowsSup {
  STimeWindow win;
  TSKEY       prevTs;
  int32_t     startRowIndex;
  int32_t     numOfRows;
  uint64_t    groupId;
} SWindowRowsSup;

typedef struct SResultWindowInfo {
  void*       pOutputBuf;
  SSessionKey sessionWin;
  bool        isOutput;
} SResultWindowInfo;

typedef struct SStateWindowInfo {
  SResultWindowInfo winInfo;
  SStateKeys*       pStateKey;
} SStateWindowInfo;

typedef struct SStreamSessionAggOperatorInfo {
  SOptrBasicInfo      binfo;
  SStreamAggSupporter streamAggSup;
  SExprSupp           scalarSupp;  // supporter for perform scalar function
  SGroupResInfo       groupResInfo;
  int32_t             primaryTsIndex;  // primary timestamp slot id
  int32_t             endTsIndex;      // window end timestamp slot id
  int32_t             order;           // current SSDataBlock scan order
  STimeWindowAggSupp  twAggSup;
  SSDataBlock*        pWinBlock;   // window result
  SSDataBlock*        pDelRes;     // delete result
  SSDataBlock*        pUpdateRes;  // update window
  bool                returnUpdate;
  SSHashObj*          pStDeleted;
  void*               pDelIterator;
  SArray*             pChildren;  // cache for children's result; final stream operator
  SPhysiNode*         pPhyNode;   // create new child
  bool                isFinal;
  bool                ignoreExpiredData;
} SStreamSessionAggOperatorInfo;

typedef struct SStreamStateAggOperatorInfo {
  SOptrBasicInfo      binfo;
  SStreamAggSupporter streamAggSup;
  SExprSupp           scalarSupp;  // supporter for perform scalar function
  SGroupResInfo       groupResInfo;
  int32_t             primaryTsIndex;  // primary timestamp slot id
  STimeWindowAggSupp  twAggSup;
  SColumn             stateCol;
  SSDataBlock*        pDelRes;
  SSHashObj*          pSeDeleted;
  void*               pDelIterator;
  SArray*             pChildren;  // cache for children's result;
  bool                ignoreExpiredData;
} SStreamStateAggOperatorInfo;

typedef struct SStreamPartitionOperatorInfo {
  SOptrBasicInfo        binfo;
  SPartitionBySupporter partitionSup;
  SExprSupp             scalarSup;
  SExprSupp             tbnameCalSup;
  SExprSupp             tagCalSup;
  SHashObj*             pPartitions;
  void*                 parIte;
  SSDataBlock*          pInputDataBlock;
  int32_t               tsColIndex;
  SSDataBlock*          pDelRes;
} SStreamPartitionOperatorInfo;

typedef struct SStreamFillSupporter {
  int32_t        type;  // fill type
  SInterval      interval;
  SResultRowData prev;
  SResultRowData cur;
  SResultRowData next;
  SResultRowData nextNext;
  SFillColInfo*  pAllColInfo;  // fill exprs and not fill exprs
  SExprSupp      notFillExprSup;
  int32_t        numOfAllCols;  // number of all exprs, including the tags columns
  int32_t        numOfFillCols;
  int32_t        numOfNotFillCols;
  int32_t        rowSize;
  SSHashObj*     pResMap;
  bool           hasDelete;
} SStreamFillSupporter;

typedef struct SStreamFillOperatorInfo {
  SStreamFillSupporter* pFillSup;
  SSDataBlock*          pRes;
  SSDataBlock*          pSrcBlock;
  int32_t               srcRowIndex;
  SSDataBlock*          pPrevSrcBlock;
  SSDataBlock*          pSrcDelBlock;
  int32_t               srcDelRowIndex;
  SSDataBlock*          pDelRes;
  SColMatchInfo         matchInfo;
  int32_t               primaryTsCol;
  int32_t               primarySrcSlotId;
  SStreamFillInfo*      pFillInfo;
} SStreamFillOperatorInfo;

#define OPTR_IS_OPENED(_optr)  (((_optr)->status & OP_OPENED) == OP_OPENED)
#define OPTR_SET_OPENED(_optr) ((_optr)->status |= OP_OPENED)

SOperatorFpSet createOperatorFpSet(__optr_open_fn_t openFn, __optr_fn_t nextFn, __optr_fn_t cleanup,
                                   __optr_close_fn_t closeFn, __optr_explain_fn_t explain);
int32_t        operatorDummyOpenFn(SOperatorInfo* pOperator);
int32_t        appendDownstream(SOperatorInfo* p, SOperatorInfo** pDownstream, int32_t num);
void           setOperatorCompleted(SOperatorInfo* pOperator);
void           setOperatorInfo(SOperatorInfo* pOperator, const char* name, int32_t type, bool blocking, int32_t status,
                               void* pInfo, SExecTaskInfo* pTaskInfo);
void           destroyOperatorInfo(SOperatorInfo* pOperator);

void    initBasicInfo(SOptrBasicInfo* pInfo, SSDataBlock* pBlock);
void    cleanupBasicInfo(SOptrBasicInfo* pInfo);

int32_t initExprSupp(SExprSupp* pSup, SExprInfo* pExprInfo, int32_t numOfExpr);
void    cleanupExprSupp(SExprSupp* pSup);

void    destroyExprInfo(SExprInfo* pExpr, int32_t numOfExprs);

int32_t initAggSup(SExprSupp* pSup, SAggSupporter* pAggSup, SExprInfo* pExprInfo, int32_t numOfCols, size_t keyBufSize,
                   const char* pkey);
void    cleanupAggSup(SAggSupporter* pAggSup);

void    initResultSizeInfo(SResultInfo* pResultInfo, int32_t numOfRows);

void doBuildStreamResBlock(SOperatorInfo* pOperator, SOptrBasicInfo* pbInfo, SGroupResInfo* pGroupResInfo,
                           SDiskbasedBuf* pBuf);
void doBuildResultDatablock(SOperatorInfo* pOperator, SOptrBasicInfo* pbInfo, SGroupResInfo* pGroupResInfo,
                            SDiskbasedBuf* pBuf);

bool hasLimitOffsetInfo(SLimitInfo* pLimitInfo);
void initLimitInfo(const SNode* pLimit, const SNode* pSLimit, SLimitInfo* pLimitInfo);
void applyLimitOffset(SLimitInfo* pLimitInfo, SSDataBlock* pBlock, SExecTaskInfo* pTaskInfo, SOperatorInfo* pOperator);

void applyAggFunctionOnPartialTuples(SExecTaskInfo* taskInfo, SqlFunctionCtx* pCtx, SColumnInfoData* pTimeWindowData,
                                     int32_t offset, int32_t forwardStep, int32_t numOfTotal, int32_t numOfOutput);

int32_t extractDataBlockFromFetchRsp(SSDataBlock* pRes, char* pData, SArray* pColList, char** pNextStart);
void    updateLoadRemoteInfo(SLoadRemoteDataInfo* pInfo, int32_t numOfRows, int32_t dataLen, int64_t startTs,
                             SOperatorInfo* pOperator);

STimeWindow getFirstQualifiedTimeWindow(int64_t ts, STimeWindow* pWindow, SInterval* pInterval, int32_t order);

int32_t getTableScanInfo(SOperatorInfo* pOperator, int32_t* order, int32_t* scanFlag);
int32_t getBufferPgSize(int32_t rowSize, uint32_t* defaultPgsz, uint32_t* defaultBufsz);

extern void doDestroyExchangeOperatorInfo(void* param);

void    doFilter(SSDataBlock* pBlock, SFilterInfo* pFilterInfo, SColMatchInfo* pColMatchInfo);
int32_t addTagPseudoColumnData(SReadHandle* pHandle, const SExprInfo* pExpr, int32_t numOfExpr, SSDataBlock* pBlock,
                               int32_t rows, const char* idStr, STableMetaCacheInfo* pCache);

void appendOneRowToDataBlock(SSDataBlock* pBlock, STupleHandle* pTupleHandle);
void setTbNameColData(const SSDataBlock* pBlock, SColumnInfoData* pColInfoData, int32_t functionId, const char* name);

void setResultRowInitCtx(SResultRow* pResult, SqlFunctionCtx* pCtx, int32_t numOfOutput, int32_t* rowEntryInfoOffset);

SResultRow* doSetResultOutBufByKey(SDiskbasedBuf* pResultBuf, SResultRowInfo* pResultRowInfo, char* pData,
                                   int16_t bytes, bool masterscan, uint64_t groupId, SExecTaskInfo* pTaskInfo,
                                   bool isIntervalQuery, SAggSupporter* pSup);
// operator creater functions
// clang-format off
SOperatorInfo* createExchangeOperatorInfo(void* pTransporter, SExchangePhysiNode* pExNode, SExecTaskInfo* pTaskInfo);

SOperatorInfo* createTableScanOperatorInfo(STableScanPhysiNode* pTableScanNode, SReadHandle* pHandle, SExecTaskInfo* pTaskInfo);

SOperatorInfo* createTableMergeScanOperatorInfo(STableScanPhysiNode* pTableScanNode, SReadHandle* readHandle, SExecTaskInfo* pTaskInfo);

SOperatorInfo* createTagScanOperatorInfo(SReadHandle* pReadHandle, STagScanPhysiNode* pPhyNode, SExecTaskInfo* pTaskInfo);

SOperatorInfo* createSysTableScanOperatorInfo(void* readHandle, SSystemTableScanPhysiNode* pScanPhyNode, const char* pUser, SExecTaskInfo* pTaskInfo);

SOperatorInfo* createAggregateOperatorInfo(SOperatorInfo* downstream, SAggPhysiNode* pNode, SExecTaskInfo* pTaskInfo);

SOperatorInfo* createIndefinitOutputOperatorInfo(SOperatorInfo* downstream, SPhysiNode* pNode, SExecTaskInfo* pTaskInfo);

SOperatorInfo* createProjectOperatorInfo(SOperatorInfo* downstream, SProjectPhysiNode* pProjPhyNode, SExecTaskInfo* pTaskInfo);

SOperatorInfo* createSortOperatorInfo(SOperatorInfo* downstream, SSortPhysiNode* pSortNode, SExecTaskInfo* pTaskInfo);

SOperatorInfo* createMultiwayMergeOperatorInfo(SOperatorInfo** dowStreams, size_t numStreams, SMergePhysiNode* pMergePhysiNode, SExecTaskInfo* pTaskInfo);

SOperatorInfo* createCacherowsScanOperator(SLastRowScanPhysiNode* pTableScanNode, SReadHandle* readHandle, SExecTaskInfo* pTaskInfo);

SOperatorInfo* createIntervalOperatorInfo(SOperatorInfo* downstream, SIntervalPhysiNode* pPhyNode, SExecTaskInfo* pTaskInfo, bool isStream);

SOperatorInfo* createMergeIntervalOperatorInfo(SOperatorInfo* downstream, SMergeIntervalPhysiNode* pIntervalPhyNode, SExecTaskInfo* pTaskInfo);

SOperatorInfo* createMergeAlignedIntervalOperatorInfo(SOperatorInfo* downstream, SMergeAlignedIntervalPhysiNode* pNode, SExecTaskInfo* pTaskInfo);

SOperatorInfo* createStreamFinalIntervalOperatorInfo(SOperatorInfo* downstream, SPhysiNode* pPhyNode, SExecTaskInfo* pTaskInfo, int32_t numOfChild);

SOperatorInfo* createSessionAggOperatorInfo(SOperatorInfo* downstream, SSessionWinodwPhysiNode* pSessionNode, SExecTaskInfo* pTaskInfo);

SOperatorInfo* createGroupOperatorInfo(SOperatorInfo* downstream, SAggPhysiNode* pAggNode, SExecTaskInfo* pTaskInfo);

SOperatorInfo* createDataBlockInfoScanOperator(SReadHandle* readHandle, SBlockDistScanPhysiNode* pBlockScanNode, SExecTaskInfo* pTaskInfo);

SOperatorInfo* createStreamScanOperatorInfo(SReadHandle* pHandle, STableScanPhysiNode* pTableScanNode, SNode* pTagCond, SExecTaskInfo* pTaskInfo);

SOperatorInfo* createRawScanOperatorInfo(SReadHandle* pHandle, SExecTaskInfo* pTaskInfo);

SOperatorInfo* createFillOperatorInfo(SOperatorInfo* downstream, SFillPhysiNode* pPhyFillNode, SExecTaskInfo* pTaskInfo);

SOperatorInfo* createStatewindowOperatorInfo(SOperatorInfo* downstream, SStateWinodwPhysiNode* pStateNode, SExecTaskInfo* pTaskInfo);

SOperatorInfo* createPartitionOperatorInfo(SOperatorInfo* downstream, SPartitionPhysiNode* pPartNode, SExecTaskInfo* pTaskInfo);

SOperatorInfo* createStreamPartitionOperatorInfo(SOperatorInfo* downstream, SStreamPartitionPhysiNode* pPartNode, SExecTaskInfo* pTaskInfo);

SOperatorInfo* createTimeSliceOperatorInfo(SOperatorInfo* downstream, SPhysiNode* pNode, SExecTaskInfo* pTaskInfo);

SOperatorInfo* createMergeJoinOperatorInfo(SOperatorInfo** pDownstream, int32_t numOfDownstream, SSortMergeJoinPhysiNode* pJoinNode, SExecTaskInfo* pTaskInfo);

SOperatorInfo* createStreamSessionAggOperatorInfo(SOperatorInfo* downstream, SPhysiNode* pPhyNode, SExecTaskInfo* pTaskInfo);

SOperatorInfo* createStreamFinalSessionAggOperatorInfo(SOperatorInfo* downstream, SPhysiNode* pPhyNode, SExecTaskInfo* pTaskInfo, int32_t numOfChild);

SOperatorInfo* createStreamIntervalOperatorInfo(SOperatorInfo* downstream, SPhysiNode* pPhyNode, SExecTaskInfo* pTaskInfo);

SOperatorInfo* createStreamStateAggOperatorInfo(SOperatorInfo* downstream, SPhysiNode* pPhyNode, SExecTaskInfo* pTaskInfo);

SOperatorInfo* createStreamFillOperatorInfo(SOperatorInfo* downstream, SStreamFillPhysiNode* pPhyFillNode, SExecTaskInfo* pTaskInfo);

SOperatorInfo* createGroupSortOperatorInfo(SOperatorInfo* downstream, SGroupSortPhysiNode* pSortPhyNode, SExecTaskInfo* pTaskInfo);
// clang-format on

int32_t projectApplyFunctions(SExprInfo* pExpr, SSDataBlock* pResult, SSDataBlock* pSrcBlock, SqlFunctionCtx* pCtx,
                              int32_t numOfOutput, SArray* pPseudoList);

void setInputDataBlock(SExprSupp* pExprSupp, SSDataBlock* pBlock, int32_t order, int32_t scanFlag, bool createDummyCol);

int32_t checkForQueryBuf(size_t numOfTables);

bool    isTaskKilled(SExecTaskInfo* pTaskInfo);
void    setTaskKilled(SExecTaskInfo* pTaskInfo);
void    doDestroyTask(SExecTaskInfo* pTaskInfo);
void    setTaskStatus(SExecTaskInfo* pTaskInfo, int8_t status);

int32_t createExecTaskInfoImpl(SSubplan* pPlan, SExecTaskInfo** pTaskInfo, SReadHandle* pHandle, uint64_t taskId,
                               char* sql, EOPTR_EXEC_MODEL model);
int32_t createDataSinkParam(SDataSinkNode* pNode, void** pParam, qTaskInfo_t* pTaskInfo, SReadHandle* readHandle);
int32_t getOperatorExplainExecInfo(SOperatorInfo* operatorInfo, SArray* pExecInfoList);

void    printTaskExecCostInLog(SExecTaskInfo* pTaskInfo);

int32_t getMaximumIdleDurationSec();

STimeWindow getActiveTimeWindow(SDiskbasedBuf* pBuf, SResultRowInfo* pResultRowInfo, int64_t ts, SInterval* pInterval,
                                int32_t order);
int32_t getNumOfRowsInTimeWindow(SDataBlockInfo* pDataBlockInfo, TSKEY* pPrimaryColumn, int32_t startPos, TSKEY ekey,
                                 __block_search_fn_t searchFn, STableQueryInfo* item, int32_t order);
int32_t binarySearchForKey(char* pValue, int num, TSKEY key, int order);
SResultRow* getNewResultRow(SDiskbasedBuf* pResultBuf, int32_t* currentPageId, int32_t interBufSize);
void getCurSessionWindow(SStreamAggSupporter* pAggSup, TSKEY startTs, TSKEY endTs, uint64_t groupId, SSessionKey* pKey);
bool isInTimeWindow(STimeWindow* pWin, TSKEY ts, int64_t gap);
bool functionNeedToExecute(SqlFunctionCtx* pCtx);
bool isOverdue(TSKEY ts, STimeWindowAggSupp* pSup);
bool isCloseWindow(STimeWindow* pWin, STimeWindowAggSupp* pSup);
bool isDeletedWindow(STimeWindow* pWin, uint64_t groupId, SAggSupporter* pSup);
bool isDeletedStreamWindow(STimeWindow* pWin, uint64_t groupId, SStreamState* pState, STimeWindowAggSupp* pTwSup);
void appendOneRowToStreamSpecialBlock(SSDataBlock* pBlock, TSKEY* pStartTs, TSKEY* pEndTs, uint64_t* pUid,
                                      uint64_t* pGp, void* pTbName);
void printDataBlock(SSDataBlock* pBlock, const char* flag);
uint64_t calGroupIdByData(SPartitionBySupporter* pParSup, SExprSupp* pExprSup, SSDataBlock* pBlock, int32_t rowId);
void     calBlockTbName(SStreamScanInfo* pInfo, SSDataBlock* pBlock);

int32_t finalizeResultRows(SDiskbasedBuf* pBuf, SResultRowPosition* resultRowPosition, SExprSupp* pSup,
                           SSDataBlock* pBlock, SExecTaskInfo* pTaskInfo);

bool    groupbyTbname(SNodeList* pGroupList);
int32_t buildDataBlockFromGroupRes(SOperatorInfo* pOperator, SStreamState* pState, SSDataBlock* pBlock, SExprSupp* pSup,
                                   SGroupResInfo* pGroupResInfo);
int32_t saveSessionDiscBuf(SStreamState* pState, SSessionKey* key, void* buf, int32_t size);
int32_t buildSessionResultDataBlock(SOperatorInfo* pOperator, SStreamState* pState, SSDataBlock* pBlock,
                                    SExprSupp* pSup, SGroupResInfo* pGroupResInfo);
int32_t setOutputBuf(SStreamState* pState, STimeWindow* win, SResultRow** pResult, int64_t tableGroupId,
                     SqlFunctionCtx* pCtx, int32_t numOfOutput, int32_t* rowEntryInfoOffset, SAggSupporter* pAggSup);
int32_t releaseOutputBuf(SStreamState* pState, SWinKey* pKey, SResultRow* pResult);
int32_t saveOutputBuf(SStreamState* pState, SWinKey* pKey, SResultRow* pResult, int32_t resSize);
void    getNextIntervalWindow(SInterval* pInterval, STimeWindow* tw, int32_t order);
int32_t qAppendTaskStopInfo(SExecTaskInfo* pTaskInfo, SExchangeOpStopInfo* pInfo);

#ifdef __cplusplus
}
#endif

#endif  // TDENGINE_EXECUTORIMPL_H<|MERGE_RESOLUTION|>--- conflicted
+++ resolved
@@ -481,33 +481,6 @@
   SSnapContext* sContext;
 } SStreamRawScanInfo;
 
-<<<<<<< HEAD
-typedef struct SSysTableIndex {
-  int8_t  init;
-  SArray* uids;
-  int32_t lastIdx;
-} SSysTableIndex;
-
-typedef struct SSysTableScanInfo {
-  SRetrieveMetaTableRsp* pRsp;
-  SRetrieveTableReq      req;
-  SEpSet                 epSet;
-  tsem_t                 ready;
-  SReadHandle            readHandle;
-  int32_t                accountId;
-  const char*            pUser;
-  bool                   sysInfo;
-  bool                   showRewrite;
-  SNode*                 pCondition;  // db_name filter condition, to discard data that are not in current database
-  SMTbCursor*            pCur;        // cursor for iterate the local table meta store.
-  SSysTableIndex*        pIdx;        // idx for local table meta
-  SColMatchInfo          matchInfo;
-  SName                  name;
-  SSDataBlock*           pRes;
-  int64_t                numOfBlocks;  // extract basic running information.
-  SLoadRemoteDataInfo    loadInfo;
-} SSysTableScanInfo;
-
 typedef struct STableCountScanSupp {
   int16_t dbNameSlotId;
   int16_t stbNameSlotId;
@@ -536,16 +509,6 @@
   SArray*   stbUidList; // when group by db_name and stable_name
 } STableCountScanOperatorInfo;
 
-typedef struct SBlockDistInfo {
-  SSDataBlock* pResBlock;
-  STsdbReader* pHandle;
-  SReadHandle  readHandle;
-  uint64_t     uid;  // table uid
-} SBlockDistInfo;
-
-// todo remove this
-=======
->>>>>>> 37b65c16
 typedef struct SOptrBasicInfo {
   SResultRowInfo resultRowInfo;
   SSDataBlock*   pRes;
