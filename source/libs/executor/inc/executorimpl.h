--- conflicted
+++ resolved
@@ -143,13 +143,10 @@
   SQueryTableDataCond tableCond;
   int64_t             fillHistoryVer1;
   int64_t             fillHistoryVer2;
-<<<<<<< HEAD
   int64_t             dataVersion;
   SStreamState*       pState;
   int64_t             checkPointId;
-=======
   SStreamState*       pState;
->>>>>>> 8a6710ff
 } SStreamTaskInfo;
 
 typedef struct {
