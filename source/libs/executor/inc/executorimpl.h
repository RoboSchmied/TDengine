--- conflicted
+++ resolved
@@ -332,11 +332,8 @@
   int32_t         currentTable;
   int8_t          scanMode;
   int8_t          noTable;
-<<<<<<< HEAD
   SAggOptrPushDownInfo pdInfo;
-=======
   int8_t          assignBlockUid;
->>>>>>> d67f8c38
 } STableScanInfo;
 
 typedef struct STableMergeScanInfo {
@@ -544,8 +541,7 @@
   SArray*            pDelWins;           // SWinRes
   int32_t            delIndex;
   SSDataBlock*       pDelRes;
-
-  SNode *pCondition;
+  SNode*             pCondition;
 } SIntervalAggOperatorInfo;
 
 typedef struct SMergeAlignedIntervalAggOperatorInfo {
