--- conflicted
+++ resolved
@@ -452,12 +452,8 @@
   int32_t            primaryTsIndex;     // primary time stamp slot id from result of downstream operator.
   STimeWindow        win;                // query time range
   bool               timeWindowInterpo;  // interpolation needed or not
-<<<<<<< HEAD
+  char**             pRow;               // previous row/tuple of already processed datablock
   SArray*            pInterpCols;        // interpolation columns
-  SAggSupporter      aggSup;             // aggregate supporter
-=======
-  char**             pRow;               // previous row/tuple of already processed datablock
->>>>>>> 1dae7245
   STableQueryInfo*   pCurrent;           // current tableQueryInfo struct
   int32_t            order;              // current SSDataBlock scan order
   EOPTR_EXEC_MODEL   execModel;          // operator execution model [batch model|stream model]
