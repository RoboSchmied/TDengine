/*
 * Copyright (c) 2019 TAOS Data, Inc. <jhtao@taosdata.com>
 *
 * This program is free software: you can use, redistribute, and/or modify
 * it under the terms of the GNU Affero General Public License, version 3
 * or later ("AGPL"), as published by the Free Software Foundation.
 *
 * This program is distributed in the hope that it will be useful, but WITHOUT
 * ANY WARRANTY; without even the implied warranty of MERCHANTABILITY or
 * FITNESS FOR A PARTICULAR PURPOSE.
 *
 * You should have received a copy of the GNU Affero General Public License
 * along with this program. If not, see <http://www.gnu.org/licenses/>.
 */
// clang-format off
#ifndef TDENGINE_EXECUTORIMPL_H
#define TDENGINE_EXECUTORIMPL_H

#ifdef __cplusplus
extern "C" {
#endif

#include "os.h"
#include "tcommon.h"
#include "tlosertree.h"
#include "tsort.h"
#include "ttszip.h"
#include "tvariant.h"

#include "dataSinkMgt.h"
#include "executil.h"
#include "executor.h"
#include "planner.h"
#include "scalar.h"
#include "taosdef.h"
#include "tarray.h"
#include "thash.h"
#include "tlockfree.h"
#include "tmsg.h"
#include "tpagedbuf.h"
#include "tstreamUpdate.h"

#include "vnode.h"
#include "executorInt.h"

typedef int32_t (*__block_search_fn_t)(char* data, int32_t num, int64_t key, int32_t order);

#define IS_QUERY_KILLED(_q)   ((_q)->code == TSDB_CODE_TSC_QUERY_CANCELLED)
#define Q_STATUS_EQUAL(p, s)  (((p) & (s)) != 0u)
#define QUERY_IS_ASC_QUERY(q) (GET_FORWARD_DIRECTION_FACTOR((q)->order.order) == QUERY_ASC_FORWARD_STEP)

//#define GET_TABLEGROUP(q, _index) ((SArray*)taosArrayGetP((q)->tableqinfoGroupInfo.pGroupList, (_index)))

#define NEEDTO_COMPRESS_QUERY(size) ((size) > tsCompressColData ? 1 : 0)

enum {
  // when this task starts to execute, this status will set
  TASK_NOT_COMPLETED = 0x1u,

  /* Task is over
   * 1. this status is used in one row result query process, e.g., count/sum/first/last/ avg...etc.
   * 2. when all data within queried time window, it is also denoted as query_completed
   */
  TASK_COMPLETED = 0x2u,
};

typedef struct SResultRowCell {
  uint64_t           groupId;
  SResultRowPosition pos;
} SResultRowCell;

/**
 * If the number of generated results is greater than this value,
 * query query will be halt and return results to client immediate.
 */
typedef struct SResultInfo {  // TODO refactor
  int64_t totalRows;          // total generated result size in rows
  int64_t totalBytes;         // total results in bytes.
  int32_t capacity;           // capacity of current result output buffer
  int32_t threshold;          // result size threshold in rows.
} SResultInfo;

typedef struct STableQueryInfo {
  TSKEY              lastKey;     // last check ts, todo remove it later
  SResultRowPosition pos;       // current active time window
//  SVariant       tag;
} STableQueryInfo;

typedef struct SLimit {
  int64_t limit;
  int64_t offset;
} SLimit;

typedef struct STableScanAnalyzeInfo SFileBlockLoadRecorder;

typedef struct STaskCostInfo {
  int64_t  created;
  int64_t  start;
  uint64_t loadStatisTime;
  uint64_t loadFileBlockTime;
  uint64_t loadDataInCacheTime;
  uint64_t loadStatisSize;
  uint64_t loadFileBlockSize;
  uint64_t loadDataInCacheSize;

  uint64_t loadDataTime;

  SFileBlockLoadRecorder* pRecoder;
  uint64_t elapsedTime;

  uint64_t firstStageMergeTime;
  uint64_t winInfoSize;
  uint64_t tableInfoSize;
  uint64_t hashSize;
  uint64_t numOfTimeWindows;

  SArray*   queryProfEvents;      // SArray<SQueryProfEvent>
  SHashObj* operatorProfResults;  // map<operator_type, SQueryProfEvent>
} STaskCostInfo;

typedef struct SOperatorCostInfo {
  double   openCost;
  double   totalCost;
} SOperatorCostInfo;

// The basic query information extracted from the SQueryInfo tree to support the
// execution of query in a data node.
typedef struct STaskAttr {
  SLimit      limit;
  SLimit      slimit;
  bool        stableQuery;        // super table query or not
  bool        topBotQuery;        // TODO used bitwise flag
  bool        groupbyColumn;      // denote if this is a groupby normal column query
  bool        timeWindowInterpo;  // if the time window start/end required interpolation
  bool        tsCompQuery;        // is tscomp query
  bool        diffQuery;          // is diff query
  bool        pointInterpQuery;   // point interpolation query
  int32_t     havingNum;          // having expr number
  int16_t     numOfCols;
  int16_t     numOfTags;
  STimeWindow window;
  SInterval   interval;
  int16_t     precision;
  int16_t     numOfOutput;
  int16_t     fillType;
  int32_t     resultRowSize;
  int32_t     tagLen;  // tag value length of current query

  SExprInfo*      pExpr1;
  SColumnInfo*    tagColList;
  int32_t         numOfFilterCols;
  int64_t*        fillVal;
  void*           tsdb;
//  STableListInfo tableGroupInfo;  // table list
  int32_t         vgId;
} STaskAttr;

struct SOperatorInfo;
//struct SAggSupporter;
//struct SOptrBasicInfo;

typedef int32_t (*__optr_encode_fn_t)(struct SOperatorInfo* pOperator, char** result, int32_t* length);
typedef int32_t (*__optr_decode_fn_t)(struct SOperatorInfo* pOperator, char* result);

typedef int32_t (*__optr_open_fn_t)(struct SOperatorInfo* pOptr);
typedef SSDataBlock* (*__optr_fn_t)(struct SOperatorInfo* pOptr);
typedef void (*__optr_close_fn_t)(void* param, int32_t num);
typedef int32_t (*__optr_explain_fn_t)(struct SOperatorInfo* pOptr, void** pOptrExplain, uint32_t* len);

typedef struct STaskIdInfo {
  uint64_t queryId;  // this is also a request id
  uint64_t subplanId;
  uint64_t templateId;
  char*    str;
} STaskIdInfo;

typedef struct SExecTaskInfo {
  STaskIdInfo      id;
  uint32_t         status;
  STimeWindow      window;
  STaskCostInfo    cost;
  int64_t          owner;  // if it is in execution
  int32_t          code;
  struct {
    char          *tablename;
    char          *dbname;
    int32_t        sversion;
    int32_t        tversion;
  } schemaVer;

  STableListInfo   tableqinfoList;       // this is a table list
  char*            sql;                  // query sql string
  jmp_buf          env;                  // jump to this position when error happens.
  EOPTR_EXEC_MODEL execModel;            // operator execution model [batch model|stream model]
  struct SOperatorInfo* pRoot;
} SExecTaskInfo;

typedef struct STaskRuntimeEnv {
  STaskAttr*      pQueryAttr;
  uint32_t        status;  // query status
  uint8_t         scanFlag;  // denotes reversed scan of data or not
  SDiskbasedBuf*  pResultBuf;           // query result buffer based on blocked-wised disk file
  SHashObj*       pResultRowHashTable;  // quick locate the window object for each result
  SHashObj*       pResultRowListSet;    // used to check if current ResultRowInfo has ResultRow object or not
  SArray*         pResultRowArrayList;  // The array list that contains the Result rows
  char*           keyBuf;               // window key buffer
  // The window result objects pool, all the resultRow Objects are allocated and managed by this object.
  char**    prevRow;
  STSBuf*   pTsBuf;      // timestamp filter list
  STSCursor cur;

  char*                          tagVal;  // tag value of current data block
//  STableGroupInfo tableqinfoGroupInfo;  // this is a table list
  struct SOperatorInfo* proot;
  SGroupResInfo         groupResInfo;
  int64_t               currentOffset;  // dynamic offset value

  STableQueryInfo* current;
  SResultInfo      resultInfo;
  struct SUdfInfo* pUdfInfo;
} STaskRuntimeEnv;

enum {
  OP_NOT_OPENED    = 0x0,
  OP_OPENED        = 0x1,
  OP_RES_TO_RETURN = 0x5,
  OP_EXEC_DONE     = 0x9,
};

typedef struct SOperatorFpSet {
  __optr_open_fn_t     _openFn;          // DO NOT invoke this function directly
  __optr_fn_t          getNextFn;
  __optr_fn_t          getStreamResFn;  // execute the aggregate in the stream model, todo remove it
  __optr_fn_t          cleanupFn;       // call this function to release the allocated resources ASAP
  __optr_close_fn_t    closeFn;
  __optr_encode_fn_t   encodeResultRow;
  __optr_decode_fn_t   decodeResultRow;
  __optr_explain_fn_t  getExplainFn;
} SOperatorFpSet;

typedef struct SOperatorInfo {
  uint8_t                 operatorType;
  bool                    blocking;      // block operator or not
  uint8_t                 status;        // denote if current operator is completed
  int32_t                 numOfExprs;   // number of columns of the current operator results
  char*                   name;          // name, used to show the query execution plan
  void*                   info;          // extension attribution
  SExprInfo*              pExpr;
  SExecTaskInfo*          pTaskInfo;
  SOperatorCostInfo       cost;
  SResultInfo             resultInfo;
  struct SOperatorInfo**  pDownstream;      // downstram pointer list
  int32_t                 numOfDownstream;  // number of downstream. The value is always ONE expect for join operator
  SOperatorFpSet          fpSet;
} SOperatorInfo;

typedef enum {
  EX_SOURCE_DATA_NOT_READY = 0x1,
  EX_SOURCE_DATA_READY     = 0x2,
  EX_SOURCE_DATA_EXHAUSTED = 0x3,
} EX_SOURCE_STATUS;

typedef struct SSourceDataInfo {
  int32_t               index;
  SRetrieveTableRsp*    pRsp;
  uint64_t              totalRows;
  int32_t               code;
  EX_SOURCE_STATUS      status;
  const char*           taskId;
} SSourceDataInfo;

typedef struct SLoadRemoteDataInfo {
  uint64_t totalSize;     // total load bytes from remote
  uint64_t totalRows;     // total number of rows
  uint64_t totalElapsed;  // total elapsed time
} SLoadRemoteDataInfo;

typedef struct SExchangeInfo {
  SArray*             pSources;
  SArray*             pSourceDataInfo;
  tsem_t              ready;
  void*               pTransporter;
  SSDataBlock*        pResult;
  bool                seqLoadData;  // sequential load data or not, false by default
  int32_t             current;
  SLoadRemoteDataInfo loadInfo;
  uint64_t            self;
} SExchangeInfo;

#define COL_MATCH_FROM_COL_ID  0x1
#define COL_MATCH_FROM_SLOT_ID 0x2

typedef struct SColMatchInfo {
  int32_t srcSlotId;     // source slot id
  int32_t colId;
  int32_t targetSlotId;
  bool    output;
  int32_t matchType;     // determinate the source according to col id or slot id
} SColMatchInfo;

typedef struct SScanInfo {
  int32_t numOfAsc;
  int32_t numOfDesc;
} SScanInfo;

typedef struct SSampleExecInfo {
  double          sampleRatio;  // data block sample ratio, 1 by default
  uint32_t        seed;         // random seed value
} SSampleExecInfo;

typedef struct STableScanInfo {
  void*           dataReader;
  SReadHandle     readHandle;

  SFileBlockLoadRecorder readRecorder;
  int64_t         numOfRows;
//  int32_t         prevGroupId;  // previous table group id
  SScanInfo       scanInfo;
  int32_t         scanTimes;
  SNode*          pFilterNode;  // filter info, which is push down by optimizer
  SqlFunctionCtx* pCtx;         // which belongs to the direct upstream operator operator query context
  SResultRowInfo* pResultRowInfo;
  int32_t*        rowCellInfoOffset;
  SExprInfo*      pExpr;
  SSDataBlock*    pResBlock;
  SArray*         pColMatchInfo;
  int32_t         numOfOutput;

  SExprInfo*      pPseudoExpr;
  int32_t         numOfPseudoExpr;
  SqlFunctionCtx* pPseudoCtx;
//  int32_t*        rowCellInfoOffset;

  SQueryTableDataCond cond;
  int32_t         scanFlag;     // table scan flag to denote if it is a repeat/reverse/main scan
  int32_t         dataBlockLoadFlag;
  SInterval       interval;     // if the upstream is an interval operator, the interval info is also kept here to get the time window to check if current data block needs to be loaded.

  SSampleExecInfo sample;       // sample execution info
  int32_t         curTWinIdx;
} STableScanInfo;

typedef struct STagScanInfo {
  SColumnInfo     *pCols;
  SSDataBlock     *pRes;
  SArray          *pColMatchInfo;
  int32_t          curPos;
  SReadHandle      readHandle;
  STableListInfo  *pTableList;
  SNode*           pFilterNode;  // filter info,
} STagScanInfo;

typedef enum EStreamScanMode {
  STREAM_SCAN_FROM_READERHANDLE = 1,
  STREAM_SCAN_FROM_RES,
  STREAM_SCAN_FROM_UPDATERES,
  STREAM_SCAN_FROM_DATAREADER,
} EStreamScanMode;

typedef struct SCatchSupporter {
  SHashObj* pWindowHashTable;  // quick locate the window object for each window
  SDiskbasedBuf* pDataBuf;           // buffer based on blocked-wised disk file
  int32_t keySize;
  int64_t* pKeyBuf;
} SCatchSupporter;

typedef struct SStreamAggSupporter {
  SHashObj*      pResultRows;
  SArray*        pCurWins;
  int32_t        valueSize;
  int32_t        keySize;
  char*          pKeyBuf;              // window key buffer
  SDiskbasedBuf* pResultBuf;           // query result buffer based on blocked-wised disk file
  int32_t        resultRowSize;        // the result buffer size for each result row, with the meta data size for each row
  SArray*        pScanWindow;
} SStreamAggSupporter;

typedef struct SessionWindowSupporter {
  SStreamAggSupporter* pStreamAggSup;
  int64_t gap;
  uint8_t parentType;
} SessionWindowSupporter;

typedef struct SStreamBlockScanInfo {
  SArray*         pBlockLists;      // multiple SSDatablock.
  SSDataBlock*    pRes;             // result SSDataBlock
  SSDataBlock*    pUpdateRes;       // update SSDataBlock
  int32_t         updateResIndex;
  int32_t         blockType;        // current block type
  int32_t         validBlockIndex;  // Is current data has returned?
  SColumnInfo*    pCols;            // the output column info
  uint64_t        numOfExec;        // execution times
  void*           streamBlockReader;// stream block reader handle
  SArray*         pColMatchInfo;    //
  SNode*          pCondition;
  int32_t         tsArrayIndex;
  SArray*         tsArray;
  uint64_t        groupId;
  SUpdateInfo*    pUpdateInfo;

  SExprInfo*      pPseudoExpr;
  int32_t         numOfPseudoExpr;

  int32_t         primaryTsIndex;    // primary time stamp slot id
  void*           pDataReader;
  SReadHandle     readHandle;
  uint64_t        tableUid;         // queried super table uid
  EStreamScanMode scanMode;
  SOperatorInfo* pOperatorDumy;
  SInterval      interval;     // if the upstream is an interval operator, the interval info is also kept here.
  SArray*        childIds;
  SessionWindowSupporter sessionSup;
  bool            assignBlockUid; // assign block uid to groupId, temporarily used for generating rollup SMA.
  int32_t         scanWinIndex;
} SStreamBlockScanInfo;

typedef struct SSysTableScanInfo {
  SRetrieveMetaTableRsp* pRsp;
  SRetrieveTableReq      req;
  SEpSet                 epSet;
  tsem_t                 ready;
  SReadHandle            readHandle;
  int32_t                accountId;
  bool                   showRewrite;
  SNode*                 pCondition;  // db_name filter condition, to discard data that are not in current database
  SMTbCursor*            pCur;        // cursor for iterate the local table meta store.
  SArray*                scanCols;    // SArray<int16_t> scan column id list
  SName                  name;
  SSDataBlock*           pRes;
  int64_t                numOfBlocks;  // extract basic running information.
  SLoadRemoteDataInfo    loadInfo;
} SSysTableScanInfo;

typedef struct SBlockDistInfo {
  SSDataBlock* pResBlock;
  void*        pHandle;
} SBlockDistInfo;

typedef struct SOptrBasicInfo {
  SResultRowInfo  resultRowInfo;
  int32_t*        rowCellInfoOffset;  // offset value for each row result cell info
  SqlFunctionCtx* pCtx;
  SSDataBlock*    pRes;
} SOptrBasicInfo;

// TODO move the resultrowsiz together with SOptrBasicInfo:rowCellInfoOffset
typedef struct SAggSupporter {
  SHashObj*      pResultRowHashTable;  // quick locate the window object for each result
  char*          keyBuf;               // window key buffer
  SDiskbasedBuf* pResultBuf;           // query result buffer based on blocked-wised disk file
  int32_t        resultRowSize;        // the result buffer size for each result row, with the meta data size for each row
} SAggSupporter;

typedef struct STimeWindowSupp {
  int8_t           calTrigger;
  int64_t          waterMark;
  TSKEY            maxTs;
  SColumnInfoData  timeWindowData;     // query time window info for scalar function execution.
} STimeWindowAggSupp;

typedef struct SIntervalAggOperatorInfo {
  // SOptrBasicInfo should be first, SAggSupporter should be second for stream encode
  SOptrBasicInfo     binfo;              // basic info
  SAggSupporter      aggSup;             // aggregate supporter

  SGroupResInfo      groupResInfo;       // multiple results build supporter
  SInterval          interval;           // interval info
  int32_t            primaryTsIndex;     // primary time stamp slot id from result of downstream operator.
  STimeWindow        win;                // query time range
  bool               timeWindowInterpo;  // interpolation needed or not
  char**             pRow;               // previous row/tuple of already processed datablock
  SArray*            pInterpCols;        // interpolation columns
  int32_t            order;              // current SSDataBlock scan order
  EOPTR_EXEC_MODEL   execModel;          // operator execution model [batch model|stream model]
  STimeWindowAggSupp twAggSup;
  bool               invertible;
  SArray*            pPrevValues;        //  SArray<SGroupKeys> used to keep the previous not null value for interpolation.
} SIntervalAggOperatorInfo;

typedef struct SStreamFinalIntervalOperatorInfo {
  // SOptrBasicInfo should be first, SAggSupporter should be second for stream encode
  SOptrBasicInfo     binfo;              // basic info
  SAggSupporter      aggSup;             // aggregate supporter

  SGroupResInfo      groupResInfo;       // multiple results build supporter
  SInterval          interval;           // interval info
  int32_t            primaryTsIndex;     // primary time stamp slot id from result of downstream operator.
  int32_t            order;              // current SSDataBlock scan order
  STimeWindowAggSupp twAggSup;
  SArray*            pChildren;
  SSDataBlock*       pUpdateRes;
  SPhysiNode*        pPhyNode;           // create new child
} SStreamFinalIntervalOperatorInfo;

typedef struct SAggOperatorInfo {
  // SOptrBasicInfo should be first, SAggSupporter should be second for stream encode
  SOptrBasicInfo     binfo;
  SAggSupporter      aggSup;

  STableQueryInfo   *current;
  uint64_t           groupId;
  SGroupResInfo      groupResInfo;
  SExprInfo         *pScalarExprInfo;
  int32_t            numOfScalarExpr;      // the number of scalar expression before the aggregate function can be applied
  SqlFunctionCtx    *pScalarCtx;                 // scalar function requried sql function struct.
  int32_t           *rowCellInfoOffset;  // offset value for each row result cell info
} SAggOperatorInfo;

typedef struct SProjectOperatorInfo {
  // SOptrBasicInfo should be first, SAggSupporter should be second for stream encode
  SOptrBasicInfo     binfo;
  SAggSupporter      aggSup;
  SNode*             pFilterNode;  // filter info, which is push down by optimizer
  SSDataBlock*       existDataBlock;
  SArray*            pPseudoColInfo;
  SLimit             limit;
  SLimit             slimit;

  uint64_t           groupId;
  int64_t            curSOffset;
  int64_t            curGroupOutput;

  int64_t            curOffset;
  int64_t            curOutput;
} SProjectOperatorInfo;

typedef struct SIndefOperatorInfo {
  SOptrBasicInfo     binfo;
  SAggSupporter      aggSup;
  SArray*            pPseudoColInfo;

  SExprInfo*         pScalarExpr;
  int32_t            numOfScalarExpr;
  SqlFunctionCtx*    pScalarCtx;
  int32_t*           rowCellInfoOffset;
} SIndefOperatorInfo;

typedef struct SFillOperatorInfo {
  struct SFillInfo* pFillInfo;
  SSDataBlock*      pRes;
  int64_t           totalInputRows;
  void**            p;
  SSDataBlock*      existNewGroupBlock;
  bool              multigroupResult;
} SFillOperatorInfo;

typedef struct SScalarSupp {
  SExprInfo*      pScalarExprInfo;
  int32_t         numOfScalarExpr;  // the number of scalar expression in group operator
  SqlFunctionCtx* pScalarFuncCtx;
  int32_t*        rowCellInfoOffset;  // offset value for each row result cell info
} SScalarSupp;

typedef struct SGroupbyOperatorInfo {
  // SOptrBasicInfo should be first, SAggSupporter should be second for stream encode
  SOptrBasicInfo  binfo;
  SAggSupporter   aggSup;

  SArray*         pGroupCols;     // group by columns, SArray<SColumn>
  SArray*         pGroupColVals;  // current group column values, SArray<SGroupKeys>
  SNode*          pCondition;
  bool            isInit;       // denote if current val is initialized or not
  char*           keyBuf;       // group by keys for hash
  int32_t         groupKeyLen;  // total group by column width
  SGroupResInfo   groupResInfo;
  SScalarSupp     scalarSup;
} SGroupbyOperatorInfo;

typedef struct SDataGroupInfo {
  uint64_t        groupId;
  int64_t         numOfRows;
  SArray*         pPageList;
} SDataGroupInfo;

// The sort in partition may be needed later.
typedef struct SPartitionOperatorInfo {
  SOptrBasicInfo binfo;
  SArray*        pGroupCols;
  SArray*        pGroupColVals;  // current group column values, SArray<SGroupKeys>
  char*          keyBuf;         // group by keys for hash
  int32_t        groupKeyLen;    // total group by column width
  SHashObj*      pGroupSet;      // quick locate the window object for each result

  SDiskbasedBuf* pBuf;          // query result buffer based on blocked-wised disk file
  int32_t        rowCapacity;   // maximum number of rows for each buffer page
  int32_t*       columnOffset;  // start position for each column data
  void*          pGroupIter;  // group iterator
  int32_t        pageIndex;   // page index of current group
<<<<<<< HEAD
  SScalarSupp    scalarSupp;
=======
  SSDataBlock*   pUpdateRes;
>>>>>>> 683bc246
} SPartitionOperatorInfo;

typedef struct SWindowRowsSup {
  STimeWindow win;
  TSKEY       prevTs;
  int32_t     startRowIndex;
  int32_t     numOfRows;
} SWindowRowsSup;

typedef struct SSessionAggOperatorInfo {
  // SOptrBasicInfo should be first, SAggSupporter should be second for stream encode
  SOptrBasicInfo     binfo;
  SAggSupporter      aggSup;

  SGroupResInfo      groupResInfo;
  SWindowRowsSup     winSup;
  bool               reptScan;        // next round scan
  int64_t            gap;             // session window gap
  int32_t            tsSlotId;        // primary timestamp slot id
  STimeWindowAggSupp twAggSup;
} SSessionAggOperatorInfo;

typedef struct SResultWindowInfo {
  SResultRowPosition pos;
  STimeWindow win;
  bool isOutput;
  bool isClosed;
} SResultWindowInfo;

typedef struct SStateWindowInfo {
  SResultWindowInfo winInfo;
  SStateKeys stateKey;
} SStateWindowInfo;

typedef struct SStreamSessionAggOperatorInfo {
  SOptrBasicInfo       binfo;
  SStreamAggSupporter  streamAggSup;
  SGroupResInfo        groupResInfo;
  int64_t              gap;             // session window gap
  int32_t              primaryTsIndex;  // primary timestamp slot id
  int32_t              order;           // current SSDataBlock scan order
  STimeWindowAggSupp   twAggSup;
  SSDataBlock*         pWinBlock;       // window result
  SqlFunctionCtx*      pDummyCtx;       // for combine
  SSDataBlock*         pDelRes;
  SHashObj*            pStDeleted;
  void*                pDelIterator;
  SArray*              pChildren;       // cache for children's result; final stream operator
} SStreamSessionAggOperatorInfo;

typedef struct STimeSliceOperatorInfo {
  SOptrBasicInfo binfo;
  STimeWindow    win;
  SInterval      interval;
  int64_t        current;
  SArray*        pPrevRow;      // SArray<SGroupValue>
  SArray*        pCols;         // SArray<SColumn>
  int32_t        fillType;      // fill type
  struct SFillColInfo*  pFillColInfo;  // fill column info
} STimeSliceOperatorInfo;

typedef struct SStateWindowOperatorInfo {
  // SOptrBasicInfo should be first, SAggSupporter should be second for stream encode
  SOptrBasicInfo     binfo;
  SAggSupporter      aggSup;

  SGroupResInfo      groupResInfo;
  SWindowRowsSup     winSup;
  SColumn            stateCol;  // start row index
  bool               hasKey;
  SStateKeys         stateKey;
  int32_t            tsSlotId;  // primary timestamp column slot id
  STimeWindowAggSupp twAggSup;
  //  bool             reptScan;
} SStateWindowOperatorInfo;

typedef struct SStreamStateAggOperatorInfo {
  SOptrBasicInfo       binfo;
  SStreamAggSupporter  streamAggSup;
  SGroupResInfo        groupResInfo;
  int32_t              primaryTsIndex;  // primary timestamp slot id
  int32_t              order;           // current SSDataBlock scan order
  STimeWindowAggSupp   twAggSup;
  SColumn              stateCol;  // start row index
  SqlFunctionCtx*      pDummyCtx;       // for combine
  SSDataBlock*         pDelRes;
  SHashObj*            pSeDeleted;
  void*                pDelIterator;
  SArray*              pScanWindow;
  SArray*              pChildren;       // cache for children's result;
} SStreamStateAggOperatorInfo;

typedef struct SSortedMergeOperatorInfo {
  // SOptrBasicInfo should be first, SAggSupporter should be second for stream encode
  SOptrBasicInfo   binfo;
  SAggSupporter    aggSup;

  SArray*          pSortInfo;
  int32_t          numOfSources;
  SSortHandle     *pSortHandle;
  int32_t          bufPageSize;
  uint32_t         sortBufSize;  // max buffer size for in-memory sort
  int32_t          resultRowFactor;
  bool             hasGroupVal;
  SDiskbasedBuf   *pTupleStore;  // keep the final results
  int32_t          numOfResPerPage;
  char**           groupVal;
  SArray          *groupInfo;

  bool hasGroupId;
  uint64_t groupId;
  STupleHandle* prefetchedTuple;
} SSortedMergeOperatorInfo;

typedef struct SSortOperatorInfo {
  SOptrBasicInfo binfo;
  uint32_t     sortBufSize;    // max buffer size for in-memory sort
  SArray*      pSortInfo;
  SSortHandle* pSortHandle;
  SArray*      pColMatchInfo;  // for index map from table scan output
  int32_t      bufPageSize;

  int64_t      startTs;       // sort start time
  uint64_t     sortElapsed;   // sort elapsed time, time to flush to disk not included.

  STupleHandle *prefetchedTuple;
  bool  hasGroupId;
  uint64_t groupId;
} SSortOperatorInfo;

typedef struct STagFilterOperatorInfo {
  SOptrBasicInfo binfo;
} STagFilterOperatorInfo;

typedef struct SJoinOperatorInfo {
  SSDataBlock       *pRes;
  int32_t            joinType;

  SSDataBlock       *pLeft;
  int32_t            leftPos;
  SColumnInfo        leftCol;

  SSDataBlock       *pRight;
  int32_t            rightPos;
  SColumnInfo        rightCol;
  SNode             *pOnCondition;
} SJoinOperatorInfo;

#define OPTR_IS_OPENED(_optr)  (((_optr)->status & OP_OPENED) == OP_OPENED)
#define OPTR_SET_OPENED(_optr) ((_optr)->status |= OP_OPENED)

void doDestroyExchangeOperatorInfo(void* param);

SOperatorFpSet createOperatorFpSet(__optr_open_fn_t openFn, __optr_fn_t nextFn, __optr_fn_t streamFn,
    __optr_fn_t cleanup, __optr_close_fn_t closeFn, __optr_encode_fn_t encode,
    __optr_decode_fn_t decode, __optr_explain_fn_t explain);

int32_t operatorDummyOpenFn(SOperatorInfo* pOperator);
void    operatorDummyCloseFn(void* param, int32_t numOfCols);
int32_t appendDownstream(SOperatorInfo* p, SOperatorInfo** pDownstream, int32_t num);
int32_t initAggInfo(SOptrBasicInfo* pBasicInfo, SAggSupporter* pAggSup, SExprInfo* pExprInfo, int32_t numOfCols,
                    SSDataBlock* pResultBlock, size_t keyBufSize, const char* pkey);
void    initResultSizeInfo(SOperatorInfo* pOperator, int32_t numOfRows);
void    doBuildResultDatablock(SOperatorInfo* pOperator, SOptrBasicInfo* pbInfo, SGroupResInfo* pGroupResInfo, SDiskbasedBuf* pBuf);

void    doApplyFunctions(SExecTaskInfo* taskInfo, SqlFunctionCtx* pCtx, STimeWindow* pWin, SColumnInfoData* pTimeWindowData, int32_t offset,
                         int32_t forwardStep, TSKEY* tsCol, int32_t numOfTotal, int32_t numOfOutput, int32_t order);
int32_t setGroupResultOutputBuf(SOptrBasicInfo* binfo, int32_t numOfCols, char* pData, int16_t type, int16_t bytes,
                                int32_t groupId, SDiskbasedBuf* pBuf, SExecTaskInfo* pTaskInfo, SAggSupporter* pAggSup);
void    doDestroyBasicInfo(SOptrBasicInfo* pInfo, int32_t numOfOutput);
int32_t setDataBlockFromFetchRsp(SSDataBlock* pRes, SLoadRemoteDataInfo* pLoadInfo, int32_t numOfRows, char* pData,
                                  int32_t compLen, int32_t numOfOutput, int64_t startTs, uint64_t* total,
                                  SArray* pColList);
void    getAlignQueryTimeWindow(SInterval* pInterval, int32_t precision, int64_t key, STimeWindow* win);
int32_t getTableScanInfo(SOperatorInfo* pOperator, int32_t *order, int32_t* scanFlag);
int32_t getBufferPgSize(int32_t rowSize, uint32_t* defaultPgsz, uint32_t* defaultBufsz);

SArray* extractPartitionColInfo(SNodeList* pNodeList);

void    doSetOperatorCompleted(SOperatorInfo* pOperator);
void    doFilter(const SNode* pFilterNode, SSDataBlock* pBlock);
SqlFunctionCtx* createSqlFunctionCtx(SExprInfo* pExprInfo, int32_t numOfOutput, int32_t** rowCellInfoOffset);
void    relocateColumnData(SSDataBlock* pBlock, const SArray* pColMatchInfo, SArray* pCols);
void    initExecTimeWindowInfo(SColumnInfoData* pColData, STimeWindow* pQueryWindow);
void    cleanupAggSup(SAggSupporter* pAggSup);
void    destroyBasicOperatorInfo(void* param, int32_t numOfOutput);
void    appendOneRowToDataBlock(SSDataBlock* pBlock, STupleHandle* pTupleHandle);
void    setTbNameColData(void* pMeta, const SSDataBlock* pBlock, SColumnInfoData* pColInfoData, int32_t functionId);
SInterval extractIntervalInfo(const STableScanPhysiNode* pTableScanNode);
SColumn extractColumnFromColumnNode(SColumnNode* pColNode);

SSDataBlock* getSortedBlockData(SSortHandle* pHandle, SSDataBlock* pDataBlock, int32_t capacity, SArray* pColMatchInfo, SSortOperatorInfo* pInfo);
SSDataBlock* loadNextDataBlock(void* param);

void setResultRowInitCtx(SResultRow* pResult, SqlFunctionCtx* pCtx, int32_t numOfOutput, int32_t* rowCellInfoOffset);

SArray* extractColMatchInfo(SNodeList* pNodeList, SDataBlockDescNode* pOutputNodeList, int32_t* numOfOutputCols,
                            SExecTaskInfo* pTaskInfo, int32_t type);

SExprInfo* createExprInfo(SNodeList* pNodeList, SNodeList* pGroupKeys, int32_t* numOfExprs);
SSDataBlock* createResDataBlock(SDataBlockDescNode* pNode);
int32_t initQueryTableDataCond(SQueryTableDataCond* pCond, const STableScanPhysiNode* pTableScanNode);
void clearupQueryTableDataCond(SQueryTableDataCond* pCond);

SResultRow* doSetResultOutBufByKey(SDiskbasedBuf* pResultBuf, SResultRowInfo* pResultRowInfo,
                                   char* pData, int16_t bytes, bool masterscan, uint64_t groupId,
                                   SExecTaskInfo* pTaskInfo, bool isIntervalQuery, SAggSupporter* pSup);

SOperatorInfo* createExchangeOperatorInfo(void* pTransporter, SExchangePhysiNode* pExNode, SExecTaskInfo* pTaskInfo);

SOperatorInfo* createTableScanOperatorInfo(STableScanPhysiNode* pTableScanNode, tsdbReaderT pDataReader, SReadHandle* pHandle, SExecTaskInfo* pTaskInfo);
SOperatorInfo* createTagScanOperatorInfo(SReadHandle* pReadHandle, STagScanPhysiNode* pPhyNode,
                                         STableListInfo* pTableListInfo, SExecTaskInfo* pTaskInfo);
SOperatorInfo* createSysTableScanOperatorInfo(void* readHandle, SSystemTableScanPhysiNode *pScanPhyNode, SExecTaskInfo* pTaskInfo);

SOperatorInfo* createAggregateOperatorInfo(SOperatorInfo* downstream, SExprInfo* pExprInfo, int32_t numOfCols, SSDataBlock* pResultBlock, SExprInfo* pScalarExprInfo,
                                           int32_t numOfScalarExpr, SExecTaskInfo* pTaskInfo);

SOperatorInfo* createIndefinitOutputOperatorInfo(SOperatorInfo* downstream, SPhysiNode *pNode, SExecTaskInfo* pTaskInfo);
SOperatorInfo* createProjectOperatorInfo(SOperatorInfo* downstream, SExprInfo* pExprInfo, int32_t num, SSDataBlock* pResBlock, SLimit* pLimit, SLimit* pSlimit, SNode* pCondition, SExecTaskInfo* pTaskInfo);
SOperatorInfo *createSortOperatorInfo(SOperatorInfo* downstream, SSDataBlock* pResBlock, SArray* pSortInfo, SExprInfo* pExprInfo, int32_t numOfCols,
                                      SArray* pIndexMap, SExecTaskInfo* pTaskInfo);
SOperatorInfo* createMultiwaySortMergeOperatorInfo(SOperatorInfo** downStreams, int32_t numStreams, SSDataBlock* pInputBlock,
                                                   SSDataBlock* pResBlock, SArray* pSortInfo, SArray* pColMatchColInfo,
                                                   SExecTaskInfo* pTaskInfo);
SOperatorInfo* createSortedMergeOperatorInfo(SOperatorInfo** downstream, int32_t numOfDownstream, SExprInfo* pExprInfo, int32_t num, SArray* pSortInfo, SArray* pGroupInfo, SExecTaskInfo* pTaskInfo);

SOperatorInfo* createIntervalOperatorInfo(SOperatorInfo* downstream, SExprInfo* pExprInfo, int32_t numOfCols,
                                          SSDataBlock* pResBlock, SInterval* pInterval, int32_t primaryTsSlotId,
                                          STimeWindowAggSupp *pTwAggSupp, SExecTaskInfo* pTaskInfo, bool isStream);

SOperatorInfo* createMergeIntervalOperatorInfo(SOperatorInfo* downstream, SExprInfo* pExprInfo, int32_t numOfCols,
                                          SSDataBlock* pResBlock, SInterval* pInterval, int32_t primaryTsSlotId,
                                          SExecTaskInfo* pTaskInfo);

SOperatorInfo* createStreamFinalIntervalOperatorInfo(SOperatorInfo* downstream,
    SPhysiNode* pPhyNode, SExecTaskInfo* pTaskInfo, int32_t numOfChild);
SOperatorInfo* createStreamIntervalOperatorInfo(SOperatorInfo* downstream, SExprInfo* pExprInfo, int32_t numOfCols,
                                                SSDataBlock* pResBlock, SInterval* pInterval, int32_t primaryTsSlotId,
                                                STimeWindowAggSupp *pTwAggSupp, SExecTaskInfo* pTaskInfo);
SOperatorInfo* createSessionAggOperatorInfo(SOperatorInfo* downstream, SExprInfo* pExprInfo, int32_t numOfCols,
                                            SSDataBlock* pResBlock, int64_t gap, int32_t tsSlotId, STimeWindowAggSupp* pTwAggSupp,
                                            SExecTaskInfo* pTaskInfo);
SOperatorInfo* createGroupOperatorInfo(SOperatorInfo* downstream, SExprInfo* pExprInfo, int32_t numOfCols,
                                       SSDataBlock* pResultBlock, SArray* pGroupColList, SNode* pCondition,
                                       SExprInfo* pScalarExprInfo, int32_t numOfScalarExpr, SExecTaskInfo* pTaskInfo);
SOperatorInfo* createDataBlockInfoScanOperator(void* dataReader, SExecTaskInfo* pTaskInfo);

SOperatorInfo* createStreamScanOperatorInfo(void* pDataReader, SReadHandle* pHandle,
    STableScanPhysiNode* pTableScanNode, SExecTaskInfo* pTaskInfo, STimeWindowAggSupp* pTwSup);


SOperatorInfo* createFillOperatorInfo(SOperatorInfo* downstream, SExprInfo* pExpr, int32_t numOfCols,
                                      SInterval* pInterval, STimeWindow* pWindow, SSDataBlock* pResBlock, int32_t fillType, SNodeListNode* fillVal,
                                      bool multigroupResult, SExecTaskInfo* pTaskInfo);
SOperatorInfo* createStatewindowOperatorInfo(SOperatorInfo* downstream, SExprInfo* pExpr, int32_t numOfCols,
                                             SSDataBlock* pResBlock, STimeWindowAggSupp *pTwAggSupp, int32_t tsSlotId, SColumn* pStateKeyCol, SExecTaskInfo* pTaskInfo);

SOperatorInfo* createPartitionOperatorInfo(SOperatorInfo* downstream, SPartitionPhysiNode* pPartNode, SExecTaskInfo* pTaskInfo);

SOperatorInfo* createTimeSliceOperatorInfo(SOperatorInfo* downstream, SExprInfo* pExprInfo, int32_t numOfCols,
                                           SSDataBlock* pResultBlock, const SNodeListNode* pValNode, SExecTaskInfo* pTaskInfo);

SOperatorInfo* createMergeJoinOperatorInfo(SOperatorInfo** pDownstream, int32_t numOfDownstream, SExprInfo* pExprInfo, int32_t numOfCols, SSDataBlock* pResBlock, SNode* pOnCondition, SExecTaskInfo* pTaskInfo);

SOperatorInfo* createStreamSessionAggOperatorInfo(SOperatorInfo* downstream, SExprInfo* pExprInfo, int32_t numOfCols,
    SSDataBlock* pResBlock, int64_t gap, int32_t tsSlotId, STimeWindowAggSupp* pTwAggSupp, SExecTaskInfo* pTaskInfo);

SOperatorInfo* createStreamStateAggOperatorInfo(SOperatorInfo* downstream, SPhysiNode* pPhyNode, SExecTaskInfo* pTaskInfo);

#if 0
SOperatorInfo* createTableSeqScanOperatorInfo(void* pTsdbReadHandle, STaskRuntimeEnv* pRuntimeEnv);
#endif

int32_t projectApplyFunctions(SExprInfo* pExpr, SSDataBlock* pResult, SSDataBlock* pSrcBlock, SqlFunctionCtx* pCtx,
                           int32_t numOfOutput, SArray* pPseudoList);

void setInputDataBlock(SOperatorInfo* pOperator, SqlFunctionCtx* pCtx, SSDataBlock* pBlock, int32_t order, int32_t scanFlag, bool createDummyCol);

bool    isTaskKilled(SExecTaskInfo* pTaskInfo);
int32_t checkForQueryBuf(size_t numOfTables);

void setTaskKilled(SExecTaskInfo* pTaskInfo);
void queryCostStatis(SExecTaskInfo* pTaskInfo);

void    doDestroyTask(SExecTaskInfo* pTaskInfo);
int32_t getMaximumIdleDurationSec();

/*
 * ops:     root operator
 * data:    *data save the result of encode, need to be freed by caller
 * length:  *length save the length of *data
 * return:  result code, 0 means success
 */
int32_t encodeOperator(SOperatorInfo* ops, char** data, int32_t *length);

/*
 * ops:    root operator, created by caller
 * data:   save the result of decode
 * length: the length of data
 * return: result code, 0 means success
 */
int32_t decodeOperator(SOperatorInfo* ops, char* data, int32_t length);

void    setTaskStatus(SExecTaskInfo* pTaskInfo, int8_t status);
int32_t createExecTaskInfoImpl(SSubplan* pPlan, SExecTaskInfo** pTaskInfo, SReadHandle* pHandle, uint64_t taskId,
                               EOPTR_EXEC_MODEL model);
int32_t createDataSinkParam(SDataSinkNode *pNode, void **pParam, qTaskInfo_t* pTaskInfo);                               
int32_t getOperatorExplainExecInfo(SOperatorInfo* operatorInfo, SExplainExecInfo** pRes, int32_t* capacity,
                                   int32_t* resNum);

int32_t aggDecodeResultRow(SOperatorInfo* pOperator, char* result);
int32_t aggEncodeResultRow(SOperatorInfo* pOperator, char** result, int32_t* length);

STimeWindow getActiveTimeWindow(SDiskbasedBuf* pBuf, SResultRowInfo* pResultRowInfo, int64_t ts, SInterval* pInterval,
                                int32_t precision, STimeWindow* win);
int32_t getNumOfRowsInTimeWindow(SDataBlockInfo* pDataBlockInfo, TSKEY* pPrimaryColumn, int32_t startPos, TSKEY ekey,
    __block_search_fn_t searchFn, STableQueryInfo* item, int32_t order);
int32_t binarySearchForKey(char* pValue, int num, TSKEY key, int order);
int32_t initStreamAggSupporter(SStreamAggSupporter* pSup, const char* pKey,
    SqlFunctionCtx* pCtx, int32_t numOfOutput, int32_t size);
SResultRow* getNewResultRow(SDiskbasedBuf* pResultBuf, int64_t tableGroupId, int32_t interBufSize);
SResultWindowInfo* getSessionTimeWindow(SStreamAggSupporter* pAggSup, TSKEY ts, uint64_t groupId, int64_t gap, int32_t* pIndex);
int32_t updateSessionWindowInfo(SResultWindowInfo* pWinInfo, TSKEY* pTs, int32_t rows,
    int32_t start, int64_t gap, SHashObj* pStDeleted);
bool functionNeedToExecute(SqlFunctionCtx* pCtx);

int32_t compareTimeWindow(const void* p1, const void* p2, const void* param);
int32_t finalizeResultRowIntoResultDataBlock(SDiskbasedBuf* pBuf, SResultRowPosition* resultRowPosition,
                                       SqlFunctionCtx* pCtx, SExprInfo* pExprInfo, int32_t numOfExprs, const int32_t* rowCellOffset,
                                       SSDataBlock* pBlock, SExecTaskInfo* pTaskInfo);

int32_t getTableList(void* metaHandle, int32_t tableType, uint64_t tableUid, STableListInfo* pListInfo,
                            SNode* pTagCond);
int32_t createMultipleDataReaders(STableScanPhysiNode* pTableScanNode, SReadHandle* pHandle,
                                  STableListInfo* pTableListInfo, SArray* arrayReader, uint64_t queryId,
                                  uint64_t taskId, SNode* pTagCond);
SOperatorInfo* createTableMergeScanOperatorInfo(STableScanPhysiNode* pTableScanNode, SArray* dataReaders,
                                                SReadHandle* readHandle, SExecTaskInfo* pTaskInfo);

void copyUpdateDataBlock(SSDataBlock* pDest, SSDataBlock* pSource, int32_t tsColIndex);

#ifdef __cplusplus
}
#endif

#endif  // TDENGINE_EXECUTORIMPL_H<|MERGE_RESOLUTION|>--- conflicted
+++ resolved
@@ -586,11 +586,8 @@
   int32_t*       columnOffset;  // start position for each column data
   void*          pGroupIter;  // group iterator
   int32_t        pageIndex;   // page index of current group
-<<<<<<< HEAD
+  SSDataBlock*   pUpdateRes;
   SScalarSupp    scalarSupp;
-=======
-  SSDataBlock*   pUpdateRes;
->>>>>>> 683bc246
 } SPartitionOperatorInfo;
 
 typedef struct SWindowRowsSup {
