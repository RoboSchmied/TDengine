--- conflicted
+++ resolved
@@ -99,36 +99,6 @@
 typedef struct STableListInfo STableListInfo;
 struct SqlFunctionCtx;
 
-<<<<<<< HEAD
-// If the numOfOutputGroups is 1, the data blocks that belongs to different groups will be provided randomly
-// The numOfOutputGroups is specified by physical plan. and will not be affect by numOfGroups
-//typedef struct STableListInfo {
-//  bool      oneTableForEachGroup;
-//  int32_t   numOfOuputGroups; // the data block will be generated one by one
-//  int32_t*  groupOffset;      // keep the offset value for each group in the tableList
-//  SArray*   pTableList;
-//  SHashObj* map;              // speedup acquire the tableQueryInfo by table uid
-//  uint64_t  suid;
-//} STableListInfo;
-typedef struct {
-  bool      oneTableForEachGroup;
-  int32_t   numOfOuputGroups; // the data block will be generated one by one
-  int32_t*  groupOffset;      // keep the offset value for each group in the tableList
-  SArray*   pGroupList;
-  SArray*   pTableList;
-  SHashObj* map;  // speedup acquire the tableQueryInfo by table uid
-  bool      needSortTableByGroupId;
-  uint64_t  suid;
-} STableListInfo;
-
-void     destroyTableList(STableListInfo* pTableList);
-int32_t  getNumOfOutputGroups(const STableListInfo* pTableList);
-bool     oneTableForEachGroup(const STableListInfo* pTableList);
-int32_t  addTableIntoTableList(STableListInfo* pTableList, uint64_t uid, uint64_t gid);
-int32_t  getTablesOfGroup(const STableListInfo* pTableList, int32_t ordinalIndex, STableKeyInfo** pKeyInfo, int32_t* num);
-uint64_t getTableGroupId(const STableListInfo* pTableList, uint64_t tableUid);
-uint64_t getTotalTables(const STableListInfo* pTableList);
-=======
 int32_t createScanTableListInfo(SScanPhysiNode* pScanNode, SNodeList* pGroupTags, bool groupSort, SReadHandle* pHandle,
                                 STableListInfo* pTableListInfo, SNode* pTagCond, SNode* pTagIndexCond, const char* id);
 
@@ -143,7 +113,6 @@
 uint64_t       tableListGetSize(const STableListInfo* pTableList);
 uint64_t       tableListGetSuid(const STableListInfo* pTableList);
 STableKeyInfo* tableListGetInfo(const STableListInfo* pTableList, int32_t index);
->>>>>>> 79bb5f82
 
 size_t getResultRowSize(struct SqlFunctionCtx* pCtx, int32_t numOfOutput);
 void   initResultRowInfo(SResultRowInfo* pResultRowInfo);
