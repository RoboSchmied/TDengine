/*
 * Copyright (c) 2019 TAOS Data, Inc. <jhtao@taosdata.com>
 *
 * This program is free software: you can use, redistribute, and/or modify
 * it under the terms of the GNU Affero General Public License, version 3
 * or later ("AGPL"), as published by the Free Software Foundation.
 *
 * This program is distributed in the hope that it will be useful, but WITHOUT
 * ANY WARRANTY; without even the implied warranty of MERCHANTABILITY or
 * FITNESS FOR A PARTICULAR PURPOSE.
 *
 * You should have received a copy of the GNU Affero General Public License
 * along with this program. If not, see <http://www.gnu.org/licenses/>.
 */
#ifndef TDENGINE_EXECUTIL_H
#define TDENGINE_EXECUTIL_H

#include "executor.h"
#include "function.h"
#include "nodes.h"
#include "plannodes.h"
#include "storageapi.h"
#include "tcommon.h"
#include "tpagedbuf.h"
#include "tsimplehash.h"
<<<<<<< HEAD
#include "vnode.h"
=======
>>>>>>> 3c2bf197

#define T_LONG_JMP(_obj, _c) \
  do {                       \
    ASSERT((_c) != -1);      \
    longjmp((_obj), (_c));   \
  } while (0)

#define SET_RES_WINDOW_KEY(_k, _ori, _len, _uid)     \
  do {                                               \
    assert(sizeof(_uid) == sizeof(uint64_t));        \
    *(uint64_t*)(_k) = (_uid);                       \
    memcpy((_k) + sizeof(uint64_t), (_ori), (_len)); \
  } while (0)

#define GET_RES_WINDOW_KEY_LEN(_l) ((_l) + sizeof(uint64_t))

typedef struct SGroupResInfo {
  int32_t index;
  SArray* pRows;  // SArray<SResKeyPos>
  char*   pBuf;
  bool    freeItem;
} SGroupResInfo;

typedef struct SResultRow {
  int32_t                    pageId;  // pageId & rowId is the position of current result in disk-based output buffer
  int32_t                    offset : 29;  // row index in buffer page
  bool                       startInterp;  // the time window start timestamp has done the interpolation already.
  bool                       endInterp;    // the time window end timestamp has done the interpolation already.
  bool                       closed;       // this result status: closed or opened
  uint32_t                   numOfRows;    // number of rows of current time window
  STimeWindow                win;
  struct SResultRowEntryInfo pEntryInfo[];  // For each result column, there is a resultInfo
} SResultRow;

typedef struct SResultRowPosition {
  int32_t pageId;
  int32_t offset;
} SResultRowPosition;

typedef struct SResKeyPos {
  SResultRowPosition pos;
  uint64_t           groupId;
  char               key[];
} SResKeyPos;

typedef struct SResultRowInfo {
  int32_t            size;  // number of result set
  SResultRowPosition cur;
  SList*             openWindow;
} SResultRowInfo;

typedef struct SColMatchItem {
  int32_t   colId;
  int32_t   srcSlotId;
  int32_t   dstSlotId;
  bool      needOutput;
  SDataType dataType;
} SColMatchItem;

typedef struct SColMatchInfo {
  SArray* pList;      // SArray<SColMatchItem>
  int32_t matchType;  // determinate the source according to col id or slot id
} SColMatchInfo;

<<<<<<< HEAD
typedef struct SExecTaskInfo  SExecTaskInfo;
typedef struct STableListInfo STableListInfo;
=======
typedef struct SExecTaskInfo SExecTaskInfo;

typedef struct STableListIdInfo {
  uint64_t suid;
  uint64_t uid;
  int32_t  tableType;
} STableListIdInfo;

// If the numOfOutputGroups is 1, the data blocks that belongs to different groups will be provided randomly
// The numOfOutputGroups is specified by physical plan. and will not be affect by numOfGroups
typedef struct STableListInfo {
  bool             oneTableForEachGroup;
  int32_t          numOfOuputGroups;  // the data block will be generated one by one
  int32_t*         groupOffset;       // keep the offset value for each group in the tableList
  SArray*          pTableList;
  SHashObj*        map;     // speedup acquire the tableQueryInfo by table uid
  STableListIdInfo idInfo;  // this maybe the super table or ordinary table
} STableListInfo;

>>>>>>> 3c2bf197
struct SqlFunctionCtx;

int32_t createScanTableListInfo(SScanPhysiNode* pScanNode, SNodeList* pGroupTags, bool groupSort, SReadHandle* pHandle,
                                STableListInfo* pTableListInfo, SNode* pTagCond, SNode* pTagIndexCond,
                                SExecTaskInfo* pTaskInfo);

STableListInfo* tableListCreate();
void*           tableListDestroy(STableListInfo* pTableListInfo);
void            tableListClear(STableListInfo* pTableListInfo);
int32_t         tableListGetOutputGroups(const STableListInfo* pTableList);
bool            oneTableForEachGroup(const STableListInfo* pTableList);
uint64_t        getTableGroupId(const STableListInfo* pTableList, uint64_t tableUid);
int32_t         tableListAddTableInfo(STableListInfo* pTableList, uint64_t uid, uint64_t gid);
int32_t         tableListGetGroupList(const STableListInfo* pTableList, int32_t ordinalIndex, STableKeyInfo** pKeyInfo,
                                      int32_t* num);
uint64_t        tableListGetSize(const STableListInfo* pTableList);
uint64_t        tableListGetSuid(const STableListInfo* pTableList);
STableKeyInfo*  tableListGetInfo(const STableListInfo* pTableList, int32_t index);
int32_t         tableListFind(const STableListInfo* pTableList, uint64_t uid, int32_t startIndex);
void            tableListGetSourceTableInfo(const STableListInfo* pTableList, uint64_t* psuid, uint64_t* uid, int32_t* type);

size_t getResultRowSize(struct SqlFunctionCtx* pCtx, int32_t numOfOutput);
void   initResultRowInfo(SResultRowInfo* pResultRowInfo);
void   closeResultRow(SResultRow* pResultRow);
void   resetResultRow(SResultRow* pResultRow, size_t entrySize);

struct SResultRowEntryInfo* getResultEntryInfo(const SResultRow* pRow, int32_t index, const int32_t* offset);

static FORCE_INLINE SResultRow* getResultRowByPos(SDiskbasedBuf* pBuf, SResultRowPosition* pos, bool forUpdate) {
  SFilePage* bufPage = (SFilePage*)getBufPage(pBuf, pos->pageId);
  if (!bufPage) {
    uFatal("failed to get the buffer page:%d since %s", pos->pageId, terrstr());
    return NULL;
  }
  if (forUpdate) {
    setBufPageDirty(bufPage, true);
  }

  SResultRow* pRow = (SResultRow*)((char*)bufPage + pos->offset);
  return pRow;
}

void initGroupedResultInfo(SGroupResInfo* pGroupResInfo, SSHashObj* pHashmap, int32_t order);
void cleanupGroupResInfo(SGroupResInfo* pGroupResInfo);

void initMultiResInfoFromArrayList(SGroupResInfo* pGroupResInfo, SArray* pArrayList);
bool hasRemainResults(SGroupResInfo* pGroupResInfo);

int32_t getNumOfTotalRes(SGroupResInfo* pGroupResInfo);

SSDataBlock* createDataBlockFromDescNode(SDataBlockDescNode* pNode);

EDealRes doTranslateTagExpr(SNode** pNode, void* pContext);
int32_t  getGroupIdFromTagsVal(void* pVnode, uint64_t uid, SNodeList* pGroupNode, char* keyBuf, uint64_t* pGroupId, SStorageAPI* pAPI);
size_t   getTableTagsBufLen(const SNodeList* pGroups);

SArray* createSortInfo(SNodeList* pNodeList);
SArray* extractPartitionColInfo(SNodeList* pNodeList);
int32_t extractColMatchInfo(SNodeList* pNodeList, SDataBlockDescNode* pOutputNodeList, int32_t* numOfOutputCols,
                            int32_t type, SColMatchInfo* pMatchInfo);

void       createExprFromOneNode(SExprInfo* pExp, SNode* pNode, int16_t slotId);
void       createExprFromTargetNode(SExprInfo* pExp, STargetNode* pTargetNode);
SExprInfo* createExprInfo(SNodeList* pNodeList, SNodeList* pGroupKeys, int32_t* numOfExprs);

SqlFunctionCtx* createSqlFunctionCtx(SExprInfo* pExprInfo, int32_t numOfOutput, int32_t** rowEntryInfoOffset, SFunctionStateStore* pStore);
void relocateColumnData(SSDataBlock* pBlock, const SArray* pColMatchInfo, SArray* pCols, bool outputEveryColumn);
void initExecTimeWindowInfo(SColumnInfoData* pColData, STimeWindow* pQueryWindow);

SInterval extractIntervalInfo(const STableScanPhysiNode* pTableScanNode);
SColumn   extractColumnFromColumnNode(SColumnNode* pColNode);

int32_t initQueryTableDataCond(SQueryTableDataCond* pCond, const STableScanPhysiNode* pTableScanNode);
void    cleanupQueryTableDataCond(SQueryTableDataCond* pCond);

int32_t convertFillType(int32_t mode);
int32_t resultrowComparAsc(const void* p1, const void* p2);
int32_t isQualifiedTable(STableKeyInfo* info, SNode* pTagCond, void* metaHandle, bool* pQualified, SStorageAPI *pAPI);

void printDataBlock(SSDataBlock* pBlock, const char* flag);

void getNextTimeWindow(const SInterval* pInterval, STimeWindow* tw, int32_t order);
void getInitialStartTimeWindow(SInterval* pInterval, TSKEY ts, STimeWindow* w, bool ascQuery);

#endif  // TDENGINE_EXECUTIL_H<|MERGE_RESOLUTION|>--- conflicted
+++ resolved
@@ -23,10 +23,6 @@
 #include "tcommon.h"
 #include "tpagedbuf.h"
 #include "tsimplehash.h"
-<<<<<<< HEAD
-#include "vnode.h"
-=======
->>>>>>> 3c2bf197
 
 #define T_LONG_JMP(_obj, _c) \
   do {                       \
@@ -91,10 +87,6 @@
   int32_t matchType;  // determinate the source according to col id or slot id
 } SColMatchInfo;
 
-<<<<<<< HEAD
-typedef struct SExecTaskInfo  SExecTaskInfo;
-typedef struct STableListInfo STableListInfo;
-=======
 typedef struct SExecTaskInfo SExecTaskInfo;
 
 typedef struct STableListIdInfo {
@@ -114,7 +106,6 @@
   STableListIdInfo idInfo;  // this maybe the super table or ordinary table
 } STableListInfo;
 
->>>>>>> 3c2bf197
 struct SqlFunctionCtx;
 
 int32_t createScanTableListInfo(SScanPhysiNode* pScanNode, SNodeList* pGroupTags, bool groupSort, SReadHandle* pHandle,
