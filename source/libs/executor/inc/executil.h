/*
 * Copyright (c) 2019 TAOS Data, Inc. <jhtao@taosdata.com>
 *
 * This program is free software: you can use, redistribute, and/or modify
 * it under the terms of the GNU Affero General Public License, version 3
 * or later ("AGPL"), as published by the Free Software Foundation.
 *
 * This program is distributed in the hope that it will be useful, but WITHOUT
 * ANY WARRANTY; without even the implied warranty of MERCHANTABILITY or
 * FITNESS FOR A PARTICULAR PURPOSE.
 *
 * You should have received a copy of the GNU Affero General Public License
 * along with this program. If not, see <http://www.gnu.org/licenses/>.
 */
#ifndef TDENGINE_QUERYUTIL_H
#define TDENGINE_QUERYUTIL_H

#include "tcommon.h"
#include "tbuffer.h"
#include "tpagedbuf.h"

#define SET_RES_WINDOW_KEY(_k, _ori, _len, _uid)     \
  do {                                               \
    assert(sizeof(_uid) == sizeof(uint64_t));        \
    *(uint64_t *)(_k) = (_uid);                      \
    memcpy((_k) + sizeof(uint64_t), (_ori), (_len)); \
  } while (0)

#define SET_RES_EXT_WINDOW_KEY(_k, _ori, _len, _uid, _buf)             \
  do {                                                                 \
    assert(sizeof(_uid) == sizeof(uint64_t));                          \
    *(void **)(_k) = (_buf);                                             \
    *(uint64_t *)((_k) + POINTER_BYTES) = (_uid);                      \
    memcpy((_k) + POINTER_BYTES + sizeof(uint64_t), (_ori), (_len));   \
  } while (0)


#define GET_RES_WINDOW_KEY_LEN(_l) ((_l) + sizeof(uint64_t))
#define GET_RES_EXT_WINDOW_KEY_LEN(_l) ((_l) + sizeof(uint64_t) + POINTER_BYTES)

#define GET_TASKID(_t)  (((SExecTaskInfo*)(_t))->id.str)

#define curTimeWindowIndex(_winres)        ((_winres)->curIndex)

struct SColumnFilterElem;

typedef bool (*__filter_func_t)(struct SColumnFilterElem* pFilter, const char* val1, const char* val2, int16_t type);

typedef struct SGroupResInfo {
  int32_t totalGroup;
  int32_t currentGroup;
  int32_t index;
  SArray* pRows;      // SArray<SResultRowPosition*>
  bool    ordered;
  int32_t position;
} SGroupResInfo;

typedef struct SResultRow {
  int32_t       pageId;      // pageId & rowId is the position of current result in disk-based output buffer
  int32_t       offset:29;   // row index in buffer page
  bool          startInterp; // the time window start timestamp has done the interpolation already.
  bool          endInterp;   // the time window end timestamp has done the interpolation already.
  bool          closed;      // this result status: closed or opened
  uint32_t      numOfRows;   // number of rows of current time window
  struct SResultRowEntryInfo* pEntryInfo;  // For each result column, there is a resultInfo
  STimeWindow   win;
  char         *key;               // start key of current result row
} SResultRow;

typedef struct SResultRowPosition {
  int32_t pageId;
  int32_t offset;
} SResultRowPosition;

typedef struct SResultRowInfo {
  SResultRowPosition *pPosition;
  int32_t      size;       // number of result set
  int32_t      capacity;   // max capacity
  int32_t      curPos;     // current active result row index of pResult list
} SResultRowInfo;

struct STaskAttr;
struct STaskRuntimeEnv;
struct SUdfInfo;
struct SqlFunctionCtx;

int32_t getOutputInterResultBufSize(struct STaskAttr* pQueryAttr);

size_t getResultRowSize(struct SqlFunctionCtx* pCtx, int32_t numOfOutput);
int32_t initResultRowInfo(SResultRowInfo* pResultRowInfo, int32_t size);
void    cleanupResultRowInfo(SResultRowInfo* pResultRowInfo);

void    resetResultRowInfo(struct STaskRuntimeEnv* pRuntimeEnv, SResultRowInfo* pResultRowInfo);
int32_t numOfClosedResultRows(SResultRowInfo* pResultRowInfo);
void    closeAllResultRows(SResultRowInfo* pResultRowInfo);

void    initResultRow(SResultRow *pResultRow);
void    closeResultRow(SResultRow* pResultRow);
bool    isResultRowClosed(SResultRow* pResultRow);

struct SResultRowEntryInfo* getResultCell(const SResultRow* pRow, int32_t index, int32_t* offset);

int32_t getRowNumForMultioutput(struct STaskAttr* pQueryAttr, bool topBottomQuery, bool stable);

static FORCE_INLINE SResultRow *getResultRow(SDiskbasedBuf* pBuf, SResultRowInfo *pResultRowInfo, int32_t slot) {
  ASSERT(pResultRowInfo != NULL && slot >= 0 && slot < pResultRowInfo->size);
  SResultRowPosition* pos = &pResultRowInfo->pPosition[slot];

  SFilePage*  bufPage = (SFilePage*) getBufPage(pBuf, pos->pageId);
  SResultRow* pRow = (SResultRow*)((char*)bufPage + pos->offset);
  return pRow;
}

static FORCE_INLINE SResultRow *getResultRowByPos(SDiskbasedBuf* pBuf, SResultRowPosition* pos) {
  SFilePage*  bufPage = (SFilePage*) getBufPage(pBuf, pos->pageId);
  SResultRow* pRow = (SResultRow*)((char*)bufPage + pos->offset);
  return pRow;
}

static FORCE_INLINE char* getPosInResultPage(struct STaskAttr* pQueryAttr, SFilePage* page, int32_t rowOffset,
                                             int32_t offset) {
  assert(rowOffset >= 0 && pQueryAttr != NULL);
<<<<<<< HEAD

  // int32_t numOfRows = (int32_t)getRowNumForMultioutput(pQueryAttr, pQueryAttr->topBotQuery, pQueryAttr->stableQuery);
  return ((char *)page->data);  
=======
  ASSERT(0);
//  int32_t numOfRows = (int32_t)getRowNumForMultioutput(pQueryAttr, pQueryAttr->topBotQuery, pQueryAttr->stableQuery);
//  return ((char *)page->data) + rowOffset + offset * numOfRows;
>>>>>>> f74771cd
}

static FORCE_INLINE char* getPosInResultPage_rv(SFilePage* page, int32_t rowOffset, int32_t offset) {
  assert(rowOffset >= 0);

  int32_t numOfRows = 1;//(int32_t)getRowNumForMultioutput(pQueryAttr, pQueryAttr->topBotQuery, pQueryAttr->stableQuery);
  return (char*) page + rowOffset + offset * numOfRows;
}

typedef struct {
  SArray* pResult;     // SArray<SResPair>
  int32_t colId;
} SStddevInterResult;

void    initGroupResInfo(SGroupResInfo* pGroupResInfo, SResultRowInfo* pResultInfo);
void    initMultiResInfoFromArrayList(SGroupResInfo* pGroupResInfo, SArray* pArrayList);

void    cleanupGroupResInfo(SGroupResInfo* pGroupResInfo);
bool    hasRemainDataInCurrentGroup(SGroupResInfo* pGroupResInfo);
bool    hasRemainData(SGroupResInfo* pGroupResInfo);

bool    incNextGroup(SGroupResInfo* pGroupResInfo);
int32_t getNumOfTotalRes(SGroupResInfo* pGroupResInfo);

int32_t mergeIntoGroupResult(SGroupResInfo* pGroupResInfo, struct STaskRuntimeEnv *pRuntimeEnv, int32_t* offset);

//int32_t initUdfInfo(struct SUdfInfo* pUdfInfo);

#endif  // TDENGINE_QUERYUTIL_H<|MERGE_RESOLUTION|>--- conflicted
+++ resolved
@@ -120,15 +120,10 @@
 static FORCE_INLINE char* getPosInResultPage(struct STaskAttr* pQueryAttr, SFilePage* page, int32_t rowOffset,
                                              int32_t offset) {
   assert(rowOffset >= 0 && pQueryAttr != NULL);
-<<<<<<< HEAD
 
   // int32_t numOfRows = (int32_t)getRowNumForMultioutput(pQueryAttr, pQueryAttr->topBotQuery, pQueryAttr->stableQuery);
   return ((char *)page->data);  
-=======
-  ASSERT(0);
-//  int32_t numOfRows = (int32_t)getRowNumForMultioutput(pQueryAttr, pQueryAttr->topBotQuery, pQueryAttr->stableQuery);
-//  return ((char *)page->data) + rowOffset + offset * numOfRows;
->>>>>>> f74771cd
+
 }
 
 static FORCE_INLINE char* getPosInResultPage_rv(SFilePage* page, int32_t rowOffset, int32_t offset) {
