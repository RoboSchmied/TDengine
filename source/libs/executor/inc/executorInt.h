/*
 * Copyright (c) 2019 TAOS Data, Inc. <jhtao@taosdata.com>
 *
 * This program is free software: you can use, redistribute, and/or modify
 * it under the terms of the GNU Affero General Public License, version 3
 * or later ("AGPL"), as published by the Free Software Foundation.
 *
 * This program is distributed in the hope that it will be useful, but WITHOUT
 * ANY WARRANTY; without even the implied warranty of MERCHANTABILITY or
 * FITNESS FOR A PARTICULAR PURPOSE.
 *
 * You should have received a copy of the GNU Affero General Public License
 * along with this program. If not, see <http://www.gnu.org/licenses/>.
 */
#ifndef TDENGINE_EXECUTORINT_H
#define TDENGINE_EXECUTORINT_H

#ifdef __cplusplus
extern "C" {
#endif

#include "os.h"
#include "tcommon.h"
#include "theap.h"
#include "tlosertree.h"
#include "tsort.h"
#include "ttszip.h"
#include "tvariant.h"

#include "dataSinkMgt.h"
#include "executil.h"
#include "executor.h"
#include "planner.h"
#include "scalar.h"
#include "taosdef.h"
#include "tarray.h"
#include "tfill.h"
#include "thash.h"
#include "tlockfree.h"
#include "tmsg.h"
#include "tpagedbuf.h"
// #include "tstream.h"
// #include "tstreamUpdate.h"
#include "tlrucache.h"

typedef int32_t (*__block_search_fn_t)(char* data, int32_t num, int64_t key, int32_t order);

typedef struct STsdbReader STsdbReader;
typedef struct STqReader   STqReader;


typedef enum SOperatorParamType{
  OP_GET_PARAM = 1,
  OP_NOTIFY_PARAM
} SOperatorParamType;



#define IS_VALID_SESSION_WIN(winInfo)        ((winInfo).sessionWin.win.skey > 0)
#define SET_SESSION_WIN_INVALID(winInfo)     ((winInfo).sessionWin.win.skey = INT64_MIN)
#define IS_INVALID_SESSION_WIN_KEY(winKey)   ((winKey).win.skey <= 0)
#define SET_SESSION_WIN_KEY_INVALID(pWinKey) ((pWinKey)->win.skey = INT64_MIN)

/**
 * If the number of generated results is greater than this value,
 * query query will be halt and return results to client immediate.
 */
typedef struct SResultInfo {  // TODO refactor
  int64_t totalRows;          // total generated result size in rows
  int64_t totalBytes;         // total results in bytes.
  int32_t capacity;           // capacity of current result output buffer
  int32_t threshold;          // result size threshold in rows.
} SResultInfo;

typedef struct STableQueryInfo {
  TSKEY              lastKey;  // last check ts, todo remove it later
  SResultRowPosition pos;      // current active time window
} STableQueryInfo;

typedef struct SLimit {
  int64_t limit;
  int64_t offset;
} SLimit;

typedef struct STableScanAnalyzeInfo SFileBlockLoadRecorder;

enum {
  STREAM_RECOVER_STEP__NONE = 0,
  STREAM_RECOVER_STEP__PREPARE1,
  STREAM_RECOVER_STEP__PREPARE2,
  STREAM_RECOVER_STEP__SCAN1,
};

extern int32_t exchangeObjRefPool;

typedef struct {
  char*   pData;
  bool    isNull;
  int16_t type;
  int32_t bytes;
} SGroupKeys, SStateKeys;

typedef struct {
  char*           tablename;
  char*           dbname;
  int32_t         tversion;
  SSchemaWrapper* sw;
  SSchemaWrapper* qsw;
} SSchemaInfo;

typedef struct SExchangeOpStopInfo {
  int32_t operatorType;
  int64_t refId;
} SExchangeOpStopInfo;

typedef struct SGcOperatorParam {
  int64_t             sessionId;
  int32_t             downstreamIdx;
  int32_t             vgId;
  int64_t             tbUid;
  bool                needCache;
} SGcOperatorParam;

typedef struct SGcNotifyOperatorParam {
  int32_t             downstreamIdx;
  int32_t             vgId;
  int64_t             tbUid;
} SGcNotifyOperatorParam;

typedef struct SExprSupp {
  SExprInfo*      pExprInfo;
  int32_t         numOfExprs;  // the number of scalar expression in group operator
  SqlFunctionCtx* pCtx;
  int32_t*        rowEntryInfoOffset;  // offset value for each row result cell info
  SFilterInfo*    pFilterInfo;
} SExprSupp;

typedef enum {
  EX_SOURCE_DATA_NOT_READY = 0x1,
  EX_SOURCE_DATA_STARTED,
  EX_SOURCE_DATA_READY,
  EX_SOURCE_DATA_EXHAUSTED,
} EX_SOURCE_STATUS;

#define COL_MATCH_FROM_COL_ID  0x1
#define COL_MATCH_FROM_SLOT_ID 0x2

typedef struct SLoadRemoteDataInfo {
  uint64_t totalSize;     // total load bytes from remote
  uint64_t totalRows;     // total number of rows
  uint64_t totalElapsed;  // total elapsed time
} SLoadRemoteDataInfo;

typedef struct SLimitInfo {
  SLimit   limit;
  SLimit   slimit;
  uint64_t currentGroupId;
  int64_t  remainGroupOffset;
  int64_t  numOfOutputGroups;
  int64_t  remainOffset;
  int64_t  numOfOutputRows;
} SLimitInfo;

typedef struct SSortMergeJoinOperatorParam {
  bool initDownstream;
} SSortMergeJoinOperatorParam;

typedef struct SExchangeOperatorBasicParam {
  int32_t         vgId;
  int32_t         srcOpType;
  bool            tableSeq;
  SArray*         uidList;
} SExchangeOperatorBasicParam;

typedef struct SExchangeOperatorBatchParam {
  bool            multiParams;
  SSHashObj*      pBatchs; // SExchangeOperatorBasicParam
} SExchangeOperatorBatchParam;

typedef struct SExchangeOperatorParam {
  bool                        multiParams;
  SExchangeOperatorBasicParam basic;
} SExchangeOperatorParam;

typedef struct SExchangeSrcIndex {
  int32_t srcIdx;
  int32_t inUseIdx;
} SExchangeSrcIndex;

typedef struct SExchangeInfo {
  SArray*    pSources;
  SSHashObj* pHashSources;
  SArray*    pSourceDataInfo;
  tsem_t     ready;
  void*      pTransporter;

  // SArray<SSDataBlock*>, result block list, used to keep the multi-block that
  // passed by downstream operator
  SArray*      pResultBlockList;
  SArray*      pRecycledBlocks;  // build a pool for small data block to avoid to repeatly create and then destroy.
  SSDataBlock* pDummyBlock;      // dummy block, not keep data
  bool         seqLoadData;      // sequential load data or not, false by default
  bool         dynamicOp;
  int32_t      current;
  SLoadRemoteDataInfo loadInfo;
  uint64_t            self;
  SLimitInfo          limitInfo;
  int64_t             openedTs;  // start exec time stamp, todo: move to SLoadRemoteDataInfo
} SExchangeInfo;

typedef struct SScanInfo {
  int32_t numOfAsc;
  int32_t numOfDesc;
} SScanInfo;

typedef struct SSampleExecInfo {
  double   sampleRatio;  // data block sample ratio, 1 by default
  uint32_t seed;         // random seed value
} SSampleExecInfo;

enum {
  TABLE_SCAN__TABLE_ORDER = 1,
  TABLE_SCAN__BLOCK_ORDER = 2,
};

typedef struct SAggSupporter {
  SSHashObj*     pResultRowHashTable;  // quick locate the window object for each result
  char*          keyBuf;               // window key buffer
  SDiskbasedBuf* pResultBuf;           // query result buffer based on blocked-wised disk file
  int32_t        resultRowSize;  // the result buffer size for each result row, with the meta data size for each row
  int32_t        currentPageId;  // current write page id
} SAggSupporter;

typedef struct {
  // if the upstream is an interval operator, the interval info is also kept here to get the time window to check if
  // current data block needs to be loaded.
  SInterval      interval;
  SAggSupporter* pAggSup;
  SExprSupp*     pExprSup;  // expr supporter of aggregate operator
} SAggOptrPushDownInfo;

typedef struct STableMetaCacheInfo {
  SLRUCache* pTableMetaEntryCache;  // 100 by default
  uint64_t   metaFetch;
  uint64_t   cacheHit;
} STableMetaCacheInfo;

typedef struct STableScanBase {
  STsdbReader*           dataReader;
  SFileBlockLoadRecorder readRecorder;
  SQueryTableDataCond    cond;
  SAggOptrPushDownInfo   pdInfo;
  SColMatchInfo          matchInfo;
  SReadHandle            readHandle;
  SExprSupp              pseudoSup;
  STableMetaCacheInfo    metaCache;
  int32_t                scanFlag;  // table scan flag to denote if it is a repeat/reverse/main scan
  int32_t                dataBlockLoadFlag;
  SLimitInfo             limitInfo;
  // there are more than one table list exists in one task, if only one vnode exists.
  STableListInfo* pTableListInfo;
  TsdReader       readerAPI;
} STableScanBase;

typedef struct STableScanInfo {
  STableScanBase  base;
  SScanInfo       scanInfo;
  int32_t         scanTimes;
  SSDataBlock*    pResBlock;
  SHashObj*       pIgnoreTables;
  SSampleExecInfo sample;  // sample execution info
  int32_t         currentGroupId;
  int32_t         currentTable;
  int8_t          scanMode;
  int8_t          assignBlockUid;
  bool            hasGroupByTag;
  bool            countOnly;
  //  TsdReader    readerAPI;
} STableScanInfo;

typedef struct STableMergeScanInfo {
  int32_t         tableStartIndex;
  int32_t         tableEndIndex;
  bool            hasGroupId;
  uint64_t        groupId;
  STableScanBase  base;
  int32_t         bufPageSize;
  uint32_t        sortBufSize;  // max buffer size for in-memory sort
  SArray*         pSortInfo;
  SSortHandle*    pSortHandle;
  SSDataBlock*    pSortInputBlock;
  SSDataBlock*    pReaderBlock;
  int64_t         startTs;  // sort start time
  SArray*         sortSourceParams;
  SLimitInfo      limitInfo;
  int64_t         numOfRows;
  SScanInfo       scanInfo;
  int32_t         scanTimes;
  int32_t         readIdx;
  SSDataBlock*    pResBlock;
  SSampleExecInfo sample;  // sample execution info
  SSortExecInfo   sortExecInfo;
} STableMergeScanInfo;

typedef struct STagScanFilterContext {
  SHashObj* colHash;
  int32_t   index;
  SArray*   cInfoList;
} STagScanFilterContext;

typedef struct STagScanInfo {
  SColumnInfo*          pCols;
  SSDataBlock*          pRes;
  SColMatchInfo         matchInfo;
  int32_t               curPos;
  SLimitNode*           pSlimit;
  SReadHandle           readHandle;
  STableListInfo*       pTableListInfo;
  uint64_t              suid;
  void*                 pCtbCursor;
  SNode*                pTagCond;
  SNode*                pTagIndexCond;
  STagScanFilterContext filterCtx;
  SArray*               aUidTags;     // SArray<STUidTagInfo>
  SArray*               aFilterIdxs;  // SArray<int32_t>
  SStorageAPI*          pStorageAPI;
} STagScanInfo;

typedef enum EStreamScanMode {
  STREAM_SCAN_FROM_READERHANDLE = 1,
  STREAM_SCAN_FROM_RES,
  STREAM_SCAN_FROM_UPDATERES,
  STREAM_SCAN_FROM_DELETE_DATA,
  STREAM_SCAN_FROM_DATAREADER_RETRIEVE,
  STREAM_SCAN_FROM_DATAREADER_RANGE,
} EStreamScanMode;

enum {
  PROJECT_RETRIEVE_CONTINUE = 0x1,
  PROJECT_RETRIEVE_DONE = 0x2,
};

typedef struct SStreamAggSupporter {
  int32_t         resultRowSize;  // the result buffer size for each result row, with the meta data size for each row
  SSDataBlock*    pScanBlock;
  SStreamState*   pState;
  int64_t         gap;        // stream session window gap
  SqlFunctionCtx* pDummyCtx;  // for combine
  SSHashObj*      pResultRows;
  int32_t         stateKeySize;
  int16_t         stateKeyType;
  SDiskbasedBuf*  pResultBuf;
  SStateStore     stateStore;
  STimeWindow     winRange;
  SStorageAPI*    pSessionAPI;
} SStreamAggSupporter;

typedef struct SWindowSupporter {
  SStreamAggSupporter* pStreamAggSup;
  int64_t              gap;
  uint16_t             parentType;
  SAggSupporter*       pIntervalAggSup;
} SWindowSupporter;

typedef struct SPartitionBySupporter {
  SArray* pGroupCols;     // group by columns, SArray<SColumn>
  SArray* pGroupColVals;  // current group column values, SArray<SGroupKeys>
  char*   keyBuf;         // group by keys for hash
  bool    needCalc;       // partition by column
} SPartitionBySupporter;

typedef struct SPartitionDataInfo {
  uint64_t groupId;
  char*    tbname;
  SArray*  rowIds;
} SPartitionDataInfo;

typedef struct STimeWindowAggSupp {
  int8_t          calTrigger;
  int8_t          calTriggerSaved;
  int64_t         deleteMark;
  int64_t         deleteMarkSaved;
  int64_t         waterMark;
  TSKEY           maxTs;
  TSKEY           minTs;
  SColumnInfoData timeWindowData;  // query time window info for scalar function execution.
} STimeWindowAggSupp;

typedef struct SStreamScanInfo {
  SExprInfo*    pPseudoExpr;
  int32_t       numOfPseudoExpr;
  SExprSupp     tbnameCalSup;
  SExprSupp     tagCalSup;
  int32_t       primaryTsIndex;  // primary time stamp slot id
  SReadHandle   readHandle;
  SInterval     interval;  // if the upstream is an interval operator, the interval info is also kept here.
  SColMatchInfo matchInfo;

  SArray*      pBlockLists;  // multiple SSDatablock.
  SSDataBlock* pRes;         // result SSDataBlock
  SSDataBlock* pUpdateRes;   // update SSDataBlock
  int32_t      updateResIndex;
  int32_t      blockType;        // current block type
  int32_t      validBlockIndex;  // Is current data has returned?
  uint64_t     numOfExec;        // execution times
  STqReader*   tqReader;

  uint64_t            groupId;
  struct SUpdateInfo* pUpdateInfo;

  EStreamScanMode       scanMode;
  struct SOperatorInfo* pStreamScanOp;
  struct SOperatorInfo* pTableScanOp;
  SArray*               childIds;
  SWindowSupporter      windowSup;
  SPartitionBySupporter partitionSup;
  SExprSupp*            pPartScalarSup;
  bool                  assignBlockUid;  // assign block uid to groupId, temporarily used for generating rollup SMA.
  int32_t               scanWinIndex;    // for state operator
  SSDataBlock*          pDeleteDataRes;  // delete data SSDataBlock
  int32_t               deleteDataIndex;
  STimeWindow           updateWin;
  STimeWindowAggSupp    twAggSup;
  SSDataBlock*          pUpdateDataRes;
  // status for tmq
  SNodeList* pGroupTags;
  SNode*     pTagCond;
  SNode*     pTagIndexCond;

  // recover
  int32_t      blockRecoverTotCnt;
  SSDataBlock* pRecoverRes;

  SSDataBlock*   pCreateTbRes;
  int8_t         igCheckUpdate;
  int8_t         igExpired;
  void*          pState;  // void
  SStoreTqReader readerFn;
  SStateStore    stateStore;
  SSDataBlock*   pCheckpointRes;
} SStreamScanInfo;

typedef struct {
  struct SVnode*       vnode;  // todo remove this
  SSDataBlock          pRes;   // result SSDataBlock
  STsdbReader*         dataReader;
  struct SSnapContext* sContext;
  SStorageAPI*         pAPI;
  STableListInfo*      pTableListInfo;
} SStreamRawScanInfo;

typedef struct STableCountScanSupp {
  int16_t dbNameSlotId;
  int16_t stbNameSlotId;
  int16_t tbCountSlotId;
  bool    groupByDbName;
  bool    groupByStbName;
  char    dbNameFilter[TSDB_DB_NAME_LEN];
  char    stbNameFilter[TSDB_TABLE_NAME_LEN];
} STableCountScanSupp;

typedef struct SOptrBasicInfo {
  SResultRowInfo resultRowInfo;
  SSDataBlock*   pRes;
  bool           mergeResultBlock;
  int32_t        inputTsOrder;
  int32_t        outputTsOrder;
} SOptrBasicInfo;

typedef struct SIntervalAggOperatorInfo {
  SOptrBasicInfo     binfo;              // basic info
  SAggSupporter      aggSup;             // aggregate supporter
  SExprSupp          scalarSupp;         // supporter for perform scalar function
  SGroupResInfo      groupResInfo;       // multiple results build supporter
  SInterval          interval;           // interval info
  int32_t            primaryTsIndex;     // primary time stamp slot id from result of downstream operator.
  STimeWindow        win;                // query time range
  bool               timeWindowInterpo;  // interpolation needed or not
  SArray*            pInterpCols;        // interpolation columns
  EOPTR_EXEC_MODEL   execModel;          // operator execution model [batch model|stream model]
  STimeWindowAggSupp twAggSup;
  SArray*            pPrevValues;  //  SArray<SGroupKeys> used to keep the previous not null value for interpolation.
  // for limit optimization
  bool          limited;
  int64_t       limit;
  bool          slimited;
  int64_t       slimit;
  uint64_t      curGroupId;  // initialize to UINT64_MAX
  uint64_t      handledGroupNum;
  BoundedQueue* pBQ;
} SIntervalAggOperatorInfo;

typedef struct SMergeAlignedIntervalAggOperatorInfo {
  SIntervalAggOperatorInfo* intervalAggOperatorInfo;

  uint64_t     groupId;  // current groupId
  int64_t      curTs;    // current ts
  SSDataBlock* prefetchedBlock;
  SResultRow*  pResultRow;
} SMergeAlignedIntervalAggOperatorInfo;

typedef struct SOpCheckPointInfo {
  uint16_t  checkPointId;
  SHashObj* children;  // key:child id
} SOpCheckPointInfo;

typedef struct SStreamIntervalOperatorInfo {
  SOptrBasicInfo     binfo;           // basic info
  SAggSupporter      aggSup;          // aggregate supporter
  SExprSupp          scalarSupp;      // supporter for perform scalar function
  SGroupResInfo      groupResInfo;    // multiple results build supporter
  SInterval          interval;        // interval info
  int32_t            primaryTsIndex;  // primary time stamp slot id from result of downstream operator.
  STimeWindowAggSupp twAggSup;
  bool               invertible;
  bool               ignoreExpiredData;
  bool               ignoreExpiredDataSaved;
  SArray*            pDelWins;  // SWinRes
  int32_t            delIndex;
  SSDataBlock*       pDelRes;
  SPhysiNode*        pPhyNode;  // create new child
  SHashObj*          pPullDataMap;
  SArray*            pPullWins;  // SPullWindowInfo
  int32_t            pullIndex;
  SSDataBlock*       pPullDataRes;
  SArray*            pChildren;
  int32_t            numOfChild;
  SStreamState*      pState;  // void
  SWinKey            delKey;
  uint64_t           numOfDatapack;
  SArray*            pUpdated;
  SSHashObj*         pUpdatedMap;
  int64_t            dataVersion;
  SStateStore        stateStore;
  bool               recvGetAll;
  SHashObj*          pFinalPullDataMap;
  SOpCheckPointInfo  checkPointInfo;
  bool               reCkBlock;
  SSDataBlock*       pCheckpointRes;
} SStreamIntervalOperatorInfo;

typedef struct SDataGroupInfo {
  uint64_t groupId;
  int64_t  numOfRows;
  SArray*  pPageList;
} SDataGroupInfo;

typedef struct SWindowRowsSup {
  STimeWindow win;
  TSKEY       prevTs;
  int32_t     startRowIndex;
  int32_t     numOfRows;
  uint64_t    groupId;
} SWindowRowsSup;

typedef struct SResultWindowInfo {
  void*       pOutputBuf;
  SSessionKey sessionWin;
  bool        isOutput;
} SResultWindowInfo;

typedef struct SStreamSessionAggOperatorInfo {
  SOptrBasicInfo      binfo;
  SStreamAggSupporter streamAggSup;
  SExprSupp           scalarSupp;  // supporter for perform scalar function
  SGroupResInfo       groupResInfo;
  int32_t             primaryTsIndex;  // primary timestamp slot id
  int32_t             endTsIndex;      // window end timestamp slot id
  int32_t             order;           // current SSDataBlock scan order
  STimeWindowAggSupp  twAggSup;
  SSDataBlock*        pWinBlock;   // window result
  SSDataBlock*        pDelRes;     // delete result
  SSDataBlock*        pUpdateRes;  // update window
  bool                returnUpdate;
  SSHashObj*          pStDeleted;
  void*               pDelIterator;
  SArray*             pChildren;  // cache for children's result; final stream operator
  SPhysiNode*         pPhyNode;   // create new child
  bool                ignoreExpiredData;
  bool                ignoreExpiredDataSaved;
  SArray*             pUpdated;
  SSHashObj*          pStUpdated;
  int64_t             dataVersion;
  SArray*             historyWins;
  bool                isHistoryOp;
  bool                reCkBlock;
  SSDataBlock*        pCheckpointRes;
} SStreamSessionAggOperatorInfo;

typedef struct SStreamStateAggOperatorInfo {
  SOptrBasicInfo      binfo;
  SStreamAggSupporter streamAggSup;
  SExprSupp           scalarSupp;  // supporter for perform scalar function
  SGroupResInfo       groupResInfo;
  int32_t             primaryTsIndex;  // primary timestamp slot id
  STimeWindowAggSupp  twAggSup;
  SColumn             stateCol;
  SSDataBlock*        pDelRes;
  SSHashObj*          pSeDeleted;
  void*               pDelIterator;
  SArray*             pChildren;  // cache for children's result;
  bool                ignoreExpiredData;
  bool                ignoreExpiredDataSaved;
  SArray*             pUpdated;
  SSHashObj*          pSeUpdated;
  int64_t             dataVersion;
  bool                isHistoryOp;
  SArray*             historyWins;
  bool                reCkBlock;
  SSDataBlock*        pCheckpointRes;
} SStreamStateAggOperatorInfo;

typedef struct SStreamPartitionOperatorInfo {
  SOptrBasicInfo        binfo;
  SPartitionBySupporter partitionSup;
  SExprSupp             scalarSup;
  SExprSupp             tbnameCalSup;
  SExprSupp             tagCalSup;
  SHashObj*             pPartitions;
  void*                 parIte;
  void*                 pTbNameIte;
  SSDataBlock*          pInputDataBlock;
  int32_t               tsColIndex;
  SSDataBlock*          pDelRes;
  SSDataBlock*          pCreateTbRes;
} SStreamPartitionOperatorInfo;

typedef struct SStreamFillSupporter {
  int32_t        type;  // fill type
  SInterval      interval;
  SResultRowData prev;
  SResultRowData cur;
  SResultRowData next;
  SResultRowData nextNext;
  SFillColInfo*  pAllColInfo;  // fill exprs and not fill exprs
  SExprSupp      notFillExprSup;
  int32_t        numOfAllCols;  // number of all exprs, including the tags columns
  int32_t        numOfFillCols;
  int32_t        numOfNotFillCols;
  int32_t        rowSize;
  SSHashObj*     pResMap;
  bool           hasDelete;
  SStorageAPI*   pAPI;
} SStreamFillSupporter;

typedef struct SStreamFillOperatorInfo {
  SStreamFillSupporter* pFillSup;
  SSDataBlock*          pRes;
  SSDataBlock*          pSrcBlock;
  int32_t               srcRowIndex;
  SSDataBlock*          pSrcDelBlock;
  int32_t               srcDelRowIndex;
  SSDataBlock*          pDelRes;
  SColMatchInfo         matchInfo;
  int32_t               primaryTsCol;
  int32_t               primarySrcSlotId;
  SStreamFillInfo*      pFillInfo;
} SStreamFillOperatorInfo;

#define OPTR_IS_OPENED(_optr)  (((_optr)->status & OP_OPENED) == OP_OPENED)
#define OPTR_SET_OPENED(_optr) ((_optr)->status |= OP_OPENED)

SSchemaWrapper* extractQueriedColumnSchema(SScanPhysiNode* pScanNode);
<<<<<<< HEAD
int32_t         initQueriedTableSchemaInfo(SReadHandle* pHandle, SScanPhysiNode* pScanNode, const char* dbName,
                                           SExecTaskInfo* pTaskInfo);
void            cleanupQueriedTableScanInfo(SSchemaInfo* pSchemaInfo);
=======
int32_t initQueriedTableSchemaInfo(SReadHandle* pHandle, SScanPhysiNode* pScanNode, const char* dbName, SExecTaskInfo* pTaskInfo);
void    cleanupQueriedTableScanInfo(void* p);
>>>>>>> b7084933

void initBasicInfo(SOptrBasicInfo* pInfo, SSDataBlock* pBlock);
void cleanupBasicInfo(SOptrBasicInfo* pInfo);

int32_t initExprSupp(SExprSupp* pSup, SExprInfo* pExprInfo, int32_t numOfExpr, SFunctionStateStore* pStore);
void    cleanupExprSupp(SExprSupp* pSup);

int32_t initAggSup(SExprSupp* pSup, SAggSupporter* pAggSup, SExprInfo* pExprInfo, int32_t numOfCols, size_t keyBufSize,
                   const char* pkey, void* pState, SFunctionStateStore* pStore);
void    cleanupAggSup(SAggSupporter* pAggSup);

void initResultSizeInfo(SResultInfo* pResultInfo, int32_t numOfRows);

void doBuildStreamResBlock(struct SOperatorInfo* pOperator, SOptrBasicInfo* pbInfo, SGroupResInfo* pGroupResInfo,
                           SDiskbasedBuf* pBuf);
void doBuildResultDatablock(struct SOperatorInfo* pOperator, SOptrBasicInfo* pbInfo, SGroupResInfo* pGroupResInfo,
                            SDiskbasedBuf* pBuf);

bool hasLimitOffsetInfo(SLimitInfo* pLimitInfo);
bool hasSlimitOffsetInfo(SLimitInfo* pLimitInfo);
void initLimitInfo(const SNode* pLimit, const SNode* pSLimit, SLimitInfo* pLimitInfo);
void resetLimitInfoForNextGroup(SLimitInfo* pLimitInfo);
bool applyLimitOffset(SLimitInfo* pLimitInfo, SSDataBlock* pBlock, SExecTaskInfo* pTaskInfo);

void applyAggFunctionOnPartialTuples(SExecTaskInfo* taskInfo, SqlFunctionCtx* pCtx, SColumnInfoData* pTimeWindowData,
                                     int32_t offset, int32_t forwardStep, int32_t numOfTotal, int32_t numOfOutput);

int32_t extractDataBlockFromFetchRsp(SSDataBlock* pRes, char* pData, SArray* pColList, char** pNextStart);
void    updateLoadRemoteInfo(SLoadRemoteDataInfo* pInfo, int64_t numOfRows, int32_t dataLen, int64_t startTs,
                             struct SOperatorInfo* pOperator);

STimeWindow getFirstQualifiedTimeWindow(int64_t ts, STimeWindow* pWindow, SInterval* pInterval, int32_t order);
int32_t     getBufferPgSize(int32_t rowSize, uint32_t* defaultPgsz, uint32_t* defaultBufsz);

extern void doDestroyExchangeOperatorInfo(void* param);

int32_t doFilter(SSDataBlock* pBlock, SFilterInfo* pFilterInfo, SColMatchInfo* pColMatchInfo);
int32_t addTagPseudoColumnData(SReadHandle* pHandle, const SExprInfo* pExpr, int32_t numOfExpr, SSDataBlock* pBlock,
                               int32_t rows, const char* idStr, STableMetaCacheInfo* pCache);

void appendOneRowToDataBlock(SSDataBlock* pBlock, STupleHandle* pTupleHandle);
void setTbNameColData(const SSDataBlock* pBlock, SColumnInfoData* pColInfoData, int32_t functionId, const char* name);

void setResultRowInitCtx(SResultRow* pResult, SqlFunctionCtx* pCtx, int32_t numOfOutput, int32_t* rowEntryInfoOffset);
void clearResultRowInitFlag(SqlFunctionCtx* pCtx, int32_t numOfOutput);

SResultRow* doSetResultOutBufByKey(SDiskbasedBuf* pResultBuf, SResultRowInfo* pResultRowInfo, char* pData,
                                   int16_t bytes, bool masterscan, uint64_t groupId, SExecTaskInfo* pTaskInfo,
                                   bool isIntervalQuery, SAggSupporter* pSup, bool keepGroup);

int32_t projectApplyFunctions(SExprInfo* pExpr, SSDataBlock* pResult, SSDataBlock* pSrcBlock, SqlFunctionCtx* pCtx,
                              int32_t numOfOutput, SArray* pPseudoList);

void setInputDataBlock(SExprSupp* pExprSupp, SSDataBlock* pBlock, int32_t order, int32_t scanFlag, bool createDummyCol);

int32_t checkForQueryBuf(size_t numOfTables);

int32_t createDataSinkParam(SDataSinkNode* pNode, void** pParam, SExecTaskInfo* pTask, SReadHandle* readHandle);

STimeWindow getActiveTimeWindow(SDiskbasedBuf* pBuf, SResultRowInfo* pResultRowInfo, int64_t ts, SInterval* pInterval,
                                int32_t order);
int32_t getNumOfRowsInTimeWindow(SDataBlockInfo* pDataBlockInfo, TSKEY* pPrimaryColumn, int32_t startPos, TSKEY ekey,
                                 __block_search_fn_t searchFn, STableQueryInfo* item, int32_t order);
int32_t binarySearchForKey(char* pValue, int num, TSKEY key, int order);
SResultRow* getNewResultRow(SDiskbasedBuf* pResultBuf, int32_t* currentPageId, int32_t interBufSize);
void getCurSessionWindow(SStreamAggSupporter* pAggSup, TSKEY startTs, TSKEY endTs, uint64_t groupId, SSessionKey* pKey);
bool isInTimeWindow(STimeWindow* pWin, TSKEY ts, int64_t gap);
bool functionNeedToExecute(SqlFunctionCtx* pCtx);
bool isOverdue(TSKEY ts, STimeWindowAggSupp* pSup);
bool isCloseWindow(STimeWindow* pWin, STimeWindowAggSupp* pSup);
bool isDeletedStreamWindow(STimeWindow* pWin, uint64_t groupId, void* pState, STimeWindowAggSupp* pTwSup,
                           SStateStore* pStore);
void appendOneRowToStreamSpecialBlock(SSDataBlock* pBlock, TSKEY* pStartTs, TSKEY* pEndTs, uint64_t* pUid,
                                      uint64_t* pGp, void* pTbName);
uint64_t calGroupIdByData(SPartitionBySupporter* pParSup, SExprSupp* pExprSup, SSDataBlock* pBlock, int32_t rowId);

int32_t finalizeResultRows(SDiskbasedBuf* pBuf, SResultRowPosition* resultRowPosition, SExprSupp* pSup,
                           SSDataBlock* pBlock, SExecTaskInfo* pTaskInfo);

bool    groupbyTbname(SNodeList* pGroupList);
int32_t buildDataBlockFromGroupRes(struct SOperatorInfo* pOperator, void* pState, SSDataBlock* pBlock, SExprSupp* pSup,
                                   SGroupResInfo* pGroupResInfo);
int32_t saveSessionDiscBuf(void* pState, SSessionKey* key, void* buf, int32_t size, SStateStore* pAPI);
int32_t buildSessionResultDataBlock(struct SOperatorInfo* pOperator, void* pState, SSDataBlock* pBlock, SExprSupp* pSup,
                                    SGroupResInfo* pGroupResInfo);
int32_t releaseOutputBuf(void* pState, SWinKey* pKey, SResultRow* pResult, SStateStore* pAPI);
void    getNextIntervalWindow(SInterval* pInterval, STimeWindow* tw, int32_t order);
int32_t getForwardStepsInBlock(int32_t numOfRows, __block_search_fn_t searchFn, TSKEY ekey, int32_t pos, int32_t order,
                               int64_t* pData);
void    appendCreateTableRow(void* pState, SExprSupp* pTableSup, SExprSupp* pTagSup, uint64_t groupId,
                             SSDataBlock* pSrcBlock, int32_t rowId, SSDataBlock* pDestBlock, SStateStore* pAPI);

SSDataBlock* buildCreateTableBlock(SExprSupp* tbName, SExprSupp* tag);
SExprInfo*   createExpr(SNodeList* pNodeList, int32_t* numOfExprs);
void         destroyExprInfo(SExprInfo* pExpr, int32_t numOfExprs);

void copyResultrowToDataBlock(SExprInfo* pExprInfo, int32_t numOfExprs, SResultRow* pRow, SqlFunctionCtx* pCtx,
                              SSDataBlock* pBlock, const int32_t* rowEntryOffset, SExecTaskInfo* pTaskInfo);
void doUpdateNumOfRows(SqlFunctionCtx* pCtx, SResultRow* pRow, int32_t numOfExprs, const int32_t* rowEntryOffset);
void doClearBufferedBlocks(SStreamScanInfo* pInfo);

uint64_t calcGroupId(char* pData, int32_t len);
void     streamOpReleaseState(struct SOperatorInfo* pOperator);
void     streamOpReloadState(struct SOperatorInfo* pOperator);

<<<<<<< HEAD
int32_t encodeSTimeWindowAggSupp(void** buf, STimeWindowAggSupp* pTwAggSup);
void*   decodeSTimeWindowAggSupp(void* buf, STimeWindowAggSupp* pTwAggSup);
bool    inSlidingWindow(SInterval* pInterval, STimeWindow* pWin, SDataBlockInfo* pBlockInfo);
=======
void destroyOperatorParamValue(void* pValues);
int32_t mergeOperatorParams(SOperatorParam* pDst, SOperatorParam* pSrc);
int32_t buildTableScanOperatorParam(SOperatorParam** ppRes, SArray* pUidList, int32_t srcOpType, bool tableSeq);
void freeExchangeGetBasicOperatorParam(void* pParam);
void freeOperatorParam(SOperatorParam* pParam, SOperatorParamType type);
void freeResetOperatorParams(struct SOperatorInfo* pOperator, SOperatorParamType type, bool allFree);
SSDataBlock* getNextBlockFromDownstreamImpl(struct SOperatorInfo* pOperator, int32_t idx, bool clearParam);

bool inSlidingWindow(SInterval* pInterval, STimeWindow* pWin, SDataBlockInfo* pBlockInfo);
>>>>>>> b7084933
bool inCalSlidingWindow(SInterval* pInterval, STimeWindow* pWin, TSKEY calStart, TSKEY calEnd, EStreamType blockType);
bool compareVal(const char* v, const SStateKeys* pKey);

int32_t getNextQualifiedWindow(SInterval* pInterval, STimeWindow* pNext, SDataBlockInfo* pDataBlockInfo,
                               TSKEY* primaryKeys, int32_t prevPosition, int32_t order);

#ifdef __cplusplus
}
#endif

#endif  // TDENGINE_EXECUTORINT_H<|MERGE_RESOLUTION|>--- conflicted
+++ resolved
@@ -48,13 +48,7 @@
 typedef struct STsdbReader STsdbReader;
 typedef struct STqReader   STqReader;
 
-
-typedef enum SOperatorParamType{
-  OP_GET_PARAM = 1,
-  OP_NOTIFY_PARAM
-} SOperatorParamType;
-
-
+typedef enum SOperatorParamType { OP_GET_PARAM = 1, OP_NOTIFY_PARAM } SOperatorParamType;
 
 #define IS_VALID_SESSION_WIN(winInfo)        ((winInfo).sessionWin.win.skey > 0)
 #define SET_SESSION_WIN_INVALID(winInfo)     ((winInfo).sessionWin.win.skey = INT64_MIN)
@@ -114,17 +108,17 @@
 } SExchangeOpStopInfo;
 
 typedef struct SGcOperatorParam {
-  int64_t             sessionId;
-  int32_t             downstreamIdx;
-  int32_t             vgId;
-  int64_t             tbUid;
-  bool                needCache;
+  int64_t sessionId;
+  int32_t downstreamIdx;
+  int32_t vgId;
+  int64_t tbUid;
+  bool    needCache;
 } SGcOperatorParam;
 
 typedef struct SGcNotifyOperatorParam {
-  int32_t             downstreamIdx;
-  int32_t             vgId;
-  int64_t             tbUid;
+  int32_t downstreamIdx;
+  int32_t vgId;
+  int64_t tbUid;
 } SGcNotifyOperatorParam;
 
 typedef struct SExprSupp {
@@ -166,15 +160,15 @@
 } SSortMergeJoinOperatorParam;
 
 typedef struct SExchangeOperatorBasicParam {
-  int32_t         vgId;
-  int32_t         srcOpType;
-  bool            tableSeq;
-  SArray*         uidList;
+  int32_t vgId;
+  int32_t srcOpType;
+  bool    tableSeq;
+  SArray* uidList;
 } SExchangeOperatorBasicParam;
 
 typedef struct SExchangeOperatorBatchParam {
-  bool            multiParams;
-  SSHashObj*      pBatchs; // SExchangeOperatorBasicParam
+  bool       multiParams;
+  SSHashObj* pBatchs;  // SExchangeOperatorBasicParam
 } SExchangeOperatorBatchParam;
 
 typedef struct SExchangeOperatorParam {
@@ -661,14 +655,10 @@
 #define OPTR_SET_OPENED(_optr) ((_optr)->status |= OP_OPENED)
 
 SSchemaWrapper* extractQueriedColumnSchema(SScanPhysiNode* pScanNode);
-<<<<<<< HEAD
-int32_t         initQueriedTableSchemaInfo(SReadHandle* pHandle, SScanPhysiNode* pScanNode, const char* dbName,
-                                           SExecTaskInfo* pTaskInfo);
-void            cleanupQueriedTableScanInfo(SSchemaInfo* pSchemaInfo);
-=======
-int32_t initQueriedTableSchemaInfo(SReadHandle* pHandle, SScanPhysiNode* pScanNode, const char* dbName, SExecTaskInfo* pTaskInfo);
+
+int32_t initQueriedTableSchemaInfo(SReadHandle* pHandle, SScanPhysiNode* pScanNode, const char* dbName,
+                                   SExecTaskInfo* pTaskInfo);
 void    cleanupQueriedTableScanInfo(void* p);
->>>>>>> b7084933
 
 void initBasicInfo(SOptrBasicInfo* pInfo, SSDataBlock* pBlock);
 void cleanupBasicInfo(SOptrBasicInfo* pInfo);
@@ -774,21 +764,17 @@
 void     streamOpReleaseState(struct SOperatorInfo* pOperator);
 void     streamOpReloadState(struct SOperatorInfo* pOperator);
 
-<<<<<<< HEAD
-int32_t encodeSTimeWindowAggSupp(void** buf, STimeWindowAggSupp* pTwAggSup);
-void*   decodeSTimeWindowAggSupp(void* buf, STimeWindowAggSupp* pTwAggSup);
-bool    inSlidingWindow(SInterval* pInterval, STimeWindow* pWin, SDataBlockInfo* pBlockInfo);
-=======
-void destroyOperatorParamValue(void* pValues);
-int32_t mergeOperatorParams(SOperatorParam* pDst, SOperatorParam* pSrc);
-int32_t buildTableScanOperatorParam(SOperatorParam** ppRes, SArray* pUidList, int32_t srcOpType, bool tableSeq);
-void freeExchangeGetBasicOperatorParam(void* pParam);
-void freeOperatorParam(SOperatorParam* pParam, SOperatorParamType type);
-void freeResetOperatorParams(struct SOperatorInfo* pOperator, SOperatorParamType type, bool allFree);
+int32_t      encodeSTimeWindowAggSupp(void** buf, STimeWindowAggSupp* pTwAggSup);
+void*        decodeSTimeWindowAggSupp(void* buf, STimeWindowAggSupp* pTwAggSup);
+void         destroyOperatorParamValue(void* pValues);
+int32_t      mergeOperatorParams(SOperatorParam* pDst, SOperatorParam* pSrc);
+int32_t      buildTableScanOperatorParam(SOperatorParam** ppRes, SArray* pUidList, int32_t srcOpType, bool tableSeq);
+void         freeExchangeGetBasicOperatorParam(void* pParam);
+void         freeOperatorParam(SOperatorParam* pParam, SOperatorParamType type);
+void         freeResetOperatorParams(struct SOperatorInfo* pOperator, SOperatorParamType type, bool allFree);
 SSDataBlock* getNextBlockFromDownstreamImpl(struct SOperatorInfo* pOperator, int32_t idx, bool clearParam);
 
 bool inSlidingWindow(SInterval* pInterval, STimeWindow* pWin, SDataBlockInfo* pBlockInfo);
->>>>>>> b7084933
 bool inCalSlidingWindow(SInterval* pInterval, STimeWindow* pWin, TSKEY calStart, TSKEY calEnd, EStreamType blockType);
 bool compareVal(const char* v, const SStateKeys* pKey);
 
