/*
 * Copyright (c) 2019 TAOS Data, Inc. <jhtao@taosdata.com>
 *
 * This program is free software: you can use, redistribute, and/or modify
 * it under the terms of the GNU Affero General Public License, version 3
 * or later ("AGPL"), as published by the Free Software Foundation.
 *
 * This program is distributed in the hope that it will be useful, but WITHOUT
 * ANY WARRANTY; without even the implied warranty of MERCHANTABILITY or
 * FITNESS FOR A PARTICULAR PURPOSE.
 *
 * You should have received a copy of the GNU Affero General Public License
 * along with this program. If not, see <http://www.gnu.org/licenses/>.
 */
#ifndef TDENGINE_EXECUTORINT_H
#define TDENGINE_EXECUTORINT_H

#ifdef __cplusplus
extern "C" {
#endif

#include "os.h"
#include "tcommon.h"
#include "theap.h"
#include "tlosertree.h"
#include "tsort.h"
#include "ttszip.h"
#include "tvariant.h"

#include "dataSinkMgt.h"
#include "executil.h"
#include "executor.h"
#include "planner.h"
#include "scalar.h"
#include "taosdef.h"
#include "tarray.h"
#include "tfill.h"
#include "thash.h"
#include "tlockfree.h"
#include "tmsg.h"
#include "tpagedbuf.h"
// #include "tstream.h"
// #include "tstreamUpdate.h"
#include "tlrucache.h"

typedef int32_t (*__block_search_fn_t)(char* data, int32_t num, int64_t key, int32_t order);

typedef struct STsdbReader STsdbReader;
typedef struct STqReader   STqReader;

typedef enum SOperatorParamType { OP_GET_PARAM = 1, OP_NOTIFY_PARAM } SOperatorParamType;

#define IS_VALID_SESSION_WIN(winInfo)        ((winInfo).sessionWin.win.skey > 0)
#define SET_SESSION_WIN_INVALID(winInfo)     ((winInfo).sessionWin.win.skey = INT64_MIN)
#define IS_INVALID_SESSION_WIN_KEY(winKey)   ((winKey).win.skey <= 0)
#define SET_SESSION_WIN_KEY_INVALID(pWinKey) ((pWinKey)->win.skey = INT64_MIN)

/**
 * If the number of generated results is greater than this value,
 * query query will be halt and return results to client immediate.
 */
typedef struct SResultInfo {  // TODO refactor
  int64_t totalRows;          // total generated result size in rows
  int64_t totalBytes;         // total results in bytes.
  int32_t capacity;           // capacity of current result output buffer
  int32_t threshold;          // result size threshold in rows.
} SResultInfo;

typedef struct STableQueryInfo {
  TSKEY              lastKey;  // last check ts, todo remove it later
  SResultRowPosition pos;      // current active time window
} STableQueryInfo;

typedef struct SLimit {
  int64_t limit;
  int64_t offset;
} SLimit;

typedef struct STableScanAnalyzeInfo SFileBlockLoadRecorder;

enum {
  STREAM_RECOVER_STEP__NONE = 0,
  STREAM_RECOVER_STEP__PREPARE1,
  STREAM_RECOVER_STEP__PREPARE2,
  STREAM_RECOVER_STEP__SCAN1,
};

extern int32_t exchangeObjRefPool;

typedef struct {
  char*   pData;
  bool    isNull;
  int16_t type;
  int32_t bytes;
} SGroupKeys, SStateKeys;

typedef struct {
  char*           tablename;
  char*           dbname;
  int32_t         tversion;
  SSchemaWrapper* sw;
  SSchemaWrapper* qsw;
} SSchemaInfo;

typedef struct SExchangeOpStopInfo {
  int32_t operatorType;
  int64_t refId;
} SExchangeOpStopInfo;

typedef struct SGcOperatorParam {
  int64_t sessionId;
  int32_t downstreamIdx;
  int32_t vgId;
  int64_t tbUid;
  bool    needCache;
} SGcOperatorParam;

typedef struct SGcNotifyOperatorParam {
  int32_t downstreamIdx;
  int32_t vgId;
  int64_t tbUid;
} SGcNotifyOperatorParam;

typedef struct SExprSupp {
  SExprInfo*      pExprInfo;
  int32_t         numOfExprs;  // the number of scalar expression in group operator
  SqlFunctionCtx* pCtx;
  int32_t*        rowEntryInfoOffset;  // offset value for each row result cell info
  SFilterInfo*    pFilterInfo;
} SExprSupp;

typedef enum {
  EX_SOURCE_DATA_NOT_READY = 0x1,
  EX_SOURCE_DATA_STARTED,
  EX_SOURCE_DATA_READY,
  EX_SOURCE_DATA_EXHAUSTED,
} EX_SOURCE_STATUS;

#define COL_MATCH_FROM_COL_ID  0x1
#define COL_MATCH_FROM_SLOT_ID 0x2

typedef struct SLoadRemoteDataInfo {
  uint64_t totalSize;     // total load bytes from remote
  uint64_t totalRows;     // total number of rows
  uint64_t totalElapsed;  // total elapsed time
} SLoadRemoteDataInfo;

typedef struct SLimitInfo {
  SLimit   limit;
  SLimit   slimit;
  uint64_t currentGroupId;
  int64_t  remainGroupOffset;
  int64_t  numOfOutputGroups;
  int64_t  remainOffset;
  int64_t  numOfOutputRows;
} SLimitInfo;

typedef struct SSortMergeJoinOperatorParam {
  bool initDownstream;
} SSortMergeJoinOperatorParam;

typedef struct SExchangeOperatorBasicParam {
  int32_t vgId;
  int32_t srcOpType;
  bool    tableSeq;
  SArray* uidList;
} SExchangeOperatorBasicParam;

typedef struct SExchangeOperatorBatchParam {
  bool       multiParams;
  SSHashObj* pBatchs;  // SExchangeOperatorBasicParam
} SExchangeOperatorBatchParam;

typedef struct SExchangeOperatorParam {
  bool                        multiParams;
  SExchangeOperatorBasicParam basic;
} SExchangeOperatorParam;

typedef struct SExchangeSrcIndex {
  int32_t srcIdx;
  int32_t inUseIdx;
} SExchangeSrcIndex;

typedef struct SExchangeInfo {
  SArray*    pSources;
  SSHashObj* pHashSources;
  SArray*    pSourceDataInfo;
  tsem_t     ready;
  void*      pTransporter;

  // SArray<SSDataBlock*>, result block list, used to keep the multi-block that
  // passed by downstream operator
  SArray*      pResultBlockList;
  SArray*      pRecycledBlocks;  // build a pool for small data block to avoid to repeatly create and then destroy.
  SSDataBlock* pDummyBlock;      // dummy block, not keep data
  bool         seqLoadData;      // sequential load data or not, false by default
  bool         dynamicOp;
  int32_t      current;
  SLoadRemoteDataInfo loadInfo;
  uint64_t            self;
  SLimitInfo          limitInfo;
  int64_t             openedTs;  // start exec time stamp, todo: move to SLoadRemoteDataInfo
} SExchangeInfo;

typedef struct SScanInfo {
  int32_t numOfAsc;
  int32_t numOfDesc;
} SScanInfo;

typedef struct SSampleExecInfo {
  double   sampleRatio;  // data block sample ratio, 1 by default
  uint32_t seed;         // random seed value
} SSampleExecInfo;

enum {
  TABLE_SCAN__TABLE_ORDER = 1,
  TABLE_SCAN__BLOCK_ORDER = 2,
};

typedef struct SAggSupporter {
  SSHashObj*     pResultRowHashTable;  // quick locate the window object for each result
  char*          keyBuf;               // window key buffer
  SDiskbasedBuf* pResultBuf;           // query result buffer based on blocked-wised disk file
  int32_t        resultRowSize;  // the result buffer size for each result row, with the meta data size for each row
  int32_t        currentPageId;  // current write page id
} SAggSupporter;

typedef struct {
  // if the upstream is an interval operator, the interval info is also kept here to get the time window to check if
  // current data block needs to be loaded.
  SInterval      interval;
  SAggSupporter* pAggSup;
  SExprSupp*     pExprSup;  // expr supporter of aggregate operator
} SAggOptrPushDownInfo;

typedef struct STableMetaCacheInfo {
  SLRUCache* pTableMetaEntryCache;  // 100 by default
  uint64_t   metaFetch;
  uint64_t   cacheHit;
} STableMetaCacheInfo;

typedef struct STableScanBase {
  STsdbReader*           dataReader;
  SFileBlockLoadRecorder readRecorder;
  SQueryTableDataCond    cond;
  SAggOptrPushDownInfo   pdInfo;
  SColMatchInfo          matchInfo;
  SReadHandle            readHandle;
  SExprSupp              pseudoSup;
  STableMetaCacheInfo    metaCache;
  int32_t                scanFlag;  // table scan flag to denote if it is a repeat/reverse/main scan
  int32_t                dataBlockLoadFlag;
  SLimitInfo             limitInfo;
  // there are more than one table list exists in one task, if only one vnode exists.
  STableListInfo* pTableListInfo;
  TsdReader       readerAPI;
} STableScanBase;

typedef struct STableScanInfo {
  STableScanBase  base;
  SScanInfo       scanInfo;
  int32_t         scanTimes;
  SSDataBlock*    pResBlock;
  SHashObj*       pIgnoreTables;
  SSampleExecInfo sample;  // sample execution info
  int32_t         currentGroupId;
  int32_t         currentTable;
  int8_t          scanMode;
  int8_t          assignBlockUid;
  bool            hasGroupByTag;
  bool            countOnly;
  //  TsdReader    readerAPI;
  bool            filesetDelimited;
} STableScanInfo;

typedef struct STmsSortRowIdInfo {
  int32_t blkId;
  int64_t dataFileOffset;
  TdFilePtr idxFile;
  char idxPath[PATH_MAX];
  TdFilePtr dataFile;
  char dataPath[PATH_MAX];
  SSHashObj* pBlkDataHash;  // blkId->SSDataBlock*
} STmsSortRowIdInfo;

typedef struct STableMergeScanInfo {
  int32_t         tableStartIndex;
  int32_t         tableEndIndex;
  bool            hasGroupId;
  uint64_t        groupId;
  STableScanBase  base;
  int32_t         bufPageSize;
  uint32_t        sortBufSize;  // max buffer size for in-memory sort
  SArray*         pSortInfo;
  SSortHandle*    pSortHandle;
  SSDataBlock*    pSortInputBlock;
  SSDataBlock*    pReaderBlock;
  int64_t         startTs;  // sort start time
  SArray*         sortSourceParams;
  SLimitInfo      limitInfo;
  int64_t         numOfRows;
  SScanInfo       scanInfo;
  int32_t         scanTimes;
  int32_t         readIdx;
  SSDataBlock*    pResBlock;
  SSampleExecInfo sample;  // sample execution info
  SSHashObj*       mTableNumRows; // uid->num of table rows
  SHashObj*        mSkipTables;
  int64_t          mergeLimit;
  SSortExecInfo   sortExecInfo;

  bool             filesetDelimited;
<<<<<<< HEAD
  bool             bSortRowId;
  STmsSortRowIdInfo tmsSortRowIdInfo;
=======
  bool             bNewFilesetEvent;
  bool             bNextDurationBlockEvent;
  int32_t          numNextDurationBlocks;
  SSDataBlock*     nextDurationBlocks[2];
  bool             rtnNextDurationBlocks;
  int32_t          nextDurationBlocksIdx;
>>>>>>> 087896d9
} STableMergeScanInfo;

typedef struct STagScanFilterContext {
  SHashObj* colHash;
  int32_t   index;
  SArray*   cInfoList;
} STagScanFilterContext;

typedef struct STagScanInfo {
  SColumnInfo*          pCols;
  SSDataBlock*          pRes;
  SColMatchInfo         matchInfo;
  int32_t               curPos;
  SReadHandle           readHandle;
  STableListInfo*       pTableListInfo;
  uint64_t              suid;
  void*                 pCtbCursor;
  SNode*                pTagCond;
  SNode*                pTagIndexCond;
  STagScanFilterContext filterCtx;
  SArray*               aUidTags;     // SArray<STUidTagInfo>
  SArray*               aFilterIdxs;  // SArray<int32_t>
  SStorageAPI*          pStorageAPI;
  SLimitInfo           limitInfo;
} STagScanInfo;

typedef enum EStreamScanMode {
  STREAM_SCAN_FROM_READERHANDLE = 1,
  STREAM_SCAN_FROM_RES,
  STREAM_SCAN_FROM_UPDATERES,
  STREAM_SCAN_FROM_DELETE_DATA,
  STREAM_SCAN_FROM_DATAREADER_RETRIEVE,
  STREAM_SCAN_FROM_DATAREADER_RANGE,
} EStreamScanMode;

enum {
  PROJECT_RETRIEVE_CONTINUE = 0x1,
  PROJECT_RETRIEVE_DONE = 0x2,
};

typedef struct SStreamAggSupporter {
  int32_t             resultRowSize;  // the result buffer size for each result row, with the meta data size for each row
  SSDataBlock*        pScanBlock;
  SStreamState*       pState;
  int64_t             gap;        // stream session window gap
  SqlFunctionCtx*     pDummyCtx;  // for combine
  SSHashObj*          pResultRows;
  int32_t             stateKeySize;
  int16_t             stateKeyType;
  SDiskbasedBuf*      pResultBuf;
  SStateStore         stateStore;
  STimeWindow         winRange;
  SStorageAPI*        pSessionAPI;
  struct SUpdateInfo* pUpdateInfo;
} SStreamAggSupporter;

typedef struct SWindowSupporter {
  SStreamAggSupporter* pStreamAggSup;
  int64_t              gap;
  uint16_t             parentType;
  SAggSupporter*       pIntervalAggSup;
} SWindowSupporter;

typedef struct SPartitionBySupporter {
  SArray* pGroupCols;     // group by columns, SArray<SColumn>
  SArray* pGroupColVals;  // current group column values, SArray<SGroupKeys>
  char*   keyBuf;         // group by keys for hash
  bool    needCalc;       // partition by column
} SPartitionBySupporter;

typedef struct SPartitionDataInfo {
  uint64_t groupId;
  char*    tbname;
  SArray*  rowIds;
} SPartitionDataInfo;

typedef struct STimeWindowAggSupp {
  int8_t          calTrigger;
  int8_t          calTriggerSaved;
  int64_t         deleteMark;
  int64_t         deleteMarkSaved;
  int64_t         waterMark;
  TSKEY           maxTs;
  TSKEY           minTs;
  SColumnInfoData timeWindowData;  // query time window info for scalar function execution.
} STimeWindowAggSupp;

typedef struct SStreamScanInfo {
  SExprInfo*    pPseudoExpr;
  int32_t       numOfPseudoExpr;
  SExprSupp     tbnameCalSup;
  SExprSupp     tagCalSup;
  int32_t       primaryTsIndex;  // primary time stamp slot id
  SReadHandle   readHandle;
  SInterval     interval;  // if the upstream is an interval operator, the interval info is also kept here.
  SColMatchInfo matchInfo;

  SArray*      pBlockLists;  // multiple SSDatablock.
  SSDataBlock* pRes;         // result SSDataBlock
  SSDataBlock* pUpdateRes;   // update SSDataBlock
  int32_t      updateResIndex;
  int32_t      blockType;        // current block type
  int32_t      validBlockIndex;  // Is current data has returned?
  uint64_t     numOfExec;        // execution times
  STqReader*   tqReader;

  uint64_t            groupId;
  struct SUpdateInfo* pUpdateInfo;

  EStreamScanMode       scanMode;
  struct SOperatorInfo* pStreamScanOp;
  struct SOperatorInfo* pTableScanOp;
  SArray*               childIds;
  SWindowSupporter      windowSup;
  SPartitionBySupporter partitionSup;
  SExprSupp*            pPartScalarSup;
  bool                  assignBlockUid;  // assign block uid to groupId, temporarily used for generating rollup SMA.
  int32_t               scanWinIndex;    // for state operator
  SSDataBlock*          pDeleteDataRes;  // delete data SSDataBlock
  int32_t               deleteDataIndex;
  STimeWindow           updateWin;
  STimeWindowAggSupp    twAggSup;
  SSDataBlock*          pUpdateDataRes;
  // status for tmq
  SNodeList* pGroupTags;
  SNode*     pTagCond;
  SNode*     pTagIndexCond;

  // recover
  int32_t      blockRecoverTotCnt;
  SSDataBlock* pRecoverRes;

  SSDataBlock*   pCreateTbRes;
  int8_t         igCheckUpdate;
  int8_t         igExpired;
  void*          pState;  // void
  SStoreTqReader readerFn;
  SStateStore    stateStore;
  SSDataBlock*   pCheckpointRes;
} SStreamScanInfo;

typedef struct {
  struct SVnode*       vnode;  // todo remove this
  SSDataBlock          pRes;   // result SSDataBlock
  STsdbReader*         dataReader;
  struct SSnapContext* sContext;
  SStorageAPI*         pAPI;
  STableListInfo*      pTableListInfo;
} SStreamRawScanInfo;

typedef struct STableCountScanSupp {
  int16_t dbNameSlotId;
  int16_t stbNameSlotId;
  int16_t tbCountSlotId;
  bool    groupByDbName;
  bool    groupByStbName;
  char    dbNameFilter[TSDB_DB_NAME_LEN];
  char    stbNameFilter[TSDB_TABLE_NAME_LEN];
} STableCountScanSupp;

typedef struct SOptrBasicInfo {
  SResultRowInfo resultRowInfo;
  SSDataBlock*   pRes;
  bool           mergeResultBlock;
  int32_t        inputTsOrder;
  int32_t        outputTsOrder;
} SOptrBasicInfo;

typedef struct SIntervalAggOperatorInfo {
  SOptrBasicInfo     binfo;              // basic info
  SAggSupporter      aggSup;             // aggregate supporter
  SExprSupp          scalarSupp;         // supporter for perform scalar function
  SGroupResInfo      groupResInfo;       // multiple results build supporter
  SInterval          interval;           // interval info
  int32_t            primaryTsIndex;     // primary time stamp slot id from result of downstream operator.
  STimeWindow        win;                // query time range
  bool               timeWindowInterpo;  // interpolation needed or not
  SArray*            pInterpCols;        // interpolation columns
  EOPTR_EXEC_MODEL   execModel;          // operator execution model [batch model|stream model]
  STimeWindowAggSupp twAggSup;
  SArray*            pPrevValues;  //  SArray<SGroupKeys> used to keep the previous not null value for interpolation.
  // for limit optimization
  bool          limited;
  int64_t       limit;
  bool          slimited;
  int64_t       slimit;
  uint64_t      curGroupId;  // initialize to UINT64_MAX
  uint64_t      handledGroupNum;
  BoundedQueue* pBQ;
} SIntervalAggOperatorInfo;

typedef struct SMergeAlignedIntervalAggOperatorInfo {
  SIntervalAggOperatorInfo* intervalAggOperatorInfo;

  uint64_t     groupId;  // current groupId
  int64_t      curTs;    // current ts
  SSDataBlock* prefetchedBlock;
  SResultRow*  pResultRow;
} SMergeAlignedIntervalAggOperatorInfo;

typedef struct SOpCheckPointInfo {
  uint16_t  checkPointId;
  SHashObj* children;  // key:child id
} SOpCheckPointInfo;

typedef struct SStreamIntervalOperatorInfo {
  SOptrBasicInfo      binfo;           // basic info
  SAggSupporter       aggSup;          // aggregate supporter
  SExprSupp           scalarSupp;      // supporter for perform scalar function
  SGroupResInfo       groupResInfo;    // multiple results build supporter
  SInterval           interval;        // interval info
  int32_t             primaryTsIndex;  // primary time stamp slot id from result of downstream operator.
  STimeWindowAggSupp  twAggSup;
  bool                invertible;
  bool                ignoreExpiredData;
  bool                ignoreExpiredDataSaved;
  SArray*             pDelWins;  // SWinRes
  int32_t             delIndex;
  SSDataBlock*        pDelRes;
  SPhysiNode*         pPhyNode;  // create new child
  SHashObj*           pPullDataMap;
  SArray*             pPullWins;  // SPullWindowInfo
  int32_t             pullIndex;
  SSDataBlock*        pPullDataRes;
  SArray*             pChildren;
  int32_t             numOfChild;
  SStreamState*       pState;  // void
  SWinKey             delKey;
  uint64_t            numOfDatapack;
  SArray*             pUpdated;
  SSHashObj*          pUpdatedMap;
  int64_t             dataVersion;
  SStateStore         stateStore;
  bool                recvGetAll;
  SHashObj*           pFinalPullDataMap;
  SOpCheckPointInfo   checkPointInfo;
  bool                reCkBlock;
  SSDataBlock*        pCheckpointRes;
  struct SUpdateInfo* pUpdateInfo;
} SStreamIntervalOperatorInfo;

typedef struct SDataGroupInfo {
  uint64_t groupId;
  int64_t  numOfRows;
  SArray*  pPageList;
} SDataGroupInfo;

typedef struct SWindowRowsSup {
  STimeWindow win;
  TSKEY       prevTs;
  int32_t     startRowIndex;
  int32_t     numOfRows;
  uint64_t    groupId;
} SWindowRowsSup;

typedef struct SResultWindowInfo {
  SRowBuffPos* pStatePos;
  SSessionKey  sessionWin;
  bool         isOutput;
} SResultWindowInfo;

typedef struct SStreamSessionAggOperatorInfo {
  SOptrBasicInfo      binfo;
  SStreamAggSupporter streamAggSup;
  SExprSupp           scalarSupp;  // supporter for perform scalar function
  SGroupResInfo       groupResInfo;
  int32_t             primaryTsIndex;  // primary timestamp slot id
  int32_t             endTsIndex;      // window end timestamp slot id
  int32_t             order;           // current SSDataBlock scan order
  STimeWindowAggSupp  twAggSup;
  SSDataBlock*        pWinBlock;   // window result
  SSDataBlock*        pDelRes;     // delete result
  SSDataBlock*        pUpdateRes;  // update window
  bool                returnUpdate;
  SSHashObj*          pStDeleted;
  void*               pDelIterator;
  SArray*             pChildren;  // cache for children's result; final stream operator
  SPhysiNode*         pPhyNode;   // create new child
  bool                ignoreExpiredData;
  bool                ignoreExpiredDataSaved;
  SArray*             pUpdated;
  SSHashObj*          pStUpdated;
  int64_t             dataVersion;
  SArray*             historyWins;
  bool                isHistoryOp;
  bool                reCkBlock;
  SSDataBlock*        pCheckpointRes;
  bool                clearState;
  bool                recvGetAll;
} SStreamSessionAggOperatorInfo;

typedef struct SStreamStateAggOperatorInfo {
  SOptrBasicInfo      binfo;
  SStreamAggSupporter streamAggSup;
  SExprSupp           scalarSupp;  // supporter for perform scalar function
  SGroupResInfo       groupResInfo;
  int32_t             primaryTsIndex;  // primary timestamp slot id
  STimeWindowAggSupp  twAggSup;
  SColumn             stateCol;
  SSDataBlock*        pDelRes;
  SSHashObj*          pSeDeleted;
  void*               pDelIterator;
  SArray*             pChildren;  // cache for children's result;
  bool                ignoreExpiredData;
  bool                ignoreExpiredDataSaved;
  SArray*             pUpdated;
  SSHashObj*          pSeUpdated;
  int64_t             dataVersion;
  bool                isHistoryOp;
  SArray*             historyWins;
  bool                reCkBlock;
  SSDataBlock*        pCheckpointRes;
  bool                recvGetAll;
} SStreamStateAggOperatorInfo;

typedef struct SStreamEventAggOperatorInfo {
  SOptrBasicInfo      binfo;
  SStreamAggSupporter streamAggSup;
  SExprSupp           scalarSupp;  // supporter for perform scalar function
  SGroupResInfo       groupResInfo;
  int32_t             primaryTsIndex;  // primary timestamp slot id
  STimeWindowAggSupp  twAggSup;
  SSDataBlock*        pDelRes;
  SSHashObj*          pSeDeleted;
  void*               pDelIterator;
  SArray*             pChildren;  // cache for children's result;
  bool                ignoreExpiredData;
  bool                ignoreExpiredDataSaved;
  SArray*             pUpdated;
  SSHashObj*          pSeUpdated;
  SSHashObj*          pAllUpdated;
  int64_t             dataVersion;
  bool                isHistoryOp;
  SArray*             historyWins;
  bool                reCkBlock;
  bool                recvGetAll;
  SSDataBlock*        pCheckpointRes;
  SFilterInfo*        pStartCondInfo;
  SFilterInfo*        pEndCondInfo;
} SStreamEventAggOperatorInfo;

typedef struct SStreamPartitionOperatorInfo {
  SOptrBasicInfo        binfo;
  SPartitionBySupporter partitionSup;
  SExprSupp             scalarSup;
  SExprSupp             tbnameCalSup;
  SExprSupp             tagCalSup;
  SHashObj*             pPartitions;
  void*                 parIte;
  void*                 pTbNameIte;
  SSDataBlock*          pInputDataBlock;
  int32_t               tsColIndex;
  SSDataBlock*          pDelRes;
  SSDataBlock*          pCreateTbRes;
} SStreamPartitionOperatorInfo;

typedef struct SStreamFillSupporter {
  int32_t        type;  // fill type
  SInterval      interval;
  SResultRowData prev;
  SResultRowData cur;
  SResultRowData next;
  SResultRowData nextNext;
  SFillColInfo*  pAllColInfo;  // fill exprs and not fill exprs
  SExprSupp      notFillExprSup;
  int32_t        numOfAllCols;  // number of all exprs, including the tags columns
  int32_t        numOfFillCols;
  int32_t        numOfNotFillCols;
  int32_t        rowSize;
  SSHashObj*     pResMap;
  bool           hasDelete;
  SStorageAPI*   pAPI;
  STimeWindow    winRange;
} SStreamFillSupporter;

typedef struct SStreamFillOperatorInfo {
  SStreamFillSupporter* pFillSup;
  SSDataBlock*          pRes;
  SSDataBlock*          pSrcBlock;
  int32_t               srcRowIndex;
  SSDataBlock*          pSrcDelBlock;
  int32_t               srcDelRowIndex;
  SSDataBlock*          pDelRes;
  SColMatchInfo         matchInfo;
  int32_t               primaryTsCol;
  int32_t               primarySrcSlotId;
  SStreamFillInfo*      pFillInfo;
} SStreamFillOperatorInfo;

#define OPTR_IS_OPENED(_optr)  (((_optr)->status & OP_OPENED) == OP_OPENED)
#define OPTR_SET_OPENED(_optr) ((_optr)->status |= OP_OPENED)

SSchemaWrapper* extractQueriedColumnSchema(SScanPhysiNode* pScanNode);

int32_t initQueriedTableSchemaInfo(SReadHandle* pHandle, SScanPhysiNode* pScanNode, const char* dbName,
                                   SExecTaskInfo* pTaskInfo);
void    cleanupQueriedTableScanInfo(void* p);

void initBasicInfo(SOptrBasicInfo* pInfo, SSDataBlock* pBlock);
void cleanupBasicInfo(SOptrBasicInfo* pInfo);

int32_t initExprSupp(SExprSupp* pSup, SExprInfo* pExprInfo, int32_t numOfExpr, SFunctionStateStore* pStore);
void    cleanupExprSupp(SExprSupp* pSup);

int32_t initAggSup(SExprSupp* pSup, SAggSupporter* pAggSup, SExprInfo* pExprInfo, int32_t numOfCols, size_t keyBufSize,
                   const char* pkey, void* pState, SFunctionStateStore* pStore);
void    cleanupAggSup(SAggSupporter* pAggSup);

void initResultSizeInfo(SResultInfo* pResultInfo, int32_t numOfRows);

void doBuildResultDatablock(struct SOperatorInfo* pOperator, SOptrBasicInfo* pbInfo, SGroupResInfo* pGroupResInfo,
                            SDiskbasedBuf* pBuf);

/**
 * @brief copydata from hash table, instead of copying from SGroupResInfo's pRow
 */
int32_t doCopyToSDataBlockByHash(SExecTaskInfo* pTaskInfo, SSDataBlock* pBlock, SExprSupp* pSup, SDiskbasedBuf* pBuf,
                           SGroupResInfo* pGroupResInfo, SSHashObj* pHashmap, int32_t threshold, bool ignoreGroup);

bool hasLimitOffsetInfo(SLimitInfo* pLimitInfo);
bool hasSlimitOffsetInfo(SLimitInfo* pLimitInfo);
void initLimitInfo(const SNode* pLimit, const SNode* pSLimit, SLimitInfo* pLimitInfo);
void resetLimitInfoForNextGroup(SLimitInfo* pLimitInfo);
bool applyLimitOffset(SLimitInfo* pLimitInfo, SSDataBlock* pBlock, SExecTaskInfo* pTaskInfo);

void applyAggFunctionOnPartialTuples(SExecTaskInfo* taskInfo, SqlFunctionCtx* pCtx, SColumnInfoData* pTimeWindowData,
                                     int32_t offset, int32_t forwardStep, int32_t numOfTotal, int32_t numOfOutput);

int32_t extractDataBlockFromFetchRsp(SSDataBlock* pRes, char* pData, SArray* pColList, char** pNextStart);
void    updateLoadRemoteInfo(SLoadRemoteDataInfo* pInfo, int64_t numOfRows, int32_t dataLen, int64_t startTs,
                             struct SOperatorInfo* pOperator);

STimeWindow getFirstQualifiedTimeWindow(int64_t ts, STimeWindow* pWindow, SInterval* pInterval, int32_t order);
int32_t     getBufferPgSize(int32_t rowSize, uint32_t* defaultPgsz, uint32_t* defaultBufsz);

extern void doDestroyExchangeOperatorInfo(void* param);

int32_t doFilter(SSDataBlock* pBlock, SFilterInfo* pFilterInfo, SColMatchInfo* pColMatchInfo);
int32_t addTagPseudoColumnData(SReadHandle* pHandle, const SExprInfo* pExpr, int32_t numOfExpr, SSDataBlock* pBlock,
                               int32_t rows, const char* idStr, STableMetaCacheInfo* pCache);

void appendOneRowToDataBlock(SSDataBlock* pBlock, STupleHandle* pTupleHandle);
void setTbNameColData(const SSDataBlock* pBlock, SColumnInfoData* pColInfoData, int32_t functionId, const char* name);

void setResultRowInitCtx(SResultRow* pResult, SqlFunctionCtx* pCtx, int32_t numOfOutput, int32_t* rowEntryInfoOffset);
void clearResultRowInitFlag(SqlFunctionCtx* pCtx, int32_t numOfOutput);

SResultRow* doSetResultOutBufByKey(SDiskbasedBuf* pResultBuf, SResultRowInfo* pResultRowInfo, char* pData,
                                   int32_t bytes, bool masterscan, uint64_t groupId, SExecTaskInfo* pTaskInfo,
                                   bool isIntervalQuery, SAggSupporter* pSup, bool keepGroup);

int32_t projectApplyFunctions(SExprInfo* pExpr, SSDataBlock* pResult, SSDataBlock* pSrcBlock, SqlFunctionCtx* pCtx,
                              int32_t numOfOutput, SArray* pPseudoList);

void setInputDataBlock(SExprSupp* pExprSupp, SSDataBlock* pBlock, int32_t order, int32_t scanFlag, bool createDummyCol);

int32_t checkForQueryBuf(size_t numOfTables);

int32_t createDataSinkParam(SDataSinkNode* pNode, void** pParam, SExecTaskInfo* pTask, SReadHandle* readHandle);

STimeWindow getActiveTimeWindow(SDiskbasedBuf* pBuf, SResultRowInfo* pResultRowInfo, int64_t ts, SInterval* pInterval,
                                int32_t order);
int32_t getNumOfRowsInTimeWindow(SDataBlockInfo* pDataBlockInfo, TSKEY* pPrimaryColumn, int32_t startPos, TSKEY ekey,
                                 __block_search_fn_t searchFn, STableQueryInfo* item, int32_t order);
int32_t binarySearchForKey(char* pValue, int num, TSKEY key, int order);
SResultRow* getNewResultRow(SDiskbasedBuf* pResultBuf, int32_t* currentPageId, int32_t interBufSize);
void getCurSessionWindow(SStreamAggSupporter* pAggSup, TSKEY startTs, TSKEY endTs, uint64_t groupId, SSessionKey* pKey);
bool isInTimeWindow(STimeWindow* pWin, TSKEY ts, int64_t gap);
bool functionNeedToExecute(SqlFunctionCtx* pCtx);
bool isOverdue(TSKEY ts, STimeWindowAggSupp* pSup);
bool isCloseWindow(STimeWindow* pWin, STimeWindowAggSupp* pSup);
bool isDeletedStreamWindow(STimeWindow* pWin, uint64_t groupId, void* pState, STimeWindowAggSupp* pTwSup,
                           SStateStore* pStore);
void appendOneRowToStreamSpecialBlock(SSDataBlock* pBlock, TSKEY* pStartTs, TSKEY* pEndTs, uint64_t* pUid,
                                      uint64_t* pGp, void* pTbName);
uint64_t calGroupIdByData(SPartitionBySupporter* pParSup, SExprSupp* pExprSup, SSDataBlock* pBlock, int32_t rowId);

int32_t finalizeResultRows(SDiskbasedBuf* pBuf, SResultRowPosition* resultRowPosition, SExprSupp* pSup,
                           SSDataBlock* pBlock, SExecTaskInfo* pTaskInfo);

bool    groupbyTbname(SNodeList* pGroupList);
void    getNextIntervalWindow(SInterval* pInterval, STimeWindow* tw, int32_t order);
int32_t getForwardStepsInBlock(int32_t numOfRows, __block_search_fn_t searchFn, TSKEY ekey, int32_t pos, int32_t order,
                               int64_t* pData);
void    appendCreateTableRow(void* pState, SExprSupp* pTableSup, SExprSupp* pTagSup, uint64_t groupId,
                             SSDataBlock* pSrcBlock, int32_t rowId, SSDataBlock* pDestBlock, SStateStore* pAPI);

SSDataBlock* buildCreateTableBlock(SExprSupp* tbName, SExprSupp* tag);
SExprInfo*   createExpr(SNodeList* pNodeList, int32_t* numOfExprs);
void         destroyExprInfo(SExprInfo* pExpr, int32_t numOfExprs);

void copyResultrowToDataBlock(SExprInfo* pExprInfo, int32_t numOfExprs, SResultRow* pRow, SqlFunctionCtx* pCtx,
                              SSDataBlock* pBlock, const int32_t* rowEntryOffset, SExecTaskInfo* pTaskInfo);
void doUpdateNumOfRows(SqlFunctionCtx* pCtx, SResultRow* pRow, int32_t numOfExprs, const int32_t* rowEntryOffset);
void doClearBufferedBlocks(SStreamScanInfo* pInfo);

uint64_t calcGroupId(char* pData, int32_t len);
void     streamOpReleaseState(struct SOperatorInfo* pOperator);
void     streamOpReloadState(struct SOperatorInfo* pOperator);
void     destroyStreamAggSupporter(SStreamAggSupporter* pSup);
void     clearGroupResInfo(SGroupResInfo* pGroupResInfo);
int32_t  initBasicInfoEx(SOptrBasicInfo* pBasicInfo, SExprSupp* pSup, SExprInfo* pExprInfo, int32_t numOfCols,
                         SSDataBlock* pResultBlock, SFunctionStateStore* pStore);
int32_t  initStreamAggSupporter(SStreamAggSupporter* pSup, SExprSupp* pExpSup, int32_t numOfOutput, int64_t gap,
                                SStreamState* pState, int32_t keySize, int16_t keyType, SStateStore* pStore,
                                SReadHandle* pHandle, STimeWindowAggSupp* pTwAggSup, const char* taskIdStr,
                                SStorageAPI* pApi);
void     initDownStream(struct SOperatorInfo* downstream, SStreamAggSupporter* pAggSup, uint16_t type, int32_t tsColIndex,
                        STimeWindowAggSupp* pTwSup);
void     getMaxTsWins(const SArray* pAllWins, SArray* pMaxWins);
void     initGroupResInfoFromArrayList(SGroupResInfo* pGroupResInfo, SArray* pArrayList);
void     getSessionHashKey(const SSessionKey* pKey, SSessionKey* pHashKey);
void     deleteSessionWinState(SStreamAggSupporter* pAggSup, SSDataBlock* pBlock, SSHashObj* pMapUpdate, SSHashObj* pMapDelete);
int32_t  getAllSessionWindow(SSHashObj* pHashMap, SSHashObj* pStUpdated);
int32_t  closeSessionWindow(SSHashObj* pHashMap, STimeWindowAggSupp* pTwSup, SSHashObj* pClosed);
int32_t  copyUpdateResult(SSHashObj** ppWinUpdated, SArray* pUpdated,  __compar_fn_t compar);
int32_t  sessionKeyCompareAsc(const void* pKey1, const void* pKey2);
void     removeSessionDeleteResults(SSHashObj* pHashMap, SArray* pWins);
int32_t  doOneWindowAggImpl(SColumnInfoData* pTimeWindowData, SResultWindowInfo* pCurWin, SResultRow** pResult,
                                int32_t startIndex, int32_t winRows, int32_t rows, int32_t numOutput,
                                struct SOperatorInfo* pOperator, int64_t winDelta);
int32_t  setSessionWinOutputInfo(SSHashObj* pStUpdated, SResultWindowInfo* pWinInfo);
int32_t  saveSessionOutputBuf(SStreamAggSupporter* pAggSup, SResultWindowInfo* pWinInfo);
int32_t  saveResult(SResultWindowInfo winInfo, SSHashObj* pStUpdated);
void     saveDeleteRes(SSHashObj* pStDelete, SSessionKey key);
void     removeSessionResult(SStreamAggSupporter* pAggSup, SSHashObj* pHashMap, SSHashObj* pResMap, SSessionKey* pKey);
void     doBuildDeleteDataBlock(struct SOperatorInfo* pOp, SSHashObj* pStDeleted, SSDataBlock* pBlock, void** Ite);
void     doBuildSessionResult(struct SOperatorInfo* pOperator, void* pState, SGroupResInfo* pGroupResInfo, SSDataBlock* pBlock);
void     getSessionWindowInfoByKey(SStreamAggSupporter* pAggSup, SSessionKey* pKey, SResultWindowInfo* pWinInfo);
void     getNextSessionWinInfo(SStreamAggSupporter* pAggSup, SSHashObj* pStUpdated, SResultWindowInfo* pCurWin,
                               SResultWindowInfo* pNextWin);
void     compactTimeWindow(SExprSupp* pSup, SStreamAggSupporter* pAggSup, STimeWindowAggSupp* pTwAggSup,
                           SExecTaskInfo* pTaskInfo, SResultWindowInfo* pCurWin, SResultWindowInfo* pNextWin,
                           SSHashObj* pStUpdated, SSHashObj* pStDeleted, bool addGap);
int32_t  releaseOutputBuf(void* pState, SRowBuffPos* pPos, SStateStore* pAPI);
void     resetWinRange(STimeWindow* winRange);
bool     checkExpiredData(SStateStore* pAPI, SUpdateInfo* pUpdateInfo, STimeWindowAggSupp* pTwSup, uint64_t tableId, TSKEY ts);
int64_t  getDeleteMark(SWindowPhysiNode* pWinPhyNode, int64_t interval);
void     resetUnCloseSessionWinInfo(SSHashObj* winMap);

int32_t encodeSSessionKey(void** buf, SSessionKey* key);
void*   decodeSSessionKey(void* buf, SSessionKey* key);
int32_t encodeSResultWindowInfo(void** buf, SResultWindowInfo* key, int32_t outLen);
void*   decodeSResultWindowInfo(void* buf, SResultWindowInfo* key, int32_t outLen);
int32_t encodeSTimeWindowAggSupp(void** buf, STimeWindowAggSupp* pTwAggSup);
void*   decodeSTimeWindowAggSupp(void* buf, STimeWindowAggSupp* pTwAggSup);

void         destroyOperatorParamValue(void* pValues);
int32_t      mergeOperatorParams(SOperatorParam* pDst, SOperatorParam* pSrc);
int32_t      buildTableScanOperatorParam(SOperatorParam** ppRes, SArray* pUidList, int32_t srcOpType, bool tableSeq);
void         freeExchangeGetBasicOperatorParam(void* pParam);
void         freeOperatorParam(SOperatorParam* pParam, SOperatorParamType type);
void         freeResetOperatorParams(struct SOperatorInfo* pOperator, SOperatorParamType type, bool allFree);
SSDataBlock* getNextBlockFromDownstreamImpl(struct SOperatorInfo* pOperator, int32_t idx, bool clearParam);

bool inSlidingWindow(SInterval* pInterval, STimeWindow* pWin, SDataBlockInfo* pBlockInfo);
bool inCalSlidingWindow(SInterval* pInterval, STimeWindow* pWin, TSKEY calStart, TSKEY calEnd, EStreamType blockType);
bool compareVal(const char* v, const SStateKeys* pKey);
bool inWinRange(STimeWindow* range, STimeWindow* cur);

int32_t getNextQualifiedWindow(SInterval* pInterval, STimeWindow* pNext, SDataBlockInfo* pDataBlockInfo,
                               TSKEY* primaryKeys, int32_t prevPosition, int32_t order);

#ifdef __cplusplus
}
#endif

#endif  // TDENGINE_EXECUTORINT_H<|MERGE_RESOLUTION|>--- conflicted
+++ resolved
@@ -310,17 +310,14 @@
   SSortExecInfo   sortExecInfo;
 
   bool             filesetDelimited;
-<<<<<<< HEAD
-  bool             bSortRowId;
-  STmsSortRowIdInfo tmsSortRowIdInfo;
-=======
   bool             bNewFilesetEvent;
   bool             bNextDurationBlockEvent;
   int32_t          numNextDurationBlocks;
   SSDataBlock*     nextDurationBlocks[2];
   bool             rtnNextDurationBlocks;
   int32_t          nextDurationBlocksIdx;
->>>>>>> 087896d9
+  bool             bSortRowId;
+  STmsSortRowIdInfo tmsSortRowIdInfo;
 } STableMergeScanInfo;
 
 typedef struct STagScanFilterContext {
