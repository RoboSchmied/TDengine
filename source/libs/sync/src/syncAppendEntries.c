/*
 * Copyright (c) 2019 TAOS Data, Inc. <jhtao@taosdata.com>
 *
 * This program is free software: you can use, redistribute, and/or modify
 * it under the terms of the GNU Affero General Public License, version 3
 * or later ("AGPL"), as published by the Free Software Foundation.
 *
 * This program is distributed in the hope that it will be useful, but WITHOUT
 * ANY WARRANTY; without even the implied warranty of MERCHANTABILITY or
 * FITNESS FOR A PARTICULAR PURPOSE.
 *
 * You should have received a copy of the GNU Affero General Public License
 * along with this program. If not, see <http://www.gnu.org/licenses/>.
 */

#include "syncAppendEntries.h"
#include "syncInt.h"
#include "syncRaftCfg.h"
#include "syncRaftLog.h"
#include "syncRaftStore.h"
#include "syncSnapshot.h"
#include "syncUtil.h"
#include "syncVoteMgr.h"
#include "wal.h"

// TLA+ Spec
// HandleAppendEntriesRequest(i, j, m) ==
//    LET logOk == \/ m.mprevLogIndex = 0
//                 \/ /\ m.mprevLogIndex > 0
//                    /\ m.mprevLogIndex <= Len(log[i])
//                    /\ m.mprevLogTerm = log[i][m.mprevLogIndex].term
//    IN /\ m.mterm <= currentTerm[i]
//       /\ \/ /\ \* reject request
//                \/ m.mterm < currentTerm[i]
//                \/ /\ m.mterm = currentTerm[i]
//                   /\ state[i] = Follower
//                   /\ \lnot logOk
//             /\ Reply([mtype           |-> AppendEntriesResponse,
//                       mterm           |-> currentTerm[i],
//                       msuccess        |-> FALSE,
//                       mmatchIndex     |-> 0,
//                       msource         |-> i,
//                       mdest           |-> j],
//                       m)
//             /\ UNCHANGED <<serverVars, logVars>>
//          \/ \* return to follower state
//             /\ m.mterm = currentTerm[i]
//             /\ state[i] = Candidate
//             /\ state' = [state EXCEPT ![i] = Follower]
//             /\ UNCHANGED <<currentTerm, votedFor, logVars, messages>>
//          \/ \* accept request
//             /\ m.mterm = currentTerm[i]
//             /\ state[i] = Follower
//             /\ logOk
//             /\ LET index == m.mprevLogIndex + 1
//                IN \/ \* already done with request
//                       /\ \/ m.mentries = << >>
//                          \/ /\ m.mentries /= << >>
//                             /\ Len(log[i]) >= index
//                             /\ log[i][index].term = m.mentries[1].term
//                          \* This could make our commitIndex decrease (for
//                          \* example if we process an old, duplicated request),
//                          \* but that doesn't really affect anything.
//                       /\ commitIndex' = [commitIndex EXCEPT ![i] =
//                                              m.mcommitIndex]
//                       /\ Reply([mtype           |-> AppendEntriesResponse,
//                                 mterm           |-> currentTerm[i],
//                                 msuccess        |-> TRUE,
//                                 mmatchIndex     |-> m.mprevLogIndex +
//                                                     Len(m.mentries),
//                                 msource         |-> i,
//                                 mdest           |-> j],
//                                 m)
//                       /\ UNCHANGED <<serverVars, log>>
//                   \/ \* conflict: remove 1 entry
//                       /\ m.mentries /= << >>
//                       /\ Len(log[i]) >= index
//                       /\ log[i][index].term /= m.mentries[1].term
//                       /\ LET new == [index2 \in 1..(Len(log[i]) - 1) |->
//                                          log[i][index2]]
//                          IN log' = [log EXCEPT ![i] = new]
//                       /\ UNCHANGED <<serverVars, commitIndex, messages>>
//                   \/ \* no conflict: append entry
//                       /\ m.mentries /= << >>
//                       /\ Len(log[i]) = m.mprevLogIndex
//                       /\ log' = [log EXCEPT ![i] =
//                                      Append(log[i], m.mentries[1])]
//                       /\ UNCHANGED <<serverVars, commitIndex, messages>>
//       /\ UNCHANGED <<candidateVars, leaderVars>>
//

static int32_t syncNodeMakeLogSame(SSyncNode* ths, SyncAppendEntries* pMsg) {
  int32_t code;

  SyncIndex delBegin = pMsg->prevLogIndex + 1;
  SyncIndex delEnd = ths->pLogStore->syncLogLastIndex(ths->pLogStore);

  // invert roll back!
  for (SyncIndex index = delEnd; index >= delBegin; --index) {
    if (ths->pFsm->FpRollBackCb != NULL) {
      SSyncRaftEntry* pRollBackEntry;
      code = ths->pLogStore->syncLogGetEntry(ths->pLogStore, index, &pRollBackEntry);
      ASSERT(code == 0);
      ASSERT(pRollBackEntry != NULL);

      if (syncUtilUserRollback(pRollBackEntry->msgType)) {
        SRpcMsg rpcMsg;
        syncEntry2OriginalRpc(pRollBackEntry, &rpcMsg);

        SFsmCbMeta cbMeta = {0};
        cbMeta.index = pRollBackEntry->index;
        cbMeta.lastConfigIndex = syncNodeGetSnapshotConfigIndex(ths, cbMeta.index);
        cbMeta.isWeak = pRollBackEntry->isWeak;
        cbMeta.code = 0;
        cbMeta.state = ths->state;
        cbMeta.seqNum = pRollBackEntry->seqNum;
        ths->pFsm->FpRollBackCb(ths->pFsm, &rpcMsg, cbMeta);
        rpcFreeCont(rpcMsg.pCont);
      }

      syncEntryDestory(pRollBackEntry);
    }
  }

  // delete confict entries
  code = ths->pLogStore->syncLogTruncate(ths->pLogStore, delBegin);
  ASSERT(code == 0);

  return code;
}

// if FromIndex > walCommitVer, return 0
// else return num of pass entries
static int32_t syncNodeDoMakeLogSame(SSyncNode* ths, SyncIndex FromIndex) {
  int32_t code = 0;
  int32_t pass = 0;

  SyncIndex delBegin = FromIndex;
  SyncIndex delEnd = ths->pLogStore->syncLogLastIndex(ths->pLogStore);

  // invert roll back!
  for (SyncIndex index = delEnd; index >= delBegin; --index) {
    if (ths->pFsm->FpRollBackCb != NULL) {
      SSyncRaftEntry* pRollBackEntry;
      code = ths->pLogStore->syncLogGetEntry(ths->pLogStore, index, &pRollBackEntry);
      ASSERT(code == 0);
      ASSERT(pRollBackEntry != NULL);

      if (syncUtilUserRollback(pRollBackEntry->msgType)) {
        SRpcMsg rpcMsg;
        syncEntry2OriginalRpc(pRollBackEntry, &rpcMsg);

        SFsmCbMeta cbMeta = {0};
        cbMeta.index = pRollBackEntry->index;
        cbMeta.lastConfigIndex = syncNodeGetSnapshotConfigIndex(ths, cbMeta.index);
        cbMeta.isWeak = pRollBackEntry->isWeak;
        cbMeta.code = 0;
        cbMeta.state = ths->state;
        cbMeta.seqNum = pRollBackEntry->seqNum;
        ths->pFsm->FpRollBackCb(ths->pFsm, &rpcMsg, cbMeta);
        rpcFreeCont(rpcMsg.pCont);
      }

      syncEntryDestory(pRollBackEntry);
    }
  }

  // update delete begin
  SyncIndex walCommitVer = logStoreWalCommitVer(ths->pLogStore);

  if (delBegin <= walCommitVer) {
    delBegin = walCommitVer + 1;
    pass = walCommitVer - delBegin + 1;

    do {
      char logBuf[128];
      snprintf(logBuf, sizeof(logBuf), "update delete begin to %" PRId64, delBegin);
      syncNodeEventLog(ths, logBuf);
    } while (0);
  }

  // delete confict entries
  code = ths->pLogStore->syncLogTruncate(ths->pLogStore, delBegin);
  ASSERT(code == 0);

  do {
    char logBuf[128];
    snprintf(logBuf, sizeof(logBuf), "make log same from:%" PRId64 ", delbegin:%" PRId64 ", pass:%d", FromIndex,
             delBegin, pass);
    syncNodeEventLog(ths, logBuf);
  } while (0);

  return pass;
}

int32_t syncNodePreCommit(SSyncNode* ths, SSyncRaftEntry* pEntry, int32_t code) {
  SRpcMsg rpcMsg;
  syncEntry2OriginalRpc(pEntry, &rpcMsg);

  // leader transfer
  if (pEntry->originalRpcType == TDMT_SYNC_LEADER_TRANSFER) {
    int32_t code = syncDoLeaderTransfer(ths, &rpcMsg, pEntry);
    ASSERT(code == 0);
  }

  if (ths->pFsm != NULL) {
    if (ths->pFsm->FpPreCommitCb != NULL && syncUtilUserPreCommit(pEntry->originalRpcType)) {
      SFsmCbMeta cbMeta = {0};
      cbMeta.index = pEntry->index;
      cbMeta.lastConfigIndex = syncNodeGetSnapshotConfigIndex(ths, cbMeta.index);
      cbMeta.isWeak = pEntry->isWeak;
      cbMeta.code = code;
      cbMeta.state = ths->state;
      cbMeta.seqNum = pEntry->seqNum;
      ths->pFsm->FpPreCommitCb(ths->pFsm, &rpcMsg, cbMeta);
    }
  }
  rpcFreeCont(rpcMsg.pCont);
  return 0;
}

static bool syncNodeOnAppendEntriesBatchLogOK(SSyncNode* pSyncNode, SyncAppendEntriesBatch* pMsg) {
  if (pMsg->prevLogIndex == SYNC_INDEX_INVALID) {
    return true;
  }

  SyncIndex myLastIndex = syncNodeGetLastIndex(pSyncNode);
  if (pMsg->prevLogIndex > myLastIndex) {
    sDebug("vgId:%d, sync log not ok, preindex:%" PRId64, pSyncNode->vgId, pMsg->prevLogIndex);
    return false;
  }

  SyncTerm myPreLogTerm = syncNodeGetPreTerm(pSyncNode, pMsg->prevLogIndex + 1);
  if (myPreLogTerm == SYNC_TERM_INVALID) {
    sDebug("vgId:%d, sync log not ok2, preindex:%" PRId64, pSyncNode->vgId, pMsg->prevLogIndex);
    return false;
  }

  if (pMsg->prevLogIndex <= myLastIndex && pMsg->prevLogTerm == myPreLogTerm) {
    return true;
  }

  sDebug("vgId:%d, sync log not ok3, preindex:%" PRId64, pSyncNode->vgId, pMsg->prevLogIndex);
  return false;
}

// really pre log match
// prevLogIndex == -1
static bool syncNodeOnAppendEntriesLogOK(SSyncNode* pSyncNode, SyncAppendEntries* pMsg) {
  if (pMsg->prevLogIndex == SYNC_INDEX_INVALID) {
    return true;
  }

  SyncIndex myLastIndex = syncNodeGetLastIndex(pSyncNode);
  if (pMsg->prevLogIndex > myLastIndex) {
    sDebug("vgId:%d, sync log not ok, preindex:%" PRId64, pSyncNode->vgId, pMsg->prevLogIndex);
    return false;
  }

  SyncTerm myPreLogTerm = syncNodeGetPreTerm(pSyncNode, pMsg->prevLogIndex + 1);
  if (myPreLogTerm == SYNC_TERM_INVALID) {
    sDebug("vgId:%d, sync log not ok2, preindex:%" PRId64, pSyncNode->vgId, pMsg->prevLogIndex);
    return false;
  }

  if (pMsg->prevLogIndex <= myLastIndex && pMsg->prevLogTerm == myPreLogTerm) {
    return true;
  }

  sDebug("vgId:%d, sync log not ok3, preindex:%" PRId64, pSyncNode->vgId, pMsg->prevLogIndex);
  return false;
}

int32_t syncNodeFollowerCommit(SSyncNode* ths, SyncIndex newCommitIndex) {
  // maybe update commit index, leader notice me
  if (newCommitIndex > ths->commitIndex) {
    // has commit entry in local
    if (newCommitIndex <= ths->pLogStore->syncLogLastIndex(ths->pLogStore)) {
      // advance commit index to sanpshot first
      SSnapshot snapshot;
      ths->pFsm->FpGetSnapshotInfo(ths->pFsm, &snapshot);
      if (snapshot.lastApplyIndex >= 0 && snapshot.lastApplyIndex > ths->commitIndex) {
        SyncIndex commitBegin = ths->commitIndex;
        SyncIndex commitEnd = snapshot.lastApplyIndex;
        ths->commitIndex = snapshot.lastApplyIndex;

        char eventLog[128];
        snprintf(eventLog, sizeof(eventLog), "commit by snapshot from index:%" PRId64 " to index:%" PRId64, commitBegin,
                 commitEnd);
        syncNodeEventLog(ths, eventLog);
      }

      SyncIndex beginIndex = ths->commitIndex + 1;
      SyncIndex endIndex = newCommitIndex;

      // update commit index
      ths->commitIndex = newCommitIndex;

      // call back Wal
      int32_t code = ths->pLogStore->syncLogUpdateCommitIndex(ths->pLogStore, ths->commitIndex);
      ASSERT(code == 0);

      code = syncNodeDoCommit(ths, beginIndex, endIndex, ths->state);
      ASSERT(code == 0);
    }
  }

  return 0;
}

int32_t syncNodeOnAppendEntries(SSyncNode* ths, SyncAppendEntries* pMsg) {
  // if already drop replica, do not process
  if (!syncNodeInRaftGroup(ths, &(pMsg->srcId)) && !ths->pRaftCfg->isStandBy) {
    syncLogRecvAppendEntries(ths, pMsg, "ignore, maybe replica already dropped");
    goto _IGNORE;
  }

<<<<<<< HEAD
          for (int32_t i = 0; i < pMsg->dataCount; ++i) {
            SSyncRaftEntry* pAppendEntry = (SSyncRaftEntry*)(pMsg->data + metaTableArr[i].offset);
            code = ths->pLogStore->syncLogAppendEntry(ths->pLogStore, pAppendEntry);
            if (code != 0) {
              sError("vgId:%d, failed to append log entry since %s",  ths->vgId, tstrerror(terrno));
              return -1;
            }
=======
  // prepare response msg
  SyncAppendEntriesReply* pReply = syncAppendEntriesReplyBuild(ths->vgId);
  pReply->srcId = ths->myRaftId;
  pReply->destId = pMsg->srcId;
  pReply->term = ths->pRaftStore->currentTerm;
  pReply->success = false;
  // pReply->matchIndex = ths->pLogStore->syncLogLastIndex(ths->pLogStore);
  pReply->matchIndex = SYNC_INDEX_INVALID;
  pReply->lastSendIndex = pMsg->prevLogIndex + 1;
  pReply->privateTerm = ths->pNewNodeReceiver->privateTerm;
  pReply->startTime = ths->startTime;

  if (pMsg->term < ths->pRaftStore->currentTerm) {
    syncLogRecvAppendEntries(ths, pMsg, "reject, small term");
    goto _SEND_RESPONSE;
  }
>>>>>>> 27f690fd

  if (pMsg->term > ths->pRaftStore->currentTerm) {
    pReply->term = pMsg->term;
  }

  syncNodeStepDown(ths, pMsg->term);
  syncNodeResetElectTimer(ths);

  SyncIndex startIndex = ths->pLogStore->syncLogBeginIndex(ths->pLogStore);
  SyncIndex lastIndex = ths->pLogStore->syncLogLastIndex(ths->pLogStore);

  if (pMsg->prevLogIndex > lastIndex) {
    syncLogRecvAppendEntries(ths, pMsg, "reject, index not match");
    goto _SEND_RESPONSE;
  }

  if (pMsg->prevLogIndex >= startIndex) {
    SyncTerm myPreLogTerm = syncNodeGetPreTerm(ths, pMsg->prevLogIndex + 1);
    ASSERT(myPreLogTerm != SYNC_TERM_INVALID);

    if (myPreLogTerm != pMsg->prevLogTerm) {
      syncLogRecvAppendEntries(ths, pMsg, "reject, pre-term not match");
      goto _SEND_RESPONSE;
    }
  }

  // accept
  pReply->success = true;
  bool hasAppendEntries = pMsg->dataLen > 0;
  if (hasAppendEntries) {
    SSyncRaftEntry* pAppendEntry = syncEntryDeserialize(pMsg->data, pMsg->dataLen);
    ASSERT(pAppendEntry != NULL);

    SyncIndex       appendIndex = pMsg->prevLogIndex + 1;
    SSyncRaftEntry* pLocalEntry = NULL;
    int32_t         code = ths->pLogStore->syncLogGetEntry(ths->pLogStore, appendIndex, &pLocalEntry);
    if (code == 0) {
      if (pLocalEntry->term == pAppendEntry->term) {
        // do nothing

        char logBuf[128];
        snprintf(logBuf, sizeof(logBuf), "log match, do nothing, index:%ld", appendIndex);
        syncNodeEventLog(ths, logBuf);

      } else {
        // truncate
        code = ths->pLogStore->syncLogTruncate(ths->pLogStore, appendIndex);
        if (code != 0) {
          char logBuf[128];
          snprintf(logBuf, sizeof(logBuf), "ignore, truncate error, append-index:%ld", appendIndex);
          syncLogRecvAppendEntries(ths, pMsg, logBuf);

<<<<<<< HEAD
      if (hasAppendEntries) {
        // append entry batch
        if (pass == 0) {
          // assert! no batch
          ASSERT(pMsg->dataCount <= 1);

          // append entry batch
          for (int32_t i = 0; i < pMsg->dataCount; ++i) {
            SSyncRaftEntry* pAppendEntry = (SSyncRaftEntry*)(pMsg->data + metaTableArr[i].offset);
            code = ths->pLogStore->syncLogAppendEntry(ths->pLogStore, pAppendEntry);
            if (code != 0) {
              sError("vgId:%d, failed to append log entry since %s",  ths->vgId, tstrerror(terrno));
              return -1;
            }

            code = syncNodePreCommit(ths, pAppendEntry, 0);
            ASSERT(code == 0);

            // syncEntryDestory(pAppendEntry);
          }
=======
          goto _IGNORE;
>>>>>>> 27f690fd
        }

        // append
        code = ths->pLogStore->syncLogAppendEntry(ths->pLogStore, pAppendEntry);
        if (code != 0) {
          char logBuf[128];
          snprintf(logBuf, sizeof(logBuf), "ignore, append error, append-index:%ld", appendIndex);
          syncLogRecvAppendEntries(ths, pMsg, logBuf);

          goto _IGNORE;
        }
      }

    } else {
      if (terrno == TSDB_CODE_WAL_LOG_NOT_EXIST) {
        // log not exist

        // truncate
        code = ths->pLogStore->syncLogTruncate(ths->pLogStore, appendIndex);
        if (code != 0) {
          char logBuf[128];
          snprintf(logBuf, sizeof(logBuf), "ignore, log not exist, truncate error, append-index:%ld", appendIndex);
          syncLogRecvAppendEntries(ths, pMsg, logBuf);

          goto _IGNORE;
        }

        // append
        code = ths->pLogStore->syncLogAppendEntry(ths->pLogStore, pAppendEntry);
        if (code != 0) {
<<<<<<< HEAD
          sError("vgId:%d, failed to append log entry since %s",  ths->vgId, tstrerror(terrno));
          return -1;
        }
=======
          char logBuf[128];
          snprintf(logBuf, sizeof(logBuf), "ignore, log not exist, append error, append-index:%ld", appendIndex);
          syncLogRecvAppendEntries(ths, pMsg, logBuf);
>>>>>>> 27f690fd

          goto _IGNORE;
        }

      } else {
        // error
        char logBuf[128];
        snprintf(logBuf, sizeof(logBuf), "ignore, get local entry error, append-index:%ld", appendIndex);
        syncLogRecvAppendEntries(ths, pMsg, logBuf);

        goto _IGNORE;
      }
    }

#if 0
    if (code != 0 && terrno == TSDB_CODE_WAL_LOG_NOT_EXIST) {
      code = ths->pLogStore->syncLogTruncate(ths->pLogStore, appendIndex);
      ASSERT(code == 0);

      code = ths->pLogStore->syncLogAppendEntry(ths->pLogStore, pAppendEntry);
      ASSERT(code == 0);

    } else {
      ASSERT(code == 0);

      if (pLocalEntry->term == pAppendEntry->term) {
        // do nothing
      } else {
        code = ths->pLogStore->syncLogTruncate(ths->pLogStore, appendIndex);
        ASSERT(code == 0);

        code = ths->pLogStore->syncLogAppendEntry(ths->pLogStore, pAppendEntry);
        ASSERT(code == 0);
      }
    }
#endif

    // update match index
    pReply->matchIndex = pAppendEntry->index;

<<<<<<< HEAD
        code = ths->pLogStore->syncLogAppendEntry(ths->pLogStore, pAppendEntry);
        if (code != 0) {
          sError("vgId:%d, failed to append log entry since %s",  ths->vgId, tstrerror(terrno));
          return -1;
        }
=======
    syncEntryDestory(pLocalEntry);
    syncEntryDestory(pAppendEntry);
>>>>>>> 27f690fd

  } else {
    // no append entries, do nothing
    // maybe has extra entries, no harm

    // update match index
    pReply->matchIndex = pMsg->prevLogIndex;
  }

  // maybe update commit index, leader notice me
  syncNodeFollowerCommit(ths, pMsg->commitIndex);

  syncLogRecvAppendEntries(ths, pMsg, "accept");
  goto _SEND_RESPONSE;

_IGNORE:
  syncAppendEntriesReplyDestroy(pReply);
  return 0;

_SEND_RESPONSE:
  // msg event log
  syncLogSendAppendEntriesReply(ths, pReply, "");

  // send response
  SRpcMsg rpcMsg;
  syncAppendEntriesReply2RpcMsg(pReply, &rpcMsg);
  syncNodeSendMsgById(&pReply->destId, ths, &rpcMsg);
  syncAppendEntriesReplyDestroy(pReply);

  return 0;
}<|MERGE_RESOLUTION|>--- conflicted
+++ resolved
@@ -174,7 +174,7 @@
 
     do {
       char logBuf[128];
-      snprintf(logBuf, sizeof(logBuf), "update delete begin to %" PRId64, delBegin);
+      snprintf(logBuf, sizeof(logBuf), "update delete begin to %ld", delBegin);
       syncNodeEventLog(ths, logBuf);
     } while (0);
   }
@@ -185,8 +185,7 @@
 
   do {
     char logBuf[128];
-    snprintf(logBuf, sizeof(logBuf), "make log same from:%" PRId64 ", delbegin:%" PRId64 ", pass:%d", FromIndex,
-             delBegin, pass);
+    snprintf(logBuf, sizeof(logBuf), "make log same from:%ld, delbegin:%ld, pass:%d", FromIndex, delBegin, pass);
     syncNodeEventLog(ths, logBuf);
   } while (0);
 
@@ -315,15 +314,6 @@
     goto _IGNORE;
   }
 
-<<<<<<< HEAD
-          for (int32_t i = 0; i < pMsg->dataCount; ++i) {
-            SSyncRaftEntry* pAppendEntry = (SSyncRaftEntry*)(pMsg->data + metaTableArr[i].offset);
-            code = ths->pLogStore->syncLogAppendEntry(ths->pLogStore, pAppendEntry);
-            if (code != 0) {
-              sError("vgId:%d, failed to append log entry since %s",  ths->vgId, tstrerror(terrno));
-              return -1;
-            }
-=======
   // prepare response msg
   SyncAppendEntriesReply* pReply = syncAppendEntriesReplyBuild(ths->vgId);
   pReply->srcId = ths->myRaftId;
@@ -340,7 +330,6 @@
     syncLogRecvAppendEntries(ths, pMsg, "reject, small term");
     goto _SEND_RESPONSE;
   }
->>>>>>> 27f690fd
 
   if (pMsg->term > ths->pRaftStore->currentTerm) {
     pReply->term = pMsg->term;
@@ -393,30 +382,7 @@
           snprintf(logBuf, sizeof(logBuf), "ignore, truncate error, append-index:%ld", appendIndex);
           syncLogRecvAppendEntries(ths, pMsg, logBuf);
 
-<<<<<<< HEAD
-      if (hasAppendEntries) {
-        // append entry batch
-        if (pass == 0) {
-          // assert! no batch
-          ASSERT(pMsg->dataCount <= 1);
-
-          // append entry batch
-          for (int32_t i = 0; i < pMsg->dataCount; ++i) {
-            SSyncRaftEntry* pAppendEntry = (SSyncRaftEntry*)(pMsg->data + metaTableArr[i].offset);
-            code = ths->pLogStore->syncLogAppendEntry(ths->pLogStore, pAppendEntry);
-            if (code != 0) {
-              sError("vgId:%d, failed to append log entry since %s",  ths->vgId, tstrerror(terrno));
-              return -1;
-            }
-
-            code = syncNodePreCommit(ths, pAppendEntry, 0);
-            ASSERT(code == 0);
-
-            // syncEntryDestory(pAppendEntry);
-          }
-=======
           goto _IGNORE;
->>>>>>> 27f690fd
         }
 
         // append
@@ -447,15 +413,9 @@
         // append
         code = ths->pLogStore->syncLogAppendEntry(ths->pLogStore, pAppendEntry);
         if (code != 0) {
-<<<<<<< HEAD
-          sError("vgId:%d, failed to append log entry since %s",  ths->vgId, tstrerror(terrno));
-          return -1;
-        }
-=======
           char logBuf[128];
           snprintf(logBuf, sizeof(logBuf), "ignore, log not exist, append error, append-index:%ld", appendIndex);
           syncLogRecvAppendEntries(ths, pMsg, logBuf);
->>>>>>> 27f690fd
 
           goto _IGNORE;
         }
@@ -496,16 +456,8 @@
     // update match index
     pReply->matchIndex = pAppendEntry->index;
 
-<<<<<<< HEAD
-        code = ths->pLogStore->syncLogAppendEntry(ths->pLogStore, pAppendEntry);
-        if (code != 0) {
-          sError("vgId:%d, failed to append log entry since %s",  ths->vgId, tstrerror(terrno));
-          return -1;
-        }
-=======
     syncEntryDestory(pLocalEntry);
     syncEntryDestory(pAppendEntry);
->>>>>>> 27f690fd
 
   } else {
     // no append entries, do nothing
