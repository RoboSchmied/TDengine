/*
 * Copyright (c) 2019 TAOS Data, Inc. <jhtao@taosdata.com>
 *
 * This program is free software: you can use, redistribute, and/or modify
 * it under the terms of the GNU Affero General Public License, version 3
 * or later ("AGPL"), as published by the Free Software Foundation.
 *
 * This program is distributed in the hope that it will be useful, but WITHOUT
 * ANY WARRANTY; without even the implied warranty of MERCHANTABILITY or
 * FITNESS FOR A PARTICULAR PURPOSE.
 *
 * You should have received a copy of the GNU Affero General Public License
 * along with this program. If not, see <http://www.gnu.org/licenses/>.
 */

#define _DEFAULT_SOURCE
#include "syncRaftStore.h"
#include "syncUtil.h"
#include "tjson.h"

<<<<<<< HEAD
// private function
static int32_t raftStoreInit(SRaftStore *pRaftStore);
static bool    raftStoreFileExist(char *path);
static int32_t raftStoreSerialize(SRaftStore *pRaftStore, char *buf, size_t len);
static int32_t raftStoreDeserialize(SRaftStore *pRaftStore, char *buf, size_t len);
=======
static int32_t raftStoreDecode(const SJson *pJson, SRaftStore *pStore) {
  int32_t code = 0;
>>>>>>> 27bf29cd

  tjsonGetNumberValue(pJson, "current_term", pStore->currentTerm, code);
  if (code < 0) return -1;
  tjsonGetNumberValue(pJson, "vote_for_addr", pStore->voteFor.addr, code);
  if (code < 0) return -1;
  tjsonGetInt32ValueFromDouble(pJson, "vote_for_vgid", pStore->voteFor.vgId, code);
  if (code < 0) return -1;

  return 0;
}

int32_t raftStoreReadFile(SSyncNode *pNode) {
  int32_t     code = -1;
  TdFilePtr   pFile = NULL;
  char       *pData = NULL;
  SJson      *pJson = NULL;
  const char *file = pNode->raftStorePath;
  SRaftStore *pStore = &pNode->raftStore;

  if (taosStatFile(file, NULL, NULL) < 0) {
    sInfo("vgId:%d, raft store file:%s not exist, use default value", pNode->vgId, file);
    pStore->currentTerm = 0;
    pStore->voteFor.addr = 0;
    pStore->voteFor.vgId = 0;
    return raftStoreWriteFile(pNode);
  }

  pFile = taosOpenFile(file, TD_FILE_READ);
  if (pFile == NULL) {
    terrno = TAOS_SYSTEM_ERROR(errno);
    sError("vgId:%d, failed to open raft store file:%s since %s", pNode->vgId, file, terrstr());
    goto _OVER;
  }

  int64_t size = 0;
  if (taosFStatFile(pFile, &size, NULL) < 0) {
    terrno = TAOS_SYSTEM_ERROR(errno);
    sError("vgId:%d, failed to fstat raft store file:%s since %s", pNode->vgId, file, terrstr());
    goto _OVER;
  }

  pData = taosMemoryMalloc(size + 1);
  if (pData == NULL) {
    terrno = TSDB_CODE_OUT_OF_MEMORY;
    goto _OVER;
  }

  if (taosReadFile(pFile, pData, size) != size) {
    terrno = TAOS_SYSTEM_ERROR(errno);
    sError("vgId:%d, failed to read raft store file:%s since %s", pNode->vgId, file, terrstr());
    goto _OVER;
  }

  pData[size] = '\0';

  pJson = tjsonParse(pData);
  if (pJson == NULL) {
    terrno = TSDB_CODE_INVALID_JSON_FORMAT;
    goto _OVER;
  }

  if (raftStoreDecode(pJson, pStore) < 0) {
    terrno = TSDB_CODE_INVALID_JSON_FORMAT;
    goto _OVER;
  }

  code = 0;
  sInfo("vgId:%d, succceed to read raft store file %s", pNode->vgId, file);

_OVER:
  if (pData != NULL) taosMemoryFree(pData);
  if (pJson != NULL) cJSON_Delete(pJson);
  if (pFile != NULL) taosCloseFile(&pFile);

  if (code != 0) {
    sError("vgId:%d, failed to read raft store file:%s since %s", pNode->vgId, file, terrstr());
  }
  return code;
}

static int32_t raftStoreEncode(SJson *pJson, SRaftStore *pStore) {
  if (tjsonAddIntegerToObject(pJson, "current_term", pStore->currentTerm) < 0) return -1;
  if (tjsonAddIntegerToObject(pJson, "vote_for_addr", pStore->voteFor.addr) < 0) return -1;
  if (tjsonAddDoubleToObject(pJson, "vote_for_vgid", pStore->voteFor.vgId) < 0) return -1;
  return 0;
}

int32_t raftStoreWriteFile(SSyncNode *pNode) {
  int32_t     code = -1;
  char       *buffer = NULL;
  SJson      *pJson = NULL;
  TdFilePtr   pFile = NULL;
  const char *realfile = pNode->raftStorePath;
  SRaftStore *pStore = &pNode->raftStore;
  char        file[PATH_MAX] = {0};
  snprintf(file, sizeof(file), "%s.bak", realfile);

  terrno = TSDB_CODE_OUT_OF_MEMORY;
  pJson = tjsonCreateObject();
  if (pJson == NULL) goto _OVER;
  if (raftStoreEncode(pJson, pStore) != 0) goto _OVER;
  buffer = tjsonToString(pJson);
  if (buffer == NULL) goto _OVER;
  terrno = 0;

  pFile = taosOpenFile(file, TD_FILE_CREATE | TD_FILE_WRITE | TD_FILE_TRUNC);
  if (pFile == NULL) goto _OVER;

  int32_t len = strlen(buffer);
  if (taosWriteFile(pFile, buffer, len) <= 0) goto _OVER;
  if (taosFsyncFile(pFile) < 0) goto _OVER;

  taosCloseFile(&pFile);
  if (taosRenameFile(file, realfile) != 0) goto _OVER;

  code = 0;
  sInfo("vgId:%d, succeed to write raft store file:%s, len:%d", pNode->vgId, realfile, len);

_OVER:
  if (pJson != NULL) tjsonDelete(pJson);
  if (buffer != NULL) taosMemoryFree(buffer);
  if (pFile != NULL) taosCloseFile(&pFile);

  if (code != 0) {
    if (terrno == 0) terrno = TAOS_SYSTEM_ERROR(errno);
    sError("vgId:%d, failed to write raft store file:%s since %s", pNode->vgId, realfile, terrstr());
  }
  return code;
}

bool raftStoreHasVoted(SSyncNode *pNode) {
  bool b = syncUtilEmptyId(&pNode->raftStore.voteFor);
  return (!b);
}

void raftStoreVote(SSyncNode *pNode, SRaftId *pRaftId) {
  pNode->raftStore.voteFor = *pRaftId;
  (void)raftStoreWriteFile(pNode);
}

void raftStoreClearVote(SSyncNode *pNode) {
  pNode->raftStore.voteFor = EMPTY_RAFT_ID;
  (void)raftStoreWriteFile(pNode);
}

void raftStoreNextTerm(SSyncNode *pNode) {
  pNode->raftStore.currentTerm++;
  (void)raftStoreWriteFile(pNode);
}

void raftStoreSetTerm(SSyncNode *pNode, SyncTerm term) {
  pNode->raftStore.currentTerm = term;
  (void)raftStoreWriteFile(pNode);
}<|MERGE_RESOLUTION|>--- conflicted
+++ resolved
@@ -18,16 +18,8 @@
 #include "syncUtil.h"
 #include "tjson.h"
 
-<<<<<<< HEAD
-// private function
-static int32_t raftStoreInit(SRaftStore *pRaftStore);
-static bool    raftStoreFileExist(char *path);
-static int32_t raftStoreSerialize(SRaftStore *pRaftStore, char *buf, size_t len);
-static int32_t raftStoreDeserialize(SRaftStore *pRaftStore, char *buf, size_t len);
-=======
 static int32_t raftStoreDecode(const SJson *pJson, SRaftStore *pStore) {
   int32_t code = 0;
->>>>>>> 27bf29cd
 
   tjsonGetNumberValue(pJson, "current_term", pStore->currentTerm, code);
   if (code < 0) return -1;
