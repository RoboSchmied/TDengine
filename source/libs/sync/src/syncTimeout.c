--- conflicted
+++ resolved
@@ -76,7 +76,7 @@
     SSyncLogStoreData* pData = ths->pLogStore->data;
     int32_t            code = walEndSnapshot(pData->pWal);
     if (code != 0) {
-      sError("vgId:%d, wal snapshot end error since:%s", terrstr(terrno));
+      sError("vgId:%d, wal snapshot end error since:%s", ths->vgId, terrstr(terrno));
       return -1;
     } else {
       do {
@@ -115,30 +115,19 @@
   } else if (pMsg->timeoutType == SYNC_TIMEOUT_ELECTION) {
     if (atomic_load_64(&ths->electTimerLogicClockUser) <= pMsg->logicClock) {
       ++(ths->electTimerCounter);
-<<<<<<< HEAD
-      sTrace("vgId:%d, sync timer, type:election count:%" PRId64 ", electTimerLogicClockUser:%" PRId64 "", ths->vgId,
-             ths->electTimerCounter, ths->electTimerLogicClockUser);
-=======
-      sTrace("vgId:%d, sync timer, type:election count:%d, lc-user:%ld", ths->vgId, ths->electTimerCounter,
+      sTrace("vgId:%d, sync timer, type:election count:%lu, lc-user:%ld", ths->vgId, ths->electTimerCounter,
              ths->electTimerLogicClockUser);
 
->>>>>>> 27f690fd
       syncNodeElect(ths);
     }
 
   } else if (pMsg->timeoutType == SYNC_TIMEOUT_HEARTBEAT) {
     if (atomic_load_64(&ths->heartbeatTimerLogicClockUser) <= pMsg->logicClock) {
       ++(ths->heartbeatTimerCounter);
-<<<<<<< HEAD
-      sTrace("vgId:%d, sync timer, type:replicate count:%" PRId64 ", heartbeatTimerLogicClockUser:%" PRId64 "",
-             ths->vgId, ths->heartbeatTimerCounter, ths->heartbeatTimerLogicClockUser);
-      syncNodeReplicate(ths, true);
-=======
-      sTrace("vgId:%d, sync timer, type:replicate count:%d, lc-user:%ld", ths->vgId, ths->heartbeatTimerCounter,
+      sTrace("vgId:%d, sync timer, type:replicate count:%lu, lc-user:%ld", ths->vgId, ths->heartbeatTimerCounter,
              ths->heartbeatTimerLogicClockUser);
 
       // syncNodeReplicate(ths, true);
->>>>>>> 27f690fd
     }
 
   } else {
