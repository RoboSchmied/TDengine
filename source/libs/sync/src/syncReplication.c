--- conflicted
+++ resolved
@@ -333,18 +333,10 @@
     char     host[128];
     uint16_t port;
     syncUtilU642Addr(destRaftId->addr, host, sizeof(host), &port);
-    sDebug(
-<<<<<<< HEAD
-        "vgId:%d, send sync-append-entries-batch to %s:%d, {term:%" PRIu64 ", pre-index:%" PRId64 ", pre-term:%" PRIu64 ", pterm:%" PRIu64 ", "
-        "commit:%" PRId64 ", "
-        "datalen:%d, dataCount:%d}",
-=======
-        "vgId:%d, send sync-append-entries-batch to %s:%d, {term:%lu, pre-index:%ld, pre-term:%lu, pterm:%lu, "
-        "commit:%ld, "
-        "datalen:%d, datacount:%d}",
->>>>>>> 94cc3af0
-        pSyncNode->vgId, host, port, pMsg->term, pMsg->prevLogIndex, pMsg->prevLogTerm, pMsg->privateTerm,
-        pMsg->commitIndex, pMsg->dataLen, pMsg->dataCount);
+    sDebug("vgId:%d, send sync-append-entries-batch to %s:%d, {term:%" PRIu64 ", pre-index:%" PRId64
+           ", pre-term:%" PRIu64 ", pterm:%" PRIu64 ", commit:%" PRId64 ", datalen:%d, datacount:%d}",
+           pSyncNode->vgId, host, port, pMsg->term, pMsg->prevLogIndex, pMsg->prevLogTerm, pMsg->privateTerm,
+           pMsg->commitIndex, pMsg->dataLen, pMsg->dataCount);
   } while (0);
 
   SRpcMsg rpcMsg;
