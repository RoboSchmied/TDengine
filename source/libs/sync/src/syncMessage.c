--- conflicted
+++ resolved
@@ -65,21 +65,17 @@
     pRoot = syncAppendEntriesReply2Json(pSyncMsg);
     syncAppendEntriesReplyDestroy(pSyncMsg);
 
-<<<<<<< HEAD
-  } else if (pRpcMsg->msgType == TDMT_SYNC_COMMON_RESPONSE) {
-=======
-  } else if (pRpcMsg->msgType == TDMT_VND_SYNC_SNAPSHOT_SEND) {
+  } else if (pRpcMsg->msgType == TDMT_SYNC_SNAPSHOT_SEND) {
     SyncSnapshotSend* pSyncMsg = syncSnapshotSendDeserialize2(pRpcMsg->pCont, pRpcMsg->contLen);
     pRoot = syncSnapshotSend2Json(pSyncMsg);
     syncSnapshotSendDestroy(pSyncMsg);
 
-  } else if (pRpcMsg->msgType == TDMT_VND_SYNC_SNAPSHOT_RSP) {
+  } else if (pRpcMsg->msgType == TDMT_SYNC_SNAPSHOT_RSP) {
     SyncSnapshotRsp* pSyncMsg = syncSnapshotRspDeserialize2(pRpcMsg->pCont, pRpcMsg->contLen);
     pRoot = syncSnapshotRsp2Json(pSyncMsg);
     syncSnapshotRspDestroy(pSyncMsg);
 
-  } else if (pRpcMsg->msgType == TDMT_VND_SYNC_COMMON_RESPONSE) {
->>>>>>> 8680da28
+  } else if (pRpcMsg->msgType == TDMT_SYNC_COMMON_RESPONSE) {
     pRoot = cJSON_CreateObject();
     char* s;
     s = syncUtilprintBin((char*)(pRpcMsg->pCont), pRpcMsg->contLen);
@@ -1712,7 +1708,7 @@
   memset(pMsg, 0, bytes);
   pMsg->bytes = bytes;
   pMsg->vgId = vgId;
-  pMsg->msgType = TDMT_VND_SYNC_SNAPSHOT_SEND;
+  pMsg->msgType = TDMT_SYNC_SNAPSHOT_SEND;
   pMsg->dataLen = dataLen;
   return pMsg;
 }
@@ -1877,7 +1873,7 @@
   memset(pMsg, 0, bytes);
   pMsg->bytes = bytes;
   pMsg->vgId = vgId;
-  pMsg->msgType = TDMT_VND_SYNC_SNAPSHOT_RSP;
+  pMsg->msgType = TDMT_SYNC_SNAPSHOT_RSP;
   return pMsg;
 }
 
