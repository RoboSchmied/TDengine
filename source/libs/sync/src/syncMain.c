/*
 * Copyright (c) 2019 TAOS Data, Inc. <jhtao@taosdata.com>
 *
 * This program is free software: you can use, redistribute, and/or modify
 * it under the terms of the GNU Affero General Public License, version 3
 * or later ("AGPL"), as published by the Free Software Foundation.
 *
 * This program is distributed in the hope that it will be useful, but WITHOUT
 * ANY WARRANTY; without even the implied warranty of MERCHANTABILITY or
 * FITNESS FOR A PARTICULAR PURPOSE.
 *
 * You should have received a copy of the GNU Affero General Public License
 * along with this program. If not, see <http://www.gnu.org/licenses/>.
 */

#define _DEFAULT_SOURCE
#include "sync.h"
#include "syncAppendEntries.h"
#include "syncAppendEntriesReply.h"
#include "syncCommit.h"
#include "syncElection.h"
#include "syncEnv.h"
#include "syncIndexMgr.h"
#include "syncInt.h"
#include "syncMessage.h"
#include "syncPipeline.h"
#include "syncRaftCfg.h"
#include "syncRaftLog.h"
#include "syncRaftStore.h"
#include "syncReplication.h"
#include "syncRequestVote.h"
#include "syncRequestVoteReply.h"
#include "syncRespMgr.h"
#include "syncSnapshot.h"
#include "syncTimeout.h"
#include "syncUtil.h"
#include "syncVoteMgr.h"
#include "tglobal.h"
#include "tref.h"

static void    syncNodeEqPingTimer(void* param, void* tmrId);
static void    syncNodeEqElectTimer(void* param, void* tmrId);
static void    syncNodeEqHeartbeatTimer(void* param, void* tmrId);
static int32_t syncNodeAppendNoop(SSyncNode* ths);
static void    syncNodeEqPeerHeartbeatTimer(void* param, void* tmrId);
static bool    syncIsConfigChanged(const SSyncCfg* pOldCfg, const SSyncCfg* pNewCfg);
static int32_t syncHbTimerInit(SSyncNode* pSyncNode, SSyncTimer* pSyncTimer, SRaftId destId);
static int32_t syncHbTimerStart(SSyncNode* pSyncNode, SSyncTimer* pSyncTimer);
static int32_t syncHbTimerStop(SSyncNode* pSyncNode, SSyncTimer* pSyncTimer);
static int32_t syncNodeUpdateNewConfigIndex(SSyncNode* ths, SSyncCfg* pNewCfg);
static bool    syncNodeInConfig(SSyncNode* pSyncNode, const SSyncCfg* config);
static void    syncNodeDoConfigChange(SSyncNode* pSyncNode, SSyncCfg* newConfig, SyncIndex lastConfigChangeIndex);
static bool    syncNodeIsOptimizedOneReplica(SSyncNode* ths, SRpcMsg* pMsg);

static bool    syncNodeCanChange(SSyncNode* pSyncNode);
static int32_t syncNodeLeaderTransfer(SSyncNode* pSyncNode);
static int32_t syncNodeLeaderTransferTo(SSyncNode* pSyncNode, SNodeInfo newLeader);
static int32_t syncDoLeaderTransfer(SSyncNode* ths, SRpcMsg* pRpcMsg, SSyncRaftEntry* pEntry);

static ESyncStrategy syncNodeStrategy(SSyncNode* pSyncNode);

int64_t syncOpen(SSyncInfo* pSyncInfo) {
  SSyncNode* pSyncNode = syncNodeOpen(pSyncInfo);
  if (pSyncNode == NULL) {
    sError("vgId:%d, failed to open sync node", pSyncInfo->vgId);
    return -1;
  }

  pSyncNode->rid = syncNodeAdd(pSyncNode);
  if (pSyncNode->rid < 0) {
    syncNodeClose(pSyncNode);
    return -1;
  }

  pSyncNode->pingBaseLine = pSyncInfo->pingMs;
  pSyncNode->pingTimerMS = pSyncInfo->pingMs;
  pSyncNode->electBaseLine = pSyncInfo->electMs;
  pSyncNode->hbBaseLine = pSyncInfo->heartbeatMs;
  pSyncNode->heartbeatTimerMS = pSyncInfo->heartbeatMs;
  pSyncNode->msgcb = pSyncInfo->msgcb;
  return pSyncNode->rid;
}

int32_t syncStart(int64_t rid) {
  SSyncNode* pSyncNode = syncNodeAcquire(rid);
  if (pSyncNode == NULL) {
    sError("failed to acquire rid:%" PRId64 " of tsNodeReftId for pSyncNode", rid);
    return -1;
  }

  if (syncNodeRestore(pSyncNode) < 0) {
    sError("vgId:%d, failed to restore sync log buffer since %s", pSyncNode->vgId, terrstr());
    goto _err;
  }

  if (syncNodeStart(pSyncNode) < 0) {
    sError("vgId:%d, failed to start sync node since %s", pSyncNode->vgId, terrstr());
    goto _err;
  }

  syncNodeRelease(pSyncNode);
  return 0;

_err:
  syncNodeRelease(pSyncNode);
  return -1;
}

void syncStop(int64_t rid) {
  SSyncNode* pSyncNode = syncNodeAcquire(rid);
  if (pSyncNode != NULL) {
    pSyncNode->isStart = false;
    syncNodeRelease(pSyncNode);
    syncNodeRemove(rid);
  }
}

void syncPreStop(int64_t rid) {
  SSyncNode* pSyncNode = syncNodeAcquire(rid);
  if (pSyncNode != NULL) {
    syncNodePreClose(pSyncNode);
    syncNodeRelease(pSyncNode);
  }
}

void syncPostStop(int64_t rid) {
  SSyncNode* pSyncNode = syncNodeAcquire(rid);
  if (pSyncNode != NULL) {
    syncNodePostClose(pSyncNode);
    syncNodeRelease(pSyncNode);
  }
}

static bool syncNodeCheckNewConfig(SSyncNode* pSyncNode, const SSyncCfg* pCfg) {
  if (!syncNodeInConfig(pSyncNode, pCfg)) return false;
  return abs(pCfg->replicaNum - pSyncNode->replicaNum) <= 1;
}

int32_t syncReconfig(int64_t rid, SSyncCfg* pNewCfg) {
  SSyncNode* pSyncNode = syncNodeAcquire(rid);
  if (pSyncNode == NULL) return -1;

<<<<<<< HEAD
  if(pSyncNode->raftCfg.lastConfigIndex >= pNewCfg->lastIndex){
    syncNodeRelease(pSyncNode);
    sInfo("vgId:%d, no need Reconfig, current index:%" PRId64 ", new index:%" PRId64, pSyncNode->vgId,
                                        pSyncNode->raftCfg.lastConfigIndex, pNewCfg->lastIndex);
=======
  if (pSyncNode->raftCfg.lastConfigIndex >= pNewCfg->lastIndex) {
    syncNodeRelease(pSyncNode);
    sInfo("vgId:%d, no need Reconfig, current index:%" PRId64 ", new index:%" PRId64, pSyncNode->vgId,
          pSyncNode->raftCfg.lastConfigIndex, pNewCfg->lastIndex);
>>>>>>> 3c2bf197
    return 0;
  }

  if (!syncNodeCheckNewConfig(pSyncNode, pNewCfg)) {
    syncNodeRelease(pSyncNode);
    terrno = TSDB_CODE_SYN_NEW_CONFIG_ERROR;
    sError("vgId:%d, failed to reconfig since invalid new config", pSyncNode->vgId);
    return -1;
  }

  syncNodeUpdateNewConfigIndex(pSyncNode, pNewCfg);
  syncNodeDoConfigChange(pSyncNode, pNewCfg, pNewCfg->lastIndex);

  if (pSyncNode->state == TAOS_SYNC_STATE_LEADER) {
    syncNodeStopHeartbeatTimer(pSyncNode);

    for (int32_t i = 0; i < TSDB_MAX_REPLICA + TSDB_MAX_LEARNER_REPLICA; ++i) {
      syncHbTimerInit(pSyncNode, &pSyncNode->peerHeartbeatTimerArr[i], pSyncNode->replicasId[i]);
    }

    syncNodeStartHeartbeatTimer(pSyncNode);
    // syncNodeReplicate(pSyncNode);
  }

  syncNodeRelease(pSyncNode);
  return 0;
}

int32_t syncProcessMsg(int64_t rid, SRpcMsg* pMsg) {
  int32_t code = -1;
  if (!syncIsInit()) return code;

  SSyncNode* pSyncNode = syncNodeAcquire(rid);
  if (pSyncNode == NULL) return code;

  switch (pMsg->msgType) {
    case TDMT_SYNC_HEARTBEAT:
      code = syncNodeOnHeartbeat(pSyncNode, pMsg);
      break;
    case TDMT_SYNC_HEARTBEAT_REPLY:
      code = syncNodeOnHeartbeatReply(pSyncNode, pMsg);
      break;
    case TDMT_SYNC_TIMEOUT:
      code = syncNodeOnTimeout(pSyncNode, pMsg);
      break;
    case TDMT_SYNC_TIMEOUT_ELECTION:
      code = syncNodeOnTimeout(pSyncNode, pMsg);
      break;
    case TDMT_SYNC_CLIENT_REQUEST:
      code = syncNodeOnClientRequest(pSyncNode, pMsg, NULL);
      break;
    case TDMT_SYNC_REQUEST_VOTE:
      code = syncNodeOnRequestVote(pSyncNode, pMsg);
      break;
    case TDMT_SYNC_REQUEST_VOTE_REPLY:
      code = syncNodeOnRequestVoteReply(pSyncNode, pMsg);
      break;
    case TDMT_SYNC_APPEND_ENTRIES:
      code = syncNodeOnAppendEntries(pSyncNode, pMsg);
      break;
    case TDMT_SYNC_APPEND_ENTRIES_REPLY:
      code = syncNodeOnAppendEntriesReply(pSyncNode, pMsg);
      break;
    case TDMT_SYNC_SNAPSHOT_SEND:
      code = syncNodeOnSnapshot(pSyncNode, pMsg);
      break;
    case TDMT_SYNC_SNAPSHOT_RSP:
      code = syncNodeOnSnapshotRsp(pSyncNode, pMsg);
      break;
    case TDMT_SYNC_LOCAL_CMD:
      code = syncNodeOnLocalCmd(pSyncNode, pMsg);
      break;
    case TDMT_SYNC_FORCE_FOLLOWER:
      code = syncForceBecomeFollower(pSyncNode, pMsg);
      break;
    default:
      terrno = TSDB_CODE_MSG_NOT_PROCESSED;
      code = -1;
  }

  syncNodeRelease(pSyncNode);
  if (code != 0) {
    sDebug("vgId:%d, failed to process sync msg:%p type:%s since 0x%x", pSyncNode->vgId, pMsg, TMSG_INFO(pMsg->msgType),
           terrno);
  }
  return code;
}

int32_t syncLeaderTransfer(int64_t rid) {
  SSyncNode* pSyncNode = syncNodeAcquire(rid);
  if (pSyncNode == NULL) return -1;

  int32_t ret = syncNodeLeaderTransfer(pSyncNode);
  syncNodeRelease(pSyncNode);
  return ret;
}

int32_t syncForceBecomeFollower(SSyncNode* ths, const SRpcMsg* pRpcMsg) {
  syncNodeBecomeFollower(ths, "force election");

  SRpcMsg rsp = {
      .code = 0,
      .pCont = pRpcMsg->info.rsp,
      .contLen = pRpcMsg->info.rspLen,
      .info = pRpcMsg->info,
  };
  tmsgSendRsp(&rsp);

  return 0;
}

int32_t syncSendTimeoutRsp(int64_t rid, int64_t seq) {
  SSyncNode* pNode = syncNodeAcquire(rid);
  if (pNode == NULL) return -1;

  SRpcMsg rpcMsg = {0};
  int32_t ret = syncRespMgrGetAndDel(pNode->pSyncRespMgr, seq, &rpcMsg.info);
  rpcMsg.code = TSDB_CODE_SYN_TIMEOUT;

  syncNodeRelease(pNode);
  if (ret == 1) {
    sInfo("send timeout response, seq:%" PRId64 " handle:%p ahandle:%p", seq, rpcMsg.info.handle, rpcMsg.info.ahandle);
    rpcSendResponse(&rpcMsg);
    return 0;
  } else {
    sError("no message handle to send timeout response, seq:%" PRId64, seq);
    return -1;
  }
}

SyncIndex syncMinMatchIndex(SSyncNode* pSyncNode) {
  SyncIndex minMatchIndex = SYNC_INDEX_INVALID;

  if (pSyncNode->peersNum > 0) {
    minMatchIndex = syncIndexMgrGetIndex(pSyncNode->pMatchIndex, &(pSyncNode->peersId[0]));
  }

  for (int32_t i = 1; i < pSyncNode->peersNum; ++i) {
    SyncIndex matchIndex = syncIndexMgrGetIndex(pSyncNode->pMatchIndex, &(pSyncNode->peersId[i]));
    if (matchIndex < minMatchIndex) {
      minMatchIndex = matchIndex;
    }
  }
  return minMatchIndex;
}

int32_t syncBeginSnapshot(int64_t rid, int64_t lastApplyIndex) {
  SSyncNode* pSyncNode = syncNodeAcquire(rid);
  if (pSyncNode == NULL) {
    sError("sync begin snapshot error");
    return -1;
  }

  SyncIndex beginIndex = pSyncNode->pLogStore->syncLogBeginIndex(pSyncNode->pLogStore);
  SyncIndex endIndex = pSyncNode->pLogStore->syncLogEndIndex(pSyncNode->pLogStore);
  bool      isEmpty = pSyncNode->pLogStore->syncLogIsEmpty(pSyncNode->pLogStore);

  if (isEmpty || !(lastApplyIndex >= beginIndex && lastApplyIndex <= endIndex)) {
    sNTrace(pSyncNode, "new-snapshot-index:%" PRId64 ", empty:%d, do not delete wal", lastApplyIndex, isEmpty);
    syncNodeRelease(pSyncNode);
    return 0;
  }

  int32_t code = 0;
  int64_t logRetention = 0;

  if (syncNodeIsMnode(pSyncNode)) {
    // mnode
    logRetention = tsMndLogRetention;
  } else {
    // vnode
    if (pSyncNode->replicaNum > 1) {
      // multi replicas
      logRetention = SYNC_VNODE_LOG_RETENTION;
    }
  }

  if (pSyncNode->totalReplicaNum > 1) {
<<<<<<< HEAD
    if (pSyncNode->state != TAOS_SYNC_STATE_LEADER && pSyncNode->state != TAOS_SYNC_STATE_FOLLOWER 
        && pSyncNode->state != TAOS_SYNC_STATE_LEARNER) {
=======
    if (pSyncNode->state != TAOS_SYNC_STATE_LEADER && pSyncNode->state != TAOS_SYNC_STATE_FOLLOWER &&
        pSyncNode->state != TAOS_SYNC_STATE_LEARNER) {
>>>>>>> 3c2bf197
      sNTrace(pSyncNode, "new-snapshot-index:%" PRId64 " candidate or unknown state, do not delete wal",
              lastApplyIndex);
      syncNodeRelease(pSyncNode);
      return 0;
    }
    logRetention = TMAX(logRetention, lastApplyIndex - pSyncNode->minMatchIndex + logRetention);
  }

_DEL_WAL:

  do {
    SSyncLogStoreData* pData = pSyncNode->pLogStore->data;
    SyncIndex          snapshotVer = walGetSnapshotVer(pData->pWal);
    SyncIndex          walCommitVer = walGetCommittedVer(pData->pWal);
    SyncIndex          wallastVer = walGetLastVer(pData->pWal);
    if (lastApplyIndex <= walCommitVer) {
      SyncIndex snapshottingIndex = atomic_load_64(&pSyncNode->snapshottingIndex);

      if (snapshottingIndex == SYNC_INDEX_INVALID) {
        atomic_store_64(&pSyncNode->snapshottingIndex, lastApplyIndex);
        pSyncNode->snapshottingTime = taosGetTimestampMs();

        code = walBeginSnapshot(pData->pWal, lastApplyIndex, logRetention);
        if (code == 0) {
          sNTrace(pSyncNode, "wal snapshot begin, index:%" PRId64 ", last apply index:%" PRId64,
                  pSyncNode->snapshottingIndex, lastApplyIndex);
        } else {
          sNError(pSyncNode, "wal snapshot begin error since:%s, index:%" PRId64 ", last apply index:%" PRId64,
                  terrstr(terrno), pSyncNode->snapshottingIndex, lastApplyIndex);
          atomic_store_64(&pSyncNode->snapshottingIndex, SYNC_INDEX_INVALID);
        }

      } else {
        sNTrace(pSyncNode, "snapshotting for %" PRId64 ", do not delete wal for new-snapshot-index:%" PRId64,
                snapshottingIndex, lastApplyIndex);
      }
    }
  } while (0);

  syncNodeRelease(pSyncNode);
  return code;
}

int32_t syncEndSnapshot(int64_t rid) {
  SSyncNode* pSyncNode = syncNodeAcquire(rid);
  if (pSyncNode == NULL) {
    sError("sync end snapshot error");
    return -1;
  }

  int32_t code = 0;
  if (atomic_load_64(&pSyncNode->snapshottingIndex) != SYNC_INDEX_INVALID) {
    SSyncLogStoreData* pData = pSyncNode->pLogStore->data;
    code = walEndSnapshot(pData->pWal);
    if (code != 0) {
      sNError(pSyncNode, "wal snapshot end error since:%s", terrstr());
      syncNodeRelease(pSyncNode);
      return -1;
    } else {
      sNTrace(pSyncNode, "wal snapshot end, index:%" PRId64, atomic_load_64(&pSyncNode->snapshottingIndex));
      atomic_store_64(&pSyncNode->snapshottingIndex, SYNC_INDEX_INVALID);
    }
  }

  syncNodeRelease(pSyncNode);
  return code;
}

int32_t syncStepDown(int64_t rid, SyncTerm newTerm) {
  SSyncNode* pSyncNode = syncNodeAcquire(rid);
  if (pSyncNode == NULL) {
    sError("sync step down error");
    return -1;
  }

  syncNodeStepDown(pSyncNode, newTerm);
  syncNodeRelease(pSyncNode);
  return 0;
}

bool syncNodeIsReadyForRead(SSyncNode* pSyncNode) {
  if (pSyncNode == NULL) {
    terrno = TSDB_CODE_SYN_INTERNAL_ERROR;
    sError("sync ready for read error");
    return false;
  }

  if (pSyncNode->state != TAOS_SYNC_STATE_LEADER) {
    terrno = TSDB_CODE_SYN_NOT_LEADER;
    return false;
  }

  if (!pSyncNode->restoreFinish) {
    terrno = TSDB_CODE_SYN_RESTORING;
    return false;
  }

  return true;
}

bool syncIsReadyForRead(int64_t rid) {
  SSyncNode* pSyncNode = syncNodeAcquire(rid);
  if (pSyncNode == NULL) {
    sError("sync ready for read error");
    return false;
  }

  bool ready = syncNodeIsReadyForRead(pSyncNode);

  syncNodeRelease(pSyncNode);
  return ready;
}

bool syncSnapshotSending(int64_t rid) {
  SSyncNode* pSyncNode = syncNodeAcquire(rid);
  if (pSyncNode == NULL) {
    return false;
  }

  bool b = syncNodeSnapshotSending(pSyncNode);
  syncNodeRelease(pSyncNode);
  return b;
}

bool syncSnapshotRecving(int64_t rid) {
  SSyncNode* pSyncNode = syncNodeAcquire(rid);
  if (pSyncNode == NULL) {
    return false;
  }

  bool b = syncNodeSnapshotRecving(pSyncNode);
  syncNodeRelease(pSyncNode);
  return b;
}

int32_t syncNodeLeaderTransfer(SSyncNode* pSyncNode) {
  if (pSyncNode->peersNum == 0) {
    sDebug("vgId:%d, only one replica, cannot leader transfer", pSyncNode->vgId);
    return 0;
  }

  int32_t ret = 0;
  if (pSyncNode->state == TAOS_SYNC_STATE_LEADER && pSyncNode->replicaNum > 1) {
    SNodeInfo newLeader = (pSyncNode->peersNodeInfo)[0];
    if (pSyncNode->peersNum == 2) {
      SyncIndex matchIndex0 = syncIndexMgrGetIndex(pSyncNode->pMatchIndex, &(pSyncNode->peersId[0]));
      SyncIndex matchIndex1 = syncIndexMgrGetIndex(pSyncNode->pMatchIndex, &(pSyncNode->peersId[1]));
      if (matchIndex1 > matchIndex0) {
        newLeader = (pSyncNode->peersNodeInfo)[1];
      }
    }
    ret = syncNodeLeaderTransferTo(pSyncNode, newLeader);
  }

  return ret;
}

int32_t syncNodeLeaderTransferTo(SSyncNode* pSyncNode, SNodeInfo newLeader) {
  if (pSyncNode->replicaNum == 1) {
    sDebug("vgId:%d, only one replica, cannot leader transfer", pSyncNode->vgId);
    return -1;
  }

  sNTrace(pSyncNode, "begin leader transfer to %s:%u", newLeader.nodeFqdn, newLeader.nodePort);

  SRpcMsg rpcMsg = {0};
  (void)syncBuildLeaderTransfer(&rpcMsg, pSyncNode->vgId);

  SyncLeaderTransfer* pMsg = rpcMsg.pCont;
  pMsg->newLeaderId.addr = SYNC_ADDR(&newLeader);
  pMsg->newLeaderId.vgId = pSyncNode->vgId;
  pMsg->newNodeInfo = newLeader;

  int32_t ret = syncNodePropose(pSyncNode, &rpcMsg, false, NULL);
  rpcFreeCont(rpcMsg.pCont);
  return ret;
}

SSyncState syncGetState(int64_t rid) {
  SSyncState state = {.state = TAOS_SYNC_STATE_ERROR};

  SSyncNode* pSyncNode = syncNodeAcquire(rid);
  if (pSyncNode != NULL) {
    state.state = pSyncNode->state;
    state.roleTimeMs = pSyncNode->roleTimeMs;
    state.restored = pSyncNode->restoreFinish;
    if (pSyncNode->vgId != 1) {
      state.canRead = syncNodeIsReadyForRead(pSyncNode);
    } else {
      state.canRead = state.restored;
    }
    state.term = raftStoreGetTerm(pSyncNode);
    syncNodeRelease(pSyncNode);
  }

  return state;
}

SyncIndex syncNodeGetSnapshotConfigIndex(SSyncNode* pSyncNode, SyncIndex snapshotLastApplyIndex) {
  ASSERT(pSyncNode->raftCfg.configIndexCount >= 1);
  SyncIndex lastIndex = (pSyncNode->raftCfg.configIndexArr)[0];

  for (int32_t i = 0; i < pSyncNode->raftCfg.configIndexCount; ++i) {
    if ((pSyncNode->raftCfg.configIndexArr)[i] > lastIndex &&
        (pSyncNode->raftCfg.configIndexArr)[i] <= snapshotLastApplyIndex) {
      lastIndex = (pSyncNode->raftCfg.configIndexArr)[i];
    }
  }
  sTrace("vgId:%d, sync get last config index, index:%" PRId64 " lcindex:%" PRId64, pSyncNode->vgId,
         snapshotLastApplyIndex, lastIndex);

  return lastIndex;
}

void syncGetRetryEpSet(int64_t rid, SEpSet* pEpSet) {
  pEpSet->numOfEps = 0;

  SSyncNode* pSyncNode = syncNodeAcquire(rid);
  if (pSyncNode == NULL) return;

  for (int32_t i = 0; i < pSyncNode->raftCfg.cfg.totalReplicaNum; ++i) {
<<<<<<< HEAD
    if(pSyncNode->raftCfg.cfg.nodeInfo[i].nodeRole == TAOS_SYNC_ROLE_LEARNER) continue;
=======
    if (pSyncNode->raftCfg.cfg.nodeInfo[i].nodeRole == TAOS_SYNC_ROLE_LEARNER) continue;
>>>>>>> 3c2bf197
    SEp* pEp = &pEpSet->eps[i];
    tstrncpy(pEp->fqdn, pSyncNode->raftCfg.cfg.nodeInfo[i].nodeFqdn, TSDB_FQDN_LEN);
    pEp->port = (pSyncNode->raftCfg.cfg.nodeInfo)[i].nodePort;
    pEpSet->numOfEps++;
    sDebug("vgId:%d, sync get retry epset, index:%d %s:%d", pSyncNode->vgId, i, pEp->fqdn, pEp->port);
  }
  if (pEpSet->numOfEps > 0) {
    pEpSet->inUse = (pSyncNode->raftCfg.cfg.myIndex + 1) % pEpSet->numOfEps;
  }

  sInfo("vgId:%d, sync get retry epset numOfEps:%d inUse:%d", pSyncNode->vgId, pEpSet->numOfEps, pEpSet->inUse);
  syncNodeRelease(pSyncNode);
}

int32_t syncPropose(int64_t rid, SRpcMsg* pMsg, bool isWeak, int64_t* seq) {
  SSyncNode* pSyncNode = syncNodeAcquire(rid);
  if (pSyncNode == NULL) {
    sError("sync propose error");
    return -1;
  }

  int32_t ret = syncNodePropose(pSyncNode, pMsg, isWeak, seq);
  syncNodeRelease(pSyncNode);
  return ret;
}

int32_t syncIsCatchUp(int64_t rid) {
  SSyncNode* pSyncNode = syncNodeAcquire(rid);
  if (pSyncNode == NULL) {
    sError("sync Node Acquire error since %d", errno);
    return -1;
  }

  int32_t isCatchUp = 0;
<<<<<<< HEAD
  if(pSyncNode->pLogBuf->totalIndex < 0 || pSyncNode->pLogBuf->commitIndex < 0 ||
      pSyncNode->pLogBuf->totalIndex < pSyncNode->pLogBuf->commitIndex ||
      pSyncNode->pLogBuf->totalIndex - pSyncNode->pLogBuf->commitIndex > SYNC_LEARNER_CATCHUP){
    sInfo("vgId:%d, Not catch up, wait one second, totalIndex:%" PRId64 " commitIndex:%" PRId64 " matchIndex:%" PRId64, 
                                  pSyncNode->vgId, pSyncNode->pLogBuf->totalIndex, pSyncNode->pLogBuf->commitIndex, 
                                  pSyncNode->pLogBuf->matchIndex);
    isCatchUp = 0;
  }
  else{
    sInfo("vgId:%d, Catch up, totalIndex:%" PRId64 " commitIndex:%" PRId64 " matchIndex:%" PRId64, 
                                  pSyncNode->vgId, pSyncNode->pLogBuf->totalIndex, pSyncNode->pLogBuf->commitIndex,
                                  pSyncNode->pLogBuf->matchIndex);
    isCatchUp = 1;
  }
  
=======
  if (pSyncNode->pLogBuf->totalIndex < 0 || pSyncNode->pLogBuf->commitIndex < 0 ||
      pSyncNode->pLogBuf->totalIndex < pSyncNode->pLogBuf->commitIndex ||
      pSyncNode->pLogBuf->totalIndex - pSyncNode->pLogBuf->commitIndex > SYNC_LEARNER_CATCHUP) {
    sInfo("vgId:%d, Not catch up, wait one second, totalIndex:%" PRId64 " commitIndex:%" PRId64 " matchIndex:%" PRId64,
          pSyncNode->vgId, pSyncNode->pLogBuf->totalIndex, pSyncNode->pLogBuf->commitIndex,
          pSyncNode->pLogBuf->matchIndex);
    isCatchUp = 0;
  } else {
    sInfo("vgId:%d, Catch up, totalIndex:%" PRId64 " commitIndex:%" PRId64 " matchIndex:%" PRId64, pSyncNode->vgId,
          pSyncNode->pLogBuf->totalIndex, pSyncNode->pLogBuf->commitIndex, pSyncNode->pLogBuf->matchIndex);
    isCatchUp = 1;
  }

>>>>>>> 3c2bf197
  syncNodeRelease(pSyncNode);
  return isCatchUp;
}

ESyncRole syncGetRole(int64_t rid) {
  SSyncNode* pSyncNode = syncNodeAcquire(rid);
  if (pSyncNode == NULL) {
    sError("sync Node Acquire error since %d", errno);
    return -1;
  }

  ESyncRole role = pSyncNode->raftCfg.cfg.nodeInfo[pSyncNode->raftCfg.cfg.myIndex].nodeRole;
<<<<<<< HEAD
  
=======

>>>>>>> 3c2bf197
  syncNodeRelease(pSyncNode);
  return role;
}

int32_t syncNodePropose(SSyncNode* pSyncNode, SRpcMsg* pMsg, bool isWeak, int64_t* seq) {
  if (pSyncNode->state != TAOS_SYNC_STATE_LEADER) {
    terrno = TSDB_CODE_SYN_NOT_LEADER;
    sNError(pSyncNode, "sync propose not leader, type:%s", TMSG_INFO(pMsg->msgType));
    return -1;
  }

  if (!pSyncNode->restoreFinish) {
    terrno = TSDB_CODE_SYN_PROPOSE_NOT_READY;
    sNError(pSyncNode, "failed to sync propose since not ready, type:%s, last:%" PRId64 ", cmt:%" PRId64,
            TMSG_INFO(pMsg->msgType), syncNodeGetLastIndex(pSyncNode), pSyncNode->commitIndex);
    return -1;
  }

  // heartbeat timeout
  if (syncNodeHeartbeatReplyTimeout(pSyncNode)) {
    terrno = TSDB_CODE_SYN_PROPOSE_NOT_READY;
    sNError(pSyncNode, "failed to sync propose since hearbeat timeout, type:%s, last:%" PRId64 ", cmt:%" PRId64,
            TMSG_INFO(pMsg->msgType), syncNodeGetLastIndex(pSyncNode), pSyncNode->commitIndex);
    return -1;
  }

  // optimized one replica
  if (syncNodeIsOptimizedOneReplica(pSyncNode, pMsg)) {
    SyncIndex retIndex;
    int32_t   code = syncNodeOnClientRequest(pSyncNode, pMsg, &retIndex);
    if (code == 0) {
      pMsg->info.conn.applyIndex = retIndex;
      pMsg->info.conn.applyTerm = raftStoreGetTerm(pSyncNode);
      sTrace("vgId:%d, propose optimized msg, index:%" PRId64 " type:%s", pSyncNode->vgId, retIndex,
             TMSG_INFO(pMsg->msgType));
      return 1;
    } else {
      terrno = TSDB_CODE_SYN_INTERNAL_ERROR;
      sError("vgId:%d, failed to propose optimized msg, index:%" PRId64 " type:%s", pSyncNode->vgId, retIndex,
             TMSG_INFO(pMsg->msgType));
      return -1;
    }
  } else {
    SRespStub stub = {.createTime = taosGetTimestampMs(), .rpcMsg = *pMsg};
    uint64_t  seqNum = syncRespMgrAdd(pSyncNode->pSyncRespMgr, &stub);
    SRpcMsg   rpcMsg = {0};
    int32_t   code = syncBuildClientRequest(&rpcMsg, pMsg, seqNum, isWeak, pSyncNode->vgId);
    if (code != 0) {
      sError("vgId:%d, failed to propose msg while serialize since %s", pSyncNode->vgId, terrstr());
      (void)syncRespMgrDel(pSyncNode->pSyncRespMgr, seqNum);
      return -1;
    }

    sNTrace(pSyncNode, "propose msg, type:%s", TMSG_INFO(pMsg->msgType));
    code = (*pSyncNode->syncEqMsg)(pSyncNode->msgcb, &rpcMsg);
    if (code != 0) {
      sWarn("vgId:%d, failed to propose msg while enqueue since %s", pSyncNode->vgId, terrstr());
      (void)syncRespMgrDel(pSyncNode->pSyncRespMgr, seqNum);
    }

    if (seq != NULL) *seq = seqNum;
    return code;
  }
}

static int32_t syncHbTimerInit(SSyncNode* pSyncNode, SSyncTimer* pSyncTimer, SRaftId destId) {
  pSyncTimer->pTimer = NULL;
  pSyncTimer->counter = 0;
  pSyncTimer->timerMS = pSyncNode->hbBaseLine;
  pSyncTimer->timerCb = syncNodeEqPeerHeartbeatTimer;
  pSyncTimer->destId = destId;
  pSyncTimer->timeStamp = taosGetTimestampMs();
  atomic_store_64(&pSyncTimer->logicClock, 0);
  return 0;
}

static int32_t syncHbTimerStart(SSyncNode* pSyncNode, SSyncTimer* pSyncTimer) {
  int32_t ret = 0;
  int64_t tsNow = taosGetTimestampMs();
  if (syncIsInit()) {
    SSyncHbTimerData* pData = syncHbTimerDataAcquire(pSyncTimer->hbDataRid);
    if (pData == NULL) {
      pData = taosMemoryMalloc(sizeof(SSyncHbTimerData));
      pData->rid = syncHbTimerDataAdd(pData);
    }
    pSyncTimer->hbDataRid = pData->rid;
    pSyncTimer->timeStamp = tsNow;

    pData->syncNodeRid = pSyncNode->rid;
    pData->pTimer = pSyncTimer;
    pData->destId = pSyncTimer->destId;
    pData->logicClock = pSyncTimer->logicClock;
    pData->execTime = tsNow + pSyncTimer->timerMS;

    sTrace("vgId:%d, start hb timer, rid:%" PRId64 " addr:%" PRId64, pSyncNode->vgId, pData->rid, pData->destId.addr);

    taosTmrReset(pSyncTimer->timerCb, pSyncTimer->timerMS / HEARTBEAT_TICK_NUM, (void*)(pData->rid),
                 syncEnv()->pTimerManager, &pSyncTimer->pTimer);
  } else {
    sError("vgId:%d, start ctrl hb timer error, sync env is stop", pSyncNode->vgId);
  }
  return ret;
}

static int32_t syncHbTimerStop(SSyncNode* pSyncNode, SSyncTimer* pSyncTimer) {
  int32_t ret = 0;
  atomic_add_fetch_64(&pSyncTimer->logicClock, 1);
  taosTmrStop(pSyncTimer->pTimer);
  pSyncTimer->pTimer = NULL;
  syncHbTimerDataRemove(pSyncTimer->hbDataRid);
  pSyncTimer->hbDataRid = -1;
  return ret;
}

int32_t syncNodeLogStoreRestoreOnNeed(SSyncNode* pNode) {
  ASSERTS(pNode->pLogStore != NULL, "log store not created");
  ASSERTS(pNode->pFsm != NULL, "pFsm not registered");
  ASSERTS(pNode->pFsm->FpGetSnapshotInfo != NULL, "FpGetSnapshotInfo not registered");
  SSnapshot snapshot = {0};
  pNode->pFsm->FpGetSnapshotInfo(pNode->pFsm, &snapshot);

  SyncIndex commitIndex = snapshot.lastApplyIndex;
  SyncIndex firstVer = pNode->pLogStore->syncLogBeginIndex(pNode->pLogStore);
  SyncIndex lastVer = pNode->pLogStore->syncLogLastIndex(pNode->pLogStore);
  if (lastVer < commitIndex || firstVer > commitIndex + 1) {
    if (pNode->pLogStore->syncLogRestoreFromSnapshot(pNode->pLogStore, commitIndex)) {
      sError("vgId:%d, failed to restore log store from snapshot since %s. lastVer:%" PRId64 ", snapshotVer:%" PRId64,
             pNode->vgId, terrstr(), lastVer, commitIndex);
      return -1;
    }
  }
  return 0;
}

// open/close --------------
SSyncNode* syncNodeOpen(SSyncInfo* pSyncInfo) {
  SSyncNode* pSyncNode = taosMemoryCalloc(1, sizeof(SSyncNode));
  if (pSyncNode == NULL) {
    terrno = TSDB_CODE_OUT_OF_MEMORY;
    goto _error;
  }

  if (!taosDirExist((char*)(pSyncInfo->path))) {
    if (taosMkDir(pSyncInfo->path) != 0) {
      terrno = TAOS_SYSTEM_ERROR(errno);
      sError("failed to create dir:%s since %s", pSyncInfo->path, terrstr());
      goto _error;
    }
  }

  memcpy(pSyncNode->path, pSyncInfo->path, sizeof(pSyncNode->path));
  snprintf(pSyncNode->raftStorePath, sizeof(pSyncNode->raftStorePath), "%s%sraft_store.json", pSyncInfo->path,
           TD_DIRSEP);
  snprintf(pSyncNode->configPath, sizeof(pSyncNode->configPath), "%s%sraft_config.json", pSyncInfo->path, TD_DIRSEP);

  if (!taosCheckExistFile(pSyncNode->configPath)) {
    // create a new raft config file
    sInfo("vgId:%d, create a new raft config file", pSyncNode->vgId);
    pSyncNode->raftCfg.isStandBy = pSyncInfo->isStandBy;
    pSyncNode->raftCfg.snapshotStrategy = pSyncInfo->snapshotStrategy;
    pSyncNode->raftCfg.lastConfigIndex = pSyncInfo->syncCfg.lastIndex;
    pSyncNode->raftCfg.batchSize = pSyncInfo->batchSize;
    pSyncNode->raftCfg.cfg = pSyncInfo->syncCfg;
    pSyncNode->raftCfg.configIndexCount = 1;
    pSyncNode->raftCfg.configIndexArr[0] = -1;

    if (syncWriteCfgFile(pSyncNode) != 0) {
      sError("vgId:%d, failed to create sync cfg file", pSyncNode->vgId);
      goto _error;
    }
  } else {
    // update syncCfg by raft_config.json
    if (syncReadCfgFile(pSyncNode) != 0) {
      sError("vgId:%d, failed to read sync cfg file", pSyncNode->vgId);
      goto _error;
    }

    if (pSyncInfo->syncCfg.totalReplicaNum > 0 && syncIsConfigChanged(&pSyncNode->raftCfg.cfg, &pSyncInfo->syncCfg)) {
      sInfo("vgId:%d, use sync config from input options and write to cfg file", pSyncNode->vgId);
      pSyncNode->raftCfg.cfg = pSyncInfo->syncCfg;
      if (syncWriteCfgFile(pSyncNode) != 0) {
        sError("vgId:%d, failed to write sync cfg file", pSyncNode->vgId);
        goto _error;
      }
    } else {
      sInfo("vgId:%d, use sync config from sync cfg file", pSyncNode->vgId);
      pSyncInfo->syncCfg = pSyncNode->raftCfg.cfg;
    }
  }

  // init by SSyncInfo
  pSyncNode->vgId = pSyncInfo->vgId;
  SSyncCfg* pCfg = &pSyncNode->raftCfg.cfg;
  bool      updated = false;
<<<<<<< HEAD
  sInfo("vgId:%d, start to open sync node, totalReplicaNum:%d replicaNum:%d selfIndex:%d", 
                          pSyncNode->vgId, pCfg->totalReplicaNum, pCfg->replicaNum, pCfg->myIndex);
=======
  sInfo("vgId:%d, start to open sync node, totalReplicaNum:%d replicaNum:%d selfIndex:%d", pSyncNode->vgId,
        pCfg->totalReplicaNum, pCfg->replicaNum, pCfg->myIndex);
>>>>>>> 3c2bf197
  for (int32_t i = 0; i < pCfg->totalReplicaNum; ++i) {
    SNodeInfo* pNode = &pCfg->nodeInfo[i];
    if (tmsgUpdateDnodeInfo(&pNode->nodeId, &pNode->clusterId, pNode->nodeFqdn, &pNode->nodePort)) {
      updated = true;
    }
    sInfo("vgId:%d, index:%d ep:%s:%u dnode:%d cluster:%" PRId64, pSyncNode->vgId, i, pNode->nodeFqdn, pNode->nodePort,
          pNode->nodeId, pNode->clusterId);
  }

  if (updated) {
    sInfo("vgId:%d, save config info since dnode info changed", pSyncNode->vgId);
    if (syncWriteCfgFile(pSyncNode) != 0) {
      sError("vgId:%d, failed to write sync cfg file on dnode info updated", pSyncNode->vgId);
      goto _error;
    }
  }

  pSyncNode->pWal = pSyncInfo->pWal;
  pSyncNode->msgcb = pSyncInfo->msgcb;
  pSyncNode->syncSendMSg = pSyncInfo->syncSendMSg;
  pSyncNode->syncEqMsg = pSyncInfo->syncEqMsg;
  pSyncNode->syncEqCtrlMsg = pSyncInfo->syncEqCtrlMsg;

  // create raft log ring buffer
  pSyncNode->pLogBuf = syncLogBufferCreate();
  if (pSyncNode->pLogBuf == NULL) {
    sError("failed to init sync log buffer since %s. vgId:%d", terrstr(), pSyncNode->vgId);
    goto _error;
  }

  // init internal
  pSyncNode->myNodeInfo = pSyncNode->raftCfg.cfg.nodeInfo[pSyncNode->raftCfg.cfg.myIndex];
  if (!syncUtilNodeInfo2RaftId(&pSyncNode->myNodeInfo, pSyncNode->vgId, &pSyncNode->myRaftId)) {
    sError("vgId:%d, failed to determine my raft member id", pSyncNode->vgId);
    goto _error;
  }

  // init peersNum, peers, peersId
  pSyncNode->peersNum = pSyncNode->raftCfg.cfg.totalReplicaNum - 1;
  int32_t j = 0;
  for (int32_t i = 0; i < pSyncNode->raftCfg.cfg.totalReplicaNum; ++i) {
    if (i != pSyncNode->raftCfg.cfg.myIndex) {
      pSyncNode->peersNodeInfo[j] = pSyncNode->raftCfg.cfg.nodeInfo[i];
      syncUtilNodeInfo2EpSet(&pSyncNode->peersNodeInfo[j], &pSyncNode->peersEpset[j]);
      j++;
    }
  }
  for (int32_t i = 0; i < pSyncNode->peersNum; ++i) {
    if (!syncUtilNodeInfo2RaftId(&pSyncNode->peersNodeInfo[i], pSyncNode->vgId, &pSyncNode->peersId[i])) {
      sError("vgId:%d, failed to determine raft member id, peer:%d", pSyncNode->vgId, i);
      goto _error;
    }
  }

  // init replicaNum, replicasId
  pSyncNode->replicaNum = pSyncNode->raftCfg.cfg.replicaNum;
  pSyncNode->totalReplicaNum = pSyncNode->raftCfg.cfg.totalReplicaNum;
  for (int32_t i = 0; i < pSyncNode->raftCfg.cfg.totalReplicaNum; ++i) {
    if (!syncUtilNodeInfo2RaftId(&pSyncNode->raftCfg.cfg.nodeInfo[i], pSyncNode->vgId, &pSyncNode->replicasId[i])) {
      sError("vgId:%d, failed to determine raft member id, replica:%d", pSyncNode->vgId, i);
      goto _error;
    }
  }

  // init raft algorithm
  pSyncNode->pFsm = pSyncInfo->pFsm;
  pSyncInfo->pFsm = NULL;
  pSyncNode->quorum = syncUtilQuorum(pSyncNode->raftCfg.cfg.replicaNum);
  pSyncNode->leaderCache = EMPTY_RAFT_ID;

  // init life cycle outside

  // TLA+ Spec
  // InitHistoryVars == /\ elections = {}
  //                    /\ allLogs   = {}
  //                    /\ voterLog  = [i \in Server |-> [j \in {} |-> <<>>]]
  // InitServerVars == /\ currentTerm = [i \in Server |-> 1]
  //                   /\ state       = [i \in Server |-> Follower]
  //                   /\ votedFor    = [i \in Server |-> Nil]
  // InitCandidateVars == /\ votesResponded = [i \in Server |-> {}]
  //                      /\ votesGranted   = [i \in Server |-> {}]
  // \* The values nextIndex[i][i] and matchIndex[i][i] are never read, since the
  // \* leader does not send itself messages. It's still easier to include these
  // \* in the functions.
  // InitLeaderVars == /\ nextIndex  = [i \in Server |-> [j \in Server |-> 1]]
  //                   /\ matchIndex = [i \in Server |-> [j \in Server |-> 0]]
  // InitLogVars == /\ log          = [i \in Server |-> << >>]
  //                /\ commitIndex  = [i \in Server |-> 0]
  // Init == /\ messages = [m \in {} |-> 0]
  //         /\ InitHistoryVars
  //         /\ InitServerVars
  //         /\ InitCandidateVars
  //         /\ InitLeaderVars
  //         /\ InitLogVars
  //

  // init TLA+ server vars
  pSyncNode->state = TAOS_SYNC_STATE_FOLLOWER;
  pSyncNode->roleTimeMs = taosGetTimestampMs();
  if (raftStoreOpen(pSyncNode) != 0) {
    sError("vgId:%d, failed to open raft store at path %s", pSyncNode->vgId, pSyncNode->raftStorePath);
    goto _error;
  }

  // init TLA+ candidate vars
  pSyncNode->pVotesGranted = voteGrantedCreate(pSyncNode);
  if (pSyncNode->pVotesGranted == NULL) {
    sError("vgId:%d, failed to create VotesGranted", pSyncNode->vgId);
    goto _error;
  }
  pSyncNode->pVotesRespond = votesRespondCreate(pSyncNode);
  if (pSyncNode->pVotesRespond == NULL) {
    sError("vgId:%d, failed to create VotesRespond", pSyncNode->vgId);
    goto _error;
  }

  // init TLA+ leader vars
  pSyncNode->pNextIndex = syncIndexMgrCreate(pSyncNode);
  if (pSyncNode->pNextIndex == NULL) {
    sError("vgId:%d, failed to create SyncIndexMgr", pSyncNode->vgId);
    goto _error;
  }
  pSyncNode->pMatchIndex = syncIndexMgrCreate(pSyncNode);
  if (pSyncNode->pMatchIndex == NULL) {
    sError("vgId:%d, failed to create SyncIndexMgr", pSyncNode->vgId);
    goto _error;
  }

  // init TLA+ log vars
  pSyncNode->pLogStore = logStoreCreate(pSyncNode);
  if (pSyncNode->pLogStore == NULL) {
    sError("vgId:%d, failed to create SyncLogStore", pSyncNode->vgId);
    goto _error;
  }

  SyncIndex commitIndex = SYNC_INDEX_INVALID;
  if (pSyncNode->pFsm != NULL && pSyncNode->pFsm->FpGetSnapshotInfo != NULL) {
    SSnapshot snapshot = {0};
    pSyncNode->pFsm->FpGetSnapshotInfo(pSyncNode->pFsm, &snapshot);
    if (snapshot.lastApplyIndex > commitIndex) {
      commitIndex = snapshot.lastApplyIndex;
      sNTrace(pSyncNode, "reset commit index by snapshot");
    }
  }
  pSyncNode->commitIndex = commitIndex;
  sInfo("vgId:%d, sync node commitIndex initialized as %" PRId64, pSyncNode->vgId, pSyncNode->commitIndex);

  // restore log store on need
  if (syncNodeLogStoreRestoreOnNeed(pSyncNode) < 0) {
    sError("vgId:%d, failed to restore log store since %s.", pSyncNode->vgId, terrstr());
    goto _error;
  }

  // timer ms init
  pSyncNode->pingBaseLine = PING_TIMER_MS;
  pSyncNode->electBaseLine = tsElectInterval;
  pSyncNode->hbBaseLine = tsHeartbeatInterval;

  // init ping timer
  pSyncNode->pPingTimer = NULL;
  pSyncNode->pingTimerMS = pSyncNode->pingBaseLine;
  atomic_store_64(&pSyncNode->pingTimerLogicClock, 0);
  atomic_store_64(&pSyncNode->pingTimerLogicClockUser, 0);
  pSyncNode->FpPingTimerCB = syncNodeEqPingTimer;
  pSyncNode->pingTimerCounter = 0;

  // init elect timer
  pSyncNode->pElectTimer = NULL;
  pSyncNode->electTimerMS = syncUtilElectRandomMS(pSyncNode->electBaseLine, 2 * pSyncNode->electBaseLine);
  atomic_store_64(&pSyncNode->electTimerLogicClock, 0);
  pSyncNode->FpElectTimerCB = syncNodeEqElectTimer;
  pSyncNode->electTimerCounter = 0;

  // init heartbeat timer
  pSyncNode->pHeartbeatTimer = NULL;
  pSyncNode->heartbeatTimerMS = pSyncNode->hbBaseLine;
  atomic_store_64(&pSyncNode->heartbeatTimerLogicClock, 0);
  atomic_store_64(&pSyncNode->heartbeatTimerLogicClockUser, 0);
  pSyncNode->FpHeartbeatTimerCB = syncNodeEqHeartbeatTimer;
  pSyncNode->heartbeatTimerCounter = 0;

  // init peer heartbeat timer
  for (int32_t i = 0; i < TSDB_MAX_REPLICA + TSDB_MAX_LEARNER_REPLICA; ++i) {
    syncHbTimerInit(pSyncNode, &(pSyncNode->peerHeartbeatTimerArr[i]), (pSyncNode->replicasId)[i]);
  }

  // tools
  pSyncNode->pSyncRespMgr = syncRespMgrCreate(pSyncNode, SYNC_RESP_TTL_MS);
  if (pSyncNode->pSyncRespMgr == NULL) {
    sError("vgId:%d, failed to create SyncRespMgr", pSyncNode->vgId);
    goto _error;
  }

  // restore state
  pSyncNode->restoreFinish = false;

  // snapshot senders
  for (int32_t i = 0; i < TSDB_MAX_REPLICA + TSDB_MAX_LEARNER_REPLICA; ++i) {
    SSyncSnapshotSender* pSender = snapshotSenderCreate(pSyncNode, i);
    if (pSender == NULL) return NULL;

    pSyncNode->senders[i] = pSender;
    sSDebug(pSender, "snapshot sender create while open sync node, data:%p", pSender);
  }

  // snapshot receivers
  pSyncNode->pNewNodeReceiver = snapshotReceiverCreate(pSyncNode, EMPTY_RAFT_ID);
  if (pSyncNode->pNewNodeReceiver == NULL) return NULL;
  sRDebug(pSyncNode->pNewNodeReceiver, "snapshot receiver create while open sync node, data:%p",
          pSyncNode->pNewNodeReceiver);

  // is config changing
  pSyncNode->changing = false;

  // replication mgr
  if (syncNodeLogReplInit(pSyncNode) < 0) {
    sError("vgId:%d, failed to init repl mgr since %s.", pSyncNode->vgId, terrstr());
    goto _error;
  }

  // peer state
  if (syncNodePeerStateInit(pSyncNode) < 0) {
    sError("vgId:%d, failed to init peer stat since %s.", pSyncNode->vgId, terrstr());
    goto _error;
  }

  //
  // min match index
  pSyncNode->minMatchIndex = SYNC_INDEX_INVALID;

  // start in syncNodeStart
  // start raft
  // syncNodeBecomeFollower(pSyncNode);

  int64_t timeNow = taosGetTimestampMs();
  pSyncNode->startTime = timeNow;
  pSyncNode->lastReplicateTime = timeNow;

  // snapshotting
  atomic_store_64(&pSyncNode->snapshottingIndex, SYNC_INDEX_INVALID);

  // init log buffer
  if (syncLogBufferInit(pSyncNode->pLogBuf, pSyncNode) < 0) {
    sError("vgId:%d, failed to init sync log buffer since %s", pSyncNode->vgId, terrstr());
    goto _error;
  }

  pSyncNode->isStart = true;
  pSyncNode->electNum = 0;
  pSyncNode->becomeLeaderNum = 0;
  pSyncNode->configChangeNum = 0;
  pSyncNode->hbSlowNum = 0;
  pSyncNode->hbrSlowNum = 0;
  pSyncNode->tmrRoutineNum = 0;

  sNInfo(pSyncNode, "sync open, node:%p electInterval:%d heartbeatInterval:%d heartbeatTimeout:%d", pSyncNode,
         tsElectInterval, tsHeartbeatInterval, tsHeartbeatTimeout);
  return pSyncNode;

_error:
  if (pSyncInfo->pFsm) {
    taosMemoryFree(pSyncInfo->pFsm);
    pSyncInfo->pFsm = NULL;
  }
  syncNodeClose(pSyncNode);
  pSyncNode = NULL;
  return NULL;
}

void syncNodeMaybeUpdateCommitBySnapshot(SSyncNode* pSyncNode) {
  if (pSyncNode->pFsm != NULL && pSyncNode->pFsm->FpGetSnapshotInfo != NULL) {
    SSnapshot snapshot = {0};
    pSyncNode->pFsm->FpGetSnapshotInfo(pSyncNode->pFsm, &snapshot);
    if (snapshot.lastApplyIndex > pSyncNode->commitIndex) {
      pSyncNode->commitIndex = snapshot.lastApplyIndex;
    }
  }
}

int32_t syncNodeRestore(SSyncNode* pSyncNode) {
  ASSERTS(pSyncNode->pLogStore != NULL, "log store not created");
  ASSERTS(pSyncNode->pLogBuf != NULL, "ring log buffer not created");

  SyncIndex lastVer = pSyncNode->pLogStore->syncLogLastIndex(pSyncNode->pLogStore);
  SyncIndex commitIndex = pSyncNode->pLogStore->syncLogCommitIndex(pSyncNode->pLogStore);
  SyncIndex endIndex = pSyncNode->pLogBuf->endIndex;
  if (lastVer != -1 && endIndex != lastVer + 1) {
    terrno = TSDB_CODE_WAL_LOG_INCOMPLETE;
    sError("vgId:%d, failed to restore sync node since %s. expected lastLogIndex:%" PRId64 ", lastVer:%" PRId64 "",
           pSyncNode->vgId, terrstr(), endIndex - 1, lastVer);
    return -1;
  }

  ASSERT(endIndex == lastVer + 1);
  pSyncNode->commitIndex = TMAX(pSyncNode->commitIndex, commitIndex);
  sInfo("vgId:%d, restore sync until commitIndex:%" PRId64, pSyncNode->vgId, pSyncNode->commitIndex);

  if (syncLogBufferCommit(pSyncNode->pLogBuf, pSyncNode, pSyncNode->commitIndex) < 0) {
    return -1;
  }

  return 0;
}

int32_t syncNodeStart(SSyncNode* pSyncNode) {
  // start raft
<<<<<<< HEAD
  if(pSyncNode->raftCfg.cfg.nodeInfo[pSyncNode->raftCfg.cfg.myIndex].nodeRole == TAOS_SYNC_ROLE_LEARNER){
    syncNodeBecomeLearner(pSyncNode, "first start");
  }
  else{
=======
  if (pSyncNode->raftCfg.cfg.nodeInfo[pSyncNode->raftCfg.cfg.myIndex].nodeRole == TAOS_SYNC_ROLE_LEARNER) {
    syncNodeBecomeLearner(pSyncNode, "first start");
  } else {
>>>>>>> 3c2bf197
    if (pSyncNode->replicaNum == 1) {
      raftStoreNextTerm(pSyncNode);
      syncNodeBecomeLeader(pSyncNode, "one replica start");

      // Raft 3.6.2 Committing entries from previous terms
      syncNodeAppendNoop(pSyncNode);
    } else {
      syncNodeBecomeFollower(pSyncNode, "first start");
<<<<<<< HEAD
    }    
=======
    }
>>>>>>> 3c2bf197
  }

  int32_t ret = 0;
  ret = syncNodeStartPingTimer(pSyncNode);
  if (ret != 0) {
    sError("vgId:%d, failed to start ping timer since %s", pSyncNode->vgId, terrstr());
  }
  return ret;
}

int32_t syncNodeStartStandBy(SSyncNode* pSyncNode) {
  // state change
  pSyncNode->state = TAOS_SYNC_STATE_FOLLOWER;
  pSyncNode->roleTimeMs = taosGetTimestampMs();
  syncNodeStopHeartbeatTimer(pSyncNode);

  // reset elect timer, long enough
  int32_t electMS = TIMER_MAX_MS;
  int32_t ret = syncNodeRestartElectTimer(pSyncNode, electMS);
  if (ret < 0) {
    sError("vgId:%d, failed to restart elect timer since %s", pSyncNode->vgId, terrstr());
    return -1;
  }

  ret = syncNodeStartPingTimer(pSyncNode);
  if (ret < 0) {
    sError("vgId:%d, failed to start ping timer since %s", pSyncNode->vgId, terrstr());
    return -1;
  }
  return ret;
}

void syncNodePreClose(SSyncNode* pSyncNode) {
  ASSERT(pSyncNode != NULL);
  ASSERT(pSyncNode->pFsm != NULL);
  ASSERT(pSyncNode->pFsm->FpApplyQueueItems != NULL);

  // stop elect timer
  syncNodeStopElectTimer(pSyncNode);

  // stop heartbeat timer
  syncNodeStopHeartbeatTimer(pSyncNode);

  // stop ping timer
  syncNodeStopPingTimer(pSyncNode);

  // clean rsp
  syncRespCleanRsp(pSyncNode->pSyncRespMgr);
}

void syncNodePostClose(SSyncNode* pSyncNode) {
  if (pSyncNode->pNewNodeReceiver != NULL) {
    if (snapshotReceiverIsStart(pSyncNode->pNewNodeReceiver)) {
      snapshotReceiverStop(pSyncNode->pNewNodeReceiver);
    }

    sDebug("vgId:%d, snapshot receiver destroy while preclose sync node, data:%p", pSyncNode->vgId,
           pSyncNode->pNewNodeReceiver);
    snapshotReceiverDestroy(pSyncNode->pNewNodeReceiver);
    pSyncNode->pNewNodeReceiver = NULL;
  }
}

void syncHbTimerDataFree(SSyncHbTimerData* pData) { taosMemoryFree(pData); }

void syncNodeClose(SSyncNode* pSyncNode) {
  if (pSyncNode == NULL) return;
  sNInfo(pSyncNode, "sync close, node:%p", pSyncNode);

  syncRespCleanRsp(pSyncNode->pSyncRespMgr);

  syncNodeStopPingTimer(pSyncNode);
  syncNodeStopElectTimer(pSyncNode);
  syncNodeStopHeartbeatTimer(pSyncNode);
  syncNodeLogReplDestroy(pSyncNode);

  syncRespMgrDestroy(pSyncNode->pSyncRespMgr);
  pSyncNode->pSyncRespMgr = NULL;
  voteGrantedDestroy(pSyncNode->pVotesGranted);
  pSyncNode->pVotesGranted = NULL;
  votesRespondDestory(pSyncNode->pVotesRespond);
  pSyncNode->pVotesRespond = NULL;
  syncIndexMgrDestroy(pSyncNode->pNextIndex);
  pSyncNode->pNextIndex = NULL;
  syncIndexMgrDestroy(pSyncNode->pMatchIndex);
  pSyncNode->pMatchIndex = NULL;
  logStoreDestory(pSyncNode->pLogStore);
  pSyncNode->pLogStore = NULL;
  syncLogBufferDestroy(pSyncNode->pLogBuf);
  pSyncNode->pLogBuf = NULL;

  for (int32_t i = 0; i < TSDB_MAX_REPLICA + TSDB_MAX_LEARNER_REPLICA; ++i) {
    if (pSyncNode->senders[i] != NULL) {
      sDebug("vgId:%d, snapshot sender destroy while close, data:%p", pSyncNode->vgId, pSyncNode->senders[i]);

      if (snapshotSenderIsStart(pSyncNode->senders[i])) {
        snapshotSenderStop(pSyncNode->senders[i], false);
      }

      snapshotSenderDestroy(pSyncNode->senders[i]);
      pSyncNode->senders[i] = NULL;
    }
  }

  if (pSyncNode->pNewNodeReceiver != NULL) {
    if (snapshotReceiverIsStart(pSyncNode->pNewNodeReceiver)) {
      snapshotReceiverStop(pSyncNode->pNewNodeReceiver);
    }

    sDebug("vgId:%d, snapshot receiver destroy while close, data:%p", pSyncNode->vgId, pSyncNode->pNewNodeReceiver);
    snapshotReceiverDestroy(pSyncNode->pNewNodeReceiver);
    pSyncNode->pNewNodeReceiver = NULL;
  }

  if (pSyncNode->pFsm != NULL) {
    taosMemoryFree(pSyncNode->pFsm);
  }

  raftStoreClose(pSyncNode);

  taosMemoryFree(pSyncNode);
}

ESyncStrategy syncNodeStrategy(SSyncNode* pSyncNode) { return pSyncNode->raftCfg.snapshotStrategy; }

// timer control --------------
int32_t syncNodeStartPingTimer(SSyncNode* pSyncNode) {
  int32_t ret = 0;
  if (syncIsInit()) {
    taosTmrReset(pSyncNode->FpPingTimerCB, pSyncNode->pingTimerMS, pSyncNode, syncEnv()->pTimerManager,
                 &pSyncNode->pPingTimer);
    atomic_store_64(&pSyncNode->pingTimerLogicClock, pSyncNode->pingTimerLogicClockUser);
  } else {
    sError("vgId:%d, start ping timer error, sync env is stop", pSyncNode->vgId);
  }
  return ret;
}

int32_t syncNodeStopPingTimer(SSyncNode* pSyncNode) {
  int32_t ret = 0;
  atomic_add_fetch_64(&pSyncNode->pingTimerLogicClockUser, 1);
  taosTmrStop(pSyncNode->pPingTimer);
  pSyncNode->pPingTimer = NULL;
  return ret;
}

int32_t syncNodeStartElectTimer(SSyncNode* pSyncNode, int32_t ms) {
  int32_t ret = 0;
  if (syncIsInit()) {
    pSyncNode->electTimerMS = ms;

    int64_t execTime = taosGetTimestampMs() + ms;
    atomic_store_64(&(pSyncNode->electTimerParam.executeTime), execTime);
    atomic_store_64(&(pSyncNode->electTimerParam.logicClock), pSyncNode->electTimerLogicClock);
    pSyncNode->electTimerParam.pSyncNode = pSyncNode;
    pSyncNode->electTimerParam.pData = NULL;

    taosTmrReset(pSyncNode->FpElectTimerCB, pSyncNode->electTimerMS, (void*)(pSyncNode->rid), syncEnv()->pTimerManager,
                 &pSyncNode->pElectTimer);

  } else {
    sError("vgId:%d, start elect timer error, sync env is stop", pSyncNode->vgId);
  }
  return ret;
}

int32_t syncNodeStopElectTimer(SSyncNode* pSyncNode) {
  int32_t ret = 0;
  atomic_add_fetch_64(&pSyncNode->electTimerLogicClock, 1);
  taosTmrStop(pSyncNode->pElectTimer);
  pSyncNode->pElectTimer = NULL;

  return ret;
}

int32_t syncNodeRestartElectTimer(SSyncNode* pSyncNode, int32_t ms) {
  int32_t ret = 0;
  syncNodeStopElectTimer(pSyncNode);
  syncNodeStartElectTimer(pSyncNode, ms);
  return ret;
}

void syncNodeResetElectTimer(SSyncNode* pSyncNode) {
  int32_t electMS;

  if (pSyncNode->raftCfg.isStandBy) {
    electMS = TIMER_MAX_MS;
  } else {
    electMS = syncUtilElectRandomMS(pSyncNode->electBaseLine, 2 * pSyncNode->electBaseLine);
  }

  (void)syncNodeRestartElectTimer(pSyncNode, electMS);

  sNTrace(pSyncNode, "reset elect timer, min:%d, max:%d, ms:%d", pSyncNode->electBaseLine, 2 * pSyncNode->electBaseLine,
          electMS);
}

static int32_t syncNodeDoStartHeartbeatTimer(SSyncNode* pSyncNode) {
  int32_t ret = 0;
  if (syncIsInit()) {
    taosTmrReset(pSyncNode->FpHeartbeatTimerCB, pSyncNode->heartbeatTimerMS, pSyncNode, syncEnv()->pTimerManager,
                 &pSyncNode->pHeartbeatTimer);
    atomic_store_64(&pSyncNode->heartbeatTimerLogicClock, pSyncNode->heartbeatTimerLogicClockUser);
  } else {
    sError("vgId:%d, start heartbeat timer error, sync env is stop", pSyncNode->vgId);
  }

  sNTrace(pSyncNode, "start heartbeat timer, ms:%d", pSyncNode->heartbeatTimerMS);
  return ret;
}

int32_t syncNodeStartHeartbeatTimer(SSyncNode* pSyncNode) {
  int32_t ret = 0;

#if 0
  pSyncNode->heartbeatTimerMS = pSyncNode->hbBaseLine;
  ret = syncNodeDoStartHeartbeatTimer(pSyncNode);
#endif

  for (int32_t i = 0; i < pSyncNode->peersNum; ++i) {
    SSyncTimer* pSyncTimer = syncNodeGetHbTimer(pSyncNode, &(pSyncNode->peersId[i]));
    if (pSyncTimer != NULL) {
      syncHbTimerStart(pSyncNode, pSyncTimer);
    }
  }

  return ret;
}

int32_t syncNodeStopHeartbeatTimer(SSyncNode* pSyncNode) {
  int32_t ret = 0;

#if 0
  atomic_add_fetch_64(&pSyncNode->heartbeatTimerLogicClockUser, 1);
  taosTmrStop(pSyncNode->pHeartbeatTimer);
  pSyncNode->pHeartbeatTimer = NULL;
#endif

  for (int32_t i = 0; i < pSyncNode->peersNum; ++i) {
    SSyncTimer* pSyncTimer = syncNodeGetHbTimer(pSyncNode, &(pSyncNode->peersId[i]));
    if (pSyncTimer != NULL) {
      syncHbTimerStop(pSyncNode, pSyncTimer);
    }
  }

  return ret;
}

int32_t syncNodeRestartHeartbeatTimer(SSyncNode* pSyncNode) {
  syncNodeStopHeartbeatTimer(pSyncNode);
  syncNodeStartHeartbeatTimer(pSyncNode);
  return 0;
}

int32_t syncNodeSendMsgById(const SRaftId* destRaftId, SSyncNode* pNode, SRpcMsg* pMsg) {
  SEpSet* epSet = NULL;
  for (int32_t i = 0; i < pNode->peersNum; ++i) {
    if (destRaftId->addr == pNode->peersId[i].addr) {
      epSet = &pNode->peersEpset[i];
      break;
    }
  }

  int32_t code = -1;
  if (pNode->syncSendMSg != NULL && epSet != NULL) {
    syncUtilMsgHtoN(pMsg->pCont);
    pMsg->info.noResp = 1;
    code = pNode->syncSendMSg(epSet, pMsg);
  }

  if (code < 0) {
    sError("vgId:%d, sync send msg by id error, epset:%p dnode:%d addr:%" PRId64 " err:0x%x", pNode->vgId, epSet,
           DID(destRaftId), destRaftId->addr, terrno);
    rpcFreeCont(pMsg->pCont);
    terrno = TSDB_CODE_SYN_INTERNAL_ERROR;
  }

  return code;
}

inline bool syncNodeInConfig(SSyncNode* pNode, const SSyncCfg* pCfg) {
  bool b1 = false;
  bool b2 = false;

  for (int32_t i = 0; i < pCfg->totalReplicaNum; ++i) {
    if (strcmp(pCfg->nodeInfo[i].nodeFqdn, pNode->myNodeInfo.nodeFqdn) == 0 &&
        pCfg->nodeInfo[i].nodePort == pNode->myNodeInfo.nodePort) {
      b1 = true;
      break;
    }
  }

  for (int32_t i = 0; i < pCfg->totalReplicaNum; ++i) {
    SRaftId raftId = {
        .addr = SYNC_ADDR(&pCfg->nodeInfo[i]),
        .vgId = pNode->vgId,
    };

    if (syncUtilSameId(&raftId, &pNode->myRaftId)) {
      b2 = true;
      break;
    }
  }

  ASSERT(b1 == b2);
  return b1;
}

static bool syncIsConfigChanged(const SSyncCfg* pOldCfg, const SSyncCfg* pNewCfg) {
  if (pOldCfg->totalReplicaNum != pNewCfg->totalReplicaNum) return true;
  if (pOldCfg->myIndex != pNewCfg->myIndex) return true;
  for (int32_t i = 0; i < pOldCfg->totalReplicaNum; ++i) {
    const SNodeInfo* pOldInfo = &pOldCfg->nodeInfo[i];
    const SNodeInfo* pNewInfo = &pNewCfg->nodeInfo[i];
    if (strcmp(pOldInfo->nodeFqdn, pNewInfo->nodeFqdn) != 0) return true;
    if (pOldInfo->nodePort != pNewInfo->nodePort) return true;
<<<<<<< HEAD
    if(pOldInfo->nodeRole != pNewInfo->nodeRole) return true;
=======
    if (pOldInfo->nodeRole != pNewInfo->nodeRole) return true;
>>>>>>> 3c2bf197
  }

  return false;
}

void syncNodeDoConfigChange(SSyncNode* pSyncNode, SSyncCfg* pNewConfig, SyncIndex lastConfigChangeIndex) {
  SSyncCfg oldConfig = pSyncNode->raftCfg.cfg;
  if (!syncIsConfigChanged(&oldConfig, pNewConfig)) {
    sInfo("vgId:1, sync not reconfig since not changed");
    return;
  }

  pSyncNode->raftCfg.cfg = *pNewConfig;
  pSyncNode->raftCfg.lastConfigIndex = lastConfigChangeIndex;

  pSyncNode->configChangeNum++;

  bool IamInOld = syncNodeInConfig(pSyncNode, &oldConfig);
  bool IamInNew = syncNodeInConfig(pSyncNode, pNewConfig);

  bool isDrop = false;
  bool isAdd = false;

  if (IamInOld && !IamInNew) {
    isDrop = true;
  } else {
    isDrop = false;
  }

  if (!IamInOld && IamInNew) {
    isAdd = true;
  } else {
    isAdd = false;
  }

  // log begin config change
<<<<<<< HEAD
  sNInfo(pSyncNode, "begin do config change, from %d to %d, from %" PRId64 " to %" PRId64 ", replicas:%d", 
                                          pSyncNode->vgId, 
                                          oldConfig.totalReplicaNum, pNewConfig->totalReplicaNum, 
                                          oldConfig.lastIndex, pNewConfig->lastIndex);
=======
  sNInfo(pSyncNode, "begin do config change, from %d to %d, from %" PRId64 " to %" PRId64 ", replicas:%d",
         pSyncNode->vgId, oldConfig.totalReplicaNum, pNewConfig->totalReplicaNum, oldConfig.lastIndex,
         pNewConfig->lastIndex);
>>>>>>> 3c2bf197

  if (IamInNew) {
    pSyncNode->raftCfg.isStandBy = 0;  // change isStandBy to normal
  }
  if (isDrop) {
    pSyncNode->raftCfg.isStandBy = 1;  // set standby
  }

  // add last config index
  syncAddCfgIndex(pSyncNode, lastConfigChangeIndex);

  if (IamInNew) {
    //-----------------------------------------
    int32_t ret = 0;

    // save snapshot senders
    SRaftId oldReplicasId[TSDB_MAX_REPLICA + TSDB_MAX_LEARNER_REPLICA];
    memcpy(oldReplicasId, pSyncNode->replicasId, sizeof(oldReplicasId));
    SSyncSnapshotSender* oldSenders[TSDB_MAX_REPLICA + TSDB_MAX_LEARNER_REPLICA];
    for (int32_t i = 0; i < TSDB_MAX_REPLICA + TSDB_MAX_LEARNER_REPLICA; ++i) {
      oldSenders[i] = pSyncNode->senders[i];
      sSTrace(oldSenders[i], "snapshot sender save old");
    }

    // init internal
    pSyncNode->myNodeInfo = pSyncNode->raftCfg.cfg.nodeInfo[pSyncNode->raftCfg.cfg.myIndex];
    syncUtilNodeInfo2RaftId(&pSyncNode->myNodeInfo, pSyncNode->vgId, &pSyncNode->myRaftId);

    // init peersNum, peers, peersId
    pSyncNode->peersNum = pSyncNode->raftCfg.cfg.totalReplicaNum - 1;
    int32_t j = 0;
    for (int32_t i = 0; i < pSyncNode->raftCfg.cfg.totalReplicaNum; ++i) {
      if (i != pSyncNode->raftCfg.cfg.myIndex) {
        pSyncNode->peersNodeInfo[j] = pSyncNode->raftCfg.cfg.nodeInfo[i];
        syncUtilNodeInfo2EpSet(&pSyncNode->peersNodeInfo[j], &pSyncNode->peersEpset[j]);
        j++;
      }
    }
    for (int32_t i = 0; i < pSyncNode->peersNum; ++i) {
      syncUtilNodeInfo2RaftId(&pSyncNode->peersNodeInfo[i], pSyncNode->vgId, &pSyncNode->peersId[i]);
    }

    // init replicaNum, replicasId
    pSyncNode->replicaNum = pSyncNode->raftCfg.cfg.replicaNum;
    pSyncNode->totalReplicaNum = pSyncNode->raftCfg.cfg.totalReplicaNum;
    for (int32_t i = 0; i < pSyncNode->raftCfg.cfg.totalReplicaNum; ++i) {
      syncUtilNodeInfo2RaftId(&pSyncNode->raftCfg.cfg.nodeInfo[i], pSyncNode->vgId, &pSyncNode->replicasId[i]);
    }

    // update quorum first
    pSyncNode->quorum = syncUtilQuorum(pSyncNode->raftCfg.cfg.replicaNum);

    syncIndexMgrUpdate(pSyncNode->pNextIndex, pSyncNode);
    syncIndexMgrUpdate(pSyncNode->pMatchIndex, pSyncNode);
    voteGrantedUpdate(pSyncNode->pVotesGranted, pSyncNode);
    votesRespondUpdate(pSyncNode->pVotesRespond, pSyncNode);

    // reset snapshot senders

    // clear new
    for (int32_t i = 0; i < TSDB_MAX_REPLICA + TSDB_MAX_LEARNER_REPLICA; ++i) {
      pSyncNode->senders[i] = NULL;
    }

    // reset new
    for (int32_t i = 0; i < pSyncNode->totalReplicaNum; ++i) {
      // reset sender
      bool reset = false;
      for (int32_t j = 0; j < TSDB_MAX_REPLICA + TSDB_MAX_LEARNER_REPLICA; ++j) {
        if (syncUtilSameId(&(pSyncNode->replicasId)[i], &oldReplicasId[j]) && oldSenders[j] != NULL) {
          sNTrace(pSyncNode, "snapshot sender reset for:%" PRId64 ", newIndex:%d, dnode:%d, %p",
                  (pSyncNode->replicasId)[i].addr, i, DID(&pSyncNode->replicasId[i]), oldSenders[j]);

          pSyncNode->senders[i] = oldSenders[j];
          oldSenders[j] = NULL;
          reset = true;

          // reset replicaIndex
          int32_t oldreplicaIndex = pSyncNode->senders[i]->replicaIndex;
          pSyncNode->senders[i]->replicaIndex = i;

          sNTrace(pSyncNode, "snapshot sender udpate replicaIndex from %d to %d, dnode:%d, %p, reset:%d",
                  oldreplicaIndex, i, DID(&pSyncNode->replicasId[i]), pSyncNode->senders[i], reset);

          break;
        }
      }
    }

    // create new
    for (int32_t i = 0; i < TSDB_MAX_REPLICA + TSDB_MAX_LEARNER_REPLICA; ++i) {
      if (pSyncNode->senders[i] == NULL) {
        pSyncNode->senders[i] = snapshotSenderCreate(pSyncNode, i);
        if (pSyncNode->senders[i] == NULL) {
          // will be created later while send snapshot
          sSError(pSyncNode->senders[i], "snapshot sender create failed while reconfig");
        } else {
          sSDebug(pSyncNode->senders[i], "snapshot sender create while reconfig, data:%p", pSyncNode->senders[i]);
        }
      } else {
        sSDebug(pSyncNode->senders[i], "snapshot sender already exist, data:%p", pSyncNode->senders[i]);
      }
    }

    // free old
    for (int32_t i = 0; i < TSDB_MAX_REPLICA + TSDB_MAX_LEARNER_REPLICA; ++i) {
      if (oldSenders[i] != NULL) {
        sSDebug(oldSenders[i], "snapshot sender destroy old, data:%p replica-index:%d", oldSenders[i], i);
        snapshotSenderDestroy(oldSenders[i]);
        oldSenders[i] = NULL;
      }
    }

    // persist cfg
    syncWriteCfgFile(pSyncNode);

#if 0
    // change isStandBy to normal (election timeout)
    if (pSyncNode->state == TAOS_SYNC_STATE_LEADER) {
      syncNodeBecomeLeader(pSyncNode, "");

      // Raft 3.6.2 Committing entries from previous terms
      syncNodeAppendNoop(pSyncNode);
      // syncMaybeAdvanceCommitIndex(pSyncNode);

    } else {
      syncNodeBecomeFollower(pSyncNode, "");
    }
#endif
  } else {
    // persist cfg
    syncWriteCfgFile(pSyncNode);
    sNInfo(pSyncNode, "do not config change from %d to %d", oldConfig.totalReplicaNum, pNewConfig->totalReplicaNum);
  }

_END:
  // log end config change
  sNInfo(pSyncNode, "end do config change, from %d to %d", oldConfig.totalReplicaNum, pNewConfig->totalReplicaNum);
}

// raft state change --------------
void syncNodeUpdateTerm(SSyncNode* pSyncNode, SyncTerm term) {
  if (term > raftStoreGetTerm(pSyncNode)) {
    raftStoreSetTerm(pSyncNode, term);
    char tmpBuf[64];
    snprintf(tmpBuf, sizeof(tmpBuf), "update term to %" PRId64, term);
    syncNodeBecomeFollower(pSyncNode, tmpBuf);
    raftStoreClearVote(pSyncNode);
  }
}

void syncNodeUpdateTermWithoutStepDown(SSyncNode* pSyncNode, SyncTerm term) {
  if (term > raftStoreGetTerm(pSyncNode)) {
    raftStoreSetTerm(pSyncNode, term);
  }
}

void syncNodeStepDown(SSyncNode* pSyncNode, SyncTerm newTerm) {
  SyncTerm currentTerm = raftStoreGetTerm(pSyncNode);
  if (currentTerm > newTerm) {
    sNTrace(pSyncNode, "step down, ignore, new-term:%" PRId64 ", current-term:%" PRId64, newTerm, currentTerm);
    return;
  }

  do {
    sNTrace(pSyncNode, "step down, new-term:%" PRId64 ", current-term:%" PRId64, newTerm, currentTerm);
  } while (0);

  if (currentTerm < newTerm) {
    raftStoreSetTerm(pSyncNode, newTerm);
    char tmpBuf[64];
    snprintf(tmpBuf, sizeof(tmpBuf), "step down, update term to %" PRId64, newTerm);
    syncNodeBecomeFollower(pSyncNode, tmpBuf);
    raftStoreClearVote(pSyncNode);

  } else {
    if (pSyncNode->state != TAOS_SYNC_STATE_FOLLOWER) {
      syncNodeBecomeFollower(pSyncNode, "step down");
    }
  }
}

void syncNodeLeaderChangeRsp(SSyncNode* pSyncNode) { syncRespCleanRsp(pSyncNode->pSyncRespMgr); }

void syncNodeBecomeFollower(SSyncNode* pSyncNode, const char* debugStr) {
  // maybe clear leader cache
  if (pSyncNode->state == TAOS_SYNC_STATE_LEADER) {
    pSyncNode->leaderCache = EMPTY_RAFT_ID;
  }

  pSyncNode->hbSlowNum = 0;

  // state change
  pSyncNode->state = TAOS_SYNC_STATE_FOLLOWER;
  pSyncNode->roleTimeMs = taosGetTimestampMs();
  syncNodeStopHeartbeatTimer(pSyncNode);

  // trace log
  sNTrace(pSyncNode, "become follower %s", debugStr);

  // send rsp to client
  syncNodeLeaderChangeRsp(pSyncNode);

  // call back
  if (pSyncNode->pFsm != NULL && pSyncNode->pFsm->FpBecomeFollowerCb != NULL) {
    pSyncNode->pFsm->FpBecomeFollowerCb(pSyncNode->pFsm);
  }

  // min match index
  pSyncNode->minMatchIndex = SYNC_INDEX_INVALID;

  // reset log buffer
  syncLogBufferReset(pSyncNode->pLogBuf, pSyncNode);

  // reset elect timer
  syncNodeResetElectTimer(pSyncNode);
}

void syncNodeBecomeLearner(SSyncNode* pSyncNode, const char* debugStr) {
  pSyncNode->hbSlowNum = 0;

  // state change
  pSyncNode->state = TAOS_SYNC_STATE_LEARNER;
<<<<<<< HEAD
=======
  pSyncNode->roleTimeMs = taosGetTimestampMs();
>>>>>>> 3c2bf197

  // trace log
  sNTrace(pSyncNode, "become learner %s", debugStr);

  // call back
  if (pSyncNode->pFsm != NULL && pSyncNode->pFsm->FpBecomeLearnerCb != NULL) {
    pSyncNode->pFsm->FpBecomeLearnerCb(pSyncNode->pFsm);
  }

  // min match index
  pSyncNode->minMatchIndex = SYNC_INDEX_INVALID;

  // reset log buffer
  syncLogBufferReset(pSyncNode->pLogBuf, pSyncNode);
}

// TLA+ Spec
// \* Candidate i transitions to leader.
// BecomeLeader(i) ==
//     /\ state[i] = Candidate
//     /\ votesGranted[i] \in Quorum
//     /\ state'      = [state EXCEPT ![i] = Leader]
//     /\ nextIndex'  = [nextIndex EXCEPT ![i] =
//                          [j \in Server |-> Len(log[i]) + 1]]
//     /\ matchIndex' = [matchIndex EXCEPT ![i] =
//                          [j \in Server |-> 0]]
//     /\ elections'  = elections \cup
//                          {[eterm     |-> currentTerm[i],
//                            eleader   |-> i,
//                            elog      |-> log[i],
//                            evotes    |-> votesGranted[i],
//                            evoterLog |-> voterLog[i]]}
//     /\ UNCHANGED <<messages, currentTerm, votedFor, candidateVars, logVars>>
//
void syncNodeBecomeLeader(SSyncNode* pSyncNode, const char* debugStr) {
  pSyncNode->becomeLeaderNum++;
  pSyncNode->hbrSlowNum = 0;

  // reset restoreFinish
  pSyncNode->restoreFinish = false;

  // state change
  pSyncNode->state = TAOS_SYNC_STATE_LEADER;
  pSyncNode->roleTimeMs = taosGetTimestampMs();

  // set leader cache
  pSyncNode->leaderCache = pSyncNode->myRaftId;

  for (int32_t i = 0; i < pSyncNode->pNextIndex->replicaNum; ++i) {
    SyncIndex lastIndex;
    SyncTerm  lastTerm;
    int32_t   code = syncNodeGetLastIndexTerm(pSyncNode, &lastIndex, &lastTerm);
    ASSERT(code == 0);
    pSyncNode->pNextIndex->index[i] = lastIndex + 1;
  }

  for (int32_t i = 0; i < pSyncNode->pMatchIndex->replicaNum; ++i) {
    // maybe overwrite myself, no harm
    // just do it!
    pSyncNode->pMatchIndex->index[i] = SYNC_INDEX_INVALID;
  }

  // init peer mgr
  syncNodePeerStateInit(pSyncNode);

#if 0
  // update sender private term
  SSyncSnapshotSender* pMySender = syncNodeGetSnapshotSender(pSyncNode, &(pSyncNode->myRaftId));
  if (pMySender != NULL) {
    for (int32_t i = 0; i < pSyncNode->pMatchIndex->replicaNum; ++i) {
      if (pSyncNode->senders[i]->privateTerm > pMySender->privateTerm) {
        pMySender->privateTerm = pSyncNode->senders[i]->privateTerm;
      }
    }
    (pMySender->privateTerm) += 100;
  }
#endif

  // close receiver
  if (snapshotReceiverIsStart(pSyncNode->pNewNodeReceiver)) {
    snapshotReceiverStop(pSyncNode->pNewNodeReceiver);
  }

  // stop elect timer
  syncNodeStopElectTimer(pSyncNode);

  // start heartbeat timer
  syncNodeStartHeartbeatTimer(pSyncNode);

  // send heartbeat right now
  syncNodeHeartbeatPeers(pSyncNode);

  // call back
  if (pSyncNode->pFsm != NULL && pSyncNode->pFsm->FpBecomeLeaderCb != NULL) {
    pSyncNode->pFsm->FpBecomeLeaderCb(pSyncNode->pFsm);
  }

  // min match index
  pSyncNode->minMatchIndex = SYNC_INDEX_INVALID;

  // reset log buffer
  syncLogBufferReset(pSyncNode->pLogBuf, pSyncNode);

  // trace log
  sNInfo(pSyncNode, "become leader %s", debugStr);
}

void syncNodeCandidate2Leader(SSyncNode* pSyncNode) {
  ASSERT(pSyncNode->state == TAOS_SYNC_STATE_CANDIDATE);
  bool granted = voteGrantedMajority(pSyncNode->pVotesGranted);
  if (!granted) {
    sError("vgId:%d, not granted by majority.", pSyncNode->vgId);
    return;
  }
  syncNodeBecomeLeader(pSyncNode, "candidate to leader");

  sNTrace(pSyncNode, "state change syncNodeCandidate2Leader");

  int32_t ret = syncNodeAppendNoop(pSyncNode);
  if (ret < 0) {
    sError("vgId:%d, failed to append noop entry since %s", pSyncNode->vgId, terrstr());
  }

  SyncIndex lastIndex = pSyncNode->pLogStore->syncLogLastIndex(pSyncNode->pLogStore);
  ASSERT(lastIndex >= 0);
  sInfo("vgId:%d, become leader. term:%" PRId64 ", commit index:%" PRId64 ", last index:%" PRId64 "", pSyncNode->vgId,
        raftStoreGetTerm(pSyncNode), pSyncNode->commitIndex, lastIndex);
}

bool syncNodeIsMnode(SSyncNode* pSyncNode) { return (pSyncNode->vgId == 1); }

int32_t syncNodePeerStateInit(SSyncNode* pSyncNode) {
  for (int32_t i = 0; i < TSDB_MAX_REPLICA + TSDB_MAX_LEARNER_REPLICA; ++i) {
    pSyncNode->peerStates[i].lastSendIndex = SYNC_INDEX_INVALID;
    pSyncNode->peerStates[i].lastSendTime = 0;
  }

  return 0;
}

void syncNodeFollower2Candidate(SSyncNode* pSyncNode) {
  ASSERT(pSyncNode->state == TAOS_SYNC_STATE_FOLLOWER);
  pSyncNode->state = TAOS_SYNC_STATE_CANDIDATE;
  pSyncNode->roleTimeMs = taosGetTimestampMs();
  SyncIndex lastIndex = pSyncNode->pLogStore->syncLogLastIndex(pSyncNode->pLogStore);
  sInfo("vgId:%d, become candidate from follower. term:%" PRId64 ", commit index:%" PRId64 ", last index:%" PRId64,
        pSyncNode->vgId, raftStoreGetTerm(pSyncNode), pSyncNode->commitIndex, lastIndex);

  sNTrace(pSyncNode, "follower to candidate");
}

void syncNodeLeader2Follower(SSyncNode* pSyncNode) {
  ASSERT(pSyncNode->state == TAOS_SYNC_STATE_LEADER);
  syncNodeBecomeFollower(pSyncNode, "leader to follower");
  SyncIndex lastIndex = pSyncNode->pLogStore->syncLogLastIndex(pSyncNode->pLogStore);
  sInfo("vgId:%d, become follower from leader. term:%" PRId64 ", commit index:%" PRId64 ", last index:%" PRId64,
        pSyncNode->vgId, raftStoreGetTerm(pSyncNode), pSyncNode->commitIndex, lastIndex);

  sNTrace(pSyncNode, "leader to follower");
}

void syncNodeCandidate2Follower(SSyncNode* pSyncNode) {
  ASSERT(pSyncNode->state == TAOS_SYNC_STATE_CANDIDATE);
  syncNodeBecomeFollower(pSyncNode, "candidate to follower");
  SyncIndex lastIndex = pSyncNode->pLogStore->syncLogLastIndex(pSyncNode->pLogStore);
  sInfo("vgId:%d, become follower from candidate. term:%" PRId64 ", commit index:%" PRId64 ", last index:%" PRId64,
        pSyncNode->vgId, raftStoreGetTerm(pSyncNode), pSyncNode->commitIndex, lastIndex);

  sNTrace(pSyncNode, "candidate to follower");
}

// just called by syncNodeVoteForSelf
// need assert
void syncNodeVoteForTerm(SSyncNode* pSyncNode, SyncTerm term, SRaftId* pRaftId) {
  ASSERT(term == raftStoreGetTerm(pSyncNode));
  bool voted = raftStoreHasVoted(pSyncNode);
  ASSERT(!voted);

  raftStoreVote(pSyncNode, pRaftId);
}

// simulate get vote from outside
void syncNodeVoteForSelf(SSyncNode* pSyncNode, SyncTerm currentTerm) {
  syncNodeVoteForTerm(pSyncNode, currentTerm, &pSyncNode->myRaftId);

  SRpcMsg rpcMsg = {0};
  int32_t ret = syncBuildRequestVoteReply(&rpcMsg, pSyncNode->vgId);
  if (ret != 0) return;

  SyncRequestVoteReply* pMsg = rpcMsg.pCont;
  pMsg->srcId = pSyncNode->myRaftId;
  pMsg->destId = pSyncNode->myRaftId;
  pMsg->term = currentTerm;
  pMsg->voteGranted = true;

  voteGrantedVote(pSyncNode->pVotesGranted, pMsg);
  votesRespondAdd(pSyncNode->pVotesRespond, pMsg);
  rpcFreeCont(rpcMsg.pCont);
}

// return if has a snapshot
bool syncNodeHasSnapshot(SSyncNode* pSyncNode) {
  bool      ret = false;
  SSnapshot snapshot = {.data = NULL, .lastApplyIndex = -1, .lastApplyTerm = 0, .lastConfigIndex = -1};
  if (pSyncNode->pFsm->FpGetSnapshotInfo != NULL) {
    pSyncNode->pFsm->FpGetSnapshotInfo(pSyncNode->pFsm, &snapshot);
    if (snapshot.lastApplyIndex >= SYNC_INDEX_BEGIN) {
      ret = true;
    }
  }
  return ret;
}

// return max(logLastIndex, snapshotLastIndex)
// if no snapshot and log, return -1
SyncIndex syncNodeGetLastIndex(const SSyncNode* pSyncNode) {
  SSnapshot snapshot = {.data = NULL, .lastApplyIndex = -1, .lastApplyTerm = 0, .lastConfigIndex = -1};
  if (pSyncNode->pFsm->FpGetSnapshotInfo != NULL) {
    pSyncNode->pFsm->FpGetSnapshotInfo(pSyncNode->pFsm, &snapshot);
  }
  SyncIndex logLastIndex = pSyncNode->pLogStore->syncLogLastIndex(pSyncNode->pLogStore);

  SyncIndex lastIndex = logLastIndex > snapshot.lastApplyIndex ? logLastIndex : snapshot.lastApplyIndex;
  return lastIndex;
}

// return the last term of snapshot and log
// if error, return SYNC_TERM_INVALID (by syncLogLastTerm)
SyncTerm syncNodeGetLastTerm(SSyncNode* pSyncNode) {
  SyncTerm lastTerm = 0;
  if (syncNodeHasSnapshot(pSyncNode)) {
    // has snapshot
    SSnapshot snapshot = {.data = NULL, .lastApplyIndex = -1, .lastApplyTerm = 0, .lastConfigIndex = -1};
    if (pSyncNode->pFsm->FpGetSnapshotInfo != NULL) {
      pSyncNode->pFsm->FpGetSnapshotInfo(pSyncNode->pFsm, &snapshot);
    }

    SyncIndex logLastIndex = pSyncNode->pLogStore->syncLogLastIndex(pSyncNode->pLogStore);
    if (logLastIndex > snapshot.lastApplyIndex) {
      lastTerm = pSyncNode->pLogStore->syncLogLastTerm(pSyncNode->pLogStore);
    } else {
      lastTerm = snapshot.lastApplyTerm;
    }

  } else {
    // no snapshot
    lastTerm = pSyncNode->pLogStore->syncLogLastTerm(pSyncNode->pLogStore);
  }

  return lastTerm;
}

// get last index and term along with snapshot
int32_t syncNodeGetLastIndexTerm(SSyncNode* pSyncNode, SyncIndex* pLastIndex, SyncTerm* pLastTerm) {
  *pLastIndex = syncNodeGetLastIndex(pSyncNode);
  *pLastTerm = syncNodeGetLastTerm(pSyncNode);
  return 0;
}

// return append-entries first try index
SyncIndex syncNodeSyncStartIndex(SSyncNode* pSyncNode) {
  SyncIndex syncStartIndex = syncNodeGetLastIndex(pSyncNode) + 1;
  return syncStartIndex;
}

// if index > 0, return index - 1
// else, return -1
SyncIndex syncNodeGetPreIndex(SSyncNode* pSyncNode, SyncIndex index) {
  SyncIndex preIndex = index - 1;
  if (preIndex < SYNC_INDEX_INVALID) {
    preIndex = SYNC_INDEX_INVALID;
  }

  return preIndex;
}

// if index < 0, return SYNC_TERM_INVALID
// if index == 0, return 0
// if index > 0, return preTerm
// if error, return SYNC_TERM_INVALID
SyncTerm syncNodeGetPreTerm(SSyncNode* pSyncNode, SyncIndex index) {
  if (index < SYNC_INDEX_BEGIN) {
    return SYNC_TERM_INVALID;
  }

  if (index == SYNC_INDEX_BEGIN) {
    return 0;
  }

  SyncTerm  preTerm = 0;
  SyncIndex preIndex = index - 1;

  SSyncRaftEntry* pPreEntry = NULL;
  SLRUCache*      pCache = pSyncNode->pLogStore->pCache;
  LRUHandle*      h = taosLRUCacheLookup(pCache, &preIndex, sizeof(preIndex));
  int32_t         code = 0;
  if (h) {
    pPreEntry = (SSyncRaftEntry*)taosLRUCacheValue(pCache, h);
    code = 0;

    pSyncNode->pLogStore->cacheHit++;
    sNTrace(pSyncNode, "hit cache index:%" PRId64 ", bytes:%u, %p", preIndex, pPreEntry->bytes, pPreEntry);

  } else {
    pSyncNode->pLogStore->cacheMiss++;
    sNTrace(pSyncNode, "miss cache index:%" PRId64, preIndex);

    code = pSyncNode->pLogStore->syncLogGetEntry(pSyncNode->pLogStore, preIndex, &pPreEntry);
  }

  SSnapshot snapshot = {.data = NULL,
                        .lastApplyIndex = SYNC_INDEX_INVALID,
                        .lastApplyTerm = SYNC_TERM_INVALID,
                        .lastConfigIndex = SYNC_INDEX_INVALID};

  if (code == 0) {
    ASSERT(pPreEntry != NULL);
    preTerm = pPreEntry->term;

    if (h) {
      taosLRUCacheRelease(pCache, h, false);
    } else {
      syncEntryDestroy(pPreEntry);
    }

    return preTerm;
  } else {
    if (pSyncNode->pFsm->FpGetSnapshotInfo != NULL) {
      pSyncNode->pFsm->FpGetSnapshotInfo(pSyncNode->pFsm, &snapshot);
      if (snapshot.lastApplyIndex == preIndex) {
        return snapshot.lastApplyTerm;
      }
    }
  }

  sNError(pSyncNode, "sync node get pre term error, index:%" PRId64 ", snap-index:%" PRId64 ", snap-term:%" PRId64,
          index, snapshot.lastApplyIndex, snapshot.lastApplyTerm);
  return SYNC_TERM_INVALID;
}

// get pre index and term of "index"
int32_t syncNodeGetPreIndexTerm(SSyncNode* pSyncNode, SyncIndex index, SyncIndex* pPreIndex, SyncTerm* pPreTerm) {
  *pPreIndex = syncNodeGetPreIndex(pSyncNode, index);
  *pPreTerm = syncNodeGetPreTerm(pSyncNode, index);
  return 0;
}

static void syncNodeEqPingTimer(void* param, void* tmrId) {
  if (!syncIsInit()) return;

  SSyncNode* pNode = param;
  if (atomic_load_64(&pNode->pingTimerLogicClockUser) <= atomic_load_64(&pNode->pingTimerLogicClock)) {
    SRpcMsg rpcMsg = {0};
    int32_t code = syncBuildTimeout(&rpcMsg, SYNC_TIMEOUT_PING, atomic_load_64(&pNode->pingTimerLogicClock),
                                    pNode->pingTimerMS, pNode);
    if (code != 0) {
      sError("failed to build ping msg");
      rpcFreeCont(rpcMsg.pCont);
      return;
    }

    // sTrace("enqueue ping msg");
    code = pNode->syncEqMsg(pNode->msgcb, &rpcMsg);
    if (code != 0) {
      sError("failed to sync enqueue ping msg since %s", terrstr());
      rpcFreeCont(rpcMsg.pCont);
      return;
    }

    taosTmrReset(syncNodeEqPingTimer, pNode->pingTimerMS, pNode, syncEnv()->pTimerManager, &pNode->pPingTimer);
  }
}

static void syncNodeEqElectTimer(void* param, void* tmrId) {
  if (!syncIsInit()) return;

  int64_t    rid = (int64_t)param;
  SSyncNode* pNode = syncNodeAcquire(rid);

  if (pNode == NULL) return;

  if (pNode->syncEqMsg == NULL) {
    syncNodeRelease(pNode);
    return;
  }

  int64_t tsNow = taosGetTimestampMs();
  if (tsNow < pNode->electTimerParam.executeTime) {
    syncNodeRelease(pNode);
    return;
  }

  SRpcMsg rpcMsg = {0};
  int32_t code =
      syncBuildTimeout(&rpcMsg, SYNC_TIMEOUT_ELECTION, pNode->electTimerParam.logicClock, pNode->electTimerMS, pNode);

  if (code != 0) {
    sError("failed to build elect msg");
    syncNodeRelease(pNode);
    return;
  }

  SyncTimeout* pTimeout = rpcMsg.pCont;
  sNTrace(pNode, "enqueue elect msg lc:%" PRId64, pTimeout->logicClock);

  code = pNode->syncEqMsg(pNode->msgcb, &rpcMsg);
  if (code != 0) {
    sError("failed to sync enqueue elect msg since %s", terrstr());
    rpcFreeCont(rpcMsg.pCont);
    syncNodeRelease(pNode);
    return;
  }

  syncNodeRelease(pNode);
}

static void syncNodeEqHeartbeatTimer(void* param, void* tmrId) {
  if (!syncIsInit()) return;

  SSyncNode* pNode = param;
  if (pNode->totalReplicaNum > 1) {
    if (atomic_load_64(&pNode->heartbeatTimerLogicClockUser) <= atomic_load_64(&pNode->heartbeatTimerLogicClock)) {
      SRpcMsg rpcMsg = {0};
      int32_t code = syncBuildTimeout(&rpcMsg, SYNC_TIMEOUT_HEARTBEAT, atomic_load_64(&pNode->heartbeatTimerLogicClock),
                                      pNode->heartbeatTimerMS, pNode);

      if (code != 0) {
        sError("failed to build heartbeat msg");
        return;
      }

      sTrace("vgId:%d, enqueue heartbeat timer", pNode->vgId);
      code = pNode->syncEqMsg(pNode->msgcb, &rpcMsg);
      if (code != 0) {
        sError("failed to enqueue heartbeat msg since %s", terrstr());
        rpcFreeCont(rpcMsg.pCont);
        return;
      }

      taosTmrReset(syncNodeEqHeartbeatTimer, pNode->heartbeatTimerMS, pNode, syncEnv()->pTimerManager,
                   &pNode->pHeartbeatTimer);

    } else {
      sTrace("==syncNodeEqHeartbeatTimer== heartbeatTimerLogicClock:%" PRId64 ", heartbeatTimerLogicClockUser:%" PRId64,
             pNode->heartbeatTimerLogicClock, pNode->heartbeatTimerLogicClockUser);
    }
  }
}

static void syncNodeEqPeerHeartbeatTimer(void* param, void* tmrId) {
  int64_t hbDataRid = (int64_t)param;
  int64_t tsNow = taosGetTimestampMs();

  SSyncHbTimerData* pData = syncHbTimerDataAcquire(hbDataRid);
  if (pData == NULL) {
    sError("hb timer get pData NULL, %" PRId64, hbDataRid);
    return;
  }

  SSyncNode* pSyncNode = syncNodeAcquire(pData->syncNodeRid);
  if (pSyncNode == NULL) {
    syncHbTimerDataRelease(pData);
    sError("hb timer get pSyncNode NULL");
    return;
  }

  SSyncTimer* pSyncTimer = pData->pTimer;

  if (!pSyncNode->isStart) {
    syncNodeRelease(pSyncNode);
    syncHbTimerDataRelease(pData);
    sError("vgId:%d, hb timer sync node already stop", pSyncNode->vgId);
    return;
  }

  if (pSyncNode->state != TAOS_SYNC_STATE_LEADER) {
    syncNodeRelease(pSyncNode);
    syncHbTimerDataRelease(pData);
    sError("vgId:%d, hb timer sync node not leader", pSyncNode->vgId);
    return;
  }

  sTrace("vgId:%d, eq peer hb timer, rid:%" PRId64 " addr:%" PRId64, pSyncNode->vgId, hbDataRid, pData->destId.addr);

  if (pSyncNode->totalReplicaNum > 1) {
    int64_t timerLogicClock = atomic_load_64(&pSyncTimer->logicClock);
    int64_t msgLogicClock = atomic_load_64(&pData->logicClock);

    if (timerLogicClock == msgLogicClock) {
      if (tsNow > pData->execTime) {
        pData->execTime += pSyncTimer->timerMS;

        SRpcMsg rpcMsg = {0};
        (void)syncBuildHeartbeat(&rpcMsg, pSyncNode->vgId);

        pSyncNode->minMatchIndex = syncMinMatchIndex(pSyncNode);

        SyncHeartbeat* pSyncMsg = rpcMsg.pCont;
        pSyncMsg->srcId = pSyncNode->myRaftId;
        pSyncMsg->destId = pData->destId;
        pSyncMsg->term = raftStoreGetTerm(pSyncNode);
        pSyncMsg->commitIndex = pSyncNode->commitIndex;
        pSyncMsg->minMatchIndex = pSyncNode->minMatchIndex;
        pSyncMsg->privateTerm = 0;
        pSyncMsg->timeStamp = tsNow;

        // update reset time
        int64_t timerElapsed = tsNow - pSyncTimer->timeStamp;
        pSyncTimer->timeStamp = tsNow;

        // send msg
        sTrace("vgId:%d, send heartbeat to dnode:%d", pSyncNode->vgId, DID(&(pSyncMsg->destId)));
        syncLogSendHeartbeat(pSyncNode, pSyncMsg, false, timerElapsed, pData->execTime);
        syncNodeSendHeartbeat(pSyncNode, &pSyncMsg->destId, &rpcMsg);
      } else {
      }

      if (syncIsInit()) {
        // sTrace("vgId:%d, reset peer hb timer", pSyncNode->vgId);
        taosTmrReset(syncNodeEqPeerHeartbeatTimer, pSyncTimer->timerMS / HEARTBEAT_TICK_NUM, (void*)hbDataRid,
                     syncEnv()->pTimerManager, &pSyncTimer->pTimer);
      } else {
        sError("sync env is stop, reset peer hb timer error");
      }

    } else {
      sTrace("vgId:%d, do not send hb, timerLogicClock:%" PRId64 ", msgLogicClock:%" PRId64 "", pSyncNode->vgId,
             timerLogicClock, msgLogicClock);
    }
  }

  syncHbTimerDataRelease(pData);
  syncNodeRelease(pSyncNode);
}

static void deleteCacheEntry(const void* key, size_t keyLen, void* value, void* ud) {
  (void)ud;
  taosMemoryFree(value);
}

int32_t syncCacheEntry(SSyncLogStore* pLogStore, SSyncRaftEntry* pEntry, LRUHandle** h) {
  SSyncLogStoreData* pData = pLogStore->data;
  sNTrace(pData->pSyncNode, "in cache index:%" PRId64 ", bytes:%u, %p", pEntry->index, pEntry->bytes, pEntry);

  int32_t   code = 0;
  int32_t   entryLen = sizeof(*pEntry) + pEntry->dataLen;
  LRUStatus status = taosLRUCacheInsert(pLogStore->pCache, &pEntry->index, sizeof(pEntry->index), pEntry, entryLen,
                                        deleteCacheEntry, h, TAOS_LRU_PRIORITY_LOW, NULL);
  if (status != TAOS_LRU_STATUS_OK) {
    code = -1;
  }

  return code;
}

int32_t syncNodeAppend(SSyncNode* ths, SSyncRaftEntry* pEntry) {
  if (pEntry->dataLen < sizeof(SMsgHead)) {
    sError("vgId:%d, cannot append an invalid client request with no msg head. type:%s, dataLen:%d", ths->vgId,
           TMSG_INFO(pEntry->originalRpcType), pEntry->dataLen);
    syncEntryDestroy(pEntry);
    return -1;
  }

  // append to log buffer
  if (syncLogBufferAppend(ths->pLogBuf, ths, pEntry) < 0) {
    sError("vgId:%d, failed to enqueue sync log buffer, index:%" PRId64, ths->vgId, pEntry->index);
    ASSERT(terrno != 0);
    (void)syncFsmExecute(ths, ths->pFsm, ths->state, raftStoreGetTerm(ths), pEntry, terrno);
    syncEntryDestroy(pEntry);
    return -1;
  }

  // proceed match index, with replicating on needed
  SyncIndex matchIndex = syncLogBufferProceed(ths->pLogBuf, ths, NULL);

  sTrace("vgId:%d, append raft entry. index:%" PRId64 ", term:%" PRId64 " pBuf: [%" PRId64 " %" PRId64 " %" PRId64
         ", %" PRId64 ")",
         ths->vgId, pEntry->index, pEntry->term, ths->pLogBuf->startIndex, ths->pLogBuf->commitIndex,
         ths->pLogBuf->matchIndex, ths->pLogBuf->endIndex);

  // multi replica
  if (ths->replicaNum > 1) {
    return 0;
  }

  // single replica
  (void)syncNodeUpdateCommitIndex(ths, matchIndex);

  if (syncLogBufferCommit(ths->pLogBuf, ths, ths->commitIndex) < 0) {
    sError("vgId:%d, failed to commit until commitIndex:%" PRId64 "", ths->vgId, ths->commitIndex);
    return -1;
  }

  return 0;
}

bool syncNodeHeartbeatReplyTimeout(SSyncNode* pSyncNode) {
  if (pSyncNode->totalReplicaNum == 1) {
    return false;
  }

  int32_t toCount = 0;
  int64_t tsNow = taosGetTimestampMs();
  for (int32_t i = 0; i < pSyncNode->peersNum; ++i) {
    int64_t recvTime = syncIndexMgrGetRecvTime(pSyncNode->pMatchIndex, &(pSyncNode->peersId[i]));
    if (recvTime == 0 || recvTime == -1) {
      continue;
    }

    if (tsNow - recvTime > tsHeartbeatTimeout) {
      toCount++;
    }
  }

  bool b = (toCount >= pSyncNode->quorum ? true : false);

  return b;
}

bool syncNodeSnapshotSending(SSyncNode* pSyncNode) {
  if (pSyncNode == NULL) return false;
  bool b = false;
  for (int32_t i = 0; i < pSyncNode->totalReplicaNum; ++i) {
    if (pSyncNode->senders[i] != NULL && pSyncNode->senders[i]->start) {
      b = true;
      break;
    }
  }
  return b;
}

bool syncNodeSnapshotRecving(SSyncNode* pSyncNode) {
  if (pSyncNode == NULL) return false;
  if (pSyncNode->pNewNodeReceiver == NULL) return false;
  if (pSyncNode->pNewNodeReceiver->start) return true;
  return false;
}

static int32_t syncNodeAppendNoop(SSyncNode* ths) {
  SyncIndex index = syncLogBufferGetEndIndex(ths->pLogBuf);
  SyncTerm  term = raftStoreGetTerm(ths);

  SSyncRaftEntry* pEntry = syncEntryBuildNoop(term, index, ths->vgId);
  if (pEntry == NULL) {
    terrno = TSDB_CODE_OUT_OF_MEMORY;
    return -1;
  }

  int32_t ret = syncNodeAppend(ths, pEntry);
  return 0;
}

static int32_t syncNodeAppendNoopOld(SSyncNode* ths) {
  int32_t ret = 0;

  SyncIndex       index = ths->pLogStore->syncLogWriteIndex(ths->pLogStore);
  SyncTerm        term = raftStoreGetTerm(ths);
  SSyncRaftEntry* pEntry = syncEntryBuildNoop(term, index, ths->vgId);
  ASSERT(pEntry != NULL);

  LRUHandle* h = NULL;

  if (ths->state == TAOS_SYNC_STATE_LEADER) {
    int32_t code = ths->pLogStore->syncLogAppendEntry(ths->pLogStore, pEntry, false);
    if (code != 0) {
      sError("append noop error");
      return -1;
    }

    syncCacheEntry(ths->pLogStore, pEntry, &h);
  }

  if (h) {
    taosLRUCacheRelease(ths->pLogStore->pCache, h, false);
  } else {
    syncEntryDestroy(pEntry);
  }

  return ret;
}

int32_t syncNodeOnHeartbeat(SSyncNode* ths, const SRpcMsg* pRpcMsg) {
  SyncHeartbeat* pMsg = pRpcMsg->pCont;
  bool           resetElect = false;

  const STraceId* trace = &pRpcMsg->info.traceId;
  char            tbuf[40] = {0};
  TRACE_TO_STR(trace, tbuf);

  int64_t tsMs = taosGetTimestampMs();
  int64_t timeDiff = tsMs - pMsg->timeStamp;
  syncLogRecvHeartbeat(ths, pMsg, timeDiff, tbuf);

  if (!syncNodeInRaftGroup(ths, &pMsg->srcId)) {
    sWarn(
        "vgId:%d, drop heartbeat msg from dnode:%d, because it come from another cluster:%d, differ from current "
        "cluster:%d",
        ths->vgId, DID(&(pMsg->srcId)), CID(&(pMsg->srcId)), CID(&(ths->myRaftId)));
    return 0;
  }

  SRpcMsg rpcMsg = {0};
  (void)syncBuildHeartbeatReply(&rpcMsg, ths->vgId);
  SyncTerm currentTerm = raftStoreGetTerm(ths);

  SyncHeartbeatReply* pMsgReply = rpcMsg.pCont;
  pMsgReply->destId = pMsg->srcId;
  pMsgReply->srcId = ths->myRaftId;
  pMsgReply->term = currentTerm;
  pMsgReply->privateTerm = 8864;  // magic number
  pMsgReply->startTime = ths->startTime;
  pMsgReply->timeStamp = tsMs;

<<<<<<< HEAD
  sTrace(
        "vgId:%d, heartbeat msg from dnode:%d, cluster:%d, Msgterm:%" PRId64 " currentTerm:%" PRId64,
        ths->vgId, DID(&(pMsg->srcId)), CID(&(pMsg->srcId)), pMsg->term, currentTerm);
=======
  sTrace("vgId:%d, heartbeat msg from dnode:%d, cluster:%d, Msgterm:%" PRId64 " currentTerm:%" PRId64, ths->vgId,
         DID(&(pMsg->srcId)), CID(&(pMsg->srcId)), pMsg->term, currentTerm);

  if (pMsg->term > currentTerm && ths->state == TAOS_SYNC_STATE_LEARNER) {
    raftStoreSetTerm(ths, pMsg->term);
    currentTerm = pMsg->term;
  }
>>>>>>> 3c2bf197

  if (pMsg->term == currentTerm && ths->state != TAOS_SYNC_STATE_LEADER) {
    syncIndexMgrSetRecvTime(ths->pNextIndex, &(pMsg->srcId), tsMs);
    resetElect = true;

    ths->minMatchIndex = pMsg->minMatchIndex;

    if (ths->state == TAOS_SYNC_STATE_FOLLOWER || ths->state == TAOS_SYNC_STATE_LEARNER) {
      SRpcMsg rpcMsgLocalCmd = {0};
      (void)syncBuildLocalCmd(&rpcMsgLocalCmd, ths->vgId);

      SyncLocalCmd* pSyncMsg = rpcMsgLocalCmd.pCont;
      pSyncMsg->cmd =
          (ths->state == TAOS_SYNC_STATE_LEARNER) ? SYNC_LOCAL_CMD_LEARNER_CMT : SYNC_LOCAL_CMD_FOLLOWER_CMT;
      pSyncMsg->commitIndex = pMsg->commitIndex;
      pSyncMsg->currentTerm = pMsg->term;

      if (ths->syncEqMsg != NULL && ths->msgcb != NULL) {
        int32_t code = ths->syncEqMsg(ths->msgcb, &rpcMsgLocalCmd);
        if (code != 0) {
          sError("vgId:%d, failed to enqueue commit msg from heartbeat since %s, code:%d", ths->vgId, terrstr(), code);
          rpcFreeCont(rpcMsgLocalCmd.pCont);
        } else {
          sTrace("vgId:%d, enqueue commit msg from heartbeat, commit-index:%" PRId64 ", term:%" PRId64, ths->vgId,
                 pMsg->commitIndex, pMsg->term);
        }
      }
    }
  }

  if (pMsg->term >= currentTerm && ths->state == TAOS_SYNC_STATE_LEADER) {
    SRpcMsg rpcMsgLocalCmd = {0};
    (void)syncBuildLocalCmd(&rpcMsgLocalCmd, ths->vgId);

    SyncLocalCmd* pSyncMsg = rpcMsgLocalCmd.pCont;
    pSyncMsg->cmd = SYNC_LOCAL_CMD_STEP_DOWN;
    pSyncMsg->currentTerm = pMsg->term;
    pSyncMsg->commitIndex = pMsg->commitIndex;

    if (ths->syncEqMsg != NULL && ths->msgcb != NULL) {
      int32_t code = ths->syncEqMsg(ths->msgcb, &rpcMsgLocalCmd);
      if (code != 0) {
        sError("vgId:%d, sync enqueue step-down msg error, code:%d", ths->vgId, code);
        rpcFreeCont(rpcMsgLocalCmd.pCont);
      } else {
        sTrace("vgId:%d, sync enqueue step-down msg, new-term:%" PRId64, ths->vgId, pMsg->term);
      }
    }
  }

  // reply
  syncNodeSendMsgById(&pMsgReply->destId, ths, &rpcMsg);

  if (resetElect) syncNodeResetElectTimer(ths);
  return 0;
}

int32_t syncNodeOnHeartbeatReply(SSyncNode* ths, const SRpcMsg* pRpcMsg) {
  const STraceId* trace = &pRpcMsg->info.traceId;
  char            tbuf[40] = {0};
  TRACE_TO_STR(trace, tbuf);

  SyncHeartbeatReply* pMsg = pRpcMsg->pCont;
  SSyncLogReplMgr*    pMgr = syncNodeGetLogReplMgr(ths, &pMsg->srcId);
  if (pMgr == NULL) {
    sError("vgId:%d, failed to get log repl mgr for the peer at addr 0x016%" PRIx64 "", ths->vgId, pMsg->srcId.addr);
    return -1;
  }

  int64_t tsMs = taosGetTimestampMs();
  syncLogRecvHeartbeatReply(ths, pMsg, tsMs - pMsg->timeStamp, tbuf);

  syncIndexMgrSetRecvTime(ths->pMatchIndex, &pMsg->srcId, tsMs);

  return syncLogReplProcessHeartbeatReply(pMgr, ths, pMsg);
}

int32_t syncNodeOnHeartbeatReplyOld(SSyncNode* ths, const SRpcMsg* pRpcMsg) {
  SyncHeartbeatReply* pMsg = pRpcMsg->pCont;

  const STraceId* trace = &pRpcMsg->info.traceId;
  char            tbuf[40] = {0};
  TRACE_TO_STR(trace, tbuf);

  int64_t tsMs = taosGetTimestampMs();
  int64_t timeDiff = tsMs - pMsg->timeStamp;
  syncLogRecvHeartbeatReply(ths, pMsg, timeDiff, tbuf);

  // update last reply time, make decision whether the other node is alive or not
  syncIndexMgrSetRecvTime(ths->pMatchIndex, &pMsg->srcId, tsMs);
  return 0;
}

int32_t syncNodeOnLocalCmd(SSyncNode* ths, const SRpcMsg* pRpcMsg) {
  SyncLocalCmd* pMsg = pRpcMsg->pCont;
  syncLogRecvLocalCmd(ths, pMsg, "");

  if (pMsg->cmd == SYNC_LOCAL_CMD_STEP_DOWN) {
    syncNodeStepDown(ths, pMsg->currentTerm);

  } else if (pMsg->cmd == SYNC_LOCAL_CMD_FOLLOWER_CMT || pMsg->cmd == SYNC_LOCAL_CMD_LEARNER_CMT) {
    if (syncLogBufferIsEmpty(ths->pLogBuf)) {
      sError("vgId:%d, sync log buffer is empty.", ths->vgId);
      return 0;
    }
    SyncTerm matchTerm = syncLogBufferGetLastMatchTerm(ths->pLogBuf);
    if (pMsg->currentTerm == matchTerm) {
      (void)syncNodeUpdateCommitIndex(ths, pMsg->commitIndex);
    }
    if (syncLogBufferCommit(ths->pLogBuf, ths, ths->commitIndex) < 0) {
      sError("vgId:%d, failed to commit raft log since %s. commit index:%" PRId64 "", ths->vgId, terrstr(),
             ths->commitIndex);
    }
  } else {
    sError("error local cmd");
  }

  return 0;
}

// TLA+ Spec
// ClientRequest(i, v) ==
//     /\ state[i] = Leader
//     /\ LET entry == [term  |-> currentTerm[i],
//                      value |-> v]
//            newLog == Append(log[i], entry)
//        IN  log' = [log EXCEPT ![i] = newLog]
//     /\ UNCHANGED <<messages, serverVars, candidateVars,
//                    leaderVars, commitIndex>>
//

int32_t syncNodeOnClientRequest(SSyncNode* ths, SRpcMsg* pMsg, SyncIndex* pRetIndex) {
  sNTrace(ths, "on client request");

  int32_t code = 0;

  SyncIndex       index = syncLogBufferGetEndIndex(ths->pLogBuf);
  SyncTerm        term = raftStoreGetTerm(ths);
  SSyncRaftEntry* pEntry = NULL;
  if (pMsg->msgType == TDMT_SYNC_CLIENT_REQUEST) {
    pEntry = syncEntryBuildFromClientRequest(pMsg->pCont, term, index);
  } else {
    pEntry = syncEntryBuildFromRpcMsg(pMsg, term, index);
  }

  if (pEntry == NULL) {
    sError("vgId:%d, failed to process client request since %s.", ths->vgId, terrstr());
    return -1;
  }

  if (ths->state == TAOS_SYNC_STATE_LEADER) {
    if (pRetIndex) {
      (*pRetIndex) = index;
    }

    int32_t code = syncNodeAppend(ths, pEntry);
    return code;
  } else {
    syncEntryDestroy(pEntry);
    pEntry = NULL;
    return -1;
  }
}

const char* syncStr(ESyncState state) {
  switch (state) {
    case TAOS_SYNC_STATE_FOLLOWER:
      return "follower";
    case TAOS_SYNC_STATE_CANDIDATE:
      return "candidate";
    case TAOS_SYNC_STATE_LEADER:
      return "leader";
    case TAOS_SYNC_STATE_ERROR:
      return "error";
    case TAOS_SYNC_STATE_OFFLINE:
      return "offline";
    case TAOS_SYNC_STATE_LEARNER:
      return "learner";
    default:
      return "unknown";
  }
}

int32_t syncNodeUpdateNewConfigIndex(SSyncNode* ths, SSyncCfg* pNewCfg) {
  for (int32_t i = 0; i < pNewCfg->totalReplicaNum; ++i) {
    SRaftId raftId = {
        .addr = SYNC_ADDR(&pNewCfg->nodeInfo[i]),
        .vgId = ths->vgId,
    };

    if (syncUtilSameId(&(ths->myRaftId), &raftId)) {
      pNewCfg->myIndex = i;
      return 0;
    }
  }

  return -1;
}

bool syncNodeIsOptimizedOneReplica(SSyncNode* ths, SRpcMsg* pMsg) {
  return (ths->replicaNum == 1 && syncUtilUserCommit(pMsg->msgType) && ths->vgId != 1);
}

bool syncNodeInRaftGroup(SSyncNode* ths, SRaftId* pRaftId) {
  for (int32_t i = 0; i < ths->totalReplicaNum; ++i) {
    if (syncUtilSameId(&((ths->replicasId)[i]), pRaftId)) {
      return true;
    }
  }
  return false;
}

SSyncSnapshotSender* syncNodeGetSnapshotSender(SSyncNode* ths, SRaftId* pDestId) {
  SSyncSnapshotSender* pSender = NULL;
  for (int32_t i = 0; i < ths->totalReplicaNum; ++i) {
    if (syncUtilSameId(pDestId, &((ths->replicasId)[i]))) {
      pSender = (ths->senders)[i];
    }
  }
  return pSender;
}

SSyncTimer* syncNodeGetHbTimer(SSyncNode* ths, SRaftId* pDestId) {
  SSyncTimer* pTimer = NULL;
  for (int32_t i = 0; i < ths->totalReplicaNum; ++i) {
    if (syncUtilSameId(pDestId, &((ths->replicasId)[i]))) {
      pTimer = &((ths->peerHeartbeatTimerArr)[i]);
    }
  }
  return pTimer;
}

SPeerState* syncNodeGetPeerState(SSyncNode* ths, const SRaftId* pDestId) {
  SPeerState* pState = NULL;
  for (int32_t i = 0; i < ths->totalReplicaNum; ++i) {
    if (syncUtilSameId(pDestId, &((ths->replicasId)[i]))) {
      pState = &((ths->peerStates)[i]);
    }
  }
  return pState;
}

bool syncNodeNeedSendAppendEntries(SSyncNode* ths, const SRaftId* pDestId, const SyncAppendEntries* pMsg) {
  SPeerState* pState = syncNodeGetPeerState(ths, pDestId);
  if (pState == NULL) {
    sError("vgId:%d, replica maybe dropped", ths->vgId);
    return false;
  }

  SyncIndex sendIndex = pMsg->prevLogIndex + 1;
  int64_t   tsNow = taosGetTimestampMs();

  if (pState->lastSendIndex == sendIndex && tsNow - pState->lastSendTime < SYNC_APPEND_ENTRIES_TIMEOUT_MS) {
    return false;
  }

  return true;
}

bool syncNodeCanChange(SSyncNode* pSyncNode) {
  if (pSyncNode->changing) {
    sError("sync cannot change");
    return false;
  }

  if ((pSyncNode->commitIndex >= SYNC_INDEX_BEGIN)) {
    SyncIndex lastIndex = syncNodeGetLastIndex(pSyncNode);
    if (pSyncNode->commitIndex != lastIndex) {
      sError("sync cannot change2");
      return false;
    }
  }

  for (int32_t i = 0; i < pSyncNode->peersNum; ++i) {
    SSyncSnapshotSender* pSender = syncNodeGetSnapshotSender(pSyncNode, &(pSyncNode->peersId)[i]);
    if (pSender != NULL && pSender->start) {
      sError("sync cannot change3");
      return false;
    }
  }

  return true;
}<|MERGE_RESOLUTION|>--- conflicted
+++ resolved
@@ -140,17 +140,10 @@
   SSyncNode* pSyncNode = syncNodeAcquire(rid);
   if (pSyncNode == NULL) return -1;
 
-<<<<<<< HEAD
-  if(pSyncNode->raftCfg.lastConfigIndex >= pNewCfg->lastIndex){
-    syncNodeRelease(pSyncNode);
-    sInfo("vgId:%d, no need Reconfig, current index:%" PRId64 ", new index:%" PRId64, pSyncNode->vgId,
-                                        pSyncNode->raftCfg.lastConfigIndex, pNewCfg->lastIndex);
-=======
   if (pSyncNode->raftCfg.lastConfigIndex >= pNewCfg->lastIndex) {
     syncNodeRelease(pSyncNode);
     sInfo("vgId:%d, no need Reconfig, current index:%" PRId64 ", new index:%" PRId64, pSyncNode->vgId,
           pSyncNode->raftCfg.lastConfigIndex, pNewCfg->lastIndex);
->>>>>>> 3c2bf197
     return 0;
   }
 
@@ -329,13 +322,8 @@
   }
 
   if (pSyncNode->totalReplicaNum > 1) {
-<<<<<<< HEAD
-    if (pSyncNode->state != TAOS_SYNC_STATE_LEADER && pSyncNode->state != TAOS_SYNC_STATE_FOLLOWER 
-        && pSyncNode->state != TAOS_SYNC_STATE_LEARNER) {
-=======
     if (pSyncNode->state != TAOS_SYNC_STATE_LEADER && pSyncNode->state != TAOS_SYNC_STATE_FOLLOWER &&
         pSyncNode->state != TAOS_SYNC_STATE_LEARNER) {
->>>>>>> 3c2bf197
       sNTrace(pSyncNode, "new-snapshot-index:%" PRId64 " candidate or unknown state, do not delete wal",
               lastApplyIndex);
       syncNodeRelease(pSyncNode);
@@ -557,11 +545,7 @@
   if (pSyncNode == NULL) return;
 
   for (int32_t i = 0; i < pSyncNode->raftCfg.cfg.totalReplicaNum; ++i) {
-<<<<<<< HEAD
-    if(pSyncNode->raftCfg.cfg.nodeInfo[i].nodeRole == TAOS_SYNC_ROLE_LEARNER) continue;
-=======
     if (pSyncNode->raftCfg.cfg.nodeInfo[i].nodeRole == TAOS_SYNC_ROLE_LEARNER) continue;
->>>>>>> 3c2bf197
     SEp* pEp = &pEpSet->eps[i];
     tstrncpy(pEp->fqdn, pSyncNode->raftCfg.cfg.nodeInfo[i].nodeFqdn, TSDB_FQDN_LEN);
     pEp->port = (pSyncNode->raftCfg.cfg.nodeInfo)[i].nodePort;
@@ -596,23 +580,6 @@
   }
 
   int32_t isCatchUp = 0;
-<<<<<<< HEAD
-  if(pSyncNode->pLogBuf->totalIndex < 0 || pSyncNode->pLogBuf->commitIndex < 0 ||
-      pSyncNode->pLogBuf->totalIndex < pSyncNode->pLogBuf->commitIndex ||
-      pSyncNode->pLogBuf->totalIndex - pSyncNode->pLogBuf->commitIndex > SYNC_LEARNER_CATCHUP){
-    sInfo("vgId:%d, Not catch up, wait one second, totalIndex:%" PRId64 " commitIndex:%" PRId64 " matchIndex:%" PRId64, 
-                                  pSyncNode->vgId, pSyncNode->pLogBuf->totalIndex, pSyncNode->pLogBuf->commitIndex, 
-                                  pSyncNode->pLogBuf->matchIndex);
-    isCatchUp = 0;
-  }
-  else{
-    sInfo("vgId:%d, Catch up, totalIndex:%" PRId64 " commitIndex:%" PRId64 " matchIndex:%" PRId64, 
-                                  pSyncNode->vgId, pSyncNode->pLogBuf->totalIndex, pSyncNode->pLogBuf->commitIndex,
-                                  pSyncNode->pLogBuf->matchIndex);
-    isCatchUp = 1;
-  }
-  
-=======
   if (pSyncNode->pLogBuf->totalIndex < 0 || pSyncNode->pLogBuf->commitIndex < 0 ||
       pSyncNode->pLogBuf->totalIndex < pSyncNode->pLogBuf->commitIndex ||
       pSyncNode->pLogBuf->totalIndex - pSyncNode->pLogBuf->commitIndex > SYNC_LEARNER_CATCHUP) {
@@ -626,7 +593,6 @@
     isCatchUp = 1;
   }
 
->>>>>>> 3c2bf197
   syncNodeRelease(pSyncNode);
   return isCatchUp;
 }
@@ -639,11 +605,7 @@
   }
 
   ESyncRole role = pSyncNode->raftCfg.cfg.nodeInfo[pSyncNode->raftCfg.cfg.myIndex].nodeRole;
-<<<<<<< HEAD
-  
-=======
-
->>>>>>> 3c2bf197
+
   syncNodeRelease(pSyncNode);
   return role;
 }
@@ -838,13 +800,8 @@
   pSyncNode->vgId = pSyncInfo->vgId;
   SSyncCfg* pCfg = &pSyncNode->raftCfg.cfg;
   bool      updated = false;
-<<<<<<< HEAD
-  sInfo("vgId:%d, start to open sync node, totalReplicaNum:%d replicaNum:%d selfIndex:%d", 
-                          pSyncNode->vgId, pCfg->totalReplicaNum, pCfg->replicaNum, pCfg->myIndex);
-=======
   sInfo("vgId:%d, start to open sync node, totalReplicaNum:%d replicaNum:%d selfIndex:%d", pSyncNode->vgId,
         pCfg->totalReplicaNum, pCfg->replicaNum, pCfg->myIndex);
->>>>>>> 3c2bf197
   for (int32_t i = 0; i < pCfg->totalReplicaNum; ++i) {
     SNodeInfo* pNode = &pCfg->nodeInfo[i];
     if (tmsgUpdateDnodeInfo(&pNode->nodeId, &pNode->clusterId, pNode->nodeFqdn, &pNode->nodePort)) {
@@ -1151,16 +1108,9 @@
 
 int32_t syncNodeStart(SSyncNode* pSyncNode) {
   // start raft
-<<<<<<< HEAD
-  if(pSyncNode->raftCfg.cfg.nodeInfo[pSyncNode->raftCfg.cfg.myIndex].nodeRole == TAOS_SYNC_ROLE_LEARNER){
-    syncNodeBecomeLearner(pSyncNode, "first start");
-  }
-  else{
-=======
   if (pSyncNode->raftCfg.cfg.nodeInfo[pSyncNode->raftCfg.cfg.myIndex].nodeRole == TAOS_SYNC_ROLE_LEARNER) {
     syncNodeBecomeLearner(pSyncNode, "first start");
   } else {
->>>>>>> 3c2bf197
     if (pSyncNode->replicaNum == 1) {
       raftStoreNextTerm(pSyncNode);
       syncNodeBecomeLeader(pSyncNode, "one replica start");
@@ -1169,11 +1119,7 @@
       syncNodeAppendNoop(pSyncNode);
     } else {
       syncNodeBecomeFollower(pSyncNode, "first start");
-<<<<<<< HEAD
-    }    
-=======
-    }
->>>>>>> 3c2bf197
+    }
   }
 
   int32_t ret = 0;
@@ -1490,11 +1436,7 @@
     const SNodeInfo* pNewInfo = &pNewCfg->nodeInfo[i];
     if (strcmp(pOldInfo->nodeFqdn, pNewInfo->nodeFqdn) != 0) return true;
     if (pOldInfo->nodePort != pNewInfo->nodePort) return true;
-<<<<<<< HEAD
-    if(pOldInfo->nodeRole != pNewInfo->nodeRole) return true;
-=======
     if (pOldInfo->nodeRole != pNewInfo->nodeRole) return true;
->>>>>>> 3c2bf197
   }
 
   return false;
@@ -1531,16 +1473,9 @@
   }
 
   // log begin config change
-<<<<<<< HEAD
-  sNInfo(pSyncNode, "begin do config change, from %d to %d, from %" PRId64 " to %" PRId64 ", replicas:%d", 
-                                          pSyncNode->vgId, 
-                                          oldConfig.totalReplicaNum, pNewConfig->totalReplicaNum, 
-                                          oldConfig.lastIndex, pNewConfig->lastIndex);
-=======
   sNInfo(pSyncNode, "begin do config change, from %d to %d, from %" PRId64 " to %" PRId64 ", replicas:%d",
          pSyncNode->vgId, oldConfig.totalReplicaNum, pNewConfig->totalReplicaNum, oldConfig.lastIndex,
          pNewConfig->lastIndex);
->>>>>>> 3c2bf197
 
   if (IamInNew) {
     pSyncNode->raftCfg.isStandBy = 0;  // change isStandBy to normal
@@ -1764,10 +1699,7 @@
 
   // state change
   pSyncNode->state = TAOS_SYNC_STATE_LEARNER;
-<<<<<<< HEAD
-=======
   pSyncNode->roleTimeMs = taosGetTimestampMs();
->>>>>>> 3c2bf197
 
   // trace log
   sNTrace(pSyncNode, "become learner %s", debugStr);
@@ -2481,11 +2413,6 @@
   pMsgReply->startTime = ths->startTime;
   pMsgReply->timeStamp = tsMs;
 
-<<<<<<< HEAD
-  sTrace(
-        "vgId:%d, heartbeat msg from dnode:%d, cluster:%d, Msgterm:%" PRId64 " currentTerm:%" PRId64,
-        ths->vgId, DID(&(pMsg->srcId)), CID(&(pMsg->srcId)), pMsg->term, currentTerm);
-=======
   sTrace("vgId:%d, heartbeat msg from dnode:%d, cluster:%d, Msgterm:%" PRId64 " currentTerm:%" PRId64, ths->vgId,
          DID(&(pMsg->srcId)), CID(&(pMsg->srcId)), pMsg->term, currentTerm);
 
@@ -2493,7 +2420,6 @@
     raftStoreSetTerm(ths, pMsg->term);
     currentTerm = pMsg->term;
   }
->>>>>>> 3c2bf197
 
   if (pMsg->term == currentTerm && ths->state != TAOS_SYNC_STATE_LEADER) {
     syncIndexMgrSetRecvTime(ths->pNextIndex, &(pMsg->srcId), tsMs);
