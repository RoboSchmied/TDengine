--- conflicted
+++ resolved
@@ -2610,13 +2610,8 @@
                                             pSyncNode->vgId, pSyncNode);
   SRpcMsg      rpcMsg;
   syncTimeout2RpcMsg(pSyncMsg, &rpcMsg);
-<<<<<<< HEAD
-  if (pSyncNode->syncEqMsg != NULL) {
+  if (pSyncNode->syncEqMsg != NULL && pSyncNode->msgcb != NULL && pSyncNode->msgcb->putToQueueFp != NULL) {
     int32_t code = pSyncNode->syncEqMsg(pSyncNode->msgcb, &rpcMsg);
-=======
-  if (pSyncNode->FpEqMsg != NULL && pSyncNode->msgcb != NULL && pSyncNode->msgcb->putToQueueFp != NULL) {
-    int32_t code = pSyncNode->FpEqMsg(pSyncNode->msgcb, &rpcMsg);
->>>>>>> d53ab62f
     if (code != 0) {
       sError("vgId:%d, sync enqueue elect msg error, code:%d", pSyncNode->vgId, code);
       rpcFreeCont(rpcMsg.pCont);
