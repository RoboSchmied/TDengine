/*
 * Copyright (c) 2019 TAOS Data, Inc. <jhtao@taosdata.com>
 *
 * This program is free software: you can use, redistribute, and/or modify
 * it under the terms of the GNU Affero General Public License, version 3
 * or later ("AGPL"), as published by the Free Software Foundation.
 *
 * This program is distributed in the hope that it will be useful, but WITHOUT
 * ANY WARRANTY; without even the implied warranty of MERCHANTABILITY or
 * FITNESS FOR A PARTICULAR PURPOSE.
 *
 * You should have received a copy of the GNU Affero General Public License
 * along with this program. If not, see <http://www.gnu.org/licenses/>.
 */

#include "sync.h"
#include "syncAppendEntries.h"
#include "syncAppendEntriesReply.h"
#include "syncCommit.h"
#include "syncElection.h"
#include "syncEnv.h"
#include "syncIndexMgr.h"
#include "syncInt.h"
#include "syncMessage.h"
#include "syncRaftCfg.h"
#include "syncRaftLog.h"
#include "syncRaftStore.h"
#include "syncReplication.h"
#include "syncRequestVote.h"
#include "syncRequestVoteReply.h"
#include "syncRespMgr.h"
#include "syncSnapshot.h"
#include "syncTimeout.h"
#include "syncUtil.h"
#include "syncVoteMgr.h"
#include "tref.h"

bool gRaftDetailLog = false;

static int32_t tsNodeRefId = -1;

// ------ local funciton ---------
// enqueue message ----
static void    syncNodeEqPingTimer(void* param, void* tmrId);
static void    syncNodeEqElectTimer(void* param, void* tmrId);
static void    syncNodeEqHeartbeatTimer(void* param, void* tmrId);
static int32_t syncNodeEqNoop(SSyncNode* ths);
static int32_t syncNodeAppendNoop(SSyncNode* ths);

// process message ----
int32_t syncNodeOnPingCb(SSyncNode* ths, SyncPing* pMsg);
int32_t syncNodeOnPingReplyCb(SSyncNode* ths, SyncPingReply* pMsg);
int32_t syncNodeOnClientRequestCb(SSyncNode* ths, SyncClientRequest* pMsg);

// life cycle
static void syncFreeNode(void* param);
// ---------------------------------

int32_t syncInit() {
  int32_t ret = 0;

  if (!syncEnvIsStart()) {
    tsNodeRefId = taosOpenRef(200, syncFreeNode);
    if (tsNodeRefId < 0) {
      sError("failed to init node ref");
      syncCleanUp();
      ret = -1;
    } else {
      ret = syncEnvStart();
    }
  }

  return ret;
}

void syncCleanUp() {
  int32_t ret = syncEnvStop();
  assert(ret == 0);

  if (tsNodeRefId != -1) {
    taosCloseRef(tsNodeRefId);
    tsNodeRefId = -1;
  }
}

int64_t syncOpen(const SSyncInfo* pSyncInfo) {
  SSyncNode* pSyncNode = syncNodeOpen(pSyncInfo);
  assert(pSyncNode != NULL);

  if (gRaftDetailLog) {
    syncNodeLog2("syncNodeOpen open success", pSyncNode);
  }

  pSyncNode->rid = taosAddRef(tsNodeRefId, pSyncNode);
  if (pSyncNode->rid < 0) {
    syncFreeNode(pSyncNode);
    return -1;
  }

  return pSyncNode->rid;
}

void syncStart(int64_t rid) {
  SSyncNode* pSyncNode = (SSyncNode*)taosAcquireRef(tsNodeRefId, rid);
  if (pSyncNode == NULL) {
    return;
  }

  if (pSyncNode->pRaftCfg->isStandBy) {
    syncNodeStartStandBy(pSyncNode);
  } else {
    syncNodeStart(pSyncNode);
  }

  taosReleaseRef(tsNodeRefId, pSyncNode->rid);
}

void syncStartNormal(int64_t rid) {
  SSyncNode* pSyncNode = (SSyncNode*)taosAcquireRef(tsNodeRefId, rid);
  if (pSyncNode == NULL) {
    return;
  }
  syncNodeStart(pSyncNode);

  taosReleaseRef(tsNodeRefId, pSyncNode->rid);
}

void syncStartStandBy(int64_t rid) {
  SSyncNode* pSyncNode = (SSyncNode*)taosAcquireRef(tsNodeRefId, rid);
  if (pSyncNode == NULL) {
    return;
  }
  syncNodeStartStandBy(pSyncNode);

  taosReleaseRef(tsNodeRefId, pSyncNode->rid);
}

void syncStop(int64_t rid) {
  SSyncNode* pSyncNode = (SSyncNode*)taosAcquireRef(tsNodeRefId, rid);
  if (pSyncNode == NULL) {
    return;
  }
  syncNodeClose(pSyncNode);

  taosReleaseRef(tsNodeRefId, pSyncNode->rid);
  taosRemoveRef(tsNodeRefId, rid);
}

int32_t syncSetStandby(int64_t rid) {
  SSyncNode* pSyncNode = (SSyncNode*)taosAcquireRef(tsNodeRefId, rid);
  if (pSyncNode == NULL) {
    terrno = TSDB_CODE_SYN_INTERNAL_ERROR;
    return -1;
  }

  if (pSyncNode->state == TAOS_SYNC_STATE_LEADER) {
    taosReleaseRef(tsNodeRefId, pSyncNode->rid);
    terrno = TSDB_CODE_SYN_INTERNAL_ERROR;
    return -1;
  }

  // state change
  pSyncNode->state = TAOS_SYNC_STATE_FOLLOWER;
  syncNodeStopHeartbeatTimer(pSyncNode);

  // reset elect timer, long enough
  int32_t electMS = TIMER_MAX_MS;
  int32_t ret = syncNodeRestartElectTimer(pSyncNode, electMS);
  ASSERT(ret == 0);

  pSyncNode->pRaftCfg->isStandBy = 1;
  raftCfgPersist(pSyncNode->pRaftCfg);

  taosReleaseRef(tsNodeRefId, pSyncNode->rid);
  sInfo("vgId:%d, set to standby", pSyncNode->vgId);
  return 0;
}

int32_t syncReconfigBuild(int64_t rid, const SSyncCfg* pNewCfg, SRpcMsg* pRpcMsg) {
  SSyncNode* pSyncNode = (SSyncNode*)taosAcquireRef(tsNodeRefId, rid);
  if (pSyncNode == NULL) {
    terrno = TSDB_CODE_SYN_INTERNAL_ERROR;
    return -1;
  }
  ASSERT(rid == pSyncNode->rid);

  int32_t ret = 0;
  bool    IamInNew = false;
  for (int i = 0; i < pNewCfg->replicaNum; ++i) {
    if (strcmp((pNewCfg->nodeInfo)[i].nodeFqdn, pSyncNode->myNodeInfo.nodeFqdn) == 0 &&
        (pNewCfg->nodeInfo)[i].nodePort == pSyncNode->myNodeInfo.nodePort) {
      IamInNew = true;
    }

    /*
        SRaftId newId;
        newId.addr = syncUtilAddr2U64((pNewCfg->nodeInfo)[i].nodeFqdn, (pNewCfg->nodeInfo)[i].nodePort);
        newId.vgId = pSyncNode->vgId;
        if (syncUtilSameId(&(pSyncNode->myRaftId), &newId)) {
          IamInNew = true;
        }
    */
  }

  if (!IamInNew) {
    taosReleaseRef(tsNodeRefId, pSyncNode->rid);
    terrno = TSDB_CODE_SYN_NOT_IN_NEW_CONFIG;
    return -1;
  }

  char* newconfig = syncCfg2Str((SSyncCfg*)pNewCfg);
  pRpcMsg->msgType = TDMT_SYNC_CONFIG_CHANGE;
  pRpcMsg->info.noResp = 1;
  pRpcMsg->contLen = strlen(newconfig) + 1;
  pRpcMsg->pCont = rpcMallocCont(pRpcMsg->contLen);
  snprintf(pRpcMsg->pCont, pRpcMsg->contLen, "%s", newconfig);
  taosMemoryFree(newconfig);

  taosReleaseRef(tsNodeRefId, pSyncNode->rid);
  return ret;
}

int32_t syncReconfig(int64_t rid, const SSyncCfg* pNewCfg) {
  SSyncNode* pSyncNode = (SSyncNode*)taosAcquireRef(tsNodeRefId, rid);
  if (pSyncNode == NULL) {
    terrno = TSDB_CODE_SYN_INTERNAL_ERROR;
    return -1;
  }
  ASSERT(rid == pSyncNode->rid);

  bool IamInNew = false;
  for (int i = 0; i < pNewCfg->replicaNum; ++i) {
    if (strcmp((pNewCfg->nodeInfo)[i].nodeFqdn, pSyncNode->myNodeInfo.nodeFqdn) == 0 &&
        (pNewCfg->nodeInfo)[i].nodePort == pSyncNode->myNodeInfo.nodePort) {
      IamInNew = true;
    }

    /*
        // some problem in inet_addr

        SRaftId newId = EMPTY_RAFT_ID;
        newId.addr = syncUtilAddr2U64((pNewCfg->nodeInfo)[i].nodeFqdn, (pNewCfg->nodeInfo)[i].nodePort);
        newId.vgId = pSyncNode->vgId;

        if (syncUtilSameId(&(pSyncNode->myRaftId), &newId)) {
          IamInNew = true;
        }
      */
  }

  if (!IamInNew) {
    sError("sync reconfig error, not in new config");
    taosReleaseRef(tsNodeRefId, pSyncNode->rid);
    terrno = TSDB_CODE_SYN_NOT_IN_NEW_CONFIG;
    return -1;
  }

  char* newconfig = syncCfg2Str((SSyncCfg*)pNewCfg);
  if (gRaftDetailLog) {
    sInfo("==syncReconfig== newconfig:%s", newconfig);
  }

  int32_t ret = 0;

  SRpcMsg rpcMsg = {0};
  rpcMsg.msgType = TDMT_SYNC_CONFIG_CHANGE;
  rpcMsg.info.noResp = 1;
  rpcMsg.contLen = strlen(newconfig) + 1;
  rpcMsg.pCont = rpcMallocCont(rpcMsg.contLen);
  snprintf(rpcMsg.pCont, rpcMsg.contLen, "%s", newconfig);
  taosMemoryFree(newconfig);
  ret = syncNodePropose(pSyncNode, &rpcMsg, false);

  taosReleaseRef(tsNodeRefId, pSyncNode->rid);
  return ret;
}

int32_t syncLeaderTransfer(int64_t rid) {
  SSyncNode* pSyncNode = (SSyncNode*)taosAcquireRef(tsNodeRefId, rid);
  if (pSyncNode == NULL) {
    terrno = TSDB_CODE_SYN_INTERNAL_ERROR;
    return -1;
  }
  ASSERT(rid == pSyncNode->rid);

  if (pSyncNode->peersNum == 0) {
    taosReleaseRef(tsNodeRefId, pSyncNode->rid);
    terrno = TSDB_CODE_SYN_INTERNAL_ERROR;
    return -1;
  }

  SNodeInfo newLeader = (pSyncNode->peersNodeInfo)[0];
  taosReleaseRef(tsNodeRefId, pSyncNode->rid);

  int32_t ret = syncLeaderTransferTo(rid, newLeader);
  return ret;
}

int32_t syncLeaderTransferTo(int64_t rid, SNodeInfo newLeader) {
  SSyncNode* pSyncNode = (SSyncNode*)taosAcquireRef(tsNodeRefId, rid);
  if (pSyncNode == NULL) {
    terrno = TSDB_CODE_SYN_INTERNAL_ERROR;
    return -1;
  }
  ASSERT(rid == pSyncNode->rid);
  int32_t ret = 0;

  if (pSyncNode->replicaNum == 1) {
    sError("only one replica, cannot drop leader");
    taosReleaseRef(tsNodeRefId, pSyncNode->rid);
    terrno = TSDB_CODE_SYN_ONE_REPLICA;
    return -1;
  }

  SyncLeaderTransfer* pMsg = syncLeaderTransferBuild(pSyncNode->vgId);
  pMsg->newLeaderId.addr = syncUtilAddr2U64(newLeader.nodeFqdn, newLeader.nodePort);
  pMsg->newLeaderId.vgId = pSyncNode->vgId;
  pMsg->newNodeInfo = newLeader;
  ASSERT(pMsg != NULL);
  SRpcMsg rpcMsg = {0};
  syncLeaderTransfer2RpcMsg(pMsg, &rpcMsg);
  syncLeaderTransferDestroy(pMsg);

  ret = syncNodePropose(pSyncNode, &rpcMsg, false);
  taosReleaseRef(tsNodeRefId, pSyncNode->rid);
  return ret;
}

bool syncCanLeaderTransfer(int64_t rid) {
  SSyncNode* pSyncNode = (SSyncNode*)taosAcquireRef(tsNodeRefId, rid);
  if (pSyncNode == NULL) {
    return false;
  }
  assert(rid == pSyncNode->rid);

  if (pSyncNode->replicaNum == 1) {
    taosReleaseRef(tsNodeRefId, pSyncNode->rid);
    return false;
  }

  if (pSyncNode->state == TAOS_SYNC_STATE_FOLLOWER) {
    taosReleaseRef(tsNodeRefId, pSyncNode->rid);
    return true;
  }

  bool matchOK = true;
  if (pSyncNode->state == TAOS_SYNC_STATE_CANDIDATE || pSyncNode->state == TAOS_SYNC_STATE_LEADER) {
    SyncIndex myCommitIndex = pSyncNode->commitIndex;
    for (int i = 0; i < pSyncNode->peersNum; ++i) {
      SyncIndex peerMatchIndex = syncIndexMgrGetIndex(pSyncNode->pMatchIndex, &(pSyncNode->peersId)[i]);
      if (peerMatchIndex < myCommitIndex) {
        matchOK = false;
      }
    }
  }

  taosReleaseRef(tsNodeRefId, pSyncNode->rid);
  return matchOK;
}

int32_t syncForwardToPeer(int64_t rid, const SRpcMsg* pMsg, bool isWeak) {
  int32_t ret = syncPropose(rid, pMsg, isWeak);
  return ret;
}

ESyncState syncGetMyRole(int64_t rid) {
  SSyncNode* pSyncNode = (SSyncNode*)taosAcquireRef(tsNodeRefId, rid);
  if (pSyncNode == NULL) {
    return TAOS_SYNC_STATE_ERROR;
  }
  assert(rid == pSyncNode->rid);
  ESyncState state = pSyncNode->state;

  taosReleaseRef(tsNodeRefId, pSyncNode->rid);
  return state;
}

bool syncIsRestoreFinish(int64_t rid) {
  SSyncNode* pSyncNode = (SSyncNode*)taosAcquireRef(tsNodeRefId, rid);
  if (pSyncNode == NULL) {
    return false;
  }
  assert(rid == pSyncNode->rid);
  bool b = pSyncNode->restoreFinish;

  taosReleaseRef(tsNodeRefId, pSyncNode->rid);
  return b;
}

int32_t syncGetSnapshotMeta(int64_t rid, struct SSnapshotMeta* sMeta) {
  SSyncNode* pSyncNode = (SSyncNode*)taosAcquireRef(tsNodeRefId, rid);
  if (pSyncNode == NULL) {
    return -1;
  }
  assert(rid == pSyncNode->rid);
  sMeta->lastConfigIndex = pSyncNode->pRaftCfg->lastConfigIndex;

  sTrace("sync get snapshot meta: lastConfigIndex:%ld", pSyncNode->pRaftCfg->lastConfigIndex);

  taosReleaseRef(tsNodeRefId, pSyncNode->rid);
  return 0;
}

const char* syncGetMyRoleStr(int64_t rid) {
  const char* s = syncUtilState2String(syncGetMyRole(rid));
  return s;
}

int32_t syncGetVgId(int64_t rid) {
  SSyncNode* pSyncNode = (SSyncNode*)taosAcquireRef(tsNodeRefId, rid);
  if (pSyncNode == NULL) {
    return TAOS_SYNC_STATE_ERROR;
  }
  assert(rid == pSyncNode->rid);
  int32_t vgId = pSyncNode->vgId;

  taosReleaseRef(tsNodeRefId, pSyncNode->rid);
  return vgId;
}

SyncTerm syncGetMyTerm(int64_t rid) {
  SSyncNode* pSyncNode = (SSyncNode*)taosAcquireRef(tsNodeRefId, rid);
  if (pSyncNode == NULL) {
    return TAOS_SYNC_STATE_ERROR;
  }
  assert(rid == pSyncNode->rid);
  SyncTerm term = pSyncNode->pRaftStore->currentTerm;

  taosReleaseRef(tsNodeRefId, pSyncNode->rid);
  return term;
}

void syncGetEpSet(int64_t rid, SEpSet* pEpSet) {
  SSyncNode* pSyncNode = (SSyncNode*)taosAcquireRef(tsNodeRefId, rid);
  if (pSyncNode == NULL) {
    memset(pEpSet, 0, sizeof(*pEpSet));
    return;
  }
  assert(rid == pSyncNode->rid);
  pEpSet->numOfEps = 0;
  for (int i = 0; i < pSyncNode->pRaftCfg->cfg.replicaNum; ++i) {
    snprintf(pEpSet->eps[i].fqdn, sizeof(pEpSet->eps[i].fqdn), "%s", (pSyncNode->pRaftCfg->cfg.nodeInfo)[i].nodeFqdn);
    pEpSet->eps[i].port = (pSyncNode->pRaftCfg->cfg.nodeInfo)[i].nodePort;
    (pEpSet->numOfEps)++;

    sInfo("syncGetEpSet index:%d %s:%d", i, pEpSet->eps[i].fqdn, pEpSet->eps[i].port);
  }
  pEpSet->inUse = pSyncNode->pRaftCfg->cfg.myIndex;

  sInfo("syncGetEpSet pEpSet->inUse:%d ", pEpSet->inUse);

  taosReleaseRef(tsNodeRefId, pSyncNode->rid);
}

int32_t syncGetRespRpc(int64_t rid, uint64_t index, SRpcMsg* msg) {
  SSyncNode* pSyncNode = (SSyncNode*)taosAcquireRef(tsNodeRefId, rid);
  if (pSyncNode == NULL) {
    return TAOS_SYNC_STATE_ERROR;
  }
  assert(rid == pSyncNode->rid);

  SRespStub stub;
  int32_t   ret = syncRespMgrGet(pSyncNode->pSyncRespMgr, index, &stub);
  if (ret == 1) {
    memcpy(msg, &(stub.rpcMsg), sizeof(SRpcMsg));
  }

  taosReleaseRef(tsNodeRefId, pSyncNode->rid);
  return ret;
}

int32_t syncGetAndDelRespRpc(int64_t rid, uint64_t index, SRpcHandleInfo* pInfo) {
  SSyncNode* pSyncNode = (SSyncNode*)taosAcquireRef(tsNodeRefId, rid);
  if (pSyncNode == NULL) {
    return TAOS_SYNC_STATE_ERROR;
  }
  assert(rid == pSyncNode->rid);

  SRespStub stub;
  int32_t   ret = syncRespMgrGetAndDel(pSyncNode->pSyncRespMgr, index, &stub);
  if (ret == 1) {
    *pInfo = stub.rpcMsg.info;
  }

  sTrace("vgId:%d, get seq:%" PRIu64 " rpc handle:%p", pSyncNode->vgId, index, pInfo->handle);
  taosReleaseRef(tsNodeRefId, pSyncNode->rid);
  return ret;
}

void syncSetMsgCb(int64_t rid, const SMsgCb* msgcb) {
  SSyncNode* pSyncNode = (SSyncNode*)taosAcquireRef(tsNodeRefId, rid);
  if (pSyncNode == NULL) {
    sTrace("syncSetQ get pSyncNode is NULL, rid:%ld", rid);
    return;
  }
  assert(rid == pSyncNode->rid);
  pSyncNode->msgcb = msgcb;

  taosReleaseRef(tsNodeRefId, pSyncNode->rid);
}

char* sync2SimpleStr(int64_t rid) {
  SSyncNode* pSyncNode = (SSyncNode*)taosAcquireRef(tsNodeRefId, rid);
  if (pSyncNode == NULL) {
    sTrace("syncSetRpc get pSyncNode is NULL, rid:%ld", rid);
    return NULL;
  }
  assert(rid == pSyncNode->rid);
  char* s = syncNode2SimpleStr(pSyncNode);
  taosReleaseRef(tsNodeRefId, pSyncNode->rid);

  return s;
}

void setPingTimerMS(int64_t rid, int32_t pingTimerMS) {
  SSyncNode* pSyncNode = (SSyncNode*)taosAcquireRef(tsNodeRefId, rid);
  if (pSyncNode == NULL) {
    return;
  }
  assert(rid == pSyncNode->rid);
  pSyncNode->pingBaseLine = pingTimerMS;
  pSyncNode->pingTimerMS = pingTimerMS;

  taosReleaseRef(tsNodeRefId, pSyncNode->rid);
}

void setElectTimerMS(int64_t rid, int32_t electTimerMS) {
  SSyncNode* pSyncNode = (SSyncNode*)taosAcquireRef(tsNodeRefId, rid);
  if (pSyncNode == NULL) {
    return;
  }
  assert(rid == pSyncNode->rid);
  pSyncNode->electBaseLine = electTimerMS;

  taosReleaseRef(tsNodeRefId, pSyncNode->rid);
}

void setHeartbeatTimerMS(int64_t rid, int32_t hbTimerMS) {
  SSyncNode* pSyncNode = (SSyncNode*)taosAcquireRef(tsNodeRefId, rid);
  if (pSyncNode == NULL) {
    return;
  }
  assert(rid == pSyncNode->rid);
  pSyncNode->hbBaseLine = hbTimerMS;
  pSyncNode->heartbeatTimerMS = hbTimerMS;

  taosReleaseRef(tsNodeRefId, pSyncNode->rid);
}

int32_t syncPropose(int64_t rid, const SRpcMsg* pMsg, bool isWeak) {
  int32_t ret = 0;

  SSyncNode* pSyncNode = taosAcquireRef(tsNodeRefId, rid);
  if (pSyncNode == NULL) {
    terrno = TSDB_CODE_SYN_INTERNAL_ERROR;
    return -1;
  }
  assert(rid == pSyncNode->rid);
  sDebug("vgId:%d sync event propose msgType:%s", pSyncNode->vgId, TMSG_INFO(pMsg->msgType));
  ret = syncNodePropose(pSyncNode, pMsg, isWeak);

  taosReleaseRef(tsNodeRefId, pSyncNode->rid);
  return ret;
}

int32_t syncNodePropose(SSyncNode* pSyncNode, const SRpcMsg* pMsg, bool isWeak) {
  int32_t ret = 0;
  sDebug("vgId:%d sync event propose msgType:%s", pSyncNode->vgId, TMSG_INFO(pMsg->msgType));

  if (pSyncNode->state == TAOS_SYNC_STATE_LEADER) {
    SRespStub stub;
    stub.createTime = taosGetTimestampMs();
    stub.rpcMsg = *pMsg;
    uint64_t seqNum = syncRespMgrAdd(pSyncNode->pSyncRespMgr, &stub);

    SyncClientRequest* pSyncMsg = syncClientRequestBuild2(pMsg, seqNum, isWeak, pSyncNode->vgId);
    SRpcMsg            rpcMsg;
    syncClientRequest2RpcMsg(pSyncMsg, &rpcMsg);

    if (pSyncNode->FpEqMsg != NULL && (*pSyncNode->FpEqMsg)(pSyncNode->msgcb, &rpcMsg) == 0) {
      ret = 0;
    } else {
      ret = -1;
      terrno = TSDB_CODE_SYN_INTERNAL_ERROR;
      sError("syncPropose pSyncNode->FpEqMsg is NULL");
    }
    syncClientRequestDestroy(pSyncMsg);
  } else {
    ret = -1;
    terrno = TSDB_CODE_SYN_NOT_LEADER;
    sError("syncPropose not leader, %s", syncUtilState2String(pSyncNode->state));
  }

  return ret;
}

// open/close --------------
SSyncNode* syncNodeOpen(const SSyncInfo* pOldSyncInfo) {
  SSyncInfo* pSyncInfo = (SSyncInfo*)pOldSyncInfo;

  sDebug("vgId:%d sync event sync open", pSyncInfo->vgId);

  SSyncNode* pSyncNode = (SSyncNode*)taosMemoryMalloc(sizeof(SSyncNode));
  assert(pSyncNode != NULL);
  memset(pSyncNode, 0, sizeof(SSyncNode));

  int32_t ret = 0;
  if (!taosDirExist((char*)(pSyncInfo->path))) {
    if (taosMkDir(pSyncInfo->path) != 0) {
      terrno = TAOS_SYSTEM_ERROR(errno);
      sError("failed to create dir:%s since %s", pSyncInfo->path, terrstr());
      return NULL;
    }
  }

  snprintf(pSyncNode->configPath, sizeof(pSyncNode->configPath), "%s/raft_config.json", pSyncInfo->path);
  if (!taosCheckExistFile(pSyncNode->configPath)) {
    // create a new raft config file
    SRaftCfgMeta meta;
    meta.isStandBy = pSyncInfo->isStandBy;
    meta.snapshotEnable = pSyncInfo->snapshotEnable;
    meta.lastConfigIndex = SYNC_INDEX_INVALID;
    ret = raftCfgCreateFile((SSyncCfg*)&(pSyncInfo->syncCfg), meta, pSyncNode->configPath);
    assert(ret == 0);

  } else {
    // update syncCfg by raft_config.json
    pSyncNode->pRaftCfg = raftCfgOpen(pSyncNode->configPath);
    assert(pSyncNode->pRaftCfg != NULL);
    pSyncInfo->syncCfg = pSyncNode->pRaftCfg->cfg;

    if (gRaftDetailLog) {
      char* seralized = raftCfg2Str(pSyncNode->pRaftCfg);
      sInfo("syncNodeOpen update config :%s", seralized);
      taosMemoryFree(seralized);
    }

    raftCfgClose(pSyncNode->pRaftCfg);
  }

  // init by SSyncInfo
  pSyncNode->vgId = pSyncInfo->vgId;
  memcpy(pSyncNode->path, pSyncInfo->path, sizeof(pSyncNode->path));
  snprintf(pSyncNode->raftStorePath, sizeof(pSyncNode->raftStorePath), "%s/raft_store.json", pSyncInfo->path);
  snprintf(pSyncNode->configPath, sizeof(pSyncNode->configPath), "%s/raft_config.json", pSyncInfo->path);

  pSyncNode->pWal = pSyncInfo->pWal;
  pSyncNode->msgcb = pSyncInfo->msgcb;
  pSyncNode->FpSendMsg = pSyncInfo->FpSendMsg;
  pSyncNode->FpEqMsg = pSyncInfo->FpEqMsg;

  // init raft config
  pSyncNode->pRaftCfg = raftCfgOpen(pSyncNode->configPath);
  assert(pSyncNode->pRaftCfg != NULL);

  // init internal
  pSyncNode->myNodeInfo = pSyncNode->pRaftCfg->cfg.nodeInfo[pSyncNode->pRaftCfg->cfg.myIndex];
  syncUtilnodeInfo2raftId(&pSyncNode->myNodeInfo, pSyncNode->vgId, &pSyncNode->myRaftId);

  // init peersNum, peers, peersId
  pSyncNode->peersNum = pSyncNode->pRaftCfg->cfg.replicaNum - 1;
  int j = 0;
  for (int i = 0; i < pSyncNode->pRaftCfg->cfg.replicaNum; ++i) {
    if (i != pSyncNode->pRaftCfg->cfg.myIndex) {
      pSyncNode->peersNodeInfo[j] = pSyncNode->pRaftCfg->cfg.nodeInfo[i];
      j++;
    }
  }
  for (int i = 0; i < pSyncNode->peersNum; ++i) {
    syncUtilnodeInfo2raftId(&pSyncNode->peersNodeInfo[i], pSyncNode->vgId, &pSyncNode->peersId[i]);
  }

  // init replicaNum, replicasId
  pSyncNode->replicaNum = pSyncNode->pRaftCfg->cfg.replicaNum;
  for (int i = 0; i < pSyncNode->pRaftCfg->cfg.replicaNum; ++i) {
    syncUtilnodeInfo2raftId(&pSyncNode->pRaftCfg->cfg.nodeInfo[i], pSyncNode->vgId, &pSyncNode->replicasId[i]);
  }

  // init raft algorithm
  pSyncNode->pFsm = pSyncInfo->pFsm;
  pSyncNode->quorum = syncUtilQuorum(pSyncNode->pRaftCfg->cfg.replicaNum);
  pSyncNode->leaderCache = EMPTY_RAFT_ID;

  // init life cycle outside

  // TLA+ Spec
  // InitHistoryVars == /\ elections = {}
  //                    /\ allLogs   = {}
  //                    /\ voterLog  = [i \in Server |-> [j \in {} |-> <<>>]]
  // InitServerVars == /\ currentTerm = [i \in Server |-> 1]
  //                   /\ state       = [i \in Server |-> Follower]
  //                   /\ votedFor    = [i \in Server |-> Nil]
  // InitCandidateVars == /\ votesResponded = [i \in Server |-> {}]
  //                      /\ votesGranted   = [i \in Server |-> {}]
  // \* The values nextIndex[i][i] and matchIndex[i][i] are never read, since the
  // \* leader does not send itself messages. It's still easier to include these
  // \* in the functions.
  // InitLeaderVars == /\ nextIndex  = [i \in Server |-> [j \in Server |-> 1]]
  //                   /\ matchIndex = [i \in Server |-> [j \in Server |-> 0]]
  // InitLogVars == /\ log          = [i \in Server |-> << >>]
  //                /\ commitIndex  = [i \in Server |-> 0]
  // Init == /\ messages = [m \in {} |-> 0]
  //         /\ InitHistoryVars
  //         /\ InitServerVars
  //         /\ InitCandidateVars
  //         /\ InitLeaderVars
  //         /\ InitLogVars
  //

  // init TLA+ server vars
  pSyncNode->state = TAOS_SYNC_STATE_FOLLOWER;
  pSyncNode->pRaftStore = raftStoreOpen(pSyncNode->raftStorePath);
  assert(pSyncNode->pRaftStore != NULL);

  // init TLA+ candidate vars
  pSyncNode->pVotesGranted = voteGrantedCreate(pSyncNode);
  assert(pSyncNode->pVotesGranted != NULL);
  pSyncNode->pVotesRespond = votesRespondCreate(pSyncNode);
  assert(pSyncNode->pVotesRespond != NULL);

  // init TLA+ leader vars
  pSyncNode->pNextIndex = syncIndexMgrCreate(pSyncNode);
  assert(pSyncNode->pNextIndex != NULL);
  pSyncNode->pMatchIndex = syncIndexMgrCreate(pSyncNode);
  assert(pSyncNode->pMatchIndex != NULL);

  // init TLA+ log vars
  pSyncNode->pLogStore = logStoreCreate(pSyncNode);
  assert(pSyncNode->pLogStore != NULL);
  pSyncNode->commitIndex = SYNC_INDEX_INVALID;

  // timer ms init
  pSyncNode->pingBaseLine = PING_TIMER_MS;
  pSyncNode->electBaseLine = ELECT_TIMER_MS_MIN;
  pSyncNode->hbBaseLine = HEARTBEAT_TIMER_MS;

  // init ping timer
  pSyncNode->pPingTimer = NULL;
  pSyncNode->pingTimerMS = pSyncNode->pingBaseLine;
  atomic_store_64(&pSyncNode->pingTimerLogicClock, 0);
  atomic_store_64(&pSyncNode->pingTimerLogicClockUser, 0);
  pSyncNode->FpPingTimerCB = syncNodeEqPingTimer;
  pSyncNode->pingTimerCounter = 0;

  // init elect timer
  pSyncNode->pElectTimer = NULL;
  pSyncNode->electTimerMS = syncUtilElectRandomMS(pSyncNode->electBaseLine, 2 * pSyncNode->electBaseLine);
  atomic_store_64(&pSyncNode->electTimerLogicClock, 0);
  atomic_store_64(&pSyncNode->electTimerLogicClockUser, 0);
  pSyncNode->FpElectTimerCB = syncNodeEqElectTimer;
  pSyncNode->electTimerCounter = 0;

  // init heartbeat timer
  pSyncNode->pHeartbeatTimer = NULL;
  pSyncNode->heartbeatTimerMS = pSyncNode->hbBaseLine;
  atomic_store_64(&pSyncNode->heartbeatTimerLogicClock, 0);
  atomic_store_64(&pSyncNode->heartbeatTimerLogicClockUser, 0);
  pSyncNode->FpHeartbeatTimerCB = syncNodeEqHeartbeatTimer;
  pSyncNode->heartbeatTimerCounter = 0;

  // init callback
  pSyncNode->FpOnPing = syncNodeOnPingCb;
  pSyncNode->FpOnPingReply = syncNodeOnPingReplyCb;
  pSyncNode->FpOnClientRequest = syncNodeOnClientRequestCb;
  pSyncNode->FpOnTimeout = syncNodeOnTimeoutCb;

  pSyncNode->FpOnSnapshotSend = syncNodeOnSnapshotSendCb;
  pSyncNode->FpOnSnapshotRsp = syncNodeOnSnapshotRspCb;

  if (pSyncNode->pRaftCfg->snapshotEnable) {
    sInfo("sync node use snapshot");
    pSyncNode->FpOnRequestVote = syncNodeOnRequestVoteSnapshotCb;
    pSyncNode->FpOnRequestVoteReply = syncNodeOnRequestVoteReplySnapshotCb;
    pSyncNode->FpOnAppendEntries = syncNodeOnAppendEntriesSnapshotCb;
    pSyncNode->FpOnAppendEntriesReply = syncNodeOnAppendEntriesReplySnapshotCb;

  } else {
    sInfo("sync node do not use snapshot");
    pSyncNode->FpOnRequestVote = syncNodeOnRequestVoteCb;
    pSyncNode->FpOnRequestVoteReply = syncNodeOnRequestVoteReplyCb;
    pSyncNode->FpOnAppendEntries = syncNodeOnAppendEntriesCb;
    pSyncNode->FpOnAppendEntriesReply = syncNodeOnAppendEntriesReplyCb;
  }

  // tools
  pSyncNode->pSyncRespMgr = syncRespMgrCreate(pSyncNode, 0);
  assert(pSyncNode->pSyncRespMgr != NULL);

  // restore state
  pSyncNode->restoreFinish = false;

  // pSyncNode->pSnapshot = NULL;
  // if (pSyncNode->pFsm->FpGetSnapshot != NULL) {
  //   pSyncNode->pSnapshot = taosMemoryMalloc(sizeof(SSnapshot));
  //   pSyncNode->pFsm->FpGetSnapshot(pSyncNode->pFsm, pSyncNode->pSnapshot);
  // }
  // tsem_init(&(pSyncNode->restoreSem), 0, 0);

  // snapshot senders
  for (int i = 0; i < TSDB_MAX_REPLICA; ++i) {
    SSyncSnapshotSender* pSender = snapshotSenderCreate(pSyncNode, i);
    // ASSERT(pSender != NULL);
    (pSyncNode->senders)[i] = pSender;
  }

  // snapshot receivers
  pSyncNode->pNewNodeReceiver = snapshotReceiverCreate(pSyncNode, EMPTY_RAFT_ID);

  // start in syncNodeStart
  // start raft
  // syncNodeBecomeFollower(pSyncNode);

  // snapshot meta
  // pSyncNode->sMeta.lastConfigIndex = -1;

  return pSyncNode;
}

void syncNodeStart(SSyncNode* pSyncNode) {
  // start raft
  if (pSyncNode->replicaNum == 1) {
    raftStoreNextTerm(pSyncNode->pRaftStore);
    syncNodeBecomeLeader(pSyncNode, "one replica start");

    // Raft 3.6.2 Committing entries from previous terms

    // use this now
    syncNodeAppendNoop(pSyncNode);
    syncMaybeAdvanceCommitIndex(pSyncNode);  // maybe only one replica

    if (gRaftDetailLog) {
      syncNodeLog2("==state change become leader immediately==", pSyncNode);
    }

    return;
  }

  syncNodeBecomeFollower(pSyncNode, "first start");

  // int32_t ret = 0;
  // ret = syncNodeStartPingTimer(pSyncNode);
  // assert(ret == 0);

  if (gRaftDetailLog) {
    syncNodeLog2("==state change become leader immediately==", pSyncNode);
  }
}

void syncNodeStartStandBy(SSyncNode* pSyncNode) {
  // state change
  pSyncNode->state = TAOS_SYNC_STATE_FOLLOWER;
  syncNodeStopHeartbeatTimer(pSyncNode);

  // reset elect timer, long enough
  int32_t electMS = TIMER_MAX_MS;
  int32_t ret = syncNodeRestartElectTimer(pSyncNode, electMS);
  ASSERT(ret == 0);
}

void syncNodeClose(SSyncNode* pSyncNode) {
  sDebug("vgId:%d sync event sync close", pSyncNode->vgId);

  int32_t ret;
  assert(pSyncNode != NULL);

  ret = raftStoreClose(pSyncNode->pRaftStore);
  assert(ret == 0);

  syncRespMgrDestroy(pSyncNode->pSyncRespMgr);
  voteGrantedDestroy(pSyncNode->pVotesGranted);
  votesRespondDestory(pSyncNode->pVotesRespond);
  syncIndexMgrDestroy(pSyncNode->pNextIndex);
  syncIndexMgrDestroy(pSyncNode->pMatchIndex);
  logStoreDestory(pSyncNode->pLogStore);
  raftCfgClose(pSyncNode->pRaftCfg);

  syncNodeStopPingTimer(pSyncNode);
  syncNodeStopElectTimer(pSyncNode);
  syncNodeStopHeartbeatTimer(pSyncNode);

  if (pSyncNode->pFsm != NULL) {
    taosMemoryFree(pSyncNode->pFsm);
  }

  for (int i = 0; i < TSDB_MAX_REPLICA; ++i) {
    if ((pSyncNode->senders)[i] != NULL) {
      snapshotSenderDestroy((pSyncNode->senders)[i]);
      (pSyncNode->senders)[i] = NULL;
    }
  }

  if (pSyncNode->pNewNodeReceiver != NULL) {
    snapshotReceiverDestroy(pSyncNode->pNewNodeReceiver);
    pSyncNode->pNewNodeReceiver = NULL;
  }

  /*
  if (pSyncNode->pSnapshot != NULL) {
    taosMemoryFree(pSyncNode->pSnapshot);
  }
  */

  // tsem_destroy(&pSyncNode->restoreSem);

  // free memory in syncFreeNode
  // taosMemoryFree(pSyncNode);
}

// option
bool syncNodeSnapshotEnable(SSyncNode* pSyncNode) { return pSyncNode->pRaftCfg->snapshotEnable; }

// ping --------------
int32_t syncNodePing(SSyncNode* pSyncNode, const SRaftId* destRaftId, SyncPing* pMsg) {
  syncPingLog2((char*)"==syncNodePing==", pMsg);
  int32_t ret = 0;

  SRpcMsg rpcMsg;
  syncPing2RpcMsg(pMsg, &rpcMsg);
  syncRpcMsgLog2((char*)"==syncNodePing==", &rpcMsg);

  ret = syncNodeSendMsgById(destRaftId, pSyncNode, &rpcMsg);
  return ret;
}

int32_t syncNodePingSelf(SSyncNode* pSyncNode) {
  int32_t   ret = 0;
  SyncPing* pMsg = syncPingBuild3(&pSyncNode->myRaftId, &pSyncNode->myRaftId, pSyncNode->vgId);
  ret = syncNodePing(pSyncNode, &pMsg->destId, pMsg);
  assert(ret == 0);

  syncPingDestroy(pMsg);
  return ret;
}

int32_t syncNodePingPeers(SSyncNode* pSyncNode) {
  int32_t ret = 0;
  for (int i = 0; i < pSyncNode->peersNum; ++i) {
    SRaftId*  destId = &(pSyncNode->peersId[i]);
    SyncPing* pMsg = syncPingBuild3(&pSyncNode->myRaftId, destId, pSyncNode->vgId);
    ret = syncNodePing(pSyncNode, destId, pMsg);
    assert(ret == 0);
    syncPingDestroy(pMsg);
  }
  return ret;
}

int32_t syncNodePingAll(SSyncNode* pSyncNode) {
  int32_t ret = 0;
  for (int i = 0; i < pSyncNode->pRaftCfg->cfg.replicaNum; ++i) {
    SRaftId*  destId = &(pSyncNode->replicasId[i]);
    SyncPing* pMsg = syncPingBuild3(&pSyncNode->myRaftId, destId, pSyncNode->vgId);
    ret = syncNodePing(pSyncNode, destId, pMsg);
    assert(ret == 0);
    syncPingDestroy(pMsg);
  }
  return ret;
}

// timer control --------------
int32_t syncNodeStartPingTimer(SSyncNode* pSyncNode) {
  int32_t ret = 0;
  if (syncEnvIsStart()) {
    taosTmrReset(pSyncNode->FpPingTimerCB, pSyncNode->pingTimerMS, pSyncNode, gSyncEnv->pTimerManager,
                 &pSyncNode->pPingTimer);
    atomic_store_64(&pSyncNode->pingTimerLogicClock, pSyncNode->pingTimerLogicClockUser);
  } else {
    sError("sync env is stop, syncNodeStartPingTimer");
  }
  return ret;
}

int32_t syncNodeStopPingTimer(SSyncNode* pSyncNode) {
  int32_t ret = 0;
  atomic_add_fetch_64(&pSyncNode->pingTimerLogicClockUser, 1);
  taosTmrStop(pSyncNode->pPingTimer);
  pSyncNode->pPingTimer = NULL;
  return ret;
}

int32_t syncNodeStartElectTimer(SSyncNode* pSyncNode, int32_t ms) {
  int32_t ret = 0;
  if (syncEnvIsStart()) {
    pSyncNode->electTimerMS = ms;
    taosTmrReset(pSyncNode->FpElectTimerCB, pSyncNode->electTimerMS, pSyncNode, gSyncEnv->pTimerManager,
                 &pSyncNode->pElectTimer);
    atomic_store_64(&pSyncNode->electTimerLogicClock, pSyncNode->electTimerLogicClockUser);
  } else {
    sError("sync env is stop, syncNodeStartElectTimer");
  }
  return ret;
}

int32_t syncNodeStopElectTimer(SSyncNode* pSyncNode) {
  int32_t ret = 0;
  atomic_add_fetch_64(&pSyncNode->electTimerLogicClockUser, 1);
  taosTmrStop(pSyncNode->pElectTimer);
  pSyncNode->pElectTimer = NULL;
  return ret;
}

int32_t syncNodeRestartElectTimer(SSyncNode* pSyncNode, int32_t ms) {
  int32_t ret = 0;
  syncNodeStopElectTimer(pSyncNode);
  syncNodeStartElectTimer(pSyncNode, ms);
  return ret;
}

int32_t syncNodeResetElectTimer(SSyncNode* pSyncNode) {
  int32_t ret = 0;
  int32_t electMS;

  if (pSyncNode->pRaftCfg->isStandBy) {
    electMS = TIMER_MAX_MS;
  } else {
    electMS = syncUtilElectRandomMS(pSyncNode->electBaseLine, 2 * pSyncNode->electBaseLine);
  }
  ret = syncNodeRestartElectTimer(pSyncNode, electMS);
  return ret;
}

int32_t syncNodeStartHeartbeatTimer(SSyncNode* pSyncNode) {
  int32_t ret = 0;
  if (syncEnvIsStart()) {
    taosTmrReset(pSyncNode->FpHeartbeatTimerCB, pSyncNode->heartbeatTimerMS, pSyncNode, gSyncEnv->pTimerManager,
                 &pSyncNode->pHeartbeatTimer);
    atomic_store_64(&pSyncNode->heartbeatTimerLogicClock, pSyncNode->heartbeatTimerLogicClockUser);
  } else {
    sError("sync env is stop, syncNodeStartHeartbeatTimer");
  }
  return ret;
}

int32_t syncNodeStopHeartbeatTimer(SSyncNode* pSyncNode) {
  int32_t ret = 0;
  atomic_add_fetch_64(&pSyncNode->heartbeatTimerLogicClockUser, 1);
  taosTmrStop(pSyncNode->pHeartbeatTimer);
  pSyncNode->pHeartbeatTimer = NULL;
  return ret;
}

// utils --------------
int32_t syncNodeSendMsgById(const SRaftId* destRaftId, SSyncNode* pSyncNode, SRpcMsg* pMsg) {
  SEpSet epSet;
  syncUtilraftId2EpSet(destRaftId, &epSet);
  if (pSyncNode->FpSendMsg != NULL) {
    if (gRaftDetailLog) {
      char* JsonStr = syncRpcMsg2Str(pMsg);
      syncUtilJson2Line(JsonStr);
      sTrace("sync send msg, vgId:%d, type:%d, msg:%s", pSyncNode->vgId, pMsg->msgType, JsonStr);
      taosMemoryFree(JsonStr);
    }

    // htonl
    syncUtilMsgHtoN(pMsg->pCont);

    pMsg->info.noResp = 1;
    pSyncNode->FpSendMsg(&epSet, pMsg);
  } else {
    sTrace("syncNodeSendMsgById pSyncNode->FpSendMsg is NULL");
  }
  return 0;
}

int32_t syncNodeSendMsgByInfo(const SNodeInfo* nodeInfo, SSyncNode* pSyncNode, SRpcMsg* pMsg) {
  SEpSet epSet;
  syncUtilnodeInfo2EpSet(nodeInfo, &epSet);
  if (pSyncNode->FpSendMsg != NULL) {
    // htonl
    syncUtilMsgHtoN(pMsg->pCont);

    pMsg->info.noResp = 1;
    pSyncNode->FpSendMsg(&epSet, pMsg);
  } else {
    sTrace("syncNodeSendMsgByInfo pSyncNode->FpSendMsg is NULL");
  }
  return 0;
}

cJSON* syncNode2Json(const SSyncNode* pSyncNode) {
  char   u64buf[128] = {0};
  cJSON* pRoot = cJSON_CreateObject();

  if (pSyncNode != NULL) {
    // init by SSyncInfo
    cJSON_AddNumberToObject(pRoot, "vgId", pSyncNode->vgId);
    cJSON_AddItemToObject(pRoot, "SRaftCfg", raftCfg2Json(pSyncNode->pRaftCfg));
    cJSON_AddStringToObject(pRoot, "path", pSyncNode->path);
    cJSON_AddStringToObject(pRoot, "raftStorePath", pSyncNode->raftStorePath);
    cJSON_AddStringToObject(pRoot, "configPath", pSyncNode->configPath);

    snprintf(u64buf, sizeof(u64buf), "%p", pSyncNode->pWal);
    cJSON_AddStringToObject(pRoot, "pWal", u64buf);

    snprintf(u64buf, sizeof(u64buf), "%p", pSyncNode->msgcb);
    cJSON_AddStringToObject(pRoot, "rpcClient", u64buf);
    snprintf(u64buf, sizeof(u64buf), "%p", pSyncNode->FpSendMsg);
    cJSON_AddStringToObject(pRoot, "FpSendMsg", u64buf);

    snprintf(u64buf, sizeof(u64buf), "%p", pSyncNode->msgcb);
    cJSON_AddStringToObject(pRoot, "queue", u64buf);
    snprintf(u64buf, sizeof(u64buf), "%p", pSyncNode->FpEqMsg);
    cJSON_AddStringToObject(pRoot, "FpEqMsg", u64buf);

    // init internal
    cJSON* pMe = syncUtilNodeInfo2Json(&pSyncNode->myNodeInfo);
    cJSON_AddItemToObject(pRoot, "myNodeInfo", pMe);
    cJSON* pRaftId = syncUtilRaftId2Json(&pSyncNode->myRaftId);
    cJSON_AddItemToObject(pRoot, "myRaftId", pRaftId);

    cJSON_AddNumberToObject(pRoot, "peersNum", pSyncNode->peersNum);
    cJSON* pPeers = cJSON_CreateArray();
    cJSON_AddItemToObject(pRoot, "peersNodeInfo", pPeers);
    for (int i = 0; i < pSyncNode->peersNum; ++i) {
      cJSON_AddItemToArray(pPeers, syncUtilNodeInfo2Json(&pSyncNode->peersNodeInfo[i]));
    }
    cJSON* pPeersId = cJSON_CreateArray();
    cJSON_AddItemToObject(pRoot, "peersId", pPeersId);
    for (int i = 0; i < pSyncNode->peersNum; ++i) {
      cJSON_AddItemToArray(pPeersId, syncUtilRaftId2Json(&pSyncNode->peersId[i]));
    }

    cJSON_AddNumberToObject(pRoot, "replicaNum", pSyncNode->replicaNum);
    cJSON* pReplicasId = cJSON_CreateArray();
    cJSON_AddItemToObject(pRoot, "replicasId", pReplicasId);
    for (int i = 0; i < pSyncNode->replicaNum; ++i) {
      cJSON_AddItemToArray(pReplicasId, syncUtilRaftId2Json(&pSyncNode->replicasId[i]));
    }

    // raft algorithm
    snprintf(u64buf, sizeof(u64buf), "%p", pSyncNode->pFsm);
    cJSON_AddStringToObject(pRoot, "pFsm", u64buf);
    cJSON_AddNumberToObject(pRoot, "quorum", pSyncNode->quorum);
    cJSON* pLaderCache = syncUtilRaftId2Json(&pSyncNode->leaderCache);
    cJSON_AddItemToObject(pRoot, "leaderCache", pLaderCache);

    // life cycle
    snprintf(u64buf, sizeof(u64buf), "%ld", pSyncNode->rid);
    cJSON_AddStringToObject(pRoot, "rid", u64buf);

    // tla+ server vars
    cJSON_AddNumberToObject(pRoot, "state", pSyncNode->state);
    cJSON_AddStringToObject(pRoot, "state_str", syncUtilState2String(pSyncNode->state));
    cJSON_AddItemToObject(pRoot, "pRaftStore", raftStore2Json(pSyncNode->pRaftStore));

    // tla+ candidate vars
    cJSON_AddItemToObject(pRoot, "pVotesGranted", voteGranted2Json(pSyncNode->pVotesGranted));
    cJSON_AddItemToObject(pRoot, "pVotesRespond", votesRespond2Json(pSyncNode->pVotesRespond));

    // tla+ leader vars
    cJSON_AddItemToObject(pRoot, "pNextIndex", syncIndexMgr2Json(pSyncNode->pNextIndex));
    cJSON_AddItemToObject(pRoot, "pMatchIndex", syncIndexMgr2Json(pSyncNode->pMatchIndex));

    // tla+ log vars
    cJSON_AddItemToObject(pRoot, "pLogStore", logStore2Json(pSyncNode->pLogStore));
    snprintf(u64buf, sizeof(u64buf), "%" PRId64 "", pSyncNode->commitIndex);
    cJSON_AddStringToObject(pRoot, "commitIndex", u64buf);

    // timer ms init
    cJSON_AddNumberToObject(pRoot, "pingBaseLine", pSyncNode->pingBaseLine);
    cJSON_AddNumberToObject(pRoot, "electBaseLine", pSyncNode->electBaseLine);
    cJSON_AddNumberToObject(pRoot, "hbBaseLine", pSyncNode->hbBaseLine);

    // ping timer
    snprintf(u64buf, sizeof(u64buf), "%p", pSyncNode->pPingTimer);
    cJSON_AddStringToObject(pRoot, "pPingTimer", u64buf);
    cJSON_AddNumberToObject(pRoot, "pingTimerMS", pSyncNode->pingTimerMS);
    snprintf(u64buf, sizeof(u64buf), "%" PRIu64 "", pSyncNode->pingTimerLogicClock);
    cJSON_AddStringToObject(pRoot, "pingTimerLogicClock", u64buf);
    snprintf(u64buf, sizeof(u64buf), "%" PRIu64 "", pSyncNode->pingTimerLogicClockUser);
    cJSON_AddStringToObject(pRoot, "pingTimerLogicClockUser", u64buf);
    snprintf(u64buf, sizeof(u64buf), "%p", pSyncNode->FpPingTimerCB);
    cJSON_AddStringToObject(pRoot, "FpPingTimerCB", u64buf);
    snprintf(u64buf, sizeof(u64buf), "%" PRIu64 "", pSyncNode->pingTimerCounter);
    cJSON_AddStringToObject(pRoot, "pingTimerCounter", u64buf);

    // elect timer
    snprintf(u64buf, sizeof(u64buf), "%p", pSyncNode->pElectTimer);
    cJSON_AddStringToObject(pRoot, "pElectTimer", u64buf);
    cJSON_AddNumberToObject(pRoot, "electTimerMS", pSyncNode->electTimerMS);
    snprintf(u64buf, sizeof(u64buf), "%" PRIu64 "", pSyncNode->electTimerLogicClock);
    cJSON_AddStringToObject(pRoot, "electTimerLogicClock", u64buf);
    snprintf(u64buf, sizeof(u64buf), "%" PRIu64 "", pSyncNode->electTimerLogicClockUser);
    cJSON_AddStringToObject(pRoot, "electTimerLogicClockUser", u64buf);
    snprintf(u64buf, sizeof(u64buf), "%p", pSyncNode->FpElectTimerCB);
    cJSON_AddStringToObject(pRoot, "FpElectTimerCB", u64buf);
    snprintf(u64buf, sizeof(u64buf), "%" PRIu64 "", pSyncNode->electTimerCounter);
    cJSON_AddStringToObject(pRoot, "electTimerCounter", u64buf);

    // heartbeat timer
    snprintf(u64buf, sizeof(u64buf), "%p", pSyncNode->pHeartbeatTimer);
    cJSON_AddStringToObject(pRoot, "pHeartbeatTimer", u64buf);
    cJSON_AddNumberToObject(pRoot, "heartbeatTimerMS", pSyncNode->heartbeatTimerMS);
    snprintf(u64buf, sizeof(u64buf), "%" PRIu64 "", pSyncNode->heartbeatTimerLogicClock);
    cJSON_AddStringToObject(pRoot, "heartbeatTimerLogicClock", u64buf);
    snprintf(u64buf, sizeof(u64buf), "%" PRIu64 "", pSyncNode->heartbeatTimerLogicClockUser);
    cJSON_AddStringToObject(pRoot, "heartbeatTimerLogicClockUser", u64buf);
    snprintf(u64buf, sizeof(u64buf), "%p", pSyncNode->FpHeartbeatTimerCB);
    cJSON_AddStringToObject(pRoot, "FpHeartbeatTimerCB", u64buf);
    snprintf(u64buf, sizeof(u64buf), "%" PRIu64 "", pSyncNode->heartbeatTimerCounter);
    cJSON_AddStringToObject(pRoot, "heartbeatTimerCounter", u64buf);

    // callback
    snprintf(u64buf, sizeof(u64buf), "%p", pSyncNode->FpOnPing);
    cJSON_AddStringToObject(pRoot, "FpOnPing", u64buf);
    snprintf(u64buf, sizeof(u64buf), "%p", pSyncNode->FpOnPingReply);
    cJSON_AddStringToObject(pRoot, "FpOnPingReply", u64buf);
    snprintf(u64buf, sizeof(u64buf), "%p", pSyncNode->FpOnRequestVote);
    cJSON_AddStringToObject(pRoot, "FpOnRequestVote", u64buf);
    snprintf(u64buf, sizeof(u64buf), "%p", pSyncNode->FpOnRequestVoteReply);
    cJSON_AddStringToObject(pRoot, "FpOnRequestVoteReply", u64buf);
    snprintf(u64buf, sizeof(u64buf), "%p", pSyncNode->FpOnAppendEntries);
    cJSON_AddStringToObject(pRoot, "FpOnAppendEntries", u64buf);
    snprintf(u64buf, sizeof(u64buf), "%p", pSyncNode->FpOnAppendEntriesReply);
    cJSON_AddStringToObject(pRoot, "FpOnAppendEntriesReply", u64buf);
    snprintf(u64buf, sizeof(u64buf), "%p", pSyncNode->FpOnTimeout);
    cJSON_AddStringToObject(pRoot, "FpOnTimeout", u64buf);

    // restoreFinish
    cJSON_AddNumberToObject(pRoot, "restoreFinish", pSyncNode->restoreFinish);

    // snapshot senders
    cJSON* pSenders = cJSON_CreateArray();
    cJSON_AddItemToObject(pRoot, "senders", pSenders);
    for (int i = 0; i < TSDB_MAX_REPLICA; ++i) {
      cJSON_AddItemToArray(pSenders, snapshotSender2Json((pSyncNode->senders)[i]));
    }

    // snapshot receivers
    cJSON* pReceivers = cJSON_CreateArray();
    cJSON_AddItemToObject(pRoot, "receiver", snapshotReceiver2Json(pSyncNode->pNewNodeReceiver));
  }

  cJSON* pJson = cJSON_CreateObject();
  cJSON_AddItemToObject(pJson, "SSyncNode", pRoot);
  return pJson;
}

char* syncNode2Str(const SSyncNode* pSyncNode) {
  cJSON* pJson = syncNode2Json(pSyncNode);
  char*  serialized = cJSON_Print(pJson);
  cJSON_Delete(pJson);
  return serialized;
}

char* syncNode2SimpleStr(const SSyncNode* pSyncNode) {
  int   len = 256;
  char* s = (char*)taosMemoryMalloc(len);
  snprintf(s, len,
           "syncNode: vgId:%d currentTerm:%lu, commitIndex:%ld, state:%d %s, isStandBy:%d, "
           "electTimerLogicClock:%lu, "
           "electTimerLogicClockUser:%lu, "
           "electTimerMS:%d, replicaNum:%d",
           pSyncNode->vgId, pSyncNode->pRaftStore->currentTerm, pSyncNode->commitIndex, pSyncNode->state,
           syncUtilState2String(pSyncNode->state), pSyncNode->pRaftCfg->isStandBy, pSyncNode->electTimerLogicClock,
           pSyncNode->electTimerLogicClockUser, pSyncNode->electTimerMS, pSyncNode->replicaNum);
  return s;
}

void syncNodeUpdateConfig(SSyncNode* pSyncNode, SSyncCfg* newConfig, SyncIndex lastConfigChangeIndex, bool* isDrop) {
  SSyncCfg oldConfig = pSyncNode->pRaftCfg->cfg;
  pSyncNode->pRaftCfg->cfg = *newConfig;
  pSyncNode->pRaftCfg->lastConfigIndex = lastConfigChangeIndex;

  int32_t ret = 0;

  // save snapshot senders
  int32_t oldReplicaNum = pSyncNode->replicaNum;
  SRaftId oldReplicasId[TSDB_MAX_REPLICA];
  memcpy(oldReplicasId, pSyncNode->replicasId, sizeof(oldReplicasId));
  SSyncSnapshotSender* oldSenders[TSDB_MAX_REPLICA];
  for (int i = 0; i < TSDB_MAX_REPLICA; ++i) {
    oldSenders[i] = (pSyncNode->senders)[i];
    sDebug("vgId:%d sync event save senders %d, %p", pSyncNode->vgId, i, oldSenders[i]);
    if (gRaftDetailLog) {
      ;
    }
  }

  // init internal
  pSyncNode->myNodeInfo = pSyncNode->pRaftCfg->cfg.nodeInfo[pSyncNode->pRaftCfg->cfg.myIndex];
  syncUtilnodeInfo2raftId(&pSyncNode->myNodeInfo, pSyncNode->vgId, &pSyncNode->myRaftId);

  // init peersNum, peers, peersId
  pSyncNode->peersNum = pSyncNode->pRaftCfg->cfg.replicaNum - 1;
  int j = 0;
  for (int i = 0; i < pSyncNode->pRaftCfg->cfg.replicaNum; ++i) {
    if (i != pSyncNode->pRaftCfg->cfg.myIndex) {
      pSyncNode->peersNodeInfo[j] = pSyncNode->pRaftCfg->cfg.nodeInfo[i];
      j++;
    }
  }
  for (int i = 0; i < pSyncNode->peersNum; ++i) {
    syncUtilnodeInfo2raftId(&pSyncNode->peersNodeInfo[i], pSyncNode->vgId, &pSyncNode->peersId[i]);
  }

  // init replicaNum, replicasId
  pSyncNode->replicaNum = pSyncNode->pRaftCfg->cfg.replicaNum;
  for (int i = 0; i < pSyncNode->pRaftCfg->cfg.replicaNum; ++i) {
    syncUtilnodeInfo2raftId(&pSyncNode->pRaftCfg->cfg.nodeInfo[i], pSyncNode->vgId, &pSyncNode->replicasId[i]);
  }

  syncIndexMgrUpdate(pSyncNode->pNextIndex, pSyncNode);
  syncIndexMgrUpdate(pSyncNode->pMatchIndex, pSyncNode);
  voteGrantedUpdate(pSyncNode->pVotesGranted, pSyncNode);
  votesRespondUpdate(pSyncNode->pVotesRespond, pSyncNode);

  pSyncNode->quorum = syncUtilQuorum(pSyncNode->pRaftCfg->cfg.replicaNum);

  // reset snapshot senders

  // clear new
  for (int i = 0; i < TSDB_MAX_REPLICA; ++i) {
    (pSyncNode->senders)[i] = NULL;
  }

  // reset new
  for (int i = 0; i < pSyncNode->replicaNum; ++i) {
    // reset sender
    bool reset = false;
    for (int j = 0; j < TSDB_MAX_REPLICA; ++j) {
      if (syncUtilSameId(&(pSyncNode->replicasId)[i], &oldReplicasId[j])) {
        char     host[128];
        uint16_t port;
        syncUtilU642Addr((pSyncNode->replicasId)[i].addr, host, sizeof(host), &port);
        sDebug("vgId:%d sync event reset sender for %lu, newIndex:%d, %s:%d, %p", pSyncNode->vgId,
               (pSyncNode->replicasId)[i].addr, i, host, port, oldSenders[j]);
        (pSyncNode->senders)[i] = oldSenders[j];
        oldSenders[j] = NULL;
        reset = true;

        // reset replicaIndex
        int32_t oldreplicaIndex = (pSyncNode->senders)[i]->replicaIndex;
        (pSyncNode->senders)[i]->replicaIndex = i;
        sDebug("vgId:%d sync event udpate replicaIndex from %d to %d, %s:%d, %p, reset:%d", pSyncNode->vgId,
               oldreplicaIndex, i, host, port, (pSyncNode->senders)[i], reset);
      }
    }
  }

  // create new
  for (int i = 0; i < TSDB_MAX_REPLICA; ++i) {
    if ((pSyncNode->senders)[i] == NULL) {
      (pSyncNode->senders)[i] = snapshotSenderCreate(pSyncNode, i);
      sDebug("vgId:%d sync event create new sender %p replicaIndex:%d", pSyncNode->vgId, (pSyncNode->senders)[i], i);
    }
  }

  // free old
  for (int i = 0; i < TSDB_MAX_REPLICA; ++i) {
    if (oldSenders[i] != NULL) {
      snapshotSenderDestroy(oldSenders[i]);
      sDebug("vgId:%d sync event delete old sender %p replicaIndex:%d", pSyncNode->vgId, oldSenders[i], i);
      oldSenders[i] = NULL;
    }
  }

  bool IamInOld = false;
  bool IamInNew = false;
  for (int i = 0; i < oldConfig.replicaNum; ++i) {
    if (strcmp((oldConfig.nodeInfo)[i].nodeFqdn, pSyncNode->myNodeInfo.nodeFqdn) == 0 &&
        (oldConfig.nodeInfo)[i].nodePort == pSyncNode->myNodeInfo.nodePort) {
      IamInOld = true;
      break;
    }
  }

  for (int i = 0; i < newConfig->replicaNum; ++i) {
    if (strcmp((newConfig->nodeInfo)[i].nodeFqdn, pSyncNode->myNodeInfo.nodeFqdn) == 0 &&
        (newConfig->nodeInfo)[i].nodePort == pSyncNode->myNodeInfo.nodePort) {
      IamInNew = true;
      break;
    }
  }

  *isDrop = true;
  if (IamInOld && !IamInNew) {
    *isDrop = true;
  } else {
    *isDrop = false;
  }

  if (IamInNew) {
    pSyncNode->pRaftCfg->isStandBy = 0;  // change isStandBy to normal
  }
  raftCfgPersist(pSyncNode->pRaftCfg);

  if (gRaftDetailLog) {
    syncNodeLog2("==syncNodeUpdateConfig==", pSyncNode);
  }
}

SSyncNode* syncNodeAcquire(int64_t rid) {
  SSyncNode* pNode = taosAcquireRef(tsNodeRefId, rid);
  if (pNode == NULL) {
    sTrace("failed to acquire node from refId:%" PRId64, rid);
  }

  return pNode;
}

void syncNodeRelease(SSyncNode* pNode) { taosReleaseRef(tsNodeRefId, pNode->rid); }

// raft state change --------------
void syncNodeUpdateTerm(SSyncNode* pSyncNode, SyncTerm term) {
  if (term > pSyncNode->pRaftStore->currentTerm) {
    raftStoreSetTerm(pSyncNode->pRaftStore, term);
    syncNodeBecomeFollower(pSyncNode, "update term");
    raftStoreClearVote(pSyncNode->pRaftStore);
  }
}

void syncNodeBecomeFollower(SSyncNode* pSyncNode, const char* debugStr) {
  sDebug("vgId:%d sync event become follower, isStandBy:%d, replicaNum:%d, %s", pSyncNode->vgId,
         pSyncNode->pRaftCfg->isStandBy, pSyncNode->replicaNum, debugStr);

  // maybe clear leader cache
  if (pSyncNode->state == TAOS_SYNC_STATE_LEADER) {
    pSyncNode->leaderCache = EMPTY_RAFT_ID;
  }

  // state change
  pSyncNode->state = TAOS_SYNC_STATE_FOLLOWER;
  syncNodeStopHeartbeatTimer(pSyncNode);

  // reset elect timer
  syncNodeResetElectTimer(pSyncNode);
}

// TLA+ Spec
// \* Candidate i transitions to leader.
// BecomeLeader(i) ==
//     /\ state[i] = Candidate
//     /\ votesGranted[i] \in Quorum
//     /\ state'      = [state EXCEPT ![i] = Leader]
//     /\ nextIndex'  = [nextIndex EXCEPT ![i] =
//                          [j \in Server |-> Len(log[i]) + 1]]
//     /\ matchIndex' = [matchIndex EXCEPT ![i] =
//                          [j \in Server |-> 0]]
//     /\ elections'  = elections \cup
//                          {[eterm     |-> currentTerm[i],
//                            eleader   |-> i,
//                            elog      |-> log[i],
//                            evotes    |-> votesGranted[i],
//                            evoterLog |-> voterLog[i]]}
//     /\ UNCHANGED <<messages, currentTerm, votedFor, candidateVars, logVars>>
//
void syncNodeBecomeLeader(SSyncNode* pSyncNode, const char* debugStr) {
  sDebug("vgId:%d sync event become leader, isStandBy:%d, replicaNum:%d %s", pSyncNode->vgId,
         pSyncNode->pRaftCfg->isStandBy, pSyncNode->replicaNum, debugStr);

  // state change
  pSyncNode->state = TAOS_SYNC_STATE_LEADER;

  // set leader cache
  pSyncNode->leaderCache = pSyncNode->myRaftId;

  for (int i = 0; i < pSyncNode->pNextIndex->replicaNum; ++i) {
    // maybe overwrite myself, no harm
    // just do it!

    // pSyncNode->pNextIndex->index[i] = pSyncNode->pLogStore->getLastIndex(pSyncNode->pLogStore) + 1;

    // maybe wal is deleted
    SyncIndex lastIndex;
    SyncTerm  lastTerm;
    int32_t   code = syncNodeGetLastIndexTerm(pSyncNode, &lastIndex, &lastTerm);
    ASSERT(code == 0);
    pSyncNode->pNextIndex->index[i] = lastIndex + 1;
  }

  for (int i = 0; i < pSyncNode->pMatchIndex->replicaNum; ++i) {
    // maybe overwrite myself, no harm
    // just do it!
    pSyncNode->pMatchIndex->index[i] = SYNC_INDEX_INVALID;
  }

  // update sender private term
  SSyncSnapshotSender* pMySender = syncNodeGetSnapshotSender(pSyncNode, &(pSyncNode->myRaftId));
  if (pMySender != NULL) {
    for (int i = 0; i < pSyncNode->pMatchIndex->replicaNum; ++i) {
      if ((pSyncNode->senders)[i]->privateTerm > pMySender->privateTerm) {
        pMySender->privateTerm = (pSyncNode->senders)[i]->privateTerm;
      }
    }
    (pMySender->privateTerm) += 100;
  }

  // stop elect timer
  syncNodeStopElectTimer(pSyncNode);

  // start replicate right now!
  syncNodeReplicate(pSyncNode);

  // start heartbeat timer
  syncNodeStartHeartbeatTimer(pSyncNode);
}

void syncNodeCandidate2Leader(SSyncNode* pSyncNode) {
  assert(pSyncNode->state == TAOS_SYNC_STATE_CANDIDATE);
  assert(voteGrantedMajority(pSyncNode->pVotesGranted));
  syncNodeBecomeLeader(pSyncNode, "candidate to leader");

  syncNodeLog2("==state change syncNodeCandidate2Leader==", pSyncNode);

  // Raft 3.6.2 Committing entries from previous terms

  // use this now
  syncNodeAppendNoop(pSyncNode);
  syncMaybeAdvanceCommitIndex(pSyncNode);  // maybe only one replica

  // do not use this
  // syncNodeEqNoop(pSyncNode);
}

void syncNodeFollower2Candidate(SSyncNode* pSyncNode) {
  assert(pSyncNode->state == TAOS_SYNC_STATE_FOLLOWER);
  pSyncNode->state = TAOS_SYNC_STATE_CANDIDATE;

  syncNodeLog2("==state change syncNodeFollower2Candidate==", pSyncNode);
}

void syncNodeLeader2Follower(SSyncNode* pSyncNode) {
  assert(pSyncNode->state == TAOS_SYNC_STATE_LEADER);
  syncNodeBecomeFollower(pSyncNode, "leader to follower");

  syncNodeLog2("==state change syncNodeLeader2Follower==", pSyncNode);
}

void syncNodeCandidate2Follower(SSyncNode* pSyncNode) {
  assert(pSyncNode->state == TAOS_SYNC_STATE_CANDIDATE);
  syncNodeBecomeFollower(pSyncNode, "candidate to follower");

  syncNodeLog2("==state change syncNodeCandidate2Follower==", pSyncNode);
}

// raft vote --------------

// just called by syncNodeVoteForSelf
// need assert
void syncNodeVoteForTerm(SSyncNode* pSyncNode, SyncTerm term, SRaftId* pRaftId) {
  assert(term == pSyncNode->pRaftStore->currentTerm);
  assert(!raftStoreHasVoted(pSyncNode->pRaftStore));

  raftStoreVote(pSyncNode->pRaftStore, pRaftId);
}

// simulate get vote from outside
void syncNodeVoteForSelf(SSyncNode* pSyncNode) {
  syncNodeVoteForTerm(pSyncNode, pSyncNode->pRaftStore->currentTerm, &(pSyncNode->myRaftId));

  SyncRequestVoteReply* pMsg = syncRequestVoteReplyBuild(pSyncNode->vgId);
  pMsg->srcId = pSyncNode->myRaftId;
  pMsg->destId = pSyncNode->myRaftId;
  pMsg->term = pSyncNode->pRaftStore->currentTerm;
  pMsg->voteGranted = true;

  voteGrantedVote(pSyncNode->pVotesGranted, pMsg);
  votesRespondAdd(pSyncNode->pVotesRespond, pMsg);
  syncRequestVoteReplyDestroy(pMsg);
}

// snapshot --------------
bool syncNodeHasSnapshot(SSyncNode* pSyncNode) {
  bool      ret = false;
  SSnapshot snapshot = {.data = NULL, .lastApplyIndex = -1, .lastApplyTerm = 0};
  if (pSyncNode->pFsm->FpGetSnapshot != NULL) {
    pSyncNode->pFsm->FpGetSnapshot(pSyncNode->pFsm, &snapshot);
    if (snapshot.lastApplyIndex >= SYNC_INDEX_BEGIN) {
      ret = true;
    }
  }
  return ret;
}

bool syncNodeIsIndexInSnapshot(SSyncNode* pSyncNode, SyncIndex index) {
  ASSERT(syncNodeHasSnapshot(pSyncNode));
  ASSERT(pSyncNode->pFsm->FpGetSnapshot != NULL);
  ASSERT(index >= SYNC_INDEX_BEGIN);

  SSnapshot snapshot;
  pSyncNode->pFsm->FpGetSnapshot(pSyncNode->pFsm, &snapshot);
  bool b = (index <= snapshot.lastApplyIndex);
  return b;
}

SyncIndex syncNodeGetLastIndex(SSyncNode* pSyncNode) {
  SSnapshot snapshot = {.data = NULL, .lastApplyIndex = -1, .lastApplyTerm = 0};
  if (pSyncNode->pFsm->FpGetSnapshot != NULL) {
    pSyncNode->pFsm->FpGetSnapshot(pSyncNode->pFsm, &snapshot);
  }
  SyncIndex logLastIndex = pSyncNode->pLogStore->syncLogLastIndex(pSyncNode->pLogStore);

  SyncIndex lastIndex = logLastIndex > snapshot.lastApplyIndex ? logLastIndex : snapshot.lastApplyIndex;
  return lastIndex;
}

SyncTerm syncNodeGetLastTerm(SSyncNode* pSyncNode) {
  SyncTerm lastTerm = 0;
  if (syncNodeHasSnapshot(pSyncNode)) {
    // has snapshot
    SSnapshot snapshot = {.data = NULL, .lastApplyIndex = -1, .lastApplyTerm = 0};
    if (pSyncNode->pFsm->FpGetSnapshot != NULL) {
      pSyncNode->pFsm->FpGetSnapshot(pSyncNode->pFsm, &snapshot);
    }

    SyncIndex logLastIndex = pSyncNode->pLogStore->syncLogLastIndex(pSyncNode->pLogStore);
    if (logLastIndex > snapshot.lastApplyIndex) {
      lastTerm = pSyncNode->pLogStore->syncLogLastTerm(pSyncNode->pLogStore);
    } else {
      lastTerm = snapshot.lastApplyTerm;
    }

  } else {
    // no snapshot
    lastTerm = pSyncNode->pLogStore->syncLogLastTerm(pSyncNode->pLogStore);
  }

  return lastTerm;
}

// get last index and term along with snapshot
int32_t syncNodeGetLastIndexTerm(SSyncNode* pSyncNode, SyncIndex* pLastIndex, SyncTerm* pLastTerm) {
  *pLastIndex = syncNodeGetLastIndex(pSyncNode);
  *pLastTerm = syncNodeGetLastTerm(pSyncNode);
  return 0;
}

SyncIndex syncNodeSyncStartIndex(SSyncNode* pSyncNode) {
  SyncIndex syncStartIndex = syncNodeGetLastIndex(pSyncNode) + 1;
  return syncStartIndex;
}

SyncIndex syncNodeGetPreIndex(SSyncNode* pSyncNode, SyncIndex index) {
  ASSERT(index >= SYNC_INDEX_BEGIN);
  SyncIndex syncStartIndex = syncNodeSyncStartIndex(pSyncNode);
  ASSERT(index <= syncStartIndex);

  SyncIndex preIndex = index - 1;
  return preIndex;
}

SyncTerm syncNodeGetPreTerm(SSyncNode* pSyncNode, SyncIndex index) {
  ASSERT(index >= SYNC_INDEX_BEGIN);
  SyncIndex syncStartIndex = syncNodeSyncStartIndex(pSyncNode);
  ASSERT(index <= syncStartIndex);

  if (index == SYNC_INDEX_BEGIN) {
    return 0;
  }

  SyncTerm preTerm = 0;
  if (syncNodeHasSnapshot(pSyncNode)) {
    // has snapshot
    SSnapshot snapshot = {.data = NULL, .lastApplyIndex = -1, .lastApplyTerm = 0};
    if (pSyncNode->pFsm->FpGetSnapshot != NULL) {
      pSyncNode->pFsm->FpGetSnapshot(pSyncNode->pFsm, &snapshot);
    }

    if (index > snapshot.lastApplyIndex + 1) {
      // should be log preTerm
      SSyncRaftEntry* pPreEntry = NULL;
      int32_t         code = pSyncNode->pLogStore->syncLogGetEntry(pSyncNode->pLogStore, index - 1, &pPreEntry);
      ASSERT(code == 0);
      ASSERT(pPreEntry != NULL);

      preTerm = pPreEntry->term;
      taosMemoryFree(pPreEntry);

    } else if (index == snapshot.lastApplyIndex + 1) {
      preTerm = snapshot.lastApplyTerm;

    } else {
      // maybe snapshot change
      sError("sync get pre term, bad scene. index:%ld", index);
      logStoreLog2("sync get pre term, bad scene", pSyncNode->pLogStore);

      SSyncRaftEntry* pPreEntry = NULL;
      int32_t         code = pSyncNode->pLogStore->syncLogGetEntry(pSyncNode->pLogStore, index - 1, &pPreEntry);
      ASSERT(code == 0);
      ASSERT(pPreEntry != NULL);

      preTerm = pPreEntry->term;
      taosMemoryFree(pPreEntry);
    }

  } else {
    // no snapshot
    ASSERT(index > SYNC_INDEX_BEGIN);

    SSyncRaftEntry* pPreEntry = NULL;
    int32_t         code = pSyncNode->pLogStore->syncLogGetEntry(pSyncNode->pLogStore, index - 1, &pPreEntry);
    ASSERT(code == 0);
    ASSERT(pPreEntry != NULL);

    preTerm = pPreEntry->term;
    taosMemoryFree(pPreEntry);
  }

  return preTerm;
}

// get pre index and term of "index"
int32_t syncNodeGetPreIndexTerm(SSyncNode* pSyncNode, SyncIndex index, SyncIndex* pPreIndex, SyncTerm* pPreTerm) {
  *pPreIndex = syncNodeGetPreIndex(pSyncNode, index);
  *pPreTerm = syncNodeGetPreTerm(pSyncNode, index);
  return 0;
}

// for debug --------------
void syncNodePrint(SSyncNode* pObj) {
  char* serialized = syncNode2Str(pObj);
  printf("syncNodePrint | len:%lu | %s \n", strlen(serialized), serialized);
  fflush(NULL);
  taosMemoryFree(serialized);
}

void syncNodePrint2(char* s, SSyncNode* pObj) {
  char* serialized = syncNode2Str(pObj);
  printf("syncNodePrint2 | len:%lu | %s | %s \n", strlen(serialized), s, serialized);
  fflush(NULL);
  taosMemoryFree(serialized);
}

void syncNodeLog(SSyncNode* pObj) {
  char* serialized = syncNode2Str(pObj);
  sTraceLong("syncNodeLog | len:%lu | %s", strlen(serialized), serialized);
  taosMemoryFree(serialized);
}

void syncNodeLog2(char* s, SSyncNode* pObj) {
  if (gRaftDetailLog) {
    char* serialized = syncNode2Str(pObj);
    sTraceLong("syncNodeLog2 | len:%lu | %s | %s", strlen(serialized), s, serialized);
    taosMemoryFree(serialized);
  }
}

// ------ local funciton ---------
// enqueue message ----
static void syncNodeEqPingTimer(void* param, void* tmrId) {
  SSyncNode* pSyncNode = (SSyncNode*)param;
  if (atomic_load_64(&pSyncNode->pingTimerLogicClockUser) <= atomic_load_64(&pSyncNode->pingTimerLogicClock)) {
    SyncTimeout* pSyncMsg = syncTimeoutBuild2(SYNC_TIMEOUT_PING, atomic_load_64(&pSyncNode->pingTimerLogicClock),
                                              pSyncNode->pingTimerMS, pSyncNode->vgId, pSyncNode);
    SRpcMsg      rpcMsg;
    syncTimeout2RpcMsg(pSyncMsg, &rpcMsg);
    syncRpcMsgLog2((char*)"==syncNodeEqPingTimer==", &rpcMsg);
    if (pSyncNode->FpEqMsg != NULL) {
      int32_t code = pSyncNode->FpEqMsg(pSyncNode->msgcb, &rpcMsg);
      if (code != 0) {
        sError("vgId:%d sync enqueue ping msg error, code:%d", pSyncNode->vgId, code);
        rpcFreeCont(rpcMsg.pCont);
        syncTimeoutDestroy(pSyncMsg);
        return;
      }
    } else {
      sTrace("syncNodeEqPingTimer pSyncNode->FpEqMsg is NULL");
    }
    syncTimeoutDestroy(pSyncMsg);

    if (syncEnvIsStart()) {
      taosTmrReset(syncNodeEqPingTimer, pSyncNode->pingTimerMS, pSyncNode, gSyncEnv->pTimerManager,
                   &pSyncNode->pPingTimer);
    } else {
      sError("sync env is stop, syncNodeEqPingTimer");
    }

  } else {
    sTrace("==syncNodeEqPingTimer== pingTimerLogicClock:%" PRIu64 ", pingTimerLogicClockUser:%" PRIu64 "",
           pSyncNode->pingTimerLogicClock, pSyncNode->pingTimerLogicClockUser);
  }
}

static void syncNodeEqElectTimer(void* param, void* tmrId) {
  SSyncNode* pSyncNode = (SSyncNode*)param;
  if (atomic_load_64(&pSyncNode->electTimerLogicClockUser) <= atomic_load_64(&pSyncNode->electTimerLogicClock)) {
    SyncTimeout* pSyncMsg = syncTimeoutBuild2(SYNC_TIMEOUT_ELECTION, atomic_load_64(&pSyncNode->electTimerLogicClock),
                                              pSyncNode->electTimerMS, pSyncNode->vgId, pSyncNode);
    SRpcMsg      rpcMsg;
    syncTimeout2RpcMsg(pSyncMsg, &rpcMsg);
    syncRpcMsgLog2((char*)"==syncNodeEqElectTimer==", &rpcMsg);
    if (pSyncNode->FpEqMsg != NULL) {
      int32_t code = pSyncNode->FpEqMsg(pSyncNode->msgcb, &rpcMsg);
      if (code != 0) {
        sError("vgId:%d sync enqueue elect msg error, code:%d", pSyncNode->vgId, code);
        rpcFreeCont(rpcMsg.pCont);
        syncTimeoutDestroy(pSyncMsg);
        return;
      }
    } else {
      sTrace("syncNodeEqElectTimer FpEqMsg is NULL");
    }
    syncTimeoutDestroy(pSyncMsg);

    // reset timer ms
    if (syncEnvIsStart()) {
      pSyncNode->electTimerMS = syncUtilElectRandomMS(pSyncNode->electBaseLine, 2 * pSyncNode->electBaseLine);
      taosTmrReset(syncNodeEqElectTimer, pSyncNode->electTimerMS, pSyncNode, gSyncEnv->pTimerManager,
                   &pSyncNode->pElectTimer);
    } else {
      sError("sync env is stop, syncNodeEqElectTimer");
    }
  } else {
    sTrace("==syncNodeEqElectTimer== electTimerLogicClock:%" PRIu64 ", electTimerLogicClockUser:%" PRIu64 "",
           pSyncNode->electTimerLogicClock, pSyncNode->electTimerLogicClockUser);
  }
}

static void syncNodeEqHeartbeatTimer(void* param, void* tmrId) {
  SSyncNode* pSyncNode = (SSyncNode*)param;
<<<<<<< HEAD
  if (atomic_load_64(&pSyncNode->heartbeatTimerLogicClockUser) <=
      atomic_load_64(&pSyncNode->heartbeatTimerLogicClock)) {
    SyncTimeout* pSyncMsg =
        syncTimeoutBuild2(SYNC_TIMEOUT_HEARTBEAT, atomic_load_64(&pSyncNode->heartbeatTimerLogicClock),
                          pSyncNode->heartbeatTimerMS, pSyncNode->vgId, pSyncNode);
    SRpcMsg rpcMsg;
    syncTimeout2RpcMsg(pSyncMsg, &rpcMsg);
    syncRpcMsgLog2((char*)"==syncNodeEqHeartbeatTimer==", &rpcMsg);
    if (pSyncNode->FpEqMsg != NULL) {
      int32_t code = pSyncNode->FpEqMsg(pSyncNode->msgcb, &rpcMsg);
      if (code != 0) {
        sError("vgId:%d sync enqueue timer msg error, code:%d", pSyncNode->vgId, code);
        rpcFreeCont(rpcMsg.pCont);
        syncTimeoutDestroy(pSyncMsg);
        return;
      }
    } else {
      sError("syncNodeEqHeartbeatTimer FpEqMsg is NULL");
    }
    syncTimeoutDestroy(pSyncMsg);

    if (syncEnvIsStart()) {
      taosTmrReset(syncNodeEqHeartbeatTimer, pSyncNode->heartbeatTimerMS, pSyncNode, gSyncEnv->pTimerManager,
                   &pSyncNode->pHeartbeatTimer);
    } else {
      sError("sync env is stop, syncNodeEqHeartbeatTimer");
=======
  if (pSyncNode->replicaNum > 1) {
    if (atomic_load_64(&pSyncNode->heartbeatTimerLogicClockUser) <=
        atomic_load_64(&pSyncNode->heartbeatTimerLogicClock)) {
      SyncTimeout* pSyncMsg =
          syncTimeoutBuild2(SYNC_TIMEOUT_HEARTBEAT, atomic_load_64(&pSyncNode->heartbeatTimerLogicClock),
                            pSyncNode->heartbeatTimerMS, pSyncNode->vgId, pSyncNode);
      SRpcMsg rpcMsg;
      syncTimeout2RpcMsg(pSyncMsg, &rpcMsg);
      syncRpcMsgLog2((char*)"==syncNodeEqHeartbeatTimer==", &rpcMsg);
      if (pSyncNode->FpEqMsg != NULL) {
        int32_t code = pSyncNode->FpEqMsg(pSyncNode->msgcb, &rpcMsg);
        if (code != 0) {
          sError("vgId:%d sync enqueue timer msg error, code:%d", pSyncNode->vgId, code);
          rpcFreeCont(rpcMsg.pCont);
          syncTimeoutDestroy(pSyncMsg);
          return;
        }
      } else {
        sError("syncNodeEqHeartbeatTimer FpEqMsg is NULL");
      }
      syncTimeoutDestroy(pSyncMsg);

      if (syncEnvIsStart()) {
        taosTmrReset(syncNodeEqHeartbeatTimer, pSyncNode->heartbeatTimerMS, pSyncNode, gSyncEnv->pTimerManager,
                     &pSyncNode->pHeartbeatTimer);
      } else {
        sError("sync env is stop, syncNodeEqHeartbeatTimer");
      }
    } else {
      sTrace("==syncNodeEqHeartbeatTimer== heartbeatTimerLogicClock:%" PRIu64 ", heartbeatTimerLogicClockUser:%" PRIu64
             "",
             pSyncNode->heartbeatTimerLogicClock, pSyncNode->heartbeatTimerLogicClockUser);
>>>>>>> 1b15c343
    }
  }
}

static int32_t syncNodeEqNoop(SSyncNode* ths) {
  int32_t ret = 0;
  assert(ths->state == TAOS_SYNC_STATE_LEADER);

  SyncIndex       index = ths->pLogStore->getLastIndex(ths->pLogStore) + 1;
  SyncTerm        term = ths->pRaftStore->currentTerm;
  SSyncRaftEntry* pEntry = syncEntryBuildNoop(term, index, ths->vgId);
  assert(pEntry != NULL);

  uint32_t           entryLen;
  char*              serialized = syncEntrySerialize(pEntry, &entryLen);
  SyncClientRequest* pSyncMsg = syncClientRequestBuild(entryLen);
  assert(pSyncMsg->dataLen == entryLen);
  memcpy(pSyncMsg->data, serialized, entryLen);

  SRpcMsg rpcMsg = {0};
  syncClientRequest2RpcMsg(pSyncMsg, &rpcMsg);
  if (ths->FpEqMsg != NULL) {
    ths->FpEqMsg(ths->msgcb, &rpcMsg);
  } else {
    sTrace("syncNodeEqNoop pSyncNode->FpEqMsg is NULL");
  }

  taosMemoryFree(serialized);
  syncClientRequestDestroy(pSyncMsg);

  return ret;
}

static int32_t syncNodeAppendNoop(SSyncNode* ths) {
  int32_t ret = 0;

  SyncIndex       index = ths->pLogStore->getLastIndex(ths->pLogStore) + 1;
  SyncTerm        term = ths->pRaftStore->currentTerm;
  SSyncRaftEntry* pEntry = syncEntryBuildNoop(term, index, ths->vgId);
  assert(pEntry != NULL);

  if (ths->state == TAOS_SYNC_STATE_LEADER) {
    // ths->pLogStore->appendEntry(ths->pLogStore, pEntry);
    ths->pLogStore->syncLogAppendEntry(ths->pLogStore, pEntry);
    syncNodeReplicate(ths);
  }

  syncEntryDestory(pEntry);
  return ret;
}

// on message ----
int32_t syncNodeOnPingCb(SSyncNode* ths, SyncPing* pMsg) {
  // log state
  char logBuf[1024] = {0};
  snprintf(logBuf, sizeof(logBuf),
           "==syncNodeOnPingCb== vgId:%d, state: %d, %s, term:%lu electTimerLogicClock:%lu, "
           "electTimerLogicClockUser:%lu, electTimerMS:%d",
           ths->vgId, ths->state, syncUtilState2String(ths->state), ths->pRaftStore->currentTerm,
           ths->electTimerLogicClock, ths->electTimerLogicClockUser, ths->electTimerMS);

  int32_t ret = 0;
  syncPingLog2(logBuf, pMsg);
  SyncPingReply* pMsgReply = syncPingReplyBuild3(&ths->myRaftId, &pMsg->srcId, ths->vgId);
  SRpcMsg        rpcMsg;
  syncPingReply2RpcMsg(pMsgReply, &rpcMsg);

  /*
    // htonl
    SMsgHead* pHead = rpcMsg.pCont;
    pHead->contLen = htonl(pHead->contLen);
    pHead->vgId = htonl(pHead->vgId);
  */

  syncNodeSendMsgById(&pMsgReply->destId, ths, &rpcMsg);

  return ret;
}

int32_t syncNodeOnPingReplyCb(SSyncNode* ths, SyncPingReply* pMsg) {
  int32_t ret = 0;
  syncPingReplyLog2("==syncNodeOnPingReplyCb==", pMsg);
  return ret;
}

// TLA+ Spec
// ClientRequest(i, v) ==
//     /\ state[i] = Leader
//     /\ LET entry == [term  |-> currentTerm[i],
//                      value |-> v]
//            newLog == Append(log[i], entry)
//        IN  log' = [log EXCEPT ![i] = newLog]
//     /\ UNCHANGED <<messages, serverVars, candidateVars,
//                    leaderVars, commitIndex>>
//
int32_t syncNodeOnClientRequestCb(SSyncNode* ths, SyncClientRequest* pMsg) {
  int32_t ret = 0;
  syncClientRequestLog2("==syncNodeOnClientRequestCb==", pMsg);

  SyncIndex       index = ths->pLogStore->syncLogWriteIndex(ths->pLogStore);
  SyncTerm        term = ths->pRaftStore->currentTerm;
  SSyncRaftEntry* pEntry = syncEntryBuild2((SyncClientRequest*)pMsg, term, index);
  assert(pEntry != NULL);

  if (ths->state == TAOS_SYNC_STATE_LEADER) {
    // ths->pLogStore->appendEntry(ths->pLogStore, pEntry);
    ths->pLogStore->syncLogAppendEntry(ths->pLogStore, pEntry);

    // start replicate right now!
    syncNodeReplicate(ths);

    // pre commit
    SRpcMsg rpcMsg;
    syncEntry2OriginalRpc(pEntry, &rpcMsg);

    if (ths->pFsm != NULL) {
      // if (ths->pFsm->FpPreCommitCb != NULL && pEntry->originalRpcType != TDMT_SYNC_NOOP) {
      if (ths->pFsm->FpPreCommitCb != NULL && syncUtilUserPreCommit(pEntry->originalRpcType)) {
        SFsmCbMeta cbMeta;
        cbMeta.index = pEntry->index;
        cbMeta.isWeak = pEntry->isWeak;
        cbMeta.code = 0;
        cbMeta.state = ths->state;
        cbMeta.seqNum = pEntry->seqNum;
        ths->pFsm->FpPreCommitCb(ths->pFsm, &rpcMsg, cbMeta);
      }
    }
    rpcFreeCont(rpcMsg.pCont);

    // only myself, maybe commit
    syncMaybeAdvanceCommitIndex(ths);

  } else {
    // pre commit
    SRpcMsg rpcMsg;
    syncEntry2OriginalRpc(pEntry, &rpcMsg);

    if (ths->pFsm != NULL) {
      // if (ths->pFsm->FpPreCommitCb != NULL && pEntry->originalRpcType != TDMT_SYNC_NOOP) {
      if (ths->pFsm->FpPreCommitCb != NULL && syncUtilUserPreCommit(pEntry->originalRpcType)) {
        SFsmCbMeta cbMeta;
        cbMeta.index = pEntry->index;
        cbMeta.isWeak = pEntry->isWeak;
        cbMeta.code = 1;
        cbMeta.state = ths->state;
        cbMeta.seqNum = pEntry->seqNum;
        ths->pFsm->FpPreCommitCb(ths->pFsm, &rpcMsg, cbMeta);
      }
    }
    rpcFreeCont(rpcMsg.pCont);
  }

  syncEntryDestory(pEntry);
  return ret;
}

static void syncFreeNode(void* param) {
  SSyncNode* pNode = param;
  // inner object already free
  // syncNodePrint2((char*)"==syncFreeNode==", pNode);

  taosMemoryFree(pNode);
}

const char* syncStr(ESyncState state) {
  switch (state) {
    case TAOS_SYNC_STATE_FOLLOWER:
      return "follower";
    case TAOS_SYNC_STATE_CANDIDATE:
      return "candidate";
    case TAOS_SYNC_STATE_LEADER:
      return "leader";
    default:
      return "error";
  }
}

static int32_t syncDoLeaderTransfer(SSyncNode* ths, SRpcMsg* pRpcMsg, SSyncRaftEntry* pEntry) {
  SyncLeaderTransfer* pSyncLeaderTransfer = syncLeaderTransferFromRpcMsg2(pRpcMsg);

  /*
    char     host[128];
    uint16_t port;
    syncUtilU642Addr(pSyncLeaderTransfer->newLeaderId.addr, host, sizeof(host), &port);
    sDebug("vgId:%d sync event, maybe leader transfer to %s:%d %lu", ths->vgId, host, port,
           pSyncLeaderTransfer->newLeaderId.addr);
  */

  sDebug("vgId:%d sync event, begin leader transfer", ths->vgId);

  if (strcmp(pSyncLeaderTransfer->newNodeInfo.nodeFqdn, ths->myNodeInfo.nodeFqdn) == 0 &&
      pSyncLeaderTransfer->newNodeInfo.nodePort == ths->myNodeInfo.nodePort) {
    sDebug("vgId:%d sync event, maybe leader transfer to %s:%d %lu", ths->vgId,
           pSyncLeaderTransfer->newNodeInfo.nodeFqdn, pSyncLeaderTransfer->newNodeInfo.nodePort,
           pSyncLeaderTransfer->newLeaderId.addr);

    // reset elect timer now!
    int32_t electMS = 1;
    int32_t ret = syncNodeRestartElectTimer(ths, electMS);
    ASSERT(ret == 0);
  }

  /*
    if (syncUtilSameId(&(pSyncLeaderTransfer->newLeaderId), &(ths->myRaftId))) {
      // reset elect timer now!
      int32_t electMS = 1;
      int32_t ret = syncNodeRestartElectTimer(ths, electMS);
      ASSERT(ret == 0);
    }
  */
  if (ths->pFsm->FpLeaderTransferCb != NULL) {
    SFsmCbMeta cbMeta;
    cbMeta.code = 0;
    cbMeta.currentTerm = ths->pRaftStore->currentTerm;
    cbMeta.flag = 0;
    cbMeta.index = pEntry->index;
    cbMeta.isWeak = pEntry->isWeak;
    cbMeta.seqNum = pEntry->seqNum;
    cbMeta.state = ths->state;
    cbMeta.term = pEntry->term;
    ths->pFsm->FpLeaderTransferCb(ths->pFsm, pRpcMsg, cbMeta);
  }

  syncLeaderTransferDestroy(pSyncLeaderTransfer);
  return 0;
}

static int32_t syncNodeConfigChange(SSyncNode* ths, SRpcMsg* pRpcMsg, SSyncRaftEntry* pEntry) {
  SSyncCfg oldSyncCfg = ths->pRaftCfg->cfg;

  SSyncCfg newSyncCfg;
  int32_t  ret = syncCfgFromStr(pRpcMsg->pCont, &newSyncCfg);
  ASSERT(ret == 0);

  // update new config myIndex
  bool IamInNew = false;
  for (int i = 0; i < newSyncCfg.replicaNum; ++i) {
    if (strcmp(ths->myNodeInfo.nodeFqdn, (newSyncCfg.nodeInfo)[i].nodeFqdn) == 0 &&
        ths->myNodeInfo.nodePort == (newSyncCfg.nodeInfo)[i].nodePort) {
      newSyncCfg.myIndex = i;
      IamInNew = true;
      break;
    }
  }

  bool isDrop;

  // if (IamInNew || (!IamInNew && ths->state != TAOS_SYNC_STATE_LEADER)) {
  if (IamInNew) {
    syncNodeUpdateConfig(ths, &newSyncCfg, pEntry->index, &isDrop);

    // change isStandBy to normal
    if (!isDrop) {
      char tmpbuf[128];
      snprintf(tmpbuf, sizeof(tmpbuf), "config change from %d to %d", oldSyncCfg.replicaNum, newSyncCfg.replicaNum);
      if (ths->state == TAOS_SYNC_STATE_LEADER) {
        syncNodeBecomeLeader(ths, tmpbuf);
      } else {
        syncNodeBecomeFollower(ths, tmpbuf);
      }
    }
  } else {
    char tmpbuf[128];
    snprintf(tmpbuf, sizeof(tmpbuf), "config change2 from %d to %d", oldSyncCfg.replicaNum, newSyncCfg.replicaNum);
    syncNodeBecomeFollower(ths, tmpbuf);
  }

  if (gRaftDetailLog) {
    char* sOld = syncCfg2Str(&oldSyncCfg);
    char* sNew = syncCfg2Str(&newSyncCfg);
    sInfo("==config change== 0x11 old:%s new:%s isDrop:%d index:%ld IamInNew:%d \n", sOld, sNew, isDrop, pEntry->index,
          IamInNew);
    taosMemoryFree(sOld);
    taosMemoryFree(sNew);
  }

  // always call FpReConfigCb
  if (ths->pFsm->FpReConfigCb != NULL) {
    SReConfigCbMeta cbMeta = {0};
    cbMeta.code = 0;
    cbMeta.currentTerm = ths->pRaftStore->currentTerm;
    cbMeta.index = pEntry->index;
    cbMeta.term = pEntry->term;
    cbMeta.newCfg = newSyncCfg;
    cbMeta.oldCfg = oldSyncCfg;
    cbMeta.seqNum = pEntry->seqNum;
    cbMeta.flag = 0x11;
    cbMeta.isDrop = isDrop;
    ths->pFsm->FpReConfigCb(ths->pFsm, pRpcMsg, cbMeta);
  }

  return 0;
}

int32_t syncNodeCommit(SSyncNode* ths, SyncIndex beginIndex, SyncIndex endIndex, uint64_t flag) {
  int32_t    code = 0;
  ESyncState state = flag;
  sDebug("vgId:%d sync event commit by wal from index:%" PRId64 " to index:%" PRId64 ", %s", ths->vgId, beginIndex,
         endIndex, syncUtilState2String(state));

  // execute fsm
  if (ths->pFsm != NULL) {
    for (SyncIndex i = beginIndex; i <= endIndex; ++i) {
      if (i != SYNC_INDEX_INVALID) {
        SSyncRaftEntry* pEntry;
        code = ths->pLogStore->syncLogGetEntry(ths->pLogStore, i, &pEntry);
        ASSERT(code == 0);
        ASSERT(pEntry != NULL);

        SRpcMsg rpcMsg;
        syncEntry2OriginalRpc(pEntry, &rpcMsg);

        // user commit
        if (ths->pFsm->FpCommitCb != NULL && syncUtilUserCommit(pEntry->originalRpcType)) {
          SFsmCbMeta cbMeta;
          cbMeta.index = pEntry->index;
          cbMeta.isWeak = pEntry->isWeak;
          cbMeta.code = 0;
          cbMeta.state = ths->state;
          cbMeta.seqNum = pEntry->seqNum;
          cbMeta.term = pEntry->term;
          cbMeta.currentTerm = ths->pRaftStore->currentTerm;
          cbMeta.flag = flag;

          ths->pFsm->FpCommitCb(ths->pFsm, &rpcMsg, cbMeta);
        }

        // config change
        if (pEntry->originalRpcType == TDMT_SYNC_CONFIG_CHANGE) {
          code = syncNodeConfigChange(ths, &rpcMsg, pEntry);
          ASSERT(code == 0);
        }

        // leader transfer
        if (pEntry->originalRpcType == TDMT_SYNC_LEADER_TRANSFER) {
          code = syncDoLeaderTransfer(ths, &rpcMsg, pEntry);
          ASSERT(code == 0);
        }

        // restore finish
        if (pEntry->index == ths->pLogStore->syncLogLastIndex(ths->pLogStore)) {
          if (ths->restoreFinish == false) {
            if (ths->pFsm->FpRestoreFinishCb != NULL) {
              ths->pFsm->FpRestoreFinishCb(ths->pFsm);
            }
            ths->restoreFinish = true;
            sDebug("vgId:%d sync event restore finish, index:%ld", ths->vgId, pEntry->index);
          }
        }

        rpcFreeCont(rpcMsg.pCont);
        syncEntryDestory(pEntry);
      }
    }
  }
  return 0;
}

bool syncNodeInRaftGroup(SSyncNode* ths, SRaftId* pRaftId) {
  for (int i = 0; i < ths->replicaNum; ++i) {
    if (syncUtilSameId(&((ths->replicasId)[i]), pRaftId)) {
      return true;
    }
  }
  return false;
}

SSyncSnapshotSender* syncNodeGetSnapshotSender(SSyncNode* ths, SRaftId* pDestId) {
  SSyncSnapshotSender* pSender = NULL;
  for (int i = 0; i < ths->replicaNum; ++i) {
    if (syncUtilSameId(pDestId, &((ths->replicasId)[i]))) {
      pSender = (ths->senders)[i];
    }
  }
  return pSender;
}<|MERGE_RESOLUTION|>--- conflicted
+++ resolved
@@ -1808,34 +1808,6 @@
 
 static void syncNodeEqHeartbeatTimer(void* param, void* tmrId) {
   SSyncNode* pSyncNode = (SSyncNode*)param;
-<<<<<<< HEAD
-  if (atomic_load_64(&pSyncNode->heartbeatTimerLogicClockUser) <=
-      atomic_load_64(&pSyncNode->heartbeatTimerLogicClock)) {
-    SyncTimeout* pSyncMsg =
-        syncTimeoutBuild2(SYNC_TIMEOUT_HEARTBEAT, atomic_load_64(&pSyncNode->heartbeatTimerLogicClock),
-                          pSyncNode->heartbeatTimerMS, pSyncNode->vgId, pSyncNode);
-    SRpcMsg rpcMsg;
-    syncTimeout2RpcMsg(pSyncMsg, &rpcMsg);
-    syncRpcMsgLog2((char*)"==syncNodeEqHeartbeatTimer==", &rpcMsg);
-    if (pSyncNode->FpEqMsg != NULL) {
-      int32_t code = pSyncNode->FpEqMsg(pSyncNode->msgcb, &rpcMsg);
-      if (code != 0) {
-        sError("vgId:%d sync enqueue timer msg error, code:%d", pSyncNode->vgId, code);
-        rpcFreeCont(rpcMsg.pCont);
-        syncTimeoutDestroy(pSyncMsg);
-        return;
-      }
-    } else {
-      sError("syncNodeEqHeartbeatTimer FpEqMsg is NULL");
-    }
-    syncTimeoutDestroy(pSyncMsg);
-
-    if (syncEnvIsStart()) {
-      taosTmrReset(syncNodeEqHeartbeatTimer, pSyncNode->heartbeatTimerMS, pSyncNode, gSyncEnv->pTimerManager,
-                   &pSyncNode->pHeartbeatTimer);
-    } else {
-      sError("sync env is stop, syncNodeEqHeartbeatTimer");
-=======
   if (pSyncNode->replicaNum > 1) {
     if (atomic_load_64(&pSyncNode->heartbeatTimerLogicClockUser) <=
         atomic_load_64(&pSyncNode->heartbeatTimerLogicClock)) {
@@ -1868,7 +1840,6 @@
       sTrace("==syncNodeEqHeartbeatTimer== heartbeatTimerLogicClock:%" PRIu64 ", heartbeatTimerLogicClockUser:%" PRIu64
              "",
              pSyncNode->heartbeatTimerLogicClock, pSyncNode->heartbeatTimerLogicClockUser);
->>>>>>> 1b15c343
     }
   }
 }
