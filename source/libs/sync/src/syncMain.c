/*
 * Copyright (c) 2019 TAOS Data, Inc. <jhtao@taosdata.com>
 *
 * This program is free software: you can use, redistribute, and/or modify
 * it under the terms of the GNU Affero General Public License, version 3
 * or later ("AGPL"), as published by the Free Software Foundation.
 *
 * This program is distributed in the hope that it will be useful, but WITHOUT
 * ANY WARRANTY; without even the implied warranty of MERCHANTABILITY or
 * FITNESS FOR A PARTICULAR PURPOSE.
 *
 * You should have received a copy of the GNU Affero General Public License
 * along with this program. If not, see <http://www.gnu.org/licenses/>.
 */

#include "sync.h"
#include "syncAppendEntries.h"
#include "syncAppendEntriesReply.h"
#include "syncCommit.h"
#include "syncElection.h"
#include "syncEnv.h"
#include "syncIndexMgr.h"
#include "syncInt.h"
#include "syncMessage.h"
#include "syncRaftCfg.h"
#include "syncRaftLog.h"
#include "syncRaftStore.h"
#include "syncReplication.h"
#include "syncRequestVote.h"
#include "syncRequestVoteReply.h"
#include "syncRespMgr.h"
#include "syncSnapshot.h"
#include "syncTimeout.h"
#include "syncUtil.h"
#include "syncVoteMgr.h"
#include "tref.h"

bool gRaftDetailLog = false;

static int32_t tsNodeRefId = -1;

// ------ local funciton ---------
// enqueue message ----
static void    syncNodeEqPingTimer(void* param, void* tmrId);
static void    syncNodeEqElectTimer(void* param, void* tmrId);
static void    syncNodeEqHeartbeatTimer(void* param, void* tmrId);
static int32_t syncNodeEqNoop(SSyncNode* ths);
static int32_t syncNodeAppendNoop(SSyncNode* ths);

// process message ----
int32_t syncNodeOnPingCb(SSyncNode* ths, SyncPing* pMsg);
int32_t syncNodeOnPingReplyCb(SSyncNode* ths, SyncPingReply* pMsg);

// ---------------------------------
static void syncNodeFreeCb(void* param) {
  syncNodeClose(param);
  param = NULL;
}

int32_t syncInit() {
  int32_t ret = 0;

  if (!syncEnvIsStart()) {
    tsNodeRefId = taosOpenRef(200, syncNodeFreeCb);
    if (tsNodeRefId < 0) {
      sError("failed to init node ref");
      syncCleanUp();
      ret = -1;
    } else {
      sDebug("sync rsetId:%" PRId32 " is open", tsNodeRefId);
      ret = syncEnvStart();
    }
  }

  return ret;
}

void syncCleanUp() {
  int32_t ret = syncEnvStop();
  ASSERT(ret == 0);

  if (tsNodeRefId != -1) {
    sDebug("sync rsetId:%" PRId32 " is closed", tsNodeRefId);
    taosCloseRef(tsNodeRefId);
    tsNodeRefId = -1;
  }
}

int64_t syncOpen(SSyncInfo* pSyncInfo) {
  SSyncNode* pSyncNode = syncNodeOpen(pSyncInfo);
  if (pSyncNode == NULL) {
    sError("vgId:%d, failed to open sync node since %s", pSyncInfo->vgId, terrstr());
    return -1;
  }

  pSyncNode->rid = taosAddRef(tsNodeRefId, pSyncNode);
  if (pSyncNode->rid < 0) {
    syncNodeClose(pSyncNode);
    pSyncNode = NULL;
    return -1;
  }

  sDebug("vgId:%d, sync rid:%" PRId64 " is added to rsetId:%" PRId32, pSyncInfo->vgId, pSyncNode->rid, tsNodeRefId);
  return pSyncNode->rid;
}

void syncStart(int64_t rid) {
  SSyncNode* pSyncNode = (SSyncNode*)taosAcquireRef(tsNodeRefId, rid);
  if (pSyncNode == NULL) {
    return;
  }

  if (pSyncNode->pRaftCfg->isStandBy) {
    syncNodeStartStandBy(pSyncNode);
  } else {
    syncNodeStart(pSyncNode);
  }

  taosReleaseRef(tsNodeRefId, pSyncNode->rid);
}

void syncStartNormal(int64_t rid) {
  SSyncNode* pSyncNode = (SSyncNode*)taosAcquireRef(tsNodeRefId, rid);
  if (pSyncNode == NULL) {
    return;
  }
  syncNodeStart(pSyncNode);

  taosReleaseRef(tsNodeRefId, pSyncNode->rid);
}

void syncStartStandBy(int64_t rid) {
  SSyncNode* pSyncNode = (SSyncNode*)taosAcquireRef(tsNodeRefId, rid);
  if (pSyncNode == NULL) {
    return;
  }
  syncNodeStartStandBy(pSyncNode);

  taosReleaseRef(tsNodeRefId, pSyncNode->rid);
}

void syncStop(int64_t rid) {
  SSyncNode* pSyncNode = (SSyncNode*)taosAcquireRef(tsNodeRefId, rid);
  if (pSyncNode == NULL) return;
  int32_t vgId = pSyncNode->vgId;
  taosReleaseRef(tsNodeRefId, pSyncNode->rid);

  taosRemoveRef(tsNodeRefId, rid);
  sDebug("vgId:%d, sync rid:%" PRId64 " is removed from rsetId:%" PRId64, vgId, rid, (int64_t)tsNodeRefId);
}

int32_t syncSetStandby(int64_t rid) {
  SSyncNode* pSyncNode = (SSyncNode*)taosAcquireRef(tsNodeRefId, rid);
  if (pSyncNode == NULL) {
    terrno = TSDB_CODE_SYN_INTERNAL_ERROR;
    sError("failed to set standby since accquire ref error, rid:%" PRId64, rid);
    return -1;
  }

  if (pSyncNode->state != TAOS_SYNC_STATE_FOLLOWER) {
    if (pSyncNode->state == TAOS_SYNC_STATE_LEADER) {
      terrno = TSDB_CODE_SYN_IS_LEADER;
    } else {
      terrno = TSDB_CODE_SYN_STANDBY_NOT_READY;
    }
    sError("failed to set standby since it is not follower, state:%s rid:%" PRId64, syncStr(pSyncNode->state), rid);
    taosReleaseRef(tsNodeRefId, pSyncNode->rid);
    return -1;
  }

  // state change
  pSyncNode->state = TAOS_SYNC_STATE_FOLLOWER;
  syncNodeStopHeartbeatTimer(pSyncNode);

  // reset elect timer, long enough
  int32_t electMS = TIMER_MAX_MS;
  int32_t ret = syncNodeRestartElectTimer(pSyncNode, electMS);
  ASSERT(ret == 0);

  pSyncNode->pRaftCfg->isStandBy = 1;
  raftCfgPersist(pSyncNode->pRaftCfg);

  taosReleaseRef(tsNodeRefId, pSyncNode->rid);
  sInfo("vgId:%d, set to standby", pSyncNode->vgId);
  return 0;
}

bool syncNodeCheckNewConfig(SSyncNode* pSyncNode, const SSyncCfg* pNewCfg) {
  bool IamInNew = syncNodeInConfig(pSyncNode, pNewCfg);
  if (!IamInNew) {
    return false;
  }

  if (pNewCfg->replicaNum > pSyncNode->replicaNum + 1) {
    return false;
  }

  if (pNewCfg->replicaNum < pSyncNode->replicaNum - 1) {
    return false;
  }

  return true;
}

int32_t syncReconfigBuild(int64_t rid, const SSyncCfg* pNewCfg, SRpcMsg* pRpcMsg) {
  SSyncNode* pSyncNode = (SSyncNode*)taosAcquireRef(tsNodeRefId, rid);
  if (pSyncNode == NULL) {
    terrno = TSDB_CODE_SYN_INTERNAL_ERROR;
    return -1;
  }
  ASSERT(rid == pSyncNode->rid);
  int32_t ret = 0;

  if (!syncNodeCheckNewConfig(pSyncNode, pNewCfg)) {
    taosReleaseRef(tsNodeRefId, pSyncNode->rid);
    terrno = TSDB_CODE_SYN_NEW_CONFIG_ERROR;
    sError("invalid new config. vgId:%d", pSyncNode->vgId);
    return -1;
  }

  char* newconfig = syncCfg2Str((SSyncCfg*)pNewCfg);
  pRpcMsg->msgType = TDMT_SYNC_CONFIG_CHANGE;
  pRpcMsg->info.noResp = 1;
  pRpcMsg->contLen = strlen(newconfig) + 1;
  pRpcMsg->pCont = rpcMallocCont(pRpcMsg->contLen);
  snprintf(pRpcMsg->pCont, pRpcMsg->contLen, "%s", newconfig);
  taosMemoryFree(newconfig);

  taosReleaseRef(tsNodeRefId, pSyncNode->rid);
  return ret;
}

int32_t syncReconfig(int64_t rid, SSyncCfg* pNewCfg) {
  SSyncNode* pSyncNode = (SSyncNode*)taosAcquireRef(tsNodeRefId, rid);
  if (pSyncNode == NULL) {
    terrno = TSDB_CODE_SYN_INTERNAL_ERROR;
    return -1;
  }
  ASSERT(rid == pSyncNode->rid);

#if 0
  if (!syncNodeCheckNewConfig(pSyncNode, pNewCfg)) {
    taosReleaseRef(tsNodeRefId, pSyncNode->rid);
    terrno = TSDB_CODE_SYN_NEW_CONFIG_ERROR;
    sError("invalid new config. vgId:%d", pSyncNode->vgId);
    return -1;
  }

  char*   newconfig = syncCfg2Str((SSyncCfg*)pNewCfg);
  int32_t ret = 0;

  SRpcMsg rpcMsg = {0};
  rpcMsg.msgType = TDMT_SYNC_CONFIG_CHANGE;
  rpcMsg.info.noResp = 1;
  rpcMsg.contLen = strlen(newconfig) + 1;
  rpcMsg.pCont = rpcMallocCont(rpcMsg.contLen);
  snprintf(rpcMsg.pCont, rpcMsg.contLen, "%s", newconfig);
  taosMemoryFree(newconfig);
  ret = syncNodePropose(pSyncNode, &rpcMsg, false);

  taosReleaseRef(tsNodeRefId, pSyncNode->rid);
  return ret;
#else
  syncNodeUpdateNewConfigIndex(pSyncNode, pNewCfg);
  syncNodeDoConfigChange(pSyncNode, pNewCfg, SYNC_INDEX_INVALID);
  taosReleaseRef(tsNodeRefId, pSyncNode->rid);
  return 0;
#endif
}

int32_t syncLeaderTransfer(int64_t rid) {
  SSyncNode* pSyncNode = (SSyncNode*)taosAcquireRef(tsNodeRefId, rid);
  if (pSyncNode == NULL) {
    terrno = TSDB_CODE_SYN_INTERNAL_ERROR;
    return -1;
  }
  ASSERT(rid == pSyncNode->rid);

  int32_t ret = syncNodeLeaderTransfer(pSyncNode);
  taosReleaseRef(tsNodeRefId, pSyncNode->rid);
  return ret;
}

int32_t syncLeaderTransferTo(int64_t rid, SNodeInfo newLeader) {
  SSyncNode* pSyncNode = (SSyncNode*)taosAcquireRef(tsNodeRefId, rid);
  if (pSyncNode == NULL) {
    terrno = TSDB_CODE_SYN_INTERNAL_ERROR;
    return -1;
  }
  ASSERT(rid == pSyncNode->rid);

  int32_t ret = syncNodeLeaderTransferTo(pSyncNode, newLeader);
  taosReleaseRef(tsNodeRefId, pSyncNode->rid);
  return ret;
}

int32_t syncNodeLeaderTransfer(SSyncNode* pSyncNode) {
  if (pSyncNode->peersNum == 0) {
    sDebug("only one replica, cannot leader transfer");
    terrno = TSDB_CODE_SYN_ONE_REPLICA;
    return -1;
  }

  SNodeInfo newLeader = (pSyncNode->peersNodeInfo)[0];
  int32_t   ret = syncNodeLeaderTransferTo(pSyncNode, newLeader);
  return ret;
}

int32_t syncNodeLeaderTransferTo(SSyncNode* pSyncNode, SNodeInfo newLeader) {
  int32_t ret = 0;

  if (pSyncNode->replicaNum == 1) {
    sDebug("only one replica, cannot leader transfer");
    terrno = TSDB_CODE_SYN_ONE_REPLICA;
    return -1;
  }

  do {
    char logBuf[256];
    snprintf(logBuf, sizeof(logBuf), "begin leader transfer to %s:%u", newLeader.nodeFqdn, newLeader.nodePort);
    syncNodeEventLog(pSyncNode, logBuf);
  } while (0);

  SyncLeaderTransfer* pMsg = syncLeaderTransferBuild(pSyncNode->vgId);
  pMsg->newLeaderId.addr = syncUtilAddr2U64(newLeader.nodeFqdn, newLeader.nodePort);
  pMsg->newLeaderId.vgId = pSyncNode->vgId;
  pMsg->newNodeInfo = newLeader;
  ASSERT(pMsg != NULL);
  SRpcMsg rpcMsg = {0};
  syncLeaderTransfer2RpcMsg(pMsg, &rpcMsg);
  syncLeaderTransferDestroy(pMsg);

  ret = syncNodePropose(pSyncNode, &rpcMsg, false);
  return ret;
}

bool syncCanLeaderTransfer(int64_t rid) {
  SSyncNode* pSyncNode = (SSyncNode*)taosAcquireRef(tsNodeRefId, rid);
  if (pSyncNode == NULL) {
    return false;
  }
  ASSERT(rid == pSyncNode->rid);

  if (pSyncNode->replicaNum == 1) {
    taosReleaseRef(tsNodeRefId, pSyncNode->rid);
    return false;
  }

  if (pSyncNode->state == TAOS_SYNC_STATE_FOLLOWER) {
    taosReleaseRef(tsNodeRefId, pSyncNode->rid);
    return true;
  }

  bool matchOK = true;
  if (pSyncNode->state == TAOS_SYNC_STATE_CANDIDATE || pSyncNode->state == TAOS_SYNC_STATE_LEADER) {
    SyncIndex myCommitIndex = pSyncNode->commitIndex;
    for (int i = 0; i < pSyncNode->peersNum; ++i) {
      SyncIndex peerMatchIndex = syncIndexMgrGetIndex(pSyncNode->pMatchIndex, &(pSyncNode->peersId)[i]);
      if (peerMatchIndex < myCommitIndex) {
        matchOK = false;
      }
    }
  }

  taosReleaseRef(tsNodeRefId, pSyncNode->rid);
  return matchOK;
}

int32_t syncForwardToPeer(int64_t rid, SRpcMsg* pMsg, bool isWeak) {
  int32_t ret = syncPropose(rid, pMsg, isWeak);
  return ret;
}

ESyncState syncGetMyRole(int64_t rid) {
  SSyncNode* pSyncNode = (SSyncNode*)taosAcquireRef(tsNodeRefId, rid);
  if (pSyncNode == NULL) {
    return TAOS_SYNC_STATE_ERROR;
  }
  ASSERT(rid == pSyncNode->rid);
  ESyncState state = pSyncNode->state;

  taosReleaseRef(tsNodeRefId, pSyncNode->rid);
  return state;
}

bool syncIsReady(int64_t rid) {
  SSyncNode* pSyncNode = (SSyncNode*)taosAcquireRef(tsNodeRefId, rid);
  if (pSyncNode == NULL) {
    return false;
  }
  ASSERT(rid == pSyncNode->rid);
  bool b = (pSyncNode->state == TAOS_SYNC_STATE_LEADER) && pSyncNode->restoreFinish;
  taosReleaseRef(tsNodeRefId, pSyncNode->rid);

  // if false, set error code
  if (false == b) {
    if (pSyncNode->state != TAOS_SYNC_STATE_LEADER) {
      terrno = TSDB_CODE_SYN_NOT_LEADER;
    } else {
      terrno = TSDB_CODE_APP_NOT_READY;
    }
  }
  return b;
}

bool syncIsRestoreFinish(int64_t rid) {
  SSyncNode* pSyncNode = (SSyncNode*)taosAcquireRef(tsNodeRefId, rid);
  if (pSyncNode == NULL) {
    return false;
  }
  ASSERT(rid == pSyncNode->rid);
  bool b = pSyncNode->restoreFinish;

  taosReleaseRef(tsNodeRefId, pSyncNode->rid);
  return b;
}

int32_t syncGetSnapshotByIndex(int64_t rid, SyncIndex index, SSnapshot* pSnapshot) {
  if (index < SYNC_INDEX_BEGIN) {
    return -1;
  }

  SSyncNode* pSyncNode = (SSyncNode*)taosAcquireRef(tsNodeRefId, rid);
  if (pSyncNode == NULL) {
    return -1;
  }
  ASSERT(rid == pSyncNode->rid);

  SSyncRaftEntry* pEntry = NULL;
  int32_t         code = pSyncNode->pLogStore->syncLogGetEntry(pSyncNode->pLogStore, index, &pEntry);
  if (code != 0) {
    if (pEntry != NULL) {
      syncEntryDestory(pEntry);
    }
    taosReleaseRef(tsNodeRefId, pSyncNode->rid);
    return -1;
  }
  ASSERT(pEntry != NULL);

  pSnapshot->data = NULL;
  pSnapshot->lastApplyIndex = index;
  pSnapshot->lastApplyTerm = pEntry->term;
  pSnapshot->lastConfigIndex = syncNodeGetSnapshotConfigIndex(pSyncNode, index);

  syncEntryDestory(pEntry);
  taosReleaseRef(tsNodeRefId, pSyncNode->rid);
  return 0;
}

int32_t syncGetSnapshotMeta(int64_t rid, struct SSnapshotMeta* sMeta) {
  SSyncNode* pSyncNode = (SSyncNode*)taosAcquireRef(tsNodeRefId, rid);
  if (pSyncNode == NULL) {
    return -1;
  }
  ASSERT(rid == pSyncNode->rid);
  sMeta->lastConfigIndex = pSyncNode->pRaftCfg->lastConfigIndex;

  sTrace("vgId:%d, get snapshot meta, lastConfigIndex:%" PRId64, pSyncNode->vgId, pSyncNode->pRaftCfg->lastConfigIndex);

  taosReleaseRef(tsNodeRefId, pSyncNode->rid);
  return 0;
}

int32_t syncGetSnapshotMetaByIndex(int64_t rid, SyncIndex snapshotIndex, struct SSnapshotMeta* sMeta) {
  SSyncNode* pSyncNode = (SSyncNode*)taosAcquireRef(tsNodeRefId, rid);
  if (pSyncNode == NULL) {
    return -1;
  }
  ASSERT(rid == pSyncNode->rid);

  ASSERT(pSyncNode->pRaftCfg->configIndexCount >= 1);
  SyncIndex lastIndex = (pSyncNode->pRaftCfg->configIndexArr)[0];

  for (int i = 0; i < pSyncNode->pRaftCfg->configIndexCount; ++i) {
    if ((pSyncNode->pRaftCfg->configIndexArr)[i] > lastIndex &&
        (pSyncNode->pRaftCfg->configIndexArr)[i] <= snapshotIndex) {
      lastIndex = (pSyncNode->pRaftCfg->configIndexArr)[i];
    }
  }
  sMeta->lastConfigIndex = lastIndex;
  sTrace("vgId:%d, get snapshot meta by index:%" PRId64 " lcindex:%" PRId64, pSyncNode->vgId, snapshotIndex,
         sMeta->lastConfigIndex);

  taosReleaseRef(tsNodeRefId, pSyncNode->rid);
  return 0;
}

SyncIndex syncNodeGetSnapshotConfigIndex(SSyncNode* pSyncNode, SyncIndex snapshotLastApplyIndex) {
  ASSERT(pSyncNode->pRaftCfg->configIndexCount >= 1);
  SyncIndex lastIndex = (pSyncNode->pRaftCfg->configIndexArr)[0];

  for (int i = 0; i < pSyncNode->pRaftCfg->configIndexCount; ++i) {
    if ((pSyncNode->pRaftCfg->configIndexArr)[i] > lastIndex &&
        (pSyncNode->pRaftCfg->configIndexArr)[i] <= snapshotLastApplyIndex) {
      lastIndex = (pSyncNode->pRaftCfg->configIndexArr)[i];
    }
  }
  sTrace("vgId:%d, sync get last config index, index:%" PRId64 " lcindex:%" PRId64, pSyncNode->vgId,
         snapshotLastApplyIndex, lastIndex);

  return lastIndex;
}

const char* syncGetMyRoleStr(int64_t rid) {
  const char* s = syncUtilState2String(syncGetMyRole(rid));
  return s;
}

bool syncRestoreFinish(int64_t rid) {
  SSyncNode* pSyncNode = (SSyncNode*)taosAcquireRef(tsNodeRefId, rid);
  if (pSyncNode == NULL) {
    return false;
  }
  ASSERT(rid == pSyncNode->rid);
  bool restoreFinish = pSyncNode->restoreFinish;

  taosReleaseRef(tsNodeRefId, pSyncNode->rid);
  return restoreFinish;
}

SyncTerm syncGetMyTerm(int64_t rid) {
  SSyncNode* pSyncNode = (SSyncNode*)taosAcquireRef(tsNodeRefId, rid);
  if (pSyncNode == NULL) {
    return TAOS_SYNC_STATE_ERROR;
  }
  ASSERT(rid == pSyncNode->rid);
  SyncTerm term = pSyncNode->pRaftStore->currentTerm;

  taosReleaseRef(tsNodeRefId, pSyncNode->rid);
  return term;
}

SyncIndex syncGetLastIndex(int64_t rid) {
  SSyncNode* pSyncNode = (SSyncNode*)taosAcquireRef(tsNodeRefId, rid);
  if (pSyncNode == NULL) {
    return SYNC_INDEX_INVALID;
  }
  ASSERT(rid == pSyncNode->rid);
  SyncIndex lastIndex = syncNodeGetLastIndex(pSyncNode);

  taosReleaseRef(tsNodeRefId, pSyncNode->rid);
  return lastIndex;
}

SyncIndex syncGetCommitIndex(int64_t rid) {
  SSyncNode* pSyncNode = (SSyncNode*)taosAcquireRef(tsNodeRefId, rid);
  if (pSyncNode == NULL) {
    return SYNC_INDEX_INVALID;
  }
  ASSERT(rid == pSyncNode->rid);
  SyncIndex cmtIndex = pSyncNode->commitIndex;

  taosReleaseRef(tsNodeRefId, pSyncNode->rid);
  return cmtIndex;
}

SyncGroupId syncGetVgId(int64_t rid) {
  SSyncNode* pSyncNode = (SSyncNode*)taosAcquireRef(tsNodeRefId, rid);
  if (pSyncNode == NULL) {
    return TAOS_SYNC_STATE_ERROR;
  }
  ASSERT(rid == pSyncNode->rid);
  SyncGroupId vgId = pSyncNode->vgId;

  taosReleaseRef(tsNodeRefId, pSyncNode->rid);
  return vgId;
}

void syncGetEpSet(int64_t rid, SEpSet* pEpSet) {
  SSyncNode* pSyncNode = (SSyncNode*)taosAcquireRef(tsNodeRefId, rid);
  if (pSyncNode == NULL) {
    memset(pEpSet, 0, sizeof(*pEpSet));
    return;
  }
  ASSERT(rid == pSyncNode->rid);
  pEpSet->numOfEps = 0;
  for (int i = 0; i < pSyncNode->pRaftCfg->cfg.replicaNum; ++i) {
    snprintf(pEpSet->eps[i].fqdn, sizeof(pEpSet->eps[i].fqdn), "%s", (pSyncNode->pRaftCfg->cfg.nodeInfo)[i].nodeFqdn);
    pEpSet->eps[i].port = (pSyncNode->pRaftCfg->cfg.nodeInfo)[i].nodePort;
    (pEpSet->numOfEps)++;
    sInfo("vgId:%d, sync get epset: index:%d %s:%d", pSyncNode->vgId, i, pEpSet->eps[i].fqdn, pEpSet->eps[i].port);
  }
  pEpSet->inUse = pSyncNode->pRaftCfg->cfg.myIndex;
  sInfo("vgId:%d, sync get epset in-use:%d", pSyncNode->vgId, pEpSet->inUse);

  taosReleaseRef(tsNodeRefId, pSyncNode->rid);
}

void syncGetRetryEpSet(int64_t rid, SEpSet* pEpSet) {
  SSyncNode* pSyncNode = (SSyncNode*)taosAcquireRef(tsNodeRefId, rid);
  if (pSyncNode == NULL) {
    memset(pEpSet, 0, sizeof(*pEpSet));
    return;
  }
  ASSERT(rid == pSyncNode->rid);
  pEpSet->numOfEps = 0;
  for (int i = 0; i < pSyncNode->pRaftCfg->cfg.replicaNum; ++i) {
    snprintf(pEpSet->eps[i].fqdn, sizeof(pEpSet->eps[i].fqdn), "%s", (pSyncNode->pRaftCfg->cfg.nodeInfo)[i].nodeFqdn);
    pEpSet->eps[i].port = (pSyncNode->pRaftCfg->cfg.nodeInfo)[i].nodePort;
    (pEpSet->numOfEps)++;
    sInfo("vgId:%d, sync get retry epset: index:%d %s:%d", pSyncNode->vgId, i, pEpSet->eps[i].fqdn,
          pEpSet->eps[i].port);
  }
  pEpSet->inUse = (pSyncNode->pRaftCfg->cfg.myIndex + 1) % pEpSet->numOfEps;
  sInfo("vgId:%d, sync get retry epset in-use:%d", pSyncNode->vgId, pEpSet->inUse);

  taosReleaseRef(tsNodeRefId, pSyncNode->rid);
}

int32_t syncGetRespRpc(int64_t rid, uint64_t index, SRpcMsg* msg) {
  SSyncNode* pSyncNode = (SSyncNode*)taosAcquireRef(tsNodeRefId, rid);
  if (pSyncNode == NULL) {
    return TAOS_SYNC_STATE_ERROR;
  }
  ASSERT(rid == pSyncNode->rid);

  SRespStub stub;
  int32_t   ret = syncRespMgrGet(pSyncNode->pSyncRespMgr, index, &stub);
  if (ret == 1) {
    memcpy(msg, &(stub.rpcMsg), sizeof(SRpcMsg));
  }

  taosReleaseRef(tsNodeRefId, pSyncNode->rid);
  return ret;
}

int32_t syncGetAndDelRespRpc(int64_t rid, uint64_t index, SRpcHandleInfo* pInfo) {
  SSyncNode* pSyncNode = (SSyncNode*)taosAcquireRef(tsNodeRefId, rid);
  if (pSyncNode == NULL) {
    return TAOS_SYNC_STATE_ERROR;
  }
  ASSERT(rid == pSyncNode->rid);

  SRespStub stub;
  int32_t   ret = syncRespMgrGetAndDel(pSyncNode->pSyncRespMgr, index, &stub);
  if (ret == 1) {
    *pInfo = stub.rpcMsg.info;
  }

  sTrace("vgId:%d, get seq:%" PRIu64 " rpc handle:%p", pSyncNode->vgId, index, pInfo->handle);
  taosReleaseRef(tsNodeRefId, pSyncNode->rid);
  return ret;
}

void syncSetMsgCb(int64_t rid, const SMsgCb* msgcb) {
  SSyncNode* pSyncNode = (SSyncNode*)taosAcquireRef(tsNodeRefId, rid);
  if (pSyncNode == NULL) {
    sTrace("syncSetQ get pSyncNode is NULL, rid:%" PRId64, rid);
    return;
  }
  ASSERT(rid == pSyncNode->rid);
  pSyncNode->msgcb = msgcb;

  taosReleaseRef(tsNodeRefId, pSyncNode->rid);
}

char* sync2SimpleStr(int64_t rid) {
  SSyncNode* pSyncNode = (SSyncNode*)taosAcquireRef(tsNodeRefId, rid);
  if (pSyncNode == NULL) {
    sTrace("syncSetRpc get pSyncNode is NULL, rid:%" PRId64, rid);
    return NULL;
  }
  ASSERT(rid == pSyncNode->rid);
  char* s = syncNode2SimpleStr(pSyncNode);
  taosReleaseRef(tsNodeRefId, pSyncNode->rid);

  return s;
}

void setPingTimerMS(int64_t rid, int32_t pingTimerMS) {
  SSyncNode* pSyncNode = (SSyncNode*)taosAcquireRef(tsNodeRefId, rid);
  if (pSyncNode == NULL) {
    return;
  }
  ASSERT(rid == pSyncNode->rid);
  pSyncNode->pingBaseLine = pingTimerMS;
  pSyncNode->pingTimerMS = pingTimerMS;

  taosReleaseRef(tsNodeRefId, pSyncNode->rid);
}

void setElectTimerMS(int64_t rid, int32_t electTimerMS) {
  SSyncNode* pSyncNode = (SSyncNode*)taosAcquireRef(tsNodeRefId, rid);
  if (pSyncNode == NULL) {
    return;
  }
  ASSERT(rid == pSyncNode->rid);
  pSyncNode->electBaseLine = electTimerMS;

  taosReleaseRef(tsNodeRefId, pSyncNode->rid);
}

void setHeartbeatTimerMS(int64_t rid, int32_t hbTimerMS) {
  SSyncNode* pSyncNode = (SSyncNode*)taosAcquireRef(tsNodeRefId, rid);
  if (pSyncNode == NULL) {
    return;
  }
  ASSERT(rid == pSyncNode->rid);
  pSyncNode->hbBaseLine = hbTimerMS;
  pSyncNode->heartbeatTimerMS = hbTimerMS;

  taosReleaseRef(tsNodeRefId, pSyncNode->rid);
}

int32_t syncPropose(int64_t rid, SRpcMsg* pMsg, bool isWeak) {
  SSyncNode* pSyncNode = taosAcquireRef(tsNodeRefId, rid);
  if (pSyncNode == NULL) {
    taosReleaseRef(tsNodeRefId, rid);
    terrno = TSDB_CODE_SYN_INTERNAL_ERROR;
    return -1;
  }
  ASSERT(rid == pSyncNode->rid);

  int32_t ret = syncNodePropose(pSyncNode, pMsg, isWeak);
  taosReleaseRef(tsNodeRefId, pSyncNode->rid);
  return ret;
}

int32_t syncProposeBatch(int64_t rid, SRpcMsg** pMsgPArr, bool* pIsWeakArr, int32_t arrSize) {
  if (arrSize < 0) {
    terrno = TSDB_CODE_SYN_INTERNAL_ERROR;
    return -1;
  }

  SSyncNode* pSyncNode = taosAcquireRef(tsNodeRefId, rid);
  if (pSyncNode == NULL) {
    terrno = TSDB_CODE_SYN_INTERNAL_ERROR;
    return -1;
  }
  ASSERT(rid == pSyncNode->rid);

  int32_t ret = syncNodeProposeBatch(pSyncNode, pMsgPArr, pIsWeakArr, arrSize);
  taosReleaseRef(tsNodeRefId, pSyncNode->rid);
  return ret;
}

static bool syncNodeBatchOK(SRpcMsg** pMsgPArr, int32_t arrSize) {
  for (int32_t i = 0; i < arrSize; ++i) {
    if (pMsgPArr[i]->msgType == TDMT_SYNC_CONFIG_CHANGE) {
      return false;
    }

    if (pMsgPArr[i]->msgType == TDMT_SYNC_CONFIG_CHANGE_FINISH) {
      return false;
    }
  }

  return true;
}

int32_t syncNodeProposeBatch(SSyncNode* pSyncNode, SRpcMsg** pMsgPArr, bool* pIsWeakArr, int32_t arrSize) {
  if (!syncNodeBatchOK(pMsgPArr, arrSize)) {
    syncNodeErrorLog(pSyncNode, "sync propose batch error");
    terrno = TSDB_CODE_SYN_BATCH_ERROR;
    return -1;
  }

  if (arrSize > SYNC_MAX_BATCH_SIZE) {
    syncNodeErrorLog(pSyncNode, "sync propose batch error");
    terrno = TSDB_CODE_SYN_BATCH_ERROR;
    return -1;
  }

  if (pSyncNode->state != TAOS_SYNC_STATE_LEADER) {
    syncNodeErrorLog(pSyncNode, "sync propose not leader");
    terrno = TSDB_CODE_SYN_NOT_LEADER;
    return -1;
  }

  if (pSyncNode->changing) {
    syncNodeErrorLog(pSyncNode, "sync propose not ready");
    terrno = TSDB_CODE_SYN_PROPOSE_NOT_READY;
    return -1;
  }

  SRaftMeta raftArr[SYNC_MAX_BATCH_SIZE];
  for (int i = 0; i < arrSize; ++i) {
    do {
      char eventLog[128];
      snprintf(eventLog, sizeof(eventLog), "propose message, type:%s batch:%d", TMSG_INFO(pMsgPArr[i]->msgType),
               arrSize);
      syncNodeEventLog(pSyncNode, eventLog);
    } while (0);

    SRespStub stub;
    stub.createTime = taosGetTimestampMs();
    stub.rpcMsg = *(pMsgPArr[i]);
    uint64_t seqNum = syncRespMgrAdd(pSyncNode->pSyncRespMgr, &stub);

    raftArr[i].isWeak = pIsWeakArr[i];
    raftArr[i].seqNum = seqNum;
  }

  SyncClientRequestBatch* pSyncMsg = syncClientRequestBatchBuild(pMsgPArr, raftArr, arrSize, pSyncNode->vgId);
  ASSERT(pSyncMsg != NULL);

  SRpcMsg rpcMsg;
  syncClientRequestBatch2RpcMsg(pSyncMsg, &rpcMsg);
  taosMemoryFree(pSyncMsg);  // only free msg body, do not free rpc msg content

  if (pSyncNode->replicaNum == 1 && pSyncNode->vgId != 1) {
    int32_t code = syncNodeOnClientRequestBatchCb(pSyncNode, pSyncMsg);
    if (code == 0) {
      // update rpc msg applyIndex
      SRpcMsg* msgArr = syncClientRequestBatchRpcMsgArr(pSyncMsg);
      ASSERT(arrSize == pSyncMsg->dataCount);
      for (int i = 0; i < arrSize; ++i) {
        pMsgPArr[i]->info.conn.applyIndex = msgArr[i].info.conn.applyIndex;
        syncRespMgrDel(pSyncNode->pSyncRespMgr, raftArr[i].seqNum);
      }

      rpcFreeCont(rpcMsg.pCont);
      terrno = 0;
      return 1;

    } else {
      terrno = TSDB_CODE_SYN_INTERNAL_ERROR;
      return -1;
    }

  } else {
    if (pSyncNode->FpEqMsg != NULL && (*pSyncNode->FpEqMsg)(pSyncNode->msgcb, &rpcMsg) == 0) {
      // enqueue msg ok
      return 0;

    } else {
      sError("vgId:%d, enqueue msg error, FpEqMsg is NULL", pSyncNode->vgId);
      terrno = TSDB_CODE_SYN_INTERNAL_ERROR;
      return -1;
    }
  }

  return 0;
}

int32_t syncNodePropose(SSyncNode* pSyncNode, SRpcMsg* pMsg, bool isWeak) {
  int32_t ret = 0;

  do {
    char eventLog[128];
    snprintf(eventLog, sizeof(eventLog), "propose message, type:%s", TMSG_INFO(pMsg->msgType));
    syncNodeEventLog(pSyncNode, eventLog);
  } while (0);

  if (pSyncNode->state == TAOS_SYNC_STATE_LEADER) {
    if (pSyncNode->changing && pMsg->msgType != TDMT_SYNC_CONFIG_CHANGE_FINISH) {
      ret = -1;
      terrno = TSDB_CODE_SYN_PROPOSE_NOT_READY;
      sError("vgId:%d, failed to sync propose since not ready, type:%s", pSyncNode->vgId, TMSG_INFO(pMsg->msgType));
      goto _END;
    }

    // config change
    if (pMsg->msgType == TDMT_SYNC_CONFIG_CHANGE) {
      if (!syncNodeCanChange(pSyncNode)) {
        ret = -1;
        terrno = TSDB_CODE_SYN_RECONFIG_NOT_READY;
        sError("vgId:%d, failed to sync reconfig since not ready, type:%s", pSyncNode->vgId, TMSG_INFO(pMsg->msgType));
        goto _END;
      }

      ASSERT(!pSyncNode->changing);
      pSyncNode->changing = true;
    }

    // not restored, vnode enable
    if (!pSyncNode->restoreFinish && pSyncNode->vgId != 1) {
      ret = -1;
      terrno = TSDB_CODE_SYN_PROPOSE_NOT_READY;
      sError("vgId:%d, failed to sync propose since not ready, type:%s, last:%" PRId64 ", cmt:%" PRId64 "",
             pSyncNode->vgId, TMSG_INFO(pMsg->msgType), syncNodeGetLastIndex(pSyncNode), pSyncNode->commitIndex);
      goto _END;
    }

    SRespStub stub;
    stub.createTime = taosGetTimestampMs();
    stub.rpcMsg = *pMsg;
    uint64_t seqNum = syncRespMgrAdd(pSyncNode->pSyncRespMgr, &stub);

    SyncClientRequest* pSyncMsg = syncClientRequestBuild2(pMsg, seqNum, isWeak, pSyncNode->vgId);
    SRpcMsg            rpcMsg;
    syncClientRequest2RpcMsg(pSyncMsg, &rpcMsg);

    // optimized one replica
    if (syncNodeIsOptimizedOneReplica(pSyncNode, pMsg)) {
      SyncIndex retIndex;
      int32_t   code = syncNodeOnClientRequestCb(pSyncNode, pSyncMsg, &retIndex);
      if (code == 0) {
        pMsg->info.conn.applyIndex = retIndex;
        pMsg->info.conn.applyTerm = pSyncNode->pRaftStore->currentTerm;
        rpcFreeCont(rpcMsg.pCont);
        syncRespMgrDel(pSyncNode->pSyncRespMgr, seqNum);
        ret = 1;
        sDebug("vgId:%d, sync optimize index:%" PRId64 ", type:%s", pSyncNode->vgId, retIndex,
               TMSG_INFO(pMsg->msgType));
      } else {
        ret = -1;
        terrno = TSDB_CODE_SYN_INTERNAL_ERROR;
        sError("vgId:%d, failed to sync optimize index:%" PRId64 ", type:%s", pSyncNode->vgId, retIndex,
               TMSG_INFO(pMsg->msgType));
      }

    } else {
      if (pSyncNode->FpEqMsg != NULL && (*pSyncNode->FpEqMsg)(pSyncNode->msgcb, &rpcMsg) == 0) {
        ret = 0;
      } else {
        ret = -1;
        terrno = TSDB_CODE_SYN_INTERNAL_ERROR;
        sError("vgId:%d, failed to enqueue msg since its null", pSyncNode->vgId);
      }
    }

    syncClientRequestDestroy(pSyncMsg);
    goto _END;

  } else {
    ret = -1;
    terrno = TSDB_CODE_SYN_NOT_LEADER;
    sError("vgId:%d, sync propose not leader, %s, type:%s", pSyncNode->vgId, syncUtilState2String(pSyncNode->state),
           TMSG_INFO(pMsg->msgType));
    goto _END;
  }

_END:
  return ret;
}

// open/close --------------
SSyncNode* syncNodeOpen(SSyncInfo* pSyncInfo) {
  SSyncNode* pSyncNode = (SSyncNode*)taosMemoryCalloc(1, sizeof(SSyncNode));
  if (pSyncNode == NULL) {
    terrno = TSDB_CODE_OUT_OF_MEMORY;
    goto _error;
  }

  int32_t ret = 0;
  if (!taosDirExist((char*)(pSyncInfo->path))) {
    if (taosMkDir(pSyncInfo->path) != 0) {
      terrno = TAOS_SYSTEM_ERROR(errno);
      sError("failed to create dir:%s since %s", pSyncInfo->path, terrstr());
      goto _error;
    }
  }

  snprintf(pSyncNode->configPath, sizeof(pSyncNode->configPath), "%s%sraft_config.json", pSyncInfo->path, TD_DIRSEP);
  if (!taosCheckExistFile(pSyncNode->configPath)) {
    // create a new raft config file
    SRaftCfgMeta meta;
    meta.isStandBy = pSyncInfo->isStandBy;
    meta.snapshotStrategy = pSyncInfo->snapshotStrategy;
    meta.lastConfigIndex = SYNC_INDEX_INVALID;
    meta.batchSize = pSyncInfo->batchSize;
    ret = raftCfgCreateFile((SSyncCfg*)&(pSyncInfo->syncCfg), meta, pSyncNode->configPath);
    if (ret != 0) {
      sError("failed to create raft cfg file. configPath: %s", pSyncNode->configPath);
      goto _error;
    }
  } else {
    // update syncCfg by raft_config.json
    pSyncNode->pRaftCfg = raftCfgOpen(pSyncNode->configPath);
    if (pSyncNode->pRaftCfg == NULL) {
      sError("failed to open raft cfg file. path:%s", pSyncNode->configPath);
      goto _error;
    }
    if (pSyncInfo->syncCfg.replicaNum == 0) {
      pSyncInfo->syncCfg = pSyncNode->pRaftCfg->cfg;
    }

    raftCfgClose(pSyncNode->pRaftCfg);
    pSyncNode->pRaftCfg = NULL;
  }

  // init by SSyncInfo
  pSyncNode->vgId = pSyncInfo->vgId;
  memcpy(pSyncNode->path, pSyncInfo->path, sizeof(pSyncNode->path));
  snprintf(pSyncNode->raftStorePath, sizeof(pSyncNode->raftStorePath), "%s%sraft_store.json", pSyncInfo->path,
           TD_DIRSEP);
  snprintf(pSyncNode->configPath, sizeof(pSyncNode->configPath), "%s%sraft_config.json", pSyncInfo->path, TD_DIRSEP);

  pSyncNode->pWal = pSyncInfo->pWal;
  pSyncNode->msgcb = pSyncInfo->msgcb;
  pSyncNode->FpSendMsg = pSyncInfo->FpSendMsg;
  pSyncNode->FpEqMsg = pSyncInfo->FpEqMsg;

  // init raft config
  pSyncNode->pRaftCfg = raftCfgOpen(pSyncNode->configPath);
  if (pSyncNode->pRaftCfg == NULL) {
    sError("failed to open raft cfg file. path:%s", pSyncNode->configPath);
    goto _error;
  }

  // init internal
  pSyncNode->myNodeInfo = pSyncNode->pRaftCfg->cfg.nodeInfo[pSyncNode->pRaftCfg->cfg.myIndex];
  if (!syncUtilnodeInfo2raftId(&pSyncNode->myNodeInfo, pSyncNode->vgId, &pSyncNode->myRaftId)) {
    sError("failed to determine my raft member id. vgId:%d", pSyncNode->vgId);
    goto _error;
  }

  // init peersNum, peers, peersId
  pSyncNode->peersNum = pSyncNode->pRaftCfg->cfg.replicaNum - 1;
  int j = 0;
  for (int i = 0; i < pSyncNode->pRaftCfg->cfg.replicaNum; ++i) {
    if (i != pSyncNode->pRaftCfg->cfg.myIndex) {
      pSyncNode->peersNodeInfo[j] = pSyncNode->pRaftCfg->cfg.nodeInfo[i];
      j++;
    }
  }
  for (int i = 0; i < pSyncNode->peersNum; ++i) {
    if (!syncUtilnodeInfo2raftId(&pSyncNode->peersNodeInfo[i], pSyncNode->vgId, &pSyncNode->peersId[i])) {
      sError("failed to determine raft member id. vgId:%d, peer:%d", pSyncNode->vgId, i);
      goto _error;
    }
  }

  // init replicaNum, replicasId
  pSyncNode->replicaNum = pSyncNode->pRaftCfg->cfg.replicaNum;
  for (int i = 0; i < pSyncNode->pRaftCfg->cfg.replicaNum; ++i) {
    if (!syncUtilnodeInfo2raftId(&pSyncNode->pRaftCfg->cfg.nodeInfo[i], pSyncNode->vgId, &pSyncNode->replicasId[i])) {
      sError("failed to determine raft member id. vgId:%d, replica:%d", pSyncNode->vgId, i);
      goto _error;
    }
  }

  // init raft algorithm
  pSyncNode->pFsm = pSyncInfo->pFsm;
  pSyncInfo->pFsm = NULL;
  pSyncNode->quorum = syncUtilQuorum(pSyncNode->pRaftCfg->cfg.replicaNum);
  pSyncNode->leaderCache = EMPTY_RAFT_ID;

  // init life cycle outside

  // TLA+ Spec
  // InitHistoryVars == /\ elections = {}
  //                    /\ allLogs   = {}
  //                    /\ voterLog  = [i \in Server |-> [j \in {} |-> <<>>]]
  // InitServerVars == /\ currentTerm = [i \in Server |-> 1]
  //                   /\ state       = [i \in Server |-> Follower]
  //                   /\ votedFor    = [i \in Server |-> Nil]
  // InitCandidateVars == /\ votesResponded = [i \in Server |-> {}]
  //                      /\ votesGranted   = [i \in Server |-> {}]
  // \* The values nextIndex[i][i] and matchIndex[i][i] are never read, since the
  // \* leader does not send itself messages. It's still easier to include these
  // \* in the functions.
  // InitLeaderVars == /\ nextIndex  = [i \in Server |-> [j \in Server |-> 1]]
  //                   /\ matchIndex = [i \in Server |-> [j \in Server |-> 0]]
  // InitLogVars == /\ log          = [i \in Server |-> << >>]
  //                /\ commitIndex  = [i \in Server |-> 0]
  // Init == /\ messages = [m \in {} |-> 0]
  //         /\ InitHistoryVars
  //         /\ InitServerVars
  //         /\ InitCandidateVars
  //         /\ InitLeaderVars
  //         /\ InitLogVars
  //

  // init TLA+ server vars
  pSyncNode->state = TAOS_SYNC_STATE_FOLLOWER;
  pSyncNode->pRaftStore = raftStoreOpen(pSyncNode->raftStorePath);
  if (pSyncNode->pRaftStore == NULL) {
    sError("failed to open raft store. path: %s", pSyncNode->raftStorePath);
    goto _error;
  }

  // init TLA+ candidate vars
  pSyncNode->pVotesGranted = voteGrantedCreate(pSyncNode);
  if (pSyncNode->pVotesGranted == NULL) {
    sError("failed to create VotesGranted. vgId:%d", pSyncNode->vgId);
    goto _error;
  }
  pSyncNode->pVotesRespond = votesRespondCreate(pSyncNode);
  if (pSyncNode->pVotesRespond == NULL) {
    sError("failed to create VotesRespond. vgId:%d", pSyncNode->vgId);
    goto _error;
  }

  // init TLA+ leader vars
  pSyncNode->pNextIndex = syncIndexMgrCreate(pSyncNode);
  if (pSyncNode->pNextIndex == NULL) {
    sError("failed to create SyncIndexMgr. vgId:%d", pSyncNode->vgId);
    goto _error;
  }
  pSyncNode->pMatchIndex = syncIndexMgrCreate(pSyncNode);
  if (pSyncNode->pMatchIndex == NULL) {
    sError("failed to create SyncIndexMgr. vgId:%d", pSyncNode->vgId);
    goto _error;
  }

  // init TLA+ log vars
  pSyncNode->pLogStore = logStoreCreate(pSyncNode);
  if (pSyncNode->pLogStore == NULL) {
    sError("failed to create SyncLogStore. vgId:%d", pSyncNode->vgId);
    goto _error;
  }

  SyncIndex commitIndex = SYNC_INDEX_INVALID;
  if (pSyncNode->pFsm != NULL && pSyncNode->pFsm->FpGetSnapshotInfo != NULL) {
    SSnapshot snapshot = {0};
    int32_t   code = pSyncNode->pFsm->FpGetSnapshotInfo(pSyncNode->pFsm, &snapshot);
    if (code != 0) {
      sError("failed to get snapshot info. vgId:%d, code:%d", pSyncNode->vgId, code);
      goto _error;
    }
    if (snapshot.lastApplyIndex > commitIndex) {
      commitIndex = snapshot.lastApplyIndex;
      syncNodeEventLog(pSyncNode, "reset commit index by snapshot");
    }
  }
  pSyncNode->commitIndex = commitIndex;

  // timer ms init
  pSyncNode->pingBaseLine = PING_TIMER_MS;
  pSyncNode->electBaseLine = ELECT_TIMER_MS_MIN;
  pSyncNode->hbBaseLine = HEARTBEAT_TIMER_MS;

  // init ping timer
  pSyncNode->pPingTimer = NULL;
  pSyncNode->pingTimerMS = pSyncNode->pingBaseLine;
  atomic_store_64(&pSyncNode->pingTimerLogicClock, 0);
  atomic_store_64(&pSyncNode->pingTimerLogicClockUser, 0);
  pSyncNode->FpPingTimerCB = syncNodeEqPingTimer;
  pSyncNode->pingTimerCounter = 0;

  // init elect timer
  pSyncNode->pElectTimer = NULL;
  pSyncNode->electTimerMS = syncUtilElectRandomMS(pSyncNode->electBaseLine, 2 * pSyncNode->electBaseLine);
  atomic_store_64(&pSyncNode->electTimerLogicClock, 0);
  atomic_store_64(&pSyncNode->electTimerLogicClockUser, 0);
  pSyncNode->FpElectTimerCB = syncNodeEqElectTimer;
  pSyncNode->electTimerCounter = 0;

  // init heartbeat timer
  pSyncNode->pHeartbeatTimer = NULL;
  pSyncNode->heartbeatTimerMS = pSyncNode->hbBaseLine;
  atomic_store_64(&pSyncNode->heartbeatTimerLogicClock, 0);
  atomic_store_64(&pSyncNode->heartbeatTimerLogicClockUser, 0);
  pSyncNode->FpHeartbeatTimerCB = syncNodeEqHeartbeatTimer;
  pSyncNode->heartbeatTimerCounter = 0;

  // init callback
  pSyncNode->FpOnPing = syncNodeOnPingCb;
  pSyncNode->FpOnPingReply = syncNodeOnPingReplyCb;
  pSyncNode->FpOnClientRequest = syncNodeOnClientRequestCb;
  pSyncNode->FpOnTimeout = syncNodeOnTimeoutCb;

  pSyncNode->FpOnSnapshotSend = syncNodeOnSnapshotSendCb;
  pSyncNode->FpOnSnapshotRsp = syncNodeOnSnapshotRspCb;

  if (pSyncNode->pRaftCfg->snapshotStrategy) {
    sInfo("vgId:%d, sync node use snapshot", pSyncNode->vgId);
    pSyncNode->FpOnRequestVote = syncNodeOnRequestVoteSnapshotCb;
    pSyncNode->FpOnRequestVoteReply = syncNodeOnRequestVoteReplySnapshotCb;
    pSyncNode->FpOnAppendEntries = syncNodeOnAppendEntriesSnapshotCb;
    pSyncNode->FpOnAppendEntriesReply = syncNodeOnAppendEntriesReplySnapshotCb;

  } else {
    sInfo("vgId:%d, sync node do not use snapshot", pSyncNode->vgId);
    pSyncNode->FpOnRequestVote = syncNodeOnRequestVoteCb;
    pSyncNode->FpOnRequestVoteReply = syncNodeOnRequestVoteReplyCb;
    pSyncNode->FpOnAppendEntries = syncNodeOnAppendEntriesCb;
    pSyncNode->FpOnAppendEntriesReply = syncNodeOnAppendEntriesReplyCb;
  }

  // tools
  pSyncNode->pSyncRespMgr = syncRespMgrCreate(pSyncNode, SYNC_RESP_TTL_MS);
  if (pSyncNode->pSyncRespMgr == NULL) {
    sError("failed to create SyncRespMgr. vgId:%d", pSyncNode->vgId);
    goto _error;
  }

  // restore state
  pSyncNode->restoreFinish = false;

  // snapshot senders
  for (int i = 0; i < TSDB_MAX_REPLICA; ++i) {
    SSyncSnapshotSender* pSender = snapshotSenderCreate(pSyncNode, i);
    // ASSERT(pSender != NULL);
    (pSyncNode->senders)[i] = pSender;
  }

  // snapshot receivers
  pSyncNode->pNewNodeReceiver = snapshotReceiverCreate(pSyncNode, EMPTY_RAFT_ID);

  // is config changing
  pSyncNode->changing = false;

  // start in syncNodeStart
  // start raft
  // syncNodeBecomeFollower(pSyncNode);

  int64_t timeNow = taosGetTimestampMs();
  pSyncNode->startTime = timeNow;
  pSyncNode->leaderTime = timeNow;
  pSyncNode->lastReplicateTime = timeNow;

  syncNodeEventLog(pSyncNode, "sync open");

  return pSyncNode;

_error:
  if (pSyncInfo->pFsm) {
    taosMemoryFree(pSyncInfo->pFsm);
    pSyncInfo->pFsm = NULL;
  }
  syncNodeClose(pSyncNode);
  pSyncNode = NULL;
  return NULL;
}

void syncNodeMaybeUpdateCommitBySnapshot(SSyncNode* pSyncNode) {
  if (pSyncNode->pFsm != NULL && pSyncNode->pFsm->FpGetSnapshotInfo != NULL) {
    SSnapshot snapshot;
    int32_t   code = pSyncNode->pFsm->FpGetSnapshotInfo(pSyncNode->pFsm, &snapshot);
    ASSERT(code == 0);
    if (snapshot.lastApplyIndex > pSyncNode->commitIndex) {
      pSyncNode->commitIndex = snapshot.lastApplyIndex;
    }
  }
}

void syncNodeStart(SSyncNode* pSyncNode) {
  // start raft
  if (pSyncNode->replicaNum == 1) {
    raftStoreNextTerm(pSyncNode->pRaftStore);
    syncNodeBecomeLeader(pSyncNode, "one replica start");

    // Raft 3.6.2 Committing entries from previous terms
    syncNodeAppendNoop(pSyncNode);
    syncMaybeAdvanceCommitIndex(pSyncNode);
  } else {
    syncNodeBecomeFollower(pSyncNode, "first start");
  }

  if (pSyncNode->vgId == 1) {
    int32_t ret = 0;
    ret = syncNodeStartPingTimer(pSyncNode);
    ASSERT(ret == 0);
  }
}

void syncNodeStartStandBy(SSyncNode* pSyncNode) {
  // state change
  pSyncNode->state = TAOS_SYNC_STATE_FOLLOWER;
  syncNodeStopHeartbeatTimer(pSyncNode);

  // reset elect timer, long enough
  int32_t electMS = TIMER_MAX_MS;
  int32_t ret = syncNodeRestartElectTimer(pSyncNode, electMS);
  ASSERT(ret == 0);

  if (pSyncNode->vgId == 1) {
    int32_t ret = 0;
    ret = syncNodeStartPingTimer(pSyncNode);
    ASSERT(ret == 0);
  }
}

void syncNodeClose(SSyncNode* pSyncNode) {
  syncNodeEventLog(pSyncNode, "sync close");
  if (pSyncNode == NULL) {
    return;
  }
  int32_t ret;

  ret = raftStoreClose(pSyncNode->pRaftStore);
  ASSERT(ret == 0);

  syncRespMgrDestroy(pSyncNode->pSyncRespMgr);
  pSyncNode->pSyncRespMgr = NULL;
  voteGrantedDestroy(pSyncNode->pVotesGranted);
  pSyncNode->pVotesGranted = NULL;
  votesRespondDestory(pSyncNode->pVotesRespond);
  pSyncNode->pVotesRespond = NULL;
  syncIndexMgrDestroy(pSyncNode->pNextIndex);
  pSyncNode->pNextIndex = NULL;
  syncIndexMgrDestroy(pSyncNode->pMatchIndex);
  pSyncNode->pMatchIndex = NULL;
  logStoreDestory(pSyncNode->pLogStore);
  pSyncNode->pLogStore = NULL;
  raftCfgClose(pSyncNode->pRaftCfg);
  pSyncNode->pRaftCfg = NULL;

  syncNodeStopPingTimer(pSyncNode);
  syncNodeStopElectTimer(pSyncNode);
  syncNodeStopHeartbeatTimer(pSyncNode);

  if (pSyncNode->pFsm != NULL) {
    taosMemoryFree(pSyncNode->pFsm);
  }

  for (int i = 0; i < TSDB_MAX_REPLICA; ++i) {
    if ((pSyncNode->senders)[i] != NULL) {
      snapshotSenderDestroy((pSyncNode->senders)[i]);
      (pSyncNode->senders)[i] = NULL;
    }
  }

  if (pSyncNode->pNewNodeReceiver != NULL) {
    snapshotReceiverDestroy(pSyncNode->pNewNodeReceiver);
    pSyncNode->pNewNodeReceiver = NULL;
  }

  taosMemoryFree(pSyncNode);
}

// option
// bool syncNodeSnapshotEnable(SSyncNode* pSyncNode) { return pSyncNode->pRaftCfg->snapshotEnable; }

ESyncStrategy syncNodeStrategy(SSyncNode* pSyncNode) { return pSyncNode->pRaftCfg->snapshotStrategy; }

// ping --------------
int32_t syncNodePing(SSyncNode* pSyncNode, const SRaftId* destRaftId, SyncPing* pMsg) {
  syncPingLog2((char*)"==syncNodePing==", pMsg);
  int32_t ret = 0;

  SRpcMsg rpcMsg;
  syncPing2RpcMsg(pMsg, &rpcMsg);
  syncRpcMsgLog2((char*)"==syncNodePing==", &rpcMsg);

  ret = syncNodeSendMsgById(destRaftId, pSyncNode, &rpcMsg);
  return ret;
}

int32_t syncNodePingSelf(SSyncNode* pSyncNode) {
  int32_t   ret = 0;
  SyncPing* pMsg = syncPingBuild3(&pSyncNode->myRaftId, &pSyncNode->myRaftId, pSyncNode->vgId);
  ret = syncNodePing(pSyncNode, &pMsg->destId, pMsg);
  ASSERT(ret == 0);

  syncPingDestroy(pMsg);
  return ret;
}

int32_t syncNodePingPeers(SSyncNode* pSyncNode) {
  int32_t ret = 0;
  for (int i = 0; i < pSyncNode->peersNum; ++i) {
    SRaftId*  destId = &(pSyncNode->peersId[i]);
    SyncPing* pMsg = syncPingBuild3(&pSyncNode->myRaftId, destId, pSyncNode->vgId);
    ret = syncNodePing(pSyncNode, destId, pMsg);
    ASSERT(ret == 0);
    syncPingDestroy(pMsg);
  }
  return ret;
}

int32_t syncNodePingAll(SSyncNode* pSyncNode) {
  int32_t ret = 0;
  for (int i = 0; i < pSyncNode->pRaftCfg->cfg.replicaNum; ++i) {
    SRaftId*  destId = &(pSyncNode->replicasId[i]);
    SyncPing* pMsg = syncPingBuild3(&pSyncNode->myRaftId, destId, pSyncNode->vgId);
    ret = syncNodePing(pSyncNode, destId, pMsg);
    ASSERT(ret == 0);
    syncPingDestroy(pMsg);
  }
  return ret;
}

// timer control --------------
int32_t syncNodeStartPingTimer(SSyncNode* pSyncNode) {
  int32_t ret = 0;
  if (syncEnvIsStart()) {
    taosTmrReset(pSyncNode->FpPingTimerCB, pSyncNode->pingTimerMS, pSyncNode, gSyncEnv->pTimerManager,
                 &pSyncNode->pPingTimer);
    atomic_store_64(&pSyncNode->pingTimerLogicClock, pSyncNode->pingTimerLogicClockUser);
  } else {
    sError("vgId:%d, start ping timer error, sync env is stop", pSyncNode->vgId);
  }
  return ret;
}

int32_t syncNodeStopPingTimer(SSyncNode* pSyncNode) {
  int32_t ret = 0;
  atomic_add_fetch_64(&pSyncNode->pingTimerLogicClockUser, 1);
  taosTmrStop(pSyncNode->pPingTimer);
  pSyncNode->pPingTimer = NULL;
  return ret;
}

int32_t syncNodeStartElectTimer(SSyncNode* pSyncNode, int32_t ms) {
  int32_t ret = 0;
  if (syncEnvIsStart()) {
    pSyncNode->electTimerMS = ms;
    taosTmrReset(pSyncNode->FpElectTimerCB, pSyncNode->electTimerMS, pSyncNode, gSyncEnv->pTimerManager,
                 &pSyncNode->pElectTimer);
    atomic_store_64(&pSyncNode->electTimerLogicClock, pSyncNode->electTimerLogicClockUser);

    do {
      char logBuf[128];
      snprintf(logBuf, sizeof(logBuf), "elect timer reset, ms:%d", ms);
      syncNodeEventLog(pSyncNode, logBuf);
    } while (0);

  } else {
    sError("vgId:%d, start elect timer error, sync env is stop", pSyncNode->vgId);
  }
  return ret;
}

int32_t syncNodeStopElectTimer(SSyncNode* pSyncNode) {
  int32_t ret = 0;
  atomic_add_fetch_64(&pSyncNode->electTimerLogicClockUser, 1);
  taosTmrStop(pSyncNode->pElectTimer);
  pSyncNode->pElectTimer = NULL;

  sTrace("vgId:%d, sync %s stop elect timer", pSyncNode->vgId, syncUtilState2String(pSyncNode->state));
  return ret;
}

int32_t syncNodeRestartElectTimer(SSyncNode* pSyncNode, int32_t ms) {
  int32_t ret = 0;
  syncNodeStopElectTimer(pSyncNode);
  syncNodeStartElectTimer(pSyncNode, ms);
  return ret;
}

int32_t syncNodeResetElectTimer(SSyncNode* pSyncNode) {
  int32_t ret = 0;
  int32_t electMS;

  if (pSyncNode->pRaftCfg->isStandBy) {
    electMS = TIMER_MAX_MS;
  } else {
    electMS = syncUtilElectRandomMS(pSyncNode->electBaseLine, 2 * pSyncNode->electBaseLine);
  }
  ret = syncNodeRestartElectTimer(pSyncNode, electMS);

  do {
    char logBuf[128];
    snprintf(logBuf, sizeof(logBuf), "reset elect timer, min:%d, max:%d, ms:%d", pSyncNode->electBaseLine,
             2 * pSyncNode->electBaseLine, electMS);
    syncNodeEventLog(pSyncNode, logBuf);
  } while (0);

  return ret;
}

static int32_t syncNodeDoStartHeartbeatTimer(SSyncNode* pSyncNode) {
  int32_t ret = 0;
  if (syncEnvIsStart()) {
    taosTmrReset(pSyncNode->FpHeartbeatTimerCB, pSyncNode->heartbeatTimerMS, pSyncNode, gSyncEnv->pTimerManager,
                 &pSyncNode->pHeartbeatTimer);
    atomic_store_64(&pSyncNode->heartbeatTimerLogicClock, pSyncNode->heartbeatTimerLogicClockUser);
  } else {
    sError("vgId:%d, start heartbeat timer error, sync env is stop", pSyncNode->vgId);
  }

  do {
    char logBuf[128];
    snprintf(logBuf, sizeof(logBuf), "start heartbeat timer, ms:%d", pSyncNode->heartbeatTimerMS);
    syncNodeEventLog(pSyncNode, logBuf);
  } while (0);

  return ret;
}

int32_t syncNodeStartHeartbeatTimer(SSyncNode* pSyncNode) {
  pSyncNode->heartbeatTimerMS = pSyncNode->hbBaseLine;
  int32_t ret = syncNodeDoStartHeartbeatTimer(pSyncNode);
  return ret;
}

int32_t syncNodeStartHeartbeatTimerMS(SSyncNode* pSyncNode, int32_t ms) {
  pSyncNode->heartbeatTimerMS = ms;
  int32_t ret = syncNodeDoStartHeartbeatTimer(pSyncNode);
  return ret;
}

int32_t syncNodeStartHeartbeatTimerNow(SSyncNode* pSyncNode) {
  pSyncNode->heartbeatTimerMS = 1;
  int32_t ret = syncNodeDoStartHeartbeatTimer(pSyncNode);
  return ret;
}

int32_t syncNodeStopHeartbeatTimer(SSyncNode* pSyncNode) {
  int32_t ret = 0;
  atomic_add_fetch_64(&pSyncNode->heartbeatTimerLogicClockUser, 1);
  taosTmrStop(pSyncNode->pHeartbeatTimer);
  pSyncNode->pHeartbeatTimer = NULL;

  sTrace("vgId:%d, sync %s stop heartbeat timer", pSyncNode->vgId, syncUtilState2String(pSyncNode->state));

  return ret;
}

int32_t syncNodeRestartHeartbeatTimer(SSyncNode* pSyncNode) {
  syncNodeStopHeartbeatTimer(pSyncNode);
  syncNodeStartHeartbeatTimer(pSyncNode);
  return 0;
}

int32_t syncNodeRestartHeartbeatTimerNow(SSyncNode* pSyncNode) {
  syncNodeStopHeartbeatTimer(pSyncNode);
  syncNodeStartHeartbeatTimerNow(pSyncNode);
  return 0;
}

int32_t syncNodeRestartNowHeartbeatTimerMS(SSyncNode* pSyncNode, int32_t ms) {
  syncNodeStopHeartbeatTimer(pSyncNode);
  syncNodeStartHeartbeatTimerMS(pSyncNode, ms);
  return 0;
}

// utils --------------
int32_t syncNodeSendMsgById(const SRaftId* destRaftId, SSyncNode* pSyncNode, SRpcMsg* pMsg) {
  SEpSet epSet;
  syncUtilraftId2EpSet(destRaftId, &epSet);
  if (pSyncNode->FpSendMsg != NULL) {
    // htonl
    syncUtilMsgHtoN(pMsg->pCont);

    pMsg->info.noResp = 1;
    pSyncNode->FpSendMsg(&epSet, pMsg);
  } else {
    sError("vgId:%d, sync send msg by id error, fp-send-msg is null", pSyncNode->vgId);
    return -1;
  }

  return 0;
}

int32_t syncNodeSendMsgByInfo(const SNodeInfo* nodeInfo, SSyncNode* pSyncNode, SRpcMsg* pMsg) {
  SEpSet epSet;
  syncUtilnodeInfo2EpSet(nodeInfo, &epSet);
  if (pSyncNode->FpSendMsg != NULL) {
    // htonl
    syncUtilMsgHtoN(pMsg->pCont);

    pMsg->info.noResp = 1;
    pSyncNode->FpSendMsg(&epSet, pMsg);
  } else {
    sError("vgId:%d, sync send msg by info error, fp-send-msg is null", pSyncNode->vgId);
  }
  return 0;
}

cJSON* syncNode2Json(const SSyncNode* pSyncNode) {
  char   u64buf[128] = {0};
  cJSON* pRoot = cJSON_CreateObject();

  if (pSyncNode != NULL) {
    // init by SSyncInfo
    cJSON_AddNumberToObject(pRoot, "vgId", pSyncNode->vgId);
    cJSON_AddItemToObject(pRoot, "SRaftCfg", raftCfg2Json(pSyncNode->pRaftCfg));
    cJSON_AddStringToObject(pRoot, "path", pSyncNode->path);
    cJSON_AddStringToObject(pRoot, "raftStorePath", pSyncNode->raftStorePath);
    cJSON_AddStringToObject(pRoot, "configPath", pSyncNode->configPath);

    snprintf(u64buf, sizeof(u64buf), "%p", pSyncNode->pWal);
    cJSON_AddStringToObject(pRoot, "pWal", u64buf);

    snprintf(u64buf, sizeof(u64buf), "%p", pSyncNode->msgcb);
    cJSON_AddStringToObject(pRoot, "rpcClient", u64buf);
    snprintf(u64buf, sizeof(u64buf), "%p", pSyncNode->FpSendMsg);
    cJSON_AddStringToObject(pRoot, "FpSendMsg", u64buf);

    snprintf(u64buf, sizeof(u64buf), "%p", pSyncNode->msgcb);
    cJSON_AddStringToObject(pRoot, "queue", u64buf);
    snprintf(u64buf, sizeof(u64buf), "%p", pSyncNode->FpEqMsg);
    cJSON_AddStringToObject(pRoot, "FpEqMsg", u64buf);

    // init internal
    cJSON* pMe = syncUtilNodeInfo2Json(&pSyncNode->myNodeInfo);
    cJSON_AddItemToObject(pRoot, "myNodeInfo", pMe);
    cJSON* pRaftId = syncUtilRaftId2Json(&pSyncNode->myRaftId);
    cJSON_AddItemToObject(pRoot, "myRaftId", pRaftId);

    cJSON_AddNumberToObject(pRoot, "peersNum", pSyncNode->peersNum);
    cJSON* pPeers = cJSON_CreateArray();
    cJSON_AddItemToObject(pRoot, "peersNodeInfo", pPeers);
    for (int i = 0; i < pSyncNode->peersNum; ++i) {
      cJSON_AddItemToArray(pPeers, syncUtilNodeInfo2Json(&pSyncNode->peersNodeInfo[i]));
    }
    cJSON* pPeersId = cJSON_CreateArray();
    cJSON_AddItemToObject(pRoot, "peersId", pPeersId);
    for (int i = 0; i < pSyncNode->peersNum; ++i) {
      cJSON_AddItemToArray(pPeersId, syncUtilRaftId2Json(&pSyncNode->peersId[i]));
    }

    cJSON_AddNumberToObject(pRoot, "replicaNum", pSyncNode->replicaNum);
    cJSON* pReplicasId = cJSON_CreateArray();
    cJSON_AddItemToObject(pRoot, "replicasId", pReplicasId);
    for (int i = 0; i < pSyncNode->replicaNum; ++i) {
      cJSON_AddItemToArray(pReplicasId, syncUtilRaftId2Json(&pSyncNode->replicasId[i]));
    }

    // raft algorithm
    snprintf(u64buf, sizeof(u64buf), "%p", pSyncNode->pFsm);
    cJSON_AddStringToObject(pRoot, "pFsm", u64buf);
    cJSON_AddNumberToObject(pRoot, "quorum", pSyncNode->quorum);
    cJSON* pLaderCache = syncUtilRaftId2Json(&pSyncNode->leaderCache);
    cJSON_AddItemToObject(pRoot, "leaderCache", pLaderCache);

    // life cycle
    snprintf(u64buf, sizeof(u64buf), "%" PRId64, pSyncNode->rid);
    cJSON_AddStringToObject(pRoot, "rid", u64buf);

    // tla+ server vars
    cJSON_AddNumberToObject(pRoot, "state", pSyncNode->state);
    cJSON_AddStringToObject(pRoot, "state_str", syncUtilState2String(pSyncNode->state));
    cJSON_AddItemToObject(pRoot, "pRaftStore", raftStore2Json(pSyncNode->pRaftStore));

    // tla+ candidate vars
    cJSON_AddItemToObject(pRoot, "pVotesGranted", voteGranted2Json(pSyncNode->pVotesGranted));
    cJSON_AddItemToObject(pRoot, "pVotesRespond", votesRespond2Json(pSyncNode->pVotesRespond));

    // tla+ leader vars
    cJSON_AddItemToObject(pRoot, "pNextIndex", syncIndexMgr2Json(pSyncNode->pNextIndex));
    cJSON_AddItemToObject(pRoot, "pMatchIndex", syncIndexMgr2Json(pSyncNode->pMatchIndex));

    // tla+ log vars
    cJSON_AddItemToObject(pRoot, "pLogStore", logStore2Json(pSyncNode->pLogStore));
    snprintf(u64buf, sizeof(u64buf), "%" PRId64, pSyncNode->commitIndex);
    cJSON_AddStringToObject(pRoot, "commitIndex", u64buf);

    // timer ms init
    cJSON_AddNumberToObject(pRoot, "pingBaseLine", pSyncNode->pingBaseLine);
    cJSON_AddNumberToObject(pRoot, "electBaseLine", pSyncNode->electBaseLine);
    cJSON_AddNumberToObject(pRoot, "hbBaseLine", pSyncNode->hbBaseLine);

    // ping timer
    snprintf(u64buf, sizeof(u64buf), "%p", pSyncNode->pPingTimer);
    cJSON_AddStringToObject(pRoot, "pPingTimer", u64buf);
    cJSON_AddNumberToObject(pRoot, "pingTimerMS", pSyncNode->pingTimerMS);
    snprintf(u64buf, sizeof(u64buf), "%" PRIu64, pSyncNode->pingTimerLogicClock);
    cJSON_AddStringToObject(pRoot, "pingTimerLogicClock", u64buf);
    snprintf(u64buf, sizeof(u64buf), "%" PRIu64, pSyncNode->pingTimerLogicClockUser);
    cJSON_AddStringToObject(pRoot, "pingTimerLogicClockUser", u64buf);
    snprintf(u64buf, sizeof(u64buf), "%p", pSyncNode->FpPingTimerCB);
    cJSON_AddStringToObject(pRoot, "FpPingTimerCB", u64buf);
    snprintf(u64buf, sizeof(u64buf), "%" PRIu64, pSyncNode->pingTimerCounter);
    cJSON_AddStringToObject(pRoot, "pingTimerCounter", u64buf);

    // elect timer
    snprintf(u64buf, sizeof(u64buf), "%p", pSyncNode->pElectTimer);
    cJSON_AddStringToObject(pRoot, "pElectTimer", u64buf);
    cJSON_AddNumberToObject(pRoot, "electTimerMS", pSyncNode->electTimerMS);
    snprintf(u64buf, sizeof(u64buf), "%" PRIu64, pSyncNode->electTimerLogicClock);
    cJSON_AddStringToObject(pRoot, "electTimerLogicClock", u64buf);
    snprintf(u64buf, sizeof(u64buf), "%" PRIu64, pSyncNode->electTimerLogicClockUser);
    cJSON_AddStringToObject(pRoot, "electTimerLogicClockUser", u64buf);
    snprintf(u64buf, sizeof(u64buf), "%p", pSyncNode->FpElectTimerCB);
    cJSON_AddStringToObject(pRoot, "FpElectTimerCB", u64buf);
    snprintf(u64buf, sizeof(u64buf), "%" PRIu64, pSyncNode->electTimerCounter);
    cJSON_AddStringToObject(pRoot, "electTimerCounter", u64buf);

    // heartbeat timer
    snprintf(u64buf, sizeof(u64buf), "%p", pSyncNode->pHeartbeatTimer);
    cJSON_AddStringToObject(pRoot, "pHeartbeatTimer", u64buf);
    cJSON_AddNumberToObject(pRoot, "heartbeatTimerMS", pSyncNode->heartbeatTimerMS);
    snprintf(u64buf, sizeof(u64buf), "%" PRIu64, pSyncNode->heartbeatTimerLogicClock);
    cJSON_AddStringToObject(pRoot, "heartbeatTimerLogicClock", u64buf);
    snprintf(u64buf, sizeof(u64buf), "%" PRIu64, pSyncNode->heartbeatTimerLogicClockUser);
    cJSON_AddStringToObject(pRoot, "heartbeatTimerLogicClockUser", u64buf);
    snprintf(u64buf, sizeof(u64buf), "%p", pSyncNode->FpHeartbeatTimerCB);
    cJSON_AddStringToObject(pRoot, "FpHeartbeatTimerCB", u64buf);
    snprintf(u64buf, sizeof(u64buf), "%" PRIu64, pSyncNode->heartbeatTimerCounter);
    cJSON_AddStringToObject(pRoot, "heartbeatTimerCounter", u64buf);

    // callback
    snprintf(u64buf, sizeof(u64buf), "%p", pSyncNode->FpOnPing);
    cJSON_AddStringToObject(pRoot, "FpOnPing", u64buf);
    snprintf(u64buf, sizeof(u64buf), "%p", pSyncNode->FpOnPingReply);
    cJSON_AddStringToObject(pRoot, "FpOnPingReply", u64buf);
    snprintf(u64buf, sizeof(u64buf), "%p", pSyncNode->FpOnRequestVote);
    cJSON_AddStringToObject(pRoot, "FpOnRequestVote", u64buf);
    snprintf(u64buf, sizeof(u64buf), "%p", pSyncNode->FpOnRequestVoteReply);
    cJSON_AddStringToObject(pRoot, "FpOnRequestVoteReply", u64buf);
    snprintf(u64buf, sizeof(u64buf), "%p", pSyncNode->FpOnAppendEntries);
    cJSON_AddStringToObject(pRoot, "FpOnAppendEntries", u64buf);
    snprintf(u64buf, sizeof(u64buf), "%p", pSyncNode->FpOnAppendEntriesReply);
    cJSON_AddStringToObject(pRoot, "FpOnAppendEntriesReply", u64buf);
    snprintf(u64buf, sizeof(u64buf), "%p", pSyncNode->FpOnTimeout);
    cJSON_AddStringToObject(pRoot, "FpOnTimeout", u64buf);

    // restoreFinish
    cJSON_AddNumberToObject(pRoot, "restoreFinish", pSyncNode->restoreFinish);

    // snapshot senders
    cJSON* pSenders = cJSON_CreateArray();
    cJSON_AddItemToObject(pRoot, "senders", pSenders);
    for (int i = 0; i < TSDB_MAX_REPLICA; ++i) {
      cJSON_AddItemToArray(pSenders, snapshotSender2Json((pSyncNode->senders)[i]));
    }

    // snapshot receivers
    cJSON* pReceivers = cJSON_CreateArray();
    cJSON_AddItemToObject(pRoot, "receiver", snapshotReceiver2Json(pSyncNode->pNewNodeReceiver));

    // changing
    cJSON_AddNumberToObject(pRoot, "changing", pSyncNode->changing);
  }

  cJSON* pJson = cJSON_CreateObject();
  cJSON_AddItemToObject(pJson, "SSyncNode", pRoot);
  return pJson;
}

char* syncNode2Str(const SSyncNode* pSyncNode) {
  cJSON* pJson = syncNode2Json(pSyncNode);
  char*  serialized = cJSON_Print(pJson);
  cJSON_Delete(pJson);
  return serialized;
}

inline void syncNodeEventLog(const SSyncNode* pSyncNode, char* str) {
  int32_t userStrLen = strlen(str);

  SSnapshot snapshot = {.data = NULL, .lastApplyIndex = -1, .lastApplyTerm = 0};
  if (pSyncNode->pFsm != NULL && pSyncNode->pFsm->FpGetSnapshotInfo != NULL) {
    pSyncNode->pFsm->FpGetSnapshotInfo(pSyncNode->pFsm, &snapshot);
  }

  SyncIndex logLastIndex = SYNC_INDEX_INVALID;
  SyncIndex logBeginIndex = SYNC_INDEX_INVALID;
  if (pSyncNode->pLogStore != NULL) {
    logLastIndex = pSyncNode->pLogStore->syncLogLastIndex(pSyncNode->pLogStore);
    logBeginIndex = pSyncNode->pLogStore->syncLogBeginIndex(pSyncNode->pLogStore);
  }

  char* pCfgStr = syncCfg2SimpleStr(&(pSyncNode->pRaftCfg->cfg));
  char* printStr = "";
  if (pCfgStr != NULL) {
    printStr = pCfgStr;
  }

  if (userStrLen < 256) {
    char logBuf[256 + 256];
    if (pSyncNode != NULL && pSyncNode->pRaftCfg != NULL && pSyncNode->pRaftStore != NULL) {
      snprintf(logBuf, sizeof(logBuf),
               "vgId:%d, sync %s %s, tm:%" PRIu64 ", cmt:%" PRId64 ", fst:%" PRId64 ", lst:%" PRId64 ", snap:%" PRId64
               ", snap-tm:%" PRIu64
               ", sby:%d, "
               "stgy:%d, bch:%d, "
               "r-num:%d, "
               "lcfg:%" PRId64 ", chging:%d, rsto:%d, dquorum:%d, elt:%" PRId64 ", hb:%" PRId64 ", %s",
               pSyncNode->vgId, syncUtilState2String(pSyncNode->state), str, pSyncNode->pRaftStore->currentTerm,
               pSyncNode->commitIndex, logBeginIndex, logLastIndex, snapshot.lastApplyIndex, snapshot.lastApplyTerm,
               pSyncNode->pRaftCfg->isStandBy, pSyncNode->pRaftCfg->snapshotStrategy, pSyncNode->pRaftCfg->batchSize,
               pSyncNode->replicaNum, pSyncNode->pRaftCfg->lastConfigIndex, pSyncNode->changing,
               pSyncNode->restoreFinish, syncNodeDynamicQuorum(pSyncNode), pSyncNode->electTimerLogicClockUser,
               pSyncNode->heartbeatTimerLogicClockUser, printStr);
    } else {
      snprintf(logBuf, sizeof(logBuf), "%s", str);
    }
    // sDebug("%s", logBuf);
    // sInfo("%s", logBuf);
    sTrace("%s", logBuf);

  } else {
    int   len = 256 + userStrLen;
    char* s = (char*)taosMemoryMalloc(len);
    if (pSyncNode != NULL && pSyncNode->pRaftCfg != NULL && pSyncNode->pRaftStore != NULL) {
      snprintf(s, len,
               "vgId:%d, sync %s %s, tm:%" PRIu64 ", cmt:%" PRId64 ", fst:%" PRId64 ", lst:%" PRId64 ", snap:%" PRId64
               ", snap-tm:%" PRIu64
               ", sby:%d, "
               "stgy:%d, bch:%d, "
               "r-num:%d, "
               "lcfg:%" PRId64 ", chging:%d, rsto:%d, dquorum:%d, elt:%" PRId64 ", hb:%" PRId64 ", %s",
               pSyncNode->vgId, syncUtilState2String(pSyncNode->state), str, pSyncNode->pRaftStore->currentTerm,
               pSyncNode->commitIndex, logBeginIndex, logLastIndex, snapshot.lastApplyIndex, snapshot.lastApplyTerm,
               pSyncNode->pRaftCfg->isStandBy, pSyncNode->pRaftCfg->snapshotStrategy, pSyncNode->pRaftCfg->batchSize,
               pSyncNode->replicaNum, pSyncNode->pRaftCfg->lastConfigIndex, pSyncNode->changing,
               pSyncNode->restoreFinish, syncNodeDynamicQuorum(pSyncNode), pSyncNode->electTimerLogicClockUser,
               pSyncNode->heartbeatTimerLogicClockUser, printStr);
    } else {
      snprintf(s, len, "%s", str);
    }
    // sDebug("%s", s);
    // sInfo("%s", s);
    sTrace("%s", s);
    taosMemoryFree(s);
  }

  taosMemoryFree(pCfgStr);
}

inline void syncNodeErrorLog(const SSyncNode* pSyncNode, char* str) {
  int32_t userStrLen = strlen(str);

  SSnapshot snapshot = {.data = NULL, .lastApplyIndex = -1, .lastApplyTerm = 0};
  if (pSyncNode->pFsm != NULL && pSyncNode->pFsm->FpGetSnapshotInfo != NULL) {
    pSyncNode->pFsm->FpGetSnapshotInfo(pSyncNode->pFsm, &snapshot);
  }

  SyncIndex logLastIndex = SYNC_INDEX_INVALID;
  SyncIndex logBeginIndex = SYNC_INDEX_INVALID;
  if (pSyncNode->pLogStore != NULL) {
    logLastIndex = pSyncNode->pLogStore->syncLogLastIndex(pSyncNode->pLogStore);
    logBeginIndex = pSyncNode->pLogStore->syncLogBeginIndex(pSyncNode->pLogStore);
  }

  char* pCfgStr = syncCfg2SimpleStr(&(pSyncNode->pRaftCfg->cfg));
  char* printStr = "";
  if (pCfgStr != NULL) {
    printStr = pCfgStr;
  }

  if (userStrLen < 256) {
    char logBuf[256 + 256];
    if (pSyncNode != NULL && pSyncNode->pRaftCfg != NULL && pSyncNode->pRaftStore != NULL) {
      snprintf(logBuf, sizeof(logBuf),
               "vgId:%d, sync %s %s, tm:%" PRIu64 ", cmt:%" PRId64 ", fst:%" PRId64 ", lst:%" PRId64 ", snap:%" PRId64
               ", snap-tm:%" PRIu64
               ", sby:%d, "
               "stgy:%d, bch:%d, "
               "r-num:%d, "
               "lcfg:%" PRId64 ", chging:%d, rsto:%d, %s",
               pSyncNode->vgId, syncUtilState2String(pSyncNode->state), str, pSyncNode->pRaftStore->currentTerm,
               pSyncNode->commitIndex, logBeginIndex, logLastIndex, snapshot.lastApplyIndex, snapshot.lastApplyTerm,
               pSyncNode->pRaftCfg->isStandBy, pSyncNode->pRaftCfg->snapshotStrategy, pSyncNode->pRaftCfg->batchSize,
               pSyncNode->replicaNum, pSyncNode->pRaftCfg->lastConfigIndex, pSyncNode->changing,
               pSyncNode->restoreFinish, printStr);
    } else {
      snprintf(logBuf, sizeof(logBuf), "%s", str);
    }
    sError("%s", logBuf);

  } else {
    int   len = 256 + userStrLen;
    char* s = (char*)taosMemoryMalloc(len);
    if (pSyncNode != NULL && pSyncNode->pRaftCfg != NULL && pSyncNode->pRaftStore != NULL) {
      snprintf(s, len,
               "vgId:%d, sync %s %s, tm:%" PRIu64 ", cmt:%" PRId64 ", fst:%" PRId64 ", lst:%" PRId64 ", snap:%" PRId64
               ", snap-tm:%" PRIu64
               ", sby:%d, "
               "stgy:%d, bch:%d, "
               "r-num:%d, "
               "lcfg:%" PRId64 ", chging:%d, rsto:%d, %s",
               pSyncNode->vgId, syncUtilState2String(pSyncNode->state), str, pSyncNode->pRaftStore->currentTerm,
               pSyncNode->commitIndex, logBeginIndex, logLastIndex, snapshot.lastApplyIndex, snapshot.lastApplyTerm,
               pSyncNode->pRaftCfg->isStandBy, pSyncNode->pRaftCfg->snapshotStrategy, pSyncNode->pRaftCfg->batchSize,
               pSyncNode->replicaNum, pSyncNode->pRaftCfg->lastConfigIndex, pSyncNode->changing,
               pSyncNode->restoreFinish, printStr);
    } else {
      snprintf(s, len, "%s", str);
    }
    sError("%s", s);
    taosMemoryFree(s);
  }

  taosMemoryFree(pCfgStr);
}

inline char* syncNode2SimpleStr(const SSyncNode* pSyncNode) {
  int   len = 256;
  char* s = (char*)taosMemoryMalloc(len);

  SSnapshot snapshot = {.data = NULL, .lastApplyIndex = -1, .lastApplyTerm = 0};
  if (pSyncNode->pFsm->FpGetSnapshotInfo != NULL) {
    pSyncNode->pFsm->FpGetSnapshotInfo(pSyncNode->pFsm, &snapshot);
  }
  SyncIndex logLastIndex = pSyncNode->pLogStore->syncLogLastIndex(pSyncNode->pLogStore);
  SyncIndex logBeginIndex = pSyncNode->pLogStore->syncLogBeginIndex(pSyncNode->pLogStore);

  snprintf(s, len,
           "vgId:%d, sync %s, tm:%" PRIu64 ", cmt:%" PRId64 ", fst:%" PRId64 ", lst:%" PRId64 ", snap:%" PRId64
           ", sby:%d, "
           "r-num:%d, "
           "lcfg:%" PRId64 ", chging:%d, rsto:%d",
           pSyncNode->vgId, syncUtilState2String(pSyncNode->state), pSyncNode->pRaftStore->currentTerm,
           pSyncNode->commitIndex, logBeginIndex, logLastIndex, snapshot.lastApplyIndex, pSyncNode->pRaftCfg->isStandBy,
           pSyncNode->replicaNum, pSyncNode->pRaftCfg->lastConfigIndex, pSyncNode->changing, pSyncNode->restoreFinish);

  return s;
}

inline bool syncNodeInConfig(SSyncNode* pSyncNode, const SSyncCfg* config) {
  bool b1 = false;
  bool b2 = false;

  for (int i = 0; i < config->replicaNum; ++i) {
    if (strcmp((config->nodeInfo)[i].nodeFqdn, pSyncNode->myNodeInfo.nodeFqdn) == 0 &&
        (config->nodeInfo)[i].nodePort == pSyncNode->myNodeInfo.nodePort) {
      b1 = true;
      break;
    }
  }

  for (int i = 0; i < config->replicaNum; ++i) {
    SRaftId raftId;
    raftId.addr = syncUtilAddr2U64((config->nodeInfo)[i].nodeFqdn, (config->nodeInfo)[i].nodePort);
    raftId.vgId = pSyncNode->vgId;

    if (syncUtilSameId(&raftId, &(pSyncNode->myRaftId))) {
      b2 = true;
      break;
    }
  }

  ASSERT(b1 == b2);
  return b1;
}

static bool syncIsConfigChanged(const SSyncCfg* pOldCfg, const SSyncCfg* pNewCfg) {
  if (pOldCfg->replicaNum != pNewCfg->replicaNum) return true;
  if (pOldCfg->myIndex != pNewCfg->myIndex) return true;
  for (int32_t i = 0; i < pOldCfg->replicaNum; ++i) {
    const SNodeInfo* pOldInfo = &pOldCfg->nodeInfo[i];
    const SNodeInfo* pNewInfo = &pNewCfg->nodeInfo[i];
    if (strcmp(pOldInfo->nodeFqdn, pNewInfo->nodeFqdn) != 0) return true;
    if (pOldInfo->nodePort != pNewInfo->nodePort) return true;
  }

  return false;
}

void syncNodeDoConfigChange(SSyncNode* pSyncNode, SSyncCfg* pNewConfig, SyncIndex lastConfigChangeIndex) {
  SSyncCfg oldConfig = pSyncNode->pRaftCfg->cfg;
  if (!syncIsConfigChanged(&oldConfig, pNewConfig)) {
    sInfo("vgId:1, sync not reconfig since not changed");
    return;
  }

  pSyncNode->pRaftCfg->cfg = *pNewConfig;
  pSyncNode->pRaftCfg->lastConfigIndex = lastConfigChangeIndex;

  bool IamInOld = syncNodeInConfig(pSyncNode, &oldConfig);
  bool IamInNew = syncNodeInConfig(pSyncNode, pNewConfig);

  bool isDrop = false;
  bool isAdd = false;

  if (IamInOld && !IamInNew) {
    isDrop = true;
  } else {
    isDrop = false;
  }

  if (!IamInOld && IamInNew) {
    isAdd = true;
  } else {
    isAdd = false;
  }

  // log begin config change
  do {
    char  eventLog[256];
    char* pOldCfgStr = syncCfg2SimpleStr(&oldConfig);
    char* pNewCfgStr = syncCfg2SimpleStr(pNewConfig);
    snprintf(eventLog, sizeof(eventLog), "begin do config change, from %s to %s", pOldCfgStr, pNewCfgStr);
    syncNodeEventLog(pSyncNode, eventLog);
    taosMemoryFree(pOldCfgStr);
    taosMemoryFree(pNewCfgStr);
  } while (0);

  if (IamInNew) {
    pSyncNode->pRaftCfg->isStandBy = 0;  // change isStandBy to normal
  }
  if (isDrop) {
    pSyncNode->pRaftCfg->isStandBy = 1;  // set standby
  }

  // add last config index
  raftCfgAddConfigIndex(pSyncNode->pRaftCfg, lastConfigChangeIndex);

  if (IamInNew) {
    //-----------------------------------------
    int32_t ret = 0;

    // save snapshot senders
    int32_t oldReplicaNum = pSyncNode->replicaNum;
    SRaftId oldReplicasId[TSDB_MAX_REPLICA];
    memcpy(oldReplicasId, pSyncNode->replicasId, sizeof(oldReplicasId));
    SSyncSnapshotSender* oldSenders[TSDB_MAX_REPLICA];
    for (int i = 0; i < TSDB_MAX_REPLICA; ++i) {
      oldSenders[i] = (pSyncNode->senders)[i];

      char* eventLog = snapshotSender2SimpleStr(oldSenders[i], "snapshot sender save old");
      syncNodeEventLog(pSyncNode, eventLog);
      taosMemoryFree(eventLog);
    }

    // init internal
    pSyncNode->myNodeInfo = pSyncNode->pRaftCfg->cfg.nodeInfo[pSyncNode->pRaftCfg->cfg.myIndex];
    syncUtilnodeInfo2raftId(&pSyncNode->myNodeInfo, pSyncNode->vgId, &pSyncNode->myRaftId);

    // init peersNum, peers, peersId
    pSyncNode->peersNum = pSyncNode->pRaftCfg->cfg.replicaNum - 1;
    int j = 0;
    for (int i = 0; i < pSyncNode->pRaftCfg->cfg.replicaNum; ++i) {
      if (i != pSyncNode->pRaftCfg->cfg.myIndex) {
        pSyncNode->peersNodeInfo[j] = pSyncNode->pRaftCfg->cfg.nodeInfo[i];
        j++;
      }
    }
    for (int i = 0; i < pSyncNode->peersNum; ++i) {
      syncUtilnodeInfo2raftId(&pSyncNode->peersNodeInfo[i], pSyncNode->vgId, &pSyncNode->peersId[i]);
    }

    // init replicaNum, replicasId
    pSyncNode->replicaNum = pSyncNode->pRaftCfg->cfg.replicaNum;
    for (int i = 0; i < pSyncNode->pRaftCfg->cfg.replicaNum; ++i) {
      syncUtilnodeInfo2raftId(&pSyncNode->pRaftCfg->cfg.nodeInfo[i], pSyncNode->vgId, &pSyncNode->replicasId[i]);
    }

    syncIndexMgrUpdate(pSyncNode->pNextIndex, pSyncNode);
    syncIndexMgrUpdate(pSyncNode->pMatchIndex, pSyncNode);
    voteGrantedUpdate(pSyncNode->pVotesGranted, pSyncNode);
    votesRespondUpdate(pSyncNode->pVotesRespond, pSyncNode);

    pSyncNode->quorum = syncUtilQuorum(pSyncNode->pRaftCfg->cfg.replicaNum);

    // reset snapshot senders

    // clear new
    for (int i = 0; i < TSDB_MAX_REPLICA; ++i) {
      (pSyncNode->senders)[i] = NULL;
    }

    // reset new
    for (int i = 0; i < pSyncNode->replicaNum; ++i) {
      // reset sender
      bool reset = false;
      for (int j = 0; j < TSDB_MAX_REPLICA; ++j) {
        if (syncUtilSameId(&(pSyncNode->replicasId)[i], &oldReplicasId[j])) {
          char     host[128];
          uint16_t port;
          syncUtilU642Addr((pSyncNode->replicasId)[i].addr, host, sizeof(host), &port);

          do {
            char eventLog[256];
            snprintf(eventLog, sizeof(eventLog), "snapshot sender reset for: %" PRIu64 ", newIndex:%d, %s:%d, %p",
                     (pSyncNode->replicasId)[i].addr, i, host, port, oldSenders[j]);
            syncNodeEventLog(pSyncNode, eventLog);
          } while (0);

          (pSyncNode->senders)[i] = oldSenders[j];
          oldSenders[j] = NULL;
          reset = true;

          // reset replicaIndex
          int32_t oldreplicaIndex = (pSyncNode->senders)[i]->replicaIndex;
          (pSyncNode->senders)[i]->replicaIndex = i;

          do {
            char eventLog[256];
            snprintf(eventLog, sizeof(eventLog),
                     "snapshot sender udpate replicaIndex from %d to %d, %s:%d, %p, reset:%d", oldreplicaIndex, i, host,
                     port, (pSyncNode->senders)[i], reset);
            syncNodeEventLog(pSyncNode, eventLog);
          } while (0);
        }
      }
    }

    // create new
    for (int i = 0; i < TSDB_MAX_REPLICA; ++i) {
      if ((pSyncNode->senders)[i] == NULL) {
        (pSyncNode->senders)[i] = snapshotSenderCreate(pSyncNode, i);

        char* eventLog = snapshotSender2SimpleStr((pSyncNode->senders)[i], "snapshot sender create new");
        syncNodeEventLog(pSyncNode, eventLog);
        taosMemoryFree(eventLog);
      }
    }

    // free old
    for (int i = 0; i < TSDB_MAX_REPLICA; ++i) {
      if (oldSenders[i] != NULL) {
        snapshotSenderDestroy(oldSenders[i]);

        do {
          char eventLog[128];
          snprintf(eventLog, sizeof(eventLog), "snapshot sender delete old %p replica-index:%d", oldSenders[i], i);
          syncNodeEventLog(pSyncNode, eventLog);
        } while (0);

        oldSenders[i] = NULL;
      }
    }

    // persist cfg
    raftCfgPersist(pSyncNode->pRaftCfg);

    char  tmpbuf[512];
    char* oldStr = syncCfg2SimpleStr(&oldConfig);
    char* newStr = syncCfg2SimpleStr(pNewConfig);
    snprintf(tmpbuf, sizeof(tmpbuf), "config change from %d to %d, index:%" PRId64 ", %s  -->  %s",
             oldConfig.replicaNum, pNewConfig->replicaNum, lastConfigChangeIndex, oldStr, newStr);
    taosMemoryFree(oldStr);
    taosMemoryFree(newStr);

    // change isStandBy to normal (election timeout)
    if (pSyncNode->state == TAOS_SYNC_STATE_LEADER) {
      syncNodeBecomeLeader(pSyncNode, tmpbuf);

      // Raft 3.6.2 Committing entries from previous terms
      syncNodeAppendNoop(pSyncNode);
      syncMaybeAdvanceCommitIndex(pSyncNode);

    } else {
      syncNodeBecomeFollower(pSyncNode, tmpbuf);
    }
  } else {
    // persist cfg
    raftCfgPersist(pSyncNode->pRaftCfg);

    char  tmpbuf[512];
    char* oldStr = syncCfg2SimpleStr(&oldConfig);
    char* newStr = syncCfg2SimpleStr(pNewConfig);
    snprintf(tmpbuf, sizeof(tmpbuf), "do not config change from %d to %d, index:%" PRId64 ", %s  -->  %s",
             oldConfig.replicaNum, pNewConfig->replicaNum, lastConfigChangeIndex, oldStr, newStr);
    taosMemoryFree(oldStr);
    taosMemoryFree(newStr);
    syncNodeEventLog(pSyncNode, tmpbuf);
  }

_END:

  // log end config change
  do {
    char  eventLog[256];
    char* pOldCfgStr = syncCfg2SimpleStr(&oldConfig);
    char* pNewCfgStr = syncCfg2SimpleStr(pNewConfig);
    snprintf(eventLog, sizeof(eventLog), "end do config change, from %s to %s", pOldCfgStr, pNewCfgStr);
    syncNodeEventLog(pSyncNode, eventLog);
    taosMemoryFree(pOldCfgStr);
    taosMemoryFree(pNewCfgStr);
  } while (0);
  return;
}

SSyncNode* syncNodeAcquire(int64_t rid) {
  SSyncNode* pNode = taosAcquireRef(tsNodeRefId, rid);
  if (pNode == NULL) {
    sTrace("failed to acquire node from refId:%" PRId64, rid);
  }

  return pNode;
}

void syncNodeRelease(SSyncNode* pNode) { taosReleaseRef(tsNodeRefId, pNode->rid); }

// raft state change --------------
void syncNodeUpdateTerm(SSyncNode* pSyncNode, SyncTerm term) {
  if (term > pSyncNode->pRaftStore->currentTerm) {
    raftStoreSetTerm(pSyncNode->pRaftStore, term);
    char tmpBuf[64];
    snprintf(tmpBuf, sizeof(tmpBuf), "update term to %" PRIu64, term);
    syncNodeBecomeFollower(pSyncNode, tmpBuf);
    raftStoreClearVote(pSyncNode->pRaftStore);
  }
}

void syncNodeUpdateTermWithoutStepDown(SSyncNode* pSyncNode, SyncTerm term) {
  if (term > pSyncNode->pRaftStore->currentTerm) {
    raftStoreSetTerm(pSyncNode->pRaftStore, term);
  }
}

void syncNodeLeaderChangeRsp(SSyncNode* pSyncNode) { syncRespCleanRsp(pSyncNode->pSyncRespMgr); }

void syncNodeBecomeFollower(SSyncNode* pSyncNode, const char* debugStr) {
  // maybe clear leader cache
  if (pSyncNode->state == TAOS_SYNC_STATE_LEADER) {
    pSyncNode->leaderCache = EMPTY_RAFT_ID;
  }

  // state change
  pSyncNode->state = TAOS_SYNC_STATE_FOLLOWER;
  syncNodeStopHeartbeatTimer(pSyncNode);

  // reset elect timer
  syncNodeResetElectTimer(pSyncNode);

  // send rsp to client
  syncNodeLeaderChangeRsp(pSyncNode);

  // call back
  if (pSyncNode->pFsm != NULL && pSyncNode->pFsm->FpBecomeFollowerCb != NULL) {
    pSyncNode->pFsm->FpBecomeFollowerCb(pSyncNode->pFsm);
  }

  // trace log
  do {
    int32_t debugStrLen = strlen(debugStr);
    if (debugStrLen < 256) {
      char eventLog[256 + 64];
      snprintf(eventLog, sizeof(eventLog), "become follower %s", debugStr);
      syncNodeEventLog(pSyncNode, eventLog);
    } else {
      char* eventLog = taosMemoryMalloc(debugStrLen + 64);
      snprintf(eventLog, debugStrLen, "become follower %s", debugStr);
      syncNodeEventLog(pSyncNode, eventLog);
      taosMemoryFree(eventLog);
    }
  } while (0);
}

// TLA+ Spec
// \* Candidate i transitions to leader.
// BecomeLeader(i) ==
//     /\ state[i] = Candidate
//     /\ votesGranted[i] \in Quorum
//     /\ state'      = [state EXCEPT ![i] = Leader]
//     /\ nextIndex'  = [nextIndex EXCEPT ![i] =
//                          [j \in Server |-> Len(log[i]) + 1]]
//     /\ matchIndex' = [matchIndex EXCEPT ![i] =
//                          [j \in Server |-> 0]]
//     /\ elections'  = elections \cup
//                          {[eterm     |-> currentTerm[i],
//                            eleader   |-> i,
//                            elog      |-> log[i],
//                            evotes    |-> votesGranted[i],
//                            evoterLog |-> voterLog[i]]}
//     /\ UNCHANGED <<messages, currentTerm, votedFor, candidateVars, logVars>>
//
void syncNodeBecomeLeader(SSyncNode* pSyncNode, const char* debugStr) {
  pSyncNode->leaderTime = taosGetTimestampMs();

  // reset restoreFinish
  pSyncNode->restoreFinish = false;

  // state change
  pSyncNode->state = TAOS_SYNC_STATE_LEADER;

  // set leader cache
  pSyncNode->leaderCache = pSyncNode->myRaftId;

  for (int i = 0; i < pSyncNode->pNextIndex->replicaNum; ++i) {
    // maybe overwrite myself, no harm
    // just do it!

    // pSyncNode->pNextIndex->index[i] = pSyncNode->pLogStore->getLastIndex(pSyncNode->pLogStore) + 1;

    // maybe wal is deleted
    SyncIndex lastIndex;
    SyncTerm  lastTerm;
    int32_t   code = syncNodeGetLastIndexTerm(pSyncNode, &lastIndex, &lastTerm);
    ASSERT(code == 0);
    pSyncNode->pNextIndex->index[i] = lastIndex + 1;
  }

  for (int i = 0; i < pSyncNode->pMatchIndex->replicaNum; ++i) {
    // maybe overwrite myself, no harm
    // just do it!
    pSyncNode->pMatchIndex->index[i] = SYNC_INDEX_INVALID;
  }

  // update sender private term
  SSyncSnapshotSender* pMySender = syncNodeGetSnapshotSender(pSyncNode, &(pSyncNode->myRaftId));
  if (pMySender != NULL) {
    for (int i = 0; i < pSyncNode->pMatchIndex->replicaNum; ++i) {
      if ((pSyncNode->senders)[i]->privateTerm > pMySender->privateTerm) {
        pMySender->privateTerm = (pSyncNode->senders)[i]->privateTerm;
      }
    }
    (pMySender->privateTerm) += 100;
  }

  // close receiver
  if (snapshotReceiverIsStart(pSyncNode->pNewNodeReceiver)) {
    snapshotReceiverForceStop(pSyncNode->pNewNodeReceiver);
  }

  // stop elect timer
  syncNodeStopElectTimer(pSyncNode);

  // start heartbeat timer
  syncNodeStartHeartbeatTimer(pSyncNode);

  // call back
  if (pSyncNode->pFsm != NULL && pSyncNode->pFsm->FpBecomeLeaderCb != NULL) {
    pSyncNode->pFsm->FpBecomeLeaderCb(pSyncNode->pFsm);
  }

  // trace log
  do {
    int32_t debugStrLen = strlen(debugStr);
    if (debugStrLen < 256) {
      char eventLog[256 + 64];
      snprintf(eventLog, sizeof(eventLog), "become leader %s", debugStr);
      syncNodeEventLog(pSyncNode, eventLog);
    } else {
      char* eventLog = taosMemoryMalloc(debugStrLen + 64);
      snprintf(eventLog, debugStrLen, "become leader %s", debugStr);
      syncNodeEventLog(pSyncNode, eventLog);
      taosMemoryFree(eventLog);
    }
  } while (0);
}

void syncNodeCandidate2Leader(SSyncNode* pSyncNode) {
  ASSERT(pSyncNode->state == TAOS_SYNC_STATE_CANDIDATE);
  // ASSERT(voteGrantedMajority(pSyncNode->pVotesGranted));
  syncNodeBecomeLeader(pSyncNode, "candidate to leader");

  syncNodeLog2("==state change syncNodeCandidate2Leader==", pSyncNode);

  // Raft 3.6.2 Committing entries from previous terms
  syncNodeAppendNoop(pSyncNode);
  syncMaybeAdvanceCommitIndex(pSyncNode);
}

void syncNodeFollower2Candidate(SSyncNode* pSyncNode) {
  ASSERT(pSyncNode->state == TAOS_SYNC_STATE_FOLLOWER);
  pSyncNode->state = TAOS_SYNC_STATE_CANDIDATE;

  syncNodeEventLog(pSyncNode, "follower to candidate");
}

void syncNodeLeader2Follower(SSyncNode* pSyncNode) {
  ASSERT(pSyncNode->state == TAOS_SYNC_STATE_LEADER);
  syncNodeBecomeFollower(pSyncNode, "leader to follower");

  syncNodeEventLog(pSyncNode, "leader to follower");
}

void syncNodeCandidate2Follower(SSyncNode* pSyncNode) {
  ASSERT(pSyncNode->state == TAOS_SYNC_STATE_CANDIDATE);
  syncNodeBecomeFollower(pSyncNode, "candidate to follower");

  syncNodeEventLog(pSyncNode, "candidate to follower");
}

// raft vote --------------

// just called by syncNodeVoteForSelf
// need assert
void syncNodeVoteForTerm(SSyncNode* pSyncNode, SyncTerm term, SRaftId* pRaftId) {
  ASSERT(term == pSyncNode->pRaftStore->currentTerm);
  ASSERT(!raftStoreHasVoted(pSyncNode->pRaftStore));

  raftStoreVote(pSyncNode->pRaftStore, pRaftId);
}

// simulate get vote from outside
void syncNodeVoteForSelf(SSyncNode* pSyncNode) {
  syncNodeVoteForTerm(pSyncNode, pSyncNode->pRaftStore->currentTerm, &(pSyncNode->myRaftId));

  SyncRequestVoteReply* pMsg = syncRequestVoteReplyBuild(pSyncNode->vgId);
  pMsg->srcId = pSyncNode->myRaftId;
  pMsg->destId = pSyncNode->myRaftId;
  pMsg->term = pSyncNode->pRaftStore->currentTerm;
  pMsg->voteGranted = true;

  voteGrantedVote(pSyncNode->pVotesGranted, pMsg);
  votesRespondAdd(pSyncNode->pVotesRespond, pMsg);
  syncRequestVoteReplyDestroy(pMsg);
}

// snapshot --------------

// return if has a snapshot
bool syncNodeHasSnapshot(SSyncNode* pSyncNode) {
  bool      ret = false;
  SSnapshot snapshot = {.data = NULL, .lastApplyIndex = -1, .lastApplyTerm = 0, .lastConfigIndex = -1};
  if (pSyncNode->pFsm->FpGetSnapshotInfo != NULL) {
    pSyncNode->pFsm->FpGetSnapshotInfo(pSyncNode->pFsm, &snapshot);
    if (snapshot.lastApplyIndex >= SYNC_INDEX_BEGIN) {
      ret = true;
    }
  }
  return ret;
}

// return max(logLastIndex, snapshotLastIndex)
// if no snapshot and log, return -1
SyncIndex syncNodeGetLastIndex(const SSyncNode* pSyncNode) {
  SSnapshot snapshot = {.data = NULL, .lastApplyIndex = -1, .lastApplyTerm = 0, .lastConfigIndex = -1};
  if (pSyncNode->pFsm->FpGetSnapshotInfo != NULL) {
    pSyncNode->pFsm->FpGetSnapshotInfo(pSyncNode->pFsm, &snapshot);
  }
  SyncIndex logLastIndex = pSyncNode->pLogStore->syncLogLastIndex(pSyncNode->pLogStore);

  SyncIndex lastIndex = logLastIndex > snapshot.lastApplyIndex ? logLastIndex : snapshot.lastApplyIndex;
  return lastIndex;
}

// return the last term of snapshot and log
// if error, return SYNC_TERM_INVALID (by syncLogLastTerm)
SyncTerm syncNodeGetLastTerm(SSyncNode* pSyncNode) {
  SyncTerm lastTerm = 0;
  if (syncNodeHasSnapshot(pSyncNode)) {
    // has snapshot
    SSnapshot snapshot = {.data = NULL, .lastApplyIndex = -1, .lastApplyTerm = 0, .lastConfigIndex = -1};
    if (pSyncNode->pFsm->FpGetSnapshotInfo != NULL) {
      pSyncNode->pFsm->FpGetSnapshotInfo(pSyncNode->pFsm, &snapshot);
    }

    SyncIndex logLastIndex = pSyncNode->pLogStore->syncLogLastIndex(pSyncNode->pLogStore);
    if (logLastIndex > snapshot.lastApplyIndex) {
      lastTerm = pSyncNode->pLogStore->syncLogLastTerm(pSyncNode->pLogStore);
    } else {
      lastTerm = snapshot.lastApplyTerm;
    }

  } else {
    // no snapshot
    lastTerm = pSyncNode->pLogStore->syncLogLastTerm(pSyncNode->pLogStore);
  }

  return lastTerm;
}

// get last index and term along with snapshot
int32_t syncNodeGetLastIndexTerm(SSyncNode* pSyncNode, SyncIndex* pLastIndex, SyncTerm* pLastTerm) {
  *pLastIndex = syncNodeGetLastIndex(pSyncNode);
  *pLastTerm = syncNodeGetLastTerm(pSyncNode);
  return 0;
}

// return append-entries first try index
SyncIndex syncNodeSyncStartIndex(SSyncNode* pSyncNode) {
  SyncIndex syncStartIndex = syncNodeGetLastIndex(pSyncNode) + 1;
  return syncStartIndex;
}

// if index > 0, return index - 1
// else, return -1
SyncIndex syncNodeGetPreIndex(SSyncNode* pSyncNode, SyncIndex index) {
  SyncIndex preIndex = index - 1;
  if (preIndex < SYNC_INDEX_INVALID) {
    preIndex = SYNC_INDEX_INVALID;
  }

  return preIndex;
}

// if index < 0, return SYNC_TERM_INVALID
// if index == 0, return 0
// if index > 0, return preTerm
// if error, return SYNC_TERM_INVALID
SyncTerm syncNodeGetPreTerm(SSyncNode* pSyncNode, SyncIndex index) {
  if (index < SYNC_INDEX_BEGIN) {
    return SYNC_TERM_INVALID;
  }

  if (index == SYNC_INDEX_BEGIN) {
    return 0;
  }

  SyncTerm        preTerm = 0;
  SyncIndex       preIndex = index - 1;
  SSyncRaftEntry* pPreEntry = NULL;
  int32_t         code = pSyncNode->pLogStore->syncLogGetEntry(pSyncNode->pLogStore, preIndex, &pPreEntry);

  SSnapshot snapshot = {.data = NULL,
                        .lastApplyIndex = SYNC_INDEX_INVALID,
                        .lastApplyTerm = SYNC_TERM_INVALID,
                        .lastConfigIndex = SYNC_INDEX_INVALID};

  if (code == 0) {
    ASSERT(pPreEntry != NULL);
    preTerm = pPreEntry->term;
    taosMemoryFree(pPreEntry);
    return preTerm;
  } else {
    if (pSyncNode->pFsm->FpGetSnapshotInfo != NULL) {
      pSyncNode->pFsm->FpGetSnapshotInfo(pSyncNode->pFsm, &snapshot);
      if (snapshot.lastApplyIndex == preIndex) {
        return snapshot.lastApplyTerm;
      }
    }
  }

  do {
    char logBuf[128];
    snprintf(logBuf, sizeof(logBuf),
             "sync node get pre term error, index:%" PRId64 ", snap-index:%" PRId64 ", snap-term:%" PRIu64, index,
             snapshot.lastApplyIndex, snapshot.lastApplyTerm);
    syncNodeErrorLog(pSyncNode, logBuf);
  } while (0);

  return SYNC_TERM_INVALID;
}

// get pre index and term of "index"
int32_t syncNodeGetPreIndexTerm(SSyncNode* pSyncNode, SyncIndex index, SyncIndex* pPreIndex, SyncTerm* pPreTerm) {
  *pPreIndex = syncNodeGetPreIndex(pSyncNode, index);
  *pPreTerm = syncNodeGetPreTerm(pSyncNode, index);
  return 0;
}

// for debug --------------
void syncNodePrint(SSyncNode* pObj) {
  char* serialized = syncNode2Str(pObj);
  printf("syncNodePrint | len:%lu | %s \n", strlen(serialized), serialized);
  fflush(NULL);
  taosMemoryFree(serialized);
}

void syncNodePrint2(char* s, SSyncNode* pObj) {
  char* serialized = syncNode2Str(pObj);
  printf("syncNodePrint2 | len:%lu | %s | %s \n", strlen(serialized), s, serialized);
  fflush(NULL);
  taosMemoryFree(serialized);
}

void syncNodeLog(SSyncNode* pObj) {
  char* serialized = syncNode2Str(pObj);
  sTraceLong("syncNodeLog | len:%lu | %s", strlen(serialized), serialized);
  taosMemoryFree(serialized);
}

void syncNodeLog2(char* s, SSyncNode* pObj) {
  if (gRaftDetailLog) {
    char* serialized = syncNode2Str(pObj);
    sTraceLong("syncNodeLog2 | len:%lu | %s | %s", strlen(serialized), s, serialized);
    taosMemoryFree(serialized);
  }
}

void syncNodeLog3(char* s, SSyncNode* pObj) {
  char* serialized = syncNode2Str(pObj);
  sTraceLong("syncNodeLog3 | len:%lu | %s | %s", strlen(serialized), s, serialized);
  taosMemoryFree(serialized);
}

// ------ local funciton ---------
// enqueue message ----
static void syncNodeEqPingTimer(void* param, void* tmrId) {
  SSyncNode* pSyncNode = (SSyncNode*)param;
  if (atomic_load_64(&pSyncNode->pingTimerLogicClockUser) <= atomic_load_64(&pSyncNode->pingTimerLogicClock)) {
    SyncTimeout* pSyncMsg = syncTimeoutBuild2(SYNC_TIMEOUT_PING, atomic_load_64(&pSyncNode->pingTimerLogicClock),
                                              pSyncNode->pingTimerMS, pSyncNode->vgId, pSyncNode);
    SRpcMsg      rpcMsg;
    syncTimeout2RpcMsg(pSyncMsg, &rpcMsg);
    syncRpcMsgLog2((char*)"==syncNodeEqPingTimer==", &rpcMsg);
    if (pSyncNode->FpEqMsg != NULL) {
      int32_t code = pSyncNode->FpEqMsg(pSyncNode->msgcb, &rpcMsg);
      if (code != 0) {
        sError("vgId:%d, sync enqueue ping msg error, code:%d", pSyncNode->vgId, code);
        rpcFreeCont(rpcMsg.pCont);
        syncTimeoutDestroy(pSyncMsg);
        return;
      }
    } else {
      sTrace("syncNodeEqPingTimer pSyncNode->FpEqMsg is NULL");
    }
    syncTimeoutDestroy(pSyncMsg);

    if (syncEnvIsStart()) {
      taosTmrReset(syncNodeEqPingTimer, pSyncNode->pingTimerMS, pSyncNode, gSyncEnv->pTimerManager,
                   &pSyncNode->pPingTimer);
    } else {
      sError("sync env is stop, syncNodeEqPingTimer");
    }

  } else {
    sTrace("==syncNodeEqPingTimer== pingTimerLogicClock:%" PRIu64 ", pingTimerLogicClockUser:%" PRIu64,
           pSyncNode->pingTimerLogicClock, pSyncNode->pingTimerLogicClockUser);
  }
}

static void syncNodeEqElectTimer(void* param, void* tmrId) {
  SSyncNode* pSyncNode = (SSyncNode*)param;
  if (atomic_load_64(&pSyncNode->electTimerLogicClockUser) <= atomic_load_64(&pSyncNode->electTimerLogicClock)) {
    SyncTimeout* pSyncMsg = syncTimeoutBuild2(SYNC_TIMEOUT_ELECTION, atomic_load_64(&pSyncNode->electTimerLogicClock),
                                              pSyncNode->electTimerMS, pSyncNode->vgId, pSyncNode);
    SRpcMsg      rpcMsg;
    syncTimeout2RpcMsg(pSyncMsg, &rpcMsg);
    syncRpcMsgLog2((char*)"==syncNodeEqElectTimer==", &rpcMsg);
    if (pSyncNode->FpEqMsg != NULL) {
      int32_t code = pSyncNode->FpEqMsg(pSyncNode->msgcb, &rpcMsg);
      if (code != 0) {
        sError("vgId:%d, sync enqueue elect msg error, code:%d", pSyncNode->vgId, code);
        rpcFreeCont(rpcMsg.pCont);
        syncTimeoutDestroy(pSyncMsg);
        return;
      }
    } else {
      sTrace("syncNodeEqElectTimer FpEqMsg is NULL");
    }
    syncTimeoutDestroy(pSyncMsg);

    // reset timer ms
    if (syncEnvIsStart()) {
      pSyncNode->electTimerMS = syncUtilElectRandomMS(pSyncNode->electBaseLine, 2 * pSyncNode->electBaseLine);
      taosTmrReset(syncNodeEqElectTimer, pSyncNode->electTimerMS, pSyncNode, gSyncEnv->pTimerManager,
                   &pSyncNode->pElectTimer);
    } else {
      sError("sync env is stop, syncNodeEqElectTimer");
    }
  } else {
    sTrace("==syncNodeEqElectTimer== electTimerLogicClock:%" PRIu64 ", electTimerLogicClockUser:%" PRIu64,
           pSyncNode->electTimerLogicClock, pSyncNode->electTimerLogicClockUser);
  }
}

static void syncNodeEqHeartbeatTimer(void* param, void* tmrId) {
  SSyncNode* pSyncNode = (SSyncNode*)param;

  syncNodeEventLog(pSyncNode, "eq hb timer");

  if (pSyncNode->replicaNum > 1) {
    if (atomic_load_64(&pSyncNode->heartbeatTimerLogicClockUser) <=
        atomic_load_64(&pSyncNode->heartbeatTimerLogicClock)) {
      SyncTimeout* pSyncMsg =
          syncTimeoutBuild2(SYNC_TIMEOUT_HEARTBEAT, atomic_load_64(&pSyncNode->heartbeatTimerLogicClock),
                            pSyncNode->heartbeatTimerMS, pSyncNode->vgId, pSyncNode);
      SRpcMsg rpcMsg;
      syncTimeout2RpcMsg(pSyncMsg, &rpcMsg);
      syncRpcMsgLog2((char*)"==syncNodeEqHeartbeatTimer==", &rpcMsg);
      if (pSyncNode->FpEqMsg != NULL) {
        int32_t code = pSyncNode->FpEqMsg(pSyncNode->msgcb, &rpcMsg);
        if (code != 0) {
          sError("vgId:%d, sync enqueue timer msg error, code:%d", pSyncNode->vgId, code);
          rpcFreeCont(rpcMsg.pCont);
          syncTimeoutDestroy(pSyncMsg);
          return;
        }
      } else {
        sError("vgId:%d, enqueue msg cb ptr (i.e. FpEqMsg) not set.", pSyncNode->vgId);
      }
      syncTimeoutDestroy(pSyncMsg);

      if (syncEnvIsStart()) {
        taosTmrReset(syncNodeEqHeartbeatTimer, pSyncNode->heartbeatTimerMS, pSyncNode, gSyncEnv->pTimerManager,
                     &pSyncNode->pHeartbeatTimer);
      } else {
        sError("sync env is stop, syncNodeEqHeartbeatTimer");
      }
    } else {
      sTrace("==syncNodeEqHeartbeatTimer== heartbeatTimerLogicClock:%" PRIu64 ", heartbeatTimerLogicClockUser:%" PRIu64
             "",
             pSyncNode->heartbeatTimerLogicClock, pSyncNode->heartbeatTimerLogicClockUser);
    }
  }
}

static int32_t syncNodeEqNoop(SSyncNode* ths) {
  int32_t ret = 0;
  ASSERT(ths->state == TAOS_SYNC_STATE_LEADER);

  SyncIndex       index = ths->pLogStore->syncLogWriteIndex(ths->pLogStore);
  SyncTerm        term = ths->pRaftStore->currentTerm;
  SSyncRaftEntry* pEntry = syncEntryBuildNoop(term, index, ths->vgId);
  ASSERT(pEntry != NULL);

  uint32_t           entryLen;
  char*              serialized = syncEntrySerialize(pEntry, &entryLen);
  SyncClientRequest* pSyncMsg = syncClientRequestBuild(entryLen);
  ASSERT(pSyncMsg->dataLen == entryLen);
  memcpy(pSyncMsg->data, serialized, entryLen);

  SRpcMsg rpcMsg = {0};
  syncClientRequest2RpcMsg(pSyncMsg, &rpcMsg);
  if (ths->FpEqMsg != NULL) {
    ths->FpEqMsg(ths->msgcb, &rpcMsg);
  } else {
    sTrace("syncNodeEqNoop pSyncNode->FpEqMsg is NULL");
  }

  taosMemoryFree(serialized);
  syncClientRequestDestroy(pSyncMsg);

  return ret;
}

static void deleteCacheEntry(const void* key, size_t keyLen, void* value) { taosMemoryFree(value); }

static int32_t syncCacheEntry(SSyncLogStore* pLogStore, SSyncRaftEntry* pEntry, LRUHandle** h) {
  int       code = 0;
  int       entryLen = sizeof(*pEntry) + pEntry->dataLen;
  LRUStatus status = taosLRUCacheInsert(pLogStore->pCache, &pEntry->index, sizeof(pEntry->index), pEntry, entryLen,
                                        deleteCacheEntry, h, TAOS_LRU_PRIORITY_LOW);
  if (status != TAOS_LRU_STATUS_OK) {
    code = -1;
  }

  return code;
}

static int32_t syncNodeAppendNoop(SSyncNode* ths) {
  int32_t ret = 0;

  SyncIndex       index = ths->pLogStore->syncLogWriteIndex(ths->pLogStore);
  SyncTerm        term = ths->pRaftStore->currentTerm;
  SSyncRaftEntry* pEntry = syncEntryBuildNoop(term, index, ths->vgId);
  ASSERT(pEntry != NULL);

  LRUHandle* h = NULL;
  syncCacheEntry(ths->pLogStore, pEntry, &h);

  if (ths->state == TAOS_SYNC_STATE_LEADER) {
    int32_t code = ths->pLogStore->syncLogAppendEntry(ths->pLogStore, pEntry);
    if (code != 0) {
      sError("vgId:%d, failed to append log entry since %s", ths->vgId, tstrerror(terrno));
      return -1;
    }
    syncNodeReplicate(ths, false);
  }

  if (h) {
    taosLRUCacheRelease(ths->pLogStore->pCache, h, false);
  } else {
    syncEntryDestory(pEntry);
  }

  return ret;
}

// on message ----
int32_t syncNodeOnPingCb(SSyncNode* ths, SyncPing* pMsg) {
  // log state
  char logBuf[1024] = {0};
  snprintf(logBuf, sizeof(logBuf),
           "==syncNodeOnPingCb== vgId:%d, state: %d, %s, term:%" PRIu64 " electTimerLogicClock:%" PRIu64
           ", "
           "electTimerLogicClockUser:%" PRIu64 ", electTimerMS:%d",
           ths->vgId, ths->state, syncUtilState2String(ths->state), ths->pRaftStore->currentTerm,
           ths->electTimerLogicClock, ths->electTimerLogicClockUser, ths->electTimerMS);

  int32_t ret = 0;
  syncPingLog2(logBuf, pMsg);
  SyncPingReply* pMsgReply = syncPingReplyBuild3(&ths->myRaftId, &pMsg->srcId, ths->vgId);
  SRpcMsg        rpcMsg;
  syncPingReply2RpcMsg(pMsgReply, &rpcMsg);

  /*
    // htonl
    SMsgHead* pHead = rpcMsg.pCont;
    pHead->contLen = htonl(pHead->contLen);
    pHead->vgId = htonl(pHead->vgId);
  */

  syncNodeSendMsgById(&pMsgReply->destId, ths, &rpcMsg);

  return ret;
}

int32_t syncNodeOnPingReplyCb(SSyncNode* ths, SyncPingReply* pMsg) {
  int32_t ret = 0;
  syncPingReplyLog2("==syncNodeOnPingReplyCb==", pMsg);
  return ret;
}

int32_t syncNodeOnHeartbeat(SSyncNode* ths, SyncHeartbeat* pMsg) {
  syncLogRecvHeartbeat(ths, pMsg, "");

  SyncHeartbeatReply* pMsgReply = syncHeartbeatReplyBuild(ths->vgId);
  pMsgReply->destId = pMsg->srcId;
  pMsgReply->srcId = ths->myRaftId;
  pMsgReply->term = ths->pRaftStore->currentTerm;
  pMsgReply->privateTerm = 8864;  // magic number

  SRpcMsg rpcMsg;
  syncHeartbeatReply2RpcMsg(pMsgReply, &rpcMsg);

  if (pMsg->term >= ths->pRaftStore->currentTerm && ths->state != TAOS_SYNC_STATE_FOLLOWER) {
    syncNodeBecomeFollower(ths, "become follower by hb");
  }

  if (pMsg->term == ths->pRaftStore->currentTerm) {
    // sInfo("vgId:%d, heartbeat reset timer", ths->vgId);
    syncNodeResetElectTimer(ths);

#if 0
    if (ths->state == TAOS_SYNC_STATE_FOLLOWER) {
      syncNodeFollowerCommit(ths, pMsg->commitIndex);
    }
#endif
  }

  /*
    // htonl
    SMsgHead* pHead = rpcMsg.pCont;
    pHead->contLen = htonl(pHead->contLen);
    pHead->vgId = htonl(pHead->vgId);
  */

  // reply
  syncNodeSendMsgById(&pMsgReply->destId, ths, &rpcMsg);

  return 0;
}

int32_t syncNodeOnHeartbeatReply(SSyncNode* ths, SyncHeartbeatReply* pMsg) {
  syncLogRecvHeartbeatReply(ths, pMsg, "");

  // update last reply time, make decision whether the other node is alive or not
  syncIndexMgrSetRecvTime(ths->pMatchIndex, &(pMsg->destId), pMsg->startTime);

  return 0;
}

// TLA+ Spec
// ClientRequest(i, v) ==
//     /\ state[i] = Leader
//     /\ LET entry == [term  |-> currentTerm[i],
//                      value |-> v]
//            newLog == Append(log[i], entry)
//        IN  log' = [log EXCEPT ![i] = newLog]
//     /\ UNCHANGED <<messages, serverVars, candidateVars,
//                    leaderVars, commitIndex>>
//
int32_t syncNodeOnClientRequestCb(SSyncNode* ths, SyncClientRequest* pMsg, SyncIndex* pRetIndex) {
  int32_t ret = 0;
  int32_t code = 0;
  syncClientRequestLog2("==syncNodeOnClientRequestCb==", pMsg);

  SyncIndex       index = ths->pLogStore->syncLogWriteIndex(ths->pLogStore);
  SyncTerm        term = ths->pRaftStore->currentTerm;
  SSyncRaftEntry* pEntry = syncEntryBuild2((SyncClientRequest*)pMsg, term, index);
  ASSERT(pEntry != NULL);

  LRUHandle* h = NULL;
  syncCacheEntry(ths->pLogStore, pEntry, &h);

  if (ths->state == TAOS_SYNC_STATE_LEADER) {
    // append entry
    code = ths->pLogStore->syncLogAppendEntry(ths->pLogStore, pEntry);
    if (code != 0) {
      // del resp mgr, call FpCommitCb
      sError("vgId:%d, failed to append log entry since %s", ths->vgId, tstrerror(terrno));
      return -1;
    }

    // if mulit replica, start replicate right now
    if (ths->replicaNum > 1) {
      syncNodeReplicate(ths, false);

      // pre commit
      syncNodePreCommit(ths, pEntry, 0);
    }

    // if only myself, maybe commit right now
    if (ths->replicaNum == 1) {
      syncMaybeAdvanceCommitIndex(ths);
    }
  }

  if (pRetIndex != NULL) {
    if (ret == 0 && pEntry != NULL) {
      *pRetIndex = pEntry->index;
    } else {
      *pRetIndex = SYNC_INDEX_INVALID;
    }
  }

  if (h) {
    taosLRUCacheRelease(ths->pLogStore->pCache, h, false);
  } else {
    syncEntryDestory(pEntry);
  }

  return ret;
}

int32_t syncNodeOnClientRequestBatchCb(SSyncNode* ths, SyncClientRequestBatch* pMsg) {
  int32_t code = 0;

  if (ths->state != TAOS_SYNC_STATE_LEADER) {
    // call FpCommitCb, delete resp mgr
    return -1;
  }

  SyncIndex index = ths->pLogStore->syncLogWriteIndex(ths->pLogStore);
  SyncTerm  term = ths->pRaftStore->currentTerm;

  int32_t    raftMetaArrayLen = sizeof(SRaftMeta) * pMsg->dataCount;
  int32_t    rpcArrayLen = sizeof(SRpcMsg) * pMsg->dataCount;
  SRaftMeta* raftMetaArr = (SRaftMeta*)(pMsg->data);
  SRpcMsg*   msgArr = (SRpcMsg*)((char*)(pMsg->data) + raftMetaArrayLen);
  for (int32_t i = 0; i < pMsg->dataCount; ++i) {
    SSyncRaftEntry* pEntry = syncEntryBuild(msgArr[i].contLen);
    ASSERT(pEntry != NULL);

    pEntry->originalRpcType = msgArr[i].msgType;
    pEntry->seqNum = raftMetaArr[i].seqNum;
    pEntry->isWeak = raftMetaArr[i].isWeak;
    pEntry->term = term;
    pEntry->index = index;
    memcpy(pEntry->data, msgArr[i].pCont, msgArr[i].contLen);
    ASSERT(msgArr[i].contLen == pEntry->dataLen);

    code = ths->pLogStore->syncLogAppendEntry(ths->pLogStore, pEntry);
    if (code != 0) {
      sError("vgId:%d, failed to append log entry since %s", ths->vgId, tstrerror(terrno));
      // del resp mgr, call FpCommitCb
      return -1;
    }

    // update rpc msg conn apply.index
    msgArr[i].info.conn.applyIndex = pEntry->index;
  }

  // fsync once
  SSyncLogStoreData* pData = ths->pLogStore->data;
  SWal*              pWal = pData->pWal;
  walFsync(pWal, false);

  if (ths->replicaNum > 1) {
    // if multi replica, start replicate right now
    syncNodeReplicate(ths, false);

  } else if (ths->replicaNum == 1) {
    // one replica
    syncMaybeAdvanceCommitIndex(ths);
  }

  return 0;
}

const char* syncStr(ESyncState state) {
  switch (state) {
    case TAOS_SYNC_STATE_FOLLOWER:
      return "follower";
    case TAOS_SYNC_STATE_CANDIDATE:
      return "candidate";
    case TAOS_SYNC_STATE_LEADER:
      return "leader";
    default:
      return "error";
  }
}

int32_t syncDoLeaderTransfer(SSyncNode* ths, SRpcMsg* pRpcMsg, SSyncRaftEntry* pEntry) {
  if (ths->state != TAOS_SYNC_STATE_FOLLOWER) {
    syncNodeEventLog(ths, "I am not follower, can not do leader transfer");
    return 0;
  }

  if (!ths->restoreFinish) {
    syncNodeEventLog(ths, "restore not finish, can not do leader transfer");
    return 0;
  }

  if (pEntry->term < ths->pRaftStore->currentTerm) {
    char logBuf[128];
    snprintf(logBuf, sizeof(logBuf), "little term:%" PRIu64 ", can not do leader transfer", pEntry->term);
    syncNodeEventLog(ths, logBuf);
    return 0;
  }

  if (pEntry->index < syncNodeGetLastIndex(ths)) {
    char logBuf[128];
    snprintf(logBuf, sizeof(logBuf), "little index:%" PRId64 ", can not do leader transfer", pEntry->index);
    syncNodeEventLog(ths, logBuf);
    return 0;
  }

  /*
    if (ths->vgId > 1) {
      syncNodeEventLog(ths, "I am vnode, can not do leader transfer");
      return 0;
    }
  */

  SyncLeaderTransfer* pSyncLeaderTransfer = syncLeaderTransferFromRpcMsg2(pRpcMsg);

  do {
    char logBuf[128];
    snprintf(logBuf, sizeof(logBuf), "do leader transfer, index:%" PRId64 "", pEntry->index);
    syncNodeEventLog(ths, logBuf);
  } while (0);

  bool sameId = syncUtilSameId(&(pSyncLeaderTransfer->newLeaderId), &(ths->myRaftId));
  bool sameNodeInfo = strcmp(pSyncLeaderTransfer->newNodeInfo.nodeFqdn, ths->myNodeInfo.nodeFqdn) == 0 &&
                      pSyncLeaderTransfer->newNodeInfo.nodePort == ths->myNodeInfo.nodePort;

  bool same = sameId || sameNodeInfo;
  if (same) {
    // reset elect timer now!
    int32_t electMS = 1;
    int32_t ret = syncNodeRestartElectTimer(ths, electMS);
    ASSERT(ret == 0);

    char eventLog[256];
    snprintf(eventLog, sizeof(eventLog), "maybe leader transfer to %s:%d %" PRIu64,
             pSyncLeaderTransfer->newNodeInfo.nodeFqdn, pSyncLeaderTransfer->newNodeInfo.nodePort,
             pSyncLeaderTransfer->newLeaderId.addr);
    syncNodeEventLog(ths, eventLog);
  }

  if (ths->pFsm->FpLeaderTransferCb != NULL) {
    SFsmCbMeta cbMeta = {0};
    cbMeta.code = 0;
    cbMeta.currentTerm = ths->pRaftStore->currentTerm;
    cbMeta.flag = 0;
    cbMeta.index = pEntry->index;
    cbMeta.lastConfigIndex = syncNodeGetSnapshotConfigIndex(ths, cbMeta.index);
    cbMeta.isWeak = pEntry->isWeak;
    cbMeta.seqNum = pEntry->seqNum;
    cbMeta.state = ths->state;
    cbMeta.term = pEntry->term;
    ths->pFsm->FpLeaderTransferCb(ths->pFsm, pRpcMsg, cbMeta);
  }

  syncLeaderTransferDestroy(pSyncLeaderTransfer);
  return 0;
}

int32_t syncNodeUpdateNewConfigIndex(SSyncNode* ths, SSyncCfg* pNewCfg) {
  for (int i = 0; i < pNewCfg->replicaNum; ++i) {
    SRaftId raftId;
    raftId.addr = syncUtilAddr2U64((pNewCfg->nodeInfo)[i].nodeFqdn, (pNewCfg->nodeInfo)[i].nodePort);
    raftId.vgId = ths->vgId;

    if (syncUtilSameId(&(ths->myRaftId), &raftId)) {
      pNewCfg->myIndex = i;
      return 0;
    }
  }

  return -1;
}

static int32_t syncNodeConfigChangeFinish(SSyncNode* ths, SRpcMsg* pRpcMsg, SSyncRaftEntry* pEntry) {
  SyncReconfigFinish* pFinish = syncReconfigFinishFromRpcMsg2(pRpcMsg);
  ASSERT(pFinish);

  if (ths->pFsm->FpReConfigCb != NULL) {
    SReConfigCbMeta cbMeta = {0};
    cbMeta.code = 0;
    cbMeta.index = pEntry->index;
    cbMeta.term = pEntry->term;
    cbMeta.seqNum = pEntry->seqNum;
    cbMeta.lastConfigIndex = syncNodeGetSnapshotConfigIndex(ths, pEntry->index);
    cbMeta.state = ths->state;
    cbMeta.currentTerm = ths->pRaftStore->currentTerm;
    cbMeta.isWeak = pEntry->isWeak;
    cbMeta.flag = 0;

    cbMeta.oldCfg = pFinish->oldCfg;
    cbMeta.newCfg = pFinish->newCfg;
    cbMeta.newCfgIndex = pFinish->newCfgIndex;
    cbMeta.newCfgTerm = pFinish->newCfgTerm;
    cbMeta.newCfgSeqNum = pFinish->newCfgSeqNum;

    ths->pFsm->FpReConfigCb(ths->pFsm, pRpcMsg, &cbMeta);
  }

  // clear changing
  ths->changing = false;

  char  tmpbuf[512];
  char* oldStr = syncCfg2SimpleStr(&(pFinish->oldCfg));
  char* newStr = syncCfg2SimpleStr(&(pFinish->newCfg));
  snprintf(tmpbuf, sizeof(tmpbuf), "config change finish from %d to %d, index:%" PRId64 ", %s  -->  %s",
           pFinish->oldCfg.replicaNum, pFinish->newCfg.replicaNum, pFinish->newCfgIndex, oldStr, newStr);
  taosMemoryFree(oldStr);
  taosMemoryFree(newStr);
  syncNodeEventLog(ths, tmpbuf);

  syncReconfigFinishDestroy(pFinish);

  return 0;
}

static int32_t syncNodeConfigChange(SSyncNode* ths, SRpcMsg* pRpcMsg, SSyncRaftEntry* pEntry,
                                    SyncReconfigFinish* pFinish) {
  // set changing
  ths->changing = true;

  // old config
  SSyncCfg oldSyncCfg = ths->pRaftCfg->cfg;

  // new config
  SSyncCfg newSyncCfg;
  int32_t  ret = syncCfgFromStr(pRpcMsg->pCont, &newSyncCfg);
  ASSERT(ret == 0);

  // update new config myIndex
  syncNodeUpdateNewConfigIndex(ths, &newSyncCfg);

  // do config change
  syncNodeDoConfigChange(ths, &newSyncCfg, pEntry->index);

  // set pFinish
  pFinish->oldCfg = oldSyncCfg;
  pFinish->newCfg = newSyncCfg;
  pFinish->newCfgIndex = pEntry->index;
  pFinish->newCfgTerm = pEntry->term;
  pFinish->newCfgSeqNum = pEntry->seqNum;

  return 0;
}

static int32_t syncNodeProposeConfigChangeFinish(SSyncNode* ths, SyncReconfigFinish* pFinish) {
  SRpcMsg rpcMsg;
  syncReconfigFinish2RpcMsg(pFinish, &rpcMsg);

  int32_t code = syncNodePropose(ths, &rpcMsg, false);
  if (code != 0) {
    sError("syncNodeProposeConfigChangeFinish error");
    ths->changing = false;
  }
  return 0;
}

bool syncNodeIsOptimizedOneReplica(SSyncNode* ths, SRpcMsg* pMsg) {
  return (ths->replicaNum == 1 && syncUtilUserCommit(pMsg->msgType));
  // return (ths->replicaNum == 1 && syncUtilUserCommit(pMsg->msgType) && ths->vgId != 1);
}

int32_t syncNodeCommit(SSyncNode* ths, SyncIndex beginIndex, SyncIndex endIndex, uint64_t flag) {
  if (beginIndex > endIndex) {
    return 0;
  }

  // advance commit index to sanpshot first
  SSnapshot snapshot = {0};
  ths->pFsm->FpGetSnapshotInfo(ths->pFsm, &snapshot);
  if (snapshot.lastApplyIndex >= 0 && snapshot.lastApplyIndex >= beginIndex) {
    char eventLog[128];
    snprintf(eventLog, sizeof(eventLog), "commit by snapshot from index:%" PRId64 " to index:%" PRId64, beginIndex,
             snapshot.lastApplyIndex);
    syncNodeEventLog(ths, eventLog);

    // update begin index
    beginIndex = snapshot.lastApplyIndex + 1;
  }

  int32_t    code = 0;
  ESyncState state = flag;

  char eventLog[128];
  snprintf(eventLog, sizeof(eventLog), "commit by wal from index:%" PRId64 " to index:%" PRId64, beginIndex, endIndex);
  syncNodeEventLog(ths, eventLog);

  // execute fsm
  if (ths->pFsm != NULL) {
    for (SyncIndex i = beginIndex; i <= endIndex; ++i) {
      if (i != SYNC_INDEX_INVALID) {
        SSyncRaftEntry* pEntry;
        SLRUCache*      pCache = ths->pLogStore->pCache;
        LRUHandle*      h = taosLRUCacheLookup(pCache, &i, sizeof(i));
        if (h) {
          pEntry = (SSyncRaftEntry*)taosLRUCacheValue(pCache, h);
        } else {
          code = ths->pLogStore->syncLogGetEntry(ths->pLogStore, i, &pEntry);
          if (code != 0) {
<<<<<<< HEAD
            sError("vgId:%d, failed to get log entry since %s. index:%" PRId64 "", ths->vgId, tstrerror(terrno), i);
            return -1;
           }
=======
            sError("vgId:%d, failed to get log entry since %s. index:%lld", ths->vgId, tstrerror(terrno), i);
            return -1;
          }
>>>>>>> 19469259
          ASSERT(pEntry != NULL);
        }

        SRpcMsg rpcMsg;
        syncEntry2OriginalRpc(pEntry, &rpcMsg);

        // user commit
        if ((ths->pFsm->FpCommitCb != NULL) && syncUtilUserCommit(pEntry->originalRpcType)) {
          bool internalExecute = true;
          if ((ths->replicaNum == 1) && ths->restoreFinish) {
            // if ((ths->replicaNum == 1) && ths->restoreFinish && ths->vgId != 1) {
            internalExecute = false;
          }

          do {
            char logBuf[128];
            snprintf(logBuf, sizeof(logBuf), "commit index:%" PRId64 ", internal:%d", i, internalExecute);
            syncNodeEventLog(ths, logBuf);
          } while (0);

          // execute fsm in apply thread, or execute outside syncPropose
          if (internalExecute) {
            SFsmCbMeta cbMeta = {0};
            cbMeta.index = pEntry->index;
            cbMeta.lastConfigIndex = syncNodeGetSnapshotConfigIndex(ths, cbMeta.index);
            cbMeta.isWeak = pEntry->isWeak;
            cbMeta.code = 0;
            cbMeta.state = ths->state;
            cbMeta.seqNum = pEntry->seqNum;
            cbMeta.term = pEntry->term;
            cbMeta.currentTerm = ths->pRaftStore->currentTerm;
            cbMeta.flag = flag;

            ths->pFsm->FpCommitCb(ths->pFsm, &rpcMsg, cbMeta);
          }
        }

        // config change
        if (pEntry->originalRpcType == TDMT_SYNC_CONFIG_CHANGE) {
          SyncReconfigFinish* pFinish = syncReconfigFinishBuild(ths->vgId);
          ASSERT(pFinish != NULL);

          code = syncNodeConfigChange(ths, &rpcMsg, pEntry, pFinish);
          ASSERT(code == 0);

          if (ths->state == TAOS_SYNC_STATE_LEADER) {
            syncNodeProposeConfigChangeFinish(ths, pFinish);
          }
          syncReconfigFinishDestroy(pFinish);
        }

        // config change finish
        if (pEntry->originalRpcType == TDMT_SYNC_CONFIG_CHANGE_FINISH) {
          code = syncNodeConfigChangeFinish(ths, &rpcMsg, pEntry);
          ASSERT(code == 0);
        }

#if 0
        // execute in pre-commit
        // leader transfer
        if (pEntry->originalRpcType == TDMT_SYNC_LEADER_TRANSFER) {
          code = syncDoLeaderTransfer(ths, &rpcMsg, pEntry);
          ASSERT(code == 0);
        }
#endif

        // restore finish
        // if only snapshot, a noop entry will be append, so syncLogLastIndex is always ok
        if (pEntry->index == ths->pLogStore->syncLogLastIndex(ths->pLogStore)) {
          if (ths->restoreFinish == false) {
            if (ths->pFsm->FpRestoreFinishCb != NULL) {
              ths->pFsm->FpRestoreFinishCb(ths->pFsm);
            }
            ths->restoreFinish = true;

            int64_t restoreDelay = taosGetTimestampMs() - ths->leaderTime;

            char eventLog[128];
            snprintf(eventLog, sizeof(eventLog), "restore finish, index:%" PRId64 ", elapsed:%" PRId64 " ms, ",
                     pEntry->index, restoreDelay);
            syncNodeEventLog(ths, eventLog);
          }
        }

        rpcFreeCont(rpcMsg.pCont);
        if (h) {
          taosLRUCacheRelease(pCache, h, false);
        } else {
          syncEntryDestory(pEntry);
        }
      }
    }
  }
  return 0;
}

bool syncNodeInRaftGroup(SSyncNode* ths, SRaftId* pRaftId) {
  for (int i = 0; i < ths->replicaNum; ++i) {
    if (syncUtilSameId(&((ths->replicasId)[i]), pRaftId)) {
      return true;
    }
  }
  return false;
}

SSyncSnapshotSender* syncNodeGetSnapshotSender(SSyncNode* ths, SRaftId* pDestId) {
  SSyncSnapshotSender* pSender = NULL;
  for (int i = 0; i < ths->replicaNum; ++i) {
    if (syncUtilSameId(pDestId, &((ths->replicasId)[i]))) {
      pSender = (ths->senders)[i];
    }
  }
  return pSender;
}

bool syncNodeCanChange(SSyncNode* pSyncNode) {
  if (pSyncNode->changing) {
    sError("sync cannot change");
    return false;
  }

  if ((pSyncNode->commitIndex >= SYNC_INDEX_BEGIN)) {
    SyncIndex lastIndex = syncNodeGetLastIndex(pSyncNode);
    if (pSyncNode->commitIndex != lastIndex) {
      sError("sync cannot change2");
      return false;
    }
  }

  for (int i = 0; i < pSyncNode->peersNum; ++i) {
    SSyncSnapshotSender* pSender = syncNodeGetSnapshotSender(pSyncNode, &(pSyncNode->peersId)[i]);
    if (pSender->start) {
      sError("sync cannot change3");
      return false;
    }
  }

  return true;
}

void syncLogSendRequestVote(SSyncNode* pSyncNode, const SyncRequestVote* pMsg, const char* s) {
  char     host[64];
  uint16_t port;
  syncUtilU642Addr(pMsg->destId.addr, host, sizeof(host), &port);
  char logBuf[256];
  snprintf(logBuf, sizeof(logBuf),
           "send sync-request-vote to %s:%d {term:%" PRIu64 ", lindex:%" PRId64 ", lterm:%" PRIu64 "}, %s", host, port,
           pMsg->term, pMsg->lastLogIndex, pMsg->lastLogTerm, s);
  syncNodeEventLog(pSyncNode, logBuf);
}

void syncLogRecvRequestVote(SSyncNode* pSyncNode, const SyncRequestVote* pMsg, const char* s) {
  char     logBuf[256];
  char     host[64];
  uint16_t port;
  syncUtilU642Addr(pMsg->srcId.addr, host, sizeof(host), &port);
  snprintf(logBuf, sizeof(logBuf),
           "recv sync-request-vote from %s:%d, {term:%" PRIu64 ", lindex:%" PRId64 ", lterm:%" PRIu64 "}, %s", host,
           port, pMsg->term, pMsg->lastLogIndex, pMsg->lastLogTerm, s);
  syncNodeEventLog(pSyncNode, logBuf);
}

void syncLogSendRequestVoteReply(SSyncNode* pSyncNode, const SyncRequestVoteReply* pMsg, const char* s) {
  char     host[64];
  uint16_t port;
  syncUtilU642Addr(pMsg->destId.addr, host, sizeof(host), &port);
  char logBuf[256];
  snprintf(logBuf, sizeof(logBuf), "send sync-request-vote-reply to %s:%d {term:%" PRIu64 ", grant:%d}, %s", host, port,
           pMsg->term, pMsg->voteGranted, s);
  syncNodeEventLog(pSyncNode, logBuf);
}

void syncLogRecvRequestVoteReply(SSyncNode* pSyncNode, const SyncRequestVoteReply* pMsg, const char* s) {
  char     host[64];
  uint16_t port;
  syncUtilU642Addr(pMsg->srcId.addr, host, sizeof(host), &port);
  char logBuf[256];
  snprintf(logBuf, sizeof(logBuf), "recv sync-request-vote-reply from %s:%d {term:%" PRIu64 ", grant:%d}, %s", host,
           port, pMsg->term, pMsg->voteGranted, s);
  syncNodeEventLog(pSyncNode, logBuf);
}

void syncLogSendAppendEntries(SSyncNode* pSyncNode, const SyncAppendEntries* pMsg, const char* s) {
  char     host[64];
  uint16_t port;
  syncUtilU642Addr(pMsg->destId.addr, host, sizeof(host), &port);
  char logBuf[256];
  snprintf(logBuf, sizeof(logBuf),
           "send sync-append-entries to %s:%d, {term:%" PRIu64 ", pre-index:%" PRId64 ", pre-term:%" PRIu64
           ", pterm:%" PRIu64 ", cmt:%" PRId64
           ", "
           "datalen:%d}, %s",
           host, port, pMsg->term, pMsg->prevLogIndex, pMsg->prevLogTerm, pMsg->privateTerm, pMsg->commitIndex,
           pMsg->dataLen, s);
  syncNodeEventLog(pSyncNode, logBuf);
}

void syncLogRecvAppendEntries(SSyncNode* pSyncNode, const SyncAppendEntries* pMsg, const char* s) {
  char     host[64];
  uint16_t port;
  syncUtilU642Addr(pMsg->srcId.addr, host, sizeof(host), &port);
  char logBuf[256];
  snprintf(logBuf, sizeof(logBuf),
           "recv sync-append-entries from %s:%d {term:%" PRIu64 ", pre-index:%" PRIu64 ", pre-term:%" PRIu64
           ", cmt:%" PRIu64 ", pterm:%" PRIu64
           ", "
           "datalen:%d}, %s",
           host, port, pMsg->term, pMsg->prevLogIndex, pMsg->prevLogTerm, pMsg->commitIndex, pMsg->privateTerm,
           pMsg->dataLen, s);
  syncNodeEventLog(pSyncNode, logBuf);
}

void syncLogSendAppendEntriesBatch(SSyncNode* pSyncNode, const SyncAppendEntriesBatch* pMsg, const char* s) {
  char     host[64];
  uint16_t port;
  syncUtilU642Addr(pMsg->destId.addr, host, sizeof(host), &port);
  char logBuf[256];
  snprintf(logBuf, sizeof(logBuf),
           "send sync-append-entries-batch to %s:%d, {term:%" PRIu64 ", pre-index:%" PRId64 ", pre-term:%" PRIu64
           ", pterm:%" PRIu64 ", cmt:%" PRId64 ", datalen:%d, count:%d}, %s",
           host, port, pMsg->term, pMsg->prevLogIndex, pMsg->prevLogTerm, pMsg->privateTerm, pMsg->commitIndex,
           pMsg->dataLen, pMsg->dataCount, s);
  syncNodeEventLog(pSyncNode, logBuf);
}

void syncLogRecvAppendEntriesBatch(SSyncNode* pSyncNode, const SyncAppendEntriesBatch* pMsg, const char* s) {
  char     host[64];
  uint16_t port;
  syncUtilU642Addr(pMsg->srcId.addr, host, sizeof(host), &port);
  char logBuf[256];
  snprintf(logBuf, sizeof(logBuf),
           "recv sync-append-entries-batch from %s:%d, {term:%" PRIu64 ", pre-index:%" PRId64 ", pre-term:%" PRIu64
           ", pterm:%" PRIu64 ", cmt:%" PRId64 ", datalen:%d, count:%d}, %s",
           host, port, pMsg->term, pMsg->prevLogIndex, pMsg->prevLogTerm, pMsg->privateTerm, pMsg->commitIndex,
           pMsg->dataLen, pMsg->dataCount, s);
  syncNodeEventLog(pSyncNode, logBuf);
}

void syncLogSendAppendEntriesReply(SSyncNode* pSyncNode, const SyncAppendEntriesReply* pMsg, const char* s) {
  char     host[64];
  uint16_t port;
  syncUtilU642Addr(pMsg->destId.addr, host, sizeof(host), &port);
  char logBuf[256];
  snprintf(logBuf, sizeof(logBuf),
           "send sync-append-entries-reply to %s:%d, {term:%" PRIu64 ", pterm:%" PRIu64 ", success:%d, match:%" PRId64
           "}, %s",
           host, port, pMsg->term, pMsg->privateTerm, pMsg->success, pMsg->matchIndex, s);
  syncNodeEventLog(pSyncNode, logBuf);
}

void syncLogRecvAppendEntriesReply(SSyncNode* pSyncNode, const SyncAppendEntriesReply* pMsg, const char* s) {
  char     host[64];
  uint16_t port;
  syncUtilU642Addr(pMsg->srcId.addr, host, sizeof(host), &port);
  char logBuf[256];
  snprintf(logBuf, sizeof(logBuf),
           "recv sync-append-entries-reply from %s:%d {term:%" PRIu64 ", pterm:%" PRIu64 ", success:%d, match:%" PRId64
           "}, %s",
           host, port, pMsg->term, pMsg->privateTerm, pMsg->success, pMsg->matchIndex, s);
  syncNodeEventLog(pSyncNode, logBuf);
}

void syncLogSendHeartbeat(SSyncNode* pSyncNode, const SyncHeartbeat* pMsg, const char* s) {
  char     host[64];
  uint16_t port;
  syncUtilU642Addr(pMsg->destId.addr, host, sizeof(host), &port);
  char logBuf[256];
  snprintf(logBuf, sizeof(logBuf),
           "send sync-heartbeat from %s:%d {term:%" PRIu64 ", cmt:%" PRIu64 ", pterm:%" PRIu64 "}, %s", host, port,
           pMsg->term, pMsg->commitIndex, pMsg->privateTerm, s);
  syncNodeEventLog(pSyncNode, logBuf);
}

void syncLogRecvHeartbeat(SSyncNode* pSyncNode, const SyncHeartbeat* pMsg, const char* s) {
  char     host[64];
  uint16_t port;
  syncUtilU642Addr(pMsg->srcId.addr, host, sizeof(host), &port);
  char logBuf[256];
  snprintf(logBuf, sizeof(logBuf),
           "recv sync-heartbeat from %s:%d {term:%" PRIu64 ", cmt:%" PRIu64 ", pterm:%" PRIu64 "}, %s", host, port,
           pMsg->term, pMsg->commitIndex, pMsg->privateTerm, s);
  syncNodeEventLog(pSyncNode, logBuf);
}

void syncLogSendHeartbeatReply(SSyncNode* pSyncNode, const SyncHeartbeatReply* pMsg, const char* s) {
  char     host[64];
  uint16_t port;
  syncUtilU642Addr(pMsg->destId.addr, host, sizeof(host), &port);
  char logBuf[256];
  snprintf(logBuf, sizeof(logBuf), "send sync-heartbeat-reply from %s:%d {term:%" PRIu64 ", pterm:%" PRIu64 "}, %s",
           host, port, pMsg->term, pMsg->privateTerm, s);
  syncNodeEventLog(pSyncNode, logBuf);
}

void syncLogRecvHeartbeatReply(SSyncNode* pSyncNode, const SyncHeartbeatReply* pMsg, const char* s) {
  char     host[64];
  uint16_t port;
  syncUtilU642Addr(pMsg->srcId.addr, host, sizeof(host), &port);
  char logBuf[256];
  snprintf(logBuf, sizeof(logBuf), "recv sync-heartbeat-reply from %s:%d {term:%" PRIu64 ", pterm:%" PRIu64 "}, %s",
           host, port, pMsg->term, pMsg->privateTerm, s);
  syncNodeEventLog(pSyncNode, logBuf);
}<|MERGE_RESOLUTION|>--- conflicted
+++ resolved
@@ -3122,15 +3122,9 @@
         } else {
           code = ths->pLogStore->syncLogGetEntry(ths->pLogStore, i, &pEntry);
           if (code != 0) {
-<<<<<<< HEAD
             sError("vgId:%d, failed to get log entry since %s. index:%" PRId64 "", ths->vgId, tstrerror(terrno), i);
             return -1;
            }
-=======
-            sError("vgId:%d, failed to get log entry since %s. index:%lld", ths->vgId, tstrerror(terrno), i);
-            return -1;
-          }
->>>>>>> 19469259
           ASSERT(pEntry != NULL);
         }
 
