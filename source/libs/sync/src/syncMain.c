--- conflicted
+++ resolved
@@ -2375,12 +2375,8 @@
   pMsgReply->srcId = ths->myRaftId;
   pMsgReply->term = ths->pRaftStore->currentTerm;
   pMsgReply->privateTerm = 8864;  // magic number
-<<<<<<< HEAD
   pMsgReply->startTime = ths->startTime;
-  pMsgReply->timeStamp = taosGetTimestampMs();
-=======
   pMsgReply->timeStamp = tsMs;
->>>>>>> 72d46aa5
 
   if (pMsg->term == ths->pRaftStore->currentTerm && ths->state != TAOS_SYNC_STATE_LEADER) {
     syncIndexMgrSetRecvTime(ths->pNextIndex, &(pMsg->srcId), tsMs);
@@ -2451,6 +2447,8 @@
   }
 
   int64_t tsMs = taosGetTimestampMs();
+  syncLogRecvHeartbeatReply(ths, pMsg, tsMs - pMsg->timeStamp);
+
   syncIndexMgrSetRecvTime(ths->pMatchIndex, &pMsg->srcId, tsMs);
 
   return syncLogReplMgrProcessHeartbeatReply(pMgr, ths, pMsg);
@@ -2458,7 +2456,6 @@
 
 int32_t syncNodeOnHeartbeatReplyOld(SSyncNode* ths, const SRpcMsg* pRpcMsg) {
   SyncHeartbeatReply* pMsg = pRpcMsg->pCont;
-  syncLogRecvHeartbeatReply(ths, pMsg, "");
 
   int64_t tsMs = taosGetTimestampMs();
   int64_t timeDiff = tsMs - pMsg->timeStamp;
