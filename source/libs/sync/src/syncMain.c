/*
 * Copyright (c) 2019 TAOS Data, Inc. <jhtao@taosdata.com>
 *
 * This program is free software: you can use, redistribute, and/or modify
 * it under the terms of the GNU Affero General Public License, version 3
 * or later ("AGPL"), as published by the Free Software Foundation.
 *
 * This program is distributed in the hope that it will be useful, but WITHOUT
 * ANY WARRANTY; without even the implied warranty of MERCHANTABILITY or
 * FITNESS FOR A PARTICULAR PURPOSE.
 *
 * You should have received a copy of the GNU Affero General Public License
 * along with this program. If not, see <http://www.gnu.org/licenses/>.
 */

#include "sync.h"
#include "syncAppendEntries.h"
#include "syncAppendEntriesReply.h"
#include "syncCommit.h"
#include "syncElection.h"
#include "syncEnv.h"
#include "syncIndexMgr.h"
#include "syncInt.h"
#include "syncMessage.h"
#include "syncRaftCfg.h"
#include "syncRaftLog.h"
#include "syncRaftStore.h"
#include "syncReplication.h"
#include "syncRequestVote.h"
#include "syncRequestVoteReply.h"
#include "syncRespMgr.h"
#include "syncSnapshot.h"
#include "syncTimeout.h"
#include "syncUtil.h"
#include "syncVoteMgr.h"
#include "tref.h"

bool gRaftDetailLog = false;

static int32_t tsNodeRefId = -1;

// ------ local funciton ---------
// enqueue message ----
static void    syncNodeEqPingTimer(void* param, void* tmrId);
static void    syncNodeEqElectTimer(void* param, void* tmrId);
static void    syncNodeEqHeartbeatTimer(void* param, void* tmrId);
static int32_t syncNodeEqNoop(SSyncNode* ths);
static int32_t syncNodeAppendNoop(SSyncNode* ths);

// process message ----
int32_t syncNodeOnPingCb(SSyncNode* ths, SyncPing* pMsg);
int32_t syncNodeOnPingReplyCb(SSyncNode* ths, SyncPingReply* pMsg);

// life cycle
static void syncFreeNode(void* param);
// ---------------------------------

int32_t syncInit() {
  int32_t ret = 0;

  if (!syncEnvIsStart()) {
    tsNodeRefId = taosOpenRef(200, syncFreeNode);
    if (tsNodeRefId < 0) {
      sError("failed to init node ref");
      syncCleanUp();
      ret = -1;
    } else {
      sDebug("sync rsetId:%" PRId64 " is open", tsNodeRefId);
      ret = syncEnvStart();
    }
  }

  return ret;
}

void syncCleanUp() {
  int32_t ret = syncEnvStop();
  ASSERT(ret == 0);

  if (tsNodeRefId != -1) {
    sDebug("sync rsetId:%" PRId64 " is closed", tsNodeRefId);
    taosCloseRef(tsNodeRefId);
    tsNodeRefId = -1;
  }
}

int64_t syncOpen(const SSyncInfo* pSyncInfo) {
  SSyncNode* pSyncNode = syncNodeOpen(pSyncInfo);
  ASSERT(pSyncNode != NULL);

  if (gRaftDetailLog) {
    syncNodeLog2("syncNodeOpen open success", pSyncNode);
  }

  pSyncNode->rid = taosAddRef(tsNodeRefId, pSyncNode);
  if (pSyncNode->rid < 0) {
    syncFreeNode(pSyncNode);
    return -1;
  }

  sDebug("vgId:%d, rid:%" PRId64 " is added to rsetId:%" PRId64, pSyncInfo->vgId, pSyncNode->rid, tsNodeRefId);
  return pSyncNode->rid;
}

void syncStart(int64_t rid) {
  SSyncNode* pSyncNode = (SSyncNode*)taosAcquireRef(tsNodeRefId, rid);
  if (pSyncNode == NULL) {
    return;
  }

  if (pSyncNode->pRaftCfg->isStandBy) {
    syncNodeStartStandBy(pSyncNode);
  } else {
    syncNodeStart(pSyncNode);
  }

  taosReleaseRef(tsNodeRefId, pSyncNode->rid);
}

void syncStartNormal(int64_t rid) {
  SSyncNode* pSyncNode = (SSyncNode*)taosAcquireRef(tsNodeRefId, rid);
  if (pSyncNode == NULL) {
    return;
  }
  syncNodeStart(pSyncNode);

  taosReleaseRef(tsNodeRefId, pSyncNode->rid);
}

void syncStartStandBy(int64_t rid) {
  SSyncNode* pSyncNode = (SSyncNode*)taosAcquireRef(tsNodeRefId, rid);
  if (pSyncNode == NULL) {
    return;
  }
  syncNodeStartStandBy(pSyncNode);

  taosReleaseRef(tsNodeRefId, pSyncNode->rid);
}

void syncStop(int64_t rid) {
  SSyncNode* pSyncNode = (SSyncNode*)taosAcquireRef(tsNodeRefId, rid);
  if (pSyncNode == NULL) return;

  int32_t vgId = pSyncNode->vgId;
  syncNodeClose(pSyncNode);

  taosReleaseRef(tsNodeRefId, pSyncNode->rid);
  taosRemoveRef(tsNodeRefId, rid);
  sDebug("vgId:%d, rid:%" PRId64 " is removed from rsetId:%" PRId64, vgId, rid, tsNodeRefId);
}

int32_t syncSetStandby(int64_t rid) {
  SSyncNode* pSyncNode = (SSyncNode*)taosAcquireRef(tsNodeRefId, rid);
  if (pSyncNode == NULL) {
    terrno = TSDB_CODE_SYN_INTERNAL_ERROR;
    sError("failed to set standby since accquire ref error, rid:%" PRId64, rid);
    return -1;
  }

  if (pSyncNode->state != TAOS_SYNC_STATE_FOLLOWER) {
    if (pSyncNode->state == TAOS_SYNC_STATE_LEADER) {
      terrno = TSDB_CODE_SYN_IS_LEADER;
    } else {
      terrno = TSDB_CODE_SYN_STANDBY_NOT_READY;
    }
    sError("failed to set standby since it is not follower, state:%s rid:%" PRId64, syncStr(pSyncNode->state), rid);
    taosReleaseRef(tsNodeRefId, pSyncNode->rid);
    return -1;
  }

  // state change
  pSyncNode->state = TAOS_SYNC_STATE_FOLLOWER;
  syncNodeStopHeartbeatTimer(pSyncNode);

  // reset elect timer, long enough
  int32_t electMS = TIMER_MAX_MS;
  int32_t ret = syncNodeRestartElectTimer(pSyncNode, electMS);
  ASSERT(ret == 0);

  pSyncNode->pRaftCfg->isStandBy = 1;
  raftCfgPersist(pSyncNode->pRaftCfg);

  taosReleaseRef(tsNodeRefId, pSyncNode->rid);
  sInfo("vgId:%d, set to standby", pSyncNode->vgId);
  return 0;
}

bool syncNodeCheckNewConfig(SSyncNode* pSyncNode, const SSyncCfg* pNewCfg) {
  bool IamInNew = syncNodeInConfig(pSyncNode, pNewCfg);
  if (!IamInNew) {
    return false;
  }

  if (pNewCfg->replicaNum > pSyncNode->replicaNum + 1) {
    return false;
  }

  if (pNewCfg->replicaNum < pSyncNode->replicaNum - 1) {
    return false;
  }

  return true;
}

int32_t syncReconfigBuild(int64_t rid, const SSyncCfg* pNewCfg, SRpcMsg* pRpcMsg) {
  SSyncNode* pSyncNode = (SSyncNode*)taosAcquireRef(tsNodeRefId, rid);
  if (pSyncNode == NULL) {
    terrno = TSDB_CODE_SYN_INTERNAL_ERROR;
    return -1;
  }
  ASSERT(rid == pSyncNode->rid);
  int32_t ret = 0;

  if (!syncNodeCheckNewConfig(pSyncNode, pNewCfg)) {
    taosReleaseRef(tsNodeRefId, pSyncNode->rid);
    terrno = TSDB_CODE_SYN_NEW_CONFIG_ERROR;
    sError("syncNodeCheckNewConfig error");
    return -1;
  }

  char* newconfig = syncCfg2Str((SSyncCfg*)pNewCfg);
  pRpcMsg->msgType = TDMT_SYNC_CONFIG_CHANGE;
  pRpcMsg->info.noResp = 1;
  pRpcMsg->contLen = strlen(newconfig) + 1;
  pRpcMsg->pCont = rpcMallocCont(pRpcMsg->contLen);
  snprintf(pRpcMsg->pCont, pRpcMsg->contLen, "%s", newconfig);
  taosMemoryFree(newconfig);

  taosReleaseRef(tsNodeRefId, pSyncNode->rid);
  return ret;
}

int32_t syncReconfig(int64_t rid, const SSyncCfg* pNewCfg) {
  SSyncNode* pSyncNode = (SSyncNode*)taosAcquireRef(tsNodeRefId, rid);
  if (pSyncNode == NULL) {
    terrno = TSDB_CODE_SYN_INTERNAL_ERROR;
    return -1;
  }
  ASSERT(rid == pSyncNode->rid);

  if (!syncNodeCheckNewConfig(pSyncNode, pNewCfg)) {
    taosReleaseRef(tsNodeRefId, pSyncNode->rid);
    terrno = TSDB_CODE_SYN_NEW_CONFIG_ERROR;
    sError("syncNodeCheckNewConfig error");
    return -1;
  }

  char* newconfig = syncCfg2Str((SSyncCfg*)pNewCfg);
  if (gRaftDetailLog) {
    sInfo("==syncReconfig== newconfig:%s", newconfig);
  }

  int32_t ret = 0;

  SRpcMsg rpcMsg = {0};
  rpcMsg.msgType = TDMT_SYNC_CONFIG_CHANGE;
  rpcMsg.info.noResp = 1;
  rpcMsg.contLen = strlen(newconfig) + 1;
  rpcMsg.pCont = rpcMallocCont(rpcMsg.contLen);
  snprintf(rpcMsg.pCont, rpcMsg.contLen, "%s", newconfig);
  taosMemoryFree(newconfig);
  ret = syncNodePropose(pSyncNode, &rpcMsg, false);

  taosReleaseRef(tsNodeRefId, pSyncNode->rid);
  return ret;
}

int32_t syncLeaderTransfer(int64_t rid) {
  SSyncNode* pSyncNode = (SSyncNode*)taosAcquireRef(tsNodeRefId, rid);
  if (pSyncNode == NULL) {
    terrno = TSDB_CODE_SYN_INTERNAL_ERROR;
    return -1;
  }
  ASSERT(rid == pSyncNode->rid);

  if (pSyncNode->peersNum == 0) {
    taosReleaseRef(tsNodeRefId, pSyncNode->rid);
    terrno = TSDB_CODE_SYN_INTERNAL_ERROR;
    return -1;
  }

  SNodeInfo newLeader = (pSyncNode->peersNodeInfo)[0];
  taosReleaseRef(tsNodeRefId, pSyncNode->rid);

  int32_t ret = syncLeaderTransferTo(rid, newLeader);
  return ret;
}

int32_t syncLeaderTransferTo(int64_t rid, SNodeInfo newLeader) {
  SSyncNode* pSyncNode = (SSyncNode*)taosAcquireRef(tsNodeRefId, rid);
  if (pSyncNode == NULL) {
    terrno = TSDB_CODE_SYN_INTERNAL_ERROR;
    return -1;
  }
  ASSERT(rid == pSyncNode->rid);
  int32_t ret = 0;

  if (pSyncNode->replicaNum == 1) {
    sError("only one replica, cannot drop leader");
    taosReleaseRef(tsNodeRefId, pSyncNode->rid);
    terrno = TSDB_CODE_SYN_ONE_REPLICA;
    return -1;
  }

  SyncLeaderTransfer* pMsg = syncLeaderTransferBuild(pSyncNode->vgId);
  pMsg->newLeaderId.addr = syncUtilAddr2U64(newLeader.nodeFqdn, newLeader.nodePort);
  pMsg->newLeaderId.vgId = pSyncNode->vgId;
  pMsg->newNodeInfo = newLeader;
  ASSERT(pMsg != NULL);
  SRpcMsg rpcMsg = {0};
  syncLeaderTransfer2RpcMsg(pMsg, &rpcMsg);
  syncLeaderTransferDestroy(pMsg);

  ret = syncNodePropose(pSyncNode, &rpcMsg, false);
  taosReleaseRef(tsNodeRefId, pSyncNode->rid);
  return ret;
}

int32_t syncNodeLeaderTransfer(SSyncNode* pSyncNode) {
  if (pSyncNode->peersNum == 0) {
    sError("only one replica, cannot leader transfer");
    terrno = TSDB_CODE_SYN_ONE_REPLICA;
    return -1;
  }

  SNodeInfo newLeader = (pSyncNode->peersNodeInfo)[0];
  int32_t   ret = syncNodeLeaderTransferTo(pSyncNode, newLeader);
  return ret;
}

int32_t syncNodeLeaderTransferTo(SSyncNode* pSyncNode, SNodeInfo newLeader) {
  int32_t ret = 0;

  if (pSyncNode->replicaNum == 1) {
    sError("only one replica, cannot leader transfer");
    terrno = TSDB_CODE_SYN_ONE_REPLICA;
    return -1;
  }

  SyncLeaderTransfer* pMsg = syncLeaderTransferBuild(pSyncNode->vgId);
  pMsg->newLeaderId.addr = syncUtilAddr2U64(newLeader.nodeFqdn, newLeader.nodePort);
  pMsg->newLeaderId.vgId = pSyncNode->vgId;
  pMsg->newNodeInfo = newLeader;
  ASSERT(pMsg != NULL);
  SRpcMsg rpcMsg = {0};
  syncLeaderTransfer2RpcMsg(pMsg, &rpcMsg);
  syncLeaderTransferDestroy(pMsg);

  ret = syncNodePropose(pSyncNode, &rpcMsg, false);
  return ret;
}

bool syncCanLeaderTransfer(int64_t rid) {
  SSyncNode* pSyncNode = (SSyncNode*)taosAcquireRef(tsNodeRefId, rid);
  if (pSyncNode == NULL) {
    return false;
  }
  ASSERT(rid == pSyncNode->rid);

  if (pSyncNode->replicaNum == 1) {
    taosReleaseRef(tsNodeRefId, pSyncNode->rid);
    return false;
  }

  if (pSyncNode->state == TAOS_SYNC_STATE_FOLLOWER) {
    taosReleaseRef(tsNodeRefId, pSyncNode->rid);
    return true;
  }

  bool matchOK = true;
  if (pSyncNode->state == TAOS_SYNC_STATE_CANDIDATE || pSyncNode->state == TAOS_SYNC_STATE_LEADER) {
    SyncIndex myCommitIndex = pSyncNode->commitIndex;
    for (int i = 0; i < pSyncNode->peersNum; ++i) {
      SyncIndex peerMatchIndex = syncIndexMgrGetIndex(pSyncNode->pMatchIndex, &(pSyncNode->peersId)[i]);
      if (peerMatchIndex < myCommitIndex) {
        matchOK = false;
      }
    }
  }

  taosReleaseRef(tsNodeRefId, pSyncNode->rid);
  return matchOK;
}

int32_t syncForwardToPeer(int64_t rid, SRpcMsg* pMsg, bool isWeak) {
  int32_t ret = syncPropose(rid, pMsg, isWeak);
  return ret;
}

ESyncState syncGetMyRole(int64_t rid) {
  SSyncNode* pSyncNode = (SSyncNode*)taosAcquireRef(tsNodeRefId, rid);
  if (pSyncNode == NULL) {
    return TAOS_SYNC_STATE_ERROR;
  }
  ASSERT(rid == pSyncNode->rid);
  ESyncState state = pSyncNode->state;

  taosReleaseRef(tsNodeRefId, pSyncNode->rid);
  return state;
}

bool syncIsReady(int64_t rid) {
  SSyncNode* pSyncNode = (SSyncNode*)taosAcquireRef(tsNodeRefId, rid);
  if (pSyncNode == NULL) {
    return false;
  }
  ASSERT(rid == pSyncNode->rid);
  bool b = (pSyncNode->state == TAOS_SYNC_STATE_LEADER) && pSyncNode->restoreFinish;
  taosReleaseRef(tsNodeRefId, pSyncNode->rid);

  // if false, set error code
  if (false == b) {
    if (pSyncNode->state != TAOS_SYNC_STATE_LEADER) {
      terrno = TSDB_CODE_SYN_NOT_LEADER;
    } else {
      terrno = TSDB_CODE_APP_NOT_READY;
    }
  }
  return b;
}

bool syncIsRestoreFinish(int64_t rid) {
  SSyncNode* pSyncNode = (SSyncNode*)taosAcquireRef(tsNodeRefId, rid);
  if (pSyncNode == NULL) {
    return false;
  }
  ASSERT(rid == pSyncNode->rid);
  bool b = pSyncNode->restoreFinish;

  taosReleaseRef(tsNodeRefId, pSyncNode->rid);
  return b;
}

int32_t syncGetSnapshotByIndex(int64_t rid, SyncIndex index, SSnapshot* pSnapshot) {
  if (index < SYNC_INDEX_BEGIN) {
    return -1;
  }

  SSyncNode* pSyncNode = (SSyncNode*)taosAcquireRef(tsNodeRefId, rid);
  if (pSyncNode == NULL) {
    return -1;
  }
  ASSERT(rid == pSyncNode->rid);

  SSyncRaftEntry* pEntry = NULL;
  int32_t         code = pSyncNode->pLogStore->syncLogGetEntry(pSyncNode->pLogStore, index, &pEntry);
  if (code != 0) {
    if (pEntry != NULL) {
      syncEntryDestory(pEntry);
    }
    taosReleaseRef(tsNodeRefId, pSyncNode->rid);
    return -1;
  }
  ASSERT(pEntry != NULL);

  pSnapshot->data = NULL;
  pSnapshot->lastApplyIndex = index;
  pSnapshot->lastApplyTerm = pEntry->term;
  pSnapshot->lastConfigIndex = syncNodeGetSnapshotConfigIndex(pSyncNode, index);

  syncEntryDestory(pEntry);
  taosReleaseRef(tsNodeRefId, pSyncNode->rid);
  return 0;
}

int32_t syncGetSnapshotMeta(int64_t rid, struct SSnapshotMeta* sMeta) {
  SSyncNode* pSyncNode = (SSyncNode*)taosAcquireRef(tsNodeRefId, rid);
  if (pSyncNode == NULL) {
    return -1;
  }
  ASSERT(rid == pSyncNode->rid);
  sMeta->lastConfigIndex = pSyncNode->pRaftCfg->lastConfigIndex;

  sTrace("vgId:%d, get snapshot meta, lastConfigIndex:%" PRId64, pSyncNode->vgId, pSyncNode->pRaftCfg->lastConfigIndex);

  taosReleaseRef(tsNodeRefId, pSyncNode->rid);
  return 0;
}

int32_t syncGetSnapshotMetaByIndex(int64_t rid, SyncIndex snapshotIndex, struct SSnapshotMeta* sMeta) {
  SSyncNode* pSyncNode = (SSyncNode*)taosAcquireRef(tsNodeRefId, rid);
  if (pSyncNode == NULL) {
    return -1;
  }
  ASSERT(rid == pSyncNode->rid);

  ASSERT(pSyncNode->pRaftCfg->configIndexCount >= 1);
  SyncIndex lastIndex = (pSyncNode->pRaftCfg->configIndexArr)[0];

  for (int i = 0; i < pSyncNode->pRaftCfg->configIndexCount; ++i) {
    if ((pSyncNode->pRaftCfg->configIndexArr)[i] > lastIndex &&
        (pSyncNode->pRaftCfg->configIndexArr)[i] <= snapshotIndex) {
      lastIndex = (pSyncNode->pRaftCfg->configIndexArr)[i];
    }
  }
  sMeta->lastConfigIndex = lastIndex;
  sTrace("vgId:%d, get snapshot meta by index:%" PRId64 " lcindex:%" PRId64, pSyncNode->vgId, snapshotIndex,
         sMeta->lastConfigIndex);

  taosReleaseRef(tsNodeRefId, pSyncNode->rid);
  return 0;
}

SyncIndex syncNodeGetSnapshotConfigIndex(SSyncNode* pSyncNode, SyncIndex snapshotLastApplyIndex) {
  ASSERT(pSyncNode->pRaftCfg->configIndexCount >= 1);
  SyncIndex lastIndex = (pSyncNode->pRaftCfg->configIndexArr)[0];

  for (int i = 0; i < pSyncNode->pRaftCfg->configIndexCount; ++i) {
    if ((pSyncNode->pRaftCfg->configIndexArr)[i] > lastIndex &&
        (pSyncNode->pRaftCfg->configIndexArr)[i] <= snapshotLastApplyIndex) {
      lastIndex = (pSyncNode->pRaftCfg->configIndexArr)[i];
    }
  }
  sTrace("vgId:%d, sync get snapshot last config index, index:%" PRId64 " lcindex:%" PRId64, pSyncNode->vgId,
         snapshotLastApplyIndex, lastIndex);

  return lastIndex;
}

const char* syncGetMyRoleStr(int64_t rid) {
  const char* s = syncUtilState2String(syncGetMyRole(rid));
  return s;
}

SyncTerm syncGetMyTerm(int64_t rid) {
  SSyncNode* pSyncNode = (SSyncNode*)taosAcquireRef(tsNodeRefId, rid);
  if (pSyncNode == NULL) {
    return TAOS_SYNC_STATE_ERROR;
  }
  ASSERT(rid == pSyncNode->rid);
  SyncTerm term = pSyncNode->pRaftStore->currentTerm;

  taosReleaseRef(tsNodeRefId, pSyncNode->rid);
  return term;
}

SyncGroupId syncGetVgId(int64_t rid) {
  SSyncNode* pSyncNode = (SSyncNode*)taosAcquireRef(tsNodeRefId, rid);
  if (pSyncNode == NULL) {
    return TAOS_SYNC_STATE_ERROR;
  }
  ASSERT(rid == pSyncNode->rid);
  SyncGroupId vgId = pSyncNode->vgId;

  taosReleaseRef(tsNodeRefId, pSyncNode->rid);
  return vgId;
}

void syncGetEpSet(int64_t rid, SEpSet* pEpSet) {
  SSyncNode* pSyncNode = (SSyncNode*)taosAcquireRef(tsNodeRefId, rid);
  if (pSyncNode == NULL) {
    memset(pEpSet, 0, sizeof(*pEpSet));
    return;
  }
  ASSERT(rid == pSyncNode->rid);
  pEpSet->numOfEps = 0;
  for (int i = 0; i < pSyncNode->pRaftCfg->cfg.replicaNum; ++i) {
    snprintf(pEpSet->eps[i].fqdn, sizeof(pEpSet->eps[i].fqdn), "%s", (pSyncNode->pRaftCfg->cfg.nodeInfo)[i].nodeFqdn);
    pEpSet->eps[i].port = (pSyncNode->pRaftCfg->cfg.nodeInfo)[i].nodePort;
    (pEpSet->numOfEps)++;
    sInfo("vgId:%d sync get epset: index:%d %s:%d", pSyncNode->vgId, i, pEpSet->eps[i].fqdn, pEpSet->eps[i].port);
  }
  pEpSet->inUse = pSyncNode->pRaftCfg->cfg.myIndex;
  sInfo("vgId:%d sync get epset in-use:%d", pSyncNode->vgId, pEpSet->inUse);

  taosReleaseRef(tsNodeRefId, pSyncNode->rid);
}

void syncGetRetryEpSet(int64_t rid, SEpSet* pEpSet) {
  SSyncNode* pSyncNode = (SSyncNode*)taosAcquireRef(tsNodeRefId, rid);
  if (pSyncNode == NULL) {
    memset(pEpSet, 0, sizeof(*pEpSet));
    return;
  }
  ASSERT(rid == pSyncNode->rid);
  pEpSet->numOfEps = 0;
  for (int i = 0; i < pSyncNode->pRaftCfg->cfg.replicaNum; ++i) {
    snprintf(pEpSet->eps[i].fqdn, sizeof(pEpSet->eps[i].fqdn), "%s", (pSyncNode->pRaftCfg->cfg.nodeInfo)[i].nodeFqdn);
    pEpSet->eps[i].port = (pSyncNode->pRaftCfg->cfg.nodeInfo)[i].nodePort;
    (pEpSet->numOfEps)++;
    sInfo("vgId:%d sync get retry epset: index:%d %s:%d", pSyncNode->vgId, i, pEpSet->eps[i].fqdn, pEpSet->eps[i].port);
  }
  pEpSet->inUse = (pSyncNode->pRaftCfg->cfg.myIndex + 1) % pEpSet->numOfEps;
  sInfo("vgId:%d sync get retry epset in-use:%d", pSyncNode->vgId, pEpSet->inUse);

  taosReleaseRef(tsNodeRefId, pSyncNode->rid);
}

int32_t syncGetRespRpc(int64_t rid, uint64_t index, SRpcMsg* msg) {
  SSyncNode* pSyncNode = (SSyncNode*)taosAcquireRef(tsNodeRefId, rid);
  if (pSyncNode == NULL) {
    return TAOS_SYNC_STATE_ERROR;
  }
  ASSERT(rid == pSyncNode->rid);

  SRespStub stub;
  int32_t   ret = syncRespMgrGet(pSyncNode->pSyncRespMgr, index, &stub);
  if (ret == 1) {
    memcpy(msg, &(stub.rpcMsg), sizeof(SRpcMsg));
  }

  taosReleaseRef(tsNodeRefId, pSyncNode->rid);
  return ret;
}

int32_t syncGetAndDelRespRpc(int64_t rid, uint64_t index, SRpcHandleInfo* pInfo) {
  SSyncNode* pSyncNode = (SSyncNode*)taosAcquireRef(tsNodeRefId, rid);
  if (pSyncNode == NULL) {
    return TAOS_SYNC_STATE_ERROR;
  }
  ASSERT(rid == pSyncNode->rid);

  SRespStub stub;
  int32_t   ret = syncRespMgrGetAndDel(pSyncNode->pSyncRespMgr, index, &stub);
  if (ret == 1) {
    *pInfo = stub.rpcMsg.info;
  }

  sTrace("vgId:%d, get seq:%" PRIu64 " rpc handle:%p", pSyncNode->vgId, index, pInfo->handle);
  taosReleaseRef(tsNodeRefId, pSyncNode->rid);
  return ret;
}

void syncSetMsgCb(int64_t rid, const SMsgCb* msgcb) {
  SSyncNode* pSyncNode = (SSyncNode*)taosAcquireRef(tsNodeRefId, rid);
  if (pSyncNode == NULL) {
    sTrace("syncSetQ get pSyncNode is NULL, rid:%" PRId64, rid);
    return;
  }
  ASSERT(rid == pSyncNode->rid);
  pSyncNode->msgcb = msgcb;

  taosReleaseRef(tsNodeRefId, pSyncNode->rid);
}

char* sync2SimpleStr(int64_t rid) {
  SSyncNode* pSyncNode = (SSyncNode*)taosAcquireRef(tsNodeRefId, rid);
  if (pSyncNode == NULL) {
    sTrace("syncSetRpc get pSyncNode is NULL, rid:%" PRId64, rid);
    return NULL;
  }
  ASSERT(rid == pSyncNode->rid);
  char* s = syncNode2SimpleStr(pSyncNode);
  taosReleaseRef(tsNodeRefId, pSyncNode->rid);

  return s;
}

void setPingTimerMS(int64_t rid, int32_t pingTimerMS) {
  SSyncNode* pSyncNode = (SSyncNode*)taosAcquireRef(tsNodeRefId, rid);
  if (pSyncNode == NULL) {
    return;
  }
  ASSERT(rid == pSyncNode->rid);
  pSyncNode->pingBaseLine = pingTimerMS;
  pSyncNode->pingTimerMS = pingTimerMS;

  taosReleaseRef(tsNodeRefId, pSyncNode->rid);
}

void setElectTimerMS(int64_t rid, int32_t electTimerMS) {
  SSyncNode* pSyncNode = (SSyncNode*)taosAcquireRef(tsNodeRefId, rid);
  if (pSyncNode == NULL) {
    return;
  }
  ASSERT(rid == pSyncNode->rid);
  pSyncNode->electBaseLine = electTimerMS;

  taosReleaseRef(tsNodeRefId, pSyncNode->rid);
}

void setHeartbeatTimerMS(int64_t rid, int32_t hbTimerMS) {
  SSyncNode* pSyncNode = (SSyncNode*)taosAcquireRef(tsNodeRefId, rid);
  if (pSyncNode == NULL) {
    return;
  }
  ASSERT(rid == pSyncNode->rid);
  pSyncNode->hbBaseLine = hbTimerMS;
  pSyncNode->heartbeatTimerMS = hbTimerMS;

  taosReleaseRef(tsNodeRefId, pSyncNode->rid);
}

int32_t syncPropose(int64_t rid, SRpcMsg* pMsg, bool isWeak) {
  SSyncNode* pSyncNode = taosAcquireRef(tsNodeRefId, rid);
  if (pSyncNode == NULL) {
    taosReleaseRef(tsNodeRefId, rid);
    terrno = TSDB_CODE_SYN_INTERNAL_ERROR;
    return -1;
  }
  ASSERT(rid == pSyncNode->rid);

  int32_t ret = syncNodePropose(pSyncNode, pMsg, isWeak);
  taosReleaseRef(tsNodeRefId, pSyncNode->rid);
  return ret;
}

int32_t syncProposeBatch(int64_t rid, SRpcMsg* pMsgArr, bool* pIsWeakArr, int32_t arrSize) {
  if (arrSize < 0) {
    terrno = TSDB_CODE_SYN_INTERNAL_ERROR;
    return -1;
  }

  SSyncNode* pSyncNode = taosAcquireRef(tsNodeRefId, rid);
  if (pSyncNode == NULL) {
    terrno = TSDB_CODE_SYN_INTERNAL_ERROR;
    return -1;
  }
  ASSERT(rid == pSyncNode->rid);

  int32_t ret = syncNodeProposeBatch(pSyncNode, pMsgArr, pIsWeakArr, arrSize);
  taosReleaseRef(tsNodeRefId, pSyncNode->rid);
  return ret;
}

static bool syncNodeBatchOK(SRpcMsg* pMsgArr, int32_t arrSize) {
  for (int32_t i = 0; i < arrSize; ++i) {
    if (pMsgArr[i].msgType == TDMT_SYNC_CONFIG_CHANGE) {
      return false;
    }

    if (pMsgArr[i].msgType == TDMT_SYNC_CONFIG_CHANGE_FINISH) {
      return false;
    }
  }

  return true;
}

int32_t syncNodeProposeBatch(SSyncNode* pSyncNode, SRpcMsg* pMsgArr, bool* pIsWeakArr, int32_t arrSize) {
  if (!syncNodeBatchOK(pMsgArr, arrSize)) {
    syncNodeErrorLog(pSyncNode, "sync propose batch error");
    terrno = TSDB_CODE_SYN_BATCH_ERROR;
    return -1;
  }

  if (arrSize > SYNC_MAX_BATCH_SIZE) {
    syncNodeErrorLog(pSyncNode, "sync propose batch error");
    terrno = TSDB_CODE_SYN_BATCH_ERROR;
    return -1;
  }

  if (pSyncNode->state != TAOS_SYNC_STATE_LEADER) {
    syncNodeErrorLog(pSyncNode, "sync propose not leader");
    terrno = TSDB_CODE_SYN_NOT_LEADER;
    return -1;
  }

  if (pSyncNode->changing) {
    syncNodeErrorLog(pSyncNode, "sync propose not ready");
    terrno = TSDB_CODE_SYN_PROPOSE_NOT_READY;
    return -1;
  }

  SRaftMeta raftArr[SYNC_MAX_BATCH_SIZE];
  for (int i = 0; i < arrSize; ++i) {
    SRespStub stub;
    stub.createTime = taosGetTimestampMs();
    stub.rpcMsg = pMsgArr[i];
    uint64_t seqNum = syncRespMgrAdd(pSyncNode->pSyncRespMgr, &stub);

    raftArr[i].isWeak = pIsWeakArr[i];
    raftArr[i].seqNum = seqNum;
  }

  SyncClientRequestBatch* pSyncMsg = syncClientRequestBatchBuild(pMsgArr, raftArr, arrSize, pSyncNode->vgId);
  ASSERT(pSyncMsg != NULL);

  SRpcMsg rpcMsg;
  syncClientRequestBatch2RpcMsg(pSyncMsg, &rpcMsg);
  taosMemoryFree(pSyncMsg);  // only free msg body, do not free rpc msg content

  if (pSyncNode->replicaNum == 1 && pSyncNode->vgId != 1) {
    int32_t code = syncNodeOnClientRequestBatchCb(pSyncNode, pSyncMsg);
    if (code == 0) {
      // update rpc msg applyIndex
      SRpcMsg* msgArr = syncClientRequestBatchRpcMsgArr(pSyncMsg);
      ASSERT(arrSize == pSyncMsg->dataCount);
      for (int i = 0; i < arrSize; ++i) {
        pMsgArr[i].info.conn.applyIndex = msgArr[i].info.conn.applyIndex;
        syncRespMgrDel(pSyncNode->pSyncRespMgr, raftArr[i].seqNum);
      }

      rpcFreeCont(rpcMsg.pCont);
      terrno = 0;
      return 1;

    } else {
      terrno = TSDB_CODE_SYN_INTERNAL_ERROR;
      return -1;
    }

  } else {
    if (pSyncNode->FpEqMsg != NULL && (*pSyncNode->FpEqMsg)(pSyncNode->msgcb, &rpcMsg) == 0) {
      // enqueue msg ok
      return 0;

    } else {
      sError("vgId:%d, enqueue msg error, FpEqMsg is NULL", pSyncNode->vgId);
      terrno = TSDB_CODE_SYN_INTERNAL_ERROR;
      return -1;
    }
  }

  return 0;
}

int32_t syncNodePropose(SSyncNode* pSyncNode, SRpcMsg* pMsg, bool isWeak) {
  int32_t ret = 0;

  char eventLog[128];
  snprintf(eventLog, sizeof(eventLog), "propose type:%s,%d", TMSG_INFO(pMsg->msgType), pMsg->msgType);
  syncNodeEventLog(pSyncNode, eventLog);

  if (pSyncNode->state == TAOS_SYNC_STATE_LEADER) {
    if (pSyncNode->changing && pMsg->msgType != TDMT_SYNC_CONFIG_CHANGE_FINISH) {
      ret = -1;
      terrno = TSDB_CODE_SYN_PROPOSE_NOT_READY;
      sError("vgId:%d, sync propose not ready, type:%s,%d", pSyncNode->vgId, TMSG_INFO(pMsg->msgType), pMsg->msgType);
      goto _END;
    }

    // config change
    if (pMsg->msgType == TDMT_SYNC_CONFIG_CHANGE) {
      if (!syncNodeCanChange(pSyncNode)) {
        ret = -1;
        terrno = TSDB_CODE_SYN_RECONFIG_NOT_READY;
        sError("vgId:%d, sync reconfig not ready, type:%s,%d", pSyncNode->vgId, TMSG_INFO(pMsg->msgType),
               pMsg->msgType);
        goto _END;
      }

      ASSERT(!pSyncNode->changing);
      pSyncNode->changing = true;
    }

    SRespStub stub;
    stub.createTime = taosGetTimestampMs();
    stub.rpcMsg = *pMsg;
    uint64_t seqNum = syncRespMgrAdd(pSyncNode->pSyncRespMgr, &stub);

    SyncClientRequest* pSyncMsg = syncClientRequestBuild2(pMsg, seqNum, isWeak, pSyncNode->vgId);
    SRpcMsg            rpcMsg;
    syncClientRequest2RpcMsg(pSyncMsg, &rpcMsg);

    // optimized one replica
    if (syncNodeIsOptimizedOneReplica(pSyncNode, pMsg)) {
      SyncIndex retIndex;
      int32_t   code = syncNodeOnClientRequestCb(pSyncNode, pSyncMsg, &retIndex);
      if (code == 0) {
        pMsg->info.conn.applyIndex = retIndex;
        pMsg->info.conn.applyTerm = pSyncNode->pRaftStore->currentTerm;
        rpcFreeCont(rpcMsg.pCont);
        syncRespMgrDel(pSyncNode->pSyncRespMgr, seqNum);
        ret = 1;
        sDebug("vgId:%d optimized index:%" PRId64 " success, msgtype:%s,%d", pSyncNode->vgId, retIndex,
               TMSG_INFO(pMsg->msgType), pMsg->msgType);
      } else {
        ret = -1;
        terrno = TSDB_CODE_SYN_INTERNAL_ERROR;
        sError("vgId:%d optimized index:%" PRId64 " error, msgtype:%s,%d", pSyncNode->vgId, retIndex,
               TMSG_INFO(pMsg->msgType), pMsg->msgType);
      }

    } else {
      if (pSyncNode->FpEqMsg != NULL && (*pSyncNode->FpEqMsg)(pSyncNode->msgcb, &rpcMsg) == 0) {
        ret = 0;
      } else {
        ret = -1;
        terrno = TSDB_CODE_SYN_INTERNAL_ERROR;
        sError("vgId:%d, enqueue msg error, FpEqMsg is NULL", pSyncNode->vgId);
      }
    }

    syncClientRequestDestroy(pSyncMsg);
    goto _END;

  } else {
    ret = -1;
    terrno = TSDB_CODE_SYN_NOT_LEADER;
    sError("vgId:%d, sync propose not leader, %s", pSyncNode->vgId, syncUtilState2String(pSyncNode->state));
    goto _END;
  }

_END:
  return ret;
}

// open/close --------------
SSyncNode* syncNodeOpen(const SSyncInfo* pOldSyncInfo) {
  SSyncInfo* pSyncInfo = (SSyncInfo*)pOldSyncInfo;

  SSyncNode* pSyncNode = (SSyncNode*)taosMemoryMalloc(sizeof(SSyncNode));
  ASSERT(pSyncNode != NULL);
  memset(pSyncNode, 0, sizeof(SSyncNode));

  int32_t ret = 0;
  if (!taosDirExist((char*)(pSyncInfo->path))) {
    if (taosMkDir(pSyncInfo->path) != 0) {
      terrno = TAOS_SYSTEM_ERROR(errno);
      sError("failed to create dir:%s since %s", pSyncInfo->path, terrstr());
      return NULL;
    }
  }

  snprintf(pSyncNode->configPath, sizeof(pSyncNode->configPath), "%s/raft_config.json", pSyncInfo->path);
  if (!taosCheckExistFile(pSyncNode->configPath)) {
    // create a new raft config file
    SRaftCfgMeta meta;
    meta.isStandBy = pSyncInfo->isStandBy;
    meta.snapshotStrategy = pSyncInfo->snapshotStrategy;
    meta.lastConfigIndex = SYNC_INDEX_INVALID;
    meta.batchSize = pSyncInfo->batchSize;
    ret = raftCfgCreateFile((SSyncCfg*)&(pSyncInfo->syncCfg), meta, pSyncNode->configPath);
    ASSERT(ret == 0);

  } else {
    // update syncCfg by raft_config.json
    pSyncNode->pRaftCfg = raftCfgOpen(pSyncNode->configPath);
    ASSERT(pSyncNode->pRaftCfg != NULL);
    pSyncInfo->syncCfg = pSyncNode->pRaftCfg->cfg;

    if (gRaftDetailLog) {
      char* seralized = raftCfg2Str(pSyncNode->pRaftCfg);
      sInfo("syncNodeOpen update config :%s", seralized);
      taosMemoryFree(seralized);
    }

    raftCfgClose(pSyncNode->pRaftCfg);
  }

  // init by SSyncInfo
  pSyncNode->vgId = pSyncInfo->vgId;
  memcpy(pSyncNode->path, pSyncInfo->path, sizeof(pSyncNode->path));
  snprintf(pSyncNode->raftStorePath, sizeof(pSyncNode->raftStorePath), "%s/raft_store.json", pSyncInfo->path);
  snprintf(pSyncNode->configPath, sizeof(pSyncNode->configPath), "%s/raft_config.json", pSyncInfo->path);

  pSyncNode->pWal = pSyncInfo->pWal;
  pSyncNode->msgcb = pSyncInfo->msgcb;
  pSyncNode->FpSendMsg = pSyncInfo->FpSendMsg;
  pSyncNode->FpEqMsg = pSyncInfo->FpEqMsg;

  // init raft config
  pSyncNode->pRaftCfg = raftCfgOpen(pSyncNode->configPath);
  ASSERT(pSyncNode->pRaftCfg != NULL);

  // init internal
  pSyncNode->myNodeInfo = pSyncNode->pRaftCfg->cfg.nodeInfo[pSyncNode->pRaftCfg->cfg.myIndex];
  syncUtilnodeInfo2raftId(&pSyncNode->myNodeInfo, pSyncNode->vgId, &pSyncNode->myRaftId);

  // init peersNum, peers, peersId
  pSyncNode->peersNum = pSyncNode->pRaftCfg->cfg.replicaNum - 1;
  int j = 0;
  for (int i = 0; i < pSyncNode->pRaftCfg->cfg.replicaNum; ++i) {
    if (i != pSyncNode->pRaftCfg->cfg.myIndex) {
      pSyncNode->peersNodeInfo[j] = pSyncNode->pRaftCfg->cfg.nodeInfo[i];
      j++;
    }
  }
  for (int i = 0; i < pSyncNode->peersNum; ++i) {
    syncUtilnodeInfo2raftId(&pSyncNode->peersNodeInfo[i], pSyncNode->vgId, &pSyncNode->peersId[i]);
  }

  // init replicaNum, replicasId
  pSyncNode->replicaNum = pSyncNode->pRaftCfg->cfg.replicaNum;
  for (int i = 0; i < pSyncNode->pRaftCfg->cfg.replicaNum; ++i) {
    syncUtilnodeInfo2raftId(&pSyncNode->pRaftCfg->cfg.nodeInfo[i], pSyncNode->vgId, &pSyncNode->replicasId[i]);
  }

  // init raft algorithm
  pSyncNode->pFsm = pSyncInfo->pFsm;
  pSyncNode->quorum = syncUtilQuorum(pSyncNode->pRaftCfg->cfg.replicaNum);
  pSyncNode->leaderCache = EMPTY_RAFT_ID;

  // init life cycle outside

  // TLA+ Spec
  // InitHistoryVars == /\ elections = {}
  //                    /\ allLogs   = {}
  //                    /\ voterLog  = [i \in Server |-> [j \in {} |-> <<>>]]
  // InitServerVars == /\ currentTerm = [i \in Server |-> 1]
  //                   /\ state       = [i \in Server |-> Follower]
  //                   /\ votedFor    = [i \in Server |-> Nil]
  // InitCandidateVars == /\ votesResponded = [i \in Server |-> {}]
  //                      /\ votesGranted   = [i \in Server |-> {}]
  // \* The values nextIndex[i][i] and matchIndex[i][i] are never read, since the
  // \* leader does not send itself messages. It's still easier to include these
  // \* in the functions.
  // InitLeaderVars == /\ nextIndex  = [i \in Server |-> [j \in Server |-> 1]]
  //                   /\ matchIndex = [i \in Server |-> [j \in Server |-> 0]]
  // InitLogVars == /\ log          = [i \in Server |-> << >>]
  //                /\ commitIndex  = [i \in Server |-> 0]
  // Init == /\ messages = [m \in {} |-> 0]
  //         /\ InitHistoryVars
  //         /\ InitServerVars
  //         /\ InitCandidateVars
  //         /\ InitLeaderVars
  //         /\ InitLogVars
  //

  // init TLA+ server vars
  pSyncNode->state = TAOS_SYNC_STATE_FOLLOWER;
  pSyncNode->pRaftStore = raftStoreOpen(pSyncNode->raftStorePath);
  ASSERT(pSyncNode->pRaftStore != NULL);

  // init TLA+ candidate vars
  pSyncNode->pVotesGranted = voteGrantedCreate(pSyncNode);
  ASSERT(pSyncNode->pVotesGranted != NULL);
  pSyncNode->pVotesRespond = votesRespondCreate(pSyncNode);
  ASSERT(pSyncNode->pVotesRespond != NULL);

  // init TLA+ leader vars
  pSyncNode->pNextIndex = syncIndexMgrCreate(pSyncNode);
  ASSERT(pSyncNode->pNextIndex != NULL);
  pSyncNode->pMatchIndex = syncIndexMgrCreate(pSyncNode);
  ASSERT(pSyncNode->pMatchIndex != NULL);

  // init TLA+ log vars
  pSyncNode->pLogStore = logStoreCreate(pSyncNode);
  ASSERT(pSyncNode->pLogStore != NULL);
  pSyncNode->commitIndex = SYNC_INDEX_INVALID;

  // timer ms init
  pSyncNode->pingBaseLine = PING_TIMER_MS;
  pSyncNode->electBaseLine = ELECT_TIMER_MS_MIN;
  pSyncNode->hbBaseLine = HEARTBEAT_TIMER_MS;

  // init ping timer
  pSyncNode->pPingTimer = NULL;
  pSyncNode->pingTimerMS = pSyncNode->pingBaseLine;
  atomic_store_64(&pSyncNode->pingTimerLogicClock, 0);
  atomic_store_64(&pSyncNode->pingTimerLogicClockUser, 0);
  pSyncNode->FpPingTimerCB = syncNodeEqPingTimer;
  pSyncNode->pingTimerCounter = 0;

  // init elect timer
  pSyncNode->pElectTimer = NULL;
  pSyncNode->electTimerMS = syncUtilElectRandomMS(pSyncNode->electBaseLine, 2 * pSyncNode->electBaseLine);
  atomic_store_64(&pSyncNode->electTimerLogicClock, 0);
  atomic_store_64(&pSyncNode->electTimerLogicClockUser, 0);
  pSyncNode->FpElectTimerCB = syncNodeEqElectTimer;
  pSyncNode->electTimerCounter = 0;

  // init heartbeat timer
  pSyncNode->pHeartbeatTimer = NULL;
  pSyncNode->heartbeatTimerMS = pSyncNode->hbBaseLine;
  atomic_store_64(&pSyncNode->heartbeatTimerLogicClock, 0);
  atomic_store_64(&pSyncNode->heartbeatTimerLogicClockUser, 0);
  pSyncNode->FpHeartbeatTimerCB = syncNodeEqHeartbeatTimer;
  pSyncNode->heartbeatTimerCounter = 0;

  // init callback
  pSyncNode->FpOnPing = syncNodeOnPingCb;
  pSyncNode->FpOnPingReply = syncNodeOnPingReplyCb;
  pSyncNode->FpOnClientRequest = syncNodeOnClientRequestCb;
  pSyncNode->FpOnTimeout = syncNodeOnTimeoutCb;

  pSyncNode->FpOnSnapshotSend = syncNodeOnSnapshotSendCb;
  pSyncNode->FpOnSnapshotRsp = syncNodeOnSnapshotRspCb;

  if (pSyncNode->pRaftCfg->snapshotStrategy) {
    sInfo("vgId:%d, sync node use snapshot", pSyncNode->vgId);
    pSyncNode->FpOnRequestVote = syncNodeOnRequestVoteSnapshotCb;
    pSyncNode->FpOnRequestVoteReply = syncNodeOnRequestVoteReplySnapshotCb;
    pSyncNode->FpOnAppendEntries = syncNodeOnAppendEntriesSnapshotCb;
    pSyncNode->FpOnAppendEntriesReply = syncNodeOnAppendEntriesReplySnapshotCb;

  } else {
    sInfo("vgId:%d, sync node do not use snapshot", pSyncNode->vgId);
    pSyncNode->FpOnRequestVote = syncNodeOnRequestVoteCb;
    pSyncNode->FpOnRequestVoteReply = syncNodeOnRequestVoteReplyCb;
    pSyncNode->FpOnAppendEntries = syncNodeOnAppendEntriesCb;
    pSyncNode->FpOnAppendEntriesReply = syncNodeOnAppendEntriesReplyCb;
  }

  // tools
  pSyncNode->pSyncRespMgr = syncRespMgrCreate(pSyncNode, 0);
  ASSERT(pSyncNode->pSyncRespMgr != NULL);

  // restore state
  pSyncNode->restoreFinish = false;

  // pSyncNode->pSnapshot = NULL;
  // if (pSyncNode->pFsm->FpGetSnapshotInfo != NULL) {
  //   pSyncNode->pSnapshot = taosMemoryMalloc(sizeof(SSnapshot));
  //   pSyncNode->pFsm->FpGetSnapshotInfo(pSyncNode->pFsm, pSyncNode->pSnapshot);
  // }
  // tsem_init(&(pSyncNode->restoreSem), 0, 0);

  // snapshot senders
  for (int i = 0; i < TSDB_MAX_REPLICA; ++i) {
    SSyncSnapshotSender* pSender = snapshotSenderCreate(pSyncNode, i);
    // ASSERT(pSender != NULL);
    (pSyncNode->senders)[i] = pSender;
  }

  // snapshot receivers
  pSyncNode->pNewNodeReceiver = snapshotReceiverCreate(pSyncNode, EMPTY_RAFT_ID);

  // is config changing
  pSyncNode->changing = false;

  // start in syncNodeStart
  // start raft
  // syncNodeBecomeFollower(pSyncNode);

  syncNodeEventLog(pSyncNode, "sync open");

  return pSyncNode;
}

void syncNodeStart(SSyncNode* pSyncNode) {
  // start raft
  if (pSyncNode->replicaNum == 1) {
    raftStoreNextTerm(pSyncNode->pRaftStore);
    syncNodeBecomeLeader(pSyncNode, "one replica start");

    // Raft 3.6.2 Committing entries from previous terms
    syncNodeAppendNoop(pSyncNode);
    syncMaybeAdvanceCommitIndex(pSyncNode);

    return;
  }

  syncNodeBecomeFollower(pSyncNode, "first start");

  // int32_t ret = 0;
  // ret = syncNodeStartPingTimer(pSyncNode);
  // ASSERT(ret == 0);

  if (gRaftDetailLog) {
    syncNodeLog2("==state change become leader immediately==", pSyncNode);
  }
}

void syncNodeStartStandBy(SSyncNode* pSyncNode) {
  // state change
  pSyncNode->state = TAOS_SYNC_STATE_FOLLOWER;
  syncNodeStopHeartbeatTimer(pSyncNode);

  // reset elect timer, long enough
  int32_t electMS = TIMER_MAX_MS;
  int32_t ret = syncNodeRestartElectTimer(pSyncNode, electMS);
  ASSERT(ret == 0);
}

void syncNodeClose(SSyncNode* pSyncNode) {
  syncNodeEventLog(pSyncNode, "sync close");

  // leader transfer

  int32_t ret;
  ASSERT(pSyncNode != NULL);

  ret = raftStoreClose(pSyncNode->pRaftStore);
  ASSERT(ret == 0);

  syncRespMgrDestroy(pSyncNode->pSyncRespMgr);
  voteGrantedDestroy(pSyncNode->pVotesGranted);
  votesRespondDestory(pSyncNode->pVotesRespond);
  syncIndexMgrDestroy(pSyncNode->pNextIndex);
  syncIndexMgrDestroy(pSyncNode->pMatchIndex);
  logStoreDestory(pSyncNode->pLogStore);
  raftCfgClose(pSyncNode->pRaftCfg);

  syncNodeStopPingTimer(pSyncNode);
  syncNodeStopElectTimer(pSyncNode);
  syncNodeStopHeartbeatTimer(pSyncNode);

  if (pSyncNode->pFsm != NULL) {
    taosMemoryFree(pSyncNode->pFsm);
  }

  for (int i = 0; i < TSDB_MAX_REPLICA; ++i) {
    if ((pSyncNode->senders)[i] != NULL) {
      snapshotSenderDestroy((pSyncNode->senders)[i]);
      (pSyncNode->senders)[i] = NULL;
    }
  }

  if (pSyncNode->pNewNodeReceiver != NULL) {
    snapshotReceiverDestroy(pSyncNode->pNewNodeReceiver);
    pSyncNode->pNewNodeReceiver = NULL;
  }

  /*
  if (pSyncNode->pSnapshot != NULL) {
    taosMemoryFree(pSyncNode->pSnapshot);
  }
  */

  // tsem_destroy(&pSyncNode->restoreSem);

  // free memory in syncFreeNode
  // taosMemoryFree(pSyncNode);
}

// option
// bool syncNodeSnapshotEnable(SSyncNode* pSyncNode) { return pSyncNode->pRaftCfg->snapshotEnable; }

ESyncStrategy syncNodeStrategy(SSyncNode* pSyncNode) { return pSyncNode->pRaftCfg->snapshotStrategy; }

// ping --------------
int32_t syncNodePing(SSyncNode* pSyncNode, const SRaftId* destRaftId, SyncPing* pMsg) {
  syncPingLog2((char*)"==syncNodePing==", pMsg);
  int32_t ret = 0;

  SRpcMsg rpcMsg;
  syncPing2RpcMsg(pMsg, &rpcMsg);
  syncRpcMsgLog2((char*)"==syncNodePing==", &rpcMsg);

  ret = syncNodeSendMsgById(destRaftId, pSyncNode, &rpcMsg);
  return ret;
}

int32_t syncNodePingSelf(SSyncNode* pSyncNode) {
  int32_t   ret = 0;
  SyncPing* pMsg = syncPingBuild3(&pSyncNode->myRaftId, &pSyncNode->myRaftId, pSyncNode->vgId);
  ret = syncNodePing(pSyncNode, &pMsg->destId, pMsg);
  ASSERT(ret == 0);

  syncPingDestroy(pMsg);
  return ret;
}

int32_t syncNodePingPeers(SSyncNode* pSyncNode) {
  int32_t ret = 0;
  for (int i = 0; i < pSyncNode->peersNum; ++i) {
    SRaftId*  destId = &(pSyncNode->peersId[i]);
    SyncPing* pMsg = syncPingBuild3(&pSyncNode->myRaftId, destId, pSyncNode->vgId);
    ret = syncNodePing(pSyncNode, destId, pMsg);
    ASSERT(ret == 0);
    syncPingDestroy(pMsg);
  }
  return ret;
}

int32_t syncNodePingAll(SSyncNode* pSyncNode) {
  int32_t ret = 0;
  for (int i = 0; i < pSyncNode->pRaftCfg->cfg.replicaNum; ++i) {
    SRaftId*  destId = &(pSyncNode->replicasId[i]);
    SyncPing* pMsg = syncPingBuild3(&pSyncNode->myRaftId, destId, pSyncNode->vgId);
    ret = syncNodePing(pSyncNode, destId, pMsg);
    ASSERT(ret == 0);
    syncPingDestroy(pMsg);
  }
  return ret;
}

// timer control --------------
int32_t syncNodeStartPingTimer(SSyncNode* pSyncNode) {
  int32_t ret = 0;
  if (syncEnvIsStart()) {
    taosTmrReset(pSyncNode->FpPingTimerCB, pSyncNode->pingTimerMS, pSyncNode, gSyncEnv->pTimerManager,
                 &pSyncNode->pPingTimer);
    atomic_store_64(&pSyncNode->pingTimerLogicClock, pSyncNode->pingTimerLogicClockUser);
  } else {
    sError("sync env is stop, syncNodeStartPingTimer");
  }
  return ret;
}

int32_t syncNodeStopPingTimer(SSyncNode* pSyncNode) {
  int32_t ret = 0;
  atomic_add_fetch_64(&pSyncNode->pingTimerLogicClockUser, 1);
  taosTmrStop(pSyncNode->pPingTimer);
  pSyncNode->pPingTimer = NULL;
  return ret;
}

int32_t syncNodeStartElectTimer(SSyncNode* pSyncNode, int32_t ms) {
  int32_t ret = 0;
  if (syncEnvIsStart()) {
    pSyncNode->electTimerMS = ms;
    taosTmrReset(pSyncNode->FpElectTimerCB, pSyncNode->electTimerMS, pSyncNode, gSyncEnv->pTimerManager,
                 &pSyncNode->pElectTimer);
    atomic_store_64(&pSyncNode->electTimerLogicClock, pSyncNode->electTimerLogicClockUser);
  } else {
    sError("sync env is stop, syncNodeStartElectTimer");
  }
  return ret;
}

int32_t syncNodeStopElectTimer(SSyncNode* pSyncNode) {
  int32_t ret = 0;
  atomic_add_fetch_64(&pSyncNode->electTimerLogicClockUser, 1);
  taosTmrStop(pSyncNode->pElectTimer);
  pSyncNode->pElectTimer = NULL;
  return ret;
}

int32_t syncNodeRestartElectTimer(SSyncNode* pSyncNode, int32_t ms) {
  int32_t ret = 0;
  syncNodeStopElectTimer(pSyncNode);
  syncNodeStartElectTimer(pSyncNode, ms);
  return ret;
}

int32_t syncNodeResetElectTimer(SSyncNode* pSyncNode) {
  int32_t ret = 0;
  int32_t electMS;

  if (pSyncNode->pRaftCfg->isStandBy) {
    electMS = TIMER_MAX_MS;
  } else {
    electMS = syncUtilElectRandomMS(pSyncNode->electBaseLine, 2 * pSyncNode->electBaseLine);
  }
  ret = syncNodeRestartElectTimer(pSyncNode, electMS);
  return ret;
}

int32_t syncNodeStartHeartbeatTimer(SSyncNode* pSyncNode) {
  int32_t ret = 0;
  if (syncEnvIsStart()) {
    taosTmrReset(pSyncNode->FpHeartbeatTimerCB, pSyncNode->heartbeatTimerMS, pSyncNode, gSyncEnv->pTimerManager,
                 &pSyncNode->pHeartbeatTimer);
    atomic_store_64(&pSyncNode->heartbeatTimerLogicClock, pSyncNode->heartbeatTimerLogicClockUser);
  } else {
    sError("sync env is stop, syncNodeStartHeartbeatTimer");
  }
  return ret;
}

int32_t syncNodeStopHeartbeatTimer(SSyncNode* pSyncNode) {
  int32_t ret = 0;
  atomic_add_fetch_64(&pSyncNode->heartbeatTimerLogicClockUser, 1);
  taosTmrStop(pSyncNode->pHeartbeatTimer);
  pSyncNode->pHeartbeatTimer = NULL;
  return ret;
}

// utils --------------
int32_t syncNodeSendMsgById(const SRaftId* destRaftId, SSyncNode* pSyncNode, SRpcMsg* pMsg) {
  SEpSet epSet;
  syncUtilraftId2EpSet(destRaftId, &epSet);
  if (pSyncNode->FpSendMsg != NULL) {
    if (gRaftDetailLog) {
      char* JsonStr = syncRpcMsg2Str(pMsg);
      syncUtilJson2Line(JsonStr);
      sTrace("sync send msg, vgId:%d, type:%d, msg:%s", pSyncNode->vgId, pMsg->msgType, JsonStr);
      taosMemoryFree(JsonStr);
    }

    // htonl
    syncUtilMsgHtoN(pMsg->pCont);

    pMsg->info.noResp = 1;
    pSyncNode->FpSendMsg(&epSet, pMsg);
  } else {
    sError("vgId:%d, sync send msg by id error, fp-send-msg is null", pSyncNode->vgId);
    return -1;
  }

  return 0;
}

int32_t syncNodeSendMsgByInfo(const SNodeInfo* nodeInfo, SSyncNode* pSyncNode, SRpcMsg* pMsg) {
  SEpSet epSet;
  syncUtilnodeInfo2EpSet(nodeInfo, &epSet);
  if (pSyncNode->FpSendMsg != NULL) {
    // htonl
    syncUtilMsgHtoN(pMsg->pCont);

    pMsg->info.noResp = 1;
    pSyncNode->FpSendMsg(&epSet, pMsg);
  } else {
    sError("vgId:%d, sync send msg by info error, fp-send-msg is null", pSyncNode->vgId);
  }
  return 0;
}

cJSON* syncNode2Json(const SSyncNode* pSyncNode) {
  char   u64buf[128] = {0};
  cJSON* pRoot = cJSON_CreateObject();

  if (pSyncNode != NULL) {
    // init by SSyncInfo
    cJSON_AddNumberToObject(pRoot, "vgId", pSyncNode->vgId);
    cJSON_AddItemToObject(pRoot, "SRaftCfg", raftCfg2Json(pSyncNode->pRaftCfg));
    cJSON_AddStringToObject(pRoot, "path", pSyncNode->path);
    cJSON_AddStringToObject(pRoot, "raftStorePath", pSyncNode->raftStorePath);
    cJSON_AddStringToObject(pRoot, "configPath", pSyncNode->configPath);

    snprintf(u64buf, sizeof(u64buf), "%p", pSyncNode->pWal);
    cJSON_AddStringToObject(pRoot, "pWal", u64buf);

    snprintf(u64buf, sizeof(u64buf), "%p", pSyncNode->msgcb);
    cJSON_AddStringToObject(pRoot, "rpcClient", u64buf);
    snprintf(u64buf, sizeof(u64buf), "%p", pSyncNode->FpSendMsg);
    cJSON_AddStringToObject(pRoot, "FpSendMsg", u64buf);

    snprintf(u64buf, sizeof(u64buf), "%p", pSyncNode->msgcb);
    cJSON_AddStringToObject(pRoot, "queue", u64buf);
    snprintf(u64buf, sizeof(u64buf), "%p", pSyncNode->FpEqMsg);
    cJSON_AddStringToObject(pRoot, "FpEqMsg", u64buf);

    // init internal
    cJSON* pMe = syncUtilNodeInfo2Json(&pSyncNode->myNodeInfo);
    cJSON_AddItemToObject(pRoot, "myNodeInfo", pMe);
    cJSON* pRaftId = syncUtilRaftId2Json(&pSyncNode->myRaftId);
    cJSON_AddItemToObject(pRoot, "myRaftId", pRaftId);

    cJSON_AddNumberToObject(pRoot, "peersNum", pSyncNode->peersNum);
    cJSON* pPeers = cJSON_CreateArray();
    cJSON_AddItemToObject(pRoot, "peersNodeInfo", pPeers);
    for (int i = 0; i < pSyncNode->peersNum; ++i) {
      cJSON_AddItemToArray(pPeers, syncUtilNodeInfo2Json(&pSyncNode->peersNodeInfo[i]));
    }
    cJSON* pPeersId = cJSON_CreateArray();
    cJSON_AddItemToObject(pRoot, "peersId", pPeersId);
    for (int i = 0; i < pSyncNode->peersNum; ++i) {
      cJSON_AddItemToArray(pPeersId, syncUtilRaftId2Json(&pSyncNode->peersId[i]));
    }

    cJSON_AddNumberToObject(pRoot, "replicaNum", pSyncNode->replicaNum);
    cJSON* pReplicasId = cJSON_CreateArray();
    cJSON_AddItemToObject(pRoot, "replicasId", pReplicasId);
    for (int i = 0; i < pSyncNode->replicaNum; ++i) {
      cJSON_AddItemToArray(pReplicasId, syncUtilRaftId2Json(&pSyncNode->replicasId[i]));
    }

    // raft algorithm
    snprintf(u64buf, sizeof(u64buf), "%p", pSyncNode->pFsm);
    cJSON_AddStringToObject(pRoot, "pFsm", u64buf);
    cJSON_AddNumberToObject(pRoot, "quorum", pSyncNode->quorum);
    cJSON* pLaderCache = syncUtilRaftId2Json(&pSyncNode->leaderCache);
    cJSON_AddItemToObject(pRoot, "leaderCache", pLaderCache);

    // life cycle
    snprintf(u64buf, sizeof(u64buf), "%" PRId64, pSyncNode->rid);
    cJSON_AddStringToObject(pRoot, "rid", u64buf);

    // tla+ server vars
    cJSON_AddNumberToObject(pRoot, "state", pSyncNode->state);
    cJSON_AddStringToObject(pRoot, "state_str", syncUtilState2String(pSyncNode->state));
    cJSON_AddItemToObject(pRoot, "pRaftStore", raftStore2Json(pSyncNode->pRaftStore));

    // tla+ candidate vars
    cJSON_AddItemToObject(pRoot, "pVotesGranted", voteGranted2Json(pSyncNode->pVotesGranted));
    cJSON_AddItemToObject(pRoot, "pVotesRespond", votesRespond2Json(pSyncNode->pVotesRespond));

    // tla+ leader vars
    cJSON_AddItemToObject(pRoot, "pNextIndex", syncIndexMgr2Json(pSyncNode->pNextIndex));
    cJSON_AddItemToObject(pRoot, "pMatchIndex", syncIndexMgr2Json(pSyncNode->pMatchIndex));

    // tla+ log vars
    cJSON_AddItemToObject(pRoot, "pLogStore", logStore2Json(pSyncNode->pLogStore));
    snprintf(u64buf, sizeof(u64buf), "%" PRId64, pSyncNode->commitIndex);
    cJSON_AddStringToObject(pRoot, "commitIndex", u64buf);

    // timer ms init
    cJSON_AddNumberToObject(pRoot, "pingBaseLine", pSyncNode->pingBaseLine);
    cJSON_AddNumberToObject(pRoot, "electBaseLine", pSyncNode->electBaseLine);
    cJSON_AddNumberToObject(pRoot, "hbBaseLine", pSyncNode->hbBaseLine);

    // ping timer
    snprintf(u64buf, sizeof(u64buf), "%p", pSyncNode->pPingTimer);
    cJSON_AddStringToObject(pRoot, "pPingTimer", u64buf);
    cJSON_AddNumberToObject(pRoot, "pingTimerMS", pSyncNode->pingTimerMS);
    snprintf(u64buf, sizeof(u64buf), "%" PRIu64, pSyncNode->pingTimerLogicClock);
    cJSON_AddStringToObject(pRoot, "pingTimerLogicClock", u64buf);
    snprintf(u64buf, sizeof(u64buf), "%" PRIu64, pSyncNode->pingTimerLogicClockUser);
    cJSON_AddStringToObject(pRoot, "pingTimerLogicClockUser", u64buf);
    snprintf(u64buf, sizeof(u64buf), "%p", pSyncNode->FpPingTimerCB);
    cJSON_AddStringToObject(pRoot, "FpPingTimerCB", u64buf);
    snprintf(u64buf, sizeof(u64buf), "%" PRIu64, pSyncNode->pingTimerCounter);
    cJSON_AddStringToObject(pRoot, "pingTimerCounter", u64buf);

    // elect timer
    snprintf(u64buf, sizeof(u64buf), "%p", pSyncNode->pElectTimer);
    cJSON_AddStringToObject(pRoot, "pElectTimer", u64buf);
    cJSON_AddNumberToObject(pRoot, "electTimerMS", pSyncNode->electTimerMS);
    snprintf(u64buf, sizeof(u64buf), "%" PRIu64, pSyncNode->electTimerLogicClock);
    cJSON_AddStringToObject(pRoot, "electTimerLogicClock", u64buf);
    snprintf(u64buf, sizeof(u64buf), "%" PRIu64, pSyncNode->electTimerLogicClockUser);
    cJSON_AddStringToObject(pRoot, "electTimerLogicClockUser", u64buf);
    snprintf(u64buf, sizeof(u64buf), "%p", pSyncNode->FpElectTimerCB);
    cJSON_AddStringToObject(pRoot, "FpElectTimerCB", u64buf);
    snprintf(u64buf, sizeof(u64buf), "%" PRIu64, pSyncNode->electTimerCounter);
    cJSON_AddStringToObject(pRoot, "electTimerCounter", u64buf);

    // heartbeat timer
    snprintf(u64buf, sizeof(u64buf), "%p", pSyncNode->pHeartbeatTimer);
    cJSON_AddStringToObject(pRoot, "pHeartbeatTimer", u64buf);
    cJSON_AddNumberToObject(pRoot, "heartbeatTimerMS", pSyncNode->heartbeatTimerMS);
    snprintf(u64buf, sizeof(u64buf), "%" PRIu64, pSyncNode->heartbeatTimerLogicClock);
    cJSON_AddStringToObject(pRoot, "heartbeatTimerLogicClock", u64buf);
    snprintf(u64buf, sizeof(u64buf), "%" PRIu64, pSyncNode->heartbeatTimerLogicClockUser);
    cJSON_AddStringToObject(pRoot, "heartbeatTimerLogicClockUser", u64buf);
    snprintf(u64buf, sizeof(u64buf), "%p", pSyncNode->FpHeartbeatTimerCB);
    cJSON_AddStringToObject(pRoot, "FpHeartbeatTimerCB", u64buf);
    snprintf(u64buf, sizeof(u64buf), "%" PRIu64, pSyncNode->heartbeatTimerCounter);
    cJSON_AddStringToObject(pRoot, "heartbeatTimerCounter", u64buf);

    // callback
    snprintf(u64buf, sizeof(u64buf), "%p", pSyncNode->FpOnPing);
    cJSON_AddStringToObject(pRoot, "FpOnPing", u64buf);
    snprintf(u64buf, sizeof(u64buf), "%p", pSyncNode->FpOnPingReply);
    cJSON_AddStringToObject(pRoot, "FpOnPingReply", u64buf);
    snprintf(u64buf, sizeof(u64buf), "%p", pSyncNode->FpOnRequestVote);
    cJSON_AddStringToObject(pRoot, "FpOnRequestVote", u64buf);
    snprintf(u64buf, sizeof(u64buf), "%p", pSyncNode->FpOnRequestVoteReply);
    cJSON_AddStringToObject(pRoot, "FpOnRequestVoteReply", u64buf);
    snprintf(u64buf, sizeof(u64buf), "%p", pSyncNode->FpOnAppendEntries);
    cJSON_AddStringToObject(pRoot, "FpOnAppendEntries", u64buf);
    snprintf(u64buf, sizeof(u64buf), "%p", pSyncNode->FpOnAppendEntriesReply);
    cJSON_AddStringToObject(pRoot, "FpOnAppendEntriesReply", u64buf);
    snprintf(u64buf, sizeof(u64buf), "%p", pSyncNode->FpOnTimeout);
    cJSON_AddStringToObject(pRoot, "FpOnTimeout", u64buf);

    // restoreFinish
    cJSON_AddNumberToObject(pRoot, "restoreFinish", pSyncNode->restoreFinish);

    // snapshot senders
    cJSON* pSenders = cJSON_CreateArray();
    cJSON_AddItemToObject(pRoot, "senders", pSenders);
    for (int i = 0; i < TSDB_MAX_REPLICA; ++i) {
      cJSON_AddItemToArray(pSenders, snapshotSender2Json((pSyncNode->senders)[i]));
    }

    // snapshot receivers
    cJSON* pReceivers = cJSON_CreateArray();
    cJSON_AddItemToObject(pRoot, "receiver", snapshotReceiver2Json(pSyncNode->pNewNodeReceiver));

    // changing
    cJSON_AddNumberToObject(pRoot, "changing", pSyncNode->changing);
  }

  cJSON* pJson = cJSON_CreateObject();
  cJSON_AddItemToObject(pJson, "SSyncNode", pRoot);
  return pJson;
}

char* syncNode2Str(const SSyncNode* pSyncNode) {
  cJSON* pJson = syncNode2Json(pSyncNode);
  char*  serialized = cJSON_Print(pJson);
  cJSON_Delete(pJson);
  return serialized;
}

void syncNodeEventLog(const SSyncNode* pSyncNode, char* str) {
  int32_t userStrLen = strlen(str);

  SSnapshot snapshot = {.data = NULL, .lastApplyIndex = -1, .lastApplyTerm = 0};
  if (pSyncNode->pFsm != NULL && pSyncNode->pFsm->FpGetSnapshotInfo != NULL) {
    pSyncNode->pFsm->FpGetSnapshotInfo(pSyncNode->pFsm, &snapshot);
  }

  SyncIndex logLastIndex = SYNC_INDEX_INVALID;
  SyncIndex logBeginIndex = SYNC_INDEX_INVALID;
  if (pSyncNode->pLogStore != NULL) {
    logLastIndex = pSyncNode->pLogStore->syncLogLastIndex(pSyncNode->pLogStore);
    logBeginIndex = pSyncNode->pLogStore->syncLogBeginIndex(pSyncNode->pLogStore);
  }

  char* pCfgStr = syncCfg2SimpleStr(&(pSyncNode->pRaftCfg->cfg));
  char* printStr = "";
  if (pCfgStr != NULL) {
    printStr = pCfgStr;
  }

  if (userStrLen < 256) {
    char logBuf[256 + 256];
    if (pSyncNode != NULL && pSyncNode->pRaftCfg != NULL && pSyncNode->pRaftStore != NULL) {
      snprintf(logBuf, sizeof(logBuf),
<<<<<<< HEAD
               "vgId:%d, sync %s %s, term:%" PRIu64 ", commit:%" PRId64 ", beginlog:%" PRId64 ", lastlog:%" PRId64
               ", lastsnapshot:%" PRId64
=======
               "vgId:%d, sync %s %s, term:%" PRIu64 ", commit:%" PRId64 ", first:%" PRId64 ", last:%" PRId64
               ", snapshot:%" PRId64
>>>>>>> bd76ae52
               ", standby:%d, "
               "strategy:%d, batch:%d, "
               "replica-num:%d, "
               "lconfig:%" PRId64 ", changing:%d, restore:%d, %s",
               pSyncNode->vgId, syncUtilState2String(pSyncNode->state), str, pSyncNode->pRaftStore->currentTerm,
               pSyncNode->commitIndex, logBeginIndex, logLastIndex, snapshot.lastApplyIndex,
               pSyncNode->pRaftCfg->isStandBy, pSyncNode->pRaftCfg->snapshotStrategy, pSyncNode->pRaftCfg->batchSize,
               pSyncNode->replicaNum, pSyncNode->pRaftCfg->lastConfigIndex, pSyncNode->changing,
               pSyncNode->restoreFinish, printStr);
    } else {
      snprintf(logBuf, sizeof(logBuf), "%s", str);
    }
    sDebug("%s", logBuf);

  } else {
    int   len = 256 + userStrLen;
    char* s = (char*)taosMemoryMalloc(len);
    if (pSyncNode != NULL && pSyncNode->pRaftCfg != NULL && pSyncNode->pRaftStore != NULL) {
      snprintf(s, len,
<<<<<<< HEAD
               "vgId:%d, sync %s %s, term:%" PRIu64 ", commit:%" PRId64 ", beginlog:%" PRId64 ", lastlog:%" PRId64
               ", lastsnapshot:%" PRId64
=======
               "vgId:%d, sync %s %s, term:%" PRIu64 ", commit:%" PRId64 ", first:%" PRId64 ", last:%" PRId64
               ", snapshot:%" PRId64
>>>>>>> bd76ae52
               ", standby:%d, "
               "strategy:%d, batch:%d, "
               "replica-num:%d, "
               "lconfig:%" PRId64 ", changing:%d, restore:%d, %s",
               pSyncNode->vgId, syncUtilState2String(pSyncNode->state), str, pSyncNode->pRaftStore->currentTerm,
               pSyncNode->commitIndex, logBeginIndex, logLastIndex, snapshot.lastApplyIndex,
               pSyncNode->pRaftCfg->isStandBy, pSyncNode->pRaftCfg->snapshotStrategy, pSyncNode->pRaftCfg->batchSize,
               pSyncNode->replicaNum, pSyncNode->pRaftCfg->lastConfigIndex, pSyncNode->changing,
               pSyncNode->restoreFinish, printStr);
    } else {
      snprintf(s, len, "%s", str);
    }
    sDebug("%s", s);
    taosMemoryFree(s);
  }

  taosMemoryFree(pCfgStr);
}

void syncNodeErrorLog(const SSyncNode* pSyncNode, char* str) {
  int32_t userStrLen = strlen(str);

  SSnapshot snapshot = {.data = NULL, .lastApplyIndex = -1, .lastApplyTerm = 0};
  if (pSyncNode->pFsm != NULL && pSyncNode->pFsm->FpGetSnapshotInfo != NULL) {
    pSyncNode->pFsm->FpGetSnapshotInfo(pSyncNode->pFsm, &snapshot);
  }

  SyncIndex logLastIndex = SYNC_INDEX_INVALID;
  SyncIndex logBeginIndex = SYNC_INDEX_INVALID;
  if (pSyncNode->pLogStore != NULL) {
    logLastIndex = pSyncNode->pLogStore->syncLogLastIndex(pSyncNode->pLogStore);
    logBeginIndex = pSyncNode->pLogStore->syncLogBeginIndex(pSyncNode->pLogStore);
  }

  char* pCfgStr = syncCfg2SimpleStr(&(pSyncNode->pRaftCfg->cfg));
  char* printStr = "";
  if (pCfgStr != NULL) {
    printStr = pCfgStr;
  }

  if (userStrLen < 256) {
    char logBuf[256 + 256];
    if (pSyncNode != NULL && pSyncNode->pRaftCfg != NULL && pSyncNode->pRaftStore != NULL) {
      snprintf(logBuf, sizeof(logBuf),
<<<<<<< HEAD
               "vgId:%d, sync %s %s, term:%" PRIu64 ", commit:%" PRId64 ", beginlog:%" PRId64 ", lastlog:%" PRId64
               ", lastsnapshot:%" PRId64
=======
               "vgId:%d, sync %s %s, term:%" PRIu64 ", commit:%" PRId64 ", first:%" PRId64 ", last:%" PRId64
               ", snapshot:%" PRId64
>>>>>>> bd76ae52
               ", standby:%d, "
               "replica-num:%d, "
               "lconfig:%" PRId64 ", changing:%d, restore:%d, %s",
               pSyncNode->vgId, syncUtilState2String(pSyncNode->state), str, pSyncNode->pRaftStore->currentTerm,
               pSyncNode->commitIndex, logBeginIndex, logLastIndex, snapshot.lastApplyIndex,
               pSyncNode->pRaftCfg->isStandBy, pSyncNode->replicaNum, pSyncNode->pRaftCfg->lastConfigIndex,
               pSyncNode->changing, pSyncNode->restoreFinish, printStr);
    } else {
      snprintf(logBuf, sizeof(logBuf), "%s", str);
    }
    sError("%s", logBuf);

  } else {
    int   len = 256 + userStrLen;
    char* s = (char*)taosMemoryMalloc(len);
    if (pSyncNode != NULL && pSyncNode->pRaftCfg != NULL && pSyncNode->pRaftStore != NULL) {
      snprintf(s, len,
<<<<<<< HEAD
               "vgId:%d, sync %s %s, term:%" PRIu64 ", commit:%" PRId64 ", beginlog:%" PRId64 ", lastlog:%" PRId64
               ", lastsnapshot:%" PRId64
=======
               "vgId:%d, sync %s %s, term:%" PRIu64 ", commit:%" PRId64 ", first:%" PRId64 ", last:%" PRId64
               ", snapshot:%" PRId64
>>>>>>> bd76ae52
               ", standby:%d, "
               "replica-num:%d, "
               "lconfig:%" PRId64 ", changing:%d, restore:%d, %s",
               pSyncNode->vgId, syncUtilState2String(pSyncNode->state), str, pSyncNode->pRaftStore->currentTerm,
               pSyncNode->commitIndex, logBeginIndex, logLastIndex, snapshot.lastApplyIndex,
               pSyncNode->pRaftCfg->isStandBy, pSyncNode->replicaNum, pSyncNode->pRaftCfg->lastConfigIndex,
               pSyncNode->changing, pSyncNode->restoreFinish, printStr);
    } else {
      snprintf(s, len, "%s", str);
    }
    sError("%s", s);
    taosMemoryFree(s);
  }

  taosMemoryFree(pCfgStr);
}

char* syncNode2SimpleStr(const SSyncNode* pSyncNode) {
  int   len = 256;
  char* s = (char*)taosMemoryMalloc(len);

  SSnapshot snapshot = {.data = NULL, .lastApplyIndex = -1, .lastApplyTerm = 0};
  if (pSyncNode->pFsm->FpGetSnapshotInfo != NULL) {
    pSyncNode->pFsm->FpGetSnapshotInfo(pSyncNode->pFsm, &snapshot);
  }
  SyncIndex logLastIndex = pSyncNode->pLogStore->syncLogLastIndex(pSyncNode->pLogStore);
  SyncIndex logBeginIndex = pSyncNode->pLogStore->syncLogBeginIndex(pSyncNode->pLogStore);

  snprintf(s, len,
<<<<<<< HEAD
           "vgId:%d, sync %s, term:%" PRIu64 ", commit:%" PRId64 ", beginlog:%" PRId64 ", lastlog:%" PRId64
           ", lastsnapshot:%" PRId64
=======
           "vgId:%d, sync %s, term:%" PRIu64 ", commit:%" PRId64 ", first:%" PRId64 ", last:%" PRId64
           ", snapshot:%" PRId64
>>>>>>> bd76ae52
           ", standby:%d, "
           "replica-num:%d, "
           "lconfig:%" PRId64 ", changing:%d, restore:%d",
           pSyncNode->vgId, syncUtilState2String(pSyncNode->state), pSyncNode->pRaftStore->currentTerm,
           pSyncNode->commitIndex, logBeginIndex, logLastIndex, snapshot.lastApplyIndex, pSyncNode->pRaftCfg->isStandBy,
           pSyncNode->replicaNum, pSyncNode->pRaftCfg->lastConfigIndex, pSyncNode->changing, pSyncNode->restoreFinish);

  return s;
}

bool syncNodeInConfig(SSyncNode* pSyncNode, const SSyncCfg* config) {
  bool b1 = false;
  bool b2 = false;

  for (int i = 0; i < config->replicaNum; ++i) {
    if (strcmp((config->nodeInfo)[i].nodeFqdn, pSyncNode->myNodeInfo.nodeFqdn) == 0 &&
        (config->nodeInfo)[i].nodePort == pSyncNode->myNodeInfo.nodePort) {
      b1 = true;
      break;
    }
  }

  for (int i = 0; i < config->replicaNum; ++i) {
    SRaftId raftId;
    raftId.addr = syncUtilAddr2U64((config->nodeInfo)[i].nodeFqdn, (config->nodeInfo)[i].nodePort);
    raftId.vgId = pSyncNode->vgId;

    if (syncUtilSameId(&raftId, &(pSyncNode->myRaftId))) {
      b2 = true;
      break;
    }
  }

  ASSERT(b1 == b2);
  return b1;
}

void syncNodeDoConfigChange(SSyncNode* pSyncNode, SSyncCfg* pNewConfig, SyncIndex lastConfigChangeIndex) {
  SSyncCfg oldConfig = pSyncNode->pRaftCfg->cfg;
  pSyncNode->pRaftCfg->cfg = *pNewConfig;
  pSyncNode->pRaftCfg->lastConfigIndex = lastConfigChangeIndex;

  bool IamInOld = syncNodeInConfig(pSyncNode, &oldConfig);
  bool IamInNew = syncNodeInConfig(pSyncNode, pNewConfig);

  bool isDrop = false;
  bool isAdd = false;

  if (IamInOld && !IamInNew) {
    isDrop = true;
  } else {
    isDrop = false;
  }

  if (!IamInOld && IamInNew) {
    isAdd = true;
  } else {
    isAdd = false;
  }

  // log begin config change
  do {
    char  eventLog[256];
    char* pOldCfgStr = syncCfg2SimpleStr(&oldConfig);
    char* pNewCfgStr = syncCfg2SimpleStr(pNewConfig);
    snprintf(eventLog, sizeof(eventLog), "begin do config change, from %s to %s", pOldCfgStr, pNewCfgStr);
    syncNodeEventLog(pSyncNode, eventLog);
    taosMemoryFree(pOldCfgStr);
    taosMemoryFree(pNewCfgStr);
  } while (0);

  if (IamInNew) {
    pSyncNode->pRaftCfg->isStandBy = 0;  // change isStandBy to normal
  }
  if (isDrop) {
    pSyncNode->pRaftCfg->isStandBy = 1;  // set standby
  }

  // add last config index
  raftCfgAddConfigIndex(pSyncNode->pRaftCfg, lastConfigChangeIndex);

  if (IamInNew) {
    //-----------------------------------------
    int32_t ret = 0;

    // save snapshot senders
    int32_t oldReplicaNum = pSyncNode->replicaNum;
    SRaftId oldReplicasId[TSDB_MAX_REPLICA];
    memcpy(oldReplicasId, pSyncNode->replicasId, sizeof(oldReplicasId));
    SSyncSnapshotSender* oldSenders[TSDB_MAX_REPLICA];
    for (int i = 0; i < TSDB_MAX_REPLICA; ++i) {
      oldSenders[i] = (pSyncNode->senders)[i];

      char* eventLog = snapshotSender2SimpleStr(oldSenders[i], "snapshot sender save old");
      syncNodeEventLog(pSyncNode, eventLog);
      taosMemoryFree(eventLog);
    }

    // init internal
    pSyncNode->myNodeInfo = pSyncNode->pRaftCfg->cfg.nodeInfo[pSyncNode->pRaftCfg->cfg.myIndex];
    syncUtilnodeInfo2raftId(&pSyncNode->myNodeInfo, pSyncNode->vgId, &pSyncNode->myRaftId);

    // init peersNum, peers, peersId
    pSyncNode->peersNum = pSyncNode->pRaftCfg->cfg.replicaNum - 1;
    int j = 0;
    for (int i = 0; i < pSyncNode->pRaftCfg->cfg.replicaNum; ++i) {
      if (i != pSyncNode->pRaftCfg->cfg.myIndex) {
        pSyncNode->peersNodeInfo[j] = pSyncNode->pRaftCfg->cfg.nodeInfo[i];
        j++;
      }
    }
    for (int i = 0; i < pSyncNode->peersNum; ++i) {
      syncUtilnodeInfo2raftId(&pSyncNode->peersNodeInfo[i], pSyncNode->vgId, &pSyncNode->peersId[i]);
    }

    // init replicaNum, replicasId
    pSyncNode->replicaNum = pSyncNode->pRaftCfg->cfg.replicaNum;
    for (int i = 0; i < pSyncNode->pRaftCfg->cfg.replicaNum; ++i) {
      syncUtilnodeInfo2raftId(&pSyncNode->pRaftCfg->cfg.nodeInfo[i], pSyncNode->vgId, &pSyncNode->replicasId[i]);
    }

    syncIndexMgrUpdate(pSyncNode->pNextIndex, pSyncNode);
    syncIndexMgrUpdate(pSyncNode->pMatchIndex, pSyncNode);
    voteGrantedUpdate(pSyncNode->pVotesGranted, pSyncNode);
    votesRespondUpdate(pSyncNode->pVotesRespond, pSyncNode);

    pSyncNode->quorum = syncUtilQuorum(pSyncNode->pRaftCfg->cfg.replicaNum);

    // reset snapshot senders

    // clear new
    for (int i = 0; i < TSDB_MAX_REPLICA; ++i) {
      (pSyncNode->senders)[i] = NULL;
    }

    // reset new
    for (int i = 0; i < pSyncNode->replicaNum; ++i) {
      // reset sender
      bool reset = false;
      for (int j = 0; j < TSDB_MAX_REPLICA; ++j) {
        if (syncUtilSameId(&(pSyncNode->replicasId)[i], &oldReplicasId[j])) {
          char     host[128];
          uint16_t port;
          syncUtilU642Addr((pSyncNode->replicasId)[i].addr, host, sizeof(host), &port);

          do {
            char eventLog[256];
            snprintf(eventLog, sizeof(eventLog), "snapshot sender reset for: %" PRIu64 ", newIndex:%d, %s:%d, %p",
                     (pSyncNode->replicasId)[i].addr, i, host, port, oldSenders[j]);
            syncNodeEventLog(pSyncNode, eventLog);
          } while (0);

          (pSyncNode->senders)[i] = oldSenders[j];
          oldSenders[j] = NULL;
          reset = true;

          // reset replicaIndex
          int32_t oldreplicaIndex = (pSyncNode->senders)[i]->replicaIndex;
          (pSyncNode->senders)[i]->replicaIndex = i;

          do {
            char eventLog[256];
            snprintf(eventLog, sizeof(eventLog),
                     "snapshot sender udpate replicaIndex from %d to %d, %s:%d, %p, reset:%d", oldreplicaIndex, i, host,
                     port, (pSyncNode->senders)[i], reset);
            syncNodeEventLog(pSyncNode, eventLog);
          } while (0);
        }
      }
    }

    // create new
    for (int i = 0; i < TSDB_MAX_REPLICA; ++i) {
      if ((pSyncNode->senders)[i] == NULL) {
        (pSyncNode->senders)[i] = snapshotSenderCreate(pSyncNode, i);

        char* eventLog = snapshotSender2SimpleStr((pSyncNode->senders)[i], "snapshot sender create new");
        syncNodeEventLog(pSyncNode, eventLog);
        taosMemoryFree(eventLog);
      }
    }

    // free old
    for (int i = 0; i < TSDB_MAX_REPLICA; ++i) {
      if (oldSenders[i] != NULL) {
        snapshotSenderDestroy(oldSenders[i]);

        do {
          char eventLog[128];
          snprintf(eventLog, sizeof(eventLog), "snapshot sender delete old %p replica-index:%d", oldSenders[i], i);
          syncNodeEventLog(pSyncNode, eventLog);
        } while (0);

        oldSenders[i] = NULL;
      }
    }

    // persist cfg
    raftCfgPersist(pSyncNode->pRaftCfg);

    char  tmpbuf[512];
    char* oldStr = syncCfg2SimpleStr(&oldConfig);
    char* newStr = syncCfg2SimpleStr(pNewConfig);
    snprintf(tmpbuf, sizeof(tmpbuf), "config change from %d to %d, index:%" PRId64 ", %s  -->  %s",
             oldConfig.replicaNum, pNewConfig->replicaNum, lastConfigChangeIndex, oldStr, newStr);
    taosMemoryFree(oldStr);
    taosMemoryFree(newStr);

    // change isStandBy to normal (election timeout)
    if (pSyncNode->state == TAOS_SYNC_STATE_LEADER) {
      syncNodeBecomeLeader(pSyncNode, tmpbuf);

      // Raft 3.6.2 Committing entries from previous terms
      syncNodeReplicate(pSyncNode);
      syncNodeAppendNoop(pSyncNode);
      syncMaybeAdvanceCommitIndex(pSyncNode);

    } else {
      syncNodeBecomeFollower(pSyncNode, tmpbuf);
    }
  } else {
    // persist cfg
    raftCfgPersist(pSyncNode->pRaftCfg);

    char  tmpbuf[512];
    char* oldStr = syncCfg2SimpleStr(&oldConfig);
    char* newStr = syncCfg2SimpleStr(pNewConfig);
    snprintf(tmpbuf, sizeof(tmpbuf), "do not config change from %d to %d, index:%" PRId64 ", %s  -->  %s",
             oldConfig.replicaNum, pNewConfig->replicaNum, lastConfigChangeIndex, oldStr, newStr);
    taosMemoryFree(oldStr);
    taosMemoryFree(newStr);
    syncNodeEventLog(pSyncNode, tmpbuf);
  }

_END:

  // log end config change
  do {
    char  eventLog[256];
    char* pOldCfgStr = syncCfg2SimpleStr(&oldConfig);
    char* pNewCfgStr = syncCfg2SimpleStr(pNewConfig);
    snprintf(eventLog, sizeof(eventLog), "end do config change, from %s to %s", pOldCfgStr, pNewCfgStr);
    syncNodeEventLog(pSyncNode, eventLog);
    taosMemoryFree(pOldCfgStr);
    taosMemoryFree(pNewCfgStr);
  } while (0);
  return;
}

SSyncNode* syncNodeAcquire(int64_t rid) {
  SSyncNode* pNode = taosAcquireRef(tsNodeRefId, rid);
  if (pNode == NULL) {
    sTrace("failed to acquire node from refId:%" PRId64, rid);
  }

  return pNode;
}

void syncNodeRelease(SSyncNode* pNode) { taosReleaseRef(tsNodeRefId, pNode->rid); }

// raft state change --------------
void syncNodeUpdateTerm(SSyncNode* pSyncNode, SyncTerm term) {
  if (term > pSyncNode->pRaftStore->currentTerm) {
    raftStoreSetTerm(pSyncNode->pRaftStore, term);
    char tmpBuf[64];
    snprintf(tmpBuf, sizeof(tmpBuf), "update term to %" PRIu64, term);
    syncNodeBecomeFollower(pSyncNode, tmpBuf);
    raftStoreClearVote(pSyncNode->pRaftStore);
  }
}

void syncNodeBecomeFollower(SSyncNode* pSyncNode, const char* debugStr) {
  // maybe clear leader cache
  if (pSyncNode->state == TAOS_SYNC_STATE_LEADER) {
    pSyncNode->leaderCache = EMPTY_RAFT_ID;
  }

  // state change
  pSyncNode->state = TAOS_SYNC_STATE_FOLLOWER;
  syncNodeStopHeartbeatTimer(pSyncNode);

  // reset elect timer
  syncNodeResetElectTimer(pSyncNode);

  // trace log
  do {
    int32_t debugStrLen = strlen(debugStr);
    if (debugStrLen < 256) {
      char eventLog[256 + 64];
      snprintf(eventLog, sizeof(eventLog), "become follower %s", debugStr);
      syncNodeEventLog(pSyncNode, eventLog);
    } else {
      char* eventLog = taosMemoryMalloc(debugStrLen + 64);
      snprintf(eventLog, debugStrLen, "become follower %s", debugStr);
      syncNodeEventLog(pSyncNode, eventLog);
      taosMemoryFree(eventLog);
    }
  } while (0);
}

// TLA+ Spec
// \* Candidate i transitions to leader.
// BecomeLeader(i) ==
//     /\ state[i] = Candidate
//     /\ votesGranted[i] \in Quorum
//     /\ state'      = [state EXCEPT ![i] = Leader]
//     /\ nextIndex'  = [nextIndex EXCEPT ![i] =
//                          [j \in Server |-> Len(log[i]) + 1]]
//     /\ matchIndex' = [matchIndex EXCEPT ![i] =
//                          [j \in Server |-> 0]]
//     /\ elections'  = elections \cup
//                          {[eterm     |-> currentTerm[i],
//                            eleader   |-> i,
//                            elog      |-> log[i],
//                            evotes    |-> votesGranted[i],
//                            evoterLog |-> voterLog[i]]}
//     /\ UNCHANGED <<messages, currentTerm, votedFor, candidateVars, logVars>>
//
void syncNodeBecomeLeader(SSyncNode* pSyncNode, const char* debugStr) {
  // reset restoreFinish
  pSyncNode->restoreFinish = false;

  // state change
  pSyncNode->state = TAOS_SYNC_STATE_LEADER;

  // set leader cache
  pSyncNode->leaderCache = pSyncNode->myRaftId;

  for (int i = 0; i < pSyncNode->pNextIndex->replicaNum; ++i) {
    // maybe overwrite myself, no harm
    // just do it!

    // pSyncNode->pNextIndex->index[i] = pSyncNode->pLogStore->getLastIndex(pSyncNode->pLogStore) + 1;

    // maybe wal is deleted
    SyncIndex lastIndex;
    SyncTerm  lastTerm;
    int32_t   code = syncNodeGetLastIndexTerm(pSyncNode, &lastIndex, &lastTerm);
    ASSERT(code == 0);
    pSyncNode->pNextIndex->index[i] = lastIndex + 1;
  }

  for (int i = 0; i < pSyncNode->pMatchIndex->replicaNum; ++i) {
    // maybe overwrite myself, no harm
    // just do it!
    pSyncNode->pMatchIndex->index[i] = SYNC_INDEX_INVALID;
  }

  // update sender private term
  SSyncSnapshotSender* pMySender = syncNodeGetSnapshotSender(pSyncNode, &(pSyncNode->myRaftId));
  if (pMySender != NULL) {
    for (int i = 0; i < pSyncNode->pMatchIndex->replicaNum; ++i) {
      if ((pSyncNode->senders)[i]->privateTerm > pMySender->privateTerm) {
        pMySender->privateTerm = (pSyncNode->senders)[i]->privateTerm;
      }
    }
    (pMySender->privateTerm) += 100;
  }

  // stop elect timer
  syncNodeStopElectTimer(pSyncNode);

  // start heartbeat timer
  syncNodeStartHeartbeatTimer(pSyncNode);

  // trace log
  do {
    int32_t debugStrLen = strlen(debugStr);
    if (debugStrLen < 256) {
      char eventLog[256 + 64];
      snprintf(eventLog, sizeof(eventLog), "become leader %s", debugStr);
      syncNodeEventLog(pSyncNode, eventLog);
    } else {
      char* eventLog = taosMemoryMalloc(debugStrLen + 64);
      snprintf(eventLog, debugStrLen, "become leader %s", debugStr);
      syncNodeEventLog(pSyncNode, eventLog);
      taosMemoryFree(eventLog);
    }
  } while (0);
}

void syncNodeCandidate2Leader(SSyncNode* pSyncNode) {
  ASSERT(pSyncNode->state == TAOS_SYNC_STATE_CANDIDATE);
  ASSERT(voteGrantedMajority(pSyncNode->pVotesGranted));
  syncNodeBecomeLeader(pSyncNode, "candidate to leader");

  syncNodeLog2("==state change syncNodeCandidate2Leader==", pSyncNode);

  // Raft 3.6.2 Committing entries from previous terms
  syncNodeReplicate(pSyncNode);
  syncNodeAppendNoop(pSyncNode);
  syncMaybeAdvanceCommitIndex(pSyncNode);
}

void syncNodeFollower2Candidate(SSyncNode* pSyncNode) {
  ASSERT(pSyncNode->state == TAOS_SYNC_STATE_FOLLOWER);
  pSyncNode->state = TAOS_SYNC_STATE_CANDIDATE;

  syncNodeLog2("==state change syncNodeFollower2Candidate==", pSyncNode);
}

void syncNodeLeader2Follower(SSyncNode* pSyncNode) {
  ASSERT(pSyncNode->state == TAOS_SYNC_STATE_LEADER);
  syncNodeBecomeFollower(pSyncNode, "leader to follower");

  syncNodeLog2("==state change syncNodeLeader2Follower==", pSyncNode);
}

void syncNodeCandidate2Follower(SSyncNode* pSyncNode) {
  ASSERT(pSyncNode->state == TAOS_SYNC_STATE_CANDIDATE);
  syncNodeBecomeFollower(pSyncNode, "candidate to follower");

  syncNodeLog2("==state change syncNodeCandidate2Follower==", pSyncNode);
}

// raft vote --------------

// just called by syncNodeVoteForSelf
// need assert
void syncNodeVoteForTerm(SSyncNode* pSyncNode, SyncTerm term, SRaftId* pRaftId) {
  ASSERT(term == pSyncNode->pRaftStore->currentTerm);
  ASSERT(!raftStoreHasVoted(pSyncNode->pRaftStore));

  raftStoreVote(pSyncNode->pRaftStore, pRaftId);
}

// simulate get vote from outside
void syncNodeVoteForSelf(SSyncNode* pSyncNode) {
  syncNodeVoteForTerm(pSyncNode, pSyncNode->pRaftStore->currentTerm, &(pSyncNode->myRaftId));

  SyncRequestVoteReply* pMsg = syncRequestVoteReplyBuild(pSyncNode->vgId);
  pMsg->srcId = pSyncNode->myRaftId;
  pMsg->destId = pSyncNode->myRaftId;
  pMsg->term = pSyncNode->pRaftStore->currentTerm;
  pMsg->voteGranted = true;

  voteGrantedVote(pSyncNode->pVotesGranted, pMsg);
  votesRespondAdd(pSyncNode->pVotesRespond, pMsg);
  syncRequestVoteReplyDestroy(pMsg);
}

// snapshot --------------

// return if has a snapshot
bool syncNodeHasSnapshot(SSyncNode* pSyncNode) {
  bool      ret = false;
  SSnapshot snapshot = {.data = NULL, .lastApplyIndex = -1, .lastApplyTerm = 0, .lastConfigIndex = -1};
  if (pSyncNode->pFsm->FpGetSnapshotInfo != NULL) {
    pSyncNode->pFsm->FpGetSnapshotInfo(pSyncNode->pFsm, &snapshot);
    if (snapshot.lastApplyIndex >= SYNC_INDEX_BEGIN) {
      ret = true;
    }
  }
  return ret;
}

// return max(logLastIndex, snapshotLastIndex)
// if no snapshot and log, return -1
SyncIndex syncNodeGetLastIndex(SSyncNode* pSyncNode) {
  SSnapshot snapshot = {.data = NULL, .lastApplyIndex = -1, .lastApplyTerm = 0, .lastConfigIndex = -1};
  if (pSyncNode->pFsm->FpGetSnapshotInfo != NULL) {
    pSyncNode->pFsm->FpGetSnapshotInfo(pSyncNode->pFsm, &snapshot);
  }
  SyncIndex logLastIndex = pSyncNode->pLogStore->syncLogLastIndex(pSyncNode->pLogStore);

  SyncIndex lastIndex = logLastIndex > snapshot.lastApplyIndex ? logLastIndex : snapshot.lastApplyIndex;
  return lastIndex;
}

// return the last term of snapshot and log
// if error, return SYNC_TERM_INVALID (by syncLogLastTerm)
SyncTerm syncNodeGetLastTerm(SSyncNode* pSyncNode) {
  SyncTerm lastTerm = 0;
  if (syncNodeHasSnapshot(pSyncNode)) {
    // has snapshot
    SSnapshot snapshot = {.data = NULL, .lastApplyIndex = -1, .lastApplyTerm = 0, .lastConfigIndex = -1};
    if (pSyncNode->pFsm->FpGetSnapshotInfo != NULL) {
      pSyncNode->pFsm->FpGetSnapshotInfo(pSyncNode->pFsm, &snapshot);
    }

    SyncIndex logLastIndex = pSyncNode->pLogStore->syncLogLastIndex(pSyncNode->pLogStore);
    if (logLastIndex > snapshot.lastApplyIndex) {
      lastTerm = pSyncNode->pLogStore->syncLogLastTerm(pSyncNode->pLogStore);
    } else {
      lastTerm = snapshot.lastApplyTerm;
    }

  } else {
    // no snapshot
    lastTerm = pSyncNode->pLogStore->syncLogLastTerm(pSyncNode->pLogStore);
  }

  return lastTerm;
}

// get last index and term along with snapshot
int32_t syncNodeGetLastIndexTerm(SSyncNode* pSyncNode, SyncIndex* pLastIndex, SyncTerm* pLastTerm) {
  *pLastIndex = syncNodeGetLastIndex(pSyncNode);
  *pLastTerm = syncNodeGetLastTerm(pSyncNode);
  return 0;
}

// return append-entries first try index
SyncIndex syncNodeSyncStartIndex(SSyncNode* pSyncNode) {
  SyncIndex syncStartIndex = syncNodeGetLastIndex(pSyncNode) + 1;
  return syncStartIndex;
}

// if index > 0, return index - 1
// else, return -1
SyncIndex syncNodeGetPreIndex(SSyncNode* pSyncNode, SyncIndex index) {
  SyncIndex preIndex = index - 1;
  if (preIndex < SYNC_INDEX_INVALID) {
    preIndex = SYNC_INDEX_INVALID;
  }

  return preIndex;
}

// if index < 0, return SYNC_TERM_INVALID
// if index == 0, return 0
// if index > 0, return preTerm
// if error, return SYNC_TERM_INVALID
SyncTerm syncNodeGetPreTerm(SSyncNode* pSyncNode, SyncIndex index) {
  if (index < SYNC_INDEX_BEGIN) {
    return SYNC_TERM_INVALID;
  }

  if (index == SYNC_INDEX_BEGIN) {
    return 0;
  }

  SyncTerm        preTerm = 0;
  SyncIndex       preIndex = index - 1;
  SSyncRaftEntry* pPreEntry = NULL;
  int32_t         code = pSyncNode->pLogStore->syncLogGetEntry(pSyncNode->pLogStore, preIndex, &pPreEntry);
  if (code == 0) {
    ASSERT(pPreEntry != NULL);
    preTerm = pPreEntry->term;
    taosMemoryFree(pPreEntry);
    return preTerm;
  } else {
    SSnapshot snapshot = {.data = NULL, .lastApplyIndex = -1, .lastApplyTerm = 0, .lastConfigIndex = -1};
    if (pSyncNode->pFsm->FpGetSnapshotInfo != NULL) {
      pSyncNode->pFsm->FpGetSnapshotInfo(pSyncNode->pFsm, &snapshot);
      if (snapshot.lastApplyIndex == preIndex) {
        return snapshot.lastApplyTerm;
      }
    }
  }

  do {
    char logBuf[128];
    snprintf(logBuf, sizeof(logBuf), "sync node get pre term error, index:%" PRId64, index);
    syncNodeErrorLog(pSyncNode, logBuf);
  } while (0);

  return SYNC_TERM_INVALID;
}

// get pre index and term of "index"
int32_t syncNodeGetPreIndexTerm(SSyncNode* pSyncNode, SyncIndex index, SyncIndex* pPreIndex, SyncTerm* pPreTerm) {
  *pPreIndex = syncNodeGetPreIndex(pSyncNode, index);
  *pPreTerm = syncNodeGetPreTerm(pSyncNode, index);
  return 0;
}

// for debug --------------
void syncNodePrint(SSyncNode* pObj) {
  char* serialized = syncNode2Str(pObj);
  printf("syncNodePrint | len:%" PRIu64 " | %s \n", strlen(serialized), serialized);
  fflush(NULL);
  taosMemoryFree(serialized);
}

void syncNodePrint2(char* s, SSyncNode* pObj) {
  char* serialized = syncNode2Str(pObj);
  printf("syncNodePrint2 | len:%" PRIu64 " | %s | %s \n", strlen(serialized), s, serialized);
  fflush(NULL);
  taosMemoryFree(serialized);
}

void syncNodeLog(SSyncNode* pObj) {
  char* serialized = syncNode2Str(pObj);
  sTraceLong("syncNodeLog | len:%" PRIu64 " | %s", strlen(serialized), serialized);
  taosMemoryFree(serialized);
}

void syncNodeLog2(char* s, SSyncNode* pObj) {
  if (gRaftDetailLog) {
    char* serialized = syncNode2Str(pObj);
    sTraceLong("syncNodeLog2 | len:%" PRIu64 " | %s | %s", strlen(serialized), s, serialized);
    taosMemoryFree(serialized);
  }
}

void syncNodeLog3(char* s, SSyncNode* pObj) {
  char* serialized = syncNode2Str(pObj);
  sTraceLong("syncNodeLog3 | len:%" PRIu64 " | %s | %s", strlen(serialized), s, serialized);
  taosMemoryFree(serialized);
}

// ------ local funciton ---------
// enqueue message ----
static void syncNodeEqPingTimer(void* param, void* tmrId) {
  SSyncNode* pSyncNode = (SSyncNode*)param;
  if (atomic_load_64(&pSyncNode->pingTimerLogicClockUser) <= atomic_load_64(&pSyncNode->pingTimerLogicClock)) {
    SyncTimeout* pSyncMsg = syncTimeoutBuild2(SYNC_TIMEOUT_PING, atomic_load_64(&pSyncNode->pingTimerLogicClock),
                                              pSyncNode->pingTimerMS, pSyncNode->vgId, pSyncNode);
    SRpcMsg      rpcMsg;
    syncTimeout2RpcMsg(pSyncMsg, &rpcMsg);
    syncRpcMsgLog2((char*)"==syncNodeEqPingTimer==", &rpcMsg);
    if (pSyncNode->FpEqMsg != NULL) {
      int32_t code = pSyncNode->FpEqMsg(pSyncNode->msgcb, &rpcMsg);
      if (code != 0) {
        sError("vgId:%d, sync enqueue ping msg error, code:%d", pSyncNode->vgId, code);
        rpcFreeCont(rpcMsg.pCont);
        syncTimeoutDestroy(pSyncMsg);
        return;
      }
    } else {
      sTrace("syncNodeEqPingTimer pSyncNode->FpEqMsg is NULL");
    }
    syncTimeoutDestroy(pSyncMsg);

    if (syncEnvIsStart()) {
      taosTmrReset(syncNodeEqPingTimer, pSyncNode->pingTimerMS, pSyncNode, gSyncEnv->pTimerManager,
                   &pSyncNode->pPingTimer);
    } else {
      sError("sync env is stop, syncNodeEqPingTimer");
    }

  } else {
    sTrace("==syncNodeEqPingTimer== pingTimerLogicClock:%" PRIu64 ", pingTimerLogicClockUser:%" PRIu64,
           pSyncNode->pingTimerLogicClock, pSyncNode->pingTimerLogicClockUser);
  }
}

static void syncNodeEqElectTimer(void* param, void* tmrId) {
  SSyncNode* pSyncNode = (SSyncNode*)param;
  if (atomic_load_64(&pSyncNode->electTimerLogicClockUser) <= atomic_load_64(&pSyncNode->electTimerLogicClock)) {
    SyncTimeout* pSyncMsg = syncTimeoutBuild2(SYNC_TIMEOUT_ELECTION, atomic_load_64(&pSyncNode->electTimerLogicClock),
                                              pSyncNode->electTimerMS, pSyncNode->vgId, pSyncNode);
    SRpcMsg      rpcMsg;
    syncTimeout2RpcMsg(pSyncMsg, &rpcMsg);
    syncRpcMsgLog2((char*)"==syncNodeEqElectTimer==", &rpcMsg);
    if (pSyncNode->FpEqMsg != NULL) {
      int32_t code = pSyncNode->FpEqMsg(pSyncNode->msgcb, &rpcMsg);
      if (code != 0) {
        sError("vgId:%d, sync enqueue elect msg error, code:%d", pSyncNode->vgId, code);
        rpcFreeCont(rpcMsg.pCont);
        syncTimeoutDestroy(pSyncMsg);
        return;
      }
    } else {
      sTrace("syncNodeEqElectTimer FpEqMsg is NULL");
    }
    syncTimeoutDestroy(pSyncMsg);

    // reset timer ms
    if (syncEnvIsStart()) {
      pSyncNode->electTimerMS = syncUtilElectRandomMS(pSyncNode->electBaseLine, 2 * pSyncNode->electBaseLine);
      taosTmrReset(syncNodeEqElectTimer, pSyncNode->electTimerMS, pSyncNode, gSyncEnv->pTimerManager,
                   &pSyncNode->pElectTimer);
    } else {
      sError("sync env is stop, syncNodeEqElectTimer");
    }
  } else {
    sTrace("==syncNodeEqElectTimer== electTimerLogicClock:%" PRIu64 ", electTimerLogicClockUser:%" PRIu64,
           pSyncNode->electTimerLogicClock, pSyncNode->electTimerLogicClockUser);
  }
}

static void syncNodeEqHeartbeatTimer(void* param, void* tmrId) {
  SSyncNode* pSyncNode = (SSyncNode*)param;
  if (pSyncNode->replicaNum > 1) {
    if (atomic_load_64(&pSyncNode->heartbeatTimerLogicClockUser) <=
        atomic_load_64(&pSyncNode->heartbeatTimerLogicClock)) {
      SyncTimeout* pSyncMsg =
          syncTimeoutBuild2(SYNC_TIMEOUT_HEARTBEAT, atomic_load_64(&pSyncNode->heartbeatTimerLogicClock),
                            pSyncNode->heartbeatTimerMS, pSyncNode->vgId, pSyncNode);
      SRpcMsg rpcMsg;
      syncTimeout2RpcMsg(pSyncMsg, &rpcMsg);
      syncRpcMsgLog2((char*)"==syncNodeEqHeartbeatTimer==", &rpcMsg);
      if (pSyncNode->FpEqMsg != NULL) {
        int32_t code = pSyncNode->FpEqMsg(pSyncNode->msgcb, &rpcMsg);
        if (code != 0) {
          sError("vgId:%d, sync enqueue timer msg error, code:%d", pSyncNode->vgId, code);
          rpcFreeCont(rpcMsg.pCont);
          syncTimeoutDestroy(pSyncMsg);
          return;
        }
      } else {
        sError("syncNodeEqHeartbeatTimer FpEqMsg is NULL");
      }
      syncTimeoutDestroy(pSyncMsg);

      if (syncEnvIsStart()) {
        taosTmrReset(syncNodeEqHeartbeatTimer, pSyncNode->heartbeatTimerMS, pSyncNode, gSyncEnv->pTimerManager,
                     &pSyncNode->pHeartbeatTimer);
      } else {
        sError("sync env is stop, syncNodeEqHeartbeatTimer");
      }
    } else {
      sTrace("==syncNodeEqHeartbeatTimer== heartbeatTimerLogicClock:%" PRIu64 ", heartbeatTimerLogicClockUser:%" PRIu64
             "",
             pSyncNode->heartbeatTimerLogicClock, pSyncNode->heartbeatTimerLogicClockUser);
    }
  }
}

static int32_t syncNodeEqNoop(SSyncNode* ths) {
  int32_t ret = 0;
  ASSERT(ths->state == TAOS_SYNC_STATE_LEADER);

  SyncIndex       index = ths->pLogStore->syncLogWriteIndex(ths->pLogStore);
  SyncTerm        term = ths->pRaftStore->currentTerm;
  SSyncRaftEntry* pEntry = syncEntryBuildNoop(term, index, ths->vgId);
  ASSERT(pEntry != NULL);

  uint32_t           entryLen;
  char*              serialized = syncEntrySerialize(pEntry, &entryLen);
  SyncClientRequest* pSyncMsg = syncClientRequestBuild(entryLen);
  ASSERT(pSyncMsg->dataLen == entryLen);
  memcpy(pSyncMsg->data, serialized, entryLen);

  SRpcMsg rpcMsg = {0};
  syncClientRequest2RpcMsg(pSyncMsg, &rpcMsg);
  if (ths->FpEqMsg != NULL) {
    ths->FpEqMsg(ths->msgcb, &rpcMsg);
  } else {
    sTrace("syncNodeEqNoop pSyncNode->FpEqMsg is NULL");
  }

  taosMemoryFree(serialized);
  syncClientRequestDestroy(pSyncMsg);

  return ret;
}

static int32_t syncNodeAppendNoop(SSyncNode* ths) {
  int32_t ret = 0;

  SyncIndex       index = ths->pLogStore->syncLogWriteIndex(ths->pLogStore);
  SyncTerm        term = ths->pRaftStore->currentTerm;
  SSyncRaftEntry* pEntry = syncEntryBuildNoop(term, index, ths->vgId);
  ASSERT(pEntry != NULL);

  if (ths->state == TAOS_SYNC_STATE_LEADER) {
    int32_t code = ths->pLogStore->syncLogAppendEntry(ths->pLogStore, pEntry);
    ASSERT(code == 0);
    syncNodeReplicate(ths);
  }

  syncEntryDestory(pEntry);
  return ret;
}

// on message ----
int32_t syncNodeOnPingCb(SSyncNode* ths, SyncPing* pMsg) {
  // log state
  char logBuf[1024] = {0};
  snprintf(logBuf, sizeof(logBuf),
           "==syncNodeOnPingCb== vgId:%d, state: %d, %s, term:%" PRIu64 " electTimerLogicClock:%" PRIu64
           ", "
           "electTimerLogicClockUser:%" PRIu64 ", electTimerMS:%d",
           ths->vgId, ths->state, syncUtilState2String(ths->state), ths->pRaftStore->currentTerm,
           ths->electTimerLogicClock, ths->electTimerLogicClockUser, ths->electTimerMS);

  int32_t ret = 0;
  syncPingLog2(logBuf, pMsg);
  SyncPingReply* pMsgReply = syncPingReplyBuild3(&ths->myRaftId, &pMsg->srcId, ths->vgId);
  SRpcMsg        rpcMsg;
  syncPingReply2RpcMsg(pMsgReply, &rpcMsg);

  /*
    // htonl
    SMsgHead* pHead = rpcMsg.pCont;
    pHead->contLen = htonl(pHead->contLen);
    pHead->vgId = htonl(pHead->vgId);
  */

  syncNodeSendMsgById(&pMsgReply->destId, ths, &rpcMsg);

  return ret;
}

int32_t syncNodeOnPingReplyCb(SSyncNode* ths, SyncPingReply* pMsg) {
  int32_t ret = 0;
  syncPingReplyLog2("==syncNodeOnPingReplyCb==", pMsg);
  return ret;
}

// TLA+ Spec
// ClientRequest(i, v) ==
//     /\ state[i] = Leader
//     /\ LET entry == [term  |-> currentTerm[i],
//                      value |-> v]
//            newLog == Append(log[i], entry)
//        IN  log' = [log EXCEPT ![i] = newLog]
//     /\ UNCHANGED <<messages, serverVars, candidateVars,
//                    leaderVars, commitIndex>>
//
int32_t syncNodeOnClientRequestCb(SSyncNode* ths, SyncClientRequest* pMsg, SyncIndex* pRetIndex) {
  int32_t ret = 0;
  int32_t code = 0;
  syncClientRequestLog2("==syncNodeOnClientRequestCb==", pMsg);

  SyncIndex       index = ths->pLogStore->syncLogWriteIndex(ths->pLogStore);
  SyncTerm        term = ths->pRaftStore->currentTerm;
  SSyncRaftEntry* pEntry = syncEntryBuild2((SyncClientRequest*)pMsg, term, index);
  ASSERT(pEntry != NULL);

  if (ths->state == TAOS_SYNC_STATE_LEADER) {
    // append entry
    code = ths->pLogStore->syncLogAppendEntry(ths->pLogStore, pEntry);
    if (code != 0) {
      // del resp mgr, call FpCommitCb
      ASSERT(0);
      return -1;
    }

    // if mulit replica, start replicate right now
    if (ths->replicaNum > 1) {
      syncNodeReplicate(ths);
    }

    // pre commit
    SRpcMsg rpcMsg;
    syncEntry2OriginalRpc(pEntry, &rpcMsg);

    if (ths->pFsm != NULL) {
      if (ths->pFsm->FpPreCommitCb != NULL && syncUtilUserPreCommit(pEntry->originalRpcType)) {
        SFsmCbMeta cbMeta = {0};
        cbMeta.index = pEntry->index;
        cbMeta.lastConfigIndex = syncNodeGetSnapshotConfigIndex(ths, cbMeta.index);
        cbMeta.isWeak = pEntry->isWeak;
        cbMeta.code = 0;
        cbMeta.state = ths->state;
        cbMeta.seqNum = pEntry->seqNum;
        ths->pFsm->FpPreCommitCb(ths->pFsm, &rpcMsg, cbMeta);
      }
    }
    rpcFreeCont(rpcMsg.pCont);

    // if only myself, maybe commit right now
    if (ths->replicaNum == 1) {
      syncMaybeAdvanceCommitIndex(ths);
    }

  } else {
    // pre commit
    SRpcMsg rpcMsg;
    syncEntry2OriginalRpc(pEntry, &rpcMsg);

    if (ths->pFsm != NULL) {
      if (ths->pFsm->FpPreCommitCb != NULL && syncUtilUserPreCommit(pEntry->originalRpcType)) {
        SFsmCbMeta cbMeta = {0};
        cbMeta.index = pEntry->index;
        cbMeta.lastConfigIndex = syncNodeGetSnapshotConfigIndex(ths, cbMeta.index);
        cbMeta.isWeak = pEntry->isWeak;
        cbMeta.code = 1;
        cbMeta.state = ths->state;
        cbMeta.seqNum = pEntry->seqNum;
        ths->pFsm->FpPreCommitCb(ths->pFsm, &rpcMsg, cbMeta);
      }
    }
    rpcFreeCont(rpcMsg.pCont);
  }

  if (pRetIndex != NULL) {
    if (ret == 0 && pEntry != NULL) {
      *pRetIndex = pEntry->index;
    } else {
      *pRetIndex = SYNC_INDEX_INVALID;
    }
  }

  syncEntryDestory(pEntry);
  return ret;
}

int32_t syncNodeOnClientRequestBatchCb(SSyncNode* ths, SyncClientRequestBatch* pMsg) {
  int32_t code = 0;

  if (ths->state != TAOS_SYNC_STATE_LEADER) {
    // call FpCommitCb, delete resp mgr
    return -1;
  }

  SyncIndex index = ths->pLogStore->syncLogWriteIndex(ths->pLogStore);
  SyncTerm  term = ths->pRaftStore->currentTerm;

  int32_t    raftMetaArrayLen = sizeof(SRaftMeta) * pMsg->dataCount;
  int32_t    rpcArrayLen = sizeof(SRpcMsg) * pMsg->dataCount;
  SRaftMeta* raftMetaArr = (SRaftMeta*)(pMsg->data);
  SRpcMsg*   msgArr = (SRpcMsg*)((char*)(pMsg->data) + raftMetaArrayLen);
  for (int32_t i = 0; i < pMsg->dataCount; ++i) {
    SSyncRaftEntry* pEntry = syncEntryBuild(msgArr[i].contLen);
    ASSERT(pEntry != NULL);

    pEntry->originalRpcType = msgArr[i].msgType;
    pEntry->seqNum = raftMetaArr[i].seqNum;
    pEntry->isWeak = raftMetaArr[i].isWeak;
    pEntry->term = term;
    pEntry->index = index;
    memcpy(pEntry->data, msgArr[i].pCont, msgArr[i].contLen);
    ASSERT(msgArr[i].contLen == pEntry->dataLen);

    code = ths->pLogStore->syncLogAppendEntry(ths->pLogStore, pEntry);
    if (code != 0) {
      // del resp mgr, call FpCommitCb
      ASSERT(0);
      return -1;
    }

    // update rpc msg conn apply.index
    msgArr[i].info.conn.applyIndex = pEntry->index;
  }

  // fsync once
  SSyncLogStoreData* pData = ths->pLogStore->data;
  SWal*              pWal = pData->pWal;
  walFsync(pWal, true);

  if (ths->replicaNum > 1) {
    // if multi replica, start replicate right now
    syncNodeReplicate(ths);

  } else if (ths->replicaNum == 1) {
    // one replica
    syncMaybeAdvanceCommitIndex(ths);
  }

  return 0;
}

static void syncFreeNode(void* param) {
  SSyncNode* pNode = param;
  // inner object already free
  // syncNodePrint2((char*)"==syncFreeNode==", pNode);

  taosMemoryFree(pNode);
}

const char* syncStr(ESyncState state) {
  switch (state) {
    case TAOS_SYNC_STATE_FOLLOWER:
      return "follower";
    case TAOS_SYNC_STATE_CANDIDATE:
      return "candidate";
    case TAOS_SYNC_STATE_LEADER:
      return "leader";
    default:
      return "error";
  }
}

static int32_t syncDoLeaderTransfer(SSyncNode* ths, SRpcMsg* pRpcMsg, SSyncRaftEntry* pEntry) {
  SyncLeaderTransfer* pSyncLeaderTransfer = syncLeaderTransferFromRpcMsg2(pRpcMsg);

  syncNodeEventLog(ths, "begin leader transfer");

  bool sameId = syncUtilSameId(&(pSyncLeaderTransfer->newLeaderId), &(ths->myRaftId));
  bool sameNodeInfo = strcmp(pSyncLeaderTransfer->newNodeInfo.nodeFqdn, ths->myNodeInfo.nodeFqdn) == 0 &&
                      pSyncLeaderTransfer->newNodeInfo.nodePort == ths->myNodeInfo.nodePort;

  bool same = sameId || sameNodeInfo;
  if (same) {
    // reset elect timer now!
    int32_t electMS = 1;
    int32_t ret = syncNodeRestartElectTimer(ths, electMS);
    ASSERT(ret == 0);

    char eventLog[256];
    snprintf(eventLog, sizeof(eventLog), "maybe leader transfer to %s:%d %" PRIu64,
             pSyncLeaderTransfer->newNodeInfo.nodeFqdn, pSyncLeaderTransfer->newNodeInfo.nodePort,
             pSyncLeaderTransfer->newLeaderId.addr);
    syncNodeEventLog(ths, eventLog);
  }

  if (ths->pFsm->FpLeaderTransferCb != NULL) {
    SFsmCbMeta cbMeta = {0};
    cbMeta.code = 0;
    cbMeta.currentTerm = ths->pRaftStore->currentTerm;
    cbMeta.flag = 0;
    cbMeta.index = pEntry->index;
    cbMeta.lastConfigIndex = syncNodeGetSnapshotConfigIndex(ths, cbMeta.index);
    cbMeta.isWeak = pEntry->isWeak;
    cbMeta.seqNum = pEntry->seqNum;
    cbMeta.state = ths->state;
    cbMeta.term = pEntry->term;
    ths->pFsm->FpLeaderTransferCb(ths->pFsm, pRpcMsg, cbMeta);
  }

  syncLeaderTransferDestroy(pSyncLeaderTransfer);
  return 0;
}

int32_t syncNodeUpdateNewConfigIndex(SSyncNode* ths, SSyncCfg* pNewCfg) {
  for (int i = 0; i < pNewCfg->replicaNum; ++i) {
    SRaftId raftId;
    raftId.addr = syncUtilAddr2U64((pNewCfg->nodeInfo)[i].nodeFqdn, (pNewCfg->nodeInfo)[i].nodePort);
    raftId.vgId = ths->vgId;

    if (syncUtilSameId(&(ths->myRaftId), &raftId)) {
      pNewCfg->myIndex = i;
      return 0;
    }
  }

  return -1;
}

static int32_t syncNodeConfigChangeFinish(SSyncNode* ths, SRpcMsg* pRpcMsg, SSyncRaftEntry* pEntry) {
  SyncReconfigFinish* pFinish = syncReconfigFinishFromRpcMsg2(pRpcMsg);
  ASSERT(pFinish);

  if (ths->pFsm->FpReConfigCb != NULL) {
    SReConfigCbMeta cbMeta = {0};
    cbMeta.code = 0;
    cbMeta.index = pEntry->index;
    cbMeta.term = pEntry->term;
    cbMeta.seqNum = pEntry->seqNum;
    cbMeta.lastConfigIndex = syncNodeGetSnapshotConfigIndex(ths, pEntry->index);
    cbMeta.state = ths->state;
    cbMeta.currentTerm = ths->pRaftStore->currentTerm;
    cbMeta.isWeak = pEntry->isWeak;
    cbMeta.flag = 0;

    cbMeta.oldCfg = pFinish->oldCfg;
    cbMeta.newCfg = pFinish->newCfg;
    cbMeta.newCfgIndex = pFinish->newCfgIndex;
    cbMeta.newCfgTerm = pFinish->newCfgTerm;
    cbMeta.newCfgSeqNum = pFinish->newCfgSeqNum;

    ths->pFsm->FpReConfigCb(ths->pFsm, pRpcMsg, cbMeta);
  }

  // clear changing
  ths->changing = false;

  char  tmpbuf[512];
  char* oldStr = syncCfg2SimpleStr(&(pFinish->oldCfg));
  char* newStr = syncCfg2SimpleStr(&(pFinish->newCfg));
  snprintf(tmpbuf, sizeof(tmpbuf), "config change finish from %d to %d, index:%" PRId64 ", %s  -->  %s",
           pFinish->oldCfg.replicaNum, pFinish->newCfg.replicaNum, pFinish->newCfgIndex, oldStr, newStr);
  taosMemoryFree(oldStr);
  taosMemoryFree(newStr);
  syncNodeEventLog(ths, tmpbuf);

  syncReconfigFinishDestroy(pFinish);

  return 0;
}

static int32_t syncNodeConfigChange(SSyncNode* ths, SRpcMsg* pRpcMsg, SSyncRaftEntry* pEntry,
                                    SyncReconfigFinish* pFinish) {
  // set changing
  ths->changing = true;

  // old config
  SSyncCfg oldSyncCfg = ths->pRaftCfg->cfg;

  // new config
  SSyncCfg newSyncCfg;
  int32_t  ret = syncCfgFromStr(pRpcMsg->pCont, &newSyncCfg);
  ASSERT(ret == 0);

  // update new config myIndex
  syncNodeUpdateNewConfigIndex(ths, &newSyncCfg);

  // do config change
  syncNodeDoConfigChange(ths, &newSyncCfg, pEntry->index);

  // set pFinish
  pFinish->oldCfg = oldSyncCfg;
  pFinish->newCfg = newSyncCfg;
  pFinish->newCfgIndex = pEntry->index;
  pFinish->newCfgTerm = pEntry->term;
  pFinish->newCfgSeqNum = pEntry->seqNum;

  return 0;
}

static int32_t syncNodeProposeConfigChangeFinish(SSyncNode* ths, SyncReconfigFinish* pFinish) {
  SRpcMsg rpcMsg;
  syncReconfigFinish2RpcMsg(pFinish, &rpcMsg);

  int32_t code = syncNodePropose(ths, &rpcMsg, false);
  if (code != 0) {
    sError("syncNodeProposeConfigChangeFinish error");
    ths->changing = false;
  }
  return 0;
}

bool syncNodeIsOptimizedOneReplica(SSyncNode* ths, SRpcMsg* pMsg) {
  return (ths->replicaNum == 1 && syncUtilUserCommit(pMsg->msgType) && ths->vgId != 1);
}

int32_t syncNodeCommit(SSyncNode* ths, SyncIndex beginIndex, SyncIndex endIndex, uint64_t flag) {
  int32_t    code = 0;
  ESyncState state = flag;

  char eventLog[128];
  snprintf(eventLog, sizeof(eventLog), "commit by wal from index:%" PRId64 " to index:%" PRId64, beginIndex, endIndex);
  syncNodeEventLog(ths, eventLog);

  // execute fsm
  if (ths->pFsm != NULL) {
    for (SyncIndex i = beginIndex; i <= endIndex; ++i) {
      if (i != SYNC_INDEX_INVALID) {
        SSyncRaftEntry* pEntry;
        code = ths->pLogStore->syncLogGetEntry(ths->pLogStore, i, &pEntry);
        ASSERT(code == 0);
        ASSERT(pEntry != NULL);

        SRpcMsg rpcMsg;
        syncEntry2OriginalRpc(pEntry, &rpcMsg);

        // user commit
        if ((ths->pFsm->FpCommitCb != NULL) && syncUtilUserCommit(pEntry->originalRpcType)) {
          bool internalExecute = true;
          if ((ths->replicaNum == 1) && ths->restoreFinish && (ths->vgId != 1)) {
            internalExecute = false;
          }

          do {
            char logBuf[128];
            snprintf(logBuf, sizeof(logBuf), "index:%" PRId64 ", internalExecute:%d", i, internalExecute);
            syncNodeEventLog(ths, logBuf);
          } while (0);

          // execute fsm in apply thread, or execute outside syncPropose
          if (internalExecute) {
            SFsmCbMeta cbMeta = {0};
            cbMeta.index = pEntry->index;
            cbMeta.lastConfigIndex = syncNodeGetSnapshotConfigIndex(ths, cbMeta.index);
            cbMeta.isWeak = pEntry->isWeak;
            cbMeta.code = 0;
            cbMeta.state = ths->state;
            cbMeta.seqNum = pEntry->seqNum;
            cbMeta.term = pEntry->term;
            cbMeta.currentTerm = ths->pRaftStore->currentTerm;
            cbMeta.flag = flag;

            ths->pFsm->FpCommitCb(ths->pFsm, &rpcMsg, cbMeta);
          }
        }

        // config change
        if (pEntry->originalRpcType == TDMT_SYNC_CONFIG_CHANGE) {
          SyncReconfigFinish* pFinish = syncReconfigFinishBuild(ths->vgId);
          ASSERT(pFinish != NULL);

          code = syncNodeConfigChange(ths, &rpcMsg, pEntry, pFinish);
          ASSERT(code == 0);

          if (ths->state == TAOS_SYNC_STATE_LEADER) {
            syncNodeProposeConfigChangeFinish(ths, pFinish);
          }
          syncReconfigFinishDestroy(pFinish);
        }

        // config change finish
        if (pEntry->originalRpcType == TDMT_SYNC_CONFIG_CHANGE_FINISH) {
          code = syncNodeConfigChangeFinish(ths, &rpcMsg, pEntry);
          ASSERT(code == 0);
        }

        // leader transfer
        if (pEntry->originalRpcType == TDMT_SYNC_LEADER_TRANSFER) {
          code = syncDoLeaderTransfer(ths, &rpcMsg, pEntry);
          ASSERT(code == 0);
        }

        // restore finish
        // if only snapshot, a noop entry will be append, so syncLogLastIndex is always ok
        if (pEntry->index == ths->pLogStore->syncLogLastIndex(ths->pLogStore)) {
          if (ths->restoreFinish == false) {
            if (ths->pFsm->FpRestoreFinishCb != NULL) {
              ths->pFsm->FpRestoreFinishCb(ths->pFsm);
            }
            ths->restoreFinish = true;

            char eventLog[128];
            snprintf(eventLog, sizeof(eventLog), "restore finish, index:%" PRId64, pEntry->index);
            syncNodeEventLog(ths, eventLog);
          }
        }

        rpcFreeCont(rpcMsg.pCont);
        syncEntryDestory(pEntry);
      }
    }
  }
  return 0;
}

bool syncNodeInRaftGroup(SSyncNode* ths, SRaftId* pRaftId) {
  for (int i = 0; i < ths->replicaNum; ++i) {
    if (syncUtilSameId(&((ths->replicasId)[i]), pRaftId)) {
      return true;
    }
  }
  return false;
}

SSyncSnapshotSender* syncNodeGetSnapshotSender(SSyncNode* ths, SRaftId* pDestId) {
  SSyncSnapshotSender* pSender = NULL;
  for (int i = 0; i < ths->replicaNum; ++i) {
    if (syncUtilSameId(pDestId, &((ths->replicasId)[i]))) {
      pSender = (ths->senders)[i];
    }
  }
  return pSender;
}

bool syncNodeCanChange(SSyncNode* pSyncNode) {
  if (pSyncNode->changing) {
    sError("sync cannot change");
    return false;
  }

  if ((pSyncNode->commitIndex >= SYNC_INDEX_BEGIN)) {
    SyncIndex lastIndex = syncNodeGetLastIndex(pSyncNode);
    if (pSyncNode->commitIndex != lastIndex) {
      sError("sync cannot change2");
      return false;
    }
  }

  for (int i = 0; i < pSyncNode->peersNum; ++i) {
    SSyncSnapshotSender* pSender = syncNodeGetSnapshotSender(pSyncNode, &(pSyncNode->peersId)[i]);
    if (pSender->start) {
      sError("sync cannot change3");
      return false;
    }
  }

  return true;
}<|MERGE_RESOLUTION|>--- conflicted
+++ resolved
@@ -1563,13 +1563,8 @@
     char logBuf[256 + 256];
     if (pSyncNode != NULL && pSyncNode->pRaftCfg != NULL && pSyncNode->pRaftStore != NULL) {
       snprintf(logBuf, sizeof(logBuf),
-<<<<<<< HEAD
-               "vgId:%d, sync %s %s, term:%" PRIu64 ", commit:%" PRId64 ", beginlog:%" PRId64 ", lastlog:%" PRId64
-               ", lastsnapshot:%" PRId64
-=======
                "vgId:%d, sync %s %s, term:%" PRIu64 ", commit:%" PRId64 ", first:%" PRId64 ", last:%" PRId64
                ", snapshot:%" PRId64
->>>>>>> bd76ae52
                ", standby:%d, "
                "strategy:%d, batch:%d, "
                "replica-num:%d, "
@@ -1589,13 +1584,8 @@
     char* s = (char*)taosMemoryMalloc(len);
     if (pSyncNode != NULL && pSyncNode->pRaftCfg != NULL && pSyncNode->pRaftStore != NULL) {
       snprintf(s, len,
-<<<<<<< HEAD
-               "vgId:%d, sync %s %s, term:%" PRIu64 ", commit:%" PRId64 ", beginlog:%" PRId64 ", lastlog:%" PRId64
-               ", lastsnapshot:%" PRId64
-=======
                "vgId:%d, sync %s %s, term:%" PRIu64 ", commit:%" PRId64 ", first:%" PRId64 ", last:%" PRId64
                ", snapshot:%" PRId64
->>>>>>> bd76ae52
                ", standby:%d, "
                "strategy:%d, batch:%d, "
                "replica-num:%d, "
@@ -1640,13 +1630,8 @@
     char logBuf[256 + 256];
     if (pSyncNode != NULL && pSyncNode->pRaftCfg != NULL && pSyncNode->pRaftStore != NULL) {
       snprintf(logBuf, sizeof(logBuf),
-<<<<<<< HEAD
-               "vgId:%d, sync %s %s, term:%" PRIu64 ", commit:%" PRId64 ", beginlog:%" PRId64 ", lastlog:%" PRId64
-               ", lastsnapshot:%" PRId64
-=======
                "vgId:%d, sync %s %s, term:%" PRIu64 ", commit:%" PRId64 ", first:%" PRId64 ", last:%" PRId64
                ", snapshot:%" PRId64
->>>>>>> bd76ae52
                ", standby:%d, "
                "replica-num:%d, "
                "lconfig:%" PRId64 ", changing:%d, restore:%d, %s",
@@ -1664,13 +1649,8 @@
     char* s = (char*)taosMemoryMalloc(len);
     if (pSyncNode != NULL && pSyncNode->pRaftCfg != NULL && pSyncNode->pRaftStore != NULL) {
       snprintf(s, len,
-<<<<<<< HEAD
-               "vgId:%d, sync %s %s, term:%" PRIu64 ", commit:%" PRId64 ", beginlog:%" PRId64 ", lastlog:%" PRId64
-               ", lastsnapshot:%" PRId64
-=======
                "vgId:%d, sync %s %s, term:%" PRIu64 ", commit:%" PRId64 ", first:%" PRId64 ", last:%" PRId64
                ", snapshot:%" PRId64
->>>>>>> bd76ae52
                ", standby:%d, "
                "replica-num:%d, "
                "lconfig:%" PRId64 ", changing:%d, restore:%d, %s",
@@ -1700,13 +1680,8 @@
   SyncIndex logBeginIndex = pSyncNode->pLogStore->syncLogBeginIndex(pSyncNode->pLogStore);
 
   snprintf(s, len,
-<<<<<<< HEAD
-           "vgId:%d, sync %s, term:%" PRIu64 ", commit:%" PRId64 ", beginlog:%" PRId64 ", lastlog:%" PRId64
-           ", lastsnapshot:%" PRId64
-=======
            "vgId:%d, sync %s, term:%" PRIu64 ", commit:%" PRId64 ", first:%" PRId64 ", last:%" PRId64
            ", snapshot:%" PRId64
->>>>>>> bd76ae52
            ", standby:%d, "
            "replica-num:%d, "
            "lconfig:%" PRId64 ", changing:%d, restore:%d",
