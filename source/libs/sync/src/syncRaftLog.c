--- conflicted
+++ resolved
@@ -373,8 +373,6 @@
 int32_t raftLogUpdateCommitIndex(SSyncLogStore* pLogStore, SyncIndex index) {
   SSyncLogStoreData* pData = pLogStore->data;
   SWal*              pWal = pData->pWal;
-<<<<<<< HEAD
-=======
 
   // need not update
   SyncIndex snapshotVer = walGetSnapshotVer(pWal);
@@ -386,7 +384,6 @@
     return 0;
   }
 
->>>>>>> 96df0cdd
   int32_t code = walCommit(pWal, index);
   if (code != 0) {
     int32_t     err = terrno;
