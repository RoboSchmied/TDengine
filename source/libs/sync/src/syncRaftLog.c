--- conflicted
+++ resolved
@@ -408,25 +408,6 @@
 }
 
 int32_t logStoreUpdateCommitIndex(SSyncLogStore* pLogStore, SyncIndex index) {
-<<<<<<< HEAD
-
-/*
-
-  SSyncLogStoreData* pData = pLogStore->data;
-  SWal*              pWal = pData->pWal;
-  // assert(walCommit(pWal, index) == 0);
-  int32_t code = walCommit(pWal, index);
-  if (code != 0) {
-    int32_t     err = terrno;
-    const char* errStr = tstrerror(err);
-    int32_t     linuxErr = errno;
-    const char* linuxErrMsg = strerror(errno);
-    sError("walCommit error, err:%d %X, msg:%s, linuxErr:%d, linuxErrMsg:%s", err, err, errStr, linuxErr, linuxErrMsg);
-    ASSERT(0);
-  }
-*/
-
-=======
   /*
     SSyncLogStoreData* pData = pLogStore->data;
     SWal*              pWal = pData->pWal;
@@ -441,7 +422,6 @@
     linuxErrMsg); ASSERT(0);
     }
    */
->>>>>>> 15ac8959
   return 0;
 }
 
