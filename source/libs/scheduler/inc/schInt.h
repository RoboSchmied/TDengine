/*
 * Copyright (c) 2019 TAOS Data, Inc. <jhtao@taosdata.com>
 *
 * This program is free software: you can use, redistribute, and/or modify
 * it under the terms of the GNU Affero General Public License, version 3
 * or later ("AGPL"), as published by the Free Software Foundation.
 *
 * This program is distributed in the hope that it will be useful, but WITHOUT
 * ANY WARRANTY; without even the implied warranty of MERCHANTABILITY or
 * FITNESS FOR A PARTICULAR PURPOSE.
 *
 * You should have received a copy of the GNU Affero General Public License
 * along with this program. If not, see <http://www.gnu.org/licenses/>.
 */

#ifndef _TD_SCHEDULER_INT_H_
#define _TD_SCHEDULER_INT_H_

#ifdef __cplusplus
extern "C" {
#endif

#include "os.h"
#include "tarray.h"
#include "planner.h"
#include "scheduler.h"
#include "thash.h"
#include "trpc.h"
#include "command.h"

enum {
  SCH_READ = 1,
  SCH_WRITE,
};

enum {
  SCH_EXEC_CB = 1,
  SCH_FETCH_CB,
};

typedef enum {
  SCH_OP_NULL = 0,
  SCH_OP_EXEC,
  SCH_OP_FETCH,
  SCH_OP_GET_STATUS,
} SCH_OP_TYPE;

typedef enum {
  SCH_LOAD_SEQ = 1,
  SCH_RANDOM,
  SCH_ALL,
} SCH_POLICY;

#define SCHEDULE_DEFAULT_MAX_JOB_NUM 1000
#define SCHEDULE_DEFAULT_MAX_TASK_NUM 1000
#define SCHEDULE_DEFAULT_MAX_NODE_TABLE_NUM 200  // unit is TSDB_TABLE_NUM_UNIT
#define SCHEDULE_DEFAULT_POLICY SCH_LOAD_SEQ

#define SCH_DEFAULT_TASK_TIMEOUT_USEC 10000000
#define SCH_MAX_TASK_TIMEOUT_USEC 60000000
#define SCH_MAX_CANDIDATE_EP_NUM TSDB_MAX_REPLICA




typedef struct SSchDebug {
  bool     lockEnable;
  bool     apiEnable;
} SSchDebug;

typedef struct SSchTrans {
  void *pTrans;
  void *pHandle;
} SSchTrans;

typedef struct SSchHbTrans {
  SRWLatch  lock;
  int64_t   taskNum;
  SRpcCtx   rpcCtx;
  SSchTrans trans;
} SSchHbTrans;

typedef struct SSchApiStat {

#if defined(WINDOWS) || defined(_TD_DARWIN_64)
  size_t avoidCompilationErrors;
#endif

} SSchApiStat;

typedef struct SSchRuntimeStat {

#if defined(WINDOWS) || defined(_TD_DARWIN_64)
  size_t avoidCompilationErrors;
#endif

} SSchRuntimeStat;

typedef struct SSchJobStat {

#if defined(WINDOWS) || defined(_TD_DARWIN_64)
  size_t avoidCompilationErrors;
#endif

} SSchJobStat;

typedef struct SSchStat {
  SSchApiStat      api;
  SSchRuntimeStat  runtime;
  SSchJobStat      job;
} SSchStat;

typedef struct SSchResInfo {
  SExecResult*           execRes;
  void**                 fetchRes;
  schedulerExecFp        execFp; 
  schedulerFetchFp       fetchFp; 
  void*                  cbParam;
} SSchResInfo;

typedef struct SSchOpEvent {
  SCH_OP_TYPE    type;
  bool           begin;
  SSchedulerReq *pReq;
} SSchOpEvent;

typedef int32_t (*schStatusEnterFp)(void* pHandle, void* pParam);
typedef int32_t (*schStatusLeaveFp)(void* pHandle, void* pParam);
typedef int32_t (*schStatusEventFp)(void* pHandle, void* pParam, void* pEvent);

typedef struct SSchStatusFps {
  EJobTaskType     status;
  schStatusEnterFp enterFp;
  schStatusLeaveFp leaveFp;
  schStatusEventFp eventFp;
} SSchStatusFps;

typedef struct SSchedulerCfg {
  uint32_t   maxJobNum;
  int32_t    maxNodeTableNum;
  SCH_POLICY schPolicy;
  bool       enableReSchedule;
} SSchedulerCfg;

typedef struct SSchedulerMgmt {
  uint64_t        taskId; // sequential taksId
  uint64_t        sId;    // schedulerId
  SSchedulerCfg   cfg;
  bool            exit;
  int32_t         jobRef;
  int32_t         jobNum;
  SSchStat        stat;
  SRWLatch        hbLock;
  SHashObj       *hbConnections;
} SSchedulerMgmt;

typedef struct SSchCallbackParamHeader {
  bool isHbParam;
} SSchCallbackParamHeader;

typedef struct SSchTaskCallbackParam {
  SSchCallbackParamHeader head;
  uint64_t                queryId;
  int64_t                 refId;
  uint64_t                taskId;
  int32_t                 execId;
  void                   *pTrans;
} SSchTaskCallbackParam;

typedef struct SSchHbCallbackParam {
  SSchCallbackParamHeader head;
  SQueryNodeEpId          nodeEpId;
  void                   *pTrans;
} SSchHbCallbackParam;

typedef struct SSchFlowControl {
  SRWLatch  lock;
  bool      sorted;
  int32_t   tableNumSum;
  uint32_t  execTaskNum;
  SArray   *taskList;      // Element is SSchTask*
} SSchFlowControl;

typedef struct SSchNodeInfo {
  SQueryNodeAddr addr;
  void          *handle;
} SSchNodeInfo;

typedef struct SSchLevel {
  int32_t         level;
  int8_t          status;
  SRWLatch        lock;
  int32_t         taskFailed;
  int32_t         taskSucceed;
  int32_t         taskNum;
  int32_t         taskLaunchedNum;
  int32_t         taskDoneNum;
  SArray         *subTasks;      // Element is SSchTask
} SSchLevel;

typedef struct SSchTaskProfile {
  int64_t  startTs;
  SArray*  execTime;
  int64_t  waitTime;
  int64_t  endTs;
} SSchTaskProfile;

typedef struct SSchTask {
  uint64_t             taskId;          // task id
  SRWLatch             lock;            // task reentrant lock
  int32_t              maxExecTimes;    // task max exec times
  int32_t              maxRetryTimes;   // task max retry times
  int32_t              retryTimes;      // task retry times
  int32_t              execId;          // task current execute index
  SSchLevel           *level;           // level
  SRWLatch             planLock;        // task update plan lock
  SSubplan            *plan;            // subplan
  char                *msg;             // operator tree
  int32_t              msgLen;          // msg length
  int8_t               status;          // task status
  int32_t              lastMsgType;     // last sent msg type
  int64_t              timeoutUsec;     // task timeout useconds before reschedule
  SQueryNodeAddr       succeedAddr;     // task executed success node address
  int8_t               candidateIdx;    // current try condidation index
  SArray              *candidateAddrs;  // condidate node addresses, element is SQueryNodeAddr
  SHashObj            *execNodes;       // all tried node for current task, element is SSchNodeInfo
  SSchTaskProfile      profile;         // task execution profile
  int32_t              childReady;      // child task ready number
  SArray              *children;        // the datasource tasks,from which to fetch the result, element is SQueryTask*
  SArray              *parents;         // the data destination tasks, get data from current task, element is SQueryTask*
  void*                handle;          // task send handle 
  bool                 registerdHb;     // registered in hb
} SSchTask;

typedef struct SSchJobAttr {
  EExplainMode explainMode;
  bool         queryJob;
  bool         needFetch;
  bool         needFlowCtrl;
} SSchJobAttr;

typedef struct {
  int32_t     op;
  SRWLatch    lock;
  bool        syncReq;
} SSchOpStatus;

typedef struct SSchJob {
  int64_t            refId;
  uint64_t           queryId;
  SSchJobAttr        attr;
  int32_t            levelNum;
  int32_t            taskNum;
  SRequestConnInfo   conn;
  SArray            *nodeList;   // qnode/vnode list, SArray<SQueryNodeLoad>
  SArray            *levels;    // starting from 0. SArray<SSchLevel>
  SQueryPlan        *pDag;  

  SArray            *dataSrcTasks; // SArray<SQueryTask*>
  int32_t            levelIdx;
  SEpSet             dataSrcEps;
  SHashObj          *taskList;
  SHashObj          *execTasks; // executing and executed tasks, key:taskid, value:SQueryTask*
  SHashObj          *flowCtrl;  // key is ep, element is SSchFlowControl

  SExplainCtx       *explainCtx;
  int8_t             status;  
  SQueryNodeAddr     resNode;
  tsem_t             rspSem;
  SSchOpStatus       opStatus;
  schedulerChkKillFp chkKillFp;
  void*              chkKillParam;
  SSchTask          *fetchTask;
  int32_t            errCode;
  SRWLatch           resLock;
  SExecResult        execRes;
  void              *resData;         //TODO free it or not
  int32_t            resNumOfRows;
  SSchResInfo        userRes;
  const char        *sql;
  SQueryProfileSummary summary;
} SSchJob;

extern SSchedulerMgmt schMgmt;

#define SCH_TASK_TIMEOUT(_task) ((taosGetTimestampUs() - *(int64_t*)taosArrayGet((_task)->profile.execTime, (_task)->execId)) > (_task)->timeoutUsec)

#define SCH_TASK_READY_FOR_LAUNCH(readyNum, task) ((readyNum) >= taosArrayGetSize((task)->children))

#define SCH_LOCK_TASK(_task) SCH_LOCK(SCH_WRITE, &(_task)->lock)
#define SCH_UNLOCK_TASK(_task) SCH_UNLOCK(SCH_WRITE, &(_task)->lock)

#define SCH_TASK_ID(_task) ((_task) ? (_task)->taskId : -1)
#define SCH_TASK_EID(_task) ((_task) ? (_task)->execId : -1)

#define SCH_IS_DATA_BIND_QRY_TASK(task) ((task)->plan->subplanType == SUBPLAN_TYPE_SCAN)
#define SCH_IS_DATA_BIND_TASK(task) (((task)->plan->subplanType == SUBPLAN_TYPE_SCAN) || ((task)->plan->subplanType == SUBPLAN_TYPE_MODIFY))
#define SCH_IS_LEAF_TASK(_job, _task) (((_task)->level->level + 1) == (_job)->levelNum)

#define SCH_SET_TASK_STATUS(task, st) atomic_store_8(&(task)->status, st)
#define SCH_GET_TASK_STATUS(task) atomic_load_8(&(task)->status)
#define SCH_GET_TASK_STATUS_STR(task) jobTaskStatusStr(SCH_GET_TASK_STATUS(task))

#define SCH_GET_TASK_HANDLE(_task) ((_task) ? (_task)->handle : NULL)
#define SCH_SET_TASK_HANDLE(_task, _handle) ((_task)->handle = (_handle))

#define SCH_SET_JOB_STATUS(job, st) atomic_store_8(&(job)->status, st)
#define SCH_GET_JOB_STATUS(job) atomic_load_8(&(job)->status)
#define SCH_GET_JOB_STATUS_STR(job) jobTaskStatusStr(SCH_GET_JOB_STATUS(job))

#define SCH_JOB_IN_SYNC_OP(job) ((job)->opStatus.op && (job)->opStatus.syncReq)
#define SCH_JOB_IN_ASYNC_EXEC_OP(job) ((SCH_OP_EXEC == atomic_val_compare_exchange_32(&(job)->opStatus.op, SCH_OP_EXEC, SCH_OP_NULL)) && (!(job)->opStatus.syncReq))
#define SCH_JOB_IN_ASYNC_FETCH_OP(job) ((SCH_OP_FETCH == atomic_val_compare_exchange_32(&(job)->opStatus.op, SCH_OP_FETCH, SCH_OP_NULL)) && (!(job)->opStatus.syncReq))

#define SCH_SET_JOB_NEED_FLOW_CTRL(_job) (_job)->attr.needFlowCtrl = true
#define SCH_JOB_NEED_FLOW_CTRL(_job) ((_job)->attr.needFlowCtrl)
#define SCH_TASK_NEED_FLOW_CTRL(_job, _task) (SCH_IS_DATA_BIND_QRY_TASK(_task) && SCH_JOB_NEED_FLOW_CTRL(_job) && SCH_IS_LEVEL_UNFINISHED((_task)->level))
#define SCH_FETCH_TYPE(_pSrcTask) (SCH_IS_DATA_BIND_QRY_TASK(_pSrcTask) ? TDMT_SCH_FETCH : TDMT_SCH_MERGE_FETCH)
#define SCH_TASK_NEED_FETCH(_task) ((_task)->plan->subplanType != SUBPLAN_TYPE_MODIFY)

#define SCH_SET_JOB_TYPE(_job, type) do { if ((type) != SUBPLAN_TYPE_MODIFY) { (_job)->attr.queryJob = true; } } while (0)
#define SCH_IS_QUERY_JOB(_job) ((_job)->attr.queryJob) 
#define SCH_JOB_NEED_FETCH(_job) ((_job)->attr.needFetch)
#define SCH_JOB_NEED_WAIT(_job) (!SCH_IS_QUERY_JOB(_job))
#define SCH_JOB_NEED_DROP(_job) (SCH_IS_QUERY_JOB(_job))
#define SCH_IS_EXPLAIN_JOB(_job) (EXPLAIN_MODE_ANALYZE == (_job)->attr.explainMode)
#define SCH_NETWORK_ERR(_code) ((_code) == TSDB_CODE_RPC_BROKEN_LINK || (_code) == TSDB_CODE_RPC_NETWORK_UNAVAIL)
#define SCH_MERGE_TASK_NETWORK_ERR(_task, _code, _len) (SCH_NETWORK_ERR(_code) && (((_len) > 0) || (!SCH_IS_DATA_BIND_TASK(_task))))
#define SCH_REDIRECT_MSGTYPE(_msgType) ((_msgType) == TDMT_SCH_QUERY || (_msgType) == TDMT_SCH_MERGE_QUERY || (_msgType) == TDMT_SCH_FETCH || (_msgType) == TDMT_SCH_MERGE_FETCH)
#define SCH_TASK_NEED_REDIRECT(_task, _msgType, _code, _rspLen) (SCH_REDIRECT_MSGTYPE(_msgType) && (NEED_SCHEDULER_REDIRECT_ERROR(_code) || SCH_MERGE_TASK_NETWORK_ERR((_task), (_code), (_rspLen))))
#define SCH_NEED_RETRY(_msgType, _code) ((SCH_NETWORK_ERR(_code) && SCH_REDIRECT_MSGTYPE(_msgType)) || (_code) == TSDB_CODE_SCH_TIMEOUT_ERROR)

#define SCH_IS_LEVEL_UNFINISHED(_level) ((_level)->taskLaunchedNum < (_level)->taskNum)
#define SCH_GET_CUR_EP(_addr) (&(_addr)->epSet.eps[(_addr)->epSet.inUse])
#define SCH_SWITCH_EPSET(_addr) ((_addr)->epSet.inUse = ((_addr)->epSet.inUse + 1) % (_addr)->epSet.numOfEps)
#define SCH_TASK_NUM_OF_EPS(_addr) ((_addr)->epSet.numOfEps)

#define SCH_LOG_TASK_START_TS(_task)                          \
  do {                                                        \
    int64_t us = taosGetTimestampUs();                        \
    taosArrayPush((_task)->profile.execTime, &us);           \
    if (0 == (_task)->execId) {                              \
      (_task)->profile.startTs = us;                          \
    }                                                         \
  } while (0)  

#define SCH_LOG_TASK_WAIT_TS(_task)                        \
  do {                                                    \
    int64_t us = taosGetTimestampUs();                    \
    (_task)->profile.waitTime += us - *(int64_t*)taosArrayGet((_task)->profile.execTime, (_task)->execId);    \
  } while (0)  


#define SCH_LOG_TASK_END_TS(_task)                        \
  do {                                                    \
    int64_t us = taosGetTimestampUs();                    \
    int32_t idx = (_task)->execId % (_task)->maxExecTimes; \
    int64_t *startts = taosArrayGet((_task)->profile.execTime, (_task)->execId); \
    *startts = us - *startts;                        \
    (_task)->profile.endTs = us;                          \
  } while (0)  


#define SCH_JOB_ELOG(param, ...) qError("QID:0x%" PRIx64 " " param, pJob->queryId, __VA_ARGS__)
#define SCH_JOB_DLOG(param, ...) qDebug("QID:0x%" PRIx64 " " param, pJob->queryId, __VA_ARGS__)

#define SCH_TASK_ELOG(param, ...) \
  qError("QID:0x%" PRIx64 ",TID:0x%" PRIx64 ",EID:%d " param, pJob->queryId, SCH_TASK_ID(pTask), SCH_TASK_EID(pTask),__VA_ARGS__)
#define SCH_TASK_DLOG(param, ...) \
  qDebug("QID:0x%" PRIx64 ",TID:0x%" PRIx64 ",EID:%d " param, pJob->queryId, SCH_TASK_ID(pTask), SCH_TASK_EID(pTask),__VA_ARGS__)
#define SCH_TASK_DLOGL(param, ...) \
  qDebugL("QID:0x%" PRIx64 ",TID:0x%" PRIx64 ",EID:%d " param, pJob->queryId, SCH_TASK_ID(pTask), SCH_TASK_EID(pTask),__VA_ARGS__)
#define SCH_TASK_WLOG(param, ...) \
  qWarn("QID:0x%" PRIx64 ",TID:0x%" PRIx64 ",EID:%d " param, pJob->queryId, SCH_TASK_ID(pTask), SCH_TASK_EID(pTask),__VA_ARGS__)

#define SCH_SET_ERRNO(_err) do { if (TSDB_CODE_SCH_IGNORE_ERROR != (_err)) { terrno = (_err); } } while (0)
#define SCH_ERR_RET(c) do { int32_t _code = c; if (_code != TSDB_CODE_SUCCESS) { SCH_SET_ERRNO(_code); return _code; } } while (0)
#define SCH_RET(c) do { int32_t _code = c; if (_code != TSDB_CODE_SUCCESS) { SCH_SET_ERRNO(_code); } return _code; } while (0)
#define SCH_ERR_JRET(c) do { code = c; if (code != TSDB_CODE_SUCCESS) { SCH_SET_ERRNO(code); goto _return; } } while (0)

#define SCH_LOCK_DEBUG(...) do { if (gSCHDebug.lockEnable) { qDebug(__VA_ARGS__); } } while (0)

#define TD_RWLATCH_WRITE_FLAG_COPY 0x40000000

#define SCH_LOCK(type, _lock) do {   \
  if (SCH_READ == (type)) {          \
    assert(atomic_load_32(_lock) >= 0);  \
    SCH_LOCK_DEBUG("SCH RLOCK%p:%d, %s:%d B", (_lock), atomic_load_32(_lock), __FILE__, __LINE__); \
    taosRLockLatch(_lock);           \
    SCH_LOCK_DEBUG("SCH RLOCK%p:%d, %s:%d E", (_lock), atomic_load_32(_lock), __FILE__, __LINE__); \
    assert(atomic_load_32(_lock) > 0);  \
  } else {                                                \
    assert(atomic_load_32(_lock) >= 0);  \
    SCH_LOCK_DEBUG("SCH WLOCK%p:%d, %s:%d B", (_lock), atomic_load_32(_lock), __FILE__, __LINE__);  \
    taosWLockLatch(_lock);                                \
    SCH_LOCK_DEBUG("SCH WLOCK%p:%d, %s:%d E", (_lock), atomic_load_32(_lock), __FILE__, __LINE__);  \
    assert(atomic_load_32(_lock) == TD_RWLATCH_WRITE_FLAG_COPY);  \
  }                                                       \
} while (0)

#define SCH_UNLOCK(type, _lock) do {                       \
  if (SCH_READ == (type)) {                                \
    assert(atomic_load_32((_lock)) > 0);  \
    SCH_LOCK_DEBUG("SCH RULOCK%p:%d, %s:%d B", (_lock), atomic_load_32(_lock), __FILE__, __LINE__); \
    taosRUnLockLatch(_lock);                              \
    SCH_LOCK_DEBUG("SCH RULOCK%p:%d, %s:%d E", (_lock), atomic_load_32(_lock), __FILE__, __LINE__); \
    assert(atomic_load_32((_lock)) >= 0);  \
  } else {                                                \
    assert(atomic_load_32((_lock)) & TD_RWLATCH_WRITE_FLAG_COPY);  \
    SCH_LOCK_DEBUG("SCH WULOCK%p:%d, %s:%d B", (_lock), atomic_load_32(_lock), __FILE__, __LINE__); \
    taosWUnLockLatch(_lock);                              \
    SCH_LOCK_DEBUG("SCH WULOCK%p:%d, %s:%d E", (_lock), atomic_load_32(_lock), __FILE__, __LINE__); \
    assert(atomic_load_32((_lock)) >= 0);  \
  }                                                       \
} while (0)


void    schDeregisterTaskHb(SSchJob *pJob, SSchTask *pTask);
void    schCleanClusterHb(void* pTrans);
int32_t schLaunchTask(SSchJob *job, SSchTask *task);
int32_t schBuildAndSendMsg(SSchJob *job, SSchTask *task, SQueryNodeAddr *addr, int32_t msgType);
SSchJob *schAcquireJob(int64_t refId);
int32_t schReleaseJob(int64_t refId);
void    schFreeFlowCtrl(SSchJob *pJob);
int32_t schChkJobNeedFlowCtrl(SSchJob *pJob, SSchLevel *pLevel);
int32_t schDecTaskFlowQuota(SSchJob *pJob, SSchTask *pTask);
int32_t schCheckIncTaskFlowQuota(SSchJob *pJob, SSchTask *pTask, bool *enough);
int32_t schLaunchTasksInFlowCtrlList(SSchJob *pJob, SSchTask *pTask);
int32_t schLaunchTaskImpl(SSchJob *pJob, SSchTask *pTask);
int32_t schLaunchFetchTask(SSchJob *pJob);
int32_t schProcessOnTaskFailure(SSchJob *pJob, SSchTask *pTask, int32_t errCode);
int32_t schBuildAndSendHbMsg(SQueryNodeEpId *nodeEpId, SArray* taskAction);
int32_t schCloneSMsgSendInfo(void *src, void **dst);
int32_t schValidateAndBuildJob(SQueryPlan *pDag, SSchJob *pJob);
void    schFreeJobImpl(void *job);
int32_t schMakeHbRpcCtx(SSchJob *pJob, SSchTask *pTask, SRpcCtx *pCtx);
int32_t schEnsureHbConnection(SSchJob *pJob, SSchTask *pTask);
int32_t schUpdateHbConnection(SQueryNodeEpId *epId, SSchTrans *trans);
int32_t schHandleHbCallback(void *param, SDataBuf *pMsg, int32_t code);
void    schFreeRpcCtx(SRpcCtx *pCtx);
int32_t schGetCallbackFp(int32_t msgType, __async_send_cb_fn_t *fp);
bool    schJobNeedToStop(SSchJob *pJob, int8_t *pStatus);
int32_t schProcessOnTaskSuccess(SSchJob *pJob, SSchTask *pTask);
int32_t schSaveJobQueryRes(SSchJob *pJob, SQueryTableRsp *rsp);
int32_t schProcessOnExplainDone(SSchJob *pJob, SSchTask *pTask, SRetrieveTableRsp *pRsp);
void    schProcessOnDataFetched(SSchJob *job);
int32_t schGetTaskInJob(SSchJob *pJob, uint64_t taskId, SSchTask **pTask);
void    schFreeRpcCtxVal(const void *arg);
int32_t schMakeBrokenLinkVal(SSchJob *pJob, SSchTask *pTask, SRpcBrokenlinkVal *brokenVal, bool isHb);
int32_t schAppendTaskExecNode(SSchJob *pJob, SSchTask *pTask, SQueryNodeAddr *addr, int32_t execId);
int32_t schExecStaticExplainJob(SSchedulerReq *pReq, int64_t *job, bool sync);
int32_t schUpdateJobStatus(SSchJob *pJob, int8_t newStatus);
int32_t schCancelJob(SSchJob *pJob);
int32_t schProcessOnJobDropped(SSchJob *pJob, int32_t errCode);
uint64_t schGenTaskId(void);
void    schCloseJobRef(void);
int32_t schAsyncExecJob(SSchedulerReq *pReq, int64_t *pJob);
int32_t schJobFetchRows(SSchJob *pJob);
int32_t schJobFetchRowsA(SSchJob *pJob);
int32_t schUpdateTaskHandle(SSchJob *pJob, SSchTask *pTask, bool dropExecNode, void *handle, int32_t execId);
int32_t schProcessOnTaskStatusRsp(SQueryNodeEpId* pEpId, SArray* pStatusList);
void    schFreeSMsgSendInfo(SMsgSendInfo *msgSendInfo);
char*   schGetOpStr(SCH_OP_TYPE type);
int32_t schBeginOperation(SSchJob *pJob, SCH_OP_TYPE type, bool sync);
int32_t schInitJob(int64_t *pJobId, SSchedulerReq *pReq);
int32_t schExecJob(SSchJob *pJob, SSchedulerReq *pReq);
int32_t schDumpJobExecRes(SSchJob* pJob, SExecResult* pRes);
int32_t schUpdateTaskCandidateAddr(SSchJob *pJob, SSchTask *pTask, SEpSet* pEpSet);
int32_t schHandleRedirect(SSchJob *pJob, SSchTask *pTask, SDataBuf* pData, int32_t rspCode);
void    schProcessOnOpEnd(SSchJob *pJob, SCH_OP_TYPE type, SSchedulerReq* pReq, int32_t errCode);
int32_t schProcessOnOpBegin(SSchJob* pJob, SCH_OP_TYPE type, SSchedulerReq* pReq);
void    schProcessOnCbEnd(SSchJob *pJob, SSchTask *pTask, int32_t errCode);
int32_t schProcessOnCbBegin(SSchJob** job, SSchTask** task, uint64_t qId, int64_t rId, uint64_t tId);
void    schDropTaskOnExecNode(SSchJob *pJob, SSchTask *pTask);
bool    schJobDone(SSchJob *pJob);
int32_t schRemoveTaskFromExecList(SSchJob *pJob, SSchTask *pTask);
int32_t schLaunchJobLowerLevel(SSchJob *pJob, SSchTask *pTask);
int32_t schSwitchJobStatus(SSchJob* pJob, int32_t status, void* param);
int32_t schHandleOpBeginEvent(int64_t jobId, SSchJob** job, SCH_OP_TYPE type, SSchedulerReq* pReq);
int32_t schHandleOpEndEvent(SSchJob* pJob, SCH_OP_TYPE type, SSchedulerReq* pReq, int32_t errCode);
int32_t schHandleTaskRetry(SSchJob *pJob, SSchTask *pTask);
void    schUpdateJobErrCode(SSchJob *pJob, int32_t errCode);
int32_t schTaskCheckSetRetry(SSchJob *pJob, SSchTask *pTask, int32_t errCode, bool *needRetry);
int32_t schProcessOnJobFailure(SSchJob *pJob, int32_t errCode);
int32_t schProcessOnJobPartialSuccess(SSchJob *pJob);
void    schFreeTask(SSchJob *pJob, SSchTask *pTask);
void    schDropTaskInHashList(SSchJob *pJob, SHashObj *list);
int32_t schLaunchLevelTasks(SSchJob *pJob, SSchLevel *level);
int32_t schGetTaskFromList(SHashObj *pTaskList, uint64_t taskId, SSchTask **pTask);
int32_t schInitTask(SSchJob *pJob, SSchTask *pTask, SSubplan *pPlan, SSchLevel *pLevel);
int32_t schSwitchTaskCandidateAddr(SSchJob *pJob, SSchTask *pTask);
void    schDirectPostJobRes(SSchedulerReq* pReq, int32_t errCode);
<<<<<<< HEAD
int32_t schHandleJobFailure(SSchJob *pJob, int32_t errCode);
int32_t schHandleJobDrop(SSchJob *pJob, int32_t errCode);

=======
bool    schChkCurrentOp(SSchJob *pJob, int32_t op, bool sync);
>>>>>>> 865eb8ef

extern SSchDebug gSCHDebug;


#ifdef __cplusplus
}
#endif

#endif /*_TD_SCHEDULER_INT_H_*/<|MERGE_RESOLUTION|>--- conflicted
+++ resolved
@@ -490,13 +490,9 @@
 int32_t schInitTask(SSchJob *pJob, SSchTask *pTask, SSubplan *pPlan, SSchLevel *pLevel);
 int32_t schSwitchTaskCandidateAddr(SSchJob *pJob, SSchTask *pTask);
 void    schDirectPostJobRes(SSchedulerReq* pReq, int32_t errCode);
-<<<<<<< HEAD
 int32_t schHandleJobFailure(SSchJob *pJob, int32_t errCode);
 int32_t schHandleJobDrop(SSchJob *pJob, int32_t errCode);
-
-=======
 bool    schChkCurrentOp(SSchJob *pJob, int32_t op, bool sync);
->>>>>>> 865eb8ef
 
 extern SSchDebug gSCHDebug;
 
