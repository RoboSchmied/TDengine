--- conflicted
+++ resolved
@@ -99,12 +99,8 @@
   SHashObj        *succTasks; // succeed tasks, key:taskid, value:SQueryTask*
   SHashObj        *failTasks; // failed tasks, key:taskid, value:SQueryTask*
 
-<<<<<<< HEAD
   int32_t          ref;
   int8_t           status;  
-=======
-  int8_t           status;
->>>>>>> 91430320
   SQueryNodeAddr   resNode;
   tsem_t           rspSem;
   int8_t           userFetch;
