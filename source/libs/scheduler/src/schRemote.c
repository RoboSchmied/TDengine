--- conflicted
+++ resolved
@@ -21,7 +21,6 @@
 #include "tref.h"
 #include "trpc.h"
 
-
 int32_t schValidateReceivedMsgType(SSchJob *pJob, SSchTask *pTask, int32_t msgType) {
   int32_t lastMsgType = pTask->lastMsgType;
   int32_t taskStatus = SCH_GET_TASK_STATUS(pTask);
@@ -42,7 +41,7 @@
                       TMSG_INFO(msgType));
       }
 
-      //SCH_SET_TASK_LASTMSG_TYPE(pTask, -1);
+      // SCH_SET_TASK_LASTMSG_TYPE(pTask, -1);
       return TSDB_CODE_SUCCESS;
     case TDMT_SCH_FETCH_RSP:
       if (lastMsgType != reqMsgType && -1 != lastMsgType) {
@@ -57,7 +56,7 @@
         SCH_ERR_RET(TSDB_CODE_SCH_STATUS_ERROR);
       }
 
-      //SCH_SET_TASK_LASTMSG_TYPE(pTask, -1);
+      // SCH_SET_TASK_LASTMSG_TYPE(pTask, -1);
       return TSDB_CODE_SUCCESS;
     case TDMT_VND_CREATE_TABLE_RSP:
     case TDMT_VND_DROP_TABLE_RSP:
@@ -83,7 +82,7 @@
     SCH_ERR_RET(TSDB_CODE_SCH_STATUS_ERROR);
   }
 
-  //SCH_SET_TASK_LASTMSG_TYPE(pTask, -1);
+  // SCH_SET_TASK_LASTMSG_TYPE(pTask, -1);
 
   return TSDB_CODE_SUCCESS;
 }
@@ -95,10 +94,10 @@
 
   switch (msgType) {
     case TDMT_VND_COMMIT_RSP: {
-       SCH_ERR_JRET(rspCode);
-       SCH_ERR_RET(schProcessOnTaskSuccess(pJob, pTask));
-       break;
-    }				      
+      SCH_ERR_JRET(rspCode);
+      SCH_ERR_RET(schProcessOnTaskSuccess(pJob, pTask));
+      break;
+    }
     case TDMT_VND_CREATE_TABLE_RSP: {
       SVCreateTbBatchRsp batchRsp = {0};
       if (msg) {
@@ -120,8 +119,8 @@
       }
 
       SCH_ERR_JRET(rspCode);
-      taosMemoryFreeClear(msg);              
-      
+      taosMemoryFreeClear(msg);
+
       SCH_ERR_RET(schProcessOnTaskSuccess(pJob, pTask));
       break;
     }
@@ -146,8 +145,8 @@
       }
 
       SCH_ERR_JRET(rspCode);
-      taosMemoryFreeClear(msg);              
-      
+      taosMemoryFreeClear(msg);
+
       SCH_ERR_RET(schProcessOnTaskSuccess(pJob, pTask));
       break;
     }
@@ -160,7 +159,7 @@
         tDecoderClear(&coder);
         SCH_ERR_JRET(code);
         SCH_ERR_JRET(rsp.code);
-        
+
         pJob->execRes.res = rsp.pMeta;
         pJob->execRes.msgType = TDMT_VND_ALTER_TABLE;
       }
@@ -171,8 +170,8 @@
         SCH_ERR_JRET(TSDB_CODE_QRY_INVALID_INPUT);
       }
 
-      taosMemoryFreeClear(msg);              
-      
+      taosMemoryFreeClear(msg);
+
       SCH_ERR_RET(schProcessOnTaskSuccess(pJob, pTask));
       break;
     }
@@ -220,7 +219,7 @@
         SCH_UNLOCK(SCH_WRITE, &pJob->resLock);
       }
 
-      taosMemoryFreeClear(msg);              
+      taosMemoryFreeClear(msg);
 
       SCH_ERR_RET(schProcessOnTaskSuccess(pJob, pTask));
 
@@ -230,7 +229,7 @@
       SCH_ERR_JRET(rspCode);
 
       if (msg) {
-        SDecoder coder = {0};
+        SDecoder    coder = {0};
         SVDeleteRsp rsp = {0};
         tDecoderInit(&coder, msg, msgSize);
         tDecodeSVDeleteRsp(&coder, &rsp);
@@ -244,7 +243,7 @@
       SCH_ERR_RET(schProcessOnTaskSuccess(pJob, pTask));
 
       break;
-    }    
+    }
     case TDMT_SCH_QUERY_RSP:
     case TDMT_SCH_MERGE_QUERY_RSP: {
       SQueryTableRsp *rsp = (SQueryTableRsp *)msg;
@@ -257,8 +256,8 @@
 
       SCH_ERR_JRET(schSaveJobQueryRes(pJob, rsp));
 
-      taosMemoryFreeClear(msg);              
-      
+      taosMemoryFreeClear(msg);
+
       SCH_ERR_RET(schProcessOnTaskSuccess(pJob, pTask));
 
       break;
@@ -309,14 +308,14 @@
             SCH_ERR_JRET(schProcessOnExplainDone(pJob, pTask, pRsp));
           }
 
-          taosMemoryFreeClear(msg);              
+          taosMemoryFreeClear(msg);
 
           return TSDB_CODE_SUCCESS;
         }
 
         SCH_ERR_JRET(schFetchFromRemote(pJob));
 
-        taosMemoryFreeClear(msg);              
+        taosMemoryFreeClear(msg);
 
         return TSDB_CODE_SUCCESS;
       }
@@ -336,7 +335,7 @@
 
       SCH_TASK_DLOG("got fetch rsp, rows:%d, complete:%d", htonl(rsp->numOfRows), rsp->completed);
 
-      msg = NULL;              
+      msg = NULL;
 
       schProcessOnDataFetched(pJob);
       break;
@@ -364,7 +363,6 @@
 
   SCH_RET(schProcessOnTaskFailure(pJob, pTask, code));
 }
-
 
 int32_t schHandleCallback(void *param, SDataBuf *pMsg, int32_t rspCode) {
   int32_t                code = 0;
@@ -382,7 +380,7 @@
   SCH_ERR_JRET(schGetTaskInJob(pJob, pParam->taskId, &pTask));
 
   SCH_LOCK_TASK(pTask);
-  
+
   SCH_TASK_DLOG("rsp msg received, type:%s, handle:%p, code:%s", TMSG_INFO(msgType), pMsg->handle, tstrerror(rspCode));
 
   if (pParam->execId != pTask->execId) {
@@ -393,7 +391,7 @@
   bool dropExecNode = (msgType == TDMT_SCH_LINK_BROKEN || SCH_NETWORK_ERR(rspCode));
   SCH_ERR_JRET(schUpdateTaskHandle(pJob, pTask, dropExecNode, pMsg->handle, pParam->execId));
 
-  int8_t  status = 0;
+  int8_t status = 0;
   if (schJobNeedToStop(pJob, &status)) {
     SCH_TASK_ELOG("rsp will not be processed cause of job status %s, rspCode:0x%x", jobTaskStatusStr(status), rspCode);
     code = atomic_load_32(&pJob->errCode);
@@ -407,7 +405,7 @@
     code = schHandleRedirect(pJob, pTask, (SDataBuf *)pMsg, rspCode);
     goto _return;
   }
-  
+
   code = schHandleResponseMsg(pJob, pTask, msgType, pMsg->pData, pMsg->len, rspCode);
   pMsg->pData = NULL;
 
@@ -416,7 +414,7 @@
   if (pTask) {
     SCH_UNLOCK_TASK(pTask);
   }
-  
+
   if (pJob) {
     schReleaseJob(pParam->refId);
   }
@@ -428,20 +426,13 @@
 
 int32_t schHandleDropCallback(void *param, SDataBuf *pMsg, int32_t code) {
   SSchTaskCallbackParam *pParam = (SSchTaskCallbackParam *)param;
-  qDebug("QID:0x%" PRIx64 ",TID:0x%" PRIx64 " drop task rsp received, code:0x%x", pParam->queryId, pParam->taskId, code);
+  qDebug("QID:0x%" PRIx64 ",TID:0x%" PRIx64 " drop task rsp received, code:0x%x", pParam->queryId, pParam->taskId,
+         code);
   taosMemoryFreeClear(param);
   return TSDB_CODE_SUCCESS;
 }
 
-<<<<<<< HEAD
-int32_t schHandleCommitCallback(void *param, const SDataBuf *pMsg, int32_t code) {
-  return schHandleCallback(param, pMsg, TDMT_VND_COMMIT_RSP, code);
-}
-
-int32_t schHandleLinkBrokenCallback(void *param, const SDataBuf *pMsg, int32_t code) {
-=======
 int32_t schHandleLinkBrokenCallback(void *param, SDataBuf *pMsg, int32_t code) {
->>>>>>> a9161a5c
   SSchCallbackParamHeader *head = (SSchCallbackParamHeader *)param;
   rpcReleaseHandle(pMsg->handle, TAOS_CONN_CLIENT);
 
@@ -460,15 +451,15 @@
   return TSDB_CODE_SUCCESS;
 }
 
-
-int32_t schMakeCallbackParam(SSchJob *pJob, SSchTask *pTask, int32_t msgType, bool isHb, SSchTrans *trans, void **pParam) {
+int32_t schMakeCallbackParam(SSchJob *pJob, SSchTask *pTask, int32_t msgType, bool isHb, SSchTrans *trans,
+                             void **pParam) {
   if (!isHb) {
     SSchTaskCallbackParam *param = taosMemoryCalloc(1, sizeof(SSchTaskCallbackParam));
     if (NULL == param) {
       SCH_TASK_ELOG("calloc %d failed", (int32_t)sizeof(SSchTaskCallbackParam));
       SCH_ERR_RET(TSDB_CODE_QRY_OUT_OF_MEMORY);
     }
-        
+
     param->queryId = pJob->queryId;
     param->refId = pJob->refId;
     param->taskId = SCH_TASK_ID(pTask);
@@ -485,19 +476,19 @@
       SCH_TASK_ELOG("calloc %d failed", (int32_t)sizeof(SSchHbCallbackParam));
       SCH_ERR_RET(TSDB_CODE_QRY_OUT_OF_MEMORY);
     }
-    
+
     param->head.isHbParam = true;
-    
+
     SQueryNodeAddr *addr = taosArrayGet(pTask->candidateAddrs, pTask->candidateIdx);
     param->nodeEpId.nodeId = addr->nodeId;
-    SEp* pEp = SCH_GET_CUR_EP(addr);
+    SEp *pEp = SCH_GET_CUR_EP(addr);
     strcpy(param->nodeEpId.ep.fqdn, pEp->fqdn);
     param->nodeEpId.ep.port = pEp->port;
     param->pTrans = trans->pTrans;
     *pParam = param;
 
     return TSDB_CODE_SUCCESS;
-  } 
+  }
 
   // hb msg
   SSchTaskCallbackParam *param = taosMemoryCalloc(1, sizeof(SSchTaskCallbackParam));
@@ -505,14 +496,15 @@
     qError("calloc SSchTaskCallbackParam failed");
     SCH_ERR_RET(TSDB_CODE_QRY_OUT_OF_MEMORY);
   }
-  
+
   param->pTrans = trans->pTrans;
   *pParam = param;
 
   return TSDB_CODE_SUCCESS;
 }
 
-int32_t schGenerateCallBackInfo(SSchJob *pJob, SSchTask *pTask, void* msg, uint32_t msgSize, int32_t msgType, SSchTrans *trans, bool isHb, SMsgSendInfo **pMsgSendInfo) {
+int32_t schGenerateCallBackInfo(SSchJob *pJob, SSchTask *pTask, void *msg, uint32_t msgSize, int32_t msgType,
+                                SSchTrans *trans, bool isHb, SMsgSendInfo **pMsgSendInfo) {
   int32_t       code = 0;
   SMsgSendInfo *msgSendInfo = taosMemoryCalloc(1, sizeof(SMsgSendInfo));
   if (NULL == msgSendInfo) {
@@ -527,7 +519,7 @@
     msgSendInfo->requestId = pJob->conn.requestId;
     msgSendInfo->requestObjRefId = pJob->conn.requestObjRefId;
   }
-  
+
   if (TDMT_SCH_LINK_BROKEN != msgType) {
     msgSendInfo->msgInfo.pData = msg;
     msgSendInfo->msgInfo.len = msgSize;
@@ -545,7 +537,6 @@
 
   SCH_RET(code);
 }
-
 
 int32_t schGetCallbackFp(int32_t msgType, __async_send_cb_fn_t *fp) {
   switch (msgType) {
@@ -646,7 +637,6 @@
   SCH_RET(code);
 }
 
-
 int32_t schMakeHbRpcCtx(SSchJob *pJob, SSchTask *pTask, SRpcCtx *pCtx) {
   int32_t              code = 0;
   SSchHbCallbackParam *param = NULL;
@@ -706,7 +696,7 @@
 }
 
 int32_t schHandleHbCallback(void *param, SDataBuf *pMsg, int32_t code) {
-  SSchedulerHbRsp rsp = {0};
+  SSchedulerHbRsp        rsp = {0};
   SSchTaskCallbackParam *pParam = (SSchTaskCallbackParam *)param;
 
   if (code) {
@@ -736,9 +726,9 @@
 }
 
 int32_t schMakeBrokenLinkVal(SSchJob *pJob, SSchTask *pTask, SRpcBrokenlinkVal *brokenVal, bool isHb) {
-  int32_t code = 0;
-  int32_t msgType = TDMT_SCH_LINK_BROKEN;
-  SSchTrans trans = {.pTrans = pJob->conn.pTrans};
+  int32_t       code = 0;
+  int32_t       msgType = TDMT_SCH_LINK_BROKEN;
+  SSchTrans     trans = {.pTrans = pJob->conn.pTrans};
   SMsgSendInfo *pMsgSendInfo = NULL;
   SCH_ERR_JRET(schGenerateCallBackInfo(pJob, pTask, NULL, 0, msgType, &trans, isHb, &pMsgSendInfo));
 
@@ -859,19 +849,18 @@
   return TSDB_CODE_SUCCESS;
 }
 
-int32_t schAsyncSendMsg(SSchJob *pJob, SSchTask *pTask, SSchTrans *trans, SQueryNodeAddr *addr, int32_t msgType, void *msg,
-                        uint32_t msgSize, bool persistHandle, SRpcCtx *ctx) {
+int32_t schAsyncSendMsg(SSchJob *pJob, SSchTask *pTask, SSchTrans *trans, SQueryNodeAddr *addr, int32_t msgType,
+                        void *msg, uint32_t msgSize, bool persistHandle, SRpcCtx *ctx) {
   int32_t code = 0;
   SEpSet *epSet = &addr->epSet;
 
   SMsgSendInfo *pMsgSendInfo = NULL;
-  bool isHb = (TDMT_SCH_QUERY_HEARTBEAT == msgType);
+  bool          isHb = (TDMT_SCH_QUERY_HEARTBEAT == msgType);
   SCH_ERR_JRET(schGenerateCallBackInfo(pJob, pTask, msg, msgSize, msgType, trans, isHb, &pMsgSendInfo));
-  SCH_ERR_JRET(schUpdateSendTargetInfo(pMsgSendInfo, addr, pTask));       
-
-  qDebug("start to send %s msg to node[%d,%s,%d], pTrans:%p, pHandle:%p", TMSG_INFO(msgType),
-         addr->nodeId, epSet->eps[epSet->inUse].fqdn, epSet->eps[epSet->inUse].port, 
-         trans->pTrans, trans->pHandle);
+  SCH_ERR_JRET(schUpdateSendTargetInfo(pMsgSendInfo, addr, pTask));
+
+  qDebug("start to send %s msg to node[%d,%s,%d], pTrans:%p, pHandle:%p", TMSG_INFO(msgType), addr->nodeId,
+         epSet->eps[epSet->inUse].fqdn, epSet->eps[epSet->inUse].port, trans->pTrans, trans->pHandle);
 
   if (pTask) {
     pTask->lastMsgType = msgType;
@@ -906,8 +895,7 @@
   SCH_RET(code);
 }
 
-
-int32_t schBuildAndSendHbMsg(SQueryNodeEpId *nodeEpId, SArray* taskAction) {
+int32_t schBuildAndSendHbMsg(SQueryNodeEpId *nodeEpId, SArray *taskAction) {
   SSchedulerHbReq req = {0};
   int32_t         code = 0;
   SRpcCtx         rpcCtx = {0};
@@ -951,7 +939,7 @@
     SCH_ERR_JRET(TSDB_CODE_QRY_OUT_OF_MEMORY);
   }
 
-  int64_t transporterId = 0;
+  int64_t        transporterId = 0;
   SQueryNodeAddr addr = {.nodeId = nodeEpId->nodeId};
   addr.epSet.inUse = 0;
   addr.epSet.numOfEps = 1;
@@ -1007,7 +995,7 @@
       req.taskId = pTask->taskId;
       req.phyLen = pTask->msgLen;
       req.sqlLen = strlen(pJob->sql);
-      req.sql = (char*)pJob->sql;
+      req.sql = (char *)pJob->sql;
       req.msg = pTask->msg;
       msgSize = tSerializeSVDeleteReq(NULL, 0, &req);
       msg = taosMemoryCalloc(1, msgSize);
@@ -1019,7 +1007,7 @@
       tSerializeSVDeleteReq(msg, msgSize, &req);
       break;
     }
-    case TDMT_SCH_QUERY: 
+    case TDMT_SCH_QUERY:
     case TDMT_SCH_MERGE_QUERY: {
       SCH_ERR_RET(schMakeQueryRpcCtx(pJob, pTask, &rpcCtx));
 
@@ -1121,8 +1109,8 @@
   }
 
   SSchTrans trans = {.pTrans = pJob->conn.pTrans, .pHandle = SCH_GET_TASK_HANDLE(pTask)};
-  SCH_ERR_JRET(schAsyncSendMsg(pJob, pTask, &trans, addr, msgType, msg, msgSize, persistHandle,
-                               (rpcCtx.args ? &rpcCtx : NULL)));
+  SCH_ERR_JRET(
+      schAsyncSendMsg(pJob, pTask, &trans, addr, msgType, msg, msgSize, persistHandle, (rpcCtx.args ? &rpcCtx : NULL)));
 
   if (msgType == TDMT_SCH_QUERY || msgType == TDMT_SCH_MERGE_QUERY) {
     SCH_ERR_RET(schAppendTaskExecNode(pJob, pTask, addr, pTask->execId));
@@ -1137,6 +1125,4 @@
 
   taosMemoryFreeClear(msg);
   SCH_RET(code);
-}
-
-
+}