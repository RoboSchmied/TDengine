/*
 * Copyright (c) 2019 TAOS Data, Inc. <jhtao@taosdata.com>
 *
 * This program is free software: you can use, redistribute, and/or modify
 * it under the terms of the GNU Affero General Public License, version 3
 * or later ("AGPL"), as published by the Free Software Foundation.
 *
 * This program is distributed in the hope that it will be useful, but WITHOUT
 * ANY WARRANTY; without even the implied warranty of MERCHANTABILITY or
 * FITNESS FOR A PARTICULAR PURPOSE.
 *
 * You should have received a copy of the GNU Affero General Public License
 * along with this program. If not, see <http://www.gnu.org/licenses/>.
 */

#include "catalog.h"
#include "command.h"
#include "query.h"
#include "schInt.h"
#include "tmsg.h"
#include "tref.h"
#include "trpc.h"

<<<<<<< HEAD

int32_t schValidateRspMsgType(SSchJob *pJob, SSchTask *pTask, int32_t msgType) {
=======
int32_t schValidateReceivedMsgType(SSchJob *pJob, SSchTask *pTask, int32_t msgType) {
>>>>>>> 0feb11bd
  int32_t lastMsgType = pTask->lastMsgType;
  int32_t taskStatus = SCH_GET_TASK_STATUS(pTask);
  int32_t reqMsgType = (msgType & 1U) ? msgType : (msgType - 1);
  switch (msgType) {
    case TDMT_SCH_LINK_BROKEN:
    case TDMT_SCH_EXPLAIN_RSP:
      return TSDB_CODE_SUCCESS;
<<<<<<< HEAD
    case TDMT_SCH_FETCH_RSP:
      if (lastMsgType != reqMsgType) {
=======
    case TDMT_SCH_MERGE_QUERY_RSP:
    case TDMT_SCH_QUERY_RSP:  // query_rsp may be processed later than ready_rsp
      if (lastMsgType != reqMsgType && -1 != lastMsgType) {
        SCH_TASK_DLOG("rsp msg type mis-match, last sent msgType:%s, rspType:%s", TMSG_INFO(lastMsgType),
                      TMSG_INFO(msgType));
      }

      if (taskStatus != JOB_TASK_STATUS_EXEC && taskStatus != JOB_TASK_STATUS_PART_SUCC) {
        SCH_TASK_DLOG("rsp msg conflicted with task status, status:%s, rspType:%s", jobTaskStatusStr(taskStatus),
                      TMSG_INFO(msgType));
      }

      // SCH_SET_TASK_LASTMSG_TYPE(pTask, -1);
      return TSDB_CODE_SUCCESS;
    case TDMT_SCH_FETCH_RSP:
    case TDMT_SCH_MERGE_FETCH_RSP:
      if (lastMsgType != reqMsgType && -1 != lastMsgType) {
>>>>>>> 0feb11bd
        SCH_TASK_ELOG("rsp msg type mis-match, last sent msgType:%s, rspType:%s", TMSG_INFO(lastMsgType),
                      TMSG_INFO(msgType));
        SCH_ERR_RET(TSDB_CODE_SCH_STATUS_ERROR);
      }    
      if (taskStatus != JOB_TASK_STATUS_PART_SUCC) {
        SCH_TASK_ELOG("rsp msg conflicted with task status, status:%s, rspType:%s", jobTaskStatusStr(taskStatus),
                      TMSG_INFO(msgType));
        SCH_ERR_RET(TSDB_CODE_SCH_STATUS_ERROR);
      }
<<<<<<< HEAD
=======

      // SCH_SET_TASK_LASTMSG_TYPE(pTask, -1);
>>>>>>> 0feb11bd
      return TSDB_CODE_SUCCESS;
    case TDMT_SCH_MERGE_QUERY_RSP:
    case TDMT_SCH_QUERY_RSP:
    case TDMT_VND_CREATE_TABLE_RSP:
    case TDMT_VND_DROP_TABLE_RSP:
    case TDMT_VND_ALTER_TABLE_RSP:
    case TDMT_VND_SUBMIT_RSP:
    case TDMT_VND_DELETE_RSP:
    case TDMT_VND_COMMIT_RSP:
      break;
    default:
      SCH_TASK_ELOG("unknown rsp msg, type:%s, status:%s", TMSG_INFO(msgType), jobTaskStatusStr(taskStatus));
      SCH_ERR_RET(TSDB_CODE_INVALID_MSG);
  }

  if (lastMsgType != reqMsgType) {
    SCH_TASK_ELOG("rsp msg type mis-match, last sent msgType:%s, rspType:%s", TMSG_INFO(lastMsgType),
                  TMSG_INFO(msgType));
    SCH_ERR_RET(TSDB_CODE_SCH_STATUS_ERROR);
  }

  if (taskStatus != JOB_TASK_STATUS_EXEC) {
    SCH_TASK_ELOG("rsp msg conflicted with task status, status:%s, rspType:%s", jobTaskStatusStr(taskStatus),
                  TMSG_INFO(msgType));
    SCH_ERR_RET(TSDB_CODE_SCH_STATUS_ERROR);
  }

<<<<<<< HEAD
=======
  // SCH_SET_TASK_LASTMSG_TYPE(pTask, -1);

>>>>>>> 0feb11bd
  return TSDB_CODE_SUCCESS;
}

// Note: no more task error processing, handled in function internal
int32_t schHandleResponseMsg(SSchJob *pJob, SSchTask *pTask, int32_t execId, SDataBuf *pMsg, int32_t rspCode) {
  int32_t code = 0;
  char *msg = pMsg->pData;
  int32_t msgSize = pMsg->len;
  int32_t msgType = pMsg->msgType;

  bool dropExecNode = (msgType == TDMT_SCH_LINK_BROKEN || SCH_NETWORK_ERR(rspCode));
  SCH_ERR_JRET(schUpdateTaskHandle(pJob, pTask, dropExecNode, pMsg->handle, execId));

  SCH_ERR_JRET(schValidateRspMsgType(pJob, pTask, msgType));

  int32_t reqType = IsReq(pMsg) ? pMsg->msgType : (pMsg->msgType - 1);
  if (SCH_NEED_REDIRECT(reqType, rspCode, pMsg->len)) {
    SCH_RET(schHandleRedirect(pJob, pTask, (SDataBuf *)pMsg, rspCode));
  }

  switch (msgType) {
    case TDMT_VND_COMMIT_RSP: {
      SCH_ERR_JRET(rspCode);
      SCH_ERR_RET(schProcessOnTaskSuccess(pJob, pTask));
      break;
    }
    case TDMT_VND_CREATE_TABLE_RSP: {
      SVCreateTbBatchRsp batchRsp = {0};
      if (msg) {
        SDecoder coder = {0};
        tDecoderInit(&coder, msg, msgSize);
        code = tDecodeSVCreateTbBatchRsp(&coder, &batchRsp);
        if (TSDB_CODE_SUCCESS == code && batchRsp.nRsps > 0) {
          for (int32_t i = 0; i < batchRsp.nRsps; ++i) {
            SVCreateTbRsp *rsp = batchRsp.pRsps + i;
            if (TSDB_CODE_SUCCESS != rsp->code) {
              code = rsp->code;
              tDecoderClear(&coder);
              SCH_ERR_JRET(code);
            }
          }
        }
        tDecoderClear(&coder);
        SCH_ERR_JRET(code);
      }

      SCH_ERR_JRET(rspCode);
      taosMemoryFreeClear(msg);

      SCH_ERR_RET(schProcessOnTaskSuccess(pJob, pTask));
      break;
    }
    case TDMT_VND_DROP_TABLE_RSP: {
      SVDropTbBatchRsp batchRsp = {0};
      if (msg) {
        SDecoder coder = {0};
        tDecoderInit(&coder, msg, msgSize);
        code = tDecodeSVDropTbBatchRsp(&coder, &batchRsp);
        if (TSDB_CODE_SUCCESS == code && batchRsp.nRsps > 0) {
          for (int32_t i = 0; i < batchRsp.nRsps; ++i) {
            SVDropTbRsp *rsp = batchRsp.pRsps + i;
            if (TSDB_CODE_SUCCESS != rsp->code) {
              code = rsp->code;
              tDecoderClear(&coder);
              SCH_ERR_JRET(code);
            }
          }
        }
        tDecoderClear(&coder);
        SCH_ERR_JRET(code);
      }

      SCH_ERR_JRET(rspCode);
      taosMemoryFreeClear(msg);

      SCH_ERR_RET(schProcessOnTaskSuccess(pJob, pTask));
      break;
    }
    case TDMT_VND_ALTER_TABLE_RSP: {
      SVAlterTbRsp rsp = {0};
      if (msg) {
        SDecoder coder = {0};
        tDecoderInit(&coder, msg, msgSize);
        code = tDecodeSVAlterTbRsp(&coder, &rsp);
        tDecoderClear(&coder);
        SCH_ERR_JRET(code);
        SCH_ERR_JRET(rsp.code);

        pJob->execRes.res = rsp.pMeta;
        pJob->execRes.msgType = TDMT_VND_ALTER_TABLE;
      }

      SCH_ERR_JRET(rspCode);

      if (NULL == msg) {
        SCH_ERR_JRET(TSDB_CODE_QRY_INVALID_INPUT);
      }

      taosMemoryFreeClear(msg);

      SCH_ERR_RET(schProcessOnTaskSuccess(pJob, pTask));
      break;
    }
    case TDMT_VND_SUBMIT_RSP: {
      SCH_ERR_JRET(rspCode);

      if (msg) {
        SDecoder    coder = {0};
        SSubmitRsp *rsp = taosMemoryMalloc(sizeof(*rsp));
        tDecoderInit(&coder, msg, msgSize);
        code = tDecodeSSubmitRsp(&coder, rsp);
        if (code) {
          SCH_TASK_ELOG("decode submitRsp failed, code:%d", code);
          tFreeSSubmitRsp(rsp);
          SCH_ERR_JRET(code);
        }

        if (rsp->nBlocks > 0) {
          for (int32_t i = 0; i < rsp->nBlocks; ++i) {
            SSubmitBlkRsp *blk = rsp->pBlocks + i;
            if (TSDB_CODE_SUCCESS != blk->code) {
              code = blk->code;
              tFreeSSubmitRsp(rsp);
              SCH_ERR_JRET(code);
            }
          }
        }

        atomic_add_fetch_32(&pJob->resNumOfRows, rsp->affectedRows);
        SCH_TASK_DLOG("submit succeed, affectedRows:%d", rsp->affectedRows);

        SCH_LOCK(SCH_WRITE, &pJob->resLock);
        if (pJob->execRes.res) {
          SSubmitRsp *sum = pJob->execRes.res;
          sum->affectedRows += rsp->affectedRows;
          sum->nBlocks += rsp->nBlocks;
          sum->pBlocks = taosMemoryRealloc(sum->pBlocks, sum->nBlocks * sizeof(*sum->pBlocks));
          memcpy(sum->pBlocks + sum->nBlocks - rsp->nBlocks, rsp->pBlocks, rsp->nBlocks * sizeof(*sum->pBlocks));
          taosMemoryFree(rsp->pBlocks);
          taosMemoryFree(rsp);
        } else {
          pJob->execRes.res = rsp;
          pJob->execRes.msgType = TDMT_VND_SUBMIT;
        }
        SCH_UNLOCK(SCH_WRITE, &pJob->resLock);
      }

      taosMemoryFreeClear(msg);

      SCH_ERR_RET(schProcessOnTaskSuccess(pJob, pTask));

      break;
    }
    case TDMT_VND_DELETE_RSP: {
      SCH_ERR_JRET(rspCode);

      if (msg) {
        SDecoder    coder = {0};
        SVDeleteRsp rsp = {0};
        tDecoderInit(&coder, msg, msgSize);
        tDecodeSVDeleteRsp(&coder, &rsp);

        atomic_add_fetch_32(&pJob->resNumOfRows, rsp.affectedRows);
        SCH_TASK_DLOG("delete succeed, affectedRows:%" PRId64, rsp.affectedRows);
      }

      taosMemoryFreeClear(msg);

      SCH_ERR_RET(schProcessOnTaskSuccess(pJob, pTask));

      break;
    }
    case TDMT_SCH_QUERY_RSP:
    case TDMT_SCH_MERGE_QUERY_RSP: {
      SCH_ERR_JRET(rspCode);
      if (NULL == msg) {
        SCH_ERR_JRET(TSDB_CODE_QRY_INVALID_INPUT);
      }

      SQueryTableRsp *rsp = (SQueryTableRsp *)msg;
      rsp->code = ntohl(rsp->code);
      rsp->sversion = ntohl(rsp->sversion);
      rsp->tversion = ntohl(rsp->tversion);
      rsp->affectedRows = be64toh(rsp->affectedRows);
      
      SCH_ERR_JRET(rsp->code);

      SCH_ERR_JRET(schSaveJobQueryRes(pJob, rsp));

<<<<<<< HEAD
      atomic_add_fetch_32(&pJob->resNumOfRows, rsp->affectedRows);

      taosMemoryFreeClear(msg);              
      
=======
      taosMemoryFreeClear(msg);

>>>>>>> 0feb11bd
      SCH_ERR_RET(schProcessOnTaskSuccess(pJob, pTask));

      break;
    }
    case TDMT_SCH_EXPLAIN_RSP: {
      SCH_ERR_JRET(rspCode);
      if (NULL == msg) {
        SCH_ERR_JRET(TSDB_CODE_QRY_INVALID_INPUT);
      }

      if (!SCH_IS_EXPLAIN_JOB(pJob)) {
        SCH_TASK_ELOG("invalid msg received for none explain query, msg type:%s", TMSG_INFO(msgType));
        SCH_ERR_JRET(TSDB_CODE_QRY_INVALID_INPUT);
      }

      if (pJob->resData) {
        SCH_TASK_ELOG("explain result is already generated, res:%p", pJob->resData);
        SCH_ERR_JRET(TSDB_CODE_SCH_STATUS_ERROR);
      }

      SExplainRsp rsp = {0};
      if (tDeserializeSExplainRsp(msg, msgSize, &rsp)) {
        taosMemoryFree(rsp.subplanInfo);
        SCH_ERR_JRET(TSDB_CODE_QRY_OUT_OF_MEMORY);
      }

      SRetrieveTableRsp *pRsp = NULL;
      SCH_ERR_JRET(qExplainUpdateExecInfo(pJob->explainCtx, &rsp, pTask->plan->id.groupId, &pRsp));

      if (pRsp) {
        SCH_ERR_JRET(schProcessOnExplainDone(pJob, pTask, pRsp));
      }
      break;
    }
    case TDMT_SCH_FETCH_RSP:
    case TDMT_SCH_MERGE_FETCH_RSP: {
      SRetrieveTableRsp *rsp = (SRetrieveTableRsp *)msg;

      SCH_ERR_JRET(rspCode);
      if (NULL == msg) {
        SCH_ERR_JRET(TSDB_CODE_QRY_INVALID_INPUT);
      }

      if (SCH_IS_EXPLAIN_JOB(pJob)) {
        if (rsp->completed) {
          SRetrieveTableRsp *pRsp = NULL;
          SCH_ERR_JRET(qExecExplainEnd(pJob->explainCtx, &pRsp));
          if (pRsp) {
            SCH_ERR_JRET(schProcessOnExplainDone(pJob, pTask, pRsp));
          }

          taosMemoryFreeClear(msg);

          return TSDB_CODE_SUCCESS;
        }

        SCH_ERR_JRET(schLaunchFetchTask(pJob));

        taosMemoryFreeClear(msg);

        return TSDB_CODE_SUCCESS;
      }

      if (pJob->resData) {
        SCH_TASK_ELOG("got fetch rsp while res already exists, res:%p", pJob->resData);
        taosMemoryFreeClear(rsp);
        SCH_ERR_JRET(TSDB_CODE_SCH_STATUS_ERROR);
      }

      atomic_store_ptr(&pJob->resData, rsp);
      atomic_add_fetch_32(&pJob->resNumOfRows, htonl(rsp->numOfRows));

      if (rsp->completed) {
        SCH_SET_TASK_STATUS(pTask, JOB_TASK_STATUS_SUCC);
      }

      SCH_TASK_DLOG("got fetch rsp, rows:%d, complete:%d", htonl(rsp->numOfRows), rsp->completed);

      msg = NULL;

      schProcessOnDataFetched(pJob);
      break;
    }
    case TDMT_SCH_DROP_TASK_RSP: {
      // NEVER REACH HERE
      SCH_TASK_ELOG("invalid status to handle drop task rsp, refId:0x%" PRIx64, pJob->refId);
      SCH_ERR_JRET(TSDB_CODE_SCH_INTERNAL_ERROR);
      break;
    }
    case TDMT_SCH_LINK_BROKEN:
      SCH_TASK_ELOG("link broken received, error:%x - %s", rspCode, tstrerror(rspCode));
      SCH_ERR_JRET(rspCode);
      break;
    default:
      SCH_TASK_ELOG("unknown rsp msg, type:%d, status:%s", msgType, SCH_GET_TASK_STATUS_STR(pTask));
      SCH_ERR_JRET(TSDB_CODE_QRY_INVALID_INPUT);
  }

  return TSDB_CODE_SUCCESS;

_return:

  taosMemoryFreeClear(msg);

  SCH_RET(schProcessOnTaskFailure(pJob, pTask, code));
}

int32_t schHandleCallback(void *param, SDataBuf *pMsg, int32_t rspCode) {
  int32_t                code = 0;
  SSchTaskCallbackParam *pParam = (SSchTaskCallbackParam *)param;
  SSchTask              *pTask = NULL;
  SSchJob               *pJob = NULL;

  qDebug("begin to handle rsp msg, type:%s, handle:%p, code:%s", TMSG_INFO(pMsg->msgType), pMsg->handle, tstrerror(rspCode));

  SCH_ERR_RET(schProcessOnCbBegin(&pJob, &pTask, pParam->queryId, pParam->refId, pParam->taskId));

  code = schHandleResponseMsg(pJob, pTask, pParam->execId, pMsg, rspCode);
  pMsg->pData = NULL;

  schProcessOnCbEnd(pJob, pTask, code);

  taosMemoryFreeClear(pMsg->pData);
  taosMemoryFreeClear(param);

  qDebug("end to handle rsp msg, type:%s, handle:%p, code:%s", TMSG_INFO(pMsg->msgType), pMsg->handle, tstrerror(rspCode));

  SCH_RET(code);
}

int32_t schHandleDropCallback(void *param, SDataBuf *pMsg, int32_t code) {
  SSchTaskCallbackParam *pParam = (SSchTaskCallbackParam *)param;
  qDebug("QID:0x%" PRIx64 ",TID:0x%" PRIx64 " drop task rsp received, code:0x%x", pParam->queryId, pParam->taskId,
         code);
  taosMemoryFreeClear(param);
  return TSDB_CODE_SUCCESS;
}

int32_t schHandleLinkBrokenCallback(void *param, SDataBuf *pMsg, int32_t code) {
  SSchCallbackParamHeader *head = (SSchCallbackParamHeader *)param;
  rpcReleaseHandle(pMsg->handle, TAOS_CONN_CLIENT);

  qDebug("handle %p is broken", pMsg->handle);

  if (head->isHbParam) {
    SSchHbCallbackParam *hbParam = (SSchHbCallbackParam *)param;
    SSchTrans            trans = {.pTrans = hbParam->pTrans, .pHandle = NULL};
    SCH_ERR_RET(schUpdateHbConnection(&hbParam->nodeEpId, &trans));

    SCH_ERR_RET(schBuildAndSendHbMsg(&hbParam->nodeEpId, NULL));
  } else {
    SCH_ERR_RET(schHandleCallback(param, pMsg, code));
  }

  return TSDB_CODE_SUCCESS;
}

int32_t schHandleCommitCallback(void *param, SDataBuf *pMsg, int32_t code) {
  return schHandleCallback(param, pMsg, code);
}

int32_t schHandleHbCallback(void *param, SDataBuf *pMsg, int32_t code) {
  SSchedulerHbRsp rsp = {0};
  SSchTaskCallbackParam *pParam = (SSchTaskCallbackParam *)param;

  if (code) {
    qError("hb rsp error:%s", tstrerror(code));
    SCH_ERR_JRET(code);
  }

  if (tDeserializeSSchedulerHbRsp(pMsg->pData, pMsg->len, &rsp)) {
    qError("invalid hb rsp msg, size:%d", pMsg->len);
    SCH_ERR_JRET(TSDB_CODE_QRY_INVALID_INPUT);
  }

  SSchTrans trans = {0};
  trans.pTrans = pParam->pTrans;
  trans.pHandle = pMsg->handle;

  SCH_ERR_JRET(schUpdateHbConnection(&rsp.epId, &trans));

  SCH_ERR_JRET(schProcessOnTaskStatusRsp(&rsp.epId, rsp.taskStatus));

_return:

  tFreeSSchedulerHbRsp(&rsp);
  taosMemoryFree(param);

  SCH_RET(code);
}


int32_t schMakeCallbackParam(SSchJob *pJob, SSchTask *pTask, int32_t msgType, bool isHb, SSchTrans *trans, void **pParam) {
  if (!isHb) {
    SSchTaskCallbackParam *param = taosMemoryCalloc(1, sizeof(SSchTaskCallbackParam));
    if (NULL == param) {
      SCH_TASK_ELOG("calloc %d failed", (int32_t)sizeof(SSchTaskCallbackParam));
      SCH_ERR_RET(TSDB_CODE_QRY_OUT_OF_MEMORY);
    }

    param->queryId = pJob->queryId;
    param->refId = pJob->refId;
    param->taskId = SCH_TASK_ID(pTask);
    param->pTrans = pJob->conn.pTrans;
    param->execId = pTask->execId;
    *pParam = param;

    return TSDB_CODE_SUCCESS;
  }

  if (TDMT_SCH_LINK_BROKEN == msgType) {
    SSchHbCallbackParam *param = taosMemoryCalloc(1, sizeof(SSchHbCallbackParam));
    if (NULL == param) {
      SCH_TASK_ELOG("calloc %d failed", (int32_t)sizeof(SSchHbCallbackParam));
      SCH_ERR_RET(TSDB_CODE_QRY_OUT_OF_MEMORY);
    }

    param->head.isHbParam = true;

    SQueryNodeAddr *addr = taosArrayGet(pTask->candidateAddrs, pTask->candidateIdx);
    param->nodeEpId.nodeId = addr->nodeId;
    SEp *pEp = SCH_GET_CUR_EP(addr);
    strcpy(param->nodeEpId.ep.fqdn, pEp->fqdn);
    param->nodeEpId.ep.port = pEp->port;
    param->pTrans = trans->pTrans;
    *pParam = param;

    return TSDB_CODE_SUCCESS;
  }

  // hb msg
  SSchTaskCallbackParam *param = taosMemoryCalloc(1, sizeof(SSchTaskCallbackParam));
  if (NULL == param) {
    qError("calloc SSchTaskCallbackParam failed");
    SCH_ERR_RET(TSDB_CODE_QRY_OUT_OF_MEMORY);
  }

  param->pTrans = trans->pTrans;
  *pParam = param;

  return TSDB_CODE_SUCCESS;
}

int32_t schGenerateCallBackInfo(SSchJob *pJob, SSchTask *pTask, void *msg, uint32_t msgSize, int32_t msgType,
                                SSchTrans *trans, bool isHb, SMsgSendInfo **pMsgSendInfo) {
  int32_t       code = 0;
  SMsgSendInfo *msgSendInfo = taosMemoryCalloc(1, sizeof(SMsgSendInfo));
  if (NULL == msgSendInfo) {
    SCH_TASK_ELOG("calloc %d failed", (int32_t)sizeof(SMsgSendInfo));
    SCH_ERR_RET(TSDB_CODE_QRY_OUT_OF_MEMORY);
  }

  SCH_ERR_JRET(schMakeCallbackParam(pJob, pTask, msgType, isHb, trans, &msgSendInfo->param));
  SCH_ERR_JRET(schGetCallbackFp(msgType, &msgSendInfo->fp));

  if (pJob) {
    msgSendInfo->requestId = pJob->conn.requestId;
    msgSendInfo->requestObjRefId = pJob->conn.requestObjRefId;
  }

  if (TDMT_SCH_LINK_BROKEN != msgType) {
    msgSendInfo->msgInfo.pData = msg;
    msgSendInfo->msgInfo.len = msgSize;
    msgSendInfo->msgInfo.handle = trans->pHandle;
    msgSendInfo->msgType = msgType;
  }

  *pMsgSendInfo = msgSendInfo;

  return TSDB_CODE_SUCCESS;

_return:

  schFreeSMsgSendInfo(msgSendInfo);

  SCH_RET(code);
}

int32_t schGetCallbackFp(int32_t msgType, __async_send_cb_fn_t *fp) {
  switch (msgType) {
    case TDMT_VND_CREATE_TABLE:
    case TDMT_VND_DROP_TABLE:
    case TDMT_VND_ALTER_TABLE:
    case TDMT_VND_SUBMIT:
    case TDMT_SCH_QUERY:
    case TDMT_SCH_MERGE_QUERY:
    case TDMT_VND_DELETE:
    case TDMT_SCH_EXPLAIN:
    case TDMT_SCH_FETCH:
    case TDMT_SCH_MERGE_FETCH:
      *fp = schHandleCallback;
      break;
    case TDMT_SCH_DROP_TASK:
      *fp = schHandleDropCallback;
      break;
    case TDMT_SCH_QUERY_HEARTBEAT:
      *fp = schHandleHbCallback;
      break;
    case TDMT_VND_COMMIT:
      *fp = schHandleCommitCallback;
      break;
    case TDMT_SCH_LINK_BROKEN:
      *fp = schHandleLinkBrokenCallback;
      break;
    default:
      qError("unknown msg type for callback, msgType:%d", msgType);
      SCH_ERR_RET(TSDB_CODE_QRY_APP_ERROR);
  }

  return TSDB_CODE_SUCCESS;
}

/*
int32_t schMakeHbCallbackParam(SSchJob *pJob, SSchTask *pTask, void **pParam) {
  SSchHbCallbackParam *param = taosMemoryCalloc(1, sizeof(SSchHbCallbackParam));
  if (NULL == param) {
    SCH_TASK_ELOG("calloc %d failed", (int32_t)sizeof(SSchHbCallbackParam));
    SCH_ERR_RET(TSDB_CODE_QRY_OUT_OF_MEMORY);
  }

  param->head.isHbParam = true;

  SQueryNodeAddr *addr = taosArrayGet(pTask->candidateAddrs, pTask->candidateIdx);

  param->nodeEpId.nodeId = addr->nodeId;
  SEp* pEp = SCH_GET_CUR_EP(addr);
  strcpy(param->nodeEpId.ep.fqdn, pEp->fqdn);
  param->nodeEpId.ep.port = pEp->port;
  param->pTrans = pJob->pTrans;

  *pParam = param;

  return TSDB_CODE_SUCCESS;
}
*/

int32_t schCloneHbRpcCtx(SRpcCtx *pSrc, SRpcCtx *pDst) {
  int32_t code = 0;
  memcpy(pDst, pSrc, sizeof(SRpcCtx));
  pDst->brokenVal.val = NULL;
  pDst->args = NULL;

  SCH_ERR_RET(schCloneSMsgSendInfo(pSrc->brokenVal.val, &pDst->brokenVal.val));

  pDst->args = taosHashInit(1, taosGetDefaultHashFunction(TSDB_DATA_TYPE_INT), false, HASH_ENTRY_LOCK);
  if (NULL == pDst->args) {
    qError("taosHashInit %d RpcCtx failed", 1);
    SCH_ERR_JRET(TSDB_CODE_QRY_OUT_OF_MEMORY);
  }

  SRpcCtxVal dst = {0};
  void      *pIter = taosHashIterate(pSrc->args, NULL);
  while (pIter) {
    SRpcCtxVal *pVal = (SRpcCtxVal *)pIter;
    int32_t    *msgType = taosHashGetKey(pIter, NULL);

    dst = *pVal;
    dst.val = NULL;

    SCH_ERR_JRET(schCloneSMsgSendInfo(pVal->val, &dst.val));

    if (taosHashPut(pDst->args, msgType, sizeof(*msgType), &dst, sizeof(dst))) {
      qError("taosHashPut msg %d to rpcCtx failed", *msgType);
      (*pSrc->freeFunc)(dst.val);
      SCH_ERR_JRET(TSDB_CODE_QRY_OUT_OF_MEMORY);
    }

    pIter = taosHashIterate(pSrc->args, pIter);
  }

  return TSDB_CODE_SUCCESS;

_return:

  schFreeRpcCtx(pDst);
  SCH_RET(code);
}

int32_t schMakeHbRpcCtx(SSchJob *pJob, SSchTask *pTask, SRpcCtx *pCtx) {
  int32_t              code = 0;
  SSchHbCallbackParam *param = NULL;
  SMsgSendInfo        *pMsgSendInfo = NULL;
  SQueryNodeAddr      *addr = taosArrayGet(pTask->candidateAddrs, pTask->candidateIdx);
  SQueryNodeEpId       epId = {0};

  epId.nodeId = addr->nodeId;
  memcpy(&epId.ep, SCH_GET_CUR_EP(addr), sizeof(SEp));

  pCtx->args = taosHashInit(1, taosGetDefaultHashFunction(TSDB_DATA_TYPE_INT), false, HASH_ENTRY_LOCK);
  if (NULL == pCtx->args) {
    SCH_TASK_ELOG("taosHashInit %d RpcCtx failed", 1);
    SCH_ERR_RET(TSDB_CODE_QRY_OUT_OF_MEMORY);
  }

  pMsgSendInfo = taosMemoryCalloc(1, sizeof(SMsgSendInfo));
  if (NULL == pMsgSendInfo) {
    SCH_TASK_ELOG("calloc %d failed", (int32_t)sizeof(SMsgSendInfo));
    SCH_ERR_JRET(TSDB_CODE_QRY_OUT_OF_MEMORY);
  }

  param = taosMemoryCalloc(1, sizeof(SSchHbCallbackParam));
  if (NULL == param) {
    SCH_TASK_ELOG("calloc %d failed", (int32_t)sizeof(SSchHbCallbackParam));
    SCH_ERR_JRET(TSDB_CODE_QRY_OUT_OF_MEMORY);
  }

  int32_t              msgType = TDMT_SCH_QUERY_HEARTBEAT_RSP;
  __async_send_cb_fn_t fp = NULL;
  SCH_ERR_JRET(schGetCallbackFp(TDMT_SCH_QUERY_HEARTBEAT, &fp));

  param->nodeEpId = epId;
  param->pTrans = pJob->conn.pTrans;

  pMsgSendInfo->param = param;
  pMsgSendInfo->fp = fp;

  SRpcCtxVal ctxVal = {.val = pMsgSendInfo, .clone = schCloneSMsgSendInfo};
  if (taosHashPut(pCtx->args, &msgType, sizeof(msgType), &ctxVal, sizeof(ctxVal))) {
    SCH_TASK_ELOG("taosHashPut msg %d to rpcCtx failed", msgType);
    SCH_ERR_JRET(TSDB_CODE_QRY_OUT_OF_MEMORY);
  }

  SCH_ERR_JRET(schMakeBrokenLinkVal(pJob, pTask, &pCtx->brokenVal, true));
  pCtx->freeFunc = schFreeRpcCtxVal;

  return TSDB_CODE_SUCCESS;

_return:

  taosHashCleanup(pCtx->args);
  taosMemoryFreeClear(param);
  taosMemoryFreeClear(pMsgSendInfo);

  SCH_RET(code);
}

int32_t schMakeBrokenLinkVal(SSchJob *pJob, SSchTask *pTask, SRpcBrokenlinkVal *brokenVal, bool isHb) {
  int32_t       code = 0;
  int32_t       msgType = TDMT_SCH_LINK_BROKEN;
  SSchTrans     trans = {.pTrans = pJob->conn.pTrans};
  SMsgSendInfo *pMsgSendInfo = NULL;
  SCH_ERR_JRET(schGenerateCallBackInfo(pJob, pTask, NULL, 0, msgType, &trans, isHb, &pMsgSendInfo));

  brokenVal->msgType = msgType;
  brokenVal->val = pMsgSendInfo;
  brokenVal->clone = schCloneSMsgSendInfo;

  return TSDB_CODE_SUCCESS;

_return:

  taosMemoryFreeClear(pMsgSendInfo->param);
  taosMemoryFreeClear(pMsgSendInfo);

  SCH_RET(code);
}

int32_t schMakeQueryRpcCtx(SSchJob *pJob, SSchTask *pTask, SRpcCtx *pCtx) {
  int32_t       code = 0;
  SMsgSendInfo *pExplainMsgSendInfo = NULL;

  pCtx->args = taosHashInit(1, taosGetDefaultHashFunction(TSDB_DATA_TYPE_INT), false, HASH_ENTRY_LOCK);
  if (NULL == pCtx->args) {
    SCH_TASK_ELOG("taosHashInit %d RpcCtx failed", 1);
    SCH_ERR_RET(TSDB_CODE_QRY_OUT_OF_MEMORY);
  }

  SSchTrans trans = {.pTrans = pJob->conn.pTrans, .pHandle = SCH_GET_TASK_HANDLE(pTask)};
  SCH_ERR_JRET(schGenerateCallBackInfo(pJob, pTask, NULL, 0, TDMT_SCH_EXPLAIN, &trans, false, &pExplainMsgSendInfo));

  int32_t    msgType = TDMT_SCH_EXPLAIN_RSP;
  SRpcCtxVal ctxVal = {.val = pExplainMsgSendInfo, .clone = schCloneSMsgSendInfo};
  if (taosHashPut(pCtx->args, &msgType, sizeof(msgType), &ctxVal, sizeof(ctxVal))) {
    SCH_TASK_ELOG("taosHashPut msg %d to rpcCtx failed", msgType);
    SCH_ERR_JRET(TSDB_CODE_QRY_OUT_OF_MEMORY);
  }

  SCH_ERR_JRET(schMakeBrokenLinkVal(pJob, pTask, &pCtx->brokenVal, false));
  pCtx->freeFunc = schFreeRpcCtxVal;

  return TSDB_CODE_SUCCESS;

_return:

  taosHashCleanup(pCtx->args);

  if (pExplainMsgSendInfo) {
    taosMemoryFreeClear(pExplainMsgSendInfo->param);
    taosMemoryFreeClear(pExplainMsgSendInfo);
  }

  SCH_RET(code);
}

int32_t schCloneCallbackParam(SSchCallbackParamHeader *pSrc, SSchCallbackParamHeader **pDst) {
  if (pSrc->isHbParam) {
    SSchHbCallbackParam *dst = taosMemoryMalloc(sizeof(SSchHbCallbackParam));
    if (NULL == dst) {
      qError("malloc SSchHbCallbackParam failed");
      SCH_ERR_RET(TSDB_CODE_QRY_OUT_OF_MEMORY);
    }

    memcpy(dst, pSrc, sizeof(*dst));
    *pDst = (SSchCallbackParamHeader *)dst;

    return TSDB_CODE_SUCCESS;
  }

  SSchTaskCallbackParam *dst = taosMemoryMalloc(sizeof(SSchTaskCallbackParam));
  if (NULL == dst) {
    qError("malloc SSchTaskCallbackParam failed");
    SCH_ERR_RET(TSDB_CODE_QRY_OUT_OF_MEMORY);
  }

  memcpy(dst, pSrc, sizeof(*dst));
  *pDst = (SSchCallbackParamHeader *)dst;

  return TSDB_CODE_SUCCESS;
}

int32_t schCloneSMsgSendInfo(void *src, void **dst) {
  SMsgSendInfo *pSrc = src;
  int32_t       code = 0;
  SMsgSendInfo *pDst = taosMemoryMalloc(sizeof(*pSrc));
  if (NULL == pDst) {
    qError("malloc SMsgSendInfo for rpcCtx failed, len:%d", (int32_t)sizeof(*pSrc));
    SCH_ERR_RET(TSDB_CODE_QRY_OUT_OF_MEMORY);
  }

  memcpy(pDst, pSrc, sizeof(*pSrc));
  pDst->param = NULL;

  SCH_ERR_JRET(schCloneCallbackParam(pSrc->param, (SSchCallbackParamHeader **)&pDst->param));

  *dst = pDst;

  return TSDB_CODE_SUCCESS;

_return:

  taosMemoryFreeClear(pDst);
  SCH_RET(code);
}

int32_t schUpdateSendTargetInfo(SMsgSendInfo *pMsgSendInfo, SQueryNodeAddr *addr, SSchTask *pTask) {
  if (NULL == pTask || addr->nodeId < MNODE_HANDLE) {
    return TSDB_CODE_SUCCESS;
  }

  if (addr->nodeId == MNODE_HANDLE) {
    pMsgSendInfo->target.type = TARGET_TYPE_MNODE;
  } else {
    pMsgSendInfo->target.type = TARGET_TYPE_VNODE;
    pMsgSendInfo->target.vgId = addr->nodeId;
    pMsgSendInfo->target.dbFName = strdup(pTask->plan->dbFName);
  }

  return TSDB_CODE_SUCCESS;
}

int32_t schAsyncSendMsg(SSchJob *pJob, SSchTask *pTask, SSchTrans *trans, SQueryNodeAddr *addr, int32_t msgType,
                        void *msg, uint32_t msgSize, bool persistHandle, SRpcCtx *ctx) {
  int32_t code = 0;
  SEpSet *epSet = &addr->epSet;

  SMsgSendInfo *pMsgSendInfo = NULL;
  bool          isHb = (TDMT_SCH_QUERY_HEARTBEAT == msgType);
  SCH_ERR_JRET(schGenerateCallBackInfo(pJob, pTask, msg, msgSize, msgType, trans, isHb, &pMsgSendInfo));
  SCH_ERR_JRET(schUpdateSendTargetInfo(pMsgSendInfo, addr, pTask));

  qDebug("start to send %s msg to node[%d,%s,%d], pTrans:%p, pHandle:%p", TMSG_INFO(msgType), addr->nodeId,
         epSet->eps[epSet->inUse].fqdn, epSet->eps[epSet->inUse].port, trans->pTrans, trans->pHandle);

  if (pTask) {
    pTask->lastMsgType = msgType;
  }

  int64_t transporterId = 0;
  code = asyncSendMsgToServerExt(trans->pTrans, epSet, &transporterId, pMsgSendInfo, persistHandle, ctx);
  if (code) {
    SCH_ERR_JRET(code);
  }

  if (pJob) {
    SCH_TASK_DLOG("req msg sent, type:%d, %s", msgType, TMSG_INFO(msgType));
  } else {
    qDebug("req msg sent, type:%d, %s", msgType, TMSG_INFO(msgType));
  }
  return TSDB_CODE_SUCCESS;

_return:

  if (pJob) {
    SCH_TASK_ELOG("fail to send msg, type:%d, %s, error:%s", msgType, TMSG_INFO(msgType), tstrerror(code));
  } else {
    qError("fail to send msg, type:%d, %s, error:%s", msgType, TMSG_INFO(msgType), tstrerror(code));
  }

  if (pMsgSendInfo) {
    taosMemoryFreeClear(pMsgSendInfo->param);
    taosMemoryFreeClear(pMsgSendInfo);
  }

  SCH_RET(code);
}

int32_t schBuildAndSendHbMsg(SQueryNodeEpId *nodeEpId, SArray *taskAction) {
  SSchedulerHbReq req = {0};
  int32_t         code = 0;
  SRpcCtx         rpcCtx = {0};
  SSchTrans       trans = {0};
  int32_t         msgType = TDMT_SCH_QUERY_HEARTBEAT;

  req.header.vgId = nodeEpId->nodeId;
  req.sId = schMgmt.sId;
  memcpy(&req.epId, nodeEpId, sizeof(SQueryNodeEpId));

  SCH_LOCK(SCH_READ, &schMgmt.hbLock);
  SSchHbTrans *hb = taosHashGet(schMgmt.hbConnections, nodeEpId, sizeof(SQueryNodeEpId));
  if (NULL == hb) {
    SCH_UNLOCK(SCH_READ, &schMgmt.hbLock);
    qError("hb connection no longer exist, nodeId:%d, fqdn:%s, port:%d", nodeEpId->nodeId, nodeEpId->ep.fqdn,
           nodeEpId->ep.port);
    return TSDB_CODE_SUCCESS;
  }

  SCH_LOCK(SCH_WRITE, &hb->lock);
  code = schCloneHbRpcCtx(&hb->rpcCtx, &rpcCtx);
  memcpy(&trans, &hb->trans, sizeof(trans));
  SCH_UNLOCK(SCH_WRITE, &hb->lock);
  SCH_UNLOCK(SCH_READ, &schMgmt.hbLock);

  SCH_ERR_RET(code);

  int32_t msgSize = tSerializeSSchedulerHbReq(NULL, 0, &req);
  if (msgSize < 0) {
    qError("tSerializeSSchedulerHbReq hbReq failed, size:%d", msgSize);
    SCH_ERR_JRET(TSDB_CODE_QRY_OUT_OF_MEMORY);
  }
  void *msg = taosMemoryCalloc(1, msgSize);
  if (NULL == msg) {
    qError("calloc hb req %d failed", msgSize);
    SCH_ERR_JRET(TSDB_CODE_QRY_OUT_OF_MEMORY);
  }

  if (tSerializeSSchedulerHbReq(msg, msgSize, &req) < 0) {
    qError("tSerializeSSchedulerHbReq hbReq failed, size:%d", msgSize);
    SCH_ERR_JRET(TSDB_CODE_QRY_OUT_OF_MEMORY);
  }

  int64_t        transporterId = 0;
  SQueryNodeAddr addr = {.nodeId = nodeEpId->nodeId};
  addr.epSet.inUse = 0;
  addr.epSet.numOfEps = 1;
  memcpy(&addr.epSet.eps[0], &nodeEpId->ep, sizeof(nodeEpId->ep));

  SCH_ERR_JRET(schAsyncSendMsg(NULL, NULL, &trans, &addr, msgType, msg, msgSize, true, &rpcCtx));

  return TSDB_CODE_SUCCESS;

_return:

  taosMemoryFreeClear(msg);
  schFreeRpcCtx(&rpcCtx);
  SCH_RET(code);
}

int32_t schBuildAndSendMsg(SSchJob *pJob, SSchTask *pTask, SQueryNodeAddr *addr, int32_t msgType) {
  uint32_t msgSize = 0;
  void    *msg = NULL;
  int32_t  code = 0;
  bool     isCandidateAddr = false;
  bool     persistHandle = false;
  SRpcCtx  rpcCtx = {0};

  if (NULL == addr) {
    addr = taosArrayGet(pTask->candidateAddrs, pTask->candidateIdx);
    isCandidateAddr = true;
    SCH_TASK_DLOG("target candidateIdx %d", pTask->candidateIdx);
  }

  switch (msgType) {
    case TDMT_VND_CREATE_TABLE:
    case TDMT_VND_DROP_TABLE:
    case TDMT_VND_ALTER_TABLE:
    case TDMT_VND_SUBMIT:
    case TDMT_VND_COMMIT: {
      msgSize = pTask->msgLen;
      msg = taosMemoryCalloc(1, msgSize);
      if (NULL == msg) {
        SCH_TASK_ELOG("calloc %d failed", msgSize);
        SCH_ERR_RET(TSDB_CODE_QRY_OUT_OF_MEMORY);
      }

      memcpy(msg, pTask->msg, msgSize);
      break;
    }

    case TDMT_VND_DELETE: {
      SVDeleteReq req = {0};
      req.header.vgId = addr->nodeId;
      req.sId = schMgmt.sId;
      req.queryId = pJob->queryId;
      req.taskId = pTask->taskId;
      req.phyLen = pTask->msgLen;
      req.sqlLen = strlen(pJob->sql);
      req.sql = (char *)pJob->sql;
      req.msg = pTask->msg;
      msgSize = tSerializeSVDeleteReq(NULL, 0, &req);
      msg = taosMemoryCalloc(1, msgSize);
      if (NULL == msg) {
        SCH_TASK_ELOG("calloc %d failed", msgSize);
        SCH_ERR_RET(TSDB_CODE_QRY_OUT_OF_MEMORY);
      }

      tSerializeSVDeleteReq(msg, msgSize, &req);
      break;
    }
    case TDMT_SCH_QUERY:
    case TDMT_SCH_MERGE_QUERY: {
      SCH_ERR_RET(schMakeQueryRpcCtx(pJob, pTask, &rpcCtx));

      uint32_t len = strlen(pJob->sql);
      msgSize = sizeof(SSubQueryMsg) + pTask->msgLen + len;
      msg = taosMemoryCalloc(1, msgSize);
      if (NULL == msg) {
        SCH_TASK_ELOG("calloc %d failed", msgSize);
        SCH_ERR_RET(TSDB_CODE_QRY_OUT_OF_MEMORY);
      }

      SSubQueryMsg *pMsg = msg;
      pMsg->header.vgId = htonl(addr->nodeId);
      pMsg->sId = htobe64(schMgmt.sId);
      pMsg->queryId = htobe64(pJob->queryId);
      pMsg->taskId = htobe64(pTask->taskId);
      pMsg->refId = htobe64(pJob->refId);
      pMsg->execId = htonl(pTask->execId);
      pMsg->taskType = TASK_TYPE_TEMP;
      pMsg->explain = SCH_IS_EXPLAIN_JOB(pJob);
      pMsg->needFetch = SCH_JOB_NEED_FETCH(pJob);
      pMsg->phyLen = htonl(pTask->msgLen);
      pMsg->sqlLen = htonl(len);

      memcpy(pMsg->msg, pJob->sql, len);
      memcpy(pMsg->msg + len, pTask->msg, pTask->msgLen);

      persistHandle = true;
      break;
    }
    case TDMT_SCH_FETCH:
    case TDMT_SCH_MERGE_FETCH: {
      msgSize = sizeof(SResFetchReq);
      msg = taosMemoryCalloc(1, msgSize);
      if (NULL == msg) {
        SCH_TASK_ELOG("calloc %d failed", msgSize);
        SCH_ERR_RET(TSDB_CODE_QRY_OUT_OF_MEMORY);
      }

      SResFetchReq *pMsg = msg;

      pMsg->header.vgId = htonl(addr->nodeId);

      pMsg->sId = htobe64(schMgmt.sId);
      pMsg->queryId = htobe64(pJob->queryId);
      pMsg->taskId = htobe64(pTask->taskId);
      pMsg->execId = htonl(pTask->execId);

      break;
    }
    case TDMT_SCH_DROP_TASK: {
      msgSize = sizeof(STaskDropReq);
      msg = taosMemoryCalloc(1, msgSize);
      if (NULL == msg) {
        SCH_TASK_ELOG("calloc %d failed", msgSize);
        SCH_ERR_RET(TSDB_CODE_QRY_OUT_OF_MEMORY);
      }

      STaskDropReq *pMsg = msg;

      pMsg->header.vgId = htonl(addr->nodeId);

      pMsg->sId = htobe64(schMgmt.sId);
      pMsg->queryId = htobe64(pJob->queryId);
      pMsg->taskId = htobe64(pTask->taskId);
      pMsg->refId = htobe64(pJob->refId);
      pMsg->execId = htonl(pTask->execId);
      break;
    }
    case TDMT_SCH_QUERY_HEARTBEAT: {
      SCH_ERR_RET(schMakeHbRpcCtx(pJob, pTask, &rpcCtx));

      SSchedulerHbReq req = {0};
      req.sId = schMgmt.sId;
      req.header.vgId = addr->nodeId;
      req.epId.nodeId = addr->nodeId;
      memcpy(&req.epId.ep, SCH_GET_CUR_EP(addr), sizeof(SEp));

      msgSize = tSerializeSSchedulerHbReq(NULL, 0, &req);
      if (msgSize < 0) {
        SCH_JOB_ELOG("tSerializeSSchedulerHbReq hbReq failed, size:%d", msgSize);
        SCH_ERR_RET(TSDB_CODE_QRY_OUT_OF_MEMORY);
      }
      msg = taosMemoryCalloc(1, msgSize);
      if (NULL == msg) {
        SCH_JOB_ELOG("calloc %d failed", msgSize);
        SCH_ERR_RET(TSDB_CODE_QRY_OUT_OF_MEMORY);
      }
      if (tSerializeSSchedulerHbReq(msg, msgSize, &req) < 0) {
        SCH_JOB_ELOG("tSerializeSSchedulerHbReq hbReq failed, size:%d", msgSize);
        SCH_ERR_JRET(TSDB_CODE_QRY_OUT_OF_MEMORY);
      }

      persistHandle = true;
      break;
    }
    default:
      SCH_TASK_ELOG("unknown msg type to send, msgType:%d", msgType);
      SCH_ERR_RET(TSDB_CODE_SCH_INTERNAL_ERROR);
      break;
  }

  SSchTrans trans = {.pTrans = pJob->conn.pTrans, .pHandle = SCH_GET_TASK_HANDLE(pTask)};
  SCH_ERR_JRET(
      schAsyncSendMsg(pJob, pTask, &trans, addr, msgType, msg, msgSize, persistHandle, (rpcCtx.args ? &rpcCtx : NULL)));

  if (msgType == TDMT_SCH_QUERY || msgType == TDMT_SCH_MERGE_QUERY) {
    SCH_ERR_RET(schAppendTaskExecNode(pJob, pTask, addr, pTask->execId));
  }

  return TSDB_CODE_SUCCESS;

_return:

  pTask->lastMsgType = -1;
  schFreeRpcCtx(&rpcCtx);

  taosMemoryFreeClear(msg);
  SCH_RET(code);
}<|MERGE_RESOLUTION|>--- conflicted
+++ resolved
@@ -21,12 +21,7 @@
 #include "tref.h"
 #include "trpc.h"
 
-<<<<<<< HEAD
-
 int32_t schValidateRspMsgType(SSchJob *pJob, SSchTask *pTask, int32_t msgType) {
-=======
-int32_t schValidateReceivedMsgType(SSchJob *pJob, SSchTask *pTask, int32_t msgType) {
->>>>>>> 0feb11bd
   int32_t lastMsgType = pTask->lastMsgType;
   int32_t taskStatus = SCH_GET_TASK_STATUS(pTask);
   int32_t reqMsgType = (msgType & 1U) ? msgType : (msgType - 1);
@@ -34,28 +29,8 @@
     case TDMT_SCH_LINK_BROKEN:
     case TDMT_SCH_EXPLAIN_RSP:
       return TSDB_CODE_SUCCESS;
-<<<<<<< HEAD
     case TDMT_SCH_FETCH_RSP:
       if (lastMsgType != reqMsgType) {
-=======
-    case TDMT_SCH_MERGE_QUERY_RSP:
-    case TDMT_SCH_QUERY_RSP:  // query_rsp may be processed later than ready_rsp
-      if (lastMsgType != reqMsgType && -1 != lastMsgType) {
-        SCH_TASK_DLOG("rsp msg type mis-match, last sent msgType:%s, rspType:%s", TMSG_INFO(lastMsgType),
-                      TMSG_INFO(msgType));
-      }
-
-      if (taskStatus != JOB_TASK_STATUS_EXEC && taskStatus != JOB_TASK_STATUS_PART_SUCC) {
-        SCH_TASK_DLOG("rsp msg conflicted with task status, status:%s, rspType:%s", jobTaskStatusStr(taskStatus),
-                      TMSG_INFO(msgType));
-      }
-
-      // SCH_SET_TASK_LASTMSG_TYPE(pTask, -1);
-      return TSDB_CODE_SUCCESS;
-    case TDMT_SCH_FETCH_RSP:
-    case TDMT_SCH_MERGE_FETCH_RSP:
-      if (lastMsgType != reqMsgType && -1 != lastMsgType) {
->>>>>>> 0feb11bd
         SCH_TASK_ELOG("rsp msg type mis-match, last sent msgType:%s, rspType:%s", TMSG_INFO(lastMsgType),
                       TMSG_INFO(msgType));
         SCH_ERR_RET(TSDB_CODE_SCH_STATUS_ERROR);
@@ -65,11 +40,7 @@
                       TMSG_INFO(msgType));
         SCH_ERR_RET(TSDB_CODE_SCH_STATUS_ERROR);
       }
-<<<<<<< HEAD
-=======
-
-      // SCH_SET_TASK_LASTMSG_TYPE(pTask, -1);
->>>>>>> 0feb11bd
+
       return TSDB_CODE_SUCCESS;
     case TDMT_SCH_MERGE_QUERY_RSP:
     case TDMT_SCH_QUERY_RSP:
@@ -97,11 +68,6 @@
     SCH_ERR_RET(TSDB_CODE_SCH_STATUS_ERROR);
   }
 
-<<<<<<< HEAD
-=======
-  // SCH_SET_TASK_LASTMSG_TYPE(pTask, -1);
-
->>>>>>> 0feb11bd
   return TSDB_CODE_SUCCESS;
 }
 
@@ -291,15 +257,10 @@
 
       SCH_ERR_JRET(schSaveJobQueryRes(pJob, rsp));
 
-<<<<<<< HEAD
       atomic_add_fetch_32(&pJob->resNumOfRows, rsp->affectedRows);
 
       taosMemoryFreeClear(msg);              
       
-=======
-      taosMemoryFreeClear(msg);
-
->>>>>>> 0feb11bd
       SCH_ERR_RET(schProcessOnTaskSuccess(pJob, pTask));
 
       break;
