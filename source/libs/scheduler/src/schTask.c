--- conflicted
+++ resolved
@@ -259,17 +259,7 @@
     SSchTask *parent = *(SSchTask **)taosArrayGet(pTask->parents, i);
     int32_t   readyNum = atomic_add_fetch_32(&parent->childReady, 1);
 
-<<<<<<< HEAD
     SCH_LOCK(SCH_WRITE, &parent->planLock);
-    SDownstreamSourceNode source = {.type = QUERY_NODE_DOWNSTREAM_SOURCE,
-                                    .taskId = pTask->taskId,
-                                    .schedId = schMgmt.sId,
-                                    .execId = pTask->execId,
-                                    .addr = pTask->succeedAddr,
-                                    .fetchMsgType = SCH_FETCH_TYPE(pTask),
-                                    };
-=======
-    SCH_LOCK_TASK(parent);
     SDownstreamSourceNode source = {
         .type = QUERY_NODE_DOWNSTREAM_SOURCE,
         .taskId = pTask->taskId,
@@ -278,7 +268,6 @@
         .addr = pTask->succeedAddr,
         .fetchMsgType = SCH_FETCH_TYPE(pTask),
     };
->>>>>>> bd76ae52
     qSetSubplanExecutionNode(parent->plan, pTask->plan->id.groupId, &source);
     SCH_UNLOCK(SCH_WRITE, &parent->planLock);
 
