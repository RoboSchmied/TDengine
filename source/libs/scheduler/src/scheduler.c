/*
 * Copyright (c) 2019 TAOS Data, Inc. <jhtao@taosdata.com>
 *
 * This program is free software: you can use, redistribute, and/or modify
 * it under the terms of the GNU Affero General Public License, version 3
 * or later ("AGPL"), as published by the Free Software Foundation.
 *
 * This program is distributed in the hope that it will be useful, but WITHOUT
 * ANY WARRANTY; without even the implied warranty of MERCHANTABILITY or
 * FITNESS FOR A PARTICULAR PURPOSE.
 *
 * You should have received a copy of the GNU Affero General Public License
 * along with this program. If not, see <http://www.gnu.org/licenses/>.
 */

#include "catalog.h"
#include "query.h"
#include "schedulerInt.h"
#include "tmsg.h"
#include "tref.h"

SSchedulerMgmt schMgmt = {0};

FORCE_INLINE SSchJob *schAcquireJob(int64_t refId) { return (SSchJob *)taosAcquireRef(schMgmt.jobRef, refId); }

FORCE_INLINE int32_t schReleaseJob(int64_t refId) { return taosReleaseRef(schMgmt.jobRef, refId); }

uint64_t schGenTaskId(void) { return atomic_add_fetch_64(&schMgmt.taskId, 1); }

#if 0
uint64_t schGenUUID(void) {
  static uint64_t hashId = 0;
  static int32_t requestSerialId = 0;

  if (hashId == 0) {
    char    uid[64];
    int32_t code = taosGetSystemUUID(uid, tListLen(uid));
    if (code != TSDB_CODE_SUCCESS) {
      qError("Failed to get the system uid, reason:%s", tstrerror(TAOS_SYSTEM_ERROR(errno)));
    } else {
      hashId = MurmurHash3_32(uid, strlen(uid));
    }
  }

  int64_t ts      = taosGetTimestampMs();
  uint64_t pid    = taosGetPId();
  int32_t val     = atomic_add_fetch_32(&requestSerialId, 1);

  uint64_t id = ((hashId & 0x0FFF) << 52) | ((pid & 0x0FFF) << 40) | ((ts & 0xFFFFFF) << 16) | (val & 0xFFFF);
  return id;
}
#endif

int32_t schInitTask(SSchJob *pJob, SSchTask *pTask, SSubplan *pPlan, SSchLevel *pLevel) {
  pTask->plan = pPlan;
  pTask->level = pLevel;
  SCH_SET_TASK_STATUS(pTask, JOB_TASK_STATUS_NOT_START);
  pTask->taskId = schGenTaskId();
  pTask->execAddrs = taosArrayInit(SCH_MAX_CANDIDATE_EP_NUM, sizeof(SQueryNodeAddr));
  if (NULL == pTask->execAddrs) {
    SCH_TASK_ELOG("taosArrayInit %d exec addrs failed", SCH_MAX_CANDIDATE_EP_NUM);
    SCH_ERR_RET(TSDB_CODE_QRY_OUT_OF_MEMORY);
  }

  return TSDB_CODE_SUCCESS;
}

void schFreeTask(SSchTask *pTask) {
  if (pTask->candidateAddrs) {
    taosArrayDestroy(pTask->candidateAddrs);
  }

  tfree(pTask->msg);

  if (pTask->children) {
    taosArrayDestroy(pTask->children);
  }

  if (pTask->parents) {
    taosArrayDestroy(pTask->parents);
  }

  if (pTask->execAddrs) {
    taosArrayDestroy(pTask->execAddrs);
  }
}

static FORCE_INLINE bool schJobNeedToStop(SSchJob *pJob, int8_t *pStatus) {
  int8_t status = SCH_GET_JOB_STATUS(pJob);
  if (pStatus) {
    *pStatus = status;
  }

  return (status == JOB_TASK_STATUS_FAILED || status == JOB_TASK_STATUS_CANCELLED ||
          status == JOB_TASK_STATUS_CANCELLING || status == JOB_TASK_STATUS_DROPPING ||
          status == JOB_TASK_STATUS_SUCCEED);
}

int32_t schValidateTaskReceivedMsgType(SSchJob *pJob, SSchTask *pTask, int32_t msgType) {
  int32_t lastMsgType = SCH_GET_TASK_LASTMSG_TYPE(pTask);
<<<<<<< HEAD
  int32_t taskStatus = SCH_GET_TASK_STATUS(pTask);
=======

>>>>>>> 524edc15
  switch (msgType) {
    case TDMT_VND_CREATE_TABLE_RSP:
    case TDMT_VND_SUBMIT_RSP:
    case TDMT_VND_QUERY_RSP:
    case TDMT_VND_RES_READY_RSP:
    case TDMT_VND_FETCH_RSP:
    case TDMT_VND_DROP_TASK:
      if (lastMsgType != (msgType - 1)) {
        SCH_TASK_ELOG("rsp msg type mis-match, last sent msgType:%s, rspType:%s", TMSG_INFO(lastMsgType),
                      TMSG_INFO(msgType));
        SCH_ERR_RET(TSDB_CODE_SCH_STATUS_ERROR);
      }

<<<<<<< HEAD
      if (taskStatus != JOB_TASK_STATUS_EXECUTING && taskStatus != JOB_TASK_STATUS_PARTIAL_SUCCEED) {
        SCH_TASK_ELOG("rsp msg conflicted with task status, status:%s, rspType:%s", jobTaskStatusStr(taskStatus), TMSG_INFO(msgType));
=======
      if (SCH_GET_TASK_STATUS(pTask) != JOB_TASK_STATUS_EXECUTING &&
          SCH_GET_TASK_STATUS(pTask) != JOB_TASK_STATUS_PARTIAL_SUCCEED) {
        SCH_TASK_ELOG("rsp msg conflicted with task status, status:%d, rspType:%s", SCH_GET_TASK_STATUS(pTask),
                      TMSG_INFO(msgType));
>>>>>>> 524edc15
        SCH_ERR_RET(TSDB_CODE_SCH_STATUS_ERROR);
      }

      break;
    default:
<<<<<<< HEAD
      SCH_TASK_ELOG("unknown rsp msg, type:%s, status:%s", TMSG_INFO(msgType), jobTaskStatusStr(taskStatus));
      
=======
      SCH_TASK_ELOG("unknown rsp msg, type:%s, status:%d", TMSG_INFO(msgType), SCH_GET_TASK_STATUS(pTask));

>>>>>>> 524edc15
      SCH_ERR_RET(TSDB_CODE_QRY_INVALID_INPUT);
  }

  SCH_SET_TASK_LASTMSG_TYPE(pTask, -1);

  return TSDB_CODE_SUCCESS;
}

int32_t schCheckAndUpdateJobStatus(SSchJob *pJob, int8_t newStatus) {
  int32_t code = 0;

  int8_t oriStatus = 0;

  while (true) {
    oriStatus = SCH_GET_JOB_STATUS(pJob);

    if (oriStatus == newStatus) {
      SCH_ERR_JRET(TSDB_CODE_QRY_APP_ERROR);
    }

    switch (oriStatus) {
      case JOB_TASK_STATUS_NULL:
        if (newStatus != JOB_TASK_STATUS_NOT_START) {
          SCH_ERR_JRET(TSDB_CODE_QRY_APP_ERROR);
        }

        break;
      case JOB_TASK_STATUS_NOT_START:
        if (newStatus != JOB_TASK_STATUS_EXECUTING) {
          SCH_ERR_JRET(TSDB_CODE_QRY_APP_ERROR);
        }

        break;
      case JOB_TASK_STATUS_EXECUTING:
        if (newStatus != JOB_TASK_STATUS_PARTIAL_SUCCEED && newStatus != JOB_TASK_STATUS_FAILED &&
            newStatus != JOB_TASK_STATUS_CANCELLING && newStatus != JOB_TASK_STATUS_CANCELLED &&
            newStatus != JOB_TASK_STATUS_DROPPING) {
          SCH_ERR_JRET(TSDB_CODE_QRY_APP_ERROR);
        }

        break;
      case JOB_TASK_STATUS_PARTIAL_SUCCEED:
        if (newStatus != JOB_TASK_STATUS_FAILED && newStatus != JOB_TASK_STATUS_SUCCEED &&
            newStatus != JOB_TASK_STATUS_DROPPING) {
          SCH_ERR_JRET(TSDB_CODE_QRY_APP_ERROR);
        }

        break;
      case JOB_TASK_STATUS_SUCCEED:
      case JOB_TASK_STATUS_FAILED:
      case JOB_TASK_STATUS_CANCELLING:
        if (newStatus != JOB_TASK_STATUS_DROPPING) {
          SCH_ERR_JRET(TSDB_CODE_QRY_APP_ERROR);
        }

        break;
      case JOB_TASK_STATUS_CANCELLED:
      case JOB_TASK_STATUS_DROPPING:
        SCH_ERR_JRET(TSDB_CODE_QRY_JOB_FREED);
        break;

      default:
        SCH_JOB_ELOG("invalid job status:%s", jobTaskStatusStr(oriStatus));
        SCH_ERR_JRET(TSDB_CODE_QRY_APP_ERROR);
    }

    if (oriStatus != atomic_val_compare_exchange_8(&pJob->status, oriStatus, newStatus)) {
      continue;
    }

    SCH_JOB_DLOG("job status updated from %s to %s", jobTaskStatusStr(oriStatus), jobTaskStatusStr(newStatus));

    break;
  }

  return TSDB_CODE_SUCCESS;

_return:

<<<<<<< HEAD
  SCH_JOB_ELOG("invalid job status update, from %s to %s", jobTaskStatusStr(oriStatus), jobTaskStatusStr(newStatus));
  
=======
  SCH_JOB_ELOG("invalid job status update, from %d to %d", oriStatus, newStatus);

>>>>>>> 524edc15
  SCH_ERR_RET(code);
}

int32_t schBuildTaskRalation(SSchJob *pJob, SHashObj *planToTask) {
  for (int32_t i = 0; i < pJob->levelNum; ++i) {
    SSchLevel *pLevel = taosArrayGet(pJob->levels, i);

    for (int32_t m = 0; m < pLevel->taskNum; ++m) {
      SSchTask *pTask = taosArrayGet(pLevel->subTasks, m);
      SSubplan *pPlan = pTask->plan;
      int32_t   childNum = pPlan->pChildren ? (int32_t)LIST_LENGTH(pPlan->pChildren) : 0;
      int32_t   parentNum = pPlan->pParents ? (int32_t)LIST_LENGTH(pPlan->pParents) : 0;

      if (childNum > 0) {
        if (pJob->levelIdx == pLevel->level) {
          SCH_JOB_ELOG("invalid query plan, lowest level, childNum:%d", childNum);
          SCH_ERR_RET(TSDB_CODE_SCH_INTERNAL_ERROR);
        }

        pTask->children = taosArrayInit(childNum, POINTER_BYTES);
        if (NULL == pTask->children) {
          SCH_TASK_ELOG("taosArrayInit %d children failed", childNum);
          SCH_ERR_RET(TSDB_CODE_QRY_OUT_OF_MEMORY);
        }
      }

      for (int32_t n = 0; n < childNum; ++n) {
        SSubplan  *child = (SSubplan *)nodesListGetNode(pPlan->pChildren, n);
        SSchTask **childTask = taosHashGet(planToTask, &child, POINTER_BYTES);
        if (NULL == childTask || NULL == *childTask) {
          SCH_TASK_ELOG("subplan children relationship error, level:%d, taskIdx:%d, childIdx:%d", i, m, n);
          SCH_ERR_RET(TSDB_CODE_SCH_INTERNAL_ERROR);
        }

        if (NULL == taosArrayPush(pTask->children, childTask)) {
          SCH_TASK_ELOG("taosArrayPush childTask failed, level:%d, taskIdx:%d, childIdx:%d", i, m, n);
          SCH_ERR_RET(TSDB_CODE_QRY_OUT_OF_MEMORY);
        }
      }

      if (parentNum > 0) {
        if (0 == pLevel->level) {
          SCH_TASK_ELOG("invalid task info, level:0, parentNum:%d", parentNum);
          SCH_ERR_RET(TSDB_CODE_SCH_INTERNAL_ERROR);
        }

        pTask->parents = taosArrayInit(parentNum, POINTER_BYTES);
        if (NULL == pTask->parents) {
          SCH_TASK_ELOG("taosArrayInit %d parents failed", parentNum);
          SCH_ERR_RET(TSDB_CODE_QRY_OUT_OF_MEMORY);
        }
      } else {
        if (0 != pLevel->level) {
          SCH_TASK_ELOG("invalid task info, level:%d, parentNum:%d", pLevel->level, parentNum);
          SCH_ERR_RET(TSDB_CODE_SCH_INTERNAL_ERROR);
        }
      }

      for (int32_t n = 0; n < parentNum; ++n) {
        SSubplan  *parent = (SSubplan *)nodesListGetNode(pPlan->pParents, n);
        SSchTask **parentTask = taosHashGet(planToTask, &parent, POINTER_BYTES);
        if (NULL == parentTask || NULL == *parentTask) {
          SCH_TASK_ELOG("subplan parent relationship error, level:%d, taskIdx:%d, childIdx:%d", i, m, n);
          SCH_ERR_RET(TSDB_CODE_SCH_INTERNAL_ERROR);
        }

        if (NULL == taosArrayPush(pTask->parents, parentTask)) {
          SCH_TASK_ELOG("taosArrayPush parentTask failed, level:%d, taskIdx:%d, childIdx:%d", i, m, n);
          SCH_ERR_RET(TSDB_CODE_QRY_OUT_OF_MEMORY);
        }
      }

      SCH_TASK_DLOG("level:%d, parentNum:%d, childNum:%d", i, parentNum, childNum);
    }
  }

  SSchLevel *pLevel = taosArrayGet(pJob->levels, 0);
  if (SCH_IS_QUERY_JOB(pJob) && pLevel->taskNum > 1) {
    SCH_JOB_ELOG("invalid query plan, level:0, taskNum:%d", pLevel->taskNum);
    SCH_ERR_RET(TSDB_CODE_SCH_INTERNAL_ERROR);
  }

  return TSDB_CODE_SUCCESS;
}

int32_t schRecordTaskSucceedNode(SSchJob *pJob, SSchTask *pTask) {
  SQueryNodeAddr *addr = taosArrayGet(pTask->candidateAddrs, pTask->candidateIdx);
  if (NULL == addr) {
    SCH_TASK_ELOG("taosArrayGet candidate addr failed, idx:%d, size:%d", pTask->candidateIdx,
                  (int32_t)taosArrayGetSize(pTask->candidateAddrs));
    SCH_ERR_RET(TSDB_CODE_SCH_INTERNAL_ERROR);
  }

  pTask->succeedAddr = *addr;

  return TSDB_CODE_SUCCESS;
}

int32_t schRecordTaskExecNode(SSchJob *pJob, SSchTask *pTask, SQueryNodeAddr *addr) {
  if (NULL == taosArrayPush(pTask->execAddrs, addr)) {
    SCH_TASK_ELOG("taosArrayPush addr to execAddr list failed, errno:%d", errno);
    SCH_ERR_RET(TSDB_CODE_QRY_OUT_OF_MEMORY);
  }

  return TSDB_CODE_SUCCESS;
}

int32_t schValidateAndBuildJob(SQueryPlan *pDag, SSchJob *pJob) {
  int32_t code = 0;
  pJob->queryId = pDag->queryId;

  if (pDag->numOfSubplans <= 0) {
    SCH_JOB_ELOG("invalid subplan num:%d", pDag->numOfSubplans);
    SCH_ERR_RET(TSDB_CODE_QRY_INVALID_INPUT);
  }

  int32_t levelNum = (int32_t)LIST_LENGTH(pDag->pSubplans);
  if (levelNum <= 0) {
    SCH_JOB_ELOG("invalid level num:%d", levelNum);
    SCH_ERR_RET(TSDB_CODE_QRY_INVALID_INPUT);
  }

  SHashObj *planToTask = taosHashInit(
      SCHEDULE_DEFAULT_MAX_TASK_NUM,
      taosGetDefaultHashFunction(POINTER_BYTES == sizeof(int64_t) ? TSDB_DATA_TYPE_BIGINT : TSDB_DATA_TYPE_INT), false,
      HASH_NO_LOCK);
  if (NULL == planToTask) {
    SCH_JOB_ELOG("taosHashInit %d failed", SCHEDULE_DEFAULT_MAX_TASK_NUM);
    SCH_ERR_RET(TSDB_CODE_QRY_OUT_OF_MEMORY);
  }

  pJob->levels = taosArrayInit(levelNum, sizeof(SSchLevel));
  if (NULL == pJob->levels) {
    SCH_JOB_ELOG("taosArrayInit %d failed", levelNum);
    SCH_ERR_JRET(TSDB_CODE_QRY_OUT_OF_MEMORY);
  }

  pJob->levelNum = levelNum;
  pJob->levelIdx = levelNum - 1;

  pJob->subPlans = pDag->pSubplans;

  SSchLevel      level = {0};
  SNodeListNode *plans = NULL;
  int32_t        taskNum = 0;
  SSchLevel     *pLevel = NULL;

  level.status = JOB_TASK_STATUS_NOT_START;

  for (int32_t i = 0; i < levelNum; ++i) {
    if (NULL == taosArrayPush(pJob->levels, &level)) {
      SCH_JOB_ELOG("taosArrayPush level failed, level:%d", i);
      SCH_ERR_JRET(TSDB_CODE_QRY_OUT_OF_MEMORY);
    }

    pLevel = taosArrayGet(pJob->levels, i);
    pLevel->level = i;

    plans = (SNodeListNode *)nodesListGetNode(pDag->pSubplans, i);
    if (NULL == plans) {
      SCH_JOB_ELOG("empty level plan, level:%d", i);
      SCH_ERR_JRET(TSDB_CODE_QRY_INVALID_INPUT);
    }

    taskNum = (int32_t)LIST_LENGTH(plans->pNodeList);
    if (taskNum <= 0) {
      SCH_JOB_ELOG("invalid level plan number:%d, level:%d", taskNum, i);
      SCH_ERR_JRET(TSDB_CODE_QRY_INVALID_INPUT);
    }

    pLevel->taskNum = taskNum;

    pLevel->subTasks = taosArrayInit(taskNum, sizeof(SSchTask));
    if (NULL == pLevel->subTasks) {
      SCH_JOB_ELOG("taosArrayInit %d failed", taskNum);
      SCH_ERR_JRET(TSDB_CODE_QRY_OUT_OF_MEMORY);
    }

    for (int32_t n = 0; n < taskNum; ++n) {
      SSubplan *plan = (SSubplan *)nodesListGetNode(plans->pNodeList, n);

      SCH_SET_JOB_TYPE(pJob, plan->subplanType);

      SSchTask  task = {0};
      SSchTask *pTask = &task;

      SCH_ERR_JRET(schInitTask(pJob, &task, plan, pLevel));

      void *p = taosArrayPush(pLevel->subTasks, &task);
      if (NULL == p) {
        SCH_TASK_ELOG("taosArrayPush task to level failed, level:%d, taskIdx:%d", pLevel->level, n);
        SCH_ERR_JRET(TSDB_CODE_QRY_OUT_OF_MEMORY);
      }

      if (0 != taosHashPut(planToTask, &plan, POINTER_BYTES, &p, POINTER_BYTES)) {
        SCH_TASK_ELOG("taosHashPut to planToTaks failed, taskIdx:%d", n);
        SCH_ERR_JRET(TSDB_CODE_QRY_OUT_OF_MEMORY);
      }

      ++pJob->taskNum;
    }

    SCH_JOB_DLOG("level initialized, taskNum:%d", taskNum);
  }

  SCH_ERR_JRET(schBuildTaskRalation(pJob, planToTask));

_return:
  if (planToTask) {
    taosHashCleanup(planToTask);
  }

  SCH_RET(code);
}

int32_t schSetTaskCandidateAddrs(SSchJob *pJob, SSchTask *pTask) {
  if (NULL != pTask->candidateAddrs) {
    return TSDB_CODE_SUCCESS;
  }

  pTask->candidateIdx = 0;
  pTask->candidateAddrs = taosArrayInit(SCH_MAX_CANDIDATE_EP_NUM, sizeof(SQueryNodeAddr));
  if (NULL == pTask->candidateAddrs) {
    SCH_TASK_ELOG("taosArrayInit %d condidate addrs failed", SCH_MAX_CANDIDATE_EP_NUM);
    SCH_ERR_RET(TSDB_CODE_QRY_OUT_OF_MEMORY);
  }

  if (pTask->plan->execNode.epSet.numOfEps > 0) {
    if (NULL == taosArrayPush(pTask->candidateAddrs, &pTask->plan->execNode)) {
      SCH_TASK_ELOG("taosArrayPush execNode to candidate addrs failed, errno:%d", errno);
      SCH_ERR_RET(TSDB_CODE_QRY_OUT_OF_MEMORY);
    }

    SCH_TASK_DLOG("use execNode from plan as candidate addr, numOfEps:%d", pTask->plan->execNode.epSet.numOfEps);

    return TSDB_CODE_SUCCESS;
  }

  int32_t addNum = 0;
  int32_t nodeNum = 0;
  if (pJob->nodeList) {
    nodeNum = taosArrayGetSize(pJob->nodeList);

    for (int32_t i = 0; i < nodeNum && addNum < SCH_MAX_CANDIDATE_EP_NUM; ++i) {
      SQueryNodeAddr *naddr = taosArrayGet(pJob->nodeList, i);

      if (NULL == taosArrayPush(pTask->candidateAddrs, naddr)) {
        SCH_TASK_ELOG("taosArrayPush execNode to candidate addrs failed, addNum:%d, errno:%d", addNum, errno);
        SCH_ERR_RET(TSDB_CODE_QRY_OUT_OF_MEMORY);
      }

      ++addNum;
    }
  }

  if (addNum <= 0) {
    SCH_TASK_ELOG("no available execNode as candidates, nodeNum:%d", nodeNum);
    SCH_ERR_RET(TSDB_CODE_QRY_INVALID_INPUT);
  }

  /*
    for (int32_t i = 0; i < job->dataSrcEps.numOfEps && addNum < SCH_MAX_CANDIDATE_EP_NUM; ++i) {
      strncpy(epSet->fqdn[epSet->numOfEps], job->dataSrcEps.fqdn[i], sizeof(job->dataSrcEps.fqdn[i]));
      epSet->port[epSet->numOfEps] = job->dataSrcEps.port[i];

      ++epSet->numOfEps;
    }
  */

  return TSDB_CODE_SUCCESS;
}

int32_t schPushTaskToExecList(SSchJob *pJob, SSchTask *pTask) {
  int32_t code = taosHashPut(pJob->execTasks, &pTask->taskId, sizeof(pTask->taskId), &pTask, POINTER_BYTES);
  if (0 != code) {
    if (HASH_NODE_EXIST(code)) {
      SCH_TASK_ELOG("task already in execTask list, code:%x", code);
      SCH_ERR_RET(TSDB_CODE_SCH_INTERNAL_ERROR);
    }

    SCH_TASK_ELOG("taosHashPut task to execTask list failed, errno:%d", errno);
    SCH_ERR_RET(TSDB_CODE_QRY_OUT_OF_MEMORY);
  }

  SCH_TASK_DLOG("task added to execTask list, numOfTasks:%d", taosHashGetSize(pJob->execTasks));

  return TSDB_CODE_SUCCESS;
}

int32_t schMoveTaskToSuccList(SSchJob *pJob, SSchTask *pTask, bool *moved) {
  if (0 != taosHashRemove(pJob->execTasks, &pTask->taskId, sizeof(pTask->taskId))) {
    SCH_TASK_WLOG("remove task from execTask list failed, may not exist, status:%s", SCH_GET_TASK_STATUS_STR(pTask));
  } else {
    SCH_TASK_DLOG("task removed from execTask list, numOfTasks:%d", taosHashGetSize(pJob->execTasks));
  }

  int32_t code = taosHashPut(pJob->succTasks, &pTask->taskId, sizeof(pTask->taskId), &pTask, POINTER_BYTES);
  if (0 != code) {
    if (HASH_NODE_EXIST(code)) {
      *moved = true;
<<<<<<< HEAD
      
      SCH_TASK_ELOG("task already in succTask list, status:%s", SCH_GET_TASK_STATUS_STR(pTask));
=======

      SCH_TASK_ELOG("task already in succTask list, status:%d", SCH_GET_TASK_STATUS(pTask));
>>>>>>> 524edc15
      SCH_ERR_RET(TSDB_CODE_SCH_STATUS_ERROR);
    }

    SCH_TASK_ELOG("taosHashPut task to succTask list failed, errno:%d", errno);
    SCH_ERR_RET(TSDB_CODE_QRY_OUT_OF_MEMORY);
  }

  *moved = true;

  SCH_TASK_DLOG("task moved to succTask list, numOfTasks:%d", taosHashGetSize(pJob->succTasks));

  return TSDB_CODE_SUCCESS;
}

int32_t schMoveTaskToFailList(SSchJob *pJob, SSchTask *pTask, bool *moved) {
  *moved = false;

  if (0 != taosHashRemove(pJob->execTasks, &pTask->taskId, sizeof(pTask->taskId))) {
    SCH_TASK_WLOG("remove task from execTask list failed, may not exist, status:%s", SCH_GET_TASK_STATUS_STR(pTask));
  }

  int32_t code = taosHashPut(pJob->failTasks, &pTask->taskId, sizeof(pTask->taskId), &pTask, POINTER_BYTES);
  if (0 != code) {
    if (HASH_NODE_EXIST(code)) {
      *moved = true;
<<<<<<< HEAD
      
      SCH_TASK_WLOG("task already in failTask list, status:%s", SCH_GET_TASK_STATUS_STR(pTask));
=======

      SCH_TASK_WLOG("task already in failTask list, status:%d", SCH_GET_TASK_STATUS(pTask));
>>>>>>> 524edc15
      SCH_ERR_RET(TSDB_CODE_SCH_STATUS_ERROR);
    }

    SCH_TASK_ELOG("taosHashPut task to failTask list failed, errno:%d", errno);
    SCH_ERR_RET(TSDB_CODE_QRY_OUT_OF_MEMORY);
  }

  *moved = true;

  SCH_TASK_DLOG("task moved to failTask list, numOfTasks:%d", taosHashGetSize(pJob->failTasks));

  return TSDB_CODE_SUCCESS;
}

int32_t schMoveTaskToExecList(SSchJob *pJob, SSchTask *pTask, bool *moved) {
  if (0 != taosHashRemove(pJob->succTasks, &pTask->taskId, sizeof(pTask->taskId))) {
    SCH_TASK_WLOG("remove task from succTask list failed, may not exist, status:%s", SCH_GET_TASK_STATUS_STR(pTask));
  }

  int32_t code = taosHashPut(pJob->execTasks, &pTask->taskId, sizeof(pTask->taskId), &pTask, POINTER_BYTES);
  if (0 != code) {
    if (HASH_NODE_EXIST(code)) {
      *moved = true;
<<<<<<< HEAD
      
      SCH_TASK_ELOG("task already in execTask list, status:%s", SCH_GET_TASK_STATUS_STR(pTask));
=======

      SCH_TASK_ELOG("task already in execTask list, status:%d", SCH_GET_TASK_STATUS(pTask));
>>>>>>> 524edc15
      SCH_ERR_RET(TSDB_CODE_SCH_STATUS_ERROR);
    }

    SCH_TASK_ELOG("taosHashPut task to execTask list failed, errno:%d", errno);
    SCH_ERR_RET(TSDB_CODE_QRY_OUT_OF_MEMORY);
  }

  *moved = true;

  SCH_TASK_DLOG("task moved to execTask list, numOfTasks:%d", taosHashGetSize(pJob->execTasks));

  return TSDB_CODE_SUCCESS;
}

int32_t schTaskCheckSetRetry(SSchJob *pJob, SSchTask *pTask, int32_t errCode, bool *needRetry) {
  int8_t status = 0;
  ++pTask->tryTimes;
  
  if (schJobNeedToStop(pJob, &status)) {
    *needRetry = false;
    SCH_TASK_DLOG("task no more retry cause of job status, job status:%s", jobTaskStatusStr(status));
    return TSDB_CODE_SUCCESS;
  }

  if (pTask->tryTimes >= REQUEST_MAX_TRY_TIMES) {
    *needRetry = false;
    SCH_TASK_DLOG("task no more retry since reach max try times, tryTimes:%d", pTask->tryTimes);
    return TSDB_CODE_SUCCESS;
  }
  
  if (!NEED_SCHEDULER_RETRY_ERROR(errCode)) {
    *needRetry = false;
    SCH_TASK_DLOG("task no more retry cause of errCode, errCode:%x - %s", errCode, tstrerror(errCode));
    return TSDB_CODE_SUCCESS;
  }

  // TODO CHECK epList/condidateList
  if (SCH_IS_DATA_SRC_TASK(pTask)) {
<<<<<<< HEAD
    if (pTask->tryTimes >= SCH_TASK_NUM_OF_EPS(&pTask->plan->execNode)) {
      *needRetry = false;
      SCH_TASK_DLOG("task no more retry since all ep tried, tryTimes:%d, epNum:%d", pTask->tryTimes, SCH_TASK_NUM_OF_EPS(&pTask->plan->execNode));
      return TSDB_CODE_SUCCESS;
    }
=======
>>>>>>> 524edc15
  } else {
    int32_t candidateNum = taosArrayGetSize(pTask->candidateAddrs);

    if ((pTask->candidateIdx + 1) >= candidateNum) {
      *needRetry = false;
      SCH_TASK_DLOG("task no more retry since all candiates tried, candidateIdx:%d, candidateNum:%d", pTask->candidateIdx, candidateNum);
      return TSDB_CODE_SUCCESS;
    }
  }
<<<<<<< HEAD

  *needRetry = true;
  SCH_TASK_DLOG("task need the %dth retry, errCode:%x - %s", pTask->tryTimes, errCode, tstrerror(errCode));
  
  return TSDB_CODE_SUCCESS;
=======
>>>>>>> 524edc15
}

int32_t schHandleTaskRetry(SSchJob *pJob, SSchTask *pTask) {
  atomic_sub_fetch_32(&pTask->level->taskLaunchedNum, 1);

  if (SCH_TASK_NEED_FLOW_CTRL(pJob, pTask)) {
    SCH_ERR_RET(schDecTaskFlowQuota(pJob, pTask));
    SCH_ERR_RET(schLaunchTasksInFlowCtrlList(pJob, pTask));
  }

  if (SCH_IS_DATA_SRC_TASK(pTask)) {
    SCH_SWITCH_EPSET(&pTask->plan->execNode);
  } else {
    ++pTask->candidateIdx;
  }

  SCH_ERR_RET(schLaunchTask(pJob, pTask));

  return TSDB_CODE_SUCCESS;
}

int32_t schUpdateHbConnection(SQueryNodeEpId *epId, SSchHbTrans *trans) {
  int32_t      code = 0;
  SSchHbTrans *hb = NULL;

  while (true) {
    hb = taosHashGet(schMgmt.hbConnections, epId, sizeof(SQueryNodeEpId));
    if (NULL == hb) {
      code = taosHashPut(schMgmt.hbConnections, epId, sizeof(SQueryNodeEpId), trans, sizeof(SSchHbTrans));
      if (code) {
        if (HASH_NODE_EXIST(code)) {
          continue;
        }

        qError("taosHashPut hb trans failed, nodeId:%d, fqdn:%s, port:%d", epId->nodeId, epId->ep.fqdn, epId->ep.port);
        SCH_ERR_RET(code);
      }

      qDebug("hb connection updated, seqId:%" PRIx64 ", sId:%" PRIx64
             ", nodeId:%d, fqdn:%s, port:%d, instance:%p, connection:%p",
             trans->seqId, schMgmt.sId, epId->nodeId, epId->ep.fqdn, epId->ep.port, trans->trans.transInst,
             trans->trans.transHandle);

      return TSDB_CODE_SUCCESS;
    }

    break;
  }

  SCH_LOCK(SCH_WRITE, &hb->lock);

  if (hb->seqId >= trans->seqId) {
    qDebug("hb trans seqId is old, seqId:%" PRId64 ", currentId:%" PRId64 ", nodeId:%d, fqdn:%s, port:%d", trans->seqId,
           hb->seqId, epId->nodeId, epId->ep.fqdn, epId->ep.port);

    SCH_UNLOCK(SCH_WRITE, &hb->lock);
    return TSDB_CODE_SUCCESS;
  }

  hb->seqId = trans->seqId;
  memcpy(&hb->trans, &trans->trans, sizeof(trans->trans));

  SCH_UNLOCK(SCH_WRITE, &hb->lock);

  qDebug("hb connection updated, seqId:%" PRIx64 ", sId:%" PRIx64
         ", nodeId:%d, fqdn:%s, port:%d, instance:%p, connection:%p",
         trans->seqId, schMgmt.sId, epId->nodeId, epId->ep.fqdn, epId->ep.port, trans->trans.transInst,
         trans->trans.transHandle);

  return TSDB_CODE_SUCCESS;
}

<<<<<<< HEAD
void schUpdateJobErrCode(SSchJob *pJob, int32_t errCode) {
  if (TSDB_CODE_SUCCESS == errCode) {
    return;
  }

  int32_t origCode = atomic_load_32(&pJob->errCode);
  if (TSDB_CODE_SUCCESS == origCode) {
    if (origCode == atomic_val_compare_exchange_32(&pJob->errCode, origCode, errCode)) {
      goto _return;
    }

    origCode = atomic_load_32(&pJob->errCode);
  }

  if (NEED_CLIENT_HANDLE_ERROR(origCode)) {
    return;
  }
  
  if (NEED_CLIENT_HANDLE_ERROR(errCode)) {
=======
int32_t schProcessOnJobFailureImpl(SSchJob *pJob, int32_t status, int32_t errCode) {
  // if already FAILED, no more processing
  SCH_ERR_RET(schCheckAndUpdateJobStatus(pJob, status));

  if (errCode) {
>>>>>>> 524edc15
    atomic_store_32(&pJob->errCode, errCode);
    goto _return;
  }

  return;
  
_return:  

  SCH_JOB_DLOG("job errCode updated to %x - %s", errCode, tstrerror(errCode));
}

int32_t schProcessOnJobFailureImpl(SSchJob *pJob, int32_t status, int32_t errCode) {
  // if already FAILED, no more processing
  SCH_ERR_RET(schCheckAndUpdateJobStatus(pJob, status));

  schUpdateJobErrCode(pJob, errCode);

  if (atomic_load_8(&pJob->userFetch) || pJob->attr.syncSchedule) {
    tsem_post(&pJob->rspSem);
  }

  int32_t code = atomic_load_32(&pJob->errCode);

  SCH_JOB_DLOG("job failed with error: %s", tstrerror(code));

  SCH_RET(code);
}

// Note: no more task error processing, handled in function internal
int32_t schProcessOnJobFailure(SSchJob *pJob, int32_t errCode) {
  SCH_RET(schProcessOnJobFailureImpl(pJob, JOB_TASK_STATUS_FAILED, errCode));
}

// Note: no more error processing, handled in function internal
int32_t schProcessOnJobDropped(SSchJob *pJob, int32_t errCode) {
  SCH_RET(schProcessOnJobFailureImpl(pJob, JOB_TASK_STATUS_DROPPING, errCode));
}

// Note: no more task error processing, handled in function internal
int32_t schProcessOnJobPartialSuccess(SSchJob *pJob) {
  int32_t code = 0;

  SCH_ERR_RET(schCheckAndUpdateJobStatus(pJob, JOB_TASK_STATUS_PARTIAL_SUCCEED));

  if (pJob->attr.syncSchedule) {
    tsem_post(&pJob->rspSem);
  }

  if (atomic_load_8(&pJob->userFetch)) {
    SCH_ERR_JRET(schFetchFromRemote(pJob));
  }

  return TSDB_CODE_SUCCESS;

_return:

  SCH_RET(schProcessOnJobFailure(pJob, code));
}

int32_t schProcessOnDataFetched(SSchJob *job) {
  atomic_val_compare_exchange_32(&job->remoteFetch, 1, 0);
  tsem_post(&job->rspSem);
}

// Note: no more task error processing, handled in function internal
int32_t schProcessOnTaskFailure(SSchJob *pJob, SSchTask *pTask, int32_t errCode) {
  int8_t status = 0;

  if (schJobNeedToStop(pJob, &status)) {
<<<<<<< HEAD
    SCH_TASK_DLOG("task failed not processed cause of job status, job status:%s", jobTaskStatusStr(status));
=======
    SCH_TASK_DLOG("task failed not processed cause of job status, job status:%d", status);

>>>>>>> 524edc15
    SCH_RET(atomic_load_32(&pJob->errCode));
  }

  bool    needRetry = false;
  bool    moved = false;
  int32_t taskDone = 0;
  int32_t code = 0;

  SCH_TASK_DLOG("taskOnFailure, code:%s", tstrerror(errCode));

  SCH_ERR_JRET(schTaskCheckSetRetry(pJob, pTask, errCode, &needRetry));

  if (!needRetry) {
    SCH_TASK_ELOG("task failed and no more retry, code:%s", tstrerror(errCode));

    if (SCH_GET_TASK_STATUS(pTask) == JOB_TASK_STATUS_EXECUTING) {
      SCH_ERR_JRET(schMoveTaskToFailList(pJob, pTask, &moved));
    } else {
      SCH_TASK_ELOG("task not in executing list, status:%s", SCH_GET_TASK_STATUS_STR(pTask));
      SCH_ERR_JRET(TSDB_CODE_SCH_STATUS_ERROR);
    }

    SCH_SET_TASK_STATUS(pTask, JOB_TASK_STATUS_FAILED);
<<<<<<< HEAD
    
    if (SCH_IS_WAIT_ALL_JOB(pJob)) {
=======

    if (SCH_TASK_NEED_WAIT_ALL(pTask)) {
>>>>>>> 524edc15
      SCH_LOCK(SCH_WRITE, &pTask->level->lock);
      pTask->level->taskFailed++;
      taskDone = pTask->level->taskSucceed + pTask->level->taskFailed;
      SCH_UNLOCK(SCH_WRITE, &pTask->level->lock);

<<<<<<< HEAD
      schUpdateJobErrCode(pJob, errCode);
      
=======
      atomic_store_32(&pJob->errCode, errCode);

>>>>>>> 524edc15
      if (taskDone < pTask->level->taskNum) {
        SCH_TASK_DLOG("need to wait other tasks, doneNum:%d, allNum:%d", taskDone, pTask->level->taskNum);        
        SCH_RET(errCode);
      }
    }
  } else {
    SCH_ERR_JRET(schHandleTaskRetry(pJob, pTask));

    return TSDB_CODE_SUCCESS;
  }

_return:

  SCH_RET(schProcessOnJobFailure(pJob, errCode));
}

// Note: no more task error processing, handled in function internal
int32_t schProcessOnTaskSuccess(SSchJob *pJob, SSchTask *pTask) {
  bool    moved = false;
  int32_t code = 0;

  SCH_TASK_DLOG("taskOnSuccess, status:%s", SCH_GET_TASK_STATUS_STR(pTask));

  SCH_ERR_JRET(schMoveTaskToSuccList(pJob, pTask, &moved));

  SCH_SET_TASK_STATUS(pTask, JOB_TASK_STATUS_PARTIAL_SUCCEED);

  SCH_ERR_JRET(schRecordTaskSucceedNode(pJob, pTask));

  SCH_ERR_JRET(schLaunchTasksInFlowCtrlList(pJob, pTask));

  int32_t parentNum = pTask->parents ? (int32_t)taosArrayGetSize(pTask->parents) : 0;
  if (parentNum == 0) {
    int32_t taskDone = 0;
<<<<<<< HEAD
    
    if (SCH_IS_WAIT_ALL_JOB(pJob)) {
=======

    if (SCH_TASK_NEED_WAIT_ALL(pTask)) {
>>>>>>> 524edc15
      SCH_LOCK(SCH_WRITE, &pTask->level->lock);
      pTask->level->taskSucceed++;
      taskDone = pTask->level->taskSucceed + pTask->level->taskFailed;
      SCH_UNLOCK(SCH_WRITE, &pTask->level->lock);

      if (taskDone < pTask->level->taskNum) {
        SCH_TASK_DLOG("wait all tasks, done:%d, all:%d", taskDone, pTask->level->taskNum);
        return TSDB_CODE_SUCCESS;
      } else if (taskDone > pTask->level->taskNum) {
        SCH_TASK_ELOG("taskDone number invalid, done:%d, total:%d", taskDone, pTask->level->taskNum);
      }

      if (pTask->level->taskFailed > 0) {
        SCH_RET(schProcessOnJobFailure(pJob, 0));
      } else {
        SCH_RET(schProcessOnJobPartialSuccess(pJob));
      }
    } else {
      pJob->resNode = pTask->succeedAddr;
    }

    pJob->fetchTask = pTask;

    SCH_ERR_JRET(schMoveTaskToExecList(pJob, pTask, &moved));

    SCH_RET(schProcessOnJobPartialSuccess(pJob));
  }

  /*
    if (SCH_IS_DATA_SRC_TASK(task) && job->dataSrcEps.numOfEps < SCH_MAX_CANDIDATE_EP_NUM) {
      strncpy(job->dataSrcEps.fqdn[job->dataSrcEps.numOfEps], task->execAddr.fqdn, sizeof(task->execAddr.fqdn));
      job->dataSrcEps.port[job->dataSrcEps.numOfEps] = task->execAddr.port;

      ++job->dataSrcEps.numOfEps;
    }
  */

  for (int32_t i = 0; i < parentNum; ++i) {
    SSchTask *par = *(SSchTask **)taosArrayGet(pTask->parents, i);
    int32_t   readyNum = atomic_add_fetch_32(&par->childReady, 1);

    SCH_LOCK(SCH_WRITE, &par->lock);
    SDownstreamSourceNode source = {.type = QUERY_NODE_DOWNSTREAM_SOURCE,
                                    .taskId = pTask->taskId,
                                    .schedId = schMgmt.sId,
                                    .addr = pTask->succeedAddr};
    qSetSubplanExecutionNode(par->plan, pTask->plan->id.groupId, &source);
    SCH_UNLOCK(SCH_WRITE, &par->lock);

    if (SCH_TASK_READY_TO_LUNCH(readyNum, par)) {
      SCH_ERR_RET(schLaunchTaskImpl(pJob, par));
    }
  }

  return TSDB_CODE_SUCCESS;

_return:

  SCH_RET(schProcessOnJobFailure(pJob, code));
}

// Note: no more error processing, handled in function internal
int32_t schFetchFromRemote(SSchJob *pJob) {
  int32_t code = 0;

  if (atomic_val_compare_exchange_32(&pJob->remoteFetch, 0, 1) != 0) {
    SCH_JOB_ELOG("prior fetching not finished, remoteFetch:%d", atomic_load_32(&pJob->remoteFetch));
    return TSDB_CODE_SUCCESS;
  }

  void *resData = atomic_load_ptr(&pJob->resData);
  if (resData) {
    atomic_val_compare_exchange_32(&pJob->remoteFetch, 1, 0);

    SCH_JOB_DLOG("res already fetched, res:%p", resData);
    return TSDB_CODE_SUCCESS;
  }

  SCH_ERR_JRET(schBuildAndSendMsg(pJob, pJob->fetchTask, &pJob->resNode, TDMT_VND_FETCH));

  return TSDB_CODE_SUCCESS;

_return:

  atomic_val_compare_exchange_32(&pJob->remoteFetch, 1, 0);

  SCH_RET(schProcessOnTaskFailure(pJob, pJob->fetchTask, code));
}

// Note: no more task error processing, handled in function internal
int32_t schHandleResponseMsg(SSchJob *pJob, SSchTask *pTask, int32_t msgType, char *msg, int32_t msgSize,
                             int32_t rspCode) {
  int32_t code = 0;
  int8_t  status = 0;

  if (schJobNeedToStop(pJob, &status)) {
<<<<<<< HEAD
    SCH_TASK_ELOG("rsp not processed cause of job status, job status:%s, rspCode:0x%x", jobTaskStatusStr(status), rspCode);
    
=======
    SCH_TASK_ELOG("rsp not processed cause of job status, job status:%d", status);

>>>>>>> 524edc15
    SCH_RET(atomic_load_32(&pJob->errCode));
  }

  SCH_ERR_JRET(schValidateTaskReceivedMsgType(pJob, pTask, msgType));

  switch (msgType) {
    case TDMT_VND_CREATE_TABLE_RSP: {
<<<<<<< HEAD
        SVCreateTbBatchRsp batchRsp = {0};
        if (msg) {
          tDeserializeSVCreateTbBatchRsp(msg, msgSize, &batchRsp);
          if (batchRsp.rspList) {
            int32_t num = taosArrayGetSize(batchRsp.rspList);
            for (int32_t i = 0; i < num; ++i) {
              SVCreateTbRsp *rsp = taosArrayGet(batchRsp.rspList, i);
              if (NEED_CLIENT_HANDLE_ERROR(rsp->code)) {
                taosArrayDestroy(batchRsp.rspList);
                SCH_ERR_JRET(rsp->code);
              }
            }
            
            taosArrayDestroy(batchRsp.rspList);
          }
        }        
        
        SCH_ERR_JRET(rspCode);
        SCH_ERR_RET(schProcessOnTaskSuccess(pJob, pTask));
=======
      SCH_ERR_JRET(rspCode);
      SCH_ERR_RET(schProcessOnTaskSuccess(pJob, pTask));
>>>>>>> 524edc15

      break;
    }
    case TDMT_VND_SUBMIT_RSP: {
<<<<<<< HEAD
        if (msg) {
          SSubmitRsp *rsp = (SSubmitRsp *)msg;
          
          SCH_ERR_JRET(rsp->code);
=======
#if 0  // TODO OPEN THIS
        SShellSubmitRspMsg *rsp = (SShellSubmitRspMsg *)msg;
>>>>>>> 524edc15

          pJob->resNumOfRows += rsp->affectedRows;
        }

<<<<<<< HEAD
        SCH_ERR_JRET(rspCode);

        SCH_ERR_RET(schProcessOnTaskSuccess(pJob, pTask));
=======
        pJob->resNumOfRows += rsp->affectedRows;
#else
      SCH_ERR_JRET(rspCode);

      SSubmitRsp *rsp = (SSubmitRsp *)msg;
      if (rsp) {
        pJob->resNumOfRows += rsp->affectedRows;
      }
#endif

      SCH_ERR_RET(schProcessOnTaskSuccess(pJob, pTask));
>>>>>>> 524edc15

      break;
    }
    case TDMT_VND_QUERY_RSP: {
<<<<<<< HEAD
        SQueryTableRsp rsp = {0};
        if (msg) {
          tDeserializeSQueryTableRsp(msg, msgSize, &rsp);
          SCH_ERR_JRET(rsp.code);
        }
        
        SCH_ERR_JRET(rspCode);
        
        if (NULL == msg) {
          SCH_ERR_JRET(TSDB_CODE_QRY_INVALID_INPUT);
        }
        
        SCH_ERR_JRET(schBuildAndSendMsg(pJob, pTask, NULL, TDMT_VND_RES_READY));
        
        break;
=======
      SQueryTableRsp *rsp = (SQueryTableRsp *)msg;

      SCH_ERR_JRET(rspCode);
      if (NULL == msg) {
        SCH_ERR_JRET(TSDB_CODE_QRY_INVALID_INPUT);
>>>>>>> 524edc15
      }
      SCH_ERR_JRET(rsp->code);

      SCH_ERR_JRET(schBuildAndSendMsg(pJob, pTask, NULL, TDMT_VND_RES_READY));

      break;
    }
    case TDMT_VND_RES_READY_RSP: {
      SResReadyRsp *rsp = (SResReadyRsp *)msg;

      SCH_ERR_JRET(rspCode);
      if (NULL == msg) {
        SCH_ERR_JRET(TSDB_CODE_QRY_INVALID_INPUT);
      }
      SCH_ERR_JRET(rsp->code);

<<<<<<< HEAD
        SCH_ERR_JRET(rspCode);
        if (NULL == msg) {
          SCH_ERR_JRET(TSDB_CODE_QRY_INVALID_INPUT);
        }
        
        if (pJob->resData) {
          SCH_TASK_ELOG("got fetch rsp while res already exists, res:%p", pJob->resData);
          tfree(rsp);
          SCH_ERR_JRET(TSDB_CODE_SCH_STATUS_ERROR);
        }

        atomic_store_ptr(&pJob->resData, rsp);
        atomic_add_fetch_32(&pJob->resNumOfRows, htonl(rsp->numOfRows));
=======
      SCH_ERR_RET(schProcessOnTaskSuccess(pJob, pTask));

      break;
    }
    case TDMT_VND_FETCH_RSP: {
      SRetrieveTableRsp *rsp = (SRetrieveTableRsp *)msg;

      SCH_ERR_JRET(rspCode);
      if (NULL == msg) {
        SCH_ERR_JRET(TSDB_CODE_QRY_INVALID_INPUT);
      }
>>>>>>> 524edc15

      if (pJob->res) {
        SCH_TASK_ELOG("got fetch rsp while res already exists, res:%p", pJob->res);
        tfree(rsp);
        SCH_ERR_JRET(TSDB_CODE_SCH_STATUS_ERROR);
      }

      atomic_store_ptr(&pJob->res, rsp);
      atomic_add_fetch_32(&pJob->resNumOfRows, htonl(rsp->numOfRows));

      if (rsp->completed) {
        SCH_SET_TASK_STATUS(pTask, JOB_TASK_STATUS_SUCCEED);
      }

      SCH_TASK_DLOG("got fetch rsp, rows:%d, complete:%d", htonl(rsp->numOfRows), rsp->completed);

      schProcessOnDataFetched(pJob);
      break;
    }
    case TDMT_VND_DROP_TASK_RSP: {
      // SHOULD NEVER REACH HERE
      SCH_TASK_ELOG("invalid status to handle drop task rsp, refId:%" PRIx64, pJob->refId);
      SCH_ERR_JRET(TSDB_CODE_SCH_INTERNAL_ERROR);
      break;
    }
    default:
      SCH_TASK_ELOG("unknown rsp msg, type:%d, status:%s", msgType, SCH_GET_TASK_STATUS_STR(pTask));
      SCH_ERR_JRET(TSDB_CODE_QRY_INVALID_INPUT);
  }

  return TSDB_CODE_SUCCESS;

_return:

  SCH_RET(schProcessOnTaskFailure(pJob, pTask, code));
}

int32_t schHandleCallback(void *param, const SDataBuf *pMsg, int32_t msgType, int32_t rspCode) {
  int32_t            code = 0;
  SSchCallbackParam *pParam = (SSchCallbackParam *)param;
  SSchTask          *pTask = NULL;

  SSchJob *pJob = schAcquireJob(pParam->refId);
  if (NULL == pJob) {
    qError("QID:0x%" PRIx64 ",TID:0x%" PRIx64 "taosAcquireRef job failed, may be dropped, refId:%" PRIx64,
           pParam->queryId, pParam->taskId, pParam->refId);
    SCH_ERR_JRET(TSDB_CODE_QRY_JOB_FREED);
  }

  int32_t s = taosHashGetSize(pJob->execTasks);
  if (s <= 0) {
    SCH_JOB_ELOG("empty execTask list, refId:%" PRIx64 ", taskId:%" PRIx64, pParam->refId, pParam->taskId);
    SCH_ERR_JRET(TSDB_CODE_SCH_INTERNAL_ERROR);
  }

  SSchTask **task = taosHashGet(pJob->execTasks, &pParam->taskId, sizeof(pParam->taskId));
  if (NULL == task || NULL == (*task)) {
    SCH_JOB_ELOG("task not found in execTask list, refId:%" PRIx64 ", taskId:%" PRIx64, pParam->refId, pParam->taskId);
    SCH_ERR_JRET(TSDB_CODE_SCH_INTERNAL_ERROR);
  }

  pTask = *task;
  SCH_TASK_DLOG("rsp msg received, type:%s, code:%s", TMSG_INFO(msgType), tstrerror(rspCode));

  pTask->handle = pMsg->handle;
  SCH_ERR_JRET(schHandleResponseMsg(pJob, pTask, msgType, pMsg->pData, pMsg->len, rspCode));

_return:

  if (pJob) {
    schReleaseJob(pParam->refId);
  }

  tfree(param);
  SCH_RET(code);
}

int32_t schHandleSubmitCallback(void *param, const SDataBuf *pMsg, int32_t code) {
  return schHandleCallback(param, pMsg, TDMT_VND_SUBMIT_RSP, code);
}

int32_t schHandleCreateTableCallback(void *param, const SDataBuf *pMsg, int32_t code) {
  return schHandleCallback(param, pMsg, TDMT_VND_CREATE_TABLE_RSP, code);
}

int32_t schHandleQueryCallback(void *param, const SDataBuf *pMsg, int32_t code) {
  return schHandleCallback(param, pMsg, TDMT_VND_QUERY_RSP, code);
}

int32_t schHandleFetchCallback(void *param, const SDataBuf *pMsg, int32_t code) {
  return schHandleCallback(param, pMsg, TDMT_VND_FETCH_RSP, code);
}

int32_t schHandleReadyCallback(void *param, const SDataBuf *pMsg, int32_t code) {
  return schHandleCallback(param, pMsg, TDMT_VND_RES_READY_RSP, code);
}

int32_t schHandleDropCallback(void *param, const SDataBuf *pMsg, int32_t code) {
  SSchCallbackParam *pParam = (SSchCallbackParam *)param;
  qDebug("QID:%" PRIx64 ",TID:%" PRIx64 " drop task rsp received, code:%x", pParam->queryId, pParam->taskId, code);
}

int32_t schHandleHbCallback(void *param, const SDataBuf *pMsg, int32_t code) {
  if (code) {
    qError("hb rsp error:%s", tstrerror(code));
    SCH_ERR_RET(code);
  }

  SSchedulerHbRsp rsp = {0};

  SSchCallbackParam *pParam = (SSchCallbackParam *)param;

  if (tDeserializeSSchedulerHbRsp(pMsg->pData, pMsg->len, &rsp)) {
    qError("invalid hb rsp msg, size:%d", pMsg->len);
    SCH_ERR_RET(TSDB_CODE_QRY_INVALID_INPUT);
  }

  if (rsp.seqId != (uint64_t)-1) {
    SSchHbTrans trans = {0};
    trans.seqId = rsp.seqId;
    trans.trans.transInst = pParam->transport;
    trans.trans.transHandle = pMsg->handle;

    SCH_RET(schUpdateHbConnection(&rsp.epId, &trans));
  }

  int32_t taskNum = (int32_t)taosArrayGetSize(rsp.taskStatus);
  for (int32_t i = 0; i < taskNum; ++i) {
    STaskStatus *taskStatus = taosArrayGet(rsp.taskStatus, i);

    SSchJob *pJob = schAcquireJob(taskStatus->refId);
    if (NULL == pJob) {
      qWarn("job not found, refId:0x%" PRIx64 ",QID:0x%" PRIx64 ",TID:0x%" PRIx64, taskStatus->refId,
            taskStatus->queryId, taskStatus->taskId);
      // TODO DROP TASK FROM SERVER!!!!
      continue;
    }

    // TODO

    schReleaseJob(taskStatus->refId);
  }

_return:

  tFreeSSchedulerHbRsp(&rsp);

  SCH_RET(code);
}

int32_t schGetCallbackFp(int32_t msgType, __async_send_cb_fn_t *fp) {
  switch (msgType) {
    case TDMT_VND_CREATE_TABLE:
      *fp = schHandleCreateTableCallback;
      break;
    case TDMT_VND_SUBMIT:
      *fp = schHandleSubmitCallback;
      break;
    case TDMT_VND_QUERY:
      *fp = schHandleQueryCallback;
      break;
    case TDMT_VND_RES_READY:
      *fp = schHandleReadyCallback;
      break;
    case TDMT_VND_FETCH:
      *fp = schHandleFetchCallback;
      break;
    case TDMT_VND_DROP_TASK:
      *fp = schHandleDropCallback;
      break;
    case TDMT_VND_QUERY_HEARTBEAT:
      *fp = schHandleHbCallback;
      break;
    default:
      qError("unknown msg type for callback, msgType:%d", msgType);
      SCH_ERR_RET(TSDB_CODE_QRY_APP_ERROR);
  }

  return TSDB_CODE_SUCCESS;
}

int32_t schAsyncSendMsg(SSchJob *pJob, SSchTask *pTask, void *transport, SEpSet *epSet, int32_t msgType, void *msg,
                        uint32_t msgSize) {
  int32_t code = 0;

  SSchTrans *trans = (SSchTrans *)transport;

  SMsgSendInfo *pMsgSendInfo = calloc(1, sizeof(SMsgSendInfo));
  if (NULL == pMsgSendInfo) {
    SCH_TASK_ELOG("calloc %d failed", (int32_t)sizeof(SMsgSendInfo));
    SCH_ERR_RET(TSDB_CODE_QRY_OUT_OF_MEMORY);
  }

  SSchCallbackParam *param = calloc(1, sizeof(SSchCallbackParam));
  if (NULL == param) {
    SCH_TASK_ELOG("calloc %d failed", (int32_t)sizeof(SSchCallbackParam));
    SCH_ERR_JRET(TSDB_CODE_QRY_OUT_OF_MEMORY);
  }

  __async_send_cb_fn_t fp = NULL;
  SCH_ERR_JRET(schGetCallbackFp(msgType, &fp));

  param->queryId = pJob->queryId;
  param->refId = pJob->refId;
  param->taskId = SCH_TASK_ID(pTask);
  param->transport = trans->transInst;

  pMsgSendInfo->param = param;
  pMsgSendInfo->msgInfo.pData = msg;
  pMsgSendInfo->msgInfo.len = msgSize;
  pMsgSendInfo->msgInfo.handle = trans->transHandle;
  pMsgSendInfo->msgType = msgType;
  pMsgSendInfo->fp = fp;

  int64_t transporterId = 0;
  code = asyncSendMsgToServer(trans->transInst, epSet, &transporterId, pMsgSendInfo);
  if (code) {
    SCH_ERR_JRET(code);
  }

  SCH_TASK_DLOG("req msg sent, refId:%" PRIx64 ", type:%d, %s", pJob->refId, msgType, TMSG_INFO(msgType));
  return TSDB_CODE_SUCCESS;

_return:

  tfree(param);
  tfree(pMsgSendInfo);
  SCH_RET(code);
}

int32_t schBuildAndSendMsg(SSchJob *pJob, SSchTask *pTask, SQueryNodeAddr *addr, int32_t msgType) {
  uint32_t msgSize = 0;
  void    *msg = NULL;
  int32_t  code = 0;
  bool     isCandidateAddr = false;
  if (NULL == addr) {
    addr = taosArrayGet(pTask->candidateAddrs, pTask->candidateIdx);
    isCandidateAddr = true;
  }

  SEpSet epSet = addr->epSet;

  switch (msgType) {
    case TDMT_VND_CREATE_TABLE:
    case TDMT_VND_SUBMIT: {
      msgSize = pTask->msgLen;
      msg = calloc(1, msgSize);
      if (NULL == msg) {
        SCH_TASK_ELOG("calloc %d failed", msgSize);
        SCH_ERR_RET(TSDB_CODE_QRY_OUT_OF_MEMORY);
      }

      memcpy(msg, pTask->msg, msgSize);
      break;
    }

    case TDMT_VND_QUERY: {
      uint32_t len = strlen(pJob->sql);

      msgSize = sizeof(SSubQueryMsg) + pTask->msgLen + len;
      msg = calloc(1, msgSize);
      if (NULL == msg) {
        SCH_TASK_ELOG("calloc %d failed", msgSize);
        SCH_ERR_RET(TSDB_CODE_QRY_OUT_OF_MEMORY);
      }

      SSubQueryMsg *pMsg = msg;
      pMsg->header.vgId = htonl(addr->nodeId);
      pMsg->sId = htobe64(schMgmt.sId);
      pMsg->queryId = htobe64(pJob->queryId);
      pMsg->taskId = htobe64(pTask->taskId);
      pMsg->refId = htobe64(pJob->refId);
      pMsg->taskType = TASK_TYPE_TEMP;
      pMsg->phyLen = htonl(pTask->msgLen);
      pMsg->sqlLen = htonl(len);

      memcpy(pMsg->msg, pJob->sql, len);
      memcpy(pMsg->msg + len, pTask->msg, pTask->msgLen);
      
      break;
    }

    case TDMT_VND_RES_READY: {
      msgSize = sizeof(SResReadyReq);
      msg = calloc(1, msgSize);
      if (NULL == msg) {
        SCH_TASK_ELOG("calloc %d failed", msgSize);
        SCH_ERR_RET(TSDB_CODE_QRY_OUT_OF_MEMORY);
      }

      SResReadyReq *pMsg = msg;

      pMsg->header.vgId = htonl(addr->nodeId);

      pMsg->sId = htobe64(schMgmt.sId);
      pMsg->queryId = htobe64(pJob->queryId);
      pMsg->taskId = htobe64(pTask->taskId);
      break;
    }
    case TDMT_VND_FETCH: {
      msgSize = sizeof(SResFetchReq);
      msg = calloc(1, msgSize);
      if (NULL == msg) {
        SCH_TASK_ELOG("calloc %d failed", msgSize);
        SCH_ERR_RET(TSDB_CODE_QRY_OUT_OF_MEMORY);
      }

      SResFetchReq *pMsg = msg;

      pMsg->header.vgId = htonl(addr->nodeId);

      pMsg->sId = htobe64(schMgmt.sId);
      pMsg->queryId = htobe64(pJob->queryId);
      pMsg->taskId = htobe64(pTask->taskId);
      break;
    }
    case TDMT_VND_DROP_TASK: {
      msgSize = sizeof(STaskDropReq);
      msg = calloc(1, msgSize);
      if (NULL == msg) {
        SCH_TASK_ELOG("calloc %d failed", msgSize);
        SCH_ERR_RET(TSDB_CODE_QRY_OUT_OF_MEMORY);
      }

      STaskDropReq *pMsg = msg;

      pMsg->header.vgId = htonl(addr->nodeId);

      pMsg->sId = htobe64(schMgmt.sId);
      pMsg->queryId = htobe64(pJob->queryId);
      pMsg->taskId = htobe64(pTask->taskId);
      pMsg->refId = htobe64(pJob->refId);
      break;
    }
    case TDMT_VND_QUERY_HEARTBEAT: {
      SSchedulerHbReq req = {0};
      req.sId = schMgmt.sId;
      req.header.vgId = addr->nodeId;
      req.epId.nodeId = addr->nodeId;
      memcpy(&req.epId.ep, SCH_GET_CUR_EP(addr), sizeof(SEp));

      msgSize = tSerializeSSchedulerHbReq(NULL, 0, &req);
      if (msgSize < 0) {
        SCH_JOB_ELOG("tSerializeSSchedulerHbReq hbReq failed, size:%d", msgSize);
        SCH_ERR_RET(TSDB_CODE_QRY_OUT_OF_MEMORY);
      }
      msg = calloc(1, msgSize);
      if (NULL == msg) {
        SCH_JOB_ELOG("calloc %d failed", msgSize);
        SCH_ERR_RET(TSDB_CODE_QRY_OUT_OF_MEMORY);
      }
      if (tSerializeSSchedulerHbReq(msg, msgSize, &req) < 0) {
        SCH_JOB_ELOG("tSerializeSSchedulerHbReq hbReq failed, size:%d", msgSize);
        SCH_ERR_JRET(TSDB_CODE_QRY_OUT_OF_MEMORY);
      }
      break;
    }
    default:
      SCH_TASK_ELOG("unknown msg type to send, msgType:%d", msgType);
      SCH_ERR_RET(TSDB_CODE_SCH_INTERNAL_ERROR);
      break;
  }

  SCH_SET_TASK_LASTMSG_TYPE(pTask, msgType);

  SSchTrans trans = {.transInst = pJob->transport, .transHandle = pTask ? pTask->handle : NULL};
  SCH_ERR_JRET(schAsyncSendMsg(pJob, pTask, &trans, &epSet, msgType, msg, msgSize));

  if (isCandidateAddr) {
    SCH_ERR_RET(schRecordTaskExecNode(pJob, pTask, addr));
  }

  return TSDB_CODE_SUCCESS;

_return:

  SCH_SET_TASK_LASTMSG_TYPE(pTask, -1);

  tfree(msg);
  SCH_RET(code);
}

int32_t schEnsureHbConnection(SSchJob *pJob, SSchTask *pTask) {
  SQueryNodeAddr *addr = taosArrayGet(pTask->candidateAddrs, pTask->candidateIdx);
  SQueryNodeEpId  epId = {0};

  epId.nodeId = addr->nodeId;
  memcpy(&epId.ep, SCH_GET_CUR_EP(addr), sizeof(SEp));

  SSchHbTrans *hb = taosHashGet(schMgmt.hbConnections, &epId, sizeof(SQueryNodeEpId));
  if (NULL == hb) {
    SCH_ERR_RET(schBuildAndSendMsg(pJob, NULL, addr, TDMT_VND_QUERY_HEARTBEAT));
  }

  return TSDB_CODE_SUCCESS;
}

int32_t schLaunchTaskImpl(SSchJob *pJob, SSchTask *pTask) {
  int8_t  status = 0;
  int32_t code = 0;

  atomic_add_fetch_32(&pTask->level->taskLaunchedNum, 1);

  if (schJobNeedToStop(pJob, &status)) {
<<<<<<< HEAD
    SCH_TASK_DLOG("no need to launch task cause of job status, job status:%s", jobTaskStatusStr(status));
    
    SCH_RET(atomic_load_32(&pJob->errCode));
  }

  // NOTE: race condition: the task should be put into the hash table before send msg to server
  if (SCH_GET_TASK_STATUS(pTask) != JOB_TASK_STATUS_EXECUTING) {
    SCH_ERR_RET(schPushTaskToExecList(pJob, pTask));
    SCH_SET_TASK_STATUS(pTask, JOB_TASK_STATUS_EXECUTING);
  }
  
=======
    SCH_TASK_DLOG("no need to launch task cause of job status, job status:%d", status);

    SCH_RET(atomic_load_32(&pJob->errCode));
  }

>>>>>>> 524edc15
  SSubplan *plan = pTask->plan;

  if (NULL == pTask->msg) {  // TODO add more detailed reason for failure
    code = qSubPlanToString(plan, &pTask->msg, &pTask->msgLen);
    if (TSDB_CODE_SUCCESS != code) {
      SCH_TASK_ELOG("failed to create physical plan, code:%s, msg:%p, len:%d", tstrerror(code), pTask->msg,
                    pTask->msgLen);
      SCH_ERR_RET(code);
    } else {
      SCH_TASK_DLOG("physical plan len:%d, %s", pTask->msgLen, pTask->msg);
    }
  }

  SCH_ERR_RET(schSetTaskCandidateAddrs(pJob, pTask));

  if (SCH_IS_QUERY_JOB(pJob)) {
    SCH_ERR_RET(schEnsureHbConnection(pJob, pTask));
  }

  SCH_ERR_RET(schBuildAndSendMsg(pJob, pTask, NULL, plan->msgType));

  return TSDB_CODE_SUCCESS;
}

// Note: no more error processing, handled in function internal
int32_t schLaunchTask(SSchJob *pJob, SSchTask *pTask) {
  bool    enough = false;
  int32_t code = 0;

  if (SCH_TASK_NEED_FLOW_CTRL(pJob, pTask)) {
    SCH_ERR_JRET(schCheckIncTaskFlowQuota(pJob, pTask, &enough));

    if (enough) {
      SCH_ERR_JRET(schLaunchTaskImpl(pJob, pTask));
    }
  } else {
    SCH_ERR_JRET(schLaunchTaskImpl(pJob, pTask));
  }

  return TSDB_CODE_SUCCESS;

_return:

  SCH_RET(schProcessOnTaskFailure(pJob, pTask, code));
}

int32_t schLaunchLevelTasks(SSchJob *pJob, SSchLevel *level) {
  for (int32_t i = 0; i < level->taskNum; ++i) {
    SSchTask *pTask = taosArrayGet(level->subTasks, i);

    SCH_ERR_RET(schLaunchTask(pJob, pTask));
  }

  return TSDB_CODE_SUCCESS;
}

int32_t schLaunchJob(SSchJob *pJob) {
  SSchLevel *level = taosArrayGet(pJob->levels, pJob->levelIdx);

  SCH_ERR_RET(schCheckAndUpdateJobStatus(pJob, JOB_TASK_STATUS_EXECUTING));

  SCH_ERR_RET(schCheckJobNeedFlowCtrl(pJob, level));

  SCH_ERR_RET(schLaunchLevelTasks(pJob, level));

  return TSDB_CODE_SUCCESS;
}

void schDropTaskOnExecutedNode(SSchJob *pJob, SSchTask *pTask) {
  if (NULL == pTask->execAddrs) {
    SCH_TASK_DLOG("no exec address, status:%s", SCH_GET_TASK_STATUS_STR(pTask));
    return;
  }

  int32_t size = (int32_t)taosArrayGetSize(pTask->execAddrs);

  if (size <= 0) {
    SCH_TASK_DLOG("task has no exec address, no need to drop it, status:%s", SCH_GET_TASK_STATUS_STR(pTask));
    return;
  }

  SQueryNodeAddr *addr = NULL;
  for (int32_t i = 0; i < size; ++i) {
    addr = (SQueryNodeAddr *)taosArrayGet(pTask->execAddrs, i);

    schBuildAndSendMsg(pJob, pTask, addr, TDMT_VND_DROP_TASK);
  }

  SCH_TASK_DLOG("task has %d exec address", size);
}

void schDropTaskInHashList(SSchJob *pJob, SHashObj *list) {
  if (!SCH_IS_NEED_DROP_JOB(pJob)) {
    return;
  }

  void *pIter = taosHashIterate(list, NULL);
  while (pIter) {
    SSchTask *pTask = *(SSchTask **)pIter;

<<<<<<< HEAD
    schDropTaskOnExecutedNode(pJob, pTask);
    
=======
    if (!SCH_TASK_NO_NEED_DROP(pTask)) {
      schDropTaskOnExecutedNode(pJob, pTask);
    }

>>>>>>> 524edc15
    pIter = taosHashIterate(list, pIter);
  }
}

void schDropJobAllTasks(SSchJob *pJob) {
  schDropTaskInHashList(pJob, pJob->execTasks);
  schDropTaskInHashList(pJob, pJob->succTasks);
  schDropTaskInHashList(pJob, pJob->failTasks);
}

int32_t schCancelJob(SSchJob *pJob) {
  // TODO

  // TODO MOVE ALL TASKS FROM EXEC LIST TO FAIL LIST
}

void schFreeJobImpl(void *job) {
  if (NULL == job) {
    return;
  }

  SSchJob *pJob = job;
  uint64_t queryId = pJob->queryId;
  int64_t  refId = pJob->refId;

  if (pJob->status == JOB_TASK_STATUS_EXECUTING) {
    schCancelJob(pJob);
  }

  schDropJobAllTasks(pJob);

  pJob->subPlans = NULL;  // it is a reference to pDag->pSubplans

  int32_t numOfLevels = taosArrayGetSize(pJob->levels);
  for (int32_t i = 0; i < numOfLevels; ++i) {
    SSchLevel *pLevel = taosArrayGet(pJob->levels, i);

    schFreeFlowCtrl(pLevel);

    int32_t numOfTasks = taosArrayGetSize(pLevel->subTasks);
    for (int32_t j = 0; j < numOfTasks; ++j) {
      SSchTask *pTask = taosArrayGet(pLevel->subTasks, j);
      schFreeTask(pTask);
    }

    taosArrayDestroy(pLevel->subTasks);
  }

  taosHashCleanup(pJob->execTasks);
  taosHashCleanup(pJob->failTasks);
  taosHashCleanup(pJob->succTasks);

  taosArrayDestroy(pJob->levels);
  taosArrayDestroy(pJob->nodeList);
<<<<<<< HEAD
  
  tfree(pJob->resData);
  
=======

  tfree(pJob->res);

>>>>>>> 524edc15
  tfree(pJob);

  qDebug("QID:0x%" PRIx64 " job freed, refId:%" PRIx64 ", pointer:%p", queryId, refId, pJob);
}

static int32_t schExecJobImpl(void *transport, SArray *pNodeList, SQueryPlan *pDag, int64_t *job, const char *sql,
                              bool syncSchedule) {
  qDebug("QID:0x%" PRIx64 " job started", pDag->queryId);

  if (pNodeList == NULL || (pNodeList && taosArrayGetSize(pNodeList) <= 0)) {
    qDebug("QID:0x%" PRIx64 " input exec nodeList is empty", pDag->queryId);
  }

  int32_t  code = 0;
  SSchJob *pJob = calloc(1, sizeof(SSchJob));
  if (NULL == pJob) {
    qError("QID:%" PRIx64 " calloc %d failed", pDag->queryId, (int32_t)sizeof(SSchJob));
    SCH_ERR_RET(TSDB_CODE_QRY_OUT_OF_MEMORY);
  }

  pJob->attr.syncSchedule = syncSchedule;
  pJob->transport = transport;
  pJob->sql = sql;

  if (pNodeList != NULL) {
    pJob->nodeList = taosArrayDup(pNodeList);
  }

  SCH_ERR_JRET(schValidateAndBuildJob(pDag, pJob));

  pJob->execTasks =
      taosHashInit(pDag->numOfSubplans, taosGetDefaultHashFunction(TSDB_DATA_TYPE_UBIGINT), false, HASH_ENTRY_LOCK);
  if (NULL == pJob->execTasks) {
    SCH_JOB_ELOG("taosHashInit %d execTasks failed", pDag->numOfSubplans);
    SCH_ERR_JRET(TSDB_CODE_QRY_OUT_OF_MEMORY);
  }

  pJob->succTasks =
      taosHashInit(pDag->numOfSubplans, taosGetDefaultHashFunction(TSDB_DATA_TYPE_UBIGINT), false, HASH_ENTRY_LOCK);
  if (NULL == pJob->succTasks) {
    SCH_JOB_ELOG("taosHashInit %d succTasks failed", pDag->numOfSubplans);
    SCH_ERR_JRET(TSDB_CODE_QRY_OUT_OF_MEMORY);
  }

  pJob->failTasks =
      taosHashInit(pDag->numOfSubplans, taosGetDefaultHashFunction(TSDB_DATA_TYPE_UBIGINT), false, HASH_ENTRY_LOCK);
  if (NULL == pJob->failTasks) {
    SCH_JOB_ELOG("taosHashInit %d failTasks failed", pDag->numOfSubplans);
    SCH_ERR_JRET(TSDB_CODE_QRY_OUT_OF_MEMORY);
  }

  tsem_init(&pJob->rspSem, 0, 0);

  pJob->refId = taosAddRef(schMgmt.jobRef, pJob);
  if (pJob->refId < 0) {
    SCH_JOB_ELOG("taosHashPut job failed, error:%s", tstrerror(terrno));
    SCH_ERR_JRET(terrno);
  }

  SCH_JOB_DLOG("job refId:%" PRIx64, pJob->refId);

  pJob->status = JOB_TASK_STATUS_NOT_START;
  SCH_ERR_JRET(schLaunchJob(pJob));

  schAcquireJob(pJob->refId);

  *job = pJob->refId;

  if (syncSchedule) {
    SCH_JOB_DLOG("will wait for rsp now, job status:%s", SCH_GET_JOB_STATUS_STR(pJob));
    tsem_wait(&pJob->rspSem);
  }

  SCH_JOB_DLOG("job exec done, job status:%s", SCH_GET_JOB_STATUS_STR(pJob));

  schReleaseJob(pJob->refId);

  return TSDB_CODE_SUCCESS;

_return:

  schFreeJobImpl(pJob);
  SCH_RET(code);
}

int32_t schedulerInit(SSchedulerCfg *cfg) {
  if (schMgmt.jobRef) {
    qError("scheduler already initialized");
    return TSDB_CODE_QRY_INVALID_INPUT;
  }

  if (cfg) {
    schMgmt.cfg = *cfg;

    if (schMgmt.cfg.maxJobNum == 0) {
      schMgmt.cfg.maxJobNum = SCHEDULE_DEFAULT_MAX_JOB_NUM;
    }
    if (schMgmt.cfg.maxNodeTableNum <= 0) {
      schMgmt.cfg.maxNodeTableNum = SCHEDULE_DEFAULT_MAX_NODE_TABLE_NUM;
    }
  } else {
    schMgmt.cfg.maxJobNum = SCHEDULE_DEFAULT_MAX_JOB_NUM;
    schMgmt.cfg.maxNodeTableNum = SCHEDULE_DEFAULT_MAX_NODE_TABLE_NUM;
  }

  schMgmt.jobRef = taosOpenRef(schMgmt.cfg.maxJobNum, schFreeJobImpl);
  if (schMgmt.jobRef < 0) {
    qError("init schduler jobRef failed, num:%u", schMgmt.cfg.maxJobNum);
    SCH_ERR_RET(TSDB_CODE_QRY_OUT_OF_MEMORY);
  }

  schMgmt.hbConnections = taosHashInit(100, taosGetDefaultHashFunction(TSDB_DATA_TYPE_BINARY), false, HASH_ENTRY_LOCK);
  if (NULL == schMgmt.hbConnections) {
    qError("taosHashInit hb connections failed");
    SCH_ERR_RET(TSDB_CODE_QRY_OUT_OF_MEMORY);
  }

  if (taosGetSystemUUID((char *)&schMgmt.sId, sizeof(schMgmt.sId))) {
    qError("generate schdulerId failed, errno:%d", errno);
    SCH_ERR_RET(TSDB_CODE_QRY_SYS_ERROR);
  }

  qInfo("scheduler %" PRIx64 " initizlized, maxJob:%u", schMgmt.sId, schMgmt.cfg.maxJobNum);

  return TSDB_CODE_SUCCESS;
}

int32_t schedulerExecJob(void *transport, SArray *nodeList, SQueryPlan *pDag, int64_t *pJob, const char *sql,
                         SQueryResult *pRes) {
  if (NULL == transport || NULL == pDag || NULL == pDag->pSubplans || NULL == pJob || NULL == pRes) {
    SCH_ERR_RET(TSDB_CODE_QRY_INVALID_INPUT);
  }

  SCH_ERR_RET(schExecJobImpl(transport, nodeList, pDag, pJob, sql, true));

  SSchJob *job = schAcquireJob(*pJob);

  pRes->code = atomic_load_32(&job->errCode);
  pRes->numOfRows = job->resNumOfRows;
  
  schReleaseJob(*pJob);

  return TSDB_CODE_SUCCESS;
}

int32_t schedulerAsyncExecJob(void *transport, SArray *pNodeList, SQueryPlan *pDag, const char *sql, int64_t *pJob) {
  if (NULL == transport || NULL == pDag || NULL == pDag->pSubplans || NULL == pJob) {
    SCH_ERR_RET(TSDB_CODE_QRY_INVALID_INPUT);
  }

  SCH_ERR_RET(schExecJobImpl(transport, pNodeList, pDag, pJob, sql, false));

  return TSDB_CODE_SUCCESS;
}

#if 0
int32_t schedulerConvertDagToTaskList(SQueryPlan* pDag, SArray **pTasks) {
  if (NULL == pDag || pDag->numOfSubplans <= 0 || LIST_LENGTH(pDag->pSubplans) == 0) {
    SCH_ERR_RET(TSDB_CODE_QRY_INVALID_INPUT);
  }

  int32_t levelNum = LIST_LENGTH(pDag->pSubplans);
  if (1 != levelNum) {
    qError("invalid level num: %d", levelNum);
    SCH_ERR_RET(TSDB_CODE_QRY_INVALID_INPUT);
  }

  SNodeListNode *plans = (SNodeListNode*)nodesListGetNode(pDag->pSubplans, 0);
  int32_t taskNum = LIST_LENGTH(plans->pNodeList);
  if (taskNum <= 0) {
    qError("invalid task num: %d", taskNum);
    SCH_ERR_RET(TSDB_CODE_QRY_INVALID_INPUT);
  }

  SArray *info = taosArrayInit(taskNum, sizeof(STaskInfo));
  if (NULL == info) {
    qError("taosArrayInit %d taskInfo failed", taskNum);
    SCH_ERR_RET(TSDB_CODE_QRY_OUT_OF_MEMORY);
  }

  STaskInfo tInfo = {0};
  char *msg = NULL;
  int32_t msgLen = 0;
  int32_t code = 0;
  
  for (int32_t i = 0; i < taskNum; ++i) {
    SSubplan *plan = (SSubplan*)nodesListGetNode(plans->pNodeList, i);
    tInfo.addr = plan->execNode;

    code = qSubPlanToString(plan, &msg, &msgLen);
    if (TSDB_CODE_SUCCESS != code) {
      qError("subplanToString error, code:%x, msg:%p, len:%d", code, msg, msgLen);
      SCH_ERR_JRET(code);
    }

    int32_t msgSize = sizeof(SSubQueryMsg) + msgLen;
    if (NULL == msg) {
      qError("calloc %d failed", msgSize);
      SCH_ERR_JRET(TSDB_CODE_QRY_OUT_OF_MEMORY);
    }
    
    SSubQueryMsg* pMsg = calloc(1, msgSize);
    
    pMsg->header.vgId = tInfo.addr.nodeId;
    
    pMsg->sId      = schMgmt.sId;
    pMsg->queryId  = plan->id.queryId;
    pMsg->taskId   = schGenUUID();
    pMsg->taskType = TASK_TYPE_PERSISTENT;
    pMsg->phyLen   = msgLen;
    pMsg->sqlLen   = 0;
    memcpy(pMsg->msg, msg, msgLen);
    /*memcpy(pMsg->msg, ((SSubQueryMsg*)msg)->msg, msgLen);*/

    tInfo.msg = pMsg;

    if (NULL == taosArrayPush(info, &tInfo)) {
      qError("taosArrayPush failed, idx:%d", i);
      free(msg);
      SCH_ERR_JRET(TSDB_CODE_QRY_OUT_OF_MEMORY);
    }
  }

  *pTasks = info;
  info = NULL;
  
_return:
  schedulerFreeTaskList(info);
  SCH_RET(code);
}

int32_t schedulerCopyTask(STaskInfo *src, SArray **dst, int32_t copyNum) {
  if (NULL == src || NULL == dst || copyNum <= 0) {
    SCH_ERR_RET(TSDB_CODE_QRY_INVALID_INPUT);
  }

  int32_t code = 0;

  *dst = taosArrayInit(copyNum, sizeof(STaskInfo));
  if (NULL == *dst) {
    qError("taosArrayInit %d taskInfo failed", copyNum);
    SCH_ERR_RET(TSDB_CODE_QRY_OUT_OF_MEMORY);
  }

  int32_t msgSize = src->msg->phyLen + sizeof(*src->msg);
  STaskInfo info = {0};

  info.addr = src->addr;

  for (int32_t i = 0; i < copyNum; ++i) {
    info.msg = malloc(msgSize);
    if (NULL == info.msg) {
      qError("malloc %d failed", msgSize);
      SCH_ERR_JRET(TSDB_CODE_QRY_OUT_OF_MEMORY);
    }

    memcpy(info.msg, src->msg, msgSize);

    info.msg->taskId = schGenUUID();

    if (NULL == taosArrayPush(*dst, &info)) {
      qError("taosArrayPush failed, idx:%d", i);
      free(info.msg);
      SCH_ERR_JRET(TSDB_CODE_QRY_OUT_OF_MEMORY);
    }
  }

  return TSDB_CODE_SUCCESS;

_return:

  schedulerFreeTaskList(*dst);
  *dst = NULL;

  SCH_RET(code);
}
#endif

int32_t schedulerFetchRows(int64_t job, void **pData) {
  if (NULL == pData) {
    SCH_ERR_RET(TSDB_CODE_QRY_INVALID_INPUT);
  }

  int32_t  code = 0;
  SSchJob *pJob = schAcquireJob(job);
  if (NULL == pJob) {
    qError("acquire job from jobRef list failed, may be dropped, refId:%" PRIx64, job);
    SCH_ERR_RET(TSDB_CODE_SCH_STATUS_ERROR);
  }

  int8_t status = SCH_GET_JOB_STATUS(pJob);
  if (status == JOB_TASK_STATUS_DROPPING) {
    SCH_JOB_ELOG("job is dropping, status:%s", jobTaskStatusStr(status));
    schReleaseJob(job);
    SCH_ERR_RET(TSDB_CODE_SCH_STATUS_ERROR);
  }

  if (!SCH_JOB_NEED_FETCH(pJob)) {
    SCH_JOB_ELOG("no need to fetch data, status:%s", SCH_GET_JOB_STATUS_STR(pJob));
    schReleaseJob(job);
    SCH_ERR_RET(TSDB_CODE_QRY_APP_ERROR);
  }

  if (atomic_val_compare_exchange_8(&pJob->userFetch, 0, 1) != 0) {
    SCH_JOB_ELOG("prior fetching not finished, userFetch:%d", atomic_load_8(&pJob->userFetch));
    schReleaseJob(job);
    SCH_ERR_RET(TSDB_CODE_QRY_APP_ERROR);
  }

  if (JOB_TASK_STATUS_FAILED == status || JOB_TASK_STATUS_DROPPING == status) {
    SCH_JOB_ELOG("job failed or dropping, status:%s", jobTaskStatusStr(status));
    SCH_ERR_JRET(atomic_load_32(&pJob->errCode));
  } else if (status == JOB_TASK_STATUS_SUCCEED) {
    SCH_JOB_DLOG("job already succeed, status:%s", jobTaskStatusStr(status));
    goto _return;
  } else if (status == JOB_TASK_STATUS_PARTIAL_SUCCEED) {
    SCH_ERR_JRET(schFetchFromRemote(pJob));
  }

  tsem_wait(&pJob->rspSem);

  status = SCH_GET_JOB_STATUS(pJob);

  if (JOB_TASK_STATUS_FAILED == status || JOB_TASK_STATUS_DROPPING == status) {
    SCH_JOB_ELOG("job failed or dropping, status:%s", jobTaskStatusStr(status));
    SCH_ERR_JRET(atomic_load_32(&pJob->errCode));
  }
<<<<<<< HEAD
  
  if (pJob->resData && ((SRetrieveTableRsp *)pJob->resData)->completed) {
=======

  if (pJob->res && ((SRetrieveTableRsp *)pJob->res)->completed) {
>>>>>>> 524edc15
    SCH_ERR_JRET(schCheckAndUpdateJobStatus(pJob, JOB_TASK_STATUS_SUCCEED));
  }

  while (true) {
    *pData = atomic_load_ptr(&pJob->resData);
    if (*pData != atomic_val_compare_exchange_ptr(&pJob->resData, *pData, NULL)) {
      continue;
    }

    break;
  }

  if (NULL == *pData) {
    SRetrieveTableRsp *rsp = (SRetrieveTableRsp *)calloc(1, sizeof(SRetrieveTableRsp));
    if (rsp) {
      rsp->completed = 1;
    }

    *pData = rsp;
    SCH_JOB_DLOG("empty res and set query complete, code:%x", code);
  }

  SCH_JOB_DLOG("fetch done, totalRows:%d, code:%s", pJob->resNumOfRows, tstrerror(code));

_return:

  atomic_val_compare_exchange_8(&pJob->userFetch, 1, 0);

  schReleaseJob(job);

  SCH_RET(code);
}

int32_t scheduleCancelJob(int64_t job) {
  SSchJob *pJob = schAcquireJob(job);
  if (NULL == pJob) {
    qError("acquire job from jobRef list failed, may be dropped, refId:%" PRIx64, job);
    SCH_ERR_RET(TSDB_CODE_SCH_STATUS_ERROR);
  }

  int32_t code = schCancelJob(pJob);

  schReleaseJob(job);

  SCH_RET(code);
}

void schedulerFreeJob(int64_t job) {
  SSchJob *pJob = schAcquireJob(job);
  if (NULL == pJob) {
    qError("acquire job from jobRef list failed, may be dropped, refId:%" PRIx64, job);
    return;
  }

  if (atomic_load_8(&pJob->userFetch) > 0) {
    schProcessOnJobDropped(pJob, TSDB_CODE_QRY_JOB_FREED);
  }

  SCH_JOB_DLOG("start to remove job from jobRef list, refId:%" PRIx64, job);

  if (taosRemoveRef(schMgmt.jobRef, job)) {
    SCH_JOB_ELOG("remove job from job list failed, refId:%" PRIx64, job);
  }

  schReleaseJob(job);
}

void schedulerFreeTaskList(SArray *taskList) {
  if (NULL == taskList) {
    return;
  }

  int32_t taskNum = taosArrayGetSize(taskList);
  for (int32_t i = 0; i < taskNum; ++i) {
    STaskInfo *info = taosArrayGet(taskList, i);
    tfree(info->msg);
  }

  taosArrayDestroy(taskList);
}

void schedulerDestroy(void) {
  if (schMgmt.jobRef) {
    SSchJob *pJob = taosIterateRef(schMgmt.jobRef, 0);

    while (pJob) {
      taosRemoveRef(schMgmt.jobRef, pJob->refId);

      pJob = taosIterateRef(schMgmt.jobRef, pJob->refId);
    }

    taosCloseRef(schMgmt.jobRef);
    schMgmt.jobRef = 0;
  }
}
<|MERGE_RESOLUTION|>--- conflicted
+++ resolved
@@ -98,11 +98,8 @@
 
 int32_t schValidateTaskReceivedMsgType(SSchJob *pJob, SSchTask *pTask, int32_t msgType) {
   int32_t lastMsgType = SCH_GET_TASK_LASTMSG_TYPE(pTask);
-<<<<<<< HEAD
   int32_t taskStatus = SCH_GET_TASK_STATUS(pTask);
-=======
-
->>>>>>> 524edc15
+
   switch (msgType) {
     case TDMT_VND_CREATE_TABLE_RSP:
     case TDMT_VND_SUBMIT_RSP:
@@ -116,27 +113,14 @@
         SCH_ERR_RET(TSDB_CODE_SCH_STATUS_ERROR);
       }
 
-<<<<<<< HEAD
       if (taskStatus != JOB_TASK_STATUS_EXECUTING && taskStatus != JOB_TASK_STATUS_PARTIAL_SUCCEED) {
         SCH_TASK_ELOG("rsp msg conflicted with task status, status:%s, rspType:%s", jobTaskStatusStr(taskStatus), TMSG_INFO(msgType));
-=======
-      if (SCH_GET_TASK_STATUS(pTask) != JOB_TASK_STATUS_EXECUTING &&
-          SCH_GET_TASK_STATUS(pTask) != JOB_TASK_STATUS_PARTIAL_SUCCEED) {
-        SCH_TASK_ELOG("rsp msg conflicted with task status, status:%d, rspType:%s", SCH_GET_TASK_STATUS(pTask),
-                      TMSG_INFO(msgType));
->>>>>>> 524edc15
         SCH_ERR_RET(TSDB_CODE_SCH_STATUS_ERROR);
       }
 
       break;
     default:
-<<<<<<< HEAD
       SCH_TASK_ELOG("unknown rsp msg, type:%s, status:%s", TMSG_INFO(msgType), jobTaskStatusStr(taskStatus));
-      
-=======
-      SCH_TASK_ELOG("unknown rsp msg, type:%s, status:%d", TMSG_INFO(msgType), SCH_GET_TASK_STATUS(pTask));
-
->>>>>>> 524edc15
       SCH_ERR_RET(TSDB_CODE_QRY_INVALID_INPUT);
   }
 
@@ -216,13 +200,7 @@
 
 _return:
 
-<<<<<<< HEAD
   SCH_JOB_ELOG("invalid job status update, from %s to %s", jobTaskStatusStr(oriStatus), jobTaskStatusStr(newStatus));
-  
-=======
-  SCH_JOB_ELOG("invalid job status update, from %d to %d", oriStatus, newStatus);
-
->>>>>>> 524edc15
   SCH_ERR_RET(code);
 }
 
@@ -523,13 +501,7 @@
   if (0 != code) {
     if (HASH_NODE_EXIST(code)) {
       *moved = true;
-<<<<<<< HEAD
-      
       SCH_TASK_ELOG("task already in succTask list, status:%s", SCH_GET_TASK_STATUS_STR(pTask));
-=======
-
-      SCH_TASK_ELOG("task already in succTask list, status:%d", SCH_GET_TASK_STATUS(pTask));
->>>>>>> 524edc15
       SCH_ERR_RET(TSDB_CODE_SCH_STATUS_ERROR);
     }
 
@@ -555,13 +527,8 @@
   if (0 != code) {
     if (HASH_NODE_EXIST(code)) {
       *moved = true;
-<<<<<<< HEAD
-      
+   
       SCH_TASK_WLOG("task already in failTask list, status:%s", SCH_GET_TASK_STATUS_STR(pTask));
-=======
-
-      SCH_TASK_WLOG("task already in failTask list, status:%d", SCH_GET_TASK_STATUS(pTask));
->>>>>>> 524edc15
       SCH_ERR_RET(TSDB_CODE_SCH_STATUS_ERROR);
     }
 
@@ -585,13 +552,8 @@
   if (0 != code) {
     if (HASH_NODE_EXIST(code)) {
       *moved = true;
-<<<<<<< HEAD
-      
+ 
       SCH_TASK_ELOG("task already in execTask list, status:%s", SCH_GET_TASK_STATUS_STR(pTask));
-=======
-
-      SCH_TASK_ELOG("task already in execTask list, status:%d", SCH_GET_TASK_STATUS(pTask));
->>>>>>> 524edc15
       SCH_ERR_RET(TSDB_CODE_SCH_STATUS_ERROR);
     }
 
@@ -630,14 +592,11 @@
 
   // TODO CHECK epList/condidateList
   if (SCH_IS_DATA_SRC_TASK(pTask)) {
-<<<<<<< HEAD
     if (pTask->tryTimes >= SCH_TASK_NUM_OF_EPS(&pTask->plan->execNode)) {
       *needRetry = false;
       SCH_TASK_DLOG("task no more retry since all ep tried, tryTimes:%d, epNum:%d", pTask->tryTimes, SCH_TASK_NUM_OF_EPS(&pTask->plan->execNode));
       return TSDB_CODE_SUCCESS;
     }
-=======
->>>>>>> 524edc15
   } else {
     int32_t candidateNum = taosArrayGetSize(pTask->candidateAddrs);
 
@@ -647,14 +606,11 @@
       return TSDB_CODE_SUCCESS;
     }
   }
-<<<<<<< HEAD
 
   *needRetry = true;
   SCH_TASK_DLOG("task need the %dth retry, errCode:%x - %s", pTask->tryTimes, errCode, tstrerror(errCode));
   
   return TSDB_CODE_SUCCESS;
-=======
->>>>>>> 524edc15
 }
 
 int32_t schHandleTaskRetry(SSchJob *pJob, SSchTask *pTask) {
@@ -727,7 +683,6 @@
   return TSDB_CODE_SUCCESS;
 }
 
-<<<<<<< HEAD
 void schUpdateJobErrCode(SSchJob *pJob, int32_t errCode) {
   if (TSDB_CODE_SUCCESS == errCode) {
     return;
@@ -747,28 +702,21 @@
   }
   
   if (NEED_CLIENT_HANDLE_ERROR(errCode)) {
-=======
+    atomic_store_32(&pJob->errCode, errCode);
+    goto _return;
+  }
+
+  return;
+  
+_return:  
+
+  SCH_JOB_DLOG("job errCode updated to %x - %s", errCode, tstrerror(errCode));
+}
+
 int32_t schProcessOnJobFailureImpl(SSchJob *pJob, int32_t status, int32_t errCode) {
   // if already FAILED, no more processing
   SCH_ERR_RET(schCheckAndUpdateJobStatus(pJob, status));
 
-  if (errCode) {
->>>>>>> 524edc15
-    atomic_store_32(&pJob->errCode, errCode);
-    goto _return;
-  }
-
-  return;
-  
-_return:  
-
-  SCH_JOB_DLOG("job errCode updated to %x - %s", errCode, tstrerror(errCode));
-}
-
-int32_t schProcessOnJobFailureImpl(SSchJob *pJob, int32_t status, int32_t errCode) {
-  // if already FAILED, no more processing
-  SCH_ERR_RET(schCheckAndUpdateJobStatus(pJob, status));
-
   schUpdateJobErrCode(pJob, errCode);
 
   if (atomic_load_8(&pJob->userFetch) || pJob->attr.syncSchedule) {
@@ -823,12 +771,7 @@
   int8_t status = 0;
 
   if (schJobNeedToStop(pJob, &status)) {
-<<<<<<< HEAD
     SCH_TASK_DLOG("task failed not processed cause of job status, job status:%s", jobTaskStatusStr(status));
-=======
-    SCH_TASK_DLOG("task failed not processed cause of job status, job status:%d", status);
-
->>>>>>> 524edc15
     SCH_RET(atomic_load_32(&pJob->errCode));
   }
 
@@ -852,25 +795,15 @@
     }
 
     SCH_SET_TASK_STATUS(pTask, JOB_TASK_STATUS_FAILED);
-<<<<<<< HEAD
     
     if (SCH_IS_WAIT_ALL_JOB(pJob)) {
-=======
-
-    if (SCH_TASK_NEED_WAIT_ALL(pTask)) {
->>>>>>> 524edc15
       SCH_LOCK(SCH_WRITE, &pTask->level->lock);
       pTask->level->taskFailed++;
       taskDone = pTask->level->taskSucceed + pTask->level->taskFailed;
       SCH_UNLOCK(SCH_WRITE, &pTask->level->lock);
 
-<<<<<<< HEAD
       schUpdateJobErrCode(pJob, errCode);
       
-=======
-      atomic_store_32(&pJob->errCode, errCode);
-
->>>>>>> 524edc15
       if (taskDone < pTask->level->taskNum) {
         SCH_TASK_DLOG("need to wait other tasks, doneNum:%d, allNum:%d", taskDone, pTask->level->taskNum);        
         SCH_RET(errCode);
@@ -904,14 +837,8 @@
 
   int32_t parentNum = pTask->parents ? (int32_t)taosArrayGetSize(pTask->parents) : 0;
   if (parentNum == 0) {
-    int32_t taskDone = 0;
-<<<<<<< HEAD
-    
+    int32_t taskDone = 0;    
     if (SCH_IS_WAIT_ALL_JOB(pJob)) {
-=======
-
-    if (SCH_TASK_NEED_WAIT_ALL(pTask)) {
->>>>>>> 524edc15
       SCH_LOCK(SCH_WRITE, &pTask->level->lock);
       pTask->level->taskSucceed++;
       taskDone = pTask->level->taskSucceed + pTask->level->taskFailed;
@@ -1008,13 +935,7 @@
   int8_t  status = 0;
 
   if (schJobNeedToStop(pJob, &status)) {
-<<<<<<< HEAD
     SCH_TASK_ELOG("rsp not processed cause of job status, job status:%s, rspCode:0x%x", jobTaskStatusStr(status), rspCode);
-    
-=======
-    SCH_TASK_ELOG("rsp not processed cause of job status, job status:%d", status);
-
->>>>>>> 524edc15
     SCH_RET(atomic_load_32(&pJob->errCode));
   }
 
@@ -1022,69 +943,44 @@
 
   switch (msgType) {
     case TDMT_VND_CREATE_TABLE_RSP: {
-<<<<<<< HEAD
-        SVCreateTbBatchRsp batchRsp = {0};
-        if (msg) {
-          tDeserializeSVCreateTbBatchRsp(msg, msgSize, &batchRsp);
-          if (batchRsp.rspList) {
-            int32_t num = taosArrayGetSize(batchRsp.rspList);
-            for (int32_t i = 0; i < num; ++i) {
-              SVCreateTbRsp *rsp = taosArrayGet(batchRsp.rspList, i);
-              if (NEED_CLIENT_HANDLE_ERROR(rsp->code)) {
-                taosArrayDestroy(batchRsp.rspList);
-                SCH_ERR_JRET(rsp->code);
-              }
+      SVCreateTbBatchRsp batchRsp = {0};
+      if (msg) {
+        tDeserializeSVCreateTbBatchRsp(msg, msgSize, &batchRsp);
+        if (batchRsp.rspList) {
+          int32_t num = taosArrayGetSize(batchRsp.rspList);
+          for (int32_t i = 0; i < num; ++i) {
+            SVCreateTbRsp *rsp = taosArrayGet(batchRsp.rspList, i);
+            if (NEED_CLIENT_HANDLE_ERROR(rsp->code)) {
+              taosArrayDestroy(batchRsp.rspList);
+              SCH_ERR_JRET(rsp->code);
             }
-            
-            taosArrayDestroy(batchRsp.rspList);
           }
-        }        
-        
-        SCH_ERR_JRET(rspCode);
-        SCH_ERR_RET(schProcessOnTaskSuccess(pJob, pTask));
-=======
+          
+          taosArrayDestroy(batchRsp.rspList);
+        }
+      }        
+      
       SCH_ERR_JRET(rspCode);
       SCH_ERR_RET(schProcessOnTaskSuccess(pJob, pTask));
->>>>>>> 524edc15
-
       break;
     }
     case TDMT_VND_SUBMIT_RSP: {
-<<<<<<< HEAD
-        if (msg) {
-          SSubmitRsp *rsp = (SSubmitRsp *)msg;
-          
-          SCH_ERR_JRET(rsp->code);
-=======
-#if 0  // TODO OPEN THIS
-        SShellSubmitRspMsg *rsp = (SShellSubmitRspMsg *)msg;
->>>>>>> 524edc15
-
-          pJob->resNumOfRows += rsp->affectedRows;
-        }
-
-<<<<<<< HEAD
-        SCH_ERR_JRET(rspCode);
-
-        SCH_ERR_RET(schProcessOnTaskSuccess(pJob, pTask));
-=======
-        pJob->resNumOfRows += rsp->affectedRows;
-#else
+      if (msg) {
+        SSubmitRsp *rsp = (SSubmitRsp *)msg;
+        SCH_ERR_JRET(rsp->code);
+      }
       SCH_ERR_JRET(rspCode);
 
       SSubmitRsp *rsp = (SSubmitRsp *)msg;
       if (rsp) {
         pJob->resNumOfRows += rsp->affectedRows;
       }
-#endif
 
       SCH_ERR_RET(schProcessOnTaskSuccess(pJob, pTask));
->>>>>>> 524edc15
 
       break;
     }
     case TDMT_VND_QUERY_RSP: {
-<<<<<<< HEAD
         SQueryTableRsp rsp = {0};
         if (msg) {
           tDeserializeSQueryTableRsp(msg, msgSize, &rsp);
@@ -1100,64 +996,34 @@
         SCH_ERR_JRET(schBuildAndSendMsg(pJob, pTask, NULL, TDMT_VND_RES_READY));
         
         break;
-=======
-      SQueryTableRsp *rsp = (SQueryTableRsp *)msg;
+    }
+    case TDMT_VND_RES_READY_RSP: {
+      SResReadyRsp *rsp = (SResReadyRsp *)msg;
 
       SCH_ERR_JRET(rspCode);
       if (NULL == msg) {
         SCH_ERR_JRET(TSDB_CODE_QRY_INVALID_INPUT);
->>>>>>> 524edc15
       }
       SCH_ERR_JRET(rsp->code);
-
-      SCH_ERR_JRET(schBuildAndSendMsg(pJob, pTask, NULL, TDMT_VND_RES_READY));
+      SCH_ERR_RET(schProcessOnTaskSuccess(pJob, pTask));
 
       break;
     }
-    case TDMT_VND_RES_READY_RSP: {
-      SResReadyRsp *rsp = (SResReadyRsp *)msg;
+    case TDMT_VND_FETCH_RSP: {
+      SRetrieveTableRsp *rsp = (SRetrieveTableRsp *)msg;
 
       SCH_ERR_JRET(rspCode);
       if (NULL == msg) {
         SCH_ERR_JRET(TSDB_CODE_QRY_INVALID_INPUT);
       }
-      SCH_ERR_JRET(rsp->code);
-
-<<<<<<< HEAD
-        SCH_ERR_JRET(rspCode);
-        if (NULL == msg) {
-          SCH_ERR_JRET(TSDB_CODE_QRY_INVALID_INPUT);
-        }
-        
-        if (pJob->resData) {
-          SCH_TASK_ELOG("got fetch rsp while res already exists, res:%p", pJob->resData);
-          tfree(rsp);
-          SCH_ERR_JRET(TSDB_CODE_SCH_STATUS_ERROR);
-        }
-
-        atomic_store_ptr(&pJob->resData, rsp);
-        atomic_add_fetch_32(&pJob->resNumOfRows, htonl(rsp->numOfRows));
-=======
-      SCH_ERR_RET(schProcessOnTaskSuccess(pJob, pTask));
-
-      break;
-    }
-    case TDMT_VND_FETCH_RSP: {
-      SRetrieveTableRsp *rsp = (SRetrieveTableRsp *)msg;
-
-      SCH_ERR_JRET(rspCode);
-      if (NULL == msg) {
-        SCH_ERR_JRET(TSDB_CODE_QRY_INVALID_INPUT);
-      }
->>>>>>> 524edc15
-
-      if (pJob->res) {
-        SCH_TASK_ELOG("got fetch rsp while res already exists, res:%p", pJob->res);
+
+      if (pJob->resData) {
+        SCH_TASK_ELOG("got fetch rsp while res already exists, res:%p", pJob->resData);
         tfree(rsp);
         SCH_ERR_JRET(TSDB_CODE_SCH_STATUS_ERROR);
       }
 
-      atomic_store_ptr(&pJob->res, rsp);
+      atomic_store_ptr(&pJob->resData, rsp);
       atomic_add_fetch_32(&pJob->resNumOfRows, htonl(rsp->numOfRows));
 
       if (rsp->completed) {
@@ -1554,7 +1420,6 @@
   atomic_add_fetch_32(&pTask->level->taskLaunchedNum, 1);
 
   if (schJobNeedToStop(pJob, &status)) {
-<<<<<<< HEAD
     SCH_TASK_DLOG("no need to launch task cause of job status, job status:%s", jobTaskStatusStr(status));
     
     SCH_RET(atomic_load_32(&pJob->errCode));
@@ -1566,13 +1431,6 @@
     SCH_SET_TASK_STATUS(pTask, JOB_TASK_STATUS_EXECUTING);
   }
   
-=======
-    SCH_TASK_DLOG("no need to launch task cause of job status, job status:%d", status);
-
-    SCH_RET(atomic_load_32(&pJob->errCode));
-  }
-
->>>>>>> 524edc15
   SSubplan *plan = pTask->plan;
 
   if (NULL == pTask->msg) {  // TODO add more detailed reason for failure
@@ -1673,15 +1531,8 @@
   while (pIter) {
     SSchTask *pTask = *(SSchTask **)pIter;
 
-<<<<<<< HEAD
     schDropTaskOnExecutedNode(pJob, pTask);
-    
-=======
-    if (!SCH_TASK_NO_NEED_DROP(pTask)) {
-      schDropTaskOnExecutedNode(pJob, pTask);
-    }
-
->>>>>>> 524edc15
+
     pIter = taosHashIterate(list, pIter);
   }
 }
@@ -1736,15 +1587,8 @@
 
   taosArrayDestroy(pJob->levels);
   taosArrayDestroy(pJob->nodeList);
-<<<<<<< HEAD
   
   tfree(pJob->resData);
-  
-=======
-
-  tfree(pJob->res);
-
->>>>>>> 524edc15
   tfree(pJob);
 
   qDebug("QID:0x%" PRIx64 " job freed, refId:%" PRIx64 ", pointer:%p", queryId, refId, pJob);
@@ -2072,13 +1916,8 @@
     SCH_JOB_ELOG("job failed or dropping, status:%s", jobTaskStatusStr(status));
     SCH_ERR_JRET(atomic_load_32(&pJob->errCode));
   }
-<<<<<<< HEAD
   
   if (pJob->resData && ((SRetrieveTableRsp *)pJob->resData)->completed) {
-=======
-
-  if (pJob->res && ((SRetrieveTableRsp *)pJob->res)->completed) {
->>>>>>> 524edc15
     SCH_ERR_JRET(schCheckAndUpdateJobStatus(pJob, JOB_TASK_STATUS_SUCCEED));
   }
 
