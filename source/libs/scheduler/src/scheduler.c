--- conflicted
+++ resolved
@@ -364,15 +364,10 @@
       pMsg->taskId = htobe64(task->taskId);      
       break;
     }
-<<<<<<< HEAD
-    case TSDB_MSG_TYPE_FETCH: {
+    case TDMT_VND_FETCH: {
       if (NULL == task) {
         SCH_ERR_RET(TSDB_CODE_QRY_APP_ERROR);
       }
-      
-=======
-    case TDMT_VND_FETCH: {
->>>>>>> 3052e8e1
       msgSize = sizeof(SResFetchMsg);
       msg = calloc(1, msgSize);
       if (NULL == msg) {
@@ -429,11 +424,7 @@
     return TSDB_CODE_SUCCESS;
   }
 
-<<<<<<< HEAD
-  SCH_ERR_JRET(schAsyncSendMsg(job, job->fetchTask, TSDB_MSG_TYPE_FETCH));
-=======
-  SCH_ERR_JRET(schAsyncSendMsg(job, NULL, TDMT_VND_FETCH));
->>>>>>> 3052e8e1
+  SCH_ERR_JRET(schAsyncSendMsg(job, job->fetchTask, TDMT_VND_FETCH));
 
   return TSDB_CODE_SUCCESS;
   
@@ -590,8 +581,7 @@
   int32_t code = 0;
   
   switch (msgType) {
-<<<<<<< HEAD
-    case TSDB_MSG_TYPE_SUBMIT: {
+    case TDMT_VND_SUBMIT: {
         SShellSubmitRspMsg *rsp = (SShellSubmitRspMsg *)msg;
         if (rsp->code != TSDB_CODE_SUCCESS) {
           SCH_ERR_JRET(schProcessOnTaskFailure(job, task, rsp->code));
@@ -602,33 +592,23 @@
           if (code) {
             goto _task_error;
           }               
-=======
-    case TDMT_VND_QUERY:
-      if (rspCode != TSDB_CODE_SUCCESS) {
-        SCH_ERR_JRET(schProcessOnTaskFailure(job, task, rspCode));
-      } else {
-        code = schAsyncSendMsg(job, task, TDMT_VND_RES_READY);
-        if (code) {
-          goto _task_error;
->>>>>>> 3052e8e1
         }
         break;
       }
-<<<<<<< HEAD
-    case TSDB_MSG_TYPE_QUERY: {
+    case TDMT_VND_QUERY: {
         SQueryTableRsp *rsp = (SQueryTableRsp *)msg;
         
         if (rsp->code != TSDB_CODE_SUCCESS) {
           SCH_ERR_JRET(schProcessOnTaskFailure(job, task, rsp->code));
         } else {
-          code = schAsyncSendMsg(job, task, TSDB_MSG_TYPE_RES_READY);
+          code = schAsyncSendMsg(job, task, TDMT_VND_RES_READY);
           if (code) {
             goto _task_error;
           }
         }
         break;
       }
-    case TSDB_MSG_TYPE_RES_READY: {
+    case TDMT_VND_RES_READY: {
         SResReadyRsp *rsp = (SResReadyRsp *)msg;
         
         if (rsp->code != TSDB_CODE_SUCCESS) {
@@ -641,7 +621,7 @@
         }
         break;
       }
-    case TSDB_MSG_TYPE_FETCH: {        
+    case TDMT_VND_FETCH: {
         SCH_ERR_JRET(rspCode);
         SRetrieveTableRsp *rsp = (SRetrieveTableRsp *)msg;
 
@@ -651,23 +631,6 @@
         SCH_ERR_JRET(schProcessOnDataFetched(job));
         break;
       }
-=======
-      break;
-    case TDMT_VND_RES_READY:
-      if (rspCode != TSDB_CODE_SUCCESS) {
-        SCH_ERR_JRET(schProcessOnTaskFailure(job, task, rspCode));
-      } else {
-        code = schProcessOnTaskSuccess(job, task);
-        if (code) {
-          goto _task_error;
-        }        
-      }
-      break;
-    case TDMT_VND_FETCH:
-      SCH_ERR_JRET(rspCode);
-      SCH_ERR_JRET(schProcessOnDataFetched(job));
-      break;
->>>>>>> 3052e8e1
     default:
       qError("unknown msg type:%d received", msgType);
       return TSDB_CODE_QRY_INVALID_INPUT;
