--- conflicted
+++ resolved
@@ -9,13 +9,8 @@
 if(${BUILD_WITH_ROCKSDB})
   target_link_libraries(
     stream
-<<<<<<< HEAD
     PUBLIC rocksdb-shared tdb
-    PRIVATE  os util transport qcom executor wal
-=======
-    PUBLIC rocksdb tdb
     PRIVATE  os util transport qcom executor wal index
->>>>>>> 852e8c81
   )
 
   target_include_directories(
