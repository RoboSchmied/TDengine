--- conflicted
+++ resolved
@@ -17,27 +17,41 @@
 #define _STREAM_BACKEDN_ROCKSDB_H_
 
 #include "executor.h"
-#include "streamInc.h"
+
+#include "rocksdb/c.h"
+// #include "streamInc.h"
 #include "streamState.h"
 #include "tcoding.h"
 #include "tcommon.h"
 #include "tcompare.h"
 #include "ttimer.h"
 
-<<<<<<< HEAD
 typedef struct SCfComparator {
   rocksdb_comparator_t** comp;
   int32_t                numOfComp;
 } SCfComparator;
+
+typedef struct {
+  rocksdb_t*                         db;
+  rocksdb_writeoptions_t*            writeOpts;
+  rocksdb_readoptions_t*             readOpts;
+  rocksdb_options_t*                 dbOpt;
+  void*                              param;
+  void*                              env;
+  rocksdb_cache_t*                   cache;
+  TdThreadMutex                      mutex;
+  rocksdb_compactionfilterfactory_t* filterFactory;
+  SList*                             list;
+} SBackendHandle;
+
+void*      streamBackendInit(const char* path);
+void       streamBackendCleanup(void* arg);
+SListNode* streamBackendAddCompare(void* backend, void* arg);
+void       streamBackendDelCompare(void* backend, void* arg);
+
 int  streamStateOpenBackend(void* backend, SStreamState* pState);
 void streamStateCloseBackend(SStreamState* pState, bool remove);
 void streamStateDestroyCompar(void* arg);
-// void streamStateRemoveBackend(SStreamState* pState);
-=======
-int  streamInitBackend(SStreamState* pState, char* path);
-void streamCleanBackend(SStreamState* pState);
-void streamStateDestroy_rocksdb(SStreamState* pState);
->>>>>>> 84cae91f
 
 // state cf
 int32_t streamStatePut_rocksdb(SStreamState* pState, const SWinKey* key, const void* value, int32_t vLen);
@@ -92,8 +106,8 @@
 // parname cf
 int32_t streamStatePutParName_rocksdb(SStreamState* pState, int64_t groupId, const char tbname[TSDB_TABLE_NAME_LEN]);
 int32_t streamStateGetParName_rocksdb(SStreamState* pState, int64_t groupId, void** pVal);
-<<<<<<< HEAD
-void    streamStateDestroy_rocksdb(SStreamState* pState, bool remove);
+
+void streamStateDestroy_rocksdb(SStreamState* pState, bool remove);
 
 void*   streamStateCreateBatch();
 int32_t streamStateGetBatchSize(void* pBatch);
@@ -102,8 +116,6 @@
 int32_t streamStatePutBatch(SStreamState* pState, const char* cfName, rocksdb_writebatch_t* pBatch, void* key,
                             void* val, int32_t vlen);
 int32_t streamStatePutBatch_rocksdb(SStreamState* pState, void* pBatch);
-=======
->>>>>>> 84cae91f
 
 // default cf
 int32_t streamDefaultPut_rocksdb(SStreamState* pState, const void* key, void* pVal, int32_t pVLen);
