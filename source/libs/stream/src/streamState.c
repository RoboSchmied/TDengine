--- conflicted
+++ resolved
@@ -25,11 +25,7 @@
 #include "tref.h"
 #include "ttimer.h"
 
-<<<<<<< HEAD
-#define MAX_TABLE_NAME_NUM 100000
-=======
 #define MAX_TABLE_NAME_NUM 2000000
->>>>>>> b5fdaa32
 
 int sessionRangeKeyCmpr(const SSessionKey* pWin1, const SSessionKey* pWin2) {
   if (pWin1->groupId > pWin2->groupId) {
@@ -97,13 +93,10 @@
 
 SStreamState* streamStateOpen(char* path, SStreamTask* pTask, bool specPath, int32_t szPage, int32_t pages) {
   qWarn("open stream state, %s", path);
-<<<<<<< HEAD
   if (pTask == NULL) {
     qWarn("failed to open stream state, %s", path);
     return NULL;
   }
-=======
->>>>>>> b5fdaa32
   SStreamState* pState = taosMemoryCalloc(1, sizeof(SStreamState));
   if (pState == NULL) {
     terrno = TSDB_CODE_OUT_OF_MEMORY;
@@ -123,7 +116,6 @@
     memset(statePath, 0, 1024);
     tstrncpy(statePath, path, 1024);
   }
-<<<<<<< HEAD
   pState->taskId = pTask->id.taskId;
   pState->streamId = pTask->id.streamId;
 #ifdef USE_ROCKSDB
@@ -132,12 +124,6 @@
   int code = streamStateOpenBackend(pTask->pMeta->streamBackend, pState);
   if (code == -1) {
     taosReleaseRef(pTask->pMeta->streamBackendId, pTask->pMeta->streamBackendRid);
-=======
-#ifdef USE_ROCKSDB
-  qWarn("open stream state1");
-  int code = streamInitBackend(pState, statePath);
-  if (code == -1) {
->>>>>>> b5fdaa32
     taosMemoryFree(pState);
     pState = NULL;
   }
@@ -146,10 +132,7 @@
   pState->pFileState = NULL;
   _hash_fn_t hashFn = taosGetDefaultHashFunction(TSDB_DATA_TYPE_BIGINT);
   pState->parNameMap = tSimpleHashInit(1024, hashFn);
-<<<<<<< HEAD
-
-=======
->>>>>>> b5fdaa32
+
   return pState;
 
 #else
@@ -237,17 +220,11 @@
 #endif
 }
 
-<<<<<<< HEAD
 void streamStateClose(SStreamState* pState, bool remove) {
   SStreamTask* pTask = pState->pTdbState->pOwner;
 #ifdef USE_ROCKSDB
   // streamStateCloseBackend(pState);
   streamStateDestroy(pState, remove);
-=======
-void streamStateClose(SStreamState* pState) {
-#ifdef USE_ROCKSDB
-  streamCleanBackend(pState);
->>>>>>> b5fdaa32
 #else
   tdbCommit(pState->pTdbState->db, pState->pTdbState->txn);
   tdbPostCommit(pState->pTdbState->db, pState->pTdbState->txn);
@@ -259,11 +236,7 @@
   tdbTbClose(pState->pTdbState->pParTagDb);
   tdbClose(pState->pTdbState->db);
 #endif
-<<<<<<< HEAD
   taosReleaseRef(pTask->pMeta->streamBackendId, pTask->pMeta->streamBackendRid);
-=======
-  streamStateDestroy(pState);
->>>>>>> b5fdaa32
 }
 
 int32_t streamStateBegin(SStreamState* pState) {
@@ -430,10 +403,7 @@
 #ifdef USE_ROCKSDB
   int32_t code = 0;
   void*   batch = streamStateCreateBatch();
-<<<<<<< HEAD
-
-=======
->>>>>>> b5fdaa32
+
   code = streamStatePutBatch(pState, "default", batch, pKey, pVal, vLen);
   if (code != 0) {
     return code;
@@ -1123,17 +1093,10 @@
 #endif
 }
 
-<<<<<<< HEAD
 void streamStateDestroy(SStreamState* pState, bool remove) {
 #ifdef USE_ROCKSDB
   streamFileStateDestroy(pState->pFileState);
   streamStateDestroy_rocksdb(pState, remove);
-=======
-void streamStateDestroy(SStreamState* pState) {
-#ifdef USE_ROCKSDB
-  streamFileStateDestroy(pState->pFileState);
-  streamStateDestroy_rocksdb(pState);
->>>>>>> b5fdaa32
   tSimpleHashCleanup(pState->parNameMap);
   // do nothong
 #endif
