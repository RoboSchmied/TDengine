/*
 * Copyright (c) 2019 TAOS Data, Inc. <jhtao@taosdata.com>
 *
 * This program is free software: you can use, redistribute, and/or modify
 * it under the terms of the GNU Affero General Public License, version 3
 * or later ("AGPL"), as published by the Free Software Foundation.
 *
 * This program is distributed in the hope that it will be useful, but WITHOUT
 * ANY WARRANTY; without even the implied warranty of MERCHANTABILITY or
 * FITNESS FOR A PARTICULAR PURPOSE.
 *
 * You should have received a copy of the GNU Affero General Public License
 * along with this program. If not, see <http://www.gnu.org/licenses/>.
 */

#include "executor.h"
#include "streamInc.h"
#include "tcommon.h"
#include "tcompare.h"
#include "ttimer.h"

// todo refactor
typedef struct SStateKey {
  SWinKey key;
  int64_t opNum;
} SStateKey;

typedef struct SStateSessionKey {
  SSessionKey key;
  int64_t     opNum;
} SStateSessionKey;

static inline int sessionRangeKeyCmpr(const SSessionKey* pWin1, const SSessionKey* pWin2) {
  if (pWin1->groupId > pWin2->groupId) {
    return 1;
  } else if (pWin1->groupId < pWin2->groupId) {
    return -1;
  }

  if (pWin1->win.skey > pWin2->win.ekey) {
    return 1;
  } else if (pWin1->win.ekey < pWin2->win.skey) {
    return -1;
  }

  return 0;
}

static inline int sessionWinKeyCmpr(const SSessionKey* pWin1, const SSessionKey* pWin2) {
  if (pWin1->groupId > pWin2->groupId) {
    return 1;
  } else if (pWin1->groupId < pWin2->groupId) {
    return -1;
  }

  if (pWin1->win.skey > pWin2->win.skey) {
    return 1;
  } else if (pWin1->win.skey < pWin2->win.skey) {
    return -1;
  }

  if (pWin1->win.ekey > pWin2->win.ekey) {
    return 1;
  } else if (pWin1->win.ekey < pWin2->win.ekey) {
    return -1;
  }

  return 0;
}

static inline int stateSessionKeyCmpr(const void* pKey1, int kLen1, const void* pKey2, int kLen2) {
  SStateSessionKey* pWin1 = (SStateSessionKey*)pKey1;
  SStateSessionKey* pWin2 = (SStateSessionKey*)pKey2;

  if (pWin1->opNum > pWin2->opNum) {
    return 1;
  } else if (pWin1->opNum < pWin2->opNum) {
    return -1;
  }

  return sessionWinKeyCmpr(&pWin1->key, &pWin2->key);
}

static inline int stateKeyCmpr(const void* pKey1, int kLen1, const void* pKey2, int kLen2) {
  SStateKey* pWin1 = (SStateKey*)pKey1;
  SStateKey* pWin2 = (SStateKey*)pKey2;

  if (pWin1->opNum > pWin2->opNum) {
    return 1;
  } else if (pWin1->opNum < pWin2->opNum) {
    return -1;
  }

  if (pWin1->key.ts > pWin2->key.ts) {
    return 1;
  } else if (pWin1->key.ts < pWin2->key.ts) {
    return -1;
  }

  if (pWin1->key.groupId > pWin2->key.groupId) {
    return 1;
  } else if (pWin1->key.groupId < pWin2->key.groupId) {
    return -1;
  }

  return 0;
}

SStreamState* streamStateOpen(char* path, SStreamTask* pTask, bool specPath, int32_t szPage, int32_t pages) {
  szPage = szPage < 0 ? 4096 : szPage;
  pages = pages < 0 ? 256 : pages;
  SStreamState* pState = taosMemoryCalloc(1, sizeof(SStreamState));
  if (pState == NULL) {
    terrno = TSDB_CODE_OUT_OF_MEMORY;
    return NULL;
  }
  pState->pTdbState = taosMemoryCalloc(1, sizeof(STdbState));
  if (pState->pTdbState == NULL) {
    terrno = TSDB_CODE_OUT_OF_MEMORY;
    streamStateDestroy(pState);
    return NULL;
  }

  char statePath[1024];
  if (!specPath) {
    sprintf(statePath, "%s/%d", path, pTask->taskId);
  } else {
    memset(statePath, 0, 1024);
    tstrncpy(statePath, path, 1024);
  }
  if (tdbOpen(statePath, szPage, pages, &pState->pTdbState->db, 0) < 0) {
    goto _err;
  }

  // open state storage backend
  if (tdbTbOpen("state.db", sizeof(SStateKey), -1, stateKeyCmpr, pState->pTdbState->db, &pState->pTdbState->pStateDb,
                0) < 0) {
    goto _err;
  }

  // todo refactor
  if (tdbTbOpen("fill.state.db", sizeof(SWinKey), -1, winKeyCmpr, pState->pTdbState->db,
                &pState->pTdbState->pFillStateDb, 0) < 0) {
    goto _err;
  }

  if (tdbTbOpen("session.state.db", sizeof(SStateSessionKey), -1, stateSessionKeyCmpr, pState->pTdbState->db,
                &pState->pTdbState->pSessionStateDb, 0) < 0) {
    goto _err;
  }

  if (tdbTbOpen("func.state.db", sizeof(STupleKey), -1, STupleKeyCmpr, pState->pTdbState->db,
                &pState->pTdbState->pFuncStateDb, 0) < 0) {
    goto _err;
  }

  if (tdbTbOpen("parname.state.db", sizeof(int64_t), TSDB_TABLE_NAME_LEN, NULL, pState->pTdbState->db,
                &pState->pTdbState->pParNameDb, 0) < 0) {
    goto _err;
  }

  if (streamStateBegin(pState) < 0) {
    goto _err;
  }

  pState->pTdbState->pOwner = pTask;

  return pState;

_err:
  tdbTbClose(pState->pTdbState->pStateDb);
  tdbTbClose(pState->pTdbState->pFuncStateDb);
  tdbTbClose(pState->pTdbState->pFillStateDb);
  tdbTbClose(pState->pTdbState->pSessionStateDb);
  tdbTbClose(pState->pTdbState->pParNameDb);
  tdbClose(pState->pTdbState->db);
  streamStateDestroy(pState);
  return NULL;
}

void streamStateClose(SStreamState* pState) {
<<<<<<< HEAD
  tdbCommit(pState->db, pState->txn);
  tdbPostCommit(pState->db, pState->txn);
  tdbTbClose(pState->pStateDb);
  tdbTbClose(pState->pFuncStateDb);
  tdbTbClose(pState->pFillStateDb);
  tdbTbClose(pState->pSessionStateDb);
  tdbClose(pState->db);
=======
  tdbCommit(pState->pTdbState->db, &pState->pTdbState->txn);
  tdbPostCommit(pState->pTdbState->db, &pState->pTdbState->txn);
  tdbTbClose(pState->pTdbState->pStateDb);
  tdbTbClose(pState->pTdbState->pFuncStateDb);
  tdbTbClose(pState->pTdbState->pFillStateDb);
  tdbTbClose(pState->pTdbState->pSessionStateDb);
  tdbTbClose(pState->pTdbState->pParNameDb);
  tdbClose(pState->pTdbState->db);
>>>>>>> fc870070

  streamStateDestroy(pState);
}

int32_t streamStateBegin(SStreamState* pState) {
<<<<<<< HEAD
  if (tdbBegin(pState->db, &pState->txn, tdbDefaultMalloc, tdbDefaultFree, NULL,
               TDB_TXN_WRITE | TDB_TXN_READ_UNCOMMITTED) < 0) {
    tdbAbort(pState->db, pState->txn);
=======
  if (tdbTxnOpen(&pState->pTdbState->txn, 0, tdbDefaultMalloc, tdbDefaultFree, NULL,
                 TDB_TXN_WRITE | TDB_TXN_READ_UNCOMMITTED) < 0) {
    return -1;
  }

  if (tdbBegin(pState->pTdbState->db, &pState->pTdbState->txn) < 0) {
    tdbTxnClose(&pState->pTdbState->txn);
>>>>>>> fc870070
    return -1;
  }
  return 0;
}

int32_t streamStateCommit(SStreamState* pState) {
<<<<<<< HEAD
  if (tdbCommit(pState->db, pState->txn) < 0) {
    return -1;
  }
  if (tdbPostCommit(pState->db, pState->txn) < 0) {
    return -1;
  }

  if (tdbBegin(pState->db, &pState->txn, tdbDefaultMalloc, tdbDefaultFree, NULL,
               TDB_TXN_WRITE | TDB_TXN_READ_UNCOMMITTED) < 0) {
=======
  if (tdbCommit(pState->pTdbState->db, &pState->pTdbState->txn) < 0) {
    return -1;
  }
  if (tdbPostCommit(pState->pTdbState->db, &pState->pTdbState->txn) < 0) {
    return -1;
  }
  memset(&pState->pTdbState->txn, 0, sizeof(TXN));
  if (tdbTxnOpen(&pState->pTdbState->txn, 0, tdbDefaultMalloc, tdbDefaultFree, NULL,
                 TDB_TXN_WRITE | TDB_TXN_READ_UNCOMMITTED) < 0) {
    return -1;
  }
  if (tdbBegin(pState->pTdbState->db, &pState->pTdbState->txn) < 0) {
>>>>>>> fc870070
    return -1;
  }
  return 0;
}

int32_t streamStateAbort(SStreamState* pState) {
<<<<<<< HEAD
  if (tdbAbort(pState->db, pState->txn) < 0) {
    return -1;
  }

  if (tdbBegin(pState->db, &pState->txn, tdbDefaultMalloc, tdbDefaultFree, NULL,
               TDB_TXN_WRITE | TDB_TXN_READ_UNCOMMITTED) < 0) {
=======
  if (tdbAbort(pState->pTdbState->db, &pState->pTdbState->txn) < 0) {
    return -1;
  }
  memset(&pState->pTdbState->txn, 0, sizeof(TXN));
  if (tdbTxnOpen(&pState->pTdbState->txn, 0, tdbDefaultMalloc, tdbDefaultFree, NULL,
                 TDB_TXN_WRITE | TDB_TXN_READ_UNCOMMITTED) < 0) {
    return -1;
  }
  if (tdbBegin(pState->pTdbState->db, &pState->pTdbState->txn) < 0) {
>>>>>>> fc870070
    return -1;
  }
  return 0;
}

int32_t streamStateFuncPut(SStreamState* pState, const STupleKey* key, const void* value, int32_t vLen) {
<<<<<<< HEAD
  return tdbTbUpsert(pState->pFuncStateDb, key, sizeof(STupleKey), value, vLen, pState->txn);
=======
  return tdbTbUpsert(pState->pTdbState->pFuncStateDb, key, sizeof(STupleKey), value, vLen, &pState->pTdbState->txn);
>>>>>>> fc870070
}
int32_t streamStateFuncGet(SStreamState* pState, const STupleKey* key, void** pVal, int32_t* pVLen) {
  return tdbTbGet(pState->pTdbState->pFuncStateDb, key, sizeof(STupleKey), pVal, pVLen);
}

int32_t streamStateFuncDel(SStreamState* pState, const STupleKey* key) {
<<<<<<< HEAD
  return tdbTbDelete(pState->pFuncStateDb, key, sizeof(STupleKey), pState->txn);
=======
  return tdbTbDelete(pState->pTdbState->pFuncStateDb, key, sizeof(STupleKey), &pState->pTdbState->txn);
>>>>>>> fc870070
}

// todo refactor
int32_t streamStatePut(SStreamState* pState, const SWinKey* key, const void* value, int32_t vLen) {
  SStateKey sKey = {.key = *key, .opNum = pState->number};
<<<<<<< HEAD
  return tdbTbUpsert(pState->pStateDb, &sKey, sizeof(SStateKey), value, vLen, pState->txn);
=======
  return tdbTbUpsert(pState->pTdbState->pStateDb, &sKey, sizeof(SStateKey), value, vLen, &pState->pTdbState->txn);
>>>>>>> fc870070
}

// todo refactor
int32_t streamStateFillPut(SStreamState* pState, const SWinKey* key, const void* value, int32_t vLen) {
<<<<<<< HEAD
  return tdbTbUpsert(pState->pFillStateDb, key, sizeof(SWinKey), value, vLen, pState->txn);
=======
  return tdbTbUpsert(pState->pTdbState->pFillStateDb, key, sizeof(SWinKey), value, vLen, &pState->pTdbState->txn);
>>>>>>> fc870070
}

// todo refactor
int32_t streamStateGet(SStreamState* pState, const SWinKey* key, void** pVal, int32_t* pVLen) {
  SStateKey sKey = {.key = *key, .opNum = pState->number};
  return tdbTbGet(pState->pTdbState->pStateDb, &sKey, sizeof(SStateKey), pVal, pVLen);
}

// todo refactor
int32_t streamStateFillGet(SStreamState* pState, const SWinKey* key, void** pVal, int32_t* pVLen) {
  return tdbTbGet(pState->pTdbState->pFillStateDb, key, sizeof(SWinKey), pVal, pVLen);
}

// todo refactor
int32_t streamStateDel(SStreamState* pState, const SWinKey* key) {
  SStateKey sKey = {.key = *key, .opNum = pState->number};
<<<<<<< HEAD
  return tdbTbDelete(pState->pStateDb, &sKey, sizeof(SStateKey), pState->txn);
=======
  return tdbTbDelete(pState->pTdbState->pStateDb, &sKey, sizeof(SStateKey), &pState->pTdbState->txn);
>>>>>>> fc870070
}

int32_t streamStateClear(SStreamState* pState) {
  SWinKey key = {.ts = 0, .groupId = 0};
  streamStatePut(pState, &key, NULL, 0);
  while (1) {
    SStreamStateCur* pCur = streamStateSeekKeyNext(pState, &key);
    SWinKey          delKey = {0};
    int32_t          code = streamStateGetKVByCur(pCur, &delKey, NULL, 0);
    streamStateFreeCur(pCur);
    if (code == 0) {
      streamStateDel(pState, &delKey);
    } else {
      break;
    }
  }
  return 0;
}

void streamStateSetNumber(SStreamState* pState, int32_t number) { pState->number = number; }

// todo refactor
int32_t streamStateFillDel(SStreamState* pState, const SWinKey* key) {
<<<<<<< HEAD
  return tdbTbDelete(pState->pFillStateDb, key, sizeof(SWinKey), pState->txn);
=======
  return tdbTbDelete(pState->pTdbState->pFillStateDb, key, sizeof(SWinKey), &pState->pTdbState->txn);
>>>>>>> fc870070
}

int32_t streamStateAddIfNotExist(SStreamState* pState, const SWinKey* key, void** pVal, int32_t* pVLen) {
  // todo refactor
  int32_t size = *pVLen;
  if (streamStateGet(pState, key, pVal, pVLen) == 0) {
    return 0;
  }
  *pVal = tdbRealloc(NULL, size);
  memset(*pVal, 0, size);
  return 0;
}

int32_t streamStateReleaseBuf(SStreamState* pState, const SWinKey* key, void* pVal) {
  // todo refactor
  if (!pVal) {
    return 0;
  }
  streamFreeVal(pVal);
  return 0;
}

SStreamStateCur* streamStateGetCur(SStreamState* pState, const SWinKey* key) {
  SStreamStateCur* pCur = taosMemoryCalloc(1, sizeof(SStreamStateCur));
  if (pCur == NULL) return NULL;
  tdbTbcOpen(pState->pTdbState->pStateDb, &pCur->pCur, NULL);

  int32_t   c = 0;
  SStateKey sKey = {.key = *key, .opNum = pState->number};
  tdbTbcMoveTo(pCur->pCur, &sKey, sizeof(SStateKey), &c);
  if (c != 0) {
    streamStateFreeCur(pCur);
    return NULL;
  }
  pCur->number = pState->number;
  return pCur;
}

SStreamStateCur* streamStateFillGetCur(SStreamState* pState, const SWinKey* key) {
  SStreamStateCur* pCur = taosMemoryCalloc(1, sizeof(SStreamStateCur));
  if (pCur == NULL) return NULL;
  tdbTbcOpen(pState->pTdbState->pFillStateDb, &pCur->pCur, NULL);

  int32_t c = 0;
  tdbTbcMoveTo(pCur->pCur, key, sizeof(SWinKey), &c);
  if (c != 0) {
    streamStateFreeCur(pCur);
    return NULL;
  }
  return pCur;
}

SStreamStateCur* streamStateGetAndCheckCur(SStreamState* pState, SWinKey* key) {
  SStreamStateCur* pCur = streamStateFillGetCur(pState, key);
  if (pCur) {
    int32_t code = streamStateGetGroupKVByCur(pCur, key, NULL, 0);
    if (code == 0) {
      return pCur;
    }
    streamStateFreeCur(pCur);
  }
  return NULL;
}

int32_t streamStateGetKVByCur(SStreamStateCur* pCur, SWinKey* pKey, const void** pVal, int32_t* pVLen) {
  if (!pCur) {
    return -1;
  }
  const SStateKey* pKTmp = NULL;
  int32_t          kLen;
  if (tdbTbcGet(pCur->pCur, (const void**)&pKTmp, &kLen, pVal, pVLen) < 0) {
    return -1;
  }
  if (pKTmp->opNum != pCur->number) {
    return -1;
  }
  *pKey = pKTmp->key;
  return 0;
}

int32_t streamStateFillGetKVByCur(SStreamStateCur* pCur, SWinKey* pKey, const void** pVal, int32_t* pVLen) {
  if (!pCur) {
    return -1;
  }
  const SWinKey* pKTmp = NULL;
  int32_t        kLen;
  if (tdbTbcGet(pCur->pCur, (const void**)&pKTmp, &kLen, pVal, pVLen) < 0) {
    return -1;
  }
  *pKey = *pKTmp;
  return 0;
}

int32_t streamStateGetGroupKVByCur(SStreamStateCur* pCur, SWinKey* pKey, const void** pVal, int32_t* pVLen) {
  if (!pCur) {
    return -1;
  }
  uint64_t groupId = pKey->groupId;
  int32_t  code = streamStateFillGetKVByCur(pCur, pKey, pVal, pVLen);
  if (code == 0) {
    if (pKey->groupId == groupId) {
      return 0;
    }
  }
  return -1;
}

int32_t streamStateGetFirst(SStreamState* pState, SWinKey* key) {
  // todo refactor
  SWinKey tmp = {.ts = 0, .groupId = 0};
  streamStatePut(pState, &tmp, NULL, 0);
  SStreamStateCur* pCur = streamStateSeekKeyNext(pState, &tmp);
  int32_t          code = streamStateGetKVByCur(pCur, key, NULL, 0);
  streamStateFreeCur(pCur);
  streamStateDel(pState, &tmp);
  return code;
}

int32_t streamStateSeekFirst(SStreamState* pState, SStreamStateCur* pCur) {
  //
  return tdbTbcMoveToFirst(pCur->pCur);
}

int32_t streamStateSeekLast(SStreamState* pState, SStreamStateCur* pCur) {
  //
  return tdbTbcMoveToLast(pCur->pCur);
}

SStreamStateCur* streamStateSeekKeyNext(SStreamState* pState, const SWinKey* key) {
  SStreamStateCur* pCur = taosMemoryCalloc(1, sizeof(SStreamStateCur));
  if (pCur == NULL) {
    return NULL;
  }
  pCur->number = pState->number;
  if (tdbTbcOpen(pState->pTdbState->pStateDb, &pCur->pCur, NULL) < 0) {
    streamStateFreeCur(pCur);
    return NULL;
  }

  SStateKey sKey = {.key = *key, .opNum = pState->number};
  int32_t   c = 0;
  if (tdbTbcMoveTo(pCur->pCur, &sKey, sizeof(SStateKey), &c) < 0) {
    streamStateFreeCur(pCur);
    return NULL;
  }
  if (c > 0) return pCur;

  if (tdbTbcMoveToNext(pCur->pCur) < 0) {
    streamStateFreeCur(pCur);
    return NULL;
  }

  return pCur;
}

SStreamStateCur* streamStateFillSeekKeyNext(SStreamState* pState, const SWinKey* key) {
  SStreamStateCur* pCur = taosMemoryCalloc(1, sizeof(SStreamStateCur));
  if (!pCur) {
    return NULL;
  }
  if (tdbTbcOpen(pState->pTdbState->pFillStateDb, &pCur->pCur, NULL) < 0) {
    streamStateFreeCur(pCur);
    return NULL;
  }

  int32_t c = 0;
  if (tdbTbcMoveTo(pCur->pCur, key, sizeof(SWinKey), &c) < 0) {
    streamStateFreeCur(pCur);
    return NULL;
  }
  if (c > 0) return pCur;

  if (tdbTbcMoveToNext(pCur->pCur) < 0) {
    streamStateFreeCur(pCur);
    return NULL;
  }

  return pCur;
}

SStreamStateCur* streamStateFillSeekKeyPrev(SStreamState* pState, const SWinKey* key) {
  SStreamStateCur* pCur = taosMemoryCalloc(1, sizeof(SStreamStateCur));
  if (pCur == NULL) {
    return NULL;
  }
  if (tdbTbcOpen(pState->pTdbState->pFillStateDb, &pCur->pCur, NULL) < 0) {
    streamStateFreeCur(pCur);
    return NULL;
  }

  int32_t c = 0;
  if (tdbTbcMoveTo(pCur->pCur, key, sizeof(SWinKey), &c) < 0) {
    streamStateFreeCur(pCur);
    return NULL;
  }
  if (c < 0) return pCur;

  if (tdbTbcMoveToPrev(pCur->pCur) < 0) {
    streamStateFreeCur(pCur);
    return NULL;
  }

  return pCur;
}

int32_t streamStateCurNext(SStreamState* pState, SStreamStateCur* pCur) {
  if (!pCur) {
    return -1;
  }
  //
  return tdbTbcMoveToNext(pCur->pCur);
}

int32_t streamStateCurPrev(SStreamState* pState, SStreamStateCur* pCur) {
  //
  if (!pCur) {
    return -1;
  }
  return tdbTbcMoveToPrev(pCur->pCur);
}
void streamStateFreeCur(SStreamStateCur* pCur) {
  if (!pCur) {
    return;
  }
  tdbTbcClose(pCur->pCur);
  taosMemoryFree(pCur);
}

void streamFreeVal(void* val) { tdbFree(val); }

int32_t streamStateSessionPut(SStreamState* pState, const SSessionKey* key, const void* value, int32_t vLen) {
  SStateSessionKey sKey = {.key = *key, .opNum = pState->number};
<<<<<<< HEAD
  return tdbTbUpsert(pState->pSessionStateDb, &sKey, sizeof(SStateSessionKey), value, vLen, pState->txn);
=======
  return tdbTbUpsert(pState->pTdbState->pSessionStateDb, &sKey, sizeof(SStateSessionKey), value, vLen,
                     &pState->pTdbState->txn);
>>>>>>> fc870070
}

int32_t streamStateSessionGet(SStreamState* pState, SSessionKey* key, void** pVal, int32_t* pVLen) {
  SStreamStateCur* pCur = streamStateSessionSeekKeyCurrentNext(pState, key);
  SSessionKey      resKey = *key;
  void*            tmp = NULL;
  int32_t          code = streamStateSessionGetKVByCur(pCur, &resKey, &tmp, pVLen);
  if (code == 0) {
    if (key->win.skey != resKey.win.skey) {
      code = -1;
    } else {
      *key = resKey;
      *pVal = tdbRealloc(NULL, *pVLen);
      memcpy(*pVal, tmp, *pVLen);
    }
  }
  streamStateFreeCur(pCur);
  return code;
}

int32_t streamStateSessionDel(SStreamState* pState, const SSessionKey* key) {
  SStateSessionKey sKey = {.key = *key, .opNum = pState->number};
<<<<<<< HEAD
  return tdbTbDelete(pState->pSessionStateDb, &sKey, sizeof(SStateSessionKey), pState->txn);
=======
  return tdbTbDelete(pState->pTdbState->pSessionStateDb, &sKey, sizeof(SStateSessionKey), &pState->pTdbState->txn);
>>>>>>> fc870070
}

SStreamStateCur* streamStateSessionSeekKeyCurrentPrev(SStreamState* pState, const SSessionKey* key) {
  SStreamStateCur* pCur = taosMemoryCalloc(1, sizeof(SStreamStateCur));
  if (pCur == NULL) {
    return NULL;
  }
  pCur->number = pState->number;
  if (tdbTbcOpen(pState->pTdbState->pSessionStateDb, &pCur->pCur, NULL) < 0) {
    streamStateFreeCur(pCur);
    return NULL;
  }

  SStateSessionKey sKey = {.key = *key, .opNum = pState->number};
  int32_t          c = 0;
  if (tdbTbcMoveTo(pCur->pCur, &sKey, sizeof(SStateSessionKey), &c) < 0) {
    streamStateFreeCur(pCur);
    return NULL;
  }
  if (c >= 0) return pCur;

  if (tdbTbcMoveToPrev(pCur->pCur) < 0) {
    streamStateFreeCur(pCur);
    return NULL;
  }

  return pCur;
}

SStreamStateCur* streamStateSessionSeekKeyCurrentNext(SStreamState* pState, const SSessionKey* key) {
  SStreamStateCur* pCur = taosMemoryCalloc(1, sizeof(SStreamStateCur));
  if (pCur == NULL) {
    return NULL;
  }
  pCur->number = pState->number;
  if (tdbTbcOpen(pState->pTdbState->pSessionStateDb, &pCur->pCur, NULL) < 0) {
    streamStateFreeCur(pCur);
    return NULL;
  }

  SStateSessionKey sKey = {.key = *key, .opNum = pState->number};
  int32_t          c = 0;
  if (tdbTbcMoveTo(pCur->pCur, &sKey, sizeof(SStateSessionKey), &c) < 0) {
    streamStateFreeCur(pCur);
    return NULL;
  }

  if (c <= 0) return pCur;

  if (tdbTbcMoveToNext(pCur->pCur) < 0) {
    streamStateFreeCur(pCur);
    return NULL;
  }

  return pCur;
}

SStreamStateCur* streamStateSessionSeekKeyNext(SStreamState* pState, const SSessionKey* key) {
  SStreamStateCur* pCur = taosMemoryCalloc(1, sizeof(SStreamStateCur));
  if (pCur == NULL) {
    return NULL;
  }
  pCur->number = pState->number;
  if (tdbTbcOpen(pState->pTdbState->pSessionStateDb, &pCur->pCur, NULL) < 0) {
    streamStateFreeCur(pCur);
    return NULL;
  }

  SStateSessionKey sKey = {.key = *key, .opNum = pState->number};
  int32_t          c = 0;
  if (tdbTbcMoveTo(pCur->pCur, &sKey, sizeof(SStateSessionKey), &c) < 0) {
    streamStateFreeCur(pCur);
    return NULL;
  }
  if (c < 0) return pCur;

  if (tdbTbcMoveToNext(pCur->pCur) < 0) {
    streamStateFreeCur(pCur);
    return NULL;
  }

  return pCur;
}

int32_t streamStateSessionGetKVByCur(SStreamStateCur* pCur, SSessionKey* pKey, void** pVal, int32_t* pVLen) {
  if (!pCur) {
    return -1;
  }
  SStateSessionKey* pKTmp = NULL;
  int32_t           kLen;
  if (tdbTbcGet(pCur->pCur, (const void**)&pKTmp, &kLen, (const void**)pVal, pVLen) < 0) {
    return -1;
  }
  if (pKTmp->opNum != pCur->number) {
    return -1;
  }
  if (pKey->groupId != 0 && pKey->groupId != pKTmp->key.groupId) {
    return -1;
  }
  *pKey = pKTmp->key;
  return 0;
}

int32_t streamStateSessionClear(SStreamState* pState) {
  SSessionKey      key = {.win.skey = 0, .win.ekey = 0, .groupId = 0};
  SStreamStateCur* pCur = streamStateSessionSeekKeyCurrentNext(pState, &key);
  while (1) {
    SSessionKey delKey = {0};
    void*       buf = NULL;
    int32_t     size = 0;
    int32_t     code = streamStateSessionGetKVByCur(pCur, &delKey, &buf, &size);
    if (code == 0) {
      ASSERT(size > 0);
      memset(buf, 0, size);
      streamStateSessionPut(pState, &delKey, buf, size);
    } else {
      break;
    }
    streamStateCurNext(pState, pCur);
  }
  streamStateFreeCur(pCur);
  return 0;
}

int32_t streamStateSessionGetKeyByRange(SStreamState* pState, const SSessionKey* key, SSessionKey* curKey) {
  SStreamStateCur* pCur = taosMemoryCalloc(1, sizeof(SStreamStateCur));
  if (pCur == NULL) {
    return -1;
  }
  pCur->number = pState->number;
  if (tdbTbcOpen(pState->pTdbState->pSessionStateDb, &pCur->pCur, NULL) < 0) {
    streamStateFreeCur(pCur);
    return -1;
  }

  SStateSessionKey sKey = {.key = *key, .opNum = pState->number};
  int32_t          c = 0;
  if (tdbTbcMoveTo(pCur->pCur, &sKey, sizeof(SStateSessionKey), &c) < 0) {
    streamStateFreeCur(pCur);
    return -1;
  }

  SSessionKey resKey = *key;
  int32_t     code = streamStateSessionGetKVByCur(pCur, &resKey, NULL, 0);
  if (code == 0 && sessionRangeKeyCmpr(key, &resKey) == 0) {
    *curKey = resKey;
    streamStateFreeCur(pCur);
    return code;
  }

  if (c > 0) {
    streamStateCurNext(pState, pCur);
    code = streamStateSessionGetKVByCur(pCur, &resKey, NULL, 0);
    if (code == 0 && sessionRangeKeyCmpr(key, &resKey) == 0) {
      *curKey = resKey;
      streamStateFreeCur(pCur);
      return code;
    }
  } else if (c < 0) {
    streamStateCurPrev(pState, pCur);
    code = streamStateSessionGetKVByCur(pCur, &resKey, NULL, 0);
    if (code == 0 && sessionRangeKeyCmpr(key, &resKey) == 0) {
      *curKey = resKey;
      streamStateFreeCur(pCur);
      return code;
    }
  }

  streamStateFreeCur(pCur);
  return -1;
}

int32_t streamStateSessionAddIfNotExist(SStreamState* pState, SSessionKey* key, TSKEY gap, void** pVal,
                                        int32_t* pVLen) {
  // todo refactor
  int32_t     res = 0;
  SSessionKey originKey = *key;
  SSessionKey searchKey = *key;
  searchKey.win.skey = key->win.skey - gap;
  searchKey.win.ekey = key->win.ekey + gap;
  int32_t valSize = *pVLen;
  void*   tmp = tdbRealloc(NULL, valSize);
  if (!tmp) {
    return -1;
  }

  SStreamStateCur* pCur = streamStateSessionSeekKeyCurrentPrev(pState, key);
  int32_t          code = streamStateSessionGetKVByCur(pCur, key, pVal, pVLen);
  if (code == 0) {
    if (sessionRangeKeyCmpr(&searchKey, key) == 0) {
      memcpy(tmp, *pVal, valSize);
      streamStateSessionDel(pState, key);
      goto _end;
    }
    streamStateCurNext(pState, pCur);
  } else {
    *key = originKey;
    streamStateFreeCur(pCur);
    pCur = streamStateSessionSeekKeyNext(pState, key);
  }

  code = streamStateSessionGetKVByCur(pCur, key, pVal, pVLen);
  if (code == 0) {
    if (sessionRangeKeyCmpr(&searchKey, key) == 0) {
      memcpy(tmp, *pVal, valSize);
      streamStateSessionDel(pState, key);
      goto _end;
    }
  }

  *key = originKey;
  res = 1;
  memset(tmp, 0, valSize);

_end:

  *pVal = tmp;
  streamStateFreeCur(pCur);
  return res;
}

int32_t streamStateStateAddIfNotExist(SStreamState* pState, SSessionKey* key, char* pKeyData, int32_t keyDataLen,
                                      state_key_cmpr_fn fn, void** pVal, int32_t* pVLen) {
  // todo refactor
  int32_t     res = 0;
  SSessionKey tmpKey = *key;
  int32_t     valSize = *pVLen;
  void*       tmp = tdbRealloc(NULL, valSize);
  if (!tmp) {
    return -1;
  }

  SStreamStateCur* pCur = streamStateSessionSeekKeyCurrentPrev(pState, key);
  int32_t          code = streamStateSessionGetKVByCur(pCur, key, pVal, pVLen);
  if (code == 0) {
    if (key->win.skey <= tmpKey.win.skey && tmpKey.win.ekey <= key->win.ekey) {
      memcpy(tmp, *pVal, valSize);
      streamStateSessionDel(pState, key);
      goto _end;
    }

    void* stateKey = (char*)(*pVal) + (valSize - keyDataLen);
    if (fn(pKeyData, stateKey) == true) {
      memcpy(tmp, *pVal, valSize);
      streamStateSessionDel(pState, key);
      goto _end;
    }

    streamStateCurNext(pState, pCur);
  } else {
    *key = tmpKey;
    streamStateFreeCur(pCur);
    pCur = streamStateSessionSeekKeyNext(pState, key);
  }

  code = streamStateSessionGetKVByCur(pCur, key, pVal, pVLen);
  if (code == 0) {
    void* stateKey = (char*)(*pVal) + (valSize - keyDataLen);
    if (fn(pKeyData, stateKey) == true) {
      memcpy(tmp, *pVal, valSize);
      streamStateSessionDel(pState, key);
      goto _end;
    }
  }

  *key = tmpKey;
  res = 1;
  memset(tmp, 0, valSize);

_end:

  *pVal = tmp;
  streamStateFreeCur(pCur);
  return res;
}

int32_t streamStatePutParName(SStreamState* pState, int64_t groupId, const char tbname[TSDB_TABLE_NAME_LEN]) {
  tdbTbUpsert(pState->pTdbState->pParNameDb, &groupId, sizeof(int64_t), tbname, TSDB_TABLE_NAME_LEN,
              &pState->pTdbState->txn);
  return 0;
}

int32_t streamStateGetParName(SStreamState* pState, int64_t groupId, void** pVal) {
  int32_t len;
  return tdbTbGet(pState->pTdbState->pParNameDb, &groupId, sizeof(int64_t), pVal, &len);
}

void streamStateDestroy(SStreamState* pState) {
  taosMemoryFreeClear(pState->pTdbState);
  taosMemoryFreeClear(pState);
}

#if 0
char* streamStateSessionDump(SStreamState* pState) {
  SStreamStateCur* pCur = taosMemoryCalloc(1, sizeof(SStreamStateCur));
  if (pCur == NULL) {
    return NULL;
  }
  pCur->number = pState->number;
  if (tdbTbcOpen(pState->pTdbState->pSessionStateDb, &pCur->pCur, NULL) < 0) {
    streamStateFreeCur(pCur);
    return NULL;
  }
  tdbTbcMoveToFirst(pCur->pCur);

  SSessionKey key = {0};
  void*       buf = NULL;
  int32_t     bufSize = 0;
  int32_t     code = streamStateSessionGetKVByCur(pCur, &key, &buf, &bufSize);
  if (code != 0) {
    streamStateFreeCur(pCur);
    return NULL;
  }

  int32_t size = 2048;
  char*   dumpBuf = taosMemoryCalloc(size, 1);
  int64_t len = 0;
  len += snprintf(dumpBuf + len, size - len, "||s:%15" PRId64 ",", key.win.skey);
  len += snprintf(dumpBuf + len, size - len, "e:%15" PRId64 ",", key.win.ekey);
  len += snprintf(dumpBuf + len, size - len, "g:%15" PRId64 "||", key.groupId);
  while (1) {
    tdbTbcMoveToNext(pCur->pCur);
    key = (SSessionKey){0};
    code = streamStateSessionGetKVByCur(pCur, &key, NULL, 0);
    if (code != 0) {
      streamStateFreeCur(pCur);
      return dumpBuf;
    }
    len += snprintf(dumpBuf + len, size - len, "||s:%15" PRId64 ",", key.win.skey);
    len += snprintf(dumpBuf + len, size - len, "e:%15" PRId64 ",", key.win.ekey);
    len += snprintf(dumpBuf + len, size - len, "g:%15" PRId64 "||", key.groupId);
  }
  streamStateFreeCur(pCur);
  return dumpBuf;
}
#endif<|MERGE_RESOLUTION|>--- conflicted
+++ resolved
@@ -179,137 +179,74 @@
 }
 
 void streamStateClose(SStreamState* pState) {
-<<<<<<< HEAD
-  tdbCommit(pState->db, pState->txn);
-  tdbPostCommit(pState->db, pState->txn);
-  tdbTbClose(pState->pStateDb);
-  tdbTbClose(pState->pFuncStateDb);
-  tdbTbClose(pState->pFillStateDb);
-  tdbTbClose(pState->pSessionStateDb);
-  tdbClose(pState->db);
-=======
-  tdbCommit(pState->pTdbState->db, &pState->pTdbState->txn);
-  tdbPostCommit(pState->pTdbState->db, &pState->pTdbState->txn);
+  tdbCommit(pState->pTdbState->db, pState->pTdbState->txn);
+  tdbPostCommit(pState->pTdbState->db, pState->pTdbState->txn);
   tdbTbClose(pState->pTdbState->pStateDb);
   tdbTbClose(pState->pTdbState->pFuncStateDb);
   tdbTbClose(pState->pTdbState->pFillStateDb);
   tdbTbClose(pState->pTdbState->pSessionStateDb);
   tdbTbClose(pState->pTdbState->pParNameDb);
   tdbClose(pState->pTdbState->db);
->>>>>>> fc870070
 
   streamStateDestroy(pState);
 }
 
 int32_t streamStateBegin(SStreamState* pState) {
-<<<<<<< HEAD
-  if (tdbBegin(pState->db, &pState->txn, tdbDefaultMalloc, tdbDefaultFree, NULL,
+  if (tdbBegin(pState->db, &pState->pTdbState->txn, tdbDefaultMalloc, tdbDefaultFree, NULL,
                TDB_TXN_WRITE | TDB_TXN_READ_UNCOMMITTED) < 0) {
     tdbAbort(pState->db, pState->txn);
-=======
-  if (tdbTxnOpen(&pState->pTdbState->txn, 0, tdbDefaultMalloc, tdbDefaultFree, NULL,
-                 TDB_TXN_WRITE | TDB_TXN_READ_UNCOMMITTED) < 0) {
-    return -1;
-  }
-
-  if (tdbBegin(pState->pTdbState->db, &pState->pTdbState->txn) < 0) {
-    tdbTxnClose(&pState->pTdbState->txn);
->>>>>>> fc870070
     return -1;
   }
   return 0;
 }
 
 int32_t streamStateCommit(SStreamState* pState) {
-<<<<<<< HEAD
-  if (tdbCommit(pState->db, pState->txn) < 0) {
-    return -1;
-  }
-  if (tdbPostCommit(pState->db, pState->txn) < 0) {
-    return -1;
-  }
-
-  if (tdbBegin(pState->db, &pState->txn, tdbDefaultMalloc, tdbDefaultFree, NULL,
+  if (tdbCommit(pState->pTdbState->db, pState->pTdbState->txn) < 0) {
+    return -1;
+  }
+  if (tdbPostCommit(pState->pTdbState->db, pState->pTdbState->txn) < 0) {
+    return -1;
+  }
+
+  if (tdbBegin(pState->pTdbState->db, &pState->pTdbState->txn, tdbDefaultMalloc, tdbDefaultFree, NULL,
                TDB_TXN_WRITE | TDB_TXN_READ_UNCOMMITTED) < 0) {
-=======
-  if (tdbCommit(pState->pTdbState->db, &pState->pTdbState->txn) < 0) {
-    return -1;
-  }
-  if (tdbPostCommit(pState->pTdbState->db, &pState->pTdbState->txn) < 0) {
-    return -1;
-  }
-  memset(&pState->pTdbState->txn, 0, sizeof(TXN));
-  if (tdbTxnOpen(&pState->pTdbState->txn, 0, tdbDefaultMalloc, tdbDefaultFree, NULL,
-                 TDB_TXN_WRITE | TDB_TXN_READ_UNCOMMITTED) < 0) {
-    return -1;
-  }
-  if (tdbBegin(pState->pTdbState->db, &pState->pTdbState->txn) < 0) {
->>>>>>> fc870070
     return -1;
   }
   return 0;
 }
 
 int32_t streamStateAbort(SStreamState* pState) {
-<<<<<<< HEAD
-  if (tdbAbort(pState->db, pState->txn) < 0) {
-    return -1;
-  }
-
-  if (tdbBegin(pState->db, &pState->txn, tdbDefaultMalloc, tdbDefaultFree, NULL,
+  if (tdbAbort(pState->pTdbState->db, pState->pTdbState->txn) < 0) {
+    return -1;
+  }
+
+  if (tdbBegin(pState->pTdbState->db, &pState->ptdbstate->txn, tdbDefaultMalloc, tdbDefaultFree, NULL,
                TDB_TXN_WRITE | TDB_TXN_READ_UNCOMMITTED) < 0) {
-=======
-  if (tdbAbort(pState->pTdbState->db, &pState->pTdbState->txn) < 0) {
-    return -1;
-  }
-  memset(&pState->pTdbState->txn, 0, sizeof(TXN));
-  if (tdbTxnOpen(&pState->pTdbState->txn, 0, tdbDefaultMalloc, tdbDefaultFree, NULL,
-                 TDB_TXN_WRITE | TDB_TXN_READ_UNCOMMITTED) < 0) {
-    return -1;
-  }
-  if (tdbBegin(pState->pTdbState->db, &pState->pTdbState->txn) < 0) {
->>>>>>> fc870070
     return -1;
   }
   return 0;
 }
 
 int32_t streamStateFuncPut(SStreamState* pState, const STupleKey* key, const void* value, int32_t vLen) {
-<<<<<<< HEAD
-  return tdbTbUpsert(pState->pFuncStateDb, key, sizeof(STupleKey), value, vLen, pState->txn);
-=======
-  return tdbTbUpsert(pState->pTdbState->pFuncStateDb, key, sizeof(STupleKey), value, vLen, &pState->pTdbState->txn);
->>>>>>> fc870070
+  return tdbTbUpsert(pState->pTdbState->pFuncStateDb, key, sizeof(STupleKey), value, vLen, pState->pTdbState->txn);
 }
 int32_t streamStateFuncGet(SStreamState* pState, const STupleKey* key, void** pVal, int32_t* pVLen) {
   return tdbTbGet(pState->pTdbState->pFuncStateDb, key, sizeof(STupleKey), pVal, pVLen);
 }
 
 int32_t streamStateFuncDel(SStreamState* pState, const STupleKey* key) {
-<<<<<<< HEAD
-  return tdbTbDelete(pState->pFuncStateDb, key, sizeof(STupleKey), pState->txn);
-=======
-  return tdbTbDelete(pState->pTdbState->pFuncStateDb, key, sizeof(STupleKey), &pState->pTdbState->txn);
->>>>>>> fc870070
+  return tdbTbDelete(pState->pTdbState->pFuncStateDb, key, sizeof(STupleKey), pState->pTdbState->txn);
 }
 
 // todo refactor
 int32_t streamStatePut(SStreamState* pState, const SWinKey* key, const void* value, int32_t vLen) {
   SStateKey sKey = {.key = *key, .opNum = pState->number};
-<<<<<<< HEAD
-  return tdbTbUpsert(pState->pStateDb, &sKey, sizeof(SStateKey), value, vLen, pState->txn);
-=======
-  return tdbTbUpsert(pState->pTdbState->pStateDb, &sKey, sizeof(SStateKey), value, vLen, &pState->pTdbState->txn);
->>>>>>> fc870070
+  return tdbTbUpsert(pState->pTdbState->pStateDb, &sKey, sizeof(SStateKey), value, vLen, pState->pTdbState->txn);
 }
 
 // todo refactor
 int32_t streamStateFillPut(SStreamState* pState, const SWinKey* key, const void* value, int32_t vLen) {
-<<<<<<< HEAD
-  return tdbTbUpsert(pState->pFillStateDb, key, sizeof(SWinKey), value, vLen, pState->txn);
-=======
-  return tdbTbUpsert(pState->pTdbState->pFillStateDb, key, sizeof(SWinKey), value, vLen, &pState->pTdbState->txn);
->>>>>>> fc870070
+  return tdbTbUpsert(pState->pTdbState->pFillStateDb, key, sizeof(SWinKey), value, vLen, pState->pTdbState->txn);
 }
 
 // todo refactor
@@ -326,11 +263,7 @@
 // todo refactor
 int32_t streamStateDel(SStreamState* pState, const SWinKey* key) {
   SStateKey sKey = {.key = *key, .opNum = pState->number};
-<<<<<<< HEAD
-  return tdbTbDelete(pState->pStateDb, &sKey, sizeof(SStateKey), pState->txn);
-=======
-  return tdbTbDelete(pState->pTdbState->pStateDb, &sKey, sizeof(SStateKey), &pState->pTdbState->txn);
->>>>>>> fc870070
+  return tdbTbDelete(pState->pTdbState->pStateDb, &sKey, sizeof(SStateKey), pState->pTdbState->txn);
 }
 
 int32_t streamStateClear(SStreamState* pState) {
@@ -354,11 +287,7 @@
 
 // todo refactor
 int32_t streamStateFillDel(SStreamState* pState, const SWinKey* key) {
-<<<<<<< HEAD
-  return tdbTbDelete(pState->pFillStateDb, key, sizeof(SWinKey), pState->txn);
-=======
-  return tdbTbDelete(pState->pTdbState->pFillStateDb, key, sizeof(SWinKey), &pState->pTdbState->txn);
->>>>>>> fc870070
+  return tdbTbDelete(pState->pTdbState->pFillStateDb, key, sizeof(SWinKey), pState->pTdbState->txn);
 }
 
 int32_t streamStateAddIfNotExist(SStreamState* pState, const SWinKey* key, void** pVal, int32_t* pVLen) {
@@ -591,12 +520,8 @@
 
 int32_t streamStateSessionPut(SStreamState* pState, const SSessionKey* key, const void* value, int32_t vLen) {
   SStateSessionKey sKey = {.key = *key, .opNum = pState->number};
-<<<<<<< HEAD
-  return tdbTbUpsert(pState->pSessionStateDb, &sKey, sizeof(SStateSessionKey), value, vLen, pState->txn);
-=======
   return tdbTbUpsert(pState->pTdbState->pSessionStateDb, &sKey, sizeof(SStateSessionKey), value, vLen,
-                     &pState->pTdbState->txn);
->>>>>>> fc870070
+                     pState->pTdbState->txn);
 }
 
 int32_t streamStateSessionGet(SStreamState* pState, SSessionKey* key, void** pVal, int32_t* pVLen) {
@@ -619,11 +544,7 @@
 
 int32_t streamStateSessionDel(SStreamState* pState, const SSessionKey* key) {
   SStateSessionKey sKey = {.key = *key, .opNum = pState->number};
-<<<<<<< HEAD
-  return tdbTbDelete(pState->pSessionStateDb, &sKey, sizeof(SStateSessionKey), pState->txn);
-=======
-  return tdbTbDelete(pState->pTdbState->pSessionStateDb, &sKey, sizeof(SStateSessionKey), &pState->pTdbState->txn);
->>>>>>> fc870070
+  return tdbTbDelete(pState->pTdbState->pSessionStateDb, &sKey, sizeof(SStateSessionKey), pState->pTdbState->txn);
 }
 
 SStreamStateCur* streamStateSessionSeekKeyCurrentPrev(SStreamState* pState, const SSessionKey* key) {
