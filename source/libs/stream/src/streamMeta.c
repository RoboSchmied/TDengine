/*
 * Copyright (c) 2019 TAOS Data, Inc. <jhtao@taosdata.com>
 *
 * This program is free software: you can use, redistribute, and/or modify
 * it under the terms of the GNU Affero General Public License, version 3
 * or later ("AGPL"), as published by the Free Software Foundation.
 *
 * This program is distributed in the hope that it will be useful, but WITHOUT
 * ANY WARRANTY; without even the implied warranty of MERCHANTABILITY or
 * FITNESS FOR A PARTICULAR PURPOSE.
 *
 * You should have received a copy of the GNU Affero General Public License
 * along with this program. If not, see <http://www.gnu.org/licenses/>.
 */

#include "executor.h"
#include "streamBackendRocksdb.h"
#include "streamInt.h"
#include "tmisce.h"
#include "tref.h"
#include "tstream.h"
#include "ttimer.h"

#define META_HB_CHECK_INTERVAL    200
#define META_HB_SEND_IDLE_COUNTER 25  // send hb every 5 sec
<<<<<<< HEAD
=======
#define STREAM_TASK_KEY_LEN       ((sizeof(int64_t)) << 1)
>>>>>>> 391103bc

static TdThreadOnce streamMetaModuleInit = PTHREAD_ONCE_INIT;

int32_t streamBackendId = 0;
int32_t streamBackendCfWrapperId = 0;
int32_t streamMetaId = 0;

typedef struct {
  TdThreadMutex mutex;
  SHashObj*     pTable;
} SGStreamMetaMgt;

SGStreamMetaMgt gStreamMetaMgt;
static int64_t  streamGetLatestCheckpointId(SStreamMeta* pMeta);
static void     metaHbToMnode(void* param, void* tmrId);
static void     streamMetaClear(SStreamMeta* pMeta);
<<<<<<< HEAD

void streamMetaCloseImpl(void* arg);
=======
static int32_t  streamMetaBegin(SStreamMeta* pMeta);
static void     streamMetaCloseImpl(void* arg);
static void     extractStreamTaskKey(int64_t* pKey, const SStreamTask* pTask);
>>>>>>> 391103bc

static void streamMetaEnvInit() {
  streamBackendId = taosOpenRef(64, streamBackendCleanup);
  streamBackendCfWrapperId = taosOpenRef(64, streamBackendHandleCleanup);

  streamMetaId = taosOpenRef(64, streamMetaCloseImpl);

  taosThreadMutexInit(&(gStreamMetaMgt.mutex), NULL);
  gStreamMetaMgt.pTable = taosHashInit(64, taosGetDefaultHashFunction(TSDB_DATA_TYPE_BIGINT), false, HASH_ENTRY_LOCK);
}

void streamMetaInit() { taosThreadOnce(&streamMetaModuleInit, streamMetaEnvInit); }
void streamMetaCleanup() {
  taosCloseRef(streamBackendId);
  taosCloseRef(streamBackendCfWrapperId);
  taosCloseRef(streamMetaId);

  taosThreadMutexDestroy(&gStreamMetaMgt.mutex);

  void* pIter = taosHashIterate(gStreamMetaMgt.pTable, NULL);
  while (pIter) {
    SArray* list = *(SArray**)pIter;
    for (int i = 0; i < taosArrayGetSize(list); i++) {
      void* rid = taosArrayGetP(list, i);
      taosMemoryFree(rid);
    }
    taosArrayDestroy(list);
    pIter = taosHashIterate(gStreamMetaMgt.pTable, pIter);
  }
  taosHashCleanup(gStreamMetaMgt.pTable);
}

int32_t streamMetaAddRidToGlobalMgt(int64_t vgId, int64_t* rid) {
  taosThreadMutexLock(&gStreamMetaMgt.mutex);
  void* p = taosHashGet(gStreamMetaMgt.pTable, &vgId, sizeof(vgId));
  if (p == NULL) {
    SArray* list = taosArrayInit(8, sizeof(void*));
    taosArrayPush(list, &rid);
    taosHashPut(gStreamMetaMgt.pTable, &vgId, sizeof(vgId), &list, sizeof(void*));
  } else {
    SArray* list = *(SArray**)p;
    taosArrayPush(list, &rid);
  }
  taosThreadMutexUnlock(&gStreamMetaMgt.mutex);
  return 0;
}

SStreamMeta* streamMetaOpen(const char* path, void* ahandle, FTaskExpand expandFunc, int32_t vgId, int64_t stage) {
  int32_t      code = -1;
  SStreamMeta* pMeta = taosMemoryCalloc(1, sizeof(SStreamMeta));
  if (pMeta == NULL) {
    terrno = TSDB_CODE_OUT_OF_MEMORY;
    qError("vgId:%d failed to prepare stream meta, alloc size:%" PRIzu ", out of memory", vgId, sizeof(SStreamMeta));
    return NULL;
  }

  char* tpath = taosMemoryCalloc(1, strlen(path) + 64);
  sprintf(tpath, "%s%s%s", path, TD_DIRSEP, "stream");
  pMeta->path = tpath;

  if (tdbOpen(pMeta->path, 16 * 1024, 1, &pMeta->db, 0) < 0) {
    goto _err;
  }

<<<<<<< HEAD
  if (tdbTbOpen("task.db", sizeof(int32_t), -1, NULL, pMeta->db, &pMeta->pTaskDb, 0) < 0) {
=======
  if (tdbTbOpen("task.db", STREAM_TASK_KEY_LEN, -1, NULL, pMeta->db, &pMeta->pTaskDb, 0) < 0) {
>>>>>>> 391103bc
    goto _err;
  }

  if (tdbTbOpen("checkpoint.db", sizeof(int32_t), -1, NULL, pMeta->db, &pMeta->pCheckpointDb, 0) < 0) {
    goto _err;
  }

  if (streamMetaBegin(pMeta) < 0) {
    goto _err;
  }

  _hash_fn_t fp = taosGetDefaultHashFunction(TSDB_DATA_TYPE_VARCHAR);
  pMeta->pTasks = taosHashInit(64, fp, true, HASH_NO_LOCK);
  if (pMeta->pTasks == NULL) {
    goto _err;
  }

  // task list
  pMeta->pTaskList = taosArrayInit(4, sizeof(SStreamTaskId));
  if (pMeta->pTaskList == NULL) {
    terrno = TSDB_CODE_OUT_OF_MEMORY;
    goto _err;
  }

  pMeta->walScanCounter = 0;
  pMeta->vgId = vgId;
  pMeta->ahandle = ahandle;
  pMeta->expandFunc = expandFunc;
  pMeta->stage = stage;

  // send heartbeat every 5sec.
  pMeta->rid = taosAddRef(streamMetaId, pMeta);
  int64_t* pRid = taosMemoryMalloc(sizeof(int64_t));
  *pRid = pMeta->rid;

  streamMetaAddRidToGlobalMgt(pMeta->vgId, pRid);

  pMeta->hbInfo.hbTmr = taosTmrStart(metaHbToMnode, META_HB_CHECK_INTERVAL, pRid, streamEnv.timer);
  pMeta->hbInfo.tickCounter = 0;
  pMeta->hbInfo.stopFlag = 0;

  pMeta->pTaskBackendUnique =
      taosHashInit(64, taosGetDefaultHashFunction(TSDB_DATA_TYPE_BINARY), false, HASH_ENTRY_LOCK);
  pMeta->chkpSaved = taosArrayInit(4, sizeof(int64_t));
  pMeta->chkpInUse = taosArrayInit(4, sizeof(int64_t));
  pMeta->chkpCap = 8;
  taosInitRWLatch(&pMeta->chkpDirLock);

  int64_t chkpId = streamGetLatestCheckpointId(pMeta);
  pMeta->chkpId = chkpId;

  pMeta->streamBackend = streamBackendInit(pMeta->path, chkpId);
  while (pMeta->streamBackend == NULL) {
    taosMsleep(2 * 1000);
    pMeta->streamBackend = streamBackendInit(pMeta->path, pMeta->chkpId);
    if (pMeta->streamBackend == NULL) {
      qError("vgId:%d failed to init stream backend", pMeta->vgId);
      qInfo("vgId:%d retry to init stream backend", pMeta->vgId);
    }
  }

  pMeta->streamBackendRid = taosAddRef(streamBackendId, pMeta->streamBackend);

  code = streamBackendLoadCheckpointInfo(pMeta);
  if (code != 0) {
    terrno = TAOS_SYSTEM_ERROR(code);
    goto _err;
  }
  taosInitRWLatch(&pMeta->lock);
  taosThreadMutexInit(&pMeta->backendMutex, NULL);

  qInfo("vgId:%d open stream meta successfully, latest checkpoint:%" PRId64 ", stage:%" PRId64, vgId, chkpId, stage);
  return pMeta;

_err:
  taosMemoryFree(pMeta->path);
  if (pMeta->pTasks) taosHashCleanup(pMeta->pTasks);
  if (pMeta->pTaskList) taosArrayDestroy(pMeta->pTaskList);
  if (pMeta->pTaskDb) tdbTbClose(pMeta->pTaskDb);
  if (pMeta->pCheckpointDb) tdbTbClose(pMeta->pCheckpointDb);
  if (pMeta->db) tdbClose(pMeta->db);
  taosMemoryFree(pMeta);

  qError("failed to open stream meta");
  return NULL;
}

int32_t streamMetaReopen(SStreamMeta* pMeta, int64_t chkpId) {
  streamMetaClear(pMeta);

  pMeta->streamBackendRid = -1;
  pMeta->streamBackend = NULL;

  char* defaultPath = taosMemoryCalloc(1, strlen(pMeta->path) + 128);
  sprintf(defaultPath, "%s%s%s", pMeta->path, TD_DIRSEP, "state");
  taosRemoveDir(defaultPath);

  char* newPath = taosMemoryCalloc(1, strlen(pMeta->path) + 128);
  sprintf(newPath, "%s%s%s", pMeta->path, TD_DIRSEP, "received");

  int32_t code = taosStatFile(newPath, NULL, NULL, NULL);
  if (code == 0) {
    // directory exists
    code = taosRenameFile(newPath, defaultPath);
    if (code != 0) {
      terrno = TAOS_SYSTEM_ERROR(code);
      qError("vgId:%d failed to rename file, from %s to %s, code:%s", pMeta->vgId, newPath, defaultPath,
             tstrerror(terrno));

      taosMemoryFree(defaultPath);
      taosMemoryFree(newPath);
      return -1;
    }
  }

  pMeta->streamBackend = streamBackendInit(pMeta->path, pMeta->chkpId);
  while (pMeta->streamBackend == NULL) {
    taosMsleep(2 * 1000);
    pMeta->streamBackend = streamBackendInit(pMeta->path, pMeta->chkpId);
    if (pMeta->streamBackend == NULL) {
      qError("vgId:%d failed to init stream backend", pMeta->vgId);
      qInfo("vgId:%d retry to init stream backend", pMeta->vgId);
      // return -1;
    }
  }
  pMeta->streamBackendRid = taosAddRef(streamBackendId, pMeta->streamBackend);
  streamBackendLoadCheckpointInfo(pMeta);

  return 0;
}

void streamMetaClear(SStreamMeta* pMeta) {
  void* pIter = NULL;
  while ((pIter = taosHashIterate(pMeta->pTasks, pIter)) != NULL) {
    streamMetaReleaseTask(pMeta, *(SStreamTask**)pIter);
  }

  taosRemoveRef(streamBackendId, pMeta->streamBackendRid);

  taosHashClear(pMeta->pTasks);
  taosHashClear(pMeta->pTaskBackendUnique);

  taosArrayClear(pMeta->pTaskList);
  taosArrayClear(pMeta->chkpSaved);
  taosArrayClear(pMeta->chkpInUse);
}

void streamMetaClose(SStreamMeta* pMeta) {
  qDebug("start to close stream meta");
  // int64_t rid = *(int64_t*)pMeta->pRid;
  // if (taosTmrStop(pMeta->hbInfo.hbTmr)) {
  //   taosMemoryFree(pMeta->pRid);
  // } else {
  //   // do nothing, stop by timer thread
  // }
  taosRemoveRef(streamMetaId, pMeta->rid);
}

void streamMetaCloseImpl(void* arg) {
  SStreamMeta* pMeta = arg;
  qDebug("start to do-close stream meta");
  if (pMeta == NULL) {
    return;
  }

  streamMetaClear(pMeta);

  tdbAbort(pMeta->db, pMeta->txn);
  tdbTbClose(pMeta->pTaskDb);
  tdbTbClose(pMeta->pCheckpointDb);
  tdbClose(pMeta->db);

  taosArrayDestroy(pMeta->pTaskList);
  taosArrayDestroy(pMeta->chkpSaved);
  taosArrayDestroy(pMeta->chkpInUse);

  taosHashCleanup(pMeta->pTasks);
  taosHashCleanup(pMeta->pTaskBackendUnique);

  taosMemoryFree(pMeta->path);
  taosThreadMutexDestroy(&pMeta->backendMutex);

  taosMemoryFree(pMeta);
  qDebug("end to close stream meta");
}

int32_t streamMetaSaveTask(SStreamMeta* pMeta, SStreamTask* pTask) {
  void*   buf = NULL;
  int32_t len;
  int32_t code;
  pTask->ver = SSTREAM_TASK_VER;
  tEncodeSize(tEncodeStreamTask, pTask, len, code);
  if (code < 0) {
    return -1;
  }
  buf = taosMemoryCalloc(1, len);
  if (buf == NULL) {
    return -1;
  }

  SEncoder encoder = {0};
  tEncoderInit(&encoder, buf, len);
  tEncodeStreamTask(&encoder, pTask);
  tEncoderClear(&encoder);

  int64_t key[2] = {0};
  extractStreamTaskKey(key, pTask);

  if (tdbTbUpsert(pMeta->pTaskDb, key, STREAM_TASK_KEY_LEN, buf, len, pMeta->txn) < 0) {
    qError("s-task:%s save to disk failed, code:%s", pTask->id.idStr, tstrerror(terrno));
    return -1;
  }

  taosMemoryFree(buf);
  return 0;
}

void extractStreamTaskKey(int64_t* pKey, const SStreamTask* pTask) {
  pKey[0] = pTask->id.streamId;
  pKey[1] = pTask->id.taskId;
}

int32_t streamMetaRemoveTask(SStreamMeta* pMeta, int64_t* pKey) {
  int32_t code = tdbTbDelete(pMeta->pTaskDb, pKey, STREAM_TASK_KEY_LEN, pMeta->txn);
  if (code != 0) {
    qError("vgId:%d failed to remove task:0x%x from metastore, code:%s", pMeta->vgId, (int32_t)pKey[1], tstrerror(terrno));
  } else {
    qDebug("vgId:%d remove task:0x%x from metastore", pMeta->vgId, (int32_t)pKey[1]);
  }

  return code;
}

// add to the ready tasks hash map, not the restored tasks hash map
int32_t streamMetaRegisterTask(SStreamMeta* pMeta, int64_t ver, SStreamTask* pTask, bool* pAdded) {
  *pAdded = false;

  int64_t keys[2] = {pTask->id.streamId, pTask->id.taskId};
  void*   p = taosHashGet(pMeta->pTasks, keys, sizeof(keys));
  if (p == NULL) {
    if (pMeta->expandFunc(pMeta->ahandle, pTask, ver) < 0) {
      tFreeStreamTask(pTask);
      return -1;
    }

    taosArrayPush(pMeta->pTaskList, &pTask->id);

    if (streamMetaSaveTask(pMeta, pTask) < 0) {
      tFreeStreamTask(pTask);
      return -1;
    }

    if (streamMetaCommit(pMeta) < 0) {
      tFreeStreamTask(pTask);
      return -1;
    }
  } else {
    return 0;
  }

  taosHashPut(pMeta->pTasks, keys, sizeof(keys), &pTask, POINTER_BYTES);
  *pAdded = true;
  return 0;
}

int32_t streamMetaGetNumOfTasks(SStreamMeta* pMeta) {
  size_t size = taosHashGetSize(pMeta->pTasks);
  ASSERT(taosArrayGetSize(pMeta->pTaskList) == taosHashGetSize(pMeta->pTasks));
  return (int32_t)size;
}

SStreamTask* streamMetaAcquireTask(SStreamMeta* pMeta, int64_t streamId, int32_t taskId) {
  taosRLockLatch(&pMeta->lock);

  int64_t       keys[2] = {streamId, taskId};
  SStreamTask** ppTask = (SStreamTask**)taosHashGet(pMeta->pTasks, keys, sizeof(keys));
  if (ppTask != NULL) {
    if (!streamTaskShouldStop(&(*ppTask)->status)) {
      int32_t ref = atomic_add_fetch_32(&(*ppTask)->refCnt, 1);
      taosRUnLockLatch(&pMeta->lock);
      qTrace("s-task:%s acquire task, ref:%d", (*ppTask)->id.idStr, ref);
      return *ppTask;
    }
  }

  taosRUnLockLatch(&pMeta->lock);
  return NULL;
}

void streamMetaReleaseTask(SStreamMeta* UNUSED_PARAM(pMeta), SStreamTask* pTask) {
  int32_t ref = atomic_sub_fetch_32(&pTask->refCnt, 1);
  if (ref > 0) {
    qTrace("s-task:%s release task, ref:%d", pTask->id.idStr, ref);
  } else if (ref == 0) {
    ASSERT(streamTaskShouldStop(&pTask->status));
    qTrace("s-task:%s all refs are gone, free it", pTask->id.idStr);
    tFreeStreamTask(pTask);
  } else if (ref < 0) {
    qError("task ref is invalid, ref:%d, %s", ref, pTask->id.idStr);
  }
}

static void doRemoveIdFromList(SStreamMeta* pMeta, int32_t num, SStreamTaskId* id) {
  for (int32_t i = 0; i < num; ++i) {
    SStreamTaskId* pTaskId = taosArrayGet(pMeta->pTaskList, i);
    if (pTaskId->streamId == id->streamId && pTaskId->taskId == id->taskId) {
      taosArrayRemove(pMeta->pTaskList, i);
      break;
    }
  }
}

int32_t streamMetaUnregisterTask(SStreamMeta* pMeta, int64_t streamId, int32_t taskId) {
  SStreamTask* pTask = NULL;

  // pre-delete operation
  taosWLockLatch(&pMeta->lock);

  int64_t       keys[2] = {streamId, taskId};
  SStreamTask** ppTask = (SStreamTask**)taosHashGet(pMeta->pTasks, keys, sizeof(keys));
  if (ppTask) {
    pTask = *ppTask;
    atomic_store_8(&pTask->status.taskStatus, TASK_STATUS__DROPPING);
  } else {
    qDebug("vgId:%d failed to find the task:0x%x, it may be dropped already", pMeta->vgId, taskId);
    taosWUnLockLatch(&pMeta->lock);
    return 0;
  }
  taosWUnLockLatch(&pMeta->lock);

  qDebug("s-task:0x%x set task status:%s and start to unregister it", taskId,
         streamGetTaskStatusStr(TASK_STATUS__DROPPING));

  while (1) {
    taosRLockLatch(&pMeta->lock);
    ppTask = (SStreamTask**)taosHashGet(pMeta->pTasks, keys, sizeof(keys));

    if (ppTask) {
      if ((*ppTask)->status.timerActive == 0) {
        taosRUnLockLatch(&pMeta->lock);
        break;
      }

      taosMsleep(10);
      qDebug("s-task:%s wait for quit from timer", (*ppTask)->id.idStr);
      taosRUnLockLatch(&pMeta->lock);
    } else {
      taosRUnLockLatch(&pMeta->lock);
      break;
    }
  }

  // let's do delete of stream task
  taosWLockLatch(&pMeta->lock);
  ppTask = (SStreamTask**)taosHashGet(pMeta->pTasks, keys, sizeof(keys));
  if (ppTask) {
    taosHashRemove(pMeta->pTasks, keys, sizeof(keys));
    atomic_store_8(&pTask->status.taskStatus, TASK_STATUS__DROPPING);

    ASSERT(pTask->status.timerActive == 0);
    doRemoveIdFromList(pMeta, (int32_t)taosArrayGetSize(pMeta->pTaskList), &pTask->id);

    streamMetaRemoveTask(pMeta, keys);
    streamMetaReleaseTask(pMeta, pTask);
  } else {
    qDebug("vgId:%d failed to find the task:0x%x, it may have been dropped already", pMeta->vgId, taskId);
  }

  taosWUnLockLatch(&pMeta->lock);
  return 0;
}

int32_t streamMetaBegin(SStreamMeta* pMeta) {
  if (tdbBegin(pMeta->db, &pMeta->txn, tdbDefaultMalloc, tdbDefaultFree, NULL,
               TDB_TXN_WRITE | TDB_TXN_READ_UNCOMMITTED) < 0) {
    return -1;
  }
  return 0;
}

// todo add error log
int32_t streamMetaCommit(SStreamMeta* pMeta) {
  if (tdbCommit(pMeta->db, pMeta->txn) < 0) {
    qError("vgId:%d failed to commit stream meta", pMeta->vgId);
    return -1;
  }

  if (tdbPostCommit(pMeta->db, pMeta->txn) < 0) {
    qError("vgId:%d failed to do post-commit stream meta", pMeta->vgId);
    return -1;
  }

  if (tdbBegin(pMeta->db, &pMeta->txn, tdbDefaultMalloc, tdbDefaultFree, NULL,
               TDB_TXN_WRITE | TDB_TXN_READ_UNCOMMITTED) < 0) {
    qError("vgId:%d failed to begin trans", pMeta->vgId);
    return -1;
  }

  return 0;
}

int64_t streamGetLatestCheckpointId(SStreamMeta* pMeta) {
  int64_t chkpId = 0;

  TBC* pCur = NULL;
  if (tdbTbcOpen(pMeta->pTaskDb, &pCur, NULL) < 0) {
    return chkpId;
  }

  void*    pKey = NULL;
  int32_t  kLen = 0;
  void*    pVal = NULL;
  int32_t  vLen = 0;
  SDecoder decoder;

  tdbTbcMoveToFirst(pCur);
  while (tdbTbcNext(pCur, &pKey, &kLen, &pVal, &vLen) == 0) {
    if (pVal == NULL || vLen == 0) {
      break;
    }
    SCheckpointInfo info;
    tDecoderInit(&decoder, (uint8_t*)pVal, vLen);
    if (tDecodeStreamTaskChkInfo(&decoder, &info) < 0) {
      continue;
    }
    tDecoderClear(&decoder);

    chkpId = TMAX(chkpId, info.checkpointId);
  }

  qDebug("get max chkp id: %" PRId64 "", chkpId);

  tdbFree(pKey);
  tdbFree(pVal);
  tdbTbcClose(pCur);

  return chkpId;
}

static void doClear(void* pKey, void* pVal, TBC* pCur, SArray* pRecycleList) {
  tdbFree(pKey);
  tdbFree(pVal);
  tdbTbcClose(pCur);
  taosArrayDestroy(pRecycleList);
}

int32_t streamLoadTasks(SStreamMeta* pMeta) {
  TBC* pCur = NULL;

  qInfo("vgId:%d load stream tasks from meta files", pMeta->vgId);
  if (tdbTbcOpen(pMeta->pTaskDb, &pCur, NULL) < 0) {
    qError("vgId:%d failed to open stream meta, code:%s", pMeta->vgId, tstrerror(terrno));
    return -1;
  }

  void*    pKey = NULL;
  int32_t  kLen = 0;
  void*    pVal = NULL;
  int32_t  vLen = 0;
  SDecoder decoder;
  SArray*  pRecycleList = taosArrayInit(4, STREAM_TASK_KEY_LEN);

  tdbTbcMoveToFirst(pCur);
  while (tdbTbcNext(pCur, &pKey, &kLen, &pVal, &vLen) == 0) {
    SStreamTask* pTask = taosMemoryCalloc(1, sizeof(SStreamTask));
    if (pTask == NULL) {
      doClear(pKey, pVal, pCur, pRecycleList);
      return -1;
    }

    tDecoderInit(&decoder, (uint8_t*)pVal, vLen);
    if (tDecodeStreamTask(&decoder, pTask) < 0) {
      tDecoderClear(&decoder);
      doClear(pKey, pVal, pCur, pRecycleList);
      tFreeStreamTask(pTask);
      qError(
          "stream read incompatible data, rm %s/vnode/vnode*/tq/stream if taosd cannot start, and rebuild stream "
          "manually",
          tsDataDir);
      return -1;
    }
    tDecoderClear(&decoder);

    if (pTask->status.taskStatus == TASK_STATUS__DROPPING) {
      int32_t taskId = pTask->id.taskId;
      tFreeStreamTask(pTask);

<<<<<<< HEAD
      taosArrayPush(pRecycleList, &taskId);
=======
      int64_t key[2] = {0};
      extractStreamTaskKey(key, pTask);

      taosArrayPush(pRecycleList, key);
>>>>>>> 391103bc
      int32_t total = taosArrayGetSize(pRecycleList);
      qDebug("s-task:0x%x is already dropped, add into recycle list, total:%d", taskId, total);
      continue;
    }

    // do duplicate task check.
    int64_t keys[2] = {pTask->id.streamId, pTask->id.taskId};
    void*   p = taosHashGet(pMeta->pTasks, keys, sizeof(keys));
    if (p == NULL) {
      if (pMeta->expandFunc(pMeta->ahandle, pTask, pTask->chkInfo.checkpointVer) < 0) {
        doClear(pKey, pVal, pCur, pRecycleList);
        tFreeStreamTask(pTask);
        return -1;
      }

      taosArrayPush(pMeta->pTaskList, &pTask->id);
    } else {
      tdbFree(pKey);
      tdbFree(pVal);
      taosMemoryFree(pTask);
      continue;
    }

    streamTaskResetUpstreamStageInfo(pTask);
    if (taosHashPut(pMeta->pTasks, keys, sizeof(keys), &pTask, sizeof(void*)) < 0) {
      doClear(pKey, pVal, pCur, pRecycleList);
      tFreeStreamTask(pTask);
      return -1;
    }

    ASSERT(pTask->status.downstreamReady == 0);
  }

  tdbFree(pKey);
  tdbFree(pVal);
  if (tdbTbcClose(pCur) < 0) {
    taosArrayDestroy(pRecycleList);
    return -1;
  }

  if (taosArrayGetSize(pRecycleList) > 0) {
    for (int32_t i = 0; i < taosArrayGetSize(pRecycleList); ++i) {
      int64_t* pId = taosArrayGet(pRecycleList, i);
      streamMetaRemoveTask(pMeta, pId);
    }
  }

  int32_t numOfTasks = taosArrayGetSize(pMeta->pTaskList);
  qDebug("vgId:%d load %d tasks into meta from disk completed", pMeta->vgId, numOfTasks);
  taosArrayDestroy(pRecycleList);
  return 0;
}

int32_t tEncodeStreamHbMsg(SEncoder* pEncoder, const SStreamHbMsg* pReq) {
  if (tStartEncode(pEncoder) < 0) return -1;
  if (tEncodeI32(pEncoder, pReq->vgId) < 0) return -1;
  if (tEncodeI32(pEncoder, pReq->numOfTasks) < 0) return -1;

  for (int32_t i = 0; i < pReq->numOfTasks; ++i) {
    STaskStatusEntry* ps = taosArrayGet(pReq->pTaskStatus, i);
    if (tEncodeI64(pEncoder, ps->streamId) < 0) return -1;
    if (tEncodeI32(pEncoder, ps->taskId) < 0) return -1;
    if (tEncodeI32(pEncoder, ps->status) < 0) return -1;
  }
  tEndEncode(pEncoder);
  return pEncoder->pos;
}

int32_t tDecodeStreamHbMsg(SDecoder* pDecoder, SStreamHbMsg* pReq) {
  if (tStartDecode(pDecoder) < 0) return -1;
  if (tDecodeI32(pDecoder, &pReq->vgId) < 0) return -1;
  if (tDecodeI32(pDecoder, &pReq->numOfTasks) < 0) return -1;

  pReq->pTaskStatus = taosArrayInit(pReq->numOfTasks, sizeof(STaskStatusEntry));
  for (int32_t i = 0; i < pReq->numOfTasks; ++i) {
    STaskStatusEntry hb = {0};
    if (tDecodeI64(pDecoder, &hb.streamId) < 0) return -1;
    if (tDecodeI32(pDecoder, &hb.taskId) < 0) return -1;
    if (tDecodeI32(pDecoder, &hb.status) < 0) return -1;

    taosArrayPush(pReq->pTaskStatus, &hb);
  }

  tEndDecode(pDecoder);
  return 0;
}

static bool readyToSendHb(SMetaHbInfo* pInfo) {
  if ((++pInfo->tickCounter) >= META_HB_SEND_IDLE_COUNTER) {
    // reset the counter
    pInfo->tickCounter = 0;
    return true;
  }
  return false;
}

void metaHbToMnode(void* param, void* tmrId) {
  int64_t rid = *(int64_t*)param;

  SStreamHbMsg hbMsg = {0};
  SStreamMeta* pMeta = taosAcquireRef(streamMetaId, rid);
  if (pMeta == NULL) {
    // taosMemoryFree(param);
    return;
  }

  // need to stop, stop now
  if (pMeta->hbInfo.stopFlag == STREAM_META_WILL_STOP) {
    pMeta->hbInfo.stopFlag = STREAM_META_OK_TO_STOP;
    qDebug("vgId:%d jump out of meta timer", pMeta->vgId);
    taosReleaseRef(streamMetaId, rid);
    return;
  }

  if (!readyToSendHb(&pMeta->hbInfo)) {
    taosTmrReset(metaHbToMnode, META_HB_CHECK_INTERVAL, param, streamEnv.timer, &pMeta->hbInfo.hbTmr);
    taosReleaseRef(streamMetaId, rid);
    return;
  }

  taosRLockLatch(&pMeta->lock);
  int32_t numOfTasks = streamMetaGetNumOfTasks(pMeta);

  SEpSet epset = {0};

  hbMsg.vgId = pMeta->vgId;
  hbMsg.pTaskStatus = taosArrayInit(numOfTasks, sizeof(STaskStatusEntry));

  for (int32_t i = 0; i < numOfTasks; ++i) {
<<<<<<< HEAD
    SStreamId*    pId = taosArrayGet(pMeta->pTaskList, i);
=======
    SStreamTaskId*    pId = taosArrayGet(pMeta->pTaskList, i);
>>>>>>> 391103bc
    int64_t       keys[2] = {pId->streamId, pId->taskId};
    SStreamTask** pTask = taosHashGet(pMeta->pTasks, keys, sizeof(keys));

    if ((*pTask)->info.fillHistory == 1) {
      continue;
    }

    STaskStatusEntry entry = {.streamId = pId->streamId, .taskId = pId->taskId, .status = (*pTask)->status.taskStatus};
    taosArrayPush(hbMsg.pTaskStatus, &entry);

    if (i == 0) {
      epsetAssign(&epset, &(*pTask)->info.mnodeEpset);
    }
  }

  hbMsg.numOfTasks = taosArrayGetSize(hbMsg.pTaskStatus);
  taosRUnLockLatch(&pMeta->lock);

  int32_t code = 0;
  int32_t tlen = 0;

  tEncodeSize(tEncodeStreamHbMsg, &hbMsg, tlen, code);
  if (code < 0) {
    qError("vgId:%d encode stream hb msg failed, code:%s", pMeta->vgId, tstrerror(code));
    taosArrayDestroy(hbMsg.pTaskStatus);
    taosReleaseRef(streamMetaId, rid);
    return;
  }

  void* buf = rpcMallocCont(tlen);
  if (buf == NULL) {
    qError("vgId:%d encode stream hb msg failed, code:%s", pMeta->vgId, tstrerror(TSDB_CODE_OUT_OF_MEMORY));
    taosArrayDestroy(hbMsg.pTaskStatus);
    taosReleaseRef(streamMetaId, rid);
    return;
  }

  SEncoder encoder;
  tEncoderInit(&encoder, buf, tlen);
  if ((code = tEncodeStreamHbMsg(&encoder, &hbMsg)) < 0) {
    rpcFreeCont(buf);
    qError("vgId:%d encode stream hb msg failed, code:%s", pMeta->vgId, tstrerror(code));
    taosArrayDestroy(hbMsg.pTaskStatus);
    taosReleaseRef(streamMetaId, rid);
    return;
  }
  tEncoderClear(&encoder);

  taosArrayDestroy(hbMsg.pTaskStatus);

  SRpcMsg msg = {0};
  initRpcMsg(&msg, TDMT_MND_STREAM_HEARTBEAT, buf, tlen);
  msg.info.noResp = 1;

  qDebug("vgId:%d, build and send hb to mnode", pMeta->vgId);

  tmsgSendReq(&epset, &msg);
  taosTmrReset(metaHbToMnode, META_HB_CHECK_INTERVAL, param, streamEnv.timer, &pMeta->hbInfo.hbTmr);
  taosReleaseRef(streamMetaId, rid);
}

static bool hasStreamTaskInTimer(SStreamMeta* pMeta) {
  bool inTimer = false;

  taosWLockLatch(&pMeta->lock);

  void* pIter = NULL;
  while (1) {
    pIter = taosHashIterate(pMeta->pTasks, pIter);
    if (pIter == NULL) {
      break;
    }

    SStreamTask* pTask = *(SStreamTask**)pIter;
    if (pTask->status.timerActive >= 1) {
      inTimer = true;
    }
  }

  taosWUnLockLatch(&pMeta->lock);
  return inTimer;
}

void streamMetaNotifyClose(SStreamMeta* pMeta) {
  int32_t vgId = pMeta->vgId;

  qDebug("vgId:%d notify all stream tasks that the vnode is closing", vgId);
  taosWLockLatch(&pMeta->lock);

  void* pIter = NULL;
  while (1) {
    pIter = taosHashIterate(pMeta->pTasks, pIter);
    if (pIter == NULL) {
      break;
    }

    SStreamTask* pTask = *(SStreamTask**)pIter;
    qDebug("vgId:%d s-task:%s set closing flag", vgId, pTask->id.idStr);
    streamTaskStop(pTask);
  }

  taosWUnLockLatch(&pMeta->lock);

  // wait for the stream meta hb function stopping
  pMeta->hbInfo.stopFlag = STREAM_META_WILL_STOP;
  while(pMeta->hbInfo.stopFlag != STREAM_META_OK_TO_STOP) {
    taosMsleep(100);
    qDebug("vgId:%d wait for meta to stop timer", pMeta->vgId);
  }

  qDebug("vgId:%d start to check all tasks", vgId);
  int64_t st = taosGetTimestampMs();

  while (hasStreamTaskInTimer(pMeta)) {
    qDebug("vgId:%d some tasks in timer, wait for 100ms and recheck", pMeta->vgId);
    taosMsleep(100);
  }

  int64_t el = taosGetTimestampMs() - st;
  qDebug("vgId:%d all stream tasks are not in timer, continue close, elapsed time:%" PRId64 " ms", pMeta->vgId, el);
}<|MERGE_RESOLUTION|>--- conflicted
+++ resolved
@@ -23,10 +23,7 @@
 
 #define META_HB_CHECK_INTERVAL    200
 #define META_HB_SEND_IDLE_COUNTER 25  // send hb every 5 sec
-<<<<<<< HEAD
-=======
 #define STREAM_TASK_KEY_LEN       ((sizeof(int64_t)) << 1)
->>>>>>> 391103bc
 
 static TdThreadOnce streamMetaModuleInit = PTHREAD_ONCE_INIT;
 
@@ -43,14 +40,9 @@
 static int64_t  streamGetLatestCheckpointId(SStreamMeta* pMeta);
 static void     metaHbToMnode(void* param, void* tmrId);
 static void     streamMetaClear(SStreamMeta* pMeta);
-<<<<<<< HEAD
-
-void streamMetaCloseImpl(void* arg);
-=======
 static int32_t  streamMetaBegin(SStreamMeta* pMeta);
 static void     streamMetaCloseImpl(void* arg);
 static void     extractStreamTaskKey(int64_t* pKey, const SStreamTask* pTask);
->>>>>>> 391103bc
 
 static void streamMetaEnvInit() {
   streamBackendId = taosOpenRef(64, streamBackendCleanup);
@@ -115,11 +107,7 @@
     goto _err;
   }
 
-<<<<<<< HEAD
-  if (tdbTbOpen("task.db", sizeof(int32_t), -1, NULL, pMeta->db, &pMeta->pTaskDb, 0) < 0) {
-=======
   if (tdbTbOpen("task.db", STREAM_TASK_KEY_LEN, -1, NULL, pMeta->db, &pMeta->pTaskDb, 0) < 0) {
->>>>>>> 391103bc
     goto _err;
   }
 
@@ -607,14 +595,10 @@
       int32_t taskId = pTask->id.taskId;
       tFreeStreamTask(pTask);
 
-<<<<<<< HEAD
-      taosArrayPush(pRecycleList, &taskId);
-=======
       int64_t key[2] = {0};
       extractStreamTaskKey(key, pTask);
 
       taosArrayPush(pRecycleList, key);
->>>>>>> 391103bc
       int32_t total = taosArrayGetSize(pRecycleList);
       qDebug("s-task:0x%x is already dropped, add into recycle list, total:%d", taskId, total);
       continue;
@@ -744,11 +728,7 @@
   hbMsg.pTaskStatus = taosArrayInit(numOfTasks, sizeof(STaskStatusEntry));
 
   for (int32_t i = 0; i < numOfTasks; ++i) {
-<<<<<<< HEAD
-    SStreamId*    pId = taosArrayGet(pMeta->pTaskList, i);
-=======
     SStreamTaskId*    pId = taosArrayGet(pMeta->pTaskList, i);
->>>>>>> 391103bc
     int64_t       keys[2] = {pId->streamId, pId->taskId};
     SStreamTask** pTask = taosHashGet(pMeta->pTasks, keys, sizeof(keys));
 
