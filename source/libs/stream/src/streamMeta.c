--- conflicted
+++ resolved
@@ -253,13 +253,9 @@
 }
 
 // add to the ready tasks hash map, not the restored tasks hash map
-<<<<<<< HEAD
-int32_t streamMetaAddDeployedTask(SStreamMeta* pMeta, int64_t ver, SStreamTask* pTask) {
-  int64_t checkpointId = 0;
-=======
 int32_t streamMetaRegisterTask(SStreamMeta* pMeta, int64_t ver, SStreamTask* pTask, bool* pAdded) {
   *pAdded = false;
->>>>>>> 80ad5a0a
+  int64_t checkpointId = 0;
 
   void* p = taosHashGet(pMeta->pTasks, &pTask->id.taskId, sizeof(pTask->id.taskId));
   if (p == NULL) {
