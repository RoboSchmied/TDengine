/*
 * Copyright (c) 2019 TAOS Data, Inc. <jhtao@taosdata.com>
 *
 * This program is free software: you can use, redistribute, and/or modify
 * it under the terms of the GNU Affero General Public License, version 3
 * or later ("AGPL"), as published by the Free Software Foundation.
 *
 * This program is distributed in the hope that it will be useful, but WITHOUT
 * ANY WARRANTY; without even the implied warranty of MERCHANTABILITY or
 * FITNESS FOR A PARTICULAR PURPOSE.
 *
 * You should have received a copy of the GNU Affero General Public License
 * along with this program. If not, see <http://www.gnu.org/licenses/>.
 */

#include "executor.h"
#include "streamBackendRocksdb.h"
#include "streamInc.h"
#include "tref.h"
#include "ttimer.h"

static TdThreadOnce streamMetaModuleInit = PTHREAD_ONCE_INIT;
static int32_t      streamBackendId = 0;
static void         streamMetaEnvInit() { streamBackendId = taosOpenRef(20, streamBackendCleanup); }

void streamMetaInit() { taosThreadOnce(&streamMetaModuleInit, streamMetaEnvInit); }
void streamMetaCleanup() { taosCloseRef(streamBackendId); }

SStreamMeta* streamMetaOpen(const char* path, void* ahandle, FTaskExpand expandFunc, int32_t vgId) {
  int32_t      code = -1;
  SStreamMeta* pMeta = taosMemoryCalloc(1, sizeof(SStreamMeta));
  if (pMeta == NULL) {
    terrno = TSDB_CODE_OUT_OF_MEMORY;
    return NULL;
  }

  int32_t len = strlen(path) + 20;
  char*   streamPath = taosMemoryCalloc(1, len);
  sprintf(streamPath, "%s/%s", path, "stream");
  pMeta->path = taosStrdup(streamPath);
  if (tdbOpen(pMeta->path, 16 * 1024, 1, &pMeta->db, 0) < 0) {
    goto _err;
  }
  memset(streamPath, 0, len);

  sprintf(streamPath, "%s/%s", pMeta->path, "checkpoints");
  code = taosMulModeMkDir(streamPath, 0755);
  if (code != 0) {
    terrno = TAOS_SYSTEM_ERROR(code);
    goto _err;
  }

  if (tdbTbOpen("task.db", sizeof(int32_t), -1, NULL, pMeta->db, &pMeta->pTaskDb, 0) < 0) {
    goto _err;
  }

  if (tdbTbOpen("checkpoint.db", sizeof(int32_t), -1, NULL, pMeta->db, &pMeta->pCheckpointDb, 0) < 0) {
    goto _err;
  }

  _hash_fn_t fp = taosGetDefaultHashFunction(TSDB_DATA_TYPE_INT);
  pMeta->pTasks = taosHashInit(64, fp, true, HASH_NO_LOCK);
  if (pMeta->pTasks == NULL) {
    goto _err;
  }

  // task list
  pMeta->pTaskList = taosArrayInit(4, sizeof(int32_t));
  if (pMeta->pTaskList == NULL) {
    terrno = TSDB_CODE_OUT_OF_MEMORY;
    goto _err;
  }

  if (streamMetaBegin(pMeta) < 0) {
    goto _err;
  }

  pMeta->walScanCounter = 0;
  pMeta->vgId = vgId;
  pMeta->ahandle = ahandle;
  pMeta->expandFunc = expandFunc;
<<<<<<< HEAD
  pMeta->streamBackendId = streamBackendId;

  memset(streamPath, 0, len);
  sprintf(streamPath, "%s/%s", pMeta->path, "state");
  code = taosMulModeMkDir(streamPath, 0755);
  if (code != 0) {
    terrno = TAOS_SYSTEM_ERROR(code);
    goto _err;
  }

  pMeta->streamBackend = streamBackendInit(streamPath);
  pMeta->streamBackendRid = taosAddRef(streamBackendId, pMeta->streamBackend);

  taosMemoryFree(streamPath);
=======

  char* statePath = taosMemoryCalloc(1, len);
  sprintf(statePath, "%s/%s", pMeta->path, "state");
  code = taosMulModeMkDir(statePath, 0755);
  if (code != 0) {
    terrno = TAOS_SYSTEM_ERROR(code);
    taosMemoryFree(streamPath);
    goto _err;
  }

  pMeta->streamBackend = streamBackendInit(statePath);
  pMeta->streamBackendId = taosOpenRef(20, streamBackendCleanup);
  pMeta->streamBackendRid = taosAddRef(pMeta->streamBackendId, pMeta->streamBackend);

  taosMemoryFree(statePath);
>>>>>>> 9e8cc7d1

  taosInitRWLatch(&pMeta->lock);
  return pMeta;

_err:
  taosMemoryFree(streamPath);
  taosMemoryFree(pMeta->path);
  if (pMeta->pTasks) taosHashCleanup(pMeta->pTasks);
  if (pMeta->pTaskList) taosArrayDestroy(pMeta->pTaskList);
  if (pMeta->pTaskDb) tdbTbClose(pMeta->pTaskDb);
  if (pMeta->pCheckpointDb) tdbTbClose(pMeta->pCheckpointDb);
  if (pMeta->db) tdbClose(pMeta->db);
  // if (pMeta->streamBackend) streamBackendCleanup(pMeta->streamBackend);
  taosMemoryFree(pMeta);
  qError("failed to open stream meta");
  return NULL;
}

void streamMetaClose(SStreamMeta* pMeta) {
  tdbAbort(pMeta->db, pMeta->txn);
  tdbTbClose(pMeta->pTaskDb);
  tdbTbClose(pMeta->pCheckpointDb);
  tdbClose(pMeta->db);

  void* pIter = NULL;
  while (1) {
    pIter = taosHashIterate(pMeta->pTasks, pIter);
    if (pIter == NULL) {
      break;
    }

    SStreamTask* pTask = *(SStreamTask**)pIter;
    if (pTask->timer) {
      taosTmrStop(pTask->timer);
      pTask->timer = NULL;
    }

    tFreeStreamTask(pTask);
  }

  taosHashCleanup(pMeta->pTasks);
<<<<<<< HEAD
  taosRemoveRef(streamBackendId, pMeta->streamBackendRid);
=======
  taosRemoveRef(pMeta->streamBackendId, pMeta->streamBackendRid);
  // streamBackendCleanup(pMeta->streamBackend);
  taosCloseRef(pMeta->streamBackendId);
>>>>>>> 9e8cc7d1
  pMeta->pTaskList = taosArrayDestroy(pMeta->pTaskList);
  taosMemoryFree(pMeta->path);
  taosMemoryFree(pMeta);
}

#if 0
int32_t streamMetaAddSerializedTask(SStreamMeta* pMeta, int64_t ver, char* msg, int32_t msgLen) {
  SStreamTask* pTask = taosMemoryCalloc(1, sizeof(SStreamTask));
  if (pTask == NULL) {
    return -1;
  }
  SDecoder decoder;
  tDecoderInit(&decoder, (uint8_t*)msg, msgLen);
  if (tDecodeStreamTask(&decoder, pTask) < 0) {
    tDecoderClear(&decoder);
    goto FAIL;
  }
  tDecoderClear(&decoder);

  if (pMeta->expandFunc(pMeta->ahandle, pTask, ver) < 0) {
    ASSERT(0);
    goto FAIL;
  }

  if (taosHashPut(pMeta->pTasks, &pTask->id.taskId, sizeof(int32_t), &pTask, sizeof(void*)) < 0) {
    goto FAIL;
  }

  if (tdbTbUpsert(pMeta->pTaskDb, &pTask->id.taskId, sizeof(int32_t), msg, msgLen, pMeta->txn) < 0) {
    taosHashRemove(pMeta->pTasks, &pTask->id.taskId, sizeof(int32_t));
    ASSERT(0);
    goto FAIL;
  }

  return 0;

FAIL:
  if (pTask) tFreeStreamTask(pTask);
  return -1;
}
#endif

int32_t streamMetaSaveTask(SStreamMeta* pMeta, SStreamTask* pTask) {
  void*   buf = NULL;
  int32_t len;
  int32_t code;
  tEncodeSize(tEncodeStreamTask, pTask, len, code);
  if (code < 0) {
    return -1;
  }
  buf = taosMemoryCalloc(1, len);
  if (buf == NULL) {
    return -1;
  }

  SEncoder encoder = {0};
  tEncoderInit(&encoder, buf, len);
  tEncodeStreamTask(&encoder, pTask);
  tEncoderClear(&encoder);

  if (tdbTbUpsert(pMeta->pTaskDb, &pTask->id.taskId, sizeof(int32_t), buf, len, pMeta->txn) < 0) {
    return -1;
  }

  taosMemoryFree(buf);
  return 0;
}

// add to the ready tasks hash map, not the restored tasks hash map
int32_t streamMetaAddDeployedTask(SStreamMeta* pMeta, int64_t ver, SStreamTask* pTask) {
  if (pMeta->expandFunc(pMeta->ahandle, pTask, ver) < 0) {
    tFreeStreamTask(pTask);
    return -1;
  }

  if (streamMetaSaveTask(pMeta, pTask) < 0) {
    tFreeStreamTask(pTask);
    return -1;
  }

  if (streamMetaCommit(pMeta) < 0) {
    tFreeStreamTask(pTask);
    return -1;
  }

  void* p = taosHashGet(pMeta->pTasks, &pTask->id.taskId, sizeof(pTask->id.taskId));
  if (p == NULL) {
    taosArrayPush(pMeta->pTaskList, &pTask->id.taskId);
  }

  taosHashPut(pMeta->pTasks, &pTask->id.taskId, sizeof(pTask->id.taskId), &pTask, POINTER_BYTES);
  return 0;
}

int32_t streamMetaGetNumOfTasks(const SStreamMeta* pMeta) {
  size_t size = taosHashGetSize(pMeta->pTasks);
  ASSERT(taosArrayGetSize(pMeta->pTaskList) == taosHashGetSize(pMeta->pTasks));

  return (int32_t)size;
}

SStreamTask* streamMetaAcquireTask(SStreamMeta* pMeta, int32_t taskId) {
  taosRLockLatch(&pMeta->lock);

  SStreamTask** ppTask = (SStreamTask**)taosHashGet(pMeta->pTasks, &taskId, sizeof(int32_t));
  if (ppTask != NULL) {
    if (!streamTaskShouldStop(&(*ppTask)->status)) {
      atomic_add_fetch_32(&(*ppTask)->refCnt, 1);
      taosRUnLockLatch(&pMeta->lock);
      return *ppTask;
    }
  }

  taosRUnLockLatch(&pMeta->lock);
  return NULL;
}

void streamMetaReleaseTask(SStreamMeta* pMeta, SStreamTask* pTask) {
  int32_t left = atomic_sub_fetch_32(&pTask->refCnt, 1);
  if (left < 0) {
    qError("task ref is invalid, ref:%d, %s", left, pTask->id.idStr);
  } else if (left == 0) {
    ASSERT(streamTaskShouldStop(&pTask->status));
    tFreeStreamTask(pTask);
  }
}

void streamMetaRemoveTask(SStreamMeta* pMeta, int32_t taskId) {
  taosWLockLatch(&pMeta->lock);

  SStreamTask** ppTask = (SStreamTask**)taosHashGet(pMeta->pTasks, &taskId, sizeof(int32_t));
  if (ppTask) {
    SStreamTask* pTask = *ppTask;
<<<<<<< HEAD
    taosHashRemove(pMeta->pTasks, &taskId, sizeof(int32_t));
    tdbTbDelete(pMeta->pTaskDb, &taskId, sizeof(int32_t), pMeta->txn);

=======

    // taosWLockLatch(&pMeta->lock);

    taosHashRemove(pMeta->pTasks, &taskId, sizeof(int32_t));
    tdbTbDelete(pMeta->pTaskDb, &taskId, sizeof(int32_t), pMeta->txn);

    //
>>>>>>> 9e8cc7d1
    atomic_store_8(&pTask->status.taskStatus, TASK_STATUS__DROPPING);

    int32_t num = taosArrayGetSize(pMeta->pTaskList);
    for (int32_t i = 0; i < num; ++i) {
      int32_t* pTaskId = taosArrayGet(pMeta->pTaskList, i);
      if (*pTaskId == taskId) {
        taosArrayRemove(pMeta->pTaskList, i);
        break;
      }
    }

    streamMetaReleaseTask(pMeta, pTask);
  }

  taosWUnLockLatch(&pMeta->lock);
}

int32_t streamMetaBegin(SStreamMeta* pMeta) {
  if (tdbBegin(pMeta->db, &pMeta->txn, tdbDefaultMalloc, tdbDefaultFree, NULL,
               TDB_TXN_WRITE | TDB_TXN_READ_UNCOMMITTED) < 0) {
    return -1;
  }
  return 0;
}

int32_t streamMetaCommit(SStreamMeta* pMeta) {
  if (tdbCommit(pMeta->db, pMeta->txn) < 0) {
    qError("failed to commit stream meta");
    return -1;
  }

  if (tdbPostCommit(pMeta->db, pMeta->txn) < 0) {
    qError("failed to commit stream meta");
    return -1;
  }

  if (tdbBegin(pMeta->db, &pMeta->txn, tdbDefaultMalloc, tdbDefaultFree, NULL,
               TDB_TXN_WRITE | TDB_TXN_READ_UNCOMMITTED) < 0) {
    return -1;
  }
  return 0;
}

int32_t streamMetaAbort(SStreamMeta* pMeta) {
  if (tdbAbort(pMeta->db, pMeta->txn) < 0) {
    return -1;
  }

  if (tdbBegin(pMeta->db, &pMeta->txn, tdbDefaultMalloc, tdbDefaultFree, NULL,
               TDB_TXN_WRITE | TDB_TXN_READ_UNCOMMITTED) < 0) {
    return -1;
  }
  return 0;
}

int32_t streamLoadTasks(SStreamMeta* pMeta, int64_t ver) {
  TBC* pCur = NULL;
  if (tdbTbcOpen(pMeta->pTaskDb, &pCur, NULL) < 0) {
    return -1;
  }

  void*    pKey = NULL;
  int32_t  kLen = 0;
  void*    pVal = NULL;
  int32_t  vLen = 0;
  SDecoder decoder;

  tdbTbcMoveToFirst(pCur);

  while (tdbTbcNext(pCur, &pKey, &kLen, &pVal, &vLen) == 0) {
    SStreamTask* pTask = taosMemoryCalloc(1, sizeof(SStreamTask));
    if (pTask == NULL) {
      tdbFree(pKey);
      tdbFree(pVal);
      tdbTbcClose(pCur);
      return -1;
    }

    tDecoderInit(&decoder, (uint8_t*)pVal, vLen);
    tDecodeStreamTask(&decoder, pTask);
    tDecoderClear(&decoder);

    if (pMeta->expandFunc(pMeta->ahandle, pTask, pTask->chkInfo.version) < 0) {
      tdbFree(pKey);
      tdbFree(pVal);
      tdbTbcClose(pCur);
      return -1;
    }

    void* p = taosHashGet(pMeta->pTasks, &pTask->id.taskId, sizeof(pTask->id.taskId));
    if (p == NULL) {
      taosArrayPush(pMeta->pTaskList, &pTask->id.taskId);
    }

    if (taosHashPut(pMeta->pTasks, &pTask->id.taskId, sizeof(pTask->id.taskId), &pTask, sizeof(void*)) < 0) {
      tdbFree(pKey);
      tdbFree(pVal);
      tdbTbcClose(pCur);
      return -1;
    }

    if (pTask->fillHistory) {
      pTask->status.taskStatus = TASK_STATUS__WAIT_DOWNSTREAM;
      streamTaskCheckDownstream(pTask, ver);
    }
  }

  tdbFree(pKey);
  tdbFree(pVal);
  if (tdbTbcClose(pCur) < 0) {
    return -1;
  }

  return 0;
}<|MERGE_RESOLUTION|>--- conflicted
+++ resolved
@@ -79,7 +79,6 @@
   pMeta->vgId = vgId;
   pMeta->ahandle = ahandle;
   pMeta->expandFunc = expandFunc;
-<<<<<<< HEAD
   pMeta->streamBackendId = streamBackendId;
 
   memset(streamPath, 0, len);
@@ -94,23 +93,6 @@
   pMeta->streamBackendRid = taosAddRef(streamBackendId, pMeta->streamBackend);
 
   taosMemoryFree(streamPath);
-=======
-
-  char* statePath = taosMemoryCalloc(1, len);
-  sprintf(statePath, "%s/%s", pMeta->path, "state");
-  code = taosMulModeMkDir(statePath, 0755);
-  if (code != 0) {
-    terrno = TAOS_SYSTEM_ERROR(code);
-    taosMemoryFree(streamPath);
-    goto _err;
-  }
-
-  pMeta->streamBackend = streamBackendInit(statePath);
-  pMeta->streamBackendId = taosOpenRef(20, streamBackendCleanup);
-  pMeta->streamBackendRid = taosAddRef(pMeta->streamBackendId, pMeta->streamBackend);
-
-  taosMemoryFree(statePath);
->>>>>>> 9e8cc7d1
 
   taosInitRWLatch(&pMeta->lock);
   return pMeta;
@@ -152,13 +134,7 @@
   }
 
   taosHashCleanup(pMeta->pTasks);
-<<<<<<< HEAD
   taosRemoveRef(streamBackendId, pMeta->streamBackendRid);
-=======
-  taosRemoveRef(pMeta->streamBackendId, pMeta->streamBackendRid);
-  // streamBackendCleanup(pMeta->streamBackend);
-  taosCloseRef(pMeta->streamBackendId);
->>>>>>> 9e8cc7d1
   pMeta->pTaskList = taosArrayDestroy(pMeta->pTaskList);
   taosMemoryFree(pMeta->path);
   taosMemoryFree(pMeta);
@@ -292,19 +268,9 @@
   SStreamTask** ppTask = (SStreamTask**)taosHashGet(pMeta->pTasks, &taskId, sizeof(int32_t));
   if (ppTask) {
     SStreamTask* pTask = *ppTask;
-<<<<<<< HEAD
     taosHashRemove(pMeta->pTasks, &taskId, sizeof(int32_t));
     tdbTbDelete(pMeta->pTaskDb, &taskId, sizeof(int32_t), pMeta->txn);
 
-=======
-
-    // taosWLockLatch(&pMeta->lock);
-
-    taosHashRemove(pMeta->pTasks, &taskId, sizeof(int32_t));
-    tdbTbDelete(pMeta->pTaskDb, &taskId, sizeof(int32_t), pMeta->txn);
-
-    //
->>>>>>> 9e8cc7d1
     atomic_store_8(&pTask->status.taskStatus, TASK_STATUS__DROPPING);
 
     int32_t num = taosArrayGetSize(pMeta->pTaskList);
