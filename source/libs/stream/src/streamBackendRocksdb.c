--- conflicted
+++ resolved
@@ -448,7 +448,7 @@
       }
       taosMkDir(state);
       code = copyFiles(chkp, state);
-      qInfo("copy snap file from %s to %s", chkp, state);
+      stInfo("copy snap file from %s to %s", chkp, state);
       if (code != 0) {
         stError("failed to restart stream backend from %s, reason: %s", chkp, tstrerror(TAOS_SYSTEM_ERROR(errno)));
       } else {
@@ -502,14 +502,14 @@
       taosMkDir(defaultPath);
       code = copyFiles(chkpPath, defaultPath);
       if (code != 0) {
-        qError("failed to restart stream backend from %s, reason: %s", chkpPath, tstrerror(TAOS_SYSTEM_ERROR(errno)));
+        stError("failed to restart stream backend from %s, reason: %s", chkpPath, tstrerror(TAOS_SYSTEM_ERROR(errno)));
       } else {
-        qInfo("start to restart stream backend at checkpoint path: %s", chkpPath);
+        stInfo("start to restart stream backend at checkpoint path: %s", chkpPath);
       }
 
     } else {
-      qInfo("failed to start stream backend at %s, reason: %s, restart from default defaultPath dir:%s", chkpPath,
-            tstrerror(TAOS_SYSTEM_ERROR(errno)), defaultPath);
+      stInfo("failed to start stream backend at %s, reason: %s, restart from default defaultPath dir:%s", chkpPath,
+             tstrerror(TAOS_SYSTEM_ERROR(errno)), defaultPath);
       taosMkDir(defaultPath);
     }
     taosMemoryFree(chkpPath);
@@ -517,22 +517,22 @@
     char* chkpPath = taosMemoryCalloc(1, strlen(path) + 256);
     sprintf(chkpPath, "%s%s%s%s%s%" PRId64 "", prefixPath, TD_DIRSEP, "checkpoints", TD_DIRSEP, "checkpoint",
             (int64_t)-1);
-    qInfo("no chkp id specified, try to restart from received chkp id -1, dir: %s", chkpPath);
+    stInfo("no chkp id specified, try to restart from received chkp id -1, dir: %s", chkpPath);
     if (taosIsDir(chkpPath) && isValidCheckpoint(chkpPath)) {
       if (taosIsDir(defaultPath)) {
         taosRemoveDir(defaultPath);
       }
       taosMkDir(defaultPath);
       code = copyFiles(chkpPath, defaultPath);
-      qInfo("copy snap file from %s to %s", chkpPath, defaultPath);
+      stInfo("copy snap file from %s to %s", chkpPath, defaultPath);
       if (code != 0) {
-        qError("failed to restart stream backend from %s, reason: %s", chkpPath, tstrerror(TAOS_SYSTEM_ERROR(errno)));
+        stError("failed to restart stream backend from %s, reason: %s", chkpPath, tstrerror(TAOS_SYSTEM_ERROR(errno)));
       } else {
-        qInfo("start to restart stream backend at checkpoint path: %s", chkpPath);
+        stInfo("start to restart stream backend at checkpoint path: %s", chkpPath);
       }
     } else {
-      qInfo("failed to start stream backend at %s, reason: %s, restart from default defaultPath dir:%s", chkpPath,
-            tstrerror(TAOS_SYSTEM_ERROR(errno)), defaultPath);
+      stInfo("failed to start stream backend at %s, reason: %s, restart from default defaultPath dir:%s", chkpPath,
+             tstrerror(TAOS_SYSTEM_ERROR(errno)), defaultPath);
       taosMkDir(defaultPath);
     }
     taosMemoryFree(chkpPath);
@@ -920,7 +920,6 @@
 }
 
 int32_t chkpGetAllDbCfHandle(SStreamMeta* pMeta, rocksdb_column_family_handle_t*** ppHandle, SArray* refs) {
-<<<<<<< HEAD
   return 0;
   // SArray* pHandle = taosArrayInit(16, POINTER_BYTES);
   // void*   pIter = taosHashIterate(pMeta->pTaskDbUnique, NULL);
@@ -963,25 +962,6 @@
     if (pBackend->pCf[i]) {
       rocksdb_column_family_handle_t* p = pBackend->pCf[i];
       taosArrayPush(pHandle, &p);
-=======
-  SArray* pHandle = taosArrayInit(16, POINTER_BYTES);
-  void*   pIter = taosHashIterate(pMeta->pTaskBackendUnique, NULL);
-  while (pIter) {
-    int64_t id = *(int64_t*)pIter;
-
-    SBackendCfWrapper* wrapper = taosAcquireRef(streamBackendCfWrapperId, id);
-    if (wrapper == NULL) {
-      pIter = taosHashIterate(pMeta->pTaskBackendUnique, pIter);
-      continue;
-    }
-
-    taosThreadRwlockRdlock(&wrapper->rwLock);
-    for (int i = 0; i < sizeof(ginitDict) / sizeof(ginitDict[0]); i++) {
-      if (wrapper->pHandle[i]) {
-        rocksdb_column_family_handle_t* p = wrapper->pHandle[i];
-        taosArrayPush(pHandle, &p);
-      }
->>>>>>> 9f9fae3b
     }
   }
   int32_t nCf = taosArrayGetSize(pHandle);
@@ -1073,31 +1053,9 @@
     STaskDbWrapper* pTaskDb = *(STaskDbWrapper**)pIter;
     taskDbAddRef(pTaskDb);
 
-<<<<<<< HEAD
     code = taskDbDoCheckpoint(pTaskDb, pTaskDb->chkpId);
-
     taskDbRemoveRef(pTaskDb);
     pIter = taosHashIterate(pMeta->pTaskDbUnique, pIter);
-=======
-  if (pHandle == NULL || pHandle->db == NULL) {
-    goto _ERROR;
-  }
-  int32_t nCf = chkpGetAllDbCfHandle(pMeta, &ppCf, refs);
-  stDebug("stream backend:%p start to do checkpoint at:%s, cf num: %d ", pHandle, dst, nCf);
-
-  code = chkpPreFlushDb(pHandle->db, ppCf, nCf);
-  if (code == 0) {
-    code = chkpDoDbCheckpoint(pHandle->db, dst);
-    if (code != 0) {
-      stError("stream backend:%p failed to do checkpoint at:%s", pHandle, dst);
-    } else {
-      stDebug("stream backend:%p end to do checkpoint at:%s, time cost:%" PRId64 "ms", pHandle, dst,
-              taosGetTimestampMs() - st);
-    }
-  } else {
-    stError("stream backend:%p failed to flush db at:%s", pHandle, dst);
-  }
->>>>>>> 9f9fae3b
 
     SStreamTask*    pTask = pTaskDb->pTask;
     SStreamTaskSnap snap = {.streamId = pTask->id.streamId,
@@ -1106,58 +1064,6 @@
                             .dbPrefixPath = taosStrdup(pTaskDb->path)};
     taosArrayPush(pSnap, &snap);
   }
-<<<<<<< HEAD
-  return 0;
-}
-int32_t streamBackendTriggerChkp(void* arg, char* dst) {
-  return 0;
-  //   SStreamMeta* pMeta = arg;
-  //   int64_t      backendRid = pMeta->streamBackendRid;
-  //   int32_t      code = -1;
-
-  //   SArray*                          refs = taosArrayInit(16, sizeof(int64_t));
-  //   rocksdb_column_family_handle_t** ppCf = NULL;
-
-  //   int64_t          st = taosGetTimestampMs();
-  //   SBackendWrapper* pHandle = taosAcquireRef(streamBackendId, backendRid);
-
-  //   if (pHandle == NULL || pHandle->db == NULL) {
-  //     goto _ERROR;
-  //   }
-  //   int32_t nCf = chkpGetAllDbCfHandle(pMeta, &ppCf, refs);
-  //   qDebug("stream backend:%p start to do checkpoint at:%s, cf num: %d ", pHandle, dst, nCf);
-
-  //   code = chkpPreFlushDb(pHandle->db, ppCf, nCf);
-  //   if (code == 0) {
-  //     code = chkpDoDbCheckpoint(pHandle->db, dst);
-  //     if (code != 0) {
-  //       qError("stream backend:%p failed to do checkpoint at:%s", pHandle, dst);
-  //     } else {
-  //       qDebug("stream backend:%p end to do checkpoint at:%s, time cost:%" PRId64 "ms", pHandle, dst,
-  //              taosGetTimestampMs() - st);
-  //     }
-  //   } else {
-  //     qError("stream backend:%p failed to flush db at:%s", pHandle, dst);
-  //   }
-
-  //   // release all ref to cfWrapper;
-  //   // for (int i = 0; i < taosArrayGetSize(refs); i++) {
-  //   //   int64_t id = *(int64_t*)taosArrayGet(refs, i);
-  //   //   taosReleaseRef(streamBackendCfWrapperId, id);
-  //   // }
-
-  // _ERROR:
-  //   // taosReleaseRef(streamBackendId, backendRid);
-  //   // taosArrayDestroy(refs);
-  //   return code;
-=======
-
-_ERROR:
-  taosMemoryFree(ppCf);
-  taosReleaseRef(streamBackendId, backendRid);
-  taosArrayDestroy(refs);
-  return code;
->>>>>>> 9f9fae3b
 }
 int32_t streamBackendAddInUseChkp(void* arg, int64_t chkpId) {
   // if (arg == NULL) return 0;
@@ -1198,24 +1104,11 @@
 
   char* pChkpDir = NULL;
   char* pChkpIdDir = NULL;
-<<<<<<< HEAD
   if (chkpPreBuildDir(pTaskDb->path, chkpId, &pChkpDir, &pChkpIdDir) != 0) {
     code = -1;
     goto _EXIT;
-=======
-  if (chkpPreCheckDir(pMeta->path, checkpointId, &pChkpDir, &pChkpIdDir) != 0) {
-    taosArrayDestroy(refs);
-    return code;
-  }
-
-  SBackendWrapper* pHandle = taosAcquireRef(streamBackendId, backendRid);
-  if (pHandle == NULL || pHandle->db == NULL) {
-    stError("failed to acquire state-backend handle");
-    goto _ERROR;
->>>>>>> 9f9fae3b
   }
   // Get all cf and acquire cfWrappter
-<<<<<<< HEAD
   rocksdb_column_family_handle_t** ppCf = NULL;
 
   int32_t nCf = chkpGetAllDbCfHandle2(pTaskDb, &ppCf);
@@ -1223,29 +1116,13 @@
 
   if ((code = chkpPreFlushDb(pTaskDb->db, ppCf, nCf)) == 0) {
     if ((code = chkpDoDbCheckpoint(pTaskDb->db, pChkpIdDir)) != 0) {
-      qError("stream backend:%p failed to do checkpoint at:%s", pTaskDb, pChkpIdDir);
+      stError("stream backend:%p failed to do checkpoint at:%s", pTaskDb, pChkpIdDir);
     } else {
       qDebug("stream backend:%p end to do checkpoint at:%s, time cost:%" PRId64 "ms", pTaskDb, pChkpIdDir,
              taosGetTimestampMs() - st);
     }
   } else {
-    qError("stream backend:%p failed to flush db at:%s", pTaskDb, pChkpIdDir);
-=======
-  int32_t nCf = chkpGetAllDbCfHandle(pMeta, &ppCf, refs);
-  stDebug("stream backend:%p start to do checkpoint at:%s, cf num: %d ", pHandle, pChkpIdDir, nCf);
-
-  code = chkpPreFlushDb(pHandle->db, ppCf, nCf);
-  if (code == 0) {
-    code = chkpDoDbCheckpoint(pHandle->db, pChkpIdDir);
-    if (code != 0) {
-      stError("stream backend:%p failed to do checkpoint at:%s", pHandle, pChkpIdDir);
-    } else {
-      stDebug("stream backend:%p end to do checkpoint at:%s, time cost:%" PRId64 "ms", pHandle, pChkpIdDir,
-              taosGetTimestampMs() - st);
-    }
-  } else  {
-    stError("stream backend:%p failed to flush db at:%s", pHandle, pChkpIdDir);
->>>>>>> 9f9fae3b
+    stError("stream backend:%p failed to flush db at:%s", pTaskDb, pChkpIdDir);
   }
 
   code = chkpMayDelObsolete(pTaskDb, chkpId, pChkpDir);
@@ -1747,7 +1624,7 @@
                                                (const rocksdb_options_t* const*)cfOpts, cfHandle, &err);
 
   if (err != NULL) {
-    qError("failed to open cf path: %s", err);
+    stError("failed to open cf path: %s", err);
     taosMemoryFree(err);
     goto _EXIT;
   }
@@ -1852,7 +1729,7 @@
   if (!taosDirExist(statePath)) {
     code = taosMulMkDir(statePath);
     if (code != 0) {
-      qError("failed to create dir: %s, reason:%s", statePath, tstrerror(code));
+      stError("failed to create dir: %s, reason:%s", statePath, tstrerror(code));
       taosMemoryFree(statePath);
       return code;
     }
@@ -1863,7 +1740,7 @@
   if (!taosDirExist(dbPath)) {
     code = taosMulMkDir(dbPath);
     if (code != 0) {
-      qError("failed to create dir: %s, reason:%s", dbPath, tstrerror(code));
+      stError("failed to create dir: %s, reason:%s", dbPath, tstrerror(code));
       taosMemoryFree(statePath);
       taosMemoryFree(dbPath);
       return code;
@@ -1902,7 +1779,7 @@
 
   cfNames = rocksdb_list_column_families(pTaskDb->dbOpt, dbPath, &nCf, &err);
   if (nCf == 0) {
-    qInfo("newly create db, need to restart");
+    stInfo("newly create db, need to restart");
     // pre create db
     pTaskDb->db = rocksdb_open(pTaskDb->pCfOpts[0], dbPath, &err);
     rocksdb_close(pTaskDb->db);
@@ -1953,7 +1830,7 @@
     for (int i = 0; i < nCf; i++) {
       if (wrapper->pCf[i] != NULL) rocksdb_flush_cf(wrapper->db, flushOpt, wrapper->pCf[i], &err);
       if (err != NULL) {
-        qError("failed to flush cf:%s, reason:%s", ginitDict[i].key, err);
+        stError("failed to flush cf:%s, reason:%s", ginitDict[i].key, err);
         taosMemoryFreeClear(err);
       }
     }
@@ -1998,7 +1875,7 @@
   rocksdb_column_family_handle_t* cf =
       rocksdb_create_column_family(pBackend->db, pBackend->pCfOpts[idx], ginitDict[idx].key, &err);
   if (err != NULL) {
-    qError("failed to open cf, key:%s, reason: %s", key, err);
+    stError("failed to open cf, key:%s, reason: %s", key, err);
     taosMemoryFree(err);
     code = -1;
     return code;
@@ -2345,19 +2222,11 @@
       cf = rocksdb_create_column_family(wrapper->db, wrapper->pCfOpts[idx], ginitDict[idx].key, &err);
       if (err != NULL) {
         idx = -1;
-<<<<<<< HEAD
-        qError("failed to open cf, %p %s_%s, reason:%s", pState, wrapper->idstr, funcName, err);
+        stError("failed to open cf, %p %s_%s, reason:%s", pState, wrapper->idstr, funcName, err);
         taosMemoryFree(err);
       } else {
         qDebug("succ to open cf, %p %s_%s", pState, wrapper->idstr, funcName);
         wrapper->pCf[idx] = cf;
-=======
-        stError("failed to open cf, %p %s_%s, reason:%s", pState, wrapper->idstr, funcName, err);
-        taosMemoryFree(err);
-      } else {
-        stDebug("succ to to open cf, %p %s_%s", pState, wrapper->idstr, funcName);
-        wrapper->pHandle[idx] = cf;
->>>>>>> 9f9fae3b
       }
     }
     taosThreadMutexUnlock(&wrapper->mutex);
@@ -2391,7 +2260,6 @@
   return rocksdb_create_iterator_cf(wrapper->db, *readOpt, ((rocksdb_column_family_handle_t**)wrapper->pCf)[idx]);
 }
 
-<<<<<<< HEAD
 #define STREAM_STATE_PUT_ROCKSDB(pState, funcname, key, value, vLen)                                                   \
   do {                                                                                                                 \
     code = 0;                                                                                                          \
@@ -2414,7 +2282,7 @@
     int32_t                         ttlVLen = ginitDict[i].enValueFunc((char*)value, vLen, 0, &ttlV);                  \
     rocksdb_put_cf(db, opts, pHandle, (const char*)buf, klen, (const char*)ttlV, (size_t)ttlVLen, &err);               \
     if (err != NULL) {                                                                                                 \
-      qError("streamState str: %s failed to write to %s, err: %s", toString, funcname, err);                           \
+      stError("streamState str: %s failed to write to %s, err: %s", toString, funcname, err);                          \
       taosMemoryFree(err);                                                                                             \
       code = -1;                                                                                                       \
     } else {                                                                                                           \
@@ -2447,7 +2315,7 @@
       if (err == NULL) {                                                                                             \
         qTrace("streamState str: %s failed to read from %s_%s, err: not exist", toString, wrapper->idstr, funcname); \
       } else {                                                                                                       \
-        qError("streamState str: %s failed to read from %s_%s, err: %s", toString, wrapper->idstr, funcname, err);   \
+        stError("streamState str: %s failed to read from %s_%s, err: %s", toString, wrapper->idstr, funcname, err);  \
         taosMemoryFreeClear(err);                                                                                    \
       }                                                                                                              \
       code = -1;                                                                                                     \
@@ -2455,8 +2323,8 @@
       char*   p = NULL;                                                                                              \
       int32_t tlen = ginitDict[i].deValueFunc(val, len, NULL, (char**)pVal);                                         \
       if (tlen <= 0) {                                                                                               \
-        qError("streamState str: %s failed to read from %s_%s, err: already ttl ", toString, wrapper->idstr,         \
-               funcname);                                                                                            \
+        stError("streamState str: %s failed to read from %s_%s, err: already ttl ", toString, wrapper->idstr,        \
+                funcname);                                                                                           \
         code = -1;                                                                                                   \
       } else {                                                                                                       \
         qTrace("streamState str: %s succ to read from %s_%s, valLen:%d", toString, wrapper->idstr, funcname, tlen);  \
@@ -2486,115 +2354,12 @@
     rocksdb_writeoptions_t*         opts = wrapper->writeOpt;                                                     \
     rocksdb_delete_cf(db, opts, pHandle, (const char*)buf, klen, &err);                                           \
     if (err != NULL) {                                                                                            \
-      qError("streamState str: %s failed to del from %s_%s, err: %s", toString, wrapper->idstr, funcname, err);   \
+      stError("streamState str: %s failed to del from %s_%s, err: %s", toString, wrapper->idstr, funcname, err);  \
       taosMemoryFree(err);                                                                                        \
       code = -1;                                                                                                  \
     } else {                                                                                                      \
       qTrace("streamState str: %s succ to del from %s_%s", toString, wrapper->idstr, funcname);                   \
     }                                                                                                             \
-=======
-#define STREAM_STATE_PUT_ROCKSDB(pState, funcname, key, value, vLen)                                                  \
-  do {                                                                                                                \
-    code = 0;                                                                                                         \
-    char  buf[128] = {0};                                                                                             \
-    char* err = NULL;                                                                                                 \
-    int   i = streamStateGetCfIdx(pState, funcname);                                                                  \
-    if (i < 0) {                                                                                                      \
-      stWarn("streamState failed to get cf name: %s", funcname);                                                      \
-      code = -1;                                                                                                      \
-      break;                                                                                                          \
-    }                                                                                                                 \
-    SBackendCfWrapper* wrapper = pState->pTdbState->pBackendCfWrapper;                                                \
-    char               toString[128] = {0};                                                                           \
-    if (qDebugFlag & DEBUG_TRACE) ginitDict[i].toStrFunc((void*)key, toString);                                       \
-    int32_t                         klen = ginitDict[i].enFunc((void*)key, buf);                                      \
-    rocksdb_column_family_handle_t* pHandle = ((rocksdb_column_family_handle_t**)wrapper->pHandle)[ginitDict[i].idx]; \
-    rocksdb_t*                      db = wrapper->rocksdb;                                                            \
-    rocksdb_writeoptions_t*         opts = wrapper->writeOpts;                                                        \
-    char*                           ttlV = NULL;                                                                      \
-    int32_t                         ttlVLen = ginitDict[i].enValueFunc((char*)value, vLen, 0, &ttlV);                 \
-    rocksdb_put_cf(db, opts, pHandle, (const char*)buf, klen, (const char*)ttlV, (size_t)ttlVLen, &err);              \
-    if (err != NULL) {                                                                                                \
-      stError("streamState str: %s failed to write to %s, err: %s", toString, funcname, err);                         \
-      taosMemoryFree(err);                                                                                            \
-      code = -1;                                                                                                      \
-    } else {                                                                                                          \
-      stTrace("streamState str:%s succ to write to %s, rowValLen:%d, ttlValLen:%d", toString, funcname, vLen,         \
-              ttlVLen);                                                                                               \
-    }                                                                                                                 \
-    taosMemoryFree(ttlV);                                                                                             \
-  } while (0);
-
-#define STREAM_STATE_GET_ROCKSDB(pState, funcname, key, pVal, vLen)                                                   \
-  do {                                                                                                                \
-    code = 0;                                                                                                         \
-    char  buf[128] = {0};                                                                                             \
-    char* err = NULL;                                                                                                 \
-    int   i = streamStateGetCfIdx(pState, funcname);                                                                  \
-    if (i < 0) {                                                                                                      \
-      stWarn("streamState failed to get cf name: %s", funcname);                                                      \
-      code = -1;                                                                                                      \
-      break;                                                                                                          \
-    }                                                                                                                 \
-    SBackendCfWrapper* wrapper = pState->pTdbState->pBackendCfWrapper;                                                \
-    char               toString[128] = {0};                                                                           \
-    if (qDebugFlag & DEBUG_TRACE) ginitDict[i].toStrFunc((void*)key, toString);                                       \
-    int32_t                         klen = ginitDict[i].enFunc((void*)key, buf);                                      \
-    rocksdb_column_family_handle_t* pHandle = ((rocksdb_column_family_handle_t**)wrapper->pHandle)[ginitDict[i].idx]; \
-    rocksdb_t*                      db = wrapper->rocksdb;                                                            \
-    rocksdb_readoptions_t*          opts = wrapper->readOpts;                                                         \
-    size_t                          len = 0;                                                                          \
-    char* val = rocksdb_get_cf(db, opts, pHandle, (const char*)buf, klen, (size_t*)&len, &err);                       \
-    if (val == NULL || len == 0) {                                                                                    \
-      if (err == NULL) {                                                                                              \
-        stTrace("streamState str: %s failed to read from %s_%s, err: not exist", toString, wrapper->idstr, funcname); \
-      } else {                                                                                                        \
-        stError("streamState str: %s failed to read from %s_%s, err: %s", toString, wrapper->idstr, funcname, err);   \
-        taosMemoryFreeClear(err);                                                                                     \
-      }                                                                                                               \
-      code = -1;                                                                                                      \
-    } else {                                                                                                          \
-      char*   p = NULL;                                                                                               \
-      int32_t tlen = ginitDict[i].deValueFunc(val, len, NULL, (char**)pVal);                                          \
-      if (tlen <= 0) {                                                                                                \
-        stError("streamState str: %s failed to read from %s_%s, err: already ttl ", toString, wrapper->idstr,         \
-                funcname);                                                                                            \
-        code = -1;                                                                                                    \
-      } else {                                                                                                        \
-        stTrace("streamState str: %s succ to read from %s_%s, valLen:%d", toString, wrapper->idstr, funcname, tlen);  \
-      }                                                                                                               \
-      taosMemoryFree(val);                                                                                            \
-      if (vLen != NULL) *vLen = tlen;                                                                                 \
-    }                                                                                                                 \
-  } while (0);
-
-#define STREAM_STATE_DEL_ROCKSDB(pState, funcname, key)                                                               \
-  do {                                                                                                                \
-    code = 0;                                                                                                         \
-    char  buf[128] = {0};                                                                                             \
-    char* err = NULL;                                                                                                 \
-    int   i = streamStateGetCfIdx(pState, funcname);                                                                  \
-    if (i < 0) {                                                                                                      \
-      stWarn("streamState failed to get cf name: %s_%s", pState->pTdbState->idstr, funcname);                         \
-      code = -1;                                                                                                      \
-      break;                                                                                                          \
-    }                                                                                                                 \
-    SBackendCfWrapper* wrapper = pState->pTdbState->pBackendCfWrapper;                                                \
-    char               toString[128] = {0};                                                                           \
-    if (qDebugFlag & DEBUG_TRACE) ginitDict[i].toStrFunc((void*)key, toString);                                       \
-    int32_t                         klen = ginitDict[i].enFunc((void*)key, buf);                                      \
-    rocksdb_column_family_handle_t* pHandle = ((rocksdb_column_family_handle_t**)wrapper->pHandle)[ginitDict[i].idx]; \
-    rocksdb_t*                      db = wrapper->rocksdb;                                                            \
-    rocksdb_writeoptions_t*         opts = wrapper->writeOpts;                                                        \
-    rocksdb_delete_cf(db, opts, pHandle, (const char*)buf, klen, &err);                                               \
-    if (err != NULL) {                                                                                                \
-      stError("streamState str: %s failed to del from %s_%s, err: %s", toString, wrapper->idstr, funcname, err);      \
-      taosMemoryFree(err);                                                                                            \
-      code = -1;                                                                                                      \
-    } else {                                                                                                          \
-      stTrace("streamState str: %s succ to del from %s_%s", toString, wrapper->idstr, funcname);                      \
-    }                                                                                                                 \
->>>>>>> 9f9fae3b
   } while (0);
 
 // state cf
@@ -2818,13 +2583,8 @@
 }
 
 SStreamStateCur* streamStateGetCur_rocksdb(SStreamState* pState, const SWinKey* key) {
-<<<<<<< HEAD
   qDebug("streamStateGetCur_rocksdb");
   STaskDbWrapper* wrapper = pState->pTdbState->pOwner->pBackend;
-=======
-  stDebug("streamStateGetCur_rocksdb");
-  SBackendCfWrapper* wrapper = pState->pTdbState->pBackendCfWrapper;
->>>>>>> 9f9fae3b
 
   SStreamStateCur* pCur = createStreamStateCursor();
   if (pCur == NULL) return NULL;
@@ -2960,13 +2720,8 @@
 SStreamStateCur* streamStateSessionSeekKeyCurrentPrev_rocksdb(SStreamState* pState, const SSessionKey* key) {
   stDebug("streamStateSessionSeekKeyCurrentPrev_rocksdb");
 
-<<<<<<< HEAD
   STaskDbWrapper*  wrapper = pState->pTdbState->pOwner->pBackend;
   SStreamStateCur* pCur = taosMemoryCalloc(1, sizeof(SStreamStateCur));
-=======
-  SBackendCfWrapper* wrapper = pState->pTdbState->pBackendCfWrapper;
-  SStreamStateCur*   pCur = createStreamStateCursor();
->>>>>>> 9f9fae3b
   if (pCur == NULL) {
     return NULL;
   }
@@ -3005,15 +2760,9 @@
   return pCur;
 }
 SStreamStateCur* streamStateSessionSeekKeyCurrentNext_rocksdb(SStreamState* pState, SSessionKey* key) {
-<<<<<<< HEAD
   qDebug("streamStateSessionSeekKeyCurrentNext_rocksdb");
   STaskDbWrapper*  wrapper = pState->pTdbState->pOwner->pBackend;
   SStreamStateCur* pCur = taosMemoryCalloc(1, sizeof(SStreamStateCur));
-=======
-  stDebug("streamStateSessionSeekKeyCurrentNext_rocksdb");
-  SBackendCfWrapper* wrapper = pState->pTdbState->pBackendCfWrapper;
-  SStreamStateCur*   pCur = createStreamStateCursor();
->>>>>>> 9f9fae3b
   if (pCur == NULL) {
     return NULL;
   }
@@ -3049,15 +2798,9 @@
 }
 
 SStreamStateCur* streamStateSessionSeekKeyNext_rocksdb(SStreamState* pState, const SSessionKey* key) {
-<<<<<<< HEAD
   qDebug("streamStateSessionSeekKeyNext_rocksdb");
   STaskDbWrapper*  wrapper = pState->pTdbState->pOwner->pBackend;
   SStreamStateCur* pCur = taosMemoryCalloc(1, sizeof(SStreamStateCur));
-=======
-  stDebug("streamStateSessionSeekKeyNext_rocksdb");
-  SBackendCfWrapper* wrapper = pState->pTdbState->pBackendCfWrapper;
-  SStreamStateCur*   pCur = createStreamStateCursor();
->>>>>>> 9f9fae3b
   if (pCur == NULL) {
     return NULL;
   }
@@ -3159,15 +2902,9 @@
 }
 
 SStreamStateCur* streamStateFillGetCur_rocksdb(SStreamState* pState, const SWinKey* key) {
-<<<<<<< HEAD
   qDebug("streamStateFillGetCur_rocksdb");
   SStreamStateCur* pCur = taosMemoryCalloc(1, sizeof(SStreamStateCur));
   STaskDbWrapper*  wrapper = pState->pTdbState->pOwner->pBackend;
-=======
-  stDebug("streamStateFillGetCur_rocksdb");
-  SStreamStateCur*   pCur = createStreamStateCursor();
-  SBackendCfWrapper* wrapper = pState->pTdbState->pBackendCfWrapper;
->>>>>>> 9f9fae3b
 
   if (pCur == NULL) return NULL;
 
@@ -3225,15 +2962,9 @@
 }
 
 SStreamStateCur* streamStateFillSeekKeyNext_rocksdb(SStreamState* pState, const SWinKey* key) {
-<<<<<<< HEAD
   qDebug("streamStateFillSeekKeyNext_rocksdb");
   STaskDbWrapper*  wrapper = pState->pTdbState->pOwner->pBackend;
   SStreamStateCur* pCur = taosMemoryCalloc(1, sizeof(SStreamStateCur));
-=======
-  stDebug("streamStateFillSeekKeyNext_rocksdb");
-  SBackendCfWrapper* wrapper = pState->pTdbState->pBackendCfWrapper;
-  SStreamStateCur*   pCur = createStreamStateCursor();
->>>>>>> 9f9fae3b
   if (!pCur) {
     return NULL;
   }
@@ -3269,15 +3000,9 @@
   return NULL;
 }
 SStreamStateCur* streamStateFillSeekKeyPrev_rocksdb(SStreamState* pState, const SWinKey* key) {
-<<<<<<< HEAD
   qDebug("streamStateFillSeekKeyPrev_rocksdb");
   STaskDbWrapper*  wrapper = pState->pTdbState->pOwner->pBackend;
   SStreamStateCur* pCur = taosMemoryCalloc(1, sizeof(SStreamStateCur));
-=======
-  stDebug("streamStateFillSeekKeyPrev_rocksdb");
-  SBackendCfWrapper* wrapper = pState->pTdbState->pBackendCfWrapper;
-  SStreamStateCur*   pCur = createStreamStateCursor();
->>>>>>> 9f9fae3b
   if (pCur == NULL) {
     return NULL;
   }
@@ -3313,15 +3038,9 @@
   return NULL;
 }
 int32_t streamStateSessionGetKeyByRange_rocksdb(SStreamState* pState, const SSessionKey* key, SSessionKey* curKey) {
-<<<<<<< HEAD
-  qDebug("streamStateSessionGetKeyByRange_rocksdb");
+  stDebug("streamStateSessionGetKeyByRange_rocksdb");
   STaskDbWrapper*  wrapper = pState->pTdbState->pOwner->pBackend;
   SStreamStateCur* pCur = taosMemoryCalloc(1, sizeof(SStreamStateCur));
-=======
-  stDebug("streamStateSessionGetKeyByRange_rocksdb");
-  SBackendCfWrapper* wrapper = pState->pTdbState->pBackendCfWrapper;
-  SStreamStateCur*   pCur = createStreamStateCursor();
->>>>>>> 9f9fae3b
   if (pCur == NULL) {
     return -1;
   }
@@ -3591,13 +3310,8 @@
   return code;
 }
 void* streamDefaultIterCreate_rocksdb(SStreamState* pState) {
-<<<<<<< HEAD
   SStreamStateCur* pCur = taosMemoryCalloc(1, sizeof(SStreamStateCur));
   STaskDbWrapper*  wrapper = pState->pTdbState->pOwner->pBackend;
-=======
-  SStreamStateCur*   pCur = createStreamStateCursor();
-  SBackendCfWrapper* wrapper = pState->pTdbState->pBackendCfWrapper;
->>>>>>> 9f9fae3b
 
   pCur->db = wrapper->db;
   pCur->iter = streamStateIterCreate(pState, "default", (rocksdb_snapshot_t**)&pCur->snapshot,
@@ -3706,11 +3420,7 @@
     taosMemoryFree(err);
     return -1;
   } else {
-<<<<<<< HEAD
-    qDebug("write batch to backend:%p", wrapper->db);
-=======
-    stDebug("write batch to backend:%p", wrapper->pBackend);
->>>>>>> 9f9fae3b
+    stDebug("write batch to backend:%p", wrapper->db);
   }
   return 0;
 }
