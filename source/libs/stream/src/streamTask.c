--- conflicted
+++ resolved
@@ -265,13 +265,8 @@
     walCloseReader(pTask->exec.pWalReader);
   }
 
-<<<<<<< HEAD
-  taosArrayDestroyP(pTask->pUpstreamInfoList, taosMemoryFree);
-  if (pTask->outputType == TASK_OUTPUT__TABLE) {
-=======
   taosArrayDestroyP(pTask->pUpstreamEpInfoList, taosMemoryFree);
   if (pTask->outputInfo.type == TASK_OUTPUT__TABLE) {
->>>>>>> 6fbf2519
     tDeleteSchemaWrapper(pTask->tbSink.pSchemaWrapper);
     taosMemoryFree(pTask->tbSink.pTSchema);
     tSimpleHashCleanup(pTask->tbSink.pTblInfo);
@@ -308,7 +303,7 @@
   if (pTask->info.taskLevel == TASK_LEVEL__SINK) {
     return 0;
   } else {
-    int32_t type = pTask->outputType;
+    int32_t type = pTask->outputInfo.type;
     if (type == TASK_OUTPUT__FIXED_DISPATCH || type == TASK_OUTPUT__TABLE) {
       return 1;
     } else {
