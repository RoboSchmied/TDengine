--- conflicted
+++ resolved
@@ -133,12 +133,8 @@
     if (tSerializeSUseDbRspImp(pEncoder, &pTask->shuffleDispatcher.dbInfo) < 0) return -1;
     if (tEncodeCStr(pEncoder, pTask->shuffleDispatcher.stbFullName) < 0) return -1;
   }
-<<<<<<< HEAD
   if (tEncodeI64(pEncoder, pTask->info.triggerParam) < 0) return -1;
-=======
-  if (tEncodeI64(pEncoder, pTask->triggerParam) < 0) return -1;
   if (tEncodeCStrWithLen(pEncoder, pTask->reserve, sizeof(pTask->reserve) - 1) < 0) return -1;
->>>>>>> 3ed78dda
 
   tEndEncode(pEncoder);
   return pEncoder->pos;
@@ -214,10 +210,7 @@
     if (tDeserializeSUseDbRspImp(pDecoder, &pTask->shuffleDispatcher.dbInfo) < 0) return -1;
     if (tDecodeCStrTo(pDecoder, pTask->shuffleDispatcher.stbFullName) < 0) return -1;
   }
-<<<<<<< HEAD
   if (tDecodeI64(pDecoder, &pTask->info.triggerParam) < 0) return -1;
-=======
-  if (tDecodeI64(pDecoder, &pTask->triggerParam) < 0) return -1;
   if (tDecodeCStrTo(pDecoder, pTask->reserve) < 0) return -1;
 
   tEndDecode(pDecoder);
@@ -254,7 +247,6 @@
 
   if (tDecodeI64(pDecoder, &pChkpInfo->checkpointId) < 0) return -1;
   if (tDecodeI64(pDecoder, &pChkpInfo->checkpointVer) < 0) return -1;
->>>>>>> 3ed78dda
 
   tEndDecode(pDecoder);
   return 0;
