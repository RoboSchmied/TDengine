--- conflicted
+++ resolved
@@ -493,48 +493,6 @@
   return 0;
 }
 
-<<<<<<< HEAD
-int32_t streamTaskRestart(SStreamTask* pTask, const char* pDir, bool startTask) {
-  const char* id = pTask->id.idStr;
-  int64_t     stage = pTask->pMeta->stage;
-  int32_t     vgId = pTask->pMeta->vgId;
-
-  qDebug("s-task:%s vgId:%d restart current task, stage:%" PRId64 ", status:%s, sched-status:%d", id, vgId, stage,
-         streamGetTaskStatusStr(pTask->status.taskStatus), pTask->status.schedStatus);
-
-  // 1. stop task
-  streamTaskStop(pTask);
-
-  // 2. clear state info
-  streamQueueCleanup(pTask->inputQueue);
-  streamQueueCleanup(pTask->outputInfo.queue);
-  taosArrayClear(pTask->checkReqIds);
-  taosArrayClear(pTask->pRspMsgList);
-
-  // reset the upstream task stage info
-  streamTaskResetUpstreamStageInfo(pTask);
-
-  pTask->status.downstreamReady = 0;
-
-  // todo: handle the case when the task is in fill-history (step 1) phase
-  streamSetStatusNormal(pTask);
-
-  taosWLockLatch(&pTask->pMeta->lock);
-  streamMetaSaveTask(pTask->pMeta, pTask);
-  streamMetaCommit(pTask->pMeta);
-  taosWUnLockLatch(&pTask->pMeta->lock);
-
-  qDebug("s-task:%s vgId:%d restart completed", pTask->id.idStr, vgId);
-
-  // 3. start to check the downstream status
-  if (startTask) {
-    streamTaskCheckDownstreamTasks(pTask);
-  }
-  return 0;
-}
-
-=======
->>>>>>> 391103bc
 int32_t doUpdateTaskEpset(SStreamTask* pTask, int32_t nodeId, SEpSet* pEpSet) {
   char buf[512] = {0};
 
