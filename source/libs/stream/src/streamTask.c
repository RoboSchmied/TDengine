/*
 * Copyright (c) 2019 TAOS Data, Inc. <jhtao@taosdata.com>
 *
 * This program is free software: you can use, redistribute, and/or modify
 * it under the terms of the GNU Affero General Public License, version 3
 * or later ("AGPL"), as published by the Free Software Foundation.
 *
 * This program is distributed in the hope that it will be useful, but WITHOUT
 * ANY WARRANTY; without even the implied warranty of MERCHANTABILITY or
 * FITNESS FOR A PARTICULAR PURPOSE.
 *
 * You should have received a copy of the GNU Affero General Public License
 * along with this program. If not, see <http://www.gnu.org/licenses/>.
 */

#include "executor.h"
#include "streamInt.h"
#include "tmisce.h"
#include "tstream.h"
#include "ttimer.h"
#include "wal.h"
#include "streamsm.h"

static void streamTaskDestroyUpstreamInfo(SUpstreamInfo* pUpstreamInfo);

static int32_t addToTaskset(SArray* pArray, SStreamTask* pTask) {
  int32_t childId = taosArrayGetSize(pArray);
  pTask->info.selfChildId = childId;
  taosArrayPush(pArray, &pTask);
  return 0;
}

SStreamTask* tNewStreamTask(int64_t streamId, int8_t taskLevel, bool fillHistory, int64_t triggerParam,
                            SArray* pTaskList, bool hasFillhistory) {
  SStreamTask* pTask = (SStreamTask*)taosMemoryCalloc(1, sizeof(SStreamTask));
  if (pTask == NULL) {
    terrno = TSDB_CODE_OUT_OF_MEMORY;
    stError("s-task:0x%" PRIx64 " failed malloc new stream task, size:%d, code:%s", streamId,
            (int32_t)sizeof(SStreamTask), tstrerror(terrno));
    return NULL;
  }

  pTask->ver = SSTREAM_TASK_VER;
  pTask->id.taskId = tGenIdPI32();
  pTask->id.streamId = streamId;
  pTask->info.taskLevel = taskLevel;
  pTask->info.fillHistory = fillHistory;
  pTask->info.triggerParam = triggerParam;

  pTask->status.pSM = streamCreateStateMachine(pTask);
  if (pTask->status.pSM == NULL) {
    taosMemoryFreeClear(pTask);
    return NULL;
  }

  char buf[128] = {0};
  sprintf(buf, "0x%" PRIx64 "-%d", pTask->id.streamId, pTask->id.taskId);

  pTask->id.idStr = taosStrdup(buf);
  pTask->status.schedStatus = TASK_SCHED_STATUS__INACTIVE;
<<<<<<< HEAD
  pTask->status.taskStatus = (fillHistory || hasFillhistory) ? TASK_STATUS__SCAN_HISTORY : TASK_STATUS__NORMAL;
  pTask->inputInfo.status = TASK_INPUT_STATUS__NORMAL;
=======
  pTask->status.taskStatus = (fillHistory || hasFillhistory) ? TASK_STATUS__SCAN_HISTORY : TASK_STATUS__READY;
  pTask->inputq.status = TASK_INPUT_STATUS__NORMAL;
>>>>>>> 647c56e3
  pTask->outputq.status = TASK_OUTPUT_STATUS__NORMAL;

  if (fillHistory) {
    ASSERT(hasFillhistory);
  }

  addToTaskset(pTaskList, pTask);
  return pTask;
}

int32_t tEncodeStreamEpInfo(SEncoder* pEncoder, const SStreamChildEpInfo* pInfo) {
  if (tEncodeI32(pEncoder, pInfo->taskId) < 0) return -1;
  if (tEncodeI32(pEncoder, pInfo->nodeId) < 0) return -1;
  if (tEncodeI32(pEncoder, pInfo->childId) < 0) return -1;
  /*if (tEncodeI64(pEncoder, pInfo->processedVer) < 0) return -1;*/
  if (tEncodeSEpSet(pEncoder, &pInfo->epSet) < 0) return -1;
  if (tEncodeI64(pEncoder, pInfo->stage) < 0) return -1;
  return 0;
}

int32_t tDecodeStreamEpInfo(SDecoder* pDecoder, SStreamChildEpInfo* pInfo) {
  if (tDecodeI32(pDecoder, &pInfo->taskId) < 0) return -1;
  if (tDecodeI32(pDecoder, &pInfo->nodeId) < 0) return -1;
  if (tDecodeI32(pDecoder, &pInfo->childId) < 0) return -1;
  /*if (tDecodeI64(pDecoder, &pInfo->processedVer) < 0) return -1;*/
  if (tDecodeSEpSet(pDecoder, &pInfo->epSet) < 0) return -1;
  if (tDecodeI64(pDecoder, &pInfo->stage) < 0) return -1;
  return 0;
}

int32_t tEncodeStreamTask(SEncoder* pEncoder, const SStreamTask* pTask) {
  if (tStartEncode(pEncoder) < 0) return -1;
  if (tEncodeI64(pEncoder, pTask->ver) < 0) return -1;
  if (tEncodeI64(pEncoder, pTask->id.streamId) < 0) return -1;
  if (tEncodeI32(pEncoder, pTask->id.taskId) < 0) return -1;
  if (tEncodeI32(pEncoder, pTask->info.totalLevel) < 0) return -1;
  if (tEncodeI8(pEncoder, pTask->info.taskLevel) < 0) return -1;
  if (tEncodeI8(pEncoder, pTask->outputInfo.type) < 0) return -1;
  if (tEncodeI16(pEncoder, pTask->msgInfo.msgType) < 0) return -1;

  if (tEncodeI8(pEncoder, pTask->status.taskStatus) < 0) return -1;
  if (tEncodeI8(pEncoder, pTask->status.schedStatus) < 0) return -1;

  if (tEncodeI32(pEncoder, pTask->info.selfChildId) < 0) return -1;
  if (tEncodeI32(pEncoder, pTask->info.nodeId) < 0) return -1;
  if (tEncodeSEpSet(pEncoder, &pTask->info.epSet) < 0) return -1;
  if (tEncodeSEpSet(pEncoder, &pTask->info.mnodeEpset) < 0) return -1;

  if (tEncodeI64(pEncoder, pTask->chkInfo.checkpointId) < 0) return -1;
  if (tEncodeI64(pEncoder, pTask->chkInfo.checkpointVer) < 0) return -1;
  if (tEncodeI8(pEncoder, pTask->info.fillHistory) < 0) return -1;

  if (tEncodeI64(pEncoder, pTask->hTaskInfo.id.streamId)) return -1;
  int32_t taskId = pTask->hTaskInfo.id.taskId;
  if (tEncodeI32(pEncoder, taskId)) return -1;

  if (tEncodeI64(pEncoder, pTask->streamTaskId.streamId)) return -1;
  taskId = pTask->streamTaskId.taskId;
  if (tEncodeI32(pEncoder, taskId)) return -1;

  if (tEncodeU64(pEncoder, pTask->dataRange.range.minVer)) return -1;
  if (tEncodeU64(pEncoder, pTask->dataRange.range.maxVer)) return -1;
  if (tEncodeI64(pEncoder, pTask->dataRange.window.skey)) return -1;
  if (tEncodeI64(pEncoder, pTask->dataRange.window.ekey)) return -1;

  int32_t epSz = taosArrayGetSize(pTask->upstreamInfo.pList);
  if (tEncodeI32(pEncoder, epSz) < 0) return -1;
  for (int32_t i = 0; i < epSz; i++) {
    SStreamChildEpInfo* pInfo = taosArrayGetP(pTask->upstreamInfo.pList, i);
    if (tEncodeStreamEpInfo(pEncoder, pInfo) < 0) return -1;
  }

  if (pTask->info.taskLevel != TASK_LEVEL__SINK) {
    if (tEncodeCStr(pEncoder, pTask->exec.qmsg) < 0) return -1;
  }

  if (pTask->outputInfo.type == TASK_OUTPUT__TABLE) {
    if (tEncodeI64(pEncoder, pTask->outputInfo.tbSink.stbUid) < 0) return -1;
    if (tEncodeCStr(pEncoder, pTask->outputInfo.tbSink.stbFullName) < 0) return -1;
    if (tEncodeSSchemaWrapper(pEncoder, pTask->outputInfo.tbSink.pSchemaWrapper) < 0) return -1;
  } else if (pTask->outputInfo.type == TASK_OUTPUT__SMA) {
    if (tEncodeI64(pEncoder, pTask->outputInfo.smaSink.smaId) < 0) return -1;
  } else if (pTask->outputInfo.type == TASK_OUTPUT__FETCH) {
    if (tEncodeI8(pEncoder, pTask->outputInfo.fetchSink.reserved) < 0) return -1;
  } else if (pTask->outputInfo.type == TASK_OUTPUT__FIXED_DISPATCH) {
    if (tEncodeI32(pEncoder, pTask->outputInfo.fixedDispatcher.taskId) < 0) return -1;
    if (tEncodeI32(pEncoder, pTask->outputInfo.fixedDispatcher.nodeId) < 0) return -1;
    if (tEncodeSEpSet(pEncoder, &pTask->outputInfo.fixedDispatcher.epSet) < 0) return -1;
  } else if (pTask->outputInfo.type == TASK_OUTPUT__SHUFFLE_DISPATCH) {
    if (tSerializeSUseDbRspImp(pEncoder, &pTask->outputInfo.shuffleDispatcher.dbInfo) < 0) return -1;
    if (tEncodeCStr(pEncoder, pTask->outputInfo.shuffleDispatcher.stbFullName) < 0) return -1;
  }
  if (tEncodeI64(pEncoder, pTask->info.triggerParam) < 0) return -1;
  if (tEncodeCStrWithLen(pEncoder, pTask->reserve, sizeof(pTask->reserve) - 1) < 0) return -1;

  tEndEncode(pEncoder);
  return pEncoder->pos;
}

int32_t tDecodeStreamTask(SDecoder* pDecoder, SStreamTask* pTask) {
  int32_t taskId = 0;

  if (tStartDecode(pDecoder) < 0) return -1;
  if (tDecodeI64(pDecoder, &pTask->ver) < 0) return -1;
  if (pTask->ver != SSTREAM_TASK_VER) return -1;

  if (tDecodeI64(pDecoder, &pTask->id.streamId) < 0) return -1;
  if (tDecodeI32(pDecoder, &pTask->id.taskId) < 0) return -1;
  if (tDecodeI32(pDecoder, &pTask->info.totalLevel) < 0) return -1;
  if (tDecodeI8(pDecoder, &pTask->info.taskLevel) < 0) return -1;
  if (tDecodeI8(pDecoder, &pTask->outputInfo.type) < 0) return -1;
  if (tDecodeI16(pDecoder, &pTask->msgInfo.msgType) < 0) return -1;

  if (tDecodeI8(pDecoder, &pTask->status.taskStatus) < 0) return -1;
  if (tDecodeI8(pDecoder, &pTask->status.schedStatus) < 0) return -1;

  if (tDecodeI32(pDecoder, &pTask->info.selfChildId) < 0) return -1;
  if (tDecodeI32(pDecoder, &pTask->info.nodeId) < 0) return -1;
  if (tDecodeSEpSet(pDecoder, &pTask->info.epSet) < 0) return -1;
  if (tDecodeSEpSet(pDecoder, &pTask->info.mnodeEpset) < 0) return -1;

  if (tDecodeI64(pDecoder, &pTask->chkInfo.checkpointId) < 0) return -1;
  if (tDecodeI64(pDecoder, &pTask->chkInfo.checkpointVer) < 0) return -1;
  if (tDecodeI8(pDecoder, &pTask->info.fillHistory) < 0) return -1;

  if (tDecodeI64(pDecoder, &pTask->hTaskInfo.id.streamId)) return -1;
  if (tDecodeI32(pDecoder, &taskId)) return -1;
  pTask->hTaskInfo.id.taskId = taskId;

  if (tDecodeI64(pDecoder, &pTask->streamTaskId.streamId)) return -1;
  if (tDecodeI32(pDecoder, &taskId)) return -1;
  pTask->streamTaskId.taskId = taskId;

  if (tDecodeU64(pDecoder, &pTask->dataRange.range.minVer)) return -1;
  if (tDecodeU64(pDecoder, &pTask->dataRange.range.maxVer)) return -1;
  if (tDecodeI64(pDecoder, &pTask->dataRange.window.skey)) return -1;
  if (tDecodeI64(pDecoder, &pTask->dataRange.window.ekey)) return -1;

  int32_t epSz = -1;
  if (tDecodeI32(pDecoder, &epSz) < 0) return -1;

  pTask->upstreamInfo.pList = taosArrayInit(epSz, POINTER_BYTES);
  for (int32_t i = 0; i < epSz; i++) {
    SStreamChildEpInfo* pInfo = taosMemoryCalloc(1, sizeof(SStreamChildEpInfo));
    if (pInfo == NULL) return -1;
    if (tDecodeStreamEpInfo(pDecoder, pInfo) < 0) {
      taosMemoryFreeClear(pInfo);
      return -1;
    }
    taosArrayPush(pTask->upstreamInfo.pList, &pInfo);
  }

  if (pTask->info.taskLevel != TASK_LEVEL__SINK) {
    if (tDecodeCStrAlloc(pDecoder, &pTask->exec.qmsg) < 0) return -1;
  }

  if (pTask->outputInfo.type == TASK_OUTPUT__TABLE) {
    if (tDecodeI64(pDecoder, &pTask->outputInfo.tbSink.stbUid) < 0) return -1;
    if (tDecodeCStrTo(pDecoder, pTask->outputInfo.tbSink.stbFullName) < 0) return -1;
    pTask->outputInfo.tbSink.pSchemaWrapper = taosMemoryCalloc(1, sizeof(SSchemaWrapper));
    if (pTask->outputInfo.tbSink.pSchemaWrapper == NULL) return -1;
    if (tDecodeSSchemaWrapper(pDecoder, pTask->outputInfo.tbSink.pSchemaWrapper) < 0) return -1;
  } else if (pTask->outputInfo.type == TASK_OUTPUT__SMA) {
    if (tDecodeI64(pDecoder, &pTask->outputInfo.smaSink.smaId) < 0) return -1;
  } else if (pTask->outputInfo.type == TASK_OUTPUT__FETCH) {
    if (tDecodeI8(pDecoder, &pTask->outputInfo.fetchSink.reserved) < 0) return -1;
  } else if (pTask->outputInfo.type == TASK_OUTPUT__FIXED_DISPATCH) {
    if (tDecodeI32(pDecoder, &pTask->outputInfo.fixedDispatcher.taskId) < 0) return -1;
    if (tDecodeI32(pDecoder, &pTask->outputInfo.fixedDispatcher.nodeId) < 0) return -1;
    if (tDecodeSEpSet(pDecoder, &pTask->outputInfo.fixedDispatcher.epSet) < 0) return -1;
  } else if (pTask->outputInfo.type == TASK_OUTPUT__SHUFFLE_DISPATCH) {
    if (tDeserializeSUseDbRspImp(pDecoder, &pTask->outputInfo.shuffleDispatcher.dbInfo) < 0) return -1;
    if (tDecodeCStrTo(pDecoder, pTask->outputInfo.shuffleDispatcher.stbFullName) < 0) return -1;
  }
  if (tDecodeI64(pDecoder, &pTask->info.triggerParam) < 0) return -1;
  if (tDecodeCStrTo(pDecoder, pTask->reserve) < 0) return -1;

  tEndDecode(pDecoder);
  return 0;
}

int32_t tDecodeStreamTaskChkInfo(SDecoder* pDecoder, SCheckpointInfo* pChkpInfo) {
  int64_t ver;
  int64_t skip64;
  int8_t  skip8;
  int32_t skip32;
  int16_t skip16;
  SEpSet  epSet;

  if (tStartDecode(pDecoder) < 0) return -1;
  if (tDecodeI64(pDecoder, &pChkpInfo->msgVer) < 0) return -1;
  // if (ver != SSTREAM_TASK_VER) return -1;

  if (tDecodeI64(pDecoder, &skip64) < 0) return -1;
  if (tDecodeI32(pDecoder, &skip32) < 0) return -1;
  if (tDecodeI32(pDecoder, &skip32) < 0) return -1;
  if (tDecodeI8(pDecoder, &skip8) < 0) return -1;
  if (tDecodeI8(pDecoder, &skip8) < 0) return -1;
  if (tDecodeI16(pDecoder, &skip16) < 0) return -1;

  if (tDecodeI8(pDecoder, &skip8) < 0) return -1;
  if (tDecodeI8(pDecoder, &skip8) < 0) return -1;

  if (tDecodeI32(pDecoder, &skip32) < 0) return -1;
  if (tDecodeI32(pDecoder, &skip32) < 0) return -1;
  if (tDecodeSEpSet(pDecoder, &epSet) < 0) return -1;
  if (tDecodeSEpSet(pDecoder, &epSet) < 0) return -1;

  if (tDecodeI64(pDecoder, &pChkpInfo->checkpointId) < 0) return -1;
  if (tDecodeI64(pDecoder, &pChkpInfo->checkpointVer) < 0) return -1;

  tEndDecode(pDecoder);
  return 0;
}

int32_t tDecodeStreamTaskId(SDecoder* pDecoder, STaskId* pTaskId) {
  int64_t ver;
  if (tStartDecode(pDecoder) < 0) return -1;
  if (tDecodeI64(pDecoder, &ver) < 0) return -1;
  if (ver != SSTREAM_TASK_VER) return -1;

  if (tDecodeI64(pDecoder, &pTaskId->streamId) < 0) return -1;

  int32_t taskId = 0;
  if (tDecodeI32(pDecoder, &taskId) < 0) return -1;

  pTaskId->taskId = taskId;
  tEndDecode(pDecoder);
  return 0;
}

static void freeItem(void* p) {
  SStreamContinueExecInfo* pInfo = p;
  rpcFreeCont(pInfo->msg.pCont);
}

static void freeUpstreamItem(void* p) {
  SStreamChildEpInfo** pInfo = p;
  taosMemoryFree(*pInfo);
}

void tFreeStreamTask(SStreamTask* pTask) {
  int32_t taskId = pTask->id.taskId;

  STaskExecStatisInfo* pStatis = &pTask->execInfo;
<<<<<<< HEAD

  stDebug("start to free s-task:0x%x, %p, state:%p, status:%s", taskId, pTask, pTask->pState,
          streamGetTaskStatusStr(pTask->status.taskStatus));
=======
  stDebug("start to free s-task:0x%x, %p, state:%p", taskId, pTask, pTask->pState);
>>>>>>> 647c56e3

  stDebug("s-task:0x%x task exec summary: create:%" PRId64 ", init:%" PRId64 ", start:%" PRId64
          ", updateCount:%d latestUpdate:%" PRId64 ", latestCheckPoint:%" PRId64 ", ver:%" PRId64
          " nextProcessVer:%" PRId64 ", checkpointCount:%d",
          taskId, pStatis->created, pStatis->init, pStatis->start, pStatis->updateCount, pStatis->latestUpdateTs,
          pTask->chkInfo.checkpointId, pTask->chkInfo.checkpointVer, pTask->chkInfo.nextProcessVer,
          pStatis->checkpoint);

  // remove the ref by timer
  while (pTask->status.timerActive > 0) {
    stDebug("s-task:%s wait for task stop timer activities, ref:%d", pTask->id.idStr, pTask->status.timerActive);
    taosMsleep(100);
  }

  if (pTask->schedInfo.pTimer != NULL) {
    taosTmrStop(pTask->schedInfo.pTimer);
    pTask->schedInfo.pTimer = NULL;
  }

  if (pTask->hTaskInfo.pTimer != NULL) {
    taosTmrStop(pTask->hTaskInfo.pTimer);
    pTask->hTaskInfo.pTimer = NULL;
  }

  if (pTask->msgInfo.pTimer != NULL) {
    taosTmrStop(pTask->msgInfo.pTimer);
    pTask->msgInfo.pTimer = NULL;
  }

  int32_t status = atomic_load_8((int8_t*)&(pTask->status.taskStatus));
  if (pTask->inputq.queue) {
    streamQueueClose(pTask->inputq.queue, pTask->id.taskId);
  }

  if (pTask->outputq.queue) {
    streamQueueClose(pTask->outputq.queue, pTask->id.taskId);
  }

  if (pTask->exec.qmsg) {
    taosMemoryFree(pTask->exec.qmsg);
  }

  if (pTask->exec.pExecutor) {
    qDestroyTask(pTask->exec.pExecutor);
    pTask->exec.pExecutor = NULL;
  }

  if (pTask->exec.pWalReader != NULL) {
    walCloseReader(pTask->exec.pWalReader);
  }

  pTask->pReadyMsgList = taosArrayDestroy(pTask->pReadyMsgList);
  if (pTask->msgInfo.pData != NULL) {
    destroyDispatchMsg(pTask->msgInfo.pData, getNumOfDispatchBranch(pTask));
    pTask->msgInfo.pData = NULL;
    pTask->msgInfo.dispatchMsgType = 0;
  }

  if (pTask->outputInfo.type == TASK_OUTPUT__TABLE) {
    tDeleteSchemaWrapper(pTask->outputInfo.tbSink.pSchemaWrapper);
    taosMemoryFree(pTask->outputInfo.tbSink.pTSchema);
    tSimpleHashCleanup(pTask->outputInfo.tbSink.pTblInfo);
  } else if (pTask->outputInfo.type == TASK_OUTPUT__SHUFFLE_DISPATCH) {
    taosArrayDestroy(pTask->outputInfo.shuffleDispatcher.dbInfo.pVgroupInfos);
    pTask->checkReqIds = taosArrayDestroy(pTask->checkReqIds);
  }

  if (pTask->pState) {
    stDebug("s-task:0x%x start to free task state", taskId);
    streamStateClose(pTask->pState, status == TASK_STATUS__DROPPING);
    taskDbRemoveRef(pTask->pBackend);
     
  }

  if (pTask->id.idStr != NULL) {
    taosMemoryFree((void*)pTask->id.idStr);
  }

  if (pTask->pNameMap) {
    tSimpleHashCleanup(pTask->pNameMap);
  }

  if (pTask->pRspMsgList != NULL) {
    taosArrayDestroyEx(pTask->pRspMsgList, freeItem);
    pTask->pRspMsgList = NULL;
  }

  pTask->status.pSM = streamDestroyStateMachine(pTask->status.pSM);

  streamTaskDestroyUpstreamInfo(&pTask->upstreamInfo);

  pTask->msgInfo.pRetryList = taosArrayDestroy(pTask->msgInfo.pRetryList);
  taosMemoryFree(pTask->outputInfo.pTokenBucket);
  taosThreadMutexDestroy(&pTask->lock);

  taosArrayDestroy(pTask->outputInfo.pDownstreamUpdateList);
  pTask->outputInfo.pDownstreamUpdateList = NULL;

  taosMemoryFree(pTask);
  stDebug("s-task:0x%x free task completed", taskId);
}

int32_t streamTaskInit(SStreamTask* pTask, SStreamMeta* pMeta, SMsgCb* pMsgCb, int64_t ver) {
  pTask->id.idStr = createStreamTaskIdStr(pTask->id.streamId, pTask->id.taskId);
  pTask->refCnt = 1;
  pTask->status.schedStatus = TASK_SCHED_STATUS__INACTIVE;
  pTask->status.timerActive = 0;
  pTask->inputq.queue = streamQueueOpen(512 << 10);
  pTask->outputq.queue = streamQueueOpen(512 << 10);

  if (pTask->inputq.queue == NULL || pTask->outputq.queue == NULL) {
    stError("s-task:%s failed to prepare the input/output queue, initialize task failed", pTask->id.idStr);
    return TSDB_CODE_OUT_OF_MEMORY;
  }

  pTask->status.pSM = streamCreateStateMachine(pTask);
  if (pTask->status.pSM == NULL) {
    stError("s-task:%s failed create state-machine for stream task, initialization failed, code:%s", pTask->id.idStr,
        tstrerror(terrno));
    return terrno;
  }

  pTask->execInfo.created = taosGetTimestampMs();
  pTask->inputq.status = TASK_INPUT_STATUS__NORMAL;
  pTask->outputq.status = TASK_OUTPUT_STATUS__NORMAL;
  pTask->pMeta = pMeta;

  pTask->chkInfo.checkpointVer = ver - 1;
  pTask->chkInfo.nextProcessVer = ver;
  pTask->dataRange.range.maxVer = ver;
  pTask->dataRange.range.minVer = ver;
  pTask->pMsgCb = pMsgCb;
  pTask->msgInfo.pRetryList = taosArrayInit(4, sizeof(int32_t));

  pTask->outputInfo.pTokenBucket = taosMemoryCalloc(1, sizeof(STokenBucket));
  if (pTask->outputInfo.pTokenBucket == NULL) {
    stError("s-task:%s failed to prepare the tokenBucket, code:%s", pTask->id.idStr,
            tstrerror(TSDB_CODE_OUT_OF_MEMORY));
    return TSDB_CODE_OUT_OF_MEMORY;
  }

  // 2MiB per second for sink task
  // 50 times sink operator per second
  streamTaskInitTokenBucket(pTask->outputInfo.pTokenBucket, 50, 50, tsSinkDataRate);

  TdThreadMutexAttr attr = {0};
  int               code = taosThreadMutexAttrInit(&attr);
  if (code != 0) {
    stError("s-task:%s initElapsed mutex attr failed, code:%s", pTask->id.idStr, tstrerror(code));
    return code;
  }

  code = taosThreadMutexAttrSetType(&attr, PTHREAD_MUTEX_RECURSIVE);
  if (code != 0) {
    stError("s-task:%s set mutex attr recursive, code:%s", pTask->id.idStr, tstrerror(code));
    return code;
  }

  taosThreadMutexInit(&pTask->lock, &attr);
  // if (pTask->info.fillHistory == 1) {
  //   // 
  // } else {

  // }
  // if (streamTaskSetDb(pMeta, pTask) != 0) {
  //   return -1;
  // }
  streamTaskOpenAllUpstreamInput(pTask);

  pTask->outputInfo.pDownstreamUpdateList = taosArrayInit(4, sizeof(SDownstreamTaskEpset));
  if (pTask->outputInfo.pDownstreamUpdateList == NULL) {
    return TSDB_CODE_OUT_OF_MEMORY;
  }

  return TSDB_CODE_SUCCESS;
}

int32_t streamTaskGetNumOfDownstream(const SStreamTask* pTask) {
  if (pTask->info.taskLevel == TASK_LEVEL__SINK) {
    return 0;
  } else {
    int32_t type = pTask->outputInfo.type;
    if (type == TASK_OUTPUT__TABLE) {
      return 0;
    } else if (type == TASK_OUTPUT__FIXED_DISPATCH) {
      return 1;
    } else {
      SArray* vgInfo = pTask->outputInfo.shuffleDispatcher.dbInfo.pVgroupInfos;
      return taosArrayGetSize(vgInfo);
    }
  }
}

static SStreamChildEpInfo* createStreamTaskEpInfo(const SStreamTask* pTask) {
  SStreamChildEpInfo* pEpInfo = taosMemoryMalloc(sizeof(SStreamChildEpInfo));
  if (pEpInfo == NULL) {
    terrno = TSDB_CODE_OUT_OF_MEMORY;
    return NULL;
  }

  pEpInfo->childId = pTask->info.selfChildId;
  pEpInfo->epSet = pTask->info.epSet;
  pEpInfo->nodeId = pTask->info.nodeId;
  pEpInfo->taskId = pTask->id.taskId;
  pEpInfo->stage = -1;

  return pEpInfo;
}

int32_t streamTaskSetUpstreamInfo(SStreamTask* pTask, const SStreamTask* pUpstreamTask) {
  SStreamChildEpInfo* pEpInfo = createStreamTaskEpInfo(pUpstreamTask);
  if (pEpInfo == NULL) {
    return TSDB_CODE_OUT_OF_MEMORY;
  }

  if (pTask->upstreamInfo.pList == NULL) {
    pTask->upstreamInfo.pList = taosArrayInit(4, POINTER_BYTES);
  }

  taosArrayPush(pTask->upstreamInfo.pList, &pEpInfo);
  return TSDB_CODE_SUCCESS;
}

void streamTaskUpdateUpstreamInfo(SStreamTask* pTask, int32_t nodeId, const SEpSet* pEpSet) {
  char buf[512] = {0};
  EPSET_TO_STR(pEpSet, buf);

  int32_t numOfUpstream = taosArrayGetSize(pTask->upstreamInfo.pList);
  for (int32_t i = 0; i < numOfUpstream; ++i) {
    SStreamChildEpInfo* pInfo = taosArrayGetP(pTask->upstreamInfo.pList, i);
    if (pInfo->nodeId == nodeId) {
      epsetAssign(&pInfo->epSet, pEpSet);
      stDebug("s-task:0x%x update the upstreamInfo taskId:0x%x(nodeId:%d) newEpset:%s", pTask->id.taskId, pInfo->taskId,
              nodeId, buf);
      break;
    }
  }
}

void streamTaskDestroyUpstreamInfo(SUpstreamInfo* pUpstreamInfo) {
  if (pUpstreamInfo->pList != NULL) {
    taosArrayDestroyEx(pUpstreamInfo->pList, freeUpstreamItem);
    pUpstreamInfo->numOfClosed = 0;
    pUpstreamInfo->pList = NULL;
  }
}

void streamTaskSetFixedDownstreamInfo(SStreamTask* pTask, const SStreamTask* pDownstreamTask) {
  STaskDispatcherFixed* pDispatcher = &pTask->outputInfo.fixedDispatcher;
  pDispatcher->taskId = pDownstreamTask->id.taskId;
  pDispatcher->nodeId = pDownstreamTask->info.nodeId;
  pDispatcher->epSet = pDownstreamTask->info.epSet;

  pTask->outputInfo.type = TASK_OUTPUT__FIXED_DISPATCH;
  pTask->msgInfo.msgType = TDMT_STREAM_TASK_DISPATCH;
}

void streamTaskUpdateDownstreamInfo(SStreamTask* pTask, int32_t nodeId, const SEpSet* pEpSet) {
  char buf[512] = {0};
  EPSET_TO_STR(pEpSet, buf);

  int8_t type = pTask->outputInfo.type;
  if (type == TASK_OUTPUT__SHUFFLE_DISPATCH) {
    SArray* pVgs = pTask->outputInfo.shuffleDispatcher.dbInfo.pVgroupInfos;

    int32_t numOfVgroups = taosArrayGetSize(pVgs);
    for (int32_t i = 0; i < numOfVgroups; i++) {
      SVgroupInfo* pVgInfo = taosArrayGet(pVgs, i);

      if (pVgInfo->vgId == nodeId) {
        epsetAssign(&pVgInfo->epSet, pEpSet);
        stDebug("s-task:0x%x update the dispatch info, task:0x%x(nodeId:%d) newEpset:%s", pTask->id.taskId,
                pVgInfo->taskId, nodeId, buf);
        break;
      }
    }
  } else if (type == TASK_OUTPUT__FIXED_DISPATCH) {
    STaskDispatcherFixed* pDispatcher = &pTask->outputInfo.fixedDispatcher;
    if (pDispatcher->nodeId == nodeId) {
      epsetAssign(&pDispatcher->epSet, pEpSet);
      stDebug("s-task:0x%x update the dispatch info, task:0x%x(nodeId:%d) newEpSet:%s", pTask->id.taskId,
              pDispatcher->taskId, nodeId, buf);
    }
  } else {
    // do nothing
  }
}

int32_t streamTaskStop(SStreamTask* pTask) {
  int32_t     vgId = pTask->pMeta->vgId;
  int64_t     st = taosGetTimestampMs();
  const char* id = pTask->id.idStr;

  streamTaskHandleEvent(pTask->status.pSM, TASK_EVENT_STOP);
  qKillTask(pTask->exec.pExecutor, TSDB_CODE_SUCCESS);
  while (/*pTask->status.schedStatus != TASK_SCHED_STATUS__INACTIVE */ !streamTaskIsIdle(pTask)) {
    stDebug("s-task:%s level:%d wait for task to be idle and then close, check again in 100ms", id,
            pTask->info.taskLevel);
    taosMsleep(100);
  }

  int64_t el = taosGetTimestampMs() - st;
  stDebug("vgId:%d s-task:%s is closed in %" PRId64 " ms", vgId, id, el);
  return 0;
}

int32_t doUpdateTaskEpset(SStreamTask* pTask, int32_t nodeId, SEpSet* pEpSet) {
  char buf[512] = {0};

  if (pTask->info.nodeId == nodeId) {  // execution task should be moved away
    epsetAssign(&pTask->info.epSet, pEpSet);
    EPSET_TO_STR(pEpSet, buf)
    stDebug("s-task:0x%x (vgId:%d) self node epset is updated %s", pTask->id.taskId, nodeId, buf);
  }

  // check for the dispath info and the upstream task info
  int32_t level = pTask->info.taskLevel;
  if (level == TASK_LEVEL__SOURCE) {
    streamTaskUpdateDownstreamInfo(pTask, nodeId, pEpSet);
  } else if (level == TASK_LEVEL__AGG) {
    streamTaskUpdateUpstreamInfo(pTask, nodeId, pEpSet);
    streamTaskUpdateDownstreamInfo(pTask, nodeId, pEpSet);
  } else {  // TASK_LEVEL__SINK
    streamTaskUpdateUpstreamInfo(pTask, nodeId, pEpSet);
  }

  return 0;
}

int32_t streamTaskUpdateEpsetInfo(SStreamTask* pTask, SArray* pNodeList) {
  STaskExecStatisInfo* p = &pTask->execInfo;

  int32_t numOfNodes = taosArrayGetSize(pNodeList);
  int64_t prevTs = p->latestUpdateTs;

  p->latestUpdateTs = taosGetTimestampMs();
  p->updateCount += 1;
<<<<<<< HEAD
  stDebug("s-task:%s update task nodeEp epset, updatedNodes:%d, updateCount:%d, prevTs:%" PRId64, pTask->id.idStr,
          numOfNodes, p->updateCount, prevTs);
=======
  stDebug("s-task:0x%x update task nodeEp epset, updatedNodes:%d, updateCount:%d, prevTs:%" PRId64, pTask->id.taskId,
         numOfNodes, p->updateCount, prevTs);
>>>>>>> 647c56e3

  for (int32_t i = 0; i < taosArrayGetSize(pNodeList); ++i) {
    SNodeUpdateInfo* pInfo = taosArrayGet(pNodeList, i);
    doUpdateTaskEpset(pTask, pInfo->nodeId, &pInfo->newEp);
  }
  return 0;
}

void streamTaskResetUpstreamStageInfo(SStreamTask* pTask) {
  if (pTask->info.taskLevel == TASK_LEVEL__SOURCE) {
    return;
  }

  int32_t size = taosArrayGetSize(pTask->upstreamInfo.pList);
  for (int32_t i = 0; i < size; ++i) {
    SStreamChildEpInfo* pInfo = taosArrayGetP(pTask->upstreamInfo.pList, i);
    pInfo->stage = -1;
  }

  stDebug("s-task:%s reset all upstream tasks stage info", pTask->id.idStr);
}

bool streamTaskAllUpstreamClosed(SStreamTask* pTask) {
  return pTask->upstreamInfo.numOfClosed == taosArrayGetSize(pTask->upstreamInfo.pList);
}

bool streamTaskSetSchedStatusWait(SStreamTask* pTask) {
  bool ret = false;

  // double check
  if (pTask->status.schedStatus == TASK_SCHED_STATUS__INACTIVE) {
    taosThreadMutexLock(&pTask->lock);
    if (pTask->status.schedStatus == TASK_SCHED_STATUS__INACTIVE) {
      pTask->status.schedStatus = TASK_SCHED_STATUS__WAITING;
      ret = true;
    }
    taosThreadMutexUnlock(&pTask->lock);
  }

  return ret;
}

int8_t streamTaskSetSchedStatusActive(SStreamTask* pTask) {
  taosThreadMutexLock(&pTask->lock);
  int8_t status = pTask->status.schedStatus;
  if (status == TASK_SCHED_STATUS__WAITING) {
    pTask->status.schedStatus = TASK_SCHED_STATUS__ACTIVE;
  }
  taosThreadMutexUnlock(&pTask->lock);

  return status;
}

int8_t streamTaskSetSchedStatusInactive(SStreamTask* pTask) {
  taosThreadMutexLock(&pTask->lock);
  int8_t status = pTask->status.schedStatus;
  ASSERT(status == TASK_SCHED_STATUS__WAITING || status == TASK_SCHED_STATUS__ACTIVE ||
         status == TASK_SCHED_STATUS__INACTIVE);
  pTask->status.schedStatus = TASK_SCHED_STATUS__INACTIVE;
  taosThreadMutexUnlock(&pTask->lock);

  return status;
}

int32_t streamTaskClearHTaskAttr(SStreamTask* pTask) {
  SStreamMeta* pMeta = pTask->pMeta;
  if (pTask->info.fillHistory == 0) {
    return TSDB_CODE_SUCCESS;
  }

  STaskId sTaskId = {.streamId = pTask->streamTaskId.streamId, .taskId = pTask->streamTaskId.taskId};
  SStreamTask** ppStreamTask = (SStreamTask**)taosHashGet(pMeta->pTasksMap, &sTaskId, sizeof(sTaskId));

  if (ppStreamTask != NULL) {
    CLEAR_RELATED_FILLHISTORY_TASK((*ppStreamTask));
    streamMetaSaveTask(pMeta, *ppStreamTask);
    stDebug("s-task:%s clear the related stream task:0x%x attr to fill-history task", pTask->id.idStr,
            (int32_t)sTaskId.taskId);
  }

  return TSDB_CODE_SUCCESS;
}

int32_t streamBuildAndSendDropTaskMsg(SMsgCb* pMsgCb, int32_t vgId, SStreamTaskId* pTaskId) {
  SVDropStreamTaskReq* pReq = rpcMallocCont(sizeof(SVDropStreamTaskReq));
  if (pReq == NULL) {
    terrno = TSDB_CODE_OUT_OF_MEMORY;
    return -1;
  }

  pReq->head.vgId = vgId;
  pReq->taskId = pTaskId->taskId;
  pReq->streamId = pTaskId->streamId;

  SRpcMsg msg = {.msgType = TDMT_STREAM_TASK_DROP, .pCont = pReq, .contLen = sizeof(SVDropStreamTaskReq)};
  int32_t code = tmsgPutToQueue(pMsgCb, WRITE_QUEUE, &msg);
  if (code != TSDB_CODE_SUCCESS) {
    stError("vgId:%d failed to send drop task:0x%x msg, code:%s", vgId, pTaskId->taskId, tstrerror(code));
    return code;
  }

  stDebug("vgId:%d build and send drop task:0x%x msg", vgId, pTaskId->taskId);
  return code;
}

STaskId streamTaskExtractKey(const SStreamTask* pTask) {
  STaskId id = {.streamId = pTask->id.streamId, .taskId = pTask->id.taskId};
  return id;
}

void streamTaskInitForLaunchHTask(SHistoryTaskInfo* pInfo) {
  pInfo->waitInterval = LAUNCH_HTASK_INTERVAL;
  pInfo->tickCount = ceil(LAUNCH_HTASK_INTERVAL / WAIT_FOR_MINIMAL_INTERVAL);
  pInfo->retryTimes = 0;
}

void streamTaskSetRetryInfoForLaunch(SHistoryTaskInfo* pInfo) {
  ASSERT(pInfo->tickCount == 0);

  pInfo->waitInterval *= RETRY_LAUNCH_INTERVAL_INC_RATE;
  pInfo->tickCount = ceil(pInfo->waitInterval / WAIT_FOR_MINIMAL_INTERVAL);
  pInfo->retryTimes += 1;
}

<<<<<<< HEAD
const char* streamGetTaskStatusStr(int32_t status) {
  switch (status) {
    case TASK_STATUS__NORMAL:
      return "normal";
    case TASK_STATUS__SCAN_HISTORY:
      return "scan-history";
    case TASK_STATUS__HALT:
      return "halt";
    case TASK_STATUS__PAUSE:
      return "paused";
    case TASK_STATUS__CK:
      return "check-point";
    case TASK_STATUS__DROPPING:
      return "dropping";
    case TASK_STATUS__STOP:
      return "stop";
    case TASK_STATUS__UNINIT:
      return "uninitialized";
    default:
      return "";
  }
}

=======
>>>>>>> 647c56e3
void streamTaskStatusInit(STaskStatusEntry* pEntry, const SStreamTask* pTask) {
  pEntry->id.streamId = pTask->id.streamId;
  pEntry->id.taskId = pTask->id.taskId;
  pEntry->stage = -1;
  pEntry->nodeId = pTask->info.nodeId;
  pEntry->status = TASK_STATUS__STOP;
}

void streamTaskStatusCopy(STaskStatusEntry* pDst, const STaskStatusEntry* pSrc) {
  pDst->stage = pSrc->stage;
  pDst->inputQUsed = pSrc->inputQUsed;
  pDst->inputRate = pSrc->inputRate;
  pDst->processedVer = pSrc->processedVer;
  pDst->verStart = pSrc->verStart;
  pDst->verEnd = pSrc->verEnd;
  pDst->sinkQuota = pSrc->sinkQuota;
  pDst->sinkDataSize = pSrc->sinkDataSize;
  pDst->activeCheckpointId = pSrc->activeCheckpointId;
  pDst->checkpointFailed = pSrc->checkpointFailed;
}<|MERGE_RESOLUTION|>--- conflicted
+++ resolved
@@ -58,13 +58,8 @@
 
   pTask->id.idStr = taosStrdup(buf);
   pTask->status.schedStatus = TASK_SCHED_STATUS__INACTIVE;
-<<<<<<< HEAD
-  pTask->status.taskStatus = (fillHistory || hasFillhistory) ? TASK_STATUS__SCAN_HISTORY : TASK_STATUS__NORMAL;
-  pTask->inputInfo.status = TASK_INPUT_STATUS__NORMAL;
-=======
   pTask->status.taskStatus = (fillHistory || hasFillhistory) ? TASK_STATUS__SCAN_HISTORY : TASK_STATUS__READY;
   pTask->inputq.status = TASK_INPUT_STATUS__NORMAL;
->>>>>>> 647c56e3
   pTask->outputq.status = TASK_OUTPUT_STATUS__NORMAL;
 
   if (fillHistory) {
@@ -310,13 +305,7 @@
   int32_t taskId = pTask->id.taskId;
 
   STaskExecStatisInfo* pStatis = &pTask->execInfo;
-<<<<<<< HEAD
-
-  stDebug("start to free s-task:0x%x, %p, state:%p, status:%s", taskId, pTask, pTask->pState,
-          streamGetTaskStatusStr(pTask->status.taskStatus));
-=======
   stDebug("start to free s-task:0x%x, %p, state:%p", taskId, pTask, pTask->pState);
->>>>>>> 647c56e3
 
   stDebug("s-task:0x%x task exec summary: create:%" PRId64 ", init:%" PRId64 ", start:%" PRId64
           ", updateCount:%d latestUpdate:%" PRId64 ", latestCheckPoint:%" PRId64 ", ver:%" PRId64
@@ -654,13 +643,8 @@
 
   p->latestUpdateTs = taosGetTimestampMs();
   p->updateCount += 1;
-<<<<<<< HEAD
-  stDebug("s-task:%s update task nodeEp epset, updatedNodes:%d, updateCount:%d, prevTs:%" PRId64, pTask->id.idStr,
-          numOfNodes, p->updateCount, prevTs);
-=======
   stDebug("s-task:0x%x update task nodeEp epset, updatedNodes:%d, updateCount:%d, prevTs:%" PRId64, pTask->id.taskId,
          numOfNodes, p->updateCount, prevTs);
->>>>>>> 647c56e3
 
   for (int32_t i = 0; i < taosArrayGetSize(pNodeList); ++i) {
     SNodeUpdateInfo* pInfo = taosArrayGet(pNodeList, i);
@@ -785,32 +769,6 @@
   pInfo->retryTimes += 1;
 }
 
-<<<<<<< HEAD
-const char* streamGetTaskStatusStr(int32_t status) {
-  switch (status) {
-    case TASK_STATUS__NORMAL:
-      return "normal";
-    case TASK_STATUS__SCAN_HISTORY:
-      return "scan-history";
-    case TASK_STATUS__HALT:
-      return "halt";
-    case TASK_STATUS__PAUSE:
-      return "paused";
-    case TASK_STATUS__CK:
-      return "check-point";
-    case TASK_STATUS__DROPPING:
-      return "dropping";
-    case TASK_STATUS__STOP:
-      return "stop";
-    case TASK_STATUS__UNINIT:
-      return "uninitialized";
-    default:
-      return "";
-  }
-}
-
-=======
->>>>>>> 647c56e3
 void streamTaskStatusInit(STaskStatusEntry* pEntry, const SStreamTask* pTask) {
   pEntry->id.streamId = pTask->id.streamId;
   pEntry->id.taskId = pTask->id.taskId;
