--- conflicted
+++ resolved
@@ -295,18 +295,6 @@
   double  size = QUEUE_MEM_SIZE_IN_MB(pTask->inputQueue->queue);
 
   if (type == STREAM_INPUT__DATA_SUBMIT) {
-<<<<<<< HEAD
-    SStreamDataSubmit2* pSubmitBlock = (SStreamDataSubmit2*)pItem;
-    int32_t total = taosQueueItemSize(pTask->inputQueue->queue) + 1;
-    qDebug("s-task:%s submit enqueue %p %p msgLen:%d ver:%" PRId64 ", total in queue:%d", pTask->id.idStr,
-           pItem, pSubmitBlock->submit.msgStr, pSubmitBlock->submit.msgLen,
-           pSubmitBlock->submit.ver, total);
-
-    if ((pTask->taskLevel == TASK_LEVEL__SOURCE) && total > STREAM_TASK_INPUT_QUEUEU_CAPACITY) {
-      qError("s-task:%s input queue is full, capacity:%d, abort", pTask->id.idStr, STREAM_TASK_INPUT_QUEUEU_CAPACITY);
-      streamDataSubmitDestroy(pSubmitBlock);
-      taosFreeQitem(pSubmitBlock);
-=======
     SStreamDataSubmit* px = (SStreamDataSubmit*)pItem;
     qDebug("s-task:%s submit enqueue msgLen:%d ver:%" PRId64 ", total in queue:%d, size:%.2fMiB", pTask->id.idStr,
            px->submit.msgLen, px->submit.ver, total, size);
@@ -317,7 +305,6 @@
              size);
       streamDataSubmitDestroy(px);
       taosFreeQitem(pItem);
->>>>>>> 46f731e4
       return -1;
     }
 
