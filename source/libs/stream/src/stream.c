--- conflicted
+++ resolved
@@ -142,7 +142,6 @@
   return 0;
 }
 
-<<<<<<< HEAD
 static int32_t buildDispatchRsp(const SStreamTask* pTask, const SStreamDispatchReq* pReq, int32_t status, void** pBuf) {
    *pBuf = rpcMallocCont(sizeof(SMsgHead) + sizeof(SStreamDispatchRsp));
   if (*pBuf == NULL) {
@@ -180,8 +179,6 @@
   return status;
 }
 
-=======
->>>>>>> f8f8e7a8
 int32_t streamTaskEnqueueRetrieve(SStreamTask* pTask, SStreamRetrieveReq* pReq, SRpcMsg* pRsp) {
   SStreamDataBlock* pData = taosAllocateQitem(sizeof(SStreamDataBlock), DEF_QITEM, 0);
   int8_t            status = TASK_INPUT_STATUS__NORMAL;
@@ -241,7 +238,46 @@
   return 0;
 }
 
-<<<<<<< HEAD
+//static int32_t streamTaskAppendInputBlocks(SStreamTask* pTask, const SStreamDispatchReq* pReq) {
+//  int8_t status = 0;
+//
+//  SStreamDataBlock* pBlock = createStreamDataFromDispatchMsg(pReq, pReq->type, pReq->srcVgId);
+//  if (pBlock == NULL) {
+//    streamTaskInputFail(pTask);
+//    status = TASK_INPUT_STATUS__FAILED;
+//    qError("vgId:%d, s-task:%s failed to receive dispatch msg, reason: out of memory", pTask->pMeta->vgId,
+//           pTask->id.idStr);
+//  } else {
+//    if (pBlock->type == STREAM_INPUT__TRANS_STATE) {
+//      pTask->status.appendTranstateBlock = true;
+//    }
+//
+//    int32_t code = tAppendDataToInputQueue(pTask, (SStreamQueueItem*)pBlock);
+//    // input queue is full, upstream is blocked now
+//    status = (code == TSDB_CODE_SUCCESS) ? TASK_INPUT_STATUS__NORMAL : TASK_INPUT_STATUS__BLOCKED;
+//  }
+//
+//  return status;
+//}
+
+//static int32_t buildDispatchRsp(const SStreamTask* pTask, const SStreamDispatchReq* pReq, int32_t status, void** pBuf) {
+//  *pBuf = rpcMallocCont(sizeof(SMsgHead) + sizeof(SStreamDispatchRsp));
+//  if (*pBuf == NULL) {
+//    return TSDB_CODE_OUT_OF_MEMORY;
+//  }
+//
+//  ((SMsgHead*)(*pBuf))->vgId = htonl(pReq->upstreamNodeId);
+//  SStreamDispatchRsp* pDispatchRsp = POINTER_SHIFT((*pBuf), sizeof(SMsgHead));
+//
+//  pDispatchRsp->inputStatus = status;
+//  pDispatchRsp->streamId = htobe64(pReq->streamId);
+//  pDispatchRsp->upstreamNodeId = htonl(pReq->upstreamNodeId);
+//  pDispatchRsp->upstreamTaskId = htonl(pReq->upstreamTaskId);
+//  pDispatchRsp->downstreamNodeId = htonl(pTask->info.nodeId);
+//  pDispatchRsp->downstreamTaskId = htonl(pTask->id.taskId);
+//
+//  return TSDB_CODE_SUCCESS;
+//}
 int32_t streamProcessDispatchMsg(SStreamTask* pTask, SStreamDispatchReq* pReq, SRpcMsg* pRsp, bool exec) {
   qDebug("s-task:%s receive dispatch msg from taskId:0x%x(vgId:%d), msgLen:%" PRId64, pTask->id.idStr,
          pReq->upstreamTaskId, pReq->upstreamNodeId, pReq->totalLen);
@@ -270,68 +306,8 @@
 
       status = streamTaskAppendInputBlocks(pTask, pReq);
     }
-=======
-
-
-static int32_t streamTaskAppendInputBlocks(SStreamTask* pTask, const SStreamDispatchReq* pReq) {
-  int8_t status = 0;
-
-  SStreamDataBlock* pBlock = createStreamDataFromDispatchMsg(pReq, pReq->type, pReq->srcVgId);
-  if (pBlock == NULL) {
-    streamTaskInputFail(pTask);
-    status = TASK_INPUT_STATUS__FAILED;
-    qError("vgId:%d, s-task:%s failed to receive dispatch msg, reason: out of memory", pTask->pMeta->vgId,
-           pTask->id.idStr);
-  } else {
-    if (pBlock->type == STREAM_INPUT__TRANS_STATE) {
-      pTask->status.appendTranstateBlock = true;
-    }
-
-    int32_t code = tAppendDataToInputQueue(pTask, (SStreamQueueItem*)pBlock);
-    // input queue is full, upstream is blocked now
-    status = (code == TSDB_CODE_SUCCESS) ? TASK_INPUT_STATUS__NORMAL : TASK_INPUT_STATUS__BLOCKED;
-  }
-
-  return status;
-}
-
-static int32_t buildDispatchRsp(const SStreamTask* pTask, const SStreamDispatchReq* pReq, int32_t status, void** pBuf) {
-  *pBuf = rpcMallocCont(sizeof(SMsgHead) + sizeof(SStreamDispatchRsp));
-  if (*pBuf == NULL) {
-    return TSDB_CODE_OUT_OF_MEMORY;
-  }
-
-  ((SMsgHead*)(*pBuf))->vgId = htonl(pReq->upstreamNodeId);
-  SStreamDispatchRsp* pDispatchRsp = POINTER_SHIFT((*pBuf), sizeof(SMsgHead));
-
-  pDispatchRsp->inputStatus = status;
-  pDispatchRsp->streamId = htobe64(pReq->streamId);
-  pDispatchRsp->upstreamNodeId = htonl(pReq->upstreamNodeId);
-  pDispatchRsp->upstreamTaskId = htonl(pReq->upstreamTaskId);
-  pDispatchRsp->downstreamNodeId = htonl(pTask->info.nodeId);
-  pDispatchRsp->downstreamTaskId = htonl(pTask->id.taskId);
-
-  return TSDB_CODE_SUCCESS;
-}
-
-void streamTaskCloseUpstreamInput(SStreamTask* pTask, int32_t taskId) {
-  SStreamChildEpInfo* pInfo = streamTaskGetUpstreamTaskEpInfo(pTask, taskId);
-  if (pInfo != NULL) {
-    pInfo->dataAllowed = false;
->>>>>>> f8f8e7a8
-  }
-}
-
-int32_t streamProcessDispatchMsg(SStreamTask* pTask, SStreamDispatchReq* pReq, SRpcMsg* pRsp, bool exec) {
-  qDebug("s-task:%s receive dispatch msg from taskId:0x%x(vgId:%d), msgLen:%" PRId64, pTask->id.idStr,
-         pReq->upstreamTaskId, pReq->upstreamNodeId, pReq->totalLen);
-
-  int32_t status = 0;
-
-  SStreamChildEpInfo* pInfo = streamTaskGetUpstreamTaskEpInfo(pTask, pReq->upstreamTaskId);
-  ASSERT(pInfo != NULL);
-
-<<<<<<< HEAD
+  }
+
   {
     // do send response with the input status
     int32_t code = buildDispatchRsp(pTask, pReq, status, &pRsp->pCont);
@@ -340,29 +316,6 @@
       return code;
     }
 
-=======
-  if (!pInfo->dataAllowed) {
-    qWarn("s-task:%s data from task:0x%x is denied, since inputQ is closed for it", pTask->id.idStr, pReq->upstreamTaskId);
-    status = TASK_INPUT_STATUS__BLOCKED;
-  } else {
-    // Current task has received the checkpoint req from the upstream task, from which the message should all be blocked
-    if (pReq->type == STREAM_INPUT__CHECKPOINT_TRIGGER) {
-      streamTaskCloseUpstreamInput(pTask, pReq->upstreamTaskId);
-      qDebug("s-task:%s close inputQ for upstream:0x%x", pTask->id.idStr, pReq->upstreamTaskId);
-    }
-
-    status = streamTaskAppendInputBlocks(pTask, pReq);
-  }
-
-  {
-    // do send response with the input status
-    int32_t code = buildDispatchRsp(pTask, pReq, status, &pRsp->pCont);
-    if (code != TSDB_CODE_SUCCESS) {
-      // todo handle failure
-      return code;
-    }
-
->>>>>>> f8f8e7a8
     pRsp->contLen = sizeof(SMsgHead) + sizeof(SStreamDispatchRsp);
     tmsgSendRsp(pRsp);
   }
@@ -372,25 +325,6 @@
 
   return 0;
 }
-
-//int32_t streamProcessDispatchMsg(SStreamTask* pTask, SStreamDispatchReq* pReq, SRpcMsg* pRsp, bool exec) {
-//  qDebug("s-task:%s receive dispatch msg from taskId:0x%x(vgId:%d), msgLen:%" PRId64, pTask->id.idStr,
-//         pReq->upstreamTaskId, pReq->upstreamNodeId, pReq->totalLen);
-//
-//  // todo add the input queue buffer limitation
-//  streamTaskEnqueueBlocks(pTask, pReq, pRsp);
-//  tDeleteStreamDispatchReq(pReq);
-//
-//  if (exec) {
-//    if (streamTryExec(pTask) < 0) {
-//      return -1;
-//    }
-//  } else {
-//    streamSchedExec(pTask);
-//  }
-//
-//  return 0;
-//}
 
 int32_t streamProcessRunReq(SStreamTask* pTask) {
   if (streamTryExec(pTask) < 0) {
@@ -457,19 +391,11 @@
       destroyStreamDataBlock((SStreamDataBlock*)pItem);
       return code;
     }
-<<<<<<< HEAD
-  } else if (type == STREAM_INPUT__CHECKPOINT || type == STREAM_INPUT__CHECKPOINT_TRIGGER) {
+  } else if (type == STREAM_INPUT__CHECKPOINT || type == STREAM_INPUT__CHECKPOINT_TRIGGER || type == STREAM_INPUT__TRANS_STATE) {
     taosWriteQitem(pTask->inputQueue->queue, pItem);
-    qDebug("s-task:%s level:%d checkpoint(trigger) enqueue inputQ, current(blocks:%d, size:%.2fMiB)", pTask->id.idStr,
-           pTask->info.taskLevel, total, size);
-  } else if (type == STREAM_INPUT__GET_RES) {  // use the default memory limit, refactor later.
-=======
-  } else if (type == STREAM_INPUT__CHECKPOINT || type == STREAM_INPUT__TRANS_STATE) {
-    taosWriteQitem(pTask->inputQueue->queue, pItem);
-    qDebug("s-task:%s checkpoint/trans-state blockdata enqueue, total in queue:%d, size:%.2fMiB", pTask->id.idStr, total, size);
+    qDebug("s-task:%s level:%d checkpoint(trigger)/trans-state blockdata enqueue, total in queue:%d, size:%.2fMiB", pTask->id.idStr, total, size);
   } else if (type == STREAM_INPUT__GET_RES) {
     // use the default memory limit, refactor later.
->>>>>>> f8f8e7a8
     taosWriteQitem(pTask->inputQueue->queue, pItem);
     qDebug("s-task:%s data res enqueue, current(blocks:%d, size:%.2fMiB)", pTask->id.idStr, total, size);
   } else {
@@ -536,16 +462,4 @@
 
   qError("s-task:%s failed to find upstream task:0x%x", pTask->id.idStr, taskId);
   return NULL;
-}
-
-void streamTaskOpenAllUpstreamInput(SStreamTask* pTask) {
-  int32_t num = taosArrayGetSize(pTask->pUpstreamEpInfoList);
-  if (num == 0) {
-    return;
-  }
-
-  for(int32_t i = 0; i < num; ++i) {
-    SStreamChildEpInfo* pInfo = taosArrayGetP(pTask->pUpstreamEpInfoList, i);
-    pInfo->dataAllowed = true;
-  }
 }