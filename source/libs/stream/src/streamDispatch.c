--- conflicted
+++ resolved
@@ -16,9 +16,6 @@
 #include <util/ttimer.h>
 #include "streamInc.h"
 
-<<<<<<< HEAD
-static int32_t tEncodeStreamDispatchReq(SEncoder* pEncoder, const SStreamDispatchReq* pReq) {
-=======
 #define MAX_BLOCK_NAME_NUM 1024
 
 typedef struct SBlockName {
@@ -26,8 +23,7 @@
   char     parTbName[TSDB_TABLE_NAME_LEN];
 } SBlockName;
 
-int32_t tEncodeStreamDispatchReq(SEncoder* pEncoder, const SStreamDispatchReq* pReq) {
->>>>>>> a67ef8ce
+static int32_t tEncodeStreamDispatchReq(SEncoder* pEncoder, const SStreamDispatchReq* pReq) {
   if (tStartEncode(pEncoder) < 0) return -1;
   if (tEncodeI64(pEncoder, pReq->streamId) < 0) return -1;
   if (tEncodeI32(pEncoder, pReq->taskId) < 0) return -1;
