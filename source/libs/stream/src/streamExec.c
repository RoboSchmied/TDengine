--- conflicted
+++ resolved
@@ -67,11 +67,7 @@
 
     SArray* pBlockList = pMerged->submits;
     int32_t numOfBlocks = taosArrayGetSize(pBlockList);
-<<<<<<< HEAD
-    qDebug("s-task:%s %p set submit input (merged), numOfblocks:%d", pTask->id.idStr, pTask, numOfBlocks);
-=======
     qDebug("s-task:%s %p set submit input (merged), batch num:%d", pTask->id.idStr, pTask, numOfBlocks);
->>>>>>> 366cd187
     qSetMultiStreamInput(pExecutor, pBlockList->pData, numOfBlocks, STREAM_INPUT__MERGED_SUBMIT);
   } else if (pItem->type == STREAM_INPUT__REF_DATA_BLOCK) {
     const SStreamRefDataBlock* pRefBlock = (const SStreamRefDataBlock*)data;
