/*
 * Copyright (c) 2019 TAOS Data, Inc. <jhtao@taosdata.com>
 *
 * This program is free software: you can use, redistribute, and/or modify
 * it under the terms of the GNU Affero General Public License, version 3
 * or later ("AGPL"), as published by the Free Software Foundation.
 *
 * This program is distributed in the hope that it will be useful, but WITHOUT
 * ANY WARRANTY; without even the implied warranty of MERCHANTABILITY or
 * FITNESS FOR A PARTICULAR PURPOSE.
 *
 * You should have received a copy of the GNU Affero General Public License
 * along with this program. If not, see <http://www.gnu.org/licenses/>.
 */

#include "streamInc.h"

static int32_t streamTaskExecImpl(SStreamTask* pTask, void* data, SArray* pRes) {
  void* exec = pTask->exec.executor;

  // set input
  SStreamQueueItem* pItem = (SStreamQueueItem*)data;
  if (pItem->type == STREAM_INPUT__TRIGGER) {
    SStreamTrigger* pTrigger = (SStreamTrigger*)data;
    qSetMultiStreamInput(exec, pTrigger->pBlock, 1, STREAM_INPUT__DATA_BLOCK, false);
  } else if (pItem->type == STREAM_INPUT__DATA_SUBMIT) {
    ASSERT(pTask->isDataScan);
    SStreamDataSubmit* pSubmit = (SStreamDataSubmit*)data;
    qDebug("task %d %p set submit input %p %p %d", pTask->taskId, pTask, pSubmit, pSubmit->data, *pSubmit->dataRef);
    qSetStreamInput(exec, pSubmit->data, STREAM_INPUT__DATA_SUBMIT, false);
  } else if (pItem->type == STREAM_INPUT__DATA_BLOCK || pItem->type == STREAM_INPUT__DATA_RETRIEVE) {
    SStreamDataBlock* pBlock = (SStreamDataBlock*)data;
    SArray*           blocks = pBlock->blocks;
    qDebug("task %d %p set ssdata input", pTask->taskId, pTask);
    qSetMultiStreamInput(exec, blocks->pData, blocks->size, STREAM_INPUT__DATA_BLOCK, false);
  } else if (pItem->type == STREAM_INPUT__DROP) {
    // TODO exec drop
    return 0;
  }

  // exec
  while (1) {
    SSDataBlock* output = NULL;
    uint64_t     ts = 0;
    if (qExecTask(exec, &output, &ts) < 0) {
      ASSERT(false);
    }
    if (output == NULL) {
      if (pItem->type == STREAM_INPUT__DATA_RETRIEVE) {
        SSDataBlock       block = {0};
        SStreamDataBlock* pRetrieveBlock = (SStreamDataBlock*)data;
        ASSERT(taosArrayGetSize(pRetrieveBlock->blocks) == 1);
        assignOneDataBlock(&block, taosArrayGet(pRetrieveBlock->blocks, 0));
        block.info.type = STREAM_PULL_OVER;
        block.info.childId = pTask->selfChildId;
        taosArrayPush(pRes, &block);
      }
      break;
    }

    if (output->info.type == STREAM_RETRIEVE) {
      if (streamBroadcastToChildren(pTask, output) < 0) {
        // TODO
      }
      continue;
    }

    SSDataBlock block = {0};
    assignOneDataBlock(&block, output);
    block.info.childId = pTask->selfChildId;
    taosArrayPush(pRes, &block);
  }
  return 0;
}

static SArray* streamExecForQall(SStreamTask* pTask, SArray* pRes) {
  int32_t cnt = 0;
  void*   data = NULL;
  while (1) {
    SStreamQueueItem* qItem = streamQueueNextItem(pTask->inputQueue);
    if (qItem == NULL) {
      qDebug("stream exec over, queue empty");
      break;
    }
    if (data == NULL) {
      data = qItem;
      streamQueueProcessSuccess(pTask->inputQueue);
      continue;
    } else {
      if (streamAppendQueueItem(data, qItem) < 0) {
        streamQueueProcessFail(pTask->inputQueue);
        break;
      } else {
        cnt++;
        streamQueueProcessSuccess(pTask->inputQueue);
        taosArrayDestroy(((SStreamDataBlock*)qItem)->blocks);
        taosFreeQitem(qItem);
      }
    }
  }
  if (pTask->taskStatus == TASK_STATUS__DROPPING) {
    if (data) streamFreeQitem(data);
    taosArrayDestroyEx(pRes, (FDelete)tDeleteSSDataBlock);
    return NULL;
  }

  if (data == NULL) return pRes;

<<<<<<< HEAD
  qDebug("stream task %d exec begin, msg batch: %d", pTask->taskId, cnt);
  streamTaskExecImpl(pTask, data, pRes);
  qDebug("stream task %d exec end", pTask->taskId);

  if (taosArrayGetSize(pRes) != 0) {
    SStreamDataBlock* qRes = taosAllocateQitem(sizeof(SStreamDataBlock), DEF_QITEM);
    if (qRes == NULL) {
      streamQueueProcessFail(pTask->inputQueue);
      taosArrayDestroy(pRes);
      return NULL;
    }
    qRes->type = STREAM_INPUT__DATA_BLOCK;
    qRes->blocks = pRes;
    if (streamTaskOutput(pTask, qRes) < 0) {
      /*streamQueueProcessFail(pTask->inputQueue);*/
      taosArrayDestroyEx(pRes, (FDelete)tDeleteSSDataBlock);
      taosFreeQitem(qRes);
      return NULL;
=======
    if (pTask->taskStatus == TASK_STATUS__DROPPING) {
      taosArrayDestroyEx(pRes, (FDelete)blockDataFreeRes);
      return NULL;
    }

    if (taosArrayGetSize(pRes) != 0) {
      SStreamDataBlock* qRes = taosAllocateQitem(sizeof(SStreamDataBlock), DEF_QITEM);
      if (qRes == NULL) {
        streamQueueProcessFail(pTask->inputQueue);
        taosArrayDestroy(pRes);
        return NULL;
      }
      qRes->type = STREAM_INPUT__DATA_BLOCK;
      qRes->blocks = pRes;
      if (streamTaskOutput(pTask, qRes) < 0) {
        /*streamQueueProcessFail(pTask->inputQueue);*/
        taosArrayDestroyEx(pRes, (FDelete)blockDataFreeRes);
        taosFreeQitem(qRes);
        return NULL;
      }
      /*streamQueueProcessSuccess(pTask->inputQueue);*/
      pRes = taosArrayInit(0, sizeof(SSDataBlock));
>>>>>>> f6abd3ad
    }
    /*streamQueueProcessSuccess(pTask->inputQueue);*/
    pRes = taosArrayInit(0, sizeof(SSDataBlock));
  }

  streamFreeQitem(data);
  return pRes;
}

// TODO: handle version
int32_t streamExec(SStreamTask* pTask, SMsgCb* pMsgCb) {
  SArray* pRes = taosArrayInit(0, sizeof(SSDataBlock));
  if (pRes == NULL) return -1;
  while (1) {
    int8_t execStatus =
        atomic_val_compare_exchange_8(&pTask->execStatus, TASK_EXEC_STATUS__IDLE, TASK_EXEC_STATUS__EXECUTING);
    if (execStatus == TASK_EXEC_STATUS__IDLE) {
      // first run
      qDebug("stream exec, enter exec status");
      pRes = streamExecForQall(pTask, pRes);
      if (pRes == NULL) goto FAIL;

      // set status closing
      atomic_store_8(&pTask->execStatus, TASK_EXEC_STATUS__CLOSING);

      // second run, make sure inputQ and qall are cleared
      qDebug("stream exec, enter closing status");
      pRes = streamExecForQall(pTask, pRes);
      if (pRes == NULL) goto FAIL;

      taosArrayDestroyEx(pRes, (FDelete)blockDataFreeRes);
      atomic_store_8(&pTask->execStatus, TASK_EXEC_STATUS__IDLE);
      qDebug("stream exec, return result");
      return 0;
    } else if (execStatus == TASK_EXEC_STATUS__CLOSING) {
      continue;
    } else if (execStatus == TASK_EXEC_STATUS__EXECUTING) {
      ASSERT(taosArrayGetSize(pRes) == 0);
      taosArrayDestroyEx(pRes, (FDelete)blockDataFreeRes);
      return 0;
    } else {
      ASSERT(0);
    }
  }
FAIL:
  if (pRes) taosArrayDestroy(pRes);
  if (pTask->taskStatus == TASK_STATUS__DROPPING) {
    tFreeSStreamTask(pTask);
    return 0;
  } else {
    atomic_store_8(&pTask->execStatus, TASK_EXEC_STATUS__IDLE);
    return -1;
  }
}<|MERGE_RESOLUTION|>--- conflicted
+++ resolved
@@ -100,13 +100,12 @@
   }
   if (pTask->taskStatus == TASK_STATUS__DROPPING) {
     if (data) streamFreeQitem(data);
-    taosArrayDestroyEx(pRes, (FDelete)tDeleteSSDataBlock);
+    taosArrayDestroyEx(pRes, (FDelete)blockDataFreeRes);
     return NULL;
   }
 
   if (data == NULL) return pRes;
 
-<<<<<<< HEAD
   qDebug("stream task %d exec begin, msg batch: %d", pTask->taskId, cnt);
   streamTaskExecImpl(pTask, data, pRes);
   qDebug("stream task %d exec end", pTask->taskId);
@@ -122,33 +121,9 @@
     qRes->blocks = pRes;
     if (streamTaskOutput(pTask, qRes) < 0) {
       /*streamQueueProcessFail(pTask->inputQueue);*/
-      taosArrayDestroyEx(pRes, (FDelete)tDeleteSSDataBlock);
+      taosArrayDestroyEx(pRes, (FDelete)blockDataFreeRes);
       taosFreeQitem(qRes);
       return NULL;
-=======
-    if (pTask->taskStatus == TASK_STATUS__DROPPING) {
-      taosArrayDestroyEx(pRes, (FDelete)blockDataFreeRes);
-      return NULL;
-    }
-
-    if (taosArrayGetSize(pRes) != 0) {
-      SStreamDataBlock* qRes = taosAllocateQitem(sizeof(SStreamDataBlock), DEF_QITEM);
-      if (qRes == NULL) {
-        streamQueueProcessFail(pTask->inputQueue);
-        taosArrayDestroy(pRes);
-        return NULL;
-      }
-      qRes->type = STREAM_INPUT__DATA_BLOCK;
-      qRes->blocks = pRes;
-      if (streamTaskOutput(pTask, qRes) < 0) {
-        /*streamQueueProcessFail(pTask->inputQueue);*/
-        taosArrayDestroyEx(pRes, (FDelete)blockDataFreeRes);
-        taosFreeQitem(qRes);
-        return NULL;
-      }
-      /*streamQueueProcessSuccess(pTask->inputQueue);*/
-      pRes = taosArrayInit(0, sizeof(SSDataBlock));
->>>>>>> f6abd3ad
     }
     /*streamQueueProcessSuccess(pTask->inputQueue);*/
     pRes = taosArrayInit(0, sizeof(SSDataBlock));
