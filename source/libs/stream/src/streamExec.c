--- conflicted
+++ resolved
@@ -16,17 +16,12 @@
 #include "streamInt.h"
 
 // maximum allowed processed block batches. One block may include several submit blocks
-<<<<<<< HEAD
-#define MAX_STREAM_EXEC_BATCH_NUM 128
-#define MIN_STREAM_EXEC_BATCH_NUM 16
-=======
 #define MAX_STREAM_EXEC_BATCH_NUM 32
 #define MIN_STREAM_EXEC_BATCH_NUM 4
 #define MAX_STREAM_RESULT_DUMP_THRESHOLD  100
 
 static int32_t updateCheckPointInfo(SStreamTask* pTask);
 static int32_t streamDoTransferStateToStreamTask(SStreamTask* pTask);
->>>>>>> 3c2bf197
 
 bool streamTaskShouldStop(const SStreamStatus* pStatus) {
   int32_t status = atomic_load_8((int8_t*)&pStatus->taskStatus);
@@ -35,54 +30,6 @@
 
 bool streamTaskShouldPause(const SStreamStatus* pStatus) {
   int32_t status = atomic_load_8((int8_t*)&pStatus->taskStatus);
-<<<<<<< HEAD
-  return (status == TASK_STATUS__PAUSE);
-}
-
-static int32_t streamTaskExecImpl(SStreamTask* pTask, const void* data, SArray* pRes) {
-  int32_t code = TSDB_CODE_SUCCESS;
-  void*   pExecutor = pTask->exec.pExecutor;
-
-  while (pTask->taskLevel == TASK_LEVEL__SOURCE) {
-    int8_t status = atomic_load_8(&pTask->status.taskStatus);
-    if (status != TASK_STATUS__NORMAL && status != TASK_STATUS__PAUSE) {
-      qError("stream task wait for the end of fill history, s-task:%s, status:%d", pTask->id.idStr,
-             atomic_load_8(&pTask->status.taskStatus));
-      taosMsleep(2);
-    } else {
-      break;
-    }
-  }
-
-  // set input
-  const SStreamQueueItem* pItem = (const SStreamQueueItem*)data;
-  if (pItem->type == STREAM_INPUT__GET_RES) {
-    const SStreamTrigger* pTrigger = (const SStreamTrigger*)data;
-    qSetMultiStreamInput(pExecutor, pTrigger->pBlock, 1, STREAM_INPUT__DATA_BLOCK);
-  } else if (pItem->type == STREAM_INPUT__DATA_SUBMIT) {
-    ASSERT(pTask->taskLevel == TASK_LEVEL__SOURCE);
-    const SStreamDataSubmit2* pSubmit = (const SStreamDataSubmit2*)data;
-    qSetMultiStreamInput(pExecutor, &pSubmit->submit, 1, STREAM_INPUT__DATA_SUBMIT);
-    qDebug("s-task:%s set submit blocks as source block completed, %p %p len:%d ver:%" PRId64, pTask->id.idStr, pSubmit,
-           pSubmit->submit.msgStr, pSubmit->submit.msgLen, pSubmit->submit.ver);
-  } else if (pItem->type == STREAM_INPUT__DATA_BLOCK || pItem->type == STREAM_INPUT__DATA_RETRIEVE) {
-    const SStreamDataBlock* pBlock = (const SStreamDataBlock*)data;
-
-    SArray* pBlockList = pBlock->blocks;
-    int32_t numOfBlocks = taosArrayGetSize(pBlockList);
-    qDebug("s-task:%s set sdata blocks as input num:%d, ver:%" PRId64, pTask->id.idStr, numOfBlocks, pBlock->sourceVer);
-    qSetMultiStreamInput(pExecutor, pBlockList->pData, numOfBlocks, STREAM_INPUT__DATA_BLOCK);
-  } else if (pItem->type == STREAM_INPUT__MERGED_SUBMIT) {
-    const SStreamMergedSubmit2* pMerged = (const SStreamMergedSubmit2*)data;
-
-    SArray* pBlockList = pMerged->submits;
-    int32_t numOfBlocks = taosArrayGetSize(pBlockList);
-    qDebug("s-task:%s %p set submit input (merged), numOfblocks:%d", pTask->id.idStr, pTask, numOfBlocks);
-    qSetMultiStreamInput(pExecutor, pBlockList->pData, numOfBlocks, STREAM_INPUT__MERGED_SUBMIT);
-  } else if (pItem->type == STREAM_INPUT__REF_DATA_BLOCK) {
-    const SStreamRefDataBlock* pRefBlock = (const SStreamRefDataBlock*)data;
-    qSetMultiStreamInput(pExecutor, pRefBlock->pBlock, 1, STREAM_INPUT__DATA_BLOCK);
-=======
   return (status == TASK_STATUS__PAUSE || status == TASK_STATUS__HALT);
 }
 
@@ -114,7 +61,6 @@
 
     *totalSize += size;
     *totalBlocks += numOfBlocks;
->>>>>>> 3c2bf197
   } else {
     taosArrayDestroyEx(pRes, (FDelete)blockDataFreeRes);
   }
@@ -214,15 +160,8 @@
     taosArrayDestroyEx(pRes, (FDelete)blockDataFreeRes);
   }
 
-<<<<<<< HEAD
-int32_t streamScanExec(SStreamTask* pTask, int32_t batchSz) {
-  int32_t code = 0;
-
-  ASSERT(pTask->taskLevel == TASK_LEVEL__SOURCE);
-=======
   return code;
 }
->>>>>>> 3c2bf197
 
 int32_t streamScanExec(SStreamTask* pTask, int32_t batchSize) {
   ASSERT(pTask->info.taskLevel == TASK_LEVEL__SOURCE);
@@ -247,13 +186,8 @@
 
     int32_t numOfBlocks = 0;
     while (1) {
-<<<<<<< HEAD
-      if (streamTaskShouldStop(&pTask->status) || streamTaskShouldPause(&pTask->status)) {
-        taosArrayDestroy(pRes);
-=======
       if (streamTaskShouldStop(&pTask->status)) {
         taosArrayDestroyEx(pRes, (FDelete)blockDataFreeRes);
->>>>>>> 3c2bf197
         return 0;
       }
 
@@ -276,15 +210,8 @@
       block.info.childId = pTask->info.selfChildId;
       taosArrayPush(pRes, &block);
 
-<<<<<<< HEAD
-      batchCnt++;
-
-      qDebug("s-task:%s scan exec numOfBlocks:%d, limit:%d", pTask->id.idStr, batchCnt, batchSz);
-      if (batchCnt >= batchSz) {
-=======
       if ((++numOfBlocks) >= batchSize) {
         qDebug("s-task:%s scan exec numOfBlocks:%d, output limit:%d reached", pTask->id.idStr, numOfBlocks, batchSize);
->>>>>>> 3c2bf197
         break;
       }
     }
@@ -340,28 +267,12 @@
     }
   }
 
-<<<<<<< HEAD
-    qRes->type = STREAM_INPUT__DATA_BLOCK;
-    qRes->blocks = pRes;
-    code = streamTaskOutput(pTask, qRes);
-    if (code == TSDB_CODE_UTIL_QUEUE_OUT_OF_MEMORY) {
-      taosArrayDestroyEx(pRes, (FDelete)blockDataFreeRes);
-      taosFreeQitem(qRes);
-      return code;
-    }
-
-    if (pTask->outputType == TASK_OUTPUT__FIXED_DISPATCH || pTask->outputType == TASK_OUTPUT__SHUFFLE_DISPATCH) {
-      qDebug("s-task:%s scan exec dispatch blocks:%d", pTask->id.idStr, batchCnt);
-      streamDispatch(pTask);
-    }
-=======
   return TSDB_CODE_SUCCESS;
 }
 
 static void waitForTaskIdle(SStreamTask* pTask, SStreamTask* pStreamTask) {
   // wait for the stream task to be idle
   int64_t st = taosGetTimestampMs();
->>>>>>> 3c2bf197
 
   while (!streamTaskIsIdle(pStreamTask)) {
     qDebug("s-task:%s level:%d wait for stream task:%s to be idle, check again in 100ms", pTask->id.idStr,
@@ -489,20 +400,10 @@
   return code;
 }
 
-<<<<<<< HEAD
-int32_t streamExecForAll(SStreamTask* pTask) {
-  int32_t code = 0;
-  while (1) {
-    int32_t batchSize = 1;
-    int16_t times = 0;
-
-    SStreamQueueItem* pInput = NULL;
-=======
 static int32_t extractMsgFromInputQ(SStreamTask* pTask, SStreamQueueItem** pInput, int32_t* numOfBlocks,
                                     const char* id) {
   int32_t retryTimes = 0;
   int32_t MAX_RETRY_TIMES = 5;
->>>>>>> 3c2bf197
 
   while (1) {
     if (streamTaskShouldPause(&pTask->status)) {
@@ -510,42 +411,6 @@
       return TSDB_CODE_SUCCESS;
     }
 
-<<<<<<< HEAD
-    while (1) {
-      SStreamQueueItem* qItem = streamQueueNextItem(pTask->inputQueue);
-      if (qItem == NULL) {
-        if (pTask->taskLevel == TASK_LEVEL__SOURCE && batchSize < MIN_STREAM_EXEC_BATCH_NUM && times < 5) {
-          times++;
-          taosMsleep(1);
-          qDebug("===stream===try again batchSize:%d", batchSize);
-          continue;
-        }
-
-        qDebug("===stream===break batchSize:%d", batchSize);
-        break;
-      }
-
-      if (pInput == NULL) {
-        pInput = qItem;
-        streamQueueProcessSuccess(pTask->inputQueue);
-        if (pTask->taskLevel == TASK_LEVEL__SINK) {
-          break;
-        }
-      } else {
-        // todo we need to sort the data block, instead of just appending into the array list.
-        void* newRet = NULL;
-        if ((newRet = streamMergeQueueItem(pInput, qItem)) == NULL) {
-          streamQueueProcessFail(pTask->inputQueue);
-          break;
-        } else {
-          batchSize++;
-          pInput = newRet;
-          streamQueueProcessSuccess(pTask->inputQueue);
-          if (batchSize > MAX_STREAM_EXEC_BATCH_NUM) {
-            qDebug("maximum batch limit:%d reached, processing, %s", MAX_STREAM_EXEC_BATCH_NUM, pTask->id.idStr);
-            break;
-          }
-=======
     SStreamQueueItem* qItem = streamQueueNextItem(pTask->inputQueue);
     if (qItem == NULL) {
       if (pTask->info.taskLevel == TASK_LEVEL__SOURCE && (++retryTimes) < MAX_RETRY_TIMES) {
@@ -577,7 +442,6 @@
         } else {
           qDebug("s-task:%s failed to merge blocks from inputQ, numOfBlocks:%d, code:%s", id, *numOfBlocks,
               tstrerror(terrno));
->>>>>>> 3c2bf197
         }
         streamQueueProcessFail(pTask->inputQueue);
         return TSDB_CODE_SUCCESS;
@@ -607,16 +471,8 @@
     int32_t batchSize = 0;
     SStreamQueueItem* pInput = NULL;
     if (streamTaskShouldStop(&pTask->status)) {
-<<<<<<< HEAD
-      if (pInput) {
-        streamFreeQitem(pInput);
-      }
-
-      return 0;
-=======
       qDebug("s-task:%s stream task stopped, abort", id);
       break;
->>>>>>> 3c2bf197
     }
 
     // merge multiple input data if possible in the input queue.
@@ -628,37 +484,6 @@
       break;
     }
 
-<<<<<<< HEAD
-    if (pTask->taskLevel == TASK_LEVEL__SINK) {
-      ASSERT(pInput->type == STREAM_INPUT__DATA_BLOCK);
-      qDebug("s-task:%s sink node start to sink result. numOfBlocks:%d", pTask->id.idStr, batchSize);
-      streamTaskOutput(pTask, (SStreamDataBlock*)pInput);
-      continue;
-    }
-
-    SArray* pRes = taosArrayInit(0, sizeof(SSDataBlock));
-    qDebug("s-task:%s start to execute, block batches:%d", pTask->id.idStr, batchSize);
-
-    streamTaskExecImpl(pTask, pInput, pRes);
-
-    int64_t ckId = 0;
-    int64_t dataVer = 0;
-    qGetCheckpointVersion(pTask->exec.pExecutor, &dataVer, &ckId);
-    if (ckId > pTask->chkInfo.id) {  // save it since the checkpoint is updated
-      qDebug("s-task:%s exec end, start to update check point, ver from %" PRId64 " to %" PRId64
-             ", checkPoint id:%" PRId64 " -> %" PRId64,
-             pTask->id.idStr, pTask->chkInfo.version, dataVer, pTask->chkInfo.id, ckId);
-
-      pTask->chkInfo = (SCheckpointInfo){.version = dataVer, .id = ckId, .currentVer = pTask->chkInfo.currentVer};
-
-      taosWLockLatch(&pTask->pMeta->lock);
-
-      streamMetaSaveTask(pTask->pMeta, pTask);
-      if (streamMetaCommit(pTask->pMeta) < 0) {
-        taosWUnLockLatch(&pTask->pMeta->lock);
-        qError("s-task:%s failed to commit stream meta, since %s", pTask->id.idStr, terrstr());
-        return -1;
-=======
     if (pTask->info.taskLevel == TASK_LEVEL__SINK) {
       ASSERT(pInput->type == STREAM_INPUT__DATA_BLOCK);
       qDebug("s-task:%s sink task start to sink %d blocks", id, batchSize);
@@ -700,7 +525,6 @@
       } else if (pItem->type == STREAM_INPUT__REF_DATA_BLOCK) {
         const SStreamRefDataBlock* pRefBlock = (const SStreamRefDataBlock*)pInput;
         qSetMultiStreamInput(pExecutor, pRefBlock->pBlock, 1, STREAM_INPUT__DATA_BLOCK);
->>>>>>> 3c2bf197
       } else {
         ASSERT(0);
       }
@@ -714,20 +538,6 @@
     qDebug("s-task:%s batch of input blocks exec end, elapsed time:%.2fs, result size:%.2fMiB, numOfBlocks:%d",
            id, el, resSize / 1048576.0, totalBlocks);
 
-<<<<<<< HEAD
-      code = streamTaskOutput(pTask, qRes);
-      if (code == TSDB_CODE_UTIL_QUEUE_OUT_OF_MEMORY) {
-        // backpressure and record position
-        taosArrayDestroyEx(pRes, (FDelete)blockDataFreeRes);
-        streamFreeQitem(pInput);
-        taosFreeQitem(qRes);
-        return -1;
-      }
-    } else {
-      taosArrayDestroy(pRes);
-    }
-=======
->>>>>>> 3c2bf197
     streamFreeQitem(pInput);
   }
 
@@ -795,14 +605,9 @@
       qDebug("s-task:%s exec completed, status:%s, sched-status:%d", id, streamGetTaskStatusStr(pTask->status.taskStatus),
              pTask->status.schedStatus);
 
-<<<<<<< HEAD
-    if (!taosQueueEmpty(pTask->inputQueue->queue) && (!streamTaskShouldStop(&pTask->status)) && (!streamTaskShouldPause(&pTask->status))) {
-      streamSchedExec(pTask);
-=======
       if ((!streamTaskShouldStop(&pTask->status)) && (!streamTaskShouldPause(&pTask->status))) {
         streamSchedExec(pTask);
       }
->>>>>>> 3c2bf197
     }
   } else {
     qDebug("s-task:%s already started to exec by other thread, status:%s, sched-status:%d", id,
