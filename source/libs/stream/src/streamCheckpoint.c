--- conflicted
+++ resolved
@@ -188,19 +188,11 @@
     if (type == TASK_OUTPUT__FIXED_DISPATCH || type == TASK_OUTPUT__SHUFFLE_DISPATCH) {
       stDebug("s-task:%s set childIdx:%d, and add checkpoint-trigger block into outputQ", id, pTask->info.selfChildId);
       continueDispatchCheckpointBlock(pBlock, pTask);
-<<<<<<< HEAD
     } else {  // only one task exists, no need to dispatch downstream info
-      atomic_add_fetch_32(&pTask->checkpointNotReadyTasks, 1);
+      atomic_add_fetch_32(&pTask->chkInfo.checkpointNotReadyTasks, 1);
       streamProcessCheckpointReadyMsg(pTask);
       streamFreeQitem((SStreamQueueItem*)pBlock);
     }
-=======
-      } else {  // only one task exists, no need to dispatch downstream info
-        atomic_add_fetch_32(&pTask->chkInfo.checkpointNotReadyTasks, 1);
-        streamProcessCheckpointReadyMsg(pTask);
-        streamFreeQitem((SStreamQueueItem*)pBlock);
-      }
->>>>>>> f949333e
   } else if (taskLevel == TASK_LEVEL__SINK || taskLevel == TASK_LEVEL__AGG) {
     ASSERT(taosArrayGetSize(pTask->upstreamInfo.pList) > 0);
     if (pTask->chkInfo.startTs == 0) {
@@ -336,29 +328,6 @@
 }
 
 int32_t streamTaskBuildCheckpoint(SStreamTask* pTask) {
-<<<<<<< HEAD
-  int32_t code = 0;
-  // check for all tasks, and do generate the vnode-wide checkpoint data.
-  SStreamMeta* pMeta = pTask->pMeta;
-  //  int32_t      remain = atomic_sub_fetch_32(&pMeta->chkptNotReadyTasks, 1);
-  //  ASSERT(remain >= 0);
-
-  double el = (taosGetTimestampMs() - pTask->chkInfo.startTs) / 1000.0;
-  //  if (remain == 0) {  // all tasks are ready
-  stDebug("s-task:%s all downstreams are ready, ready for do checkpoint", pTask->id.idStr);
-  streamBackendDoCheckpoint(pTask->pBackend, pTask->checkpointingId);
-  streamSaveAllTaskStatus(pMeta, pTask, pTask->checkpointingId);
-  stInfo(
-      "vgId:%d vnode wide checkpoint completed, save all tasks status, last:%s, level:%d elapsed time:%.2f Sec "
-      "checkpointId:%" PRId64,
-      pMeta->vgId, pTask->id.idStr, pTask->info.taskLevel, el, pTask->checkpointingId);
-  //  } else {
-  //    stInfo(
-  //        "vgId:%d vnode wide tasks not reach checkpoint ready status, ready s-task:%s, level:%d elapsed time:%.2f Sec
-  //        " "not ready:%d/%d", pMeta->vgId, pTask->id.idStr, pTask->info.taskLevel, el, remain,
-  //        pMeta->numOfStreamTasks);
-  //  }
-=======
   int32_t code = TSDB_CODE_SUCCESS;
   int64_t startTs = pTask->chkInfo.startTs;
   int64_t ckId = pTask->chkInfo.checkpointingId;
@@ -371,7 +340,6 @@
       stError("s-task:%s gen checkpoint:%" PRId64 " failed, code:%s", pTask->id.idStr, ckId, tstrerror(terrno));
     }
   }
->>>>>>> f949333e
 
   // send check point response to upstream task
   if (code == TSDB_CODE_SUCCESS) {
@@ -397,14 +365,15 @@
     }
   }
 
-  if (code != TSDB_CODE_SUCCESS) { // clear the checkpoint info if failed
+  if (code != TSDB_CODE_SUCCESS) {  // clear the checkpoint info if failed
     taosThreadMutexLock(&pTask->lock);
     streamTaskClearCheckInfo(pTask);
     code = streamTaskHandleEvent(pTask->status.pSM, TASK_EVENT_CHECKPOINT_DONE);
     taosThreadMutexUnlock(&pTask->lock);
 
     streamTaskSetFailedId(pTask);
-    stDebug("s-task:%s clear checkpoint flag since gen checkpoint failed, checkpointId:%"PRId64, pTask->id.idStr, ckId);
+    stDebug("s-task:%s clear checkpoint flag since gen checkpoint failed, checkpointId:%" PRId64, pTask->id.idStr,
+            ckId);
   }
 
   double el = (taosGetTimestampMs() - startTs) / 1000.0;
@@ -415,13 +384,8 @@
   return code;
 }
 
-<<<<<<< HEAD
 // static int64_t kBlockSize = 64 * 1024;
 // static int sendCheckpointToS3(char* id, SArray* fileList){
-=======
-//static int64_t kBlockSize = 64 * 1024;
-//static int sendCheckpointToS3(char* id, SArray* fileList){
->>>>>>> f949333e
 //  code = s3PutObjectFromFile2(from->fname, object_name);
 //  return 0;
 //}
