/*
 * Copyright (c) 2019 TAOS Data, Inc. <jhtao@taosdata.com>
 *
 * This program is free software: you can use, redistribute, and/or modify
 * it under the terms of the GNU Affero General Public License, version 3
 * or later ("AGPL"), as published by the Free Software Foundation.
 *
 * This program is distributed in the hope that it will be useful, but WITHOUT
 * ANY WARRANTY; without even the implied warranty of MERCHANTABILITY or
 * FITNESS FOR A PARTICULAR PURPOSE.
 *
 * You should have received a copy of the GNU Affero General Public License
 * along with this program. If not, see <http://www.gnu.org/licenses/>.
 */

#include "os.h"
#include "query.h"
#include "tglobal.h"
#include "tmsg.h"
#include "trpc.h"
#include "tsched.h"
<<<<<<< HEAD
// clang-format off
=======
#include "cJSON.h"

>>>>>>> 5cdef06f
#define VALIDNUMOFCOLS(x) ((x) >= TSDB_MIN_COLUMNS && (x) <= TSDB_MAX_COLUMNS)
#define VALIDNUMOFTAGS(x) ((x) >= 0 && (x) <= TSDB_MAX_TAGS)

static struct SSchema _s = {
    .colId = TSDB_TBNAME_COLUMN_INDEX,
    .type = TSDB_DATA_TYPE_BINARY,
    .bytes = TSDB_TABLE_NAME_LEN + VARSTR_HEADER_SIZE,
    .name = "tbname",
};

const SSchema* tGetTbnameColumnSchema() { return &_s; }

static bool doValidateSchema(SSchema* pSchema, int32_t numOfCols, int32_t maxLen) {
  int32_t rowLen = 0;

  for (int32_t i = 0; i < numOfCols; ++i) {
    // 1. valid types
    if (!isValidDataType(pSchema[i].type)) {
      return false;
    }

    // 2. valid length for each type
    if (pSchema[i].type == TSDB_DATA_TYPE_BINARY) {
      if (pSchema[i].bytes > TSDB_MAX_BINARY_LEN) {
        return false;
      }
    } else if (pSchema[i].type == TSDB_DATA_TYPE_NCHAR) {
      if (pSchema[i].bytes > TSDB_MAX_NCHAR_LEN) {
        return false;
      }
    } else {
      if (pSchema[i].bytes != tDataTypes[pSchema[i].type].bytes) {
        return false;
      }
    }

    // 3. valid column names
    for (int32_t j = i + 1; j < numOfCols; ++j) {
      if (strncmp(pSchema[i].name, pSchema[j].name, sizeof(pSchema[i].name) - 1) == 0) {
        return false;
      }
    }

    rowLen += pSchema[i].bytes;
  }

  return rowLen <= maxLen;
}

bool tIsValidSchema(struct SSchema* pSchema, int32_t numOfCols, int32_t numOfTags) {
  if (!VALIDNUMOFCOLS(numOfCols)) {
    return false;
  }

  if (!VALIDNUMOFTAGS(numOfTags)) {
    return false;
  }

  /* first column must be the timestamp, which is a primary key */
  if (pSchema[0].type != TSDB_DATA_TYPE_TIMESTAMP) {
    return false;
  }

  if (!doValidateSchema(pSchema, numOfCols, TSDB_MAX_BYTES_PER_ROW)) {
    return false;
  }

  if (!doValidateSchema(&pSchema[numOfCols], numOfTags, TSDB_MAX_TAGS_LEN)) {
    return false;
  }

  return true;
}

static void* pTaskQueue = NULL;

int32_t initTaskQueue() {
  int32_t queueSize = tsMaxShellConns * 2;
  pTaskQueue = taosInitScheduler(queueSize, tsNumOfTaskQueueThreads, "tsc");
  if (NULL == pTaskQueue) {
    qError("failed to init task queue");
    return -1;
  }

  qDebug("task queue is initialized, numOfThreads: %d", tsNumOfTaskQueueThreads);
  return 0;
}

int32_t cleanupTaskQueue() {
  taosCleanUpScheduler(pTaskQueue);
  return 0;
}

static void execHelper(struct SSchedMsg* pSchedMsg) {
  assert(pSchedMsg != NULL && pSchedMsg->ahandle != NULL);

  __async_exec_fn_t execFn = (__async_exec_fn_t)pSchedMsg->ahandle;
  int32_t           code = execFn(pSchedMsg->thandle);
  if (code != 0 && pSchedMsg->msg != NULL) {
    *(int32_t*)pSchedMsg->msg = code;
  }
}

int32_t taosAsyncExec(__async_exec_fn_t execFn, void* execParam, int32_t* code) {
  assert(execFn != NULL);

  SSchedMsg schedMsg = {0};
  schedMsg.fp = execHelper;
  schedMsg.ahandle = execFn;
  schedMsg.thandle = execParam;
  schedMsg.msg = code;

  taosScheduleTask(pTaskQueue, &schedMsg);
  return 0;
}

int32_t asyncSendMsgToServerExt(void* pTransporter, SEpSet* epSet, int64_t* pTransporterId, const SMsgSendInfo* pInfo,
                                bool persistHandle, void* rpcCtx) {
  char* pMsg = rpcMallocCont(pInfo->msgInfo.len);
  if (NULL == pMsg) {
    qError("0x%" PRIx64 " msg:%s malloc failed", pInfo->requestId, TMSG_INFO(pInfo->msgType));
    terrno = TSDB_CODE_TSC_OUT_OF_MEMORY;
    return terrno;
  }

  memcpy(pMsg, pInfo->msgInfo.pData, pInfo->msgInfo.len);
  SRpcMsg rpcMsg = {
    .msgType = pInfo->msgType,
    .pCont = pMsg,
    .contLen = pInfo->msgInfo.len,
    .info.ahandle = (void*)pInfo,
    .info.handle = pInfo->msgInfo.handle,
    .info.persistHandle = persistHandle, 
    .code = 0
  };
  assert(pInfo->fp != NULL);
  TRACE_SET_ROOTID(&rpcMsg.info.traceId, pInfo->requestId);
  rpcSendRequestWithCtx(pTransporter, epSet, &rpcMsg, pTransporterId, rpcCtx);
  return TSDB_CODE_SUCCESS;
}

int32_t asyncSendMsgToServer(void* pTransporter, SEpSet* epSet, int64_t* pTransporterId, const SMsgSendInfo* pInfo) {
  return asyncSendMsgToServerExt(pTransporter, epSet, pTransporterId, pInfo, false, NULL);
}

char* jobTaskStatusStr(int32_t status) {
  switch (status) {
    case JOB_TASK_STATUS_NULL:
      return "NULL";
    case JOB_TASK_STATUS_NOT_START:
      return "NOT_START";
    case JOB_TASK_STATUS_EXECUTING:
      return "EXECUTING";
    case JOB_TASK_STATUS_PARTIAL_SUCCEED:
      return "PARTIAL_SUCCEED";
    case JOB_TASK_STATUS_SUCCEED:
      return "SUCCEED";
    case JOB_TASK_STATUS_FAILED:
      return "FAILED";
    case JOB_TASK_STATUS_DROPPING:
      return "DROPPING";
    default:
      break;
  }

  return "UNKNOWN";
}

SSchema createSchema(int8_t type, int32_t bytes, col_id_t colId, const char* name) {
  SSchema s = {0};
  s.type = type;
  s.bytes = bytes;
  s.colId = colId;

  tstrncpy(s.name, name, tListLen(s.name));
  return s;
}

void destroyQueryExecRes(SQueryExecRes* pRes) {
  if (NULL == pRes || NULL == pRes->res) {
    return;
  }

  switch (pRes->msgType) {
    case TDMT_VND_ALTER_TABLE:
    case TDMT_MND_ALTER_STB: {
      tFreeSTableMetaRsp((STableMetaRsp*)pRes->res);
      taosMemoryFreeClear(pRes->res);
      break;
    }
    case TDMT_VND_SUBMIT: {
      tFreeSSubmitRsp((SSubmitRsp*)pRes->res);
      break;
    }
    case TDMT_VND_QUERY: {
      taosArrayDestroy((SArray*)pRes->res);
      break;
    }
    default:
      qError("invalid exec result for request type %d", pRes->msgType);
  }
}
<<<<<<< HEAD
// clang-format on
=======

int32_t dataConverToStr(char *str, int type, void *buf, int32_t bufSize, int32_t *len) {
  int32_t n = 0;

  switch (type) {
    case TSDB_DATA_TYPE_NULL:
      n = sprintf(str, "null");
      break;

    case TSDB_DATA_TYPE_BOOL:
      n = sprintf(str, (*(int8_t*)buf) ? "true" : "false");
      break;

    case TSDB_DATA_TYPE_TINYINT:
      n = sprintf(str, "%d", *(int8_t*)buf);
      break;

    case TSDB_DATA_TYPE_SMALLINT:
      n = sprintf(str, "%d", *(int16_t*)buf);
      break;

    case TSDB_DATA_TYPE_INT:
      n = sprintf(str, "%d", *(int32_t*)buf);
      break;

    case TSDB_DATA_TYPE_BIGINT:
    case TSDB_DATA_TYPE_TIMESTAMP:
      n = sprintf(str, "%" PRId64, *(int64_t*)buf);
      break;

    case TSDB_DATA_TYPE_FLOAT:
      n = sprintf(str, "%e", GET_FLOAT_VAL(buf));
      break;

    case TSDB_DATA_TYPE_DOUBLE:
      n = sprintf(str, "%e", GET_DOUBLE_VAL(buf));
      break;

    case TSDB_DATA_TYPE_BINARY:
    case TSDB_DATA_TYPE_NCHAR:
      if (bufSize < 0) {
//        tscError("invalid buf size");
        return TSDB_CODE_TSC_INVALID_VALUE;
      }

      *str = '"';
      memcpy(str + 1, buf, bufSize);
      *(str + bufSize + 1) = '"';
      n = bufSize + 2;
      break;

    case TSDB_DATA_TYPE_UTINYINT:
      n = sprintf(str, "%d", *(uint8_t*)buf);
      break;

    case TSDB_DATA_TYPE_USMALLINT:
      n = sprintf(str, "%d", *(uint16_t*)buf);
      break;

    case TSDB_DATA_TYPE_UINT:
      n = sprintf(str, "%u", *(uint32_t*)buf);
      break;

    case TSDB_DATA_TYPE_UBIGINT:
      n = sprintf(str, "%" PRIu64, *(uint64_t*)buf);
      break;

    default:
//      tscError("unsupported type:%d", type);
      return TSDB_CODE_TSC_INVALID_VALUE;
  }

  *len = n;

  return TSDB_CODE_SUCCESS;
}

char* parseTagDatatoJson(void* p) {
  char*  string = NULL;
  cJSON* json = cJSON_CreateObject();
  if (json == NULL) {
    goto end;
  }

  SArray* pTagVals = NULL;
  if (tTagToValArray((const STag*)p, &pTagVals) != 0) {
    goto end;
  }

  int16_t nCols = taosArrayGetSize(pTagVals);
  char    tagJsonKey[256] = {0};
  for (int j = 0; j < nCols; ++j) {
    STagVal* pTagVal = (STagVal*)taosArrayGet(pTagVals, j);
    // json key  encode by binary
    memset(tagJsonKey, 0, sizeof(tagJsonKey));
    memcpy(tagJsonKey, pTagVal->pKey, strlen(pTagVal->pKey));
    // json value
    char type = pTagVal->type;
    if (type == TSDB_DATA_TYPE_NULL) {
      cJSON* value = cJSON_CreateNull();
      if (value == NULL) {
        goto end;
      }
      cJSON_AddItemToObject(json, tagJsonKey, value);
    } else if (type == TSDB_DATA_TYPE_NCHAR) {
      cJSON* value = NULL;
      if (pTagVal->nData > 0) {
        char*   tagJsonValue = taosMemoryCalloc(pTagVal->nData, 1);
        int32_t length = taosUcs4ToMbs((TdUcs4*)pTagVal->pData, pTagVal->nData, tagJsonValue);
        if (length < 0) {
          qError("charset:%s to %s. val:%s convert json value failed.", DEFAULT_UNICODE_ENCODEC, tsCharset,
                   pTagVal->pData);
          taosMemoryFree(tagJsonValue);
          goto end;
        }
        value = cJSON_CreateString(tagJsonValue);
        taosMemoryFree(tagJsonValue);
        if (value == NULL) {
          goto end;
        }
      } else if (pTagVal->nData == 0) {
        value = cJSON_CreateString("");
      } else {
        ASSERT(0);
      }

      cJSON_AddItemToObject(json, tagJsonKey, value);
    } else if (type == TSDB_DATA_TYPE_DOUBLE) {
      double jsonVd = *(double*)(&pTagVal->i64);
      cJSON* value = cJSON_CreateNumber(jsonVd);
      if (value == NULL) {
        goto end;
      }
      cJSON_AddItemToObject(json, tagJsonKey, value);
    } else if (type == TSDB_DATA_TYPE_BOOL) {
      char   jsonVd = *(char*)(&pTagVal->i64);
      cJSON* value = cJSON_CreateBool(jsonVd);
      if (value == NULL) {
        goto end;
      }
      cJSON_AddItemToObject(json, tagJsonKey, value);
    } else {
      ASSERT(0);
    }
  }
  string = cJSON_PrintUnformatted(json);
end:
  cJSON_Delete(json);
  return string;
}


int32_t cloneTableMeta(STableMeta* pSrc, STableMeta** pDst) {
  if (NULL == pSrc) {
    *pDst = NULL;
    return TSDB_CODE_SUCCESS;
  }

  int32_t metaSize = (pSrc->tableInfo.numOfColumns + pSrc->tableInfo.numOfTags) * sizeof(SSchema);
  *pDst = taosMemoryMalloc(metaSize);
  if (NULL == *pDst) {
    return TSDB_CODE_TSC_OUT_OF_MEMORY;
  }
  memcpy(*pDst, pSrc, metaSize);
  return TSDB_CODE_SUCCESS;
}

int32_t cloneDbVgInfo(SDBVgInfo* pSrc, SDBVgInfo** pDst) {
  if (NULL == pSrc) {
    *pDst = NULL;
    return TSDB_CODE_SUCCESS;
  }
  
  *pDst = taosMemoryMalloc(sizeof(*pSrc));
  if (NULL == *pDst) {
    return TSDB_CODE_TSC_OUT_OF_MEMORY;
  }
  memcpy(*pDst, pSrc, sizeof(*pSrc));
  if (pSrc->vgHash) {
    (*pDst)->vgHash = taosHashInit(taosHashGetSize(pSrc->vgHash), taosGetDefaultHashFunction(TSDB_DATA_TYPE_INT), true, HASH_ENTRY_LOCK);
    if (NULL == (*pDst)->vgHash) {
      return TSDB_CODE_TSC_OUT_OF_MEMORY;
    }

    SVgroupInfo* vgInfo = NULL;
    void *pIter = taosHashIterate(pSrc->vgHash, NULL);
    while (pIter) {
      vgInfo = pIter;
      int32_t* vgId = taosHashGetKey(pIter, NULL);
      
      if (0 != taosHashPut((*pDst)->vgHash, vgId, sizeof(*vgId), vgInfo, sizeof(*vgInfo))) {
        qError("taosHashPut failed, vgId:%d", vgInfo->vgId);
        taosHashCancelIterate(pSrc->vgHash, pIter);    
        taosHashCleanup((*pDst)->vgHash);
        taosMemoryFreeClear(*pDst);
        return TSDB_CODE_CTG_MEM_ERROR;
      }
      
      pIter = taosHashIterate(pSrc->vgHash, pIter);
    }
  }
  
  return TSDB_CODE_SUCCESS;
}

>>>>>>> 5cdef06f
<|MERGE_RESOLUTION|>--- conflicted
+++ resolved
@@ -19,12 +19,9 @@
 #include "tmsg.h"
 #include "trpc.h"
 #include "tsched.h"
-<<<<<<< HEAD
 // clang-format off
-=======
 #include "cJSON.h"
 
->>>>>>> 5cdef06f
 #define VALIDNUMOFCOLS(x) ((x) >= TSDB_MIN_COLUMNS && (x) <= TSDB_MAX_COLUMNS)
 #define VALIDNUMOFTAGS(x) ((x) >= 0 && (x) <= TSDB_MAX_TAGS)
 
@@ -227,11 +224,9 @@
       qError("invalid exec result for request type %d", pRes->msgType);
   }
 }
-<<<<<<< HEAD
 // clang-format on
-=======
-
-int32_t dataConverToStr(char *str, int type, void *buf, int32_t bufSize, int32_t *len) {
+
+int32_t dataConverToStr(char* str, int type, void* buf, int32_t bufSize, int32_t* len) {
   int32_t n = 0;
 
   switch (type) {
@@ -271,7 +266,7 @@
     case TSDB_DATA_TYPE_BINARY:
     case TSDB_DATA_TYPE_NCHAR:
       if (bufSize < 0) {
-//        tscError("invalid buf size");
+        //        tscError("invalid buf size");
         return TSDB_CODE_TSC_INVALID_VALUE;
       }
 
@@ -298,7 +293,7 @@
       break;
 
     default:
-//      tscError("unsupported type:%d", type);
+      //      tscError("unsupported type:%d", type);
       return TSDB_CODE_TSC_INVALID_VALUE;
   }
 
@@ -341,7 +336,7 @@
         int32_t length = taosUcs4ToMbs((TdUcs4*)pTagVal->pData, pTagVal->nData, tagJsonValue);
         if (length < 0) {
           qError("charset:%s to %s. val:%s convert json value failed.", DEFAULT_UNICODE_ENCODEC, tsCharset,
-                   pTagVal->pData);
+                 pTagVal->pData);
           taosMemoryFree(tagJsonValue);
           goto end;
         }
@@ -381,7 +376,6 @@
   return string;
 }
 
-
 int32_t cloneTableMeta(STableMeta* pSrc, STableMeta** pDst) {
   if (NULL == pSrc) {
     *pDst = NULL;
@@ -402,37 +396,36 @@
     *pDst = NULL;
     return TSDB_CODE_SUCCESS;
   }
-  
+
   *pDst = taosMemoryMalloc(sizeof(*pSrc));
   if (NULL == *pDst) {
     return TSDB_CODE_TSC_OUT_OF_MEMORY;
   }
   memcpy(*pDst, pSrc, sizeof(*pSrc));
   if (pSrc->vgHash) {
-    (*pDst)->vgHash = taosHashInit(taosHashGetSize(pSrc->vgHash), taosGetDefaultHashFunction(TSDB_DATA_TYPE_INT), true, HASH_ENTRY_LOCK);
+    (*pDst)->vgHash = taosHashInit(taosHashGetSize(pSrc->vgHash), taosGetDefaultHashFunction(TSDB_DATA_TYPE_INT), true,
+                                   HASH_ENTRY_LOCK);
     if (NULL == (*pDst)->vgHash) {
       return TSDB_CODE_TSC_OUT_OF_MEMORY;
     }
 
     SVgroupInfo* vgInfo = NULL;
-    void *pIter = taosHashIterate(pSrc->vgHash, NULL);
+    void*        pIter = taosHashIterate(pSrc->vgHash, NULL);
     while (pIter) {
       vgInfo = pIter;
       int32_t* vgId = taosHashGetKey(pIter, NULL);
-      
+
       if (0 != taosHashPut((*pDst)->vgHash, vgId, sizeof(*vgId), vgInfo, sizeof(*vgInfo))) {
         qError("taosHashPut failed, vgId:%d", vgInfo->vgId);
-        taosHashCancelIterate(pSrc->vgHash, pIter);    
+        taosHashCancelIterate(pSrc->vgHash, pIter);
         taosHashCleanup((*pDst)->vgHash);
         taosMemoryFreeClear(*pDst);
         return TSDB_CODE_CTG_MEM_ERROR;
       }
-      
+
       pIter = taosHashIterate(pSrc->vgHash, pIter);
     }
   }
-  
+
   return TSDB_CODE_SUCCESS;
-}
-
->>>>>>> 5cdef06f
+}