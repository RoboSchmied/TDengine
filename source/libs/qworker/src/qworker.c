#include "qworker.h"

#include "dataSinkMgt.h"
#include "executor.h"
#include "planner.h"
#include "query.h"
#include "qwInt.h"
#include "qwMsg.h"
#include "tcommon.h"
#include "tmsg.h"
#include "tname.h"
#include "tdatablock.h"

SQWorkerMgmt gQwMgmt = {
    .lock = 0,
    .qwRef = -1,
    .qwNum = 0,
};

static void freeBlock(void* param) {
  SSDataBlock* pBlock = *(SSDataBlock**)param;
  blockDataDestroy(pBlock);
}

int32_t qwProcessHbLinkBroken(SQWorker *mgmt, SQWMsg *qwMsg, SSchedulerHbReq *req) {
  int32_t         code = 0;
  SSchedulerHbRsp rsp = {0};
  SQWSchStatus   *sch = NULL;

  QW_ERR_RET(qwAcquireScheduler(mgmt, req->sId, QW_READ, &sch));

  QW_LOCK(QW_WRITE, &sch->hbConnLock);

  sch->hbBrokenTs = taosGetTimestampMs();

  if (qwMsg->connInfo.handle == sch->hbConnInfo.handle) {
    tmsgReleaseHandle(&sch->hbConnInfo, TAOS_CONN_SERVER);
    sch->hbConnInfo.handle = NULL;
    sch->hbConnInfo.ahandle = NULL;

    QW_DLOG("release hb handle due to connection broken, handle:%p", qwMsg->connInfo.handle);
  } else {
    QW_DLOG("ignore hb connection broken, handle:%p, currentHandle:%p", qwMsg->connInfo.handle, sch->hbConnInfo.handle);
  }

  QW_UNLOCK(QW_WRITE, &sch->hbConnLock);

  qwReleaseScheduler(QW_READ, mgmt);

  QW_RET(TSDB_CODE_SUCCESS);
}

static void freeItem(void *param) {
  SExplainExecInfo *pInfo = param;
  taosMemoryFree(pInfo->verboseInfo);
}

int32_t qwHandleTaskComplete(QW_FPARAMS_DEF, SQWTaskCtx *ctx) {
  qTaskInfo_t taskHandle = ctx->taskHandle;

  if (TASK_TYPE_TEMP == ctx->taskType && taskHandle) {
    if (ctx->explain) {
      SArray *execInfoList = taosArrayInit(4, sizeof(SExplainExecInfo));
      QW_ERR_RET(qGetExplainExecInfo(taskHandle, execInfoList));

      if (ctx->localExec) {
        SExplainLocalRsp localRsp = {0};
        localRsp.rsp.numOfPlans = taosArrayGetSize(execInfoList);
        SExplainExecInfo *pExec = taosMemoryCalloc(localRsp.rsp.numOfPlans, sizeof(SExplainExecInfo));
        memcpy(pExec, taosArrayGet(execInfoList, 0), localRsp.rsp.numOfPlans * sizeof(SExplainExecInfo));
        localRsp.rsp.subplanInfo = pExec;
        localRsp.qId = qId;
        localRsp.tId = tId;
        localRsp.rId = rId;
        localRsp.eId = eId;
        taosArrayPush(ctx->explainRes, &localRsp);
        taosArrayDestroy(execInfoList);
      } else {
        SRpcHandleInfo connInfo = ctx->ctrlConnInfo;
        connInfo.ahandle = NULL;
        int32_t code = qwBuildAndSendExplainRsp(&connInfo, execInfoList);
        taosArrayDestroyEx(execInfoList, freeItem);
        QW_ERR_RET(code);
      }
    }

    if (!ctx->needFetch) {
      dsGetDataLength(ctx->sinkHandle, &ctx->affectedRows, NULL);
    }
  }

  return TSDB_CODE_SUCCESS;
}

int32_t qwExecTask(QW_FPARAMS_DEF, SQWTaskCtx *ctx, bool *queryStop) {
  int32_t        code = 0;
  bool           qcontinue = true;
  uint64_t       useconds = 0;
  int32_t        i = 0;
  int32_t        execNum = 0;
  qTaskInfo_t    taskHandle = ctx->taskHandle;
  DataSinkHandle sinkHandle = ctx->sinkHandle;
  SLocalFetch    localFetch = {(void*)mgmt, ctx->localExec, qWorkerProcessLocalFetch, ctx->explainRes};

  SArray *pResList = taosArrayInit(4, POINTER_BYTES);
  while (true) {
    QW_TASK_DLOG("start to execTask, loopIdx:%d", i++);

    // if *taskHandle is NULL, it's killed right now
    if (taskHandle) {
      qwDbgSimulateSleep();
<<<<<<< HEAD
      code = qExecTaskOpt(taskHandle, pResList, &useconds, &localFetch);
=======

      code = qExecTaskOpt(taskHandle, pResList, &useconds);
>>>>>>> 82a37008
      if (code) {
        if (code != TSDB_CODE_OPS_NOT_SUPPORT) {
          QW_TASK_ELOG("qExecTask failed, code:%x - %s", code, tstrerror(code));
        } else {
          QW_TASK_DLOG("qExecTask failed, code:%x - %s", code, tstrerror(code));
        }
        QW_ERR_JRET(code);
      }
    }

    ++execNum;

    if (taosArrayGetSize(pResList) == 0) {
      QW_TASK_DLOG("qExecTask end with empty res, useconds:%" PRIu64, useconds);
      dsEndPut(sinkHandle, useconds);

      QW_ERR_JRET(qwHandleTaskComplete(QW_FPARAMS(), ctx));

      if (queryStop) {
        *queryStop = true;
      }

      break;
    }

    for (int32_t j = 0; j < taosArrayGetSize(pResList); ++j) {
      SSDataBlock *pRes = taosArrayGetP(pResList, j);
      ASSERT(pRes->info.rows > 0);

      SInputData inputData = {.pData = pRes};
      code = dsPutDataBlock(sinkHandle, &inputData, &qcontinue);
      if (code) {
        QW_TASK_ELOG("dsPutDataBlock failed, code:%x - %s", code, tstrerror(code));
        QW_ERR_JRET(code);
      }

      QW_TASK_DLOG("data put into sink, rows:%d, continueExecTask:%d", pRes->info.rows, qcontinue);
    }

    if (!qcontinue) {
      if (queryStop) {
        *queryStop = true;
      }

      break;
    }

    if (ctx->needFetch && (!ctx->queryRsped) && execNum >= QW_DEFAULT_SHORT_RUN_TIMES) {
      break;
    }

    if (QW_EVENT_RECEIVED(ctx, QW_EVENT_FETCH)) {
      break;
    }

    if (atomic_load_32(&ctx->rspCode)) {
      break;
    }
  }

_return:
  taosArrayDestroyEx(pResList, freeBlock);
  QW_RET(code);
}

int32_t qwGenerateSchHbRsp(SQWorker *mgmt, SQWSchStatus *sch, SQWHbInfo *hbInfo) {
  int32_t taskNum = 0;

  hbInfo->connInfo = sch->hbConnInfo;
  hbInfo->rsp.epId = sch->hbEpId;

  QW_LOCK(QW_READ, &sch->tasksLock);

  taskNum = taosHashGetSize(sch->tasksHash);

  hbInfo->rsp.taskStatus = taosArrayInit(taskNum, sizeof(STaskStatus));
  if (NULL == hbInfo->rsp.taskStatus) {
    QW_UNLOCK(QW_READ, &sch->tasksLock);
    QW_ELOG("taosArrayInit taskStatus failed, num:%d", taskNum);
    return TSDB_CODE_QRY_OUT_OF_MEMORY;
  }

  void       *key = NULL;
  size_t      keyLen = 0;
  int32_t     i = 0;
  STaskStatus status = {0};

  void *pIter = taosHashIterate(sch->tasksHash, NULL);
  while (pIter) {
    SQWTaskStatus *taskStatus = (SQWTaskStatus *)pIter;
    key = taosHashGetKey(pIter, &keyLen);

    // TODO GET EXECUTOR API TO GET MORE INFO

    QW_GET_QTID(key, status.queryId, status.taskId, status.execId);
    status.status = taskStatus->status;
    status.refId = taskStatus->refId;

    taosArrayPush(hbInfo->rsp.taskStatus, &status);

    ++i;
    pIter = taosHashIterate(sch->tasksHash, pIter);
  }

  QW_UNLOCK(QW_READ, &sch->tasksLock);

  return TSDB_CODE_SUCCESS;
}

int32_t qwGetQueryResFromSink(QW_FPARAMS_DEF, SQWTaskCtx *ctx, int32_t *dataLen, void **rspMsg, SOutputData *pOutput) {
  int64_t            len = 0;
  SRetrieveTableRsp *rsp = NULL;
  bool               queryEnd = false;
  int32_t            code = 0;
  SOutputData        output = {0};

  *dataLen = 0;

  while (true) {
    dsGetDataLength(ctx->sinkHandle, &len, &queryEnd);

    if (len < 0) {
      QW_TASK_ELOG("invalid length from dsGetDataLength, length:%d", len);
      QW_ERR_RET(TSDB_CODE_QRY_INVALID_INPUT);
    }

    if (len == 0) {
      if (queryEnd) {
        code = dsGetDataBlock(ctx->sinkHandle, &output);
        if (code) {
          QW_TASK_ELOG("dsGetDataBlock failed, code:%x - %s", code, tstrerror(code));
          QW_ERR_RET(code);
        }

        QW_TASK_DLOG("no more data in sink and query end, fetched blocks %d rows %d", pOutput->numOfBlocks,
                     pOutput->numOfRows);

        qwUpdateTaskStatus(QW_FPARAMS(), JOB_TASK_STATUS_SUCC);
        if (NULL == rsp) {
          QW_ERR_RET(qwMallocFetchRsp(!ctx->localExec, len, &rsp));
          *pOutput = output;
        } else {
          pOutput->queryEnd = output.queryEnd;
          pOutput->bufStatus = output.bufStatus;
          pOutput->useconds = output.useconds;
        }

        break;
      }

      pOutput->bufStatus = DS_BUF_EMPTY;

      break;
    }

    // Got data from sink
    QW_TASK_DLOG("there are data in sink, dataLength:%d", len);

    *dataLen += len;

    QW_ERR_RET(qwMallocFetchRsp(!ctx->localExec, *dataLen, &rsp));

    output.pData = rsp->data + *dataLen - len;
    code = dsGetDataBlock(ctx->sinkHandle, &output);
    if (code) {
      QW_TASK_ELOG("dsGetDataBlock failed, code:%x - %s", code, tstrerror(code));
      QW_ERR_RET(code);
    }

    pOutput->queryEnd = output.queryEnd;
    pOutput->precision = output.precision;
    pOutput->bufStatus = output.bufStatus;
    pOutput->useconds = output.useconds;
    pOutput->compressed = output.compressed;
    pOutput->numOfCols = output.numOfCols;
    pOutput->numOfRows += output.numOfRows;
    pOutput->numOfBlocks++;

    if (DS_BUF_EMPTY == pOutput->bufStatus && pOutput->queryEnd) {
      QW_TASK_DLOG("task all data fetched and done, fetched blocks %d rows %d", pOutput->numOfBlocks,
                   pOutput->numOfRows);
      qwUpdateTaskStatus(QW_FPARAMS(), JOB_TASK_STATUS_SUCC);
      break;
    }

    if (0 == ctx->level) {
      QW_TASK_DLOG("task fetched blocks %d rows %d, level %d", pOutput->numOfBlocks, pOutput->numOfRows, ctx->level);
      break;
    }

    if (pOutput->numOfRows >= QW_MIN_RES_ROWS) {
      QW_TASK_DLOG("task fetched blocks %d rows %d reaches the min rows", pOutput->numOfBlocks, pOutput->numOfRows);
      break;
    }
  }

  *rspMsg = rsp;

  return TSDB_CODE_SUCCESS;
}

int32_t qwGetDeleteResFromSink(QW_FPARAMS_DEF, SQWTaskCtx *ctx, SDeleteRes *pRes) {
  int64_t     len = 0;
  bool        queryEnd = false;
  int32_t     code = 0;
  SOutputData output = {0};

  dsGetDataLength(ctx->sinkHandle, &len, &queryEnd);

  if (len <= 0 || len != sizeof(SDeleterRes)) {
    QW_TASK_ELOG("invalid length from dsGetDataLength, length:%" PRId64, len);
    QW_ERR_RET(TSDB_CODE_QRY_INVALID_INPUT);
  }

  output.pData = taosMemoryCalloc(1, len);
  if (NULL == output.pData) {
    QW_ERR_RET(TSDB_CODE_OUT_OF_MEMORY);
  }

  code = dsGetDataBlock(ctx->sinkHandle, &output);
  if (code) {
    QW_TASK_ELOG("dsGetDataBlock failed, code:%x - %s", code, tstrerror(code));
    taosMemoryFree(output.pData);
    QW_ERR_RET(code);
  }

  SDeleterRes *pDelRes = (SDeleterRes *)output.pData;

  pRes->suid = pDelRes->suid;
  pRes->uidList = pDelRes->uidList;
  pRes->skey = pDelRes->skey;
  pRes->ekey = pDelRes->ekey;
  pRes->affectedRows = pDelRes->affectedRows;
  strcpy(pRes->tableFName, pDelRes->tableName);
  strcpy(pRes->tsColName, pDelRes->tsColName);
  taosMemoryFree(output.pData);

  return TSDB_CODE_SUCCESS;
}

int32_t qwHandlePrePhaseEvents(QW_FPARAMS_DEF, int8_t phase, SQWPhaseInput *input, SQWPhaseOutput *output) {
  int32_t     code = 0;
  SQWTaskCtx *ctx = NULL;

  QW_TASK_DLOG("start to handle event at phase %s", qwPhaseStr(phase));

  QW_ERR_JRET(qwAcquireTaskCtx(QW_FPARAMS(), &ctx));

  QW_LOCK(QW_WRITE, &ctx->lock);

  QW_SET_PHASE(ctx, phase);

  if (atomic_load_8((int8_t *)&ctx->queryEnd)) {
    QW_TASK_ELOG_E("query already end");
    QW_ERR_JRET(TSDB_CODE_QW_MSG_ERROR);
  }

  switch (phase) {
    case QW_PHASE_PRE_QUERY: {
      if (QW_EVENT_PROCESSED(ctx, QW_EVENT_DROP)) {
        QW_TASK_ELOG("task already dropped at wrong phase %s", qwPhaseStr(phase));
        QW_ERR_JRET(TSDB_CODE_QRY_TASK_STATUS_ERROR);
        break;
      }

      if (QW_EVENT_RECEIVED(ctx, QW_EVENT_DROP)) {
        QW_ERR_JRET(qwDropTask(QW_FPARAMS()));

        // qwBuildAndSendDropRsp(&ctx->ctrlConnInfo, code);
        // QW_TASK_DLOG("drop rsp send, handle:%p, code:%x - %s", ctx->ctrlConnInfo.handle, code, tstrerror(code));

        QW_ERR_JRET(TSDB_CODE_QRY_TASK_DROPPED);
        break;
      }

      QW_ERR_JRET(qwUpdateTaskStatus(QW_FPARAMS(), JOB_TASK_STATUS_EXEC));
      break;
    }
    case QW_PHASE_PRE_FETCH: {
      if (QW_EVENT_PROCESSED(ctx, QW_EVENT_DROP) || QW_EVENT_RECEIVED(ctx, QW_EVENT_DROP)) {
        QW_TASK_WLOG("task dropping or already dropped, phase:%s", qwPhaseStr(phase));
        QW_ERR_JRET(TSDB_CODE_QRY_TASK_DROPPED);
      }

      if (QW_EVENT_RECEIVED(ctx, QW_EVENT_FETCH)) {
        QW_TASK_WLOG("last fetch still not processed, phase:%s", qwPhaseStr(phase));
        QW_ERR_JRET(TSDB_CODE_QRY_DUPLICATTED_OPERATION);
      }

      if (!ctx->queryRsped) {
        QW_TASK_ELOG("ready msg has not been processed, phase:%s", qwPhaseStr(phase));
        QW_ERR_JRET(TSDB_CODE_QRY_TASK_MSG_ERROR);
      }
      break;
    }
    case QW_PHASE_PRE_CQUERY: {
      if (QW_EVENT_PROCESSED(ctx, QW_EVENT_DROP)) {
        QW_TASK_WLOG("task already dropped, phase:%s", qwPhaseStr(phase));
        QW_ERR_JRET(TSDB_CODE_QRY_TASK_DROPPED);
      }

      if (QW_EVENT_RECEIVED(ctx, QW_EVENT_DROP)) {
        QW_ERR_JRET(qwDropTask(QW_FPARAMS()));

        // qwBuildAndSendDropRsp(&ctx->ctrlConnInfo, code);
        // QW_TASK_DLOG("drop rsp send, handle:%p, code:%x - %s", ctx->ctrlConnInfo.handle, code, tstrerror(code));

        QW_ERR_JRET(TSDB_CODE_QRY_TASK_DROPPED);
      }

      break;
    }
    default:
      QW_TASK_ELOG("invalid phase %s", qwPhaseStr(phase));
      QW_ERR_JRET(TSDB_CODE_QRY_APP_ERROR);
  }

  if (ctx->rspCode) {
    QW_TASK_ELOG("task already failed at phase %s, code:%s", qwPhaseStr(phase), tstrerror(ctx->rspCode));
    QW_ERR_JRET(ctx->rspCode);
  }

_return:

  if (ctx) {
    QW_UPDATE_RSP_CODE(ctx, code);

    QW_UNLOCK(QW_WRITE, &ctx->lock);
    qwReleaseTaskCtx(mgmt, ctx);
  }

  if (code != TSDB_CODE_SUCCESS) {
    QW_TASK_ELOG("end to handle event at phase %s, code:%s", qwPhaseStr(phase), tstrerror(code));
  } else {
    QW_TASK_DLOG("end to handle event at phase %s, code:%s", qwPhaseStr(phase), tstrerror(code));
  }

  QW_RET(code);
}

int32_t qwHandlePostPhaseEvents(QW_FPARAMS_DEF, int8_t phase, SQWPhaseInput *input, SQWPhaseOutput *output) {
  int32_t        code = 0;
  SQWTaskCtx    *ctx = NULL;
  SRpcHandleInfo connInfo = {0};

  QW_TASK_DLOG("start to handle event at phase %s", qwPhaseStr(phase));

  QW_ERR_JRET(qwAcquireTaskCtx(QW_FPARAMS(), &ctx));

  QW_LOCK(QW_WRITE, &ctx->lock);

  if (QW_EVENT_PROCESSED(ctx, QW_EVENT_DROP)) {
    QW_TASK_WLOG("task already dropped, phase:%s", qwPhaseStr(phase));
    QW_ERR_JRET(TSDB_CODE_QRY_TASK_DROPPED);
  }

  if (QW_EVENT_RECEIVED(ctx, QW_EVENT_DROP)) {
    if (QW_PHASE_POST_FETCH == phase) {
      QW_TASK_WLOG("drop received at wrong phase %s", qwPhaseStr(phase));
      QW_ERR_JRET(TSDB_CODE_QRY_APP_ERROR);
    }

    // qwBuildAndSendDropRsp(&ctx->ctrlConnInfo, code);
    // QW_TASK_DLOG("drop rsp send, handle:%p, code:%x - %s", ctx->ctrlConnInfo.handle, code, tstrerror(code));

    QW_ERR_JRET(qwDropTask(QW_FPARAMS()));
    QW_ERR_JRET(TSDB_CODE_QRY_TASK_DROPPED);
  }

  if (ctx->rspCode) {
    QW_TASK_ELOG("task already failed, phase %s, error:%x - %s", qwPhaseStr(phase), ctx->rspCode,
                 tstrerror(ctx->rspCode));
    QW_ERR_JRET(ctx->rspCode);
  }

  QW_ERR_JRET(input->code);

_return:

  if (TSDB_CODE_SUCCESS == code && QW_PHASE_POST_QUERY == phase) {
    qwUpdateTaskStatus(QW_FPARAMS(), JOB_TASK_STATUS_PART_SUCC);
  }

  if (QW_PHASE_POST_QUERY == phase && ctx) {
    if (!ctx->localExec) {
      bool   rsped = false;
      SQWMsg qwMsg = {.msgType = ctx->msgType, .connInfo = ctx->ctrlConnInfo};
      qwDbgSimulateRedirect(&qwMsg, ctx, &rsped);
      qwDbgSimulateDead(QW_FPARAMS(), ctx, &rsped);
      if (!rsped) {
        qwBuildAndSendQueryRsp(input->msgType + 1, &ctx->ctrlConnInfo, code, ctx);
        QW_TASK_DLOG("query msg rsped, handle:%p, code:%x - %s", ctx->ctrlConnInfo.handle, code, tstrerror(code));
      }
    }
    
    ctx->queryRsped = true;
  }

  if (ctx) {
    QW_UPDATE_RSP_CODE(ctx, code);

    QW_SET_PHASE(ctx, phase);

    QW_UNLOCK(QW_WRITE, &ctx->lock);
    qwReleaseTaskCtx(mgmt, ctx);
  }

  if (code) {
    qwUpdateTaskStatus(QW_FPARAMS(), JOB_TASK_STATUS_FAIL);
  }

  QW_TASK_DLOG("end to handle event at phase %s, code:%x - %s", qwPhaseStr(phase), code, tstrerror(code));

  QW_RET(code);
}

int32_t qwAbortPrerocessQuery(QW_FPARAMS_DEF) {
  QW_ERR_RET(qwDropTask(QW_FPARAMS()));

  QW_RET(TSDB_CODE_SUCCESS);
}

int32_t qwPreprocessQuery(QW_FPARAMS_DEF, SQWMsg *qwMsg) {
  int32_t        code = 0;
  SQWTaskCtx    *ctx = NULL;

  QW_ERR_JRET(qwRegisterQueryBrokenLinkArg(QW_FPARAMS(), &qwMsg->connInfo));

  QW_ERR_JRET(qwAddTaskCtx(QW_FPARAMS()));

  QW_ERR_JRET(qwAcquireTaskCtx(QW_FPARAMS(), &ctx));

  ctx->ctrlConnInfo = qwMsg->connInfo;

  QW_ERR_JRET(qwAddTaskStatus(QW_FPARAMS(), JOB_TASK_STATUS_INIT));

_return:

  if (ctx) {
    QW_UPDATE_RSP_CODE(ctx, code);
    qwReleaseTaskCtx(mgmt, ctx);
  }

  QW_RET(TSDB_CODE_SUCCESS);
}

int32_t qwProcessQuery(QW_FPARAMS_DEF, SQWMsg *qwMsg, char *sql) {
  int32_t        code = 0;
  bool           queryRsped = false;
  SSubplan      *plan = NULL;
  SQWPhaseInput  input = {0};
  qTaskInfo_t    pTaskInfo = NULL;
  DataSinkHandle sinkHandle = NULL;
  SQWTaskCtx    *ctx = NULL;

  QW_ERR_JRET(qwHandlePrePhaseEvents(QW_FPARAMS(), QW_PHASE_PRE_QUERY, &input, NULL));

  QW_ERR_JRET(qwGetTaskCtx(QW_FPARAMS(), &ctx));

  ctx->taskType = qwMsg->msgInfo.taskType;
  ctx->explain = qwMsg->msgInfo.explain;
  ctx->needFetch = qwMsg->msgInfo.needFetch;
  ctx->msgType = qwMsg->msgType;
  ctx->localExec = false;

  // QW_TASK_DLOGL("subplan json string, len:%d, %s", qwMsg->msgLen, qwMsg->msg);

  code = qMsgToSubplan(qwMsg->msg, qwMsg->msgLen, &plan);
  if (TSDB_CODE_SUCCESS != code) {
    code = TSDB_CODE_INVALID_MSG;
    QW_TASK_ELOG("task physical plan to subplan failed, code:%x - %s", code, tstrerror(code));
    QW_ERR_JRET(code);
  }

  code = qCreateExecTask(qwMsg->node, mgmt->nodeId, tId, plan, &pTaskInfo, &sinkHandle, sql, OPTR_EXEC_MODEL_BATCH);
  sql = NULL;
  if (code) {
    QW_TASK_ELOG("qCreateExecTask failed, code:%x - %s", code, tstrerror(code));
    QW_ERR_JRET(code);
  }

  if (NULL == sinkHandle || NULL == pTaskInfo) {
    QW_TASK_ELOG("create task result error, taskHandle:%p, sinkHandle:%p", pTaskInfo, sinkHandle);
    QW_ERR_JRET(TSDB_CODE_QRY_APP_ERROR);
  }

  ctx->level = plan->level;
  atomic_store_ptr(&ctx->taskHandle, pTaskInfo);
  atomic_store_ptr(&ctx->sinkHandle, sinkHandle);

  qwSaveTbVersionInfo(pTaskInfo, ctx);
  QW_ERR_JRET(qwExecTask(QW_FPARAMS(), ctx, NULL));

_return:

  taosMemoryFree(sql);

  input.code = code;
  input.msgType = qwMsg->msgType;
  code = qwHandlePostPhaseEvents(QW_FPARAMS(), QW_PHASE_POST_QUERY, &input, NULL);

  QW_RET(TSDB_CODE_SUCCESS);
}

int32_t qwProcessCQuery(QW_FPARAMS_DEF, SQWMsg *qwMsg) {
  SQWTaskCtx   *ctx = NULL;
  int32_t       code = 0;
  SQWPhaseInput input = {0};
  void         *rsp = NULL;
  int32_t       dataLen = 0;
  bool          queryStop = false;

  do {
    QW_ERR_JRET(qwHandlePrePhaseEvents(QW_FPARAMS(), QW_PHASE_PRE_CQUERY, &input, NULL));

    QW_ERR_JRET(qwGetTaskCtx(QW_FPARAMS(), &ctx));

    atomic_store_8((int8_t *)&ctx->queryInQueue, 0);
    atomic_store_8((int8_t *)&ctx->queryContinue, 0);

    QW_ERR_JRET(qwExecTask(QW_FPARAMS(), ctx, &queryStop));

    if (QW_EVENT_RECEIVED(ctx, QW_EVENT_FETCH)) {
      SOutputData sOutput = {0};
      QW_ERR_JRET(qwGetQueryResFromSink(QW_FPARAMS(), ctx, &dataLen, &rsp, &sOutput));

      if ((!sOutput.queryEnd) && (DS_BUF_LOW == sOutput.bufStatus || DS_BUF_EMPTY == sOutput.bufStatus)) {
        QW_TASK_DLOG("task not end and buf is %s, need to continue query", qwBufStatusStr(sOutput.bufStatus));

        atomic_store_8((int8_t *)&ctx->queryContinue, 1);
      }

      if (rsp) {
        bool qComplete = (DS_BUF_EMPTY == sOutput.bufStatus && sOutput.queryEnd);

        qwBuildFetchRsp(rsp, &sOutput, dataLen, qComplete);
        if (qComplete) {
          atomic_store_8((int8_t *)&ctx->queryEnd, true);
        }

        qwMsg->connInfo = ctx->dataConnInfo;
        QW_SET_EVENT_PROCESSED(ctx, QW_EVENT_FETCH);

        qwBuildAndSendFetchRsp(ctx->fetchType, &qwMsg->connInfo, rsp, dataLen, code);
        rsp = NULL;

        QW_TASK_DLOG("fetch rsp send, handle:%p, code:%x - %s, dataLen:%d", qwMsg->connInfo.handle, code,
                     tstrerror(code), dataLen);
      } else {
        atomic_store_8((int8_t *)&ctx->queryContinue, 1);
      }
    }

  _return:

    if (NULL == ctx) {
      break;
    }

    if (code && QW_EVENT_RECEIVED(ctx, QW_EVENT_FETCH)) {
      QW_SET_EVENT_PROCESSED(ctx, QW_EVENT_FETCH);
      qwFreeFetchRsp(rsp);
      rsp = NULL;

      qwMsg->connInfo = ctx->dataConnInfo;
      qwBuildAndSendFetchRsp(ctx->fetchType, &qwMsg->connInfo, NULL, 0, code);
      QW_TASK_DLOG("fetch rsp send, handle:%p, code:%x - %s, dataLen:%d", qwMsg->connInfo.handle, code, tstrerror(code),
                   0);
    }

    QW_LOCK(QW_WRITE, &ctx->lock);
    if (queryStop || code || 0 == atomic_load_8((int8_t *)&ctx->queryContinue)) {
      // Note: query is not running anymore
      QW_SET_PHASE(ctx, 0);
      QW_UNLOCK(QW_WRITE, &ctx->lock);
      break;
    }
    QW_UNLOCK(QW_WRITE, &ctx->lock);
  } while (true);

  input.code = code;
  qwHandlePostPhaseEvents(QW_FPARAMS(), QW_PHASE_POST_CQUERY, &input, NULL);

  QW_RET(TSDB_CODE_SUCCESS);
}

int32_t qwProcessFetch(QW_FPARAMS_DEF, SQWMsg *qwMsg) {
  int32_t       code = 0;
  int32_t       dataLen = 0;
  bool          locked = false;
  SQWTaskCtx   *ctx = NULL;
  void         *rsp = NULL;
  SQWPhaseInput input = {0};

  QW_ERR_JRET(qwHandlePrePhaseEvents(QW_FPARAMS(), QW_PHASE_PRE_FETCH, &input, NULL));

  QW_ERR_JRET(qwGetTaskCtx(QW_FPARAMS(), &ctx));

  ctx->msgType = qwMsg->msgType;
  ctx->dataConnInfo = qwMsg->connInfo;

  SOutputData sOutput = {0};
  QW_ERR_JRET(qwGetQueryResFromSink(QW_FPARAMS(), ctx, &dataLen, &rsp, &sOutput));

  if (NULL == rsp) {
    QW_SET_EVENT_RECEIVED(ctx, QW_EVENT_FETCH);
  } else {
    bool qComplete = (DS_BUF_EMPTY == sOutput.bufStatus && sOutput.queryEnd);

    qwBuildFetchRsp(rsp, &sOutput, dataLen, qComplete);
    if (qComplete) {
      atomic_store_8((int8_t *)&ctx->queryEnd, true);
    }
  }

  if ((!sOutput.queryEnd) && (DS_BUF_LOW == sOutput.bufStatus || DS_BUF_EMPTY == sOutput.bufStatus)) {
    QW_TASK_DLOG("task not end and buf is %s, need to continue query", qwBufStatusStr(sOutput.bufStatus));

    QW_LOCK(QW_WRITE, &ctx->lock);
    locked = true;

    // RC WARNING
    if (QW_QUERY_RUNNING(ctx)) {
      atomic_store_8((int8_t *)&ctx->queryContinue, 1);
    } else if (0 == atomic_load_8((int8_t *)&ctx->queryInQueue)) {
      qwUpdateTaskStatus(QW_FPARAMS(), JOB_TASK_STATUS_EXEC);

      atomic_store_8((int8_t *)&ctx->queryInQueue, 1);

      QW_ERR_JRET(qwBuildAndSendCQueryMsg(QW_FPARAMS(), &qwMsg->connInfo));
    }
  }

_return:

  if (locked) {
    QW_UNLOCK(QW_WRITE, &ctx->lock);
  }

  input.code = code;
  code = qwHandlePostPhaseEvents(QW_FPARAMS(), QW_PHASE_POST_FETCH, &input, NULL);

  if (code) {
    qwFreeFetchRsp(rsp);
    rsp = NULL;
    dataLen = 0;
  }

  if (code || rsp) {
    bool rsped = false;
    if (ctx) {
      qwDbgSimulateRedirect(qwMsg, ctx, &rsped);
      qwDbgSimulateDead(QW_FPARAMS(), ctx, &rsped);
    }
    if (!rsped) {
      qwBuildAndSendFetchRsp(qwMsg->msgType + 1, &qwMsg->connInfo, rsp, dataLen, code);
      QW_TASK_DLOG("%s send, handle:%p, code:%x - %s, dataLen:%d", TMSG_INFO(qwMsg->msgType + 1),
                   qwMsg->connInfo.handle, code, tstrerror(code), dataLen);
    }
  }

  QW_RET(TSDB_CODE_SUCCESS);
}

int32_t qwProcessDrop(QW_FPARAMS_DEF, SQWMsg *qwMsg) {
  int32_t     code = 0;
  bool        dropped = false;
  SQWTaskCtx *ctx = NULL;
  bool        locked = false;

  QW_ERR_JRET(qwAcquireTaskCtx(QW_FPARAMS(), &ctx));

  QW_LOCK(QW_WRITE, &ctx->lock);

  locked = true;

  if (QW_EVENT_RECEIVED(ctx, QW_EVENT_DROP)) {
    QW_TASK_WLOG_E("task already dropping");
    QW_ERR_JRET(TSDB_CODE_QRY_DUPLICATTED_OPERATION);
  }

  if (QW_QUERY_RUNNING(ctx)) {
    QW_ERR_JRET(qwKillTaskHandle(ctx));
    qwUpdateTaskStatus(QW_FPARAMS(), JOB_TASK_STATUS_DROP);
  } else {
    QW_ERR_JRET(qwDropTask(QW_FPARAMS()));
    dropped = true;
  }

  if (!dropped) {
    QW_SET_EVENT_RECEIVED(ctx, QW_EVENT_DROP);
  }

_return:

  if (code) {
    if (ctx) {
      QW_UPDATE_RSP_CODE(ctx, code);
    }

    qwUpdateTaskStatus(QW_FPARAMS(), JOB_TASK_STATUS_FAIL);
  }

  if (locked) {
    QW_UNLOCK(QW_WRITE, &ctx->lock);
  }

  if (ctx) {
    qwReleaseTaskCtx(mgmt, ctx);
  }

  QW_RET(TSDB_CODE_SUCCESS);
}

int32_t qwProcessHb(SQWorker *mgmt, SQWMsg *qwMsg, SSchedulerHbReq *req) {
  int32_t         code = 0;
  SSchedulerHbRsp rsp = {0};
  SQWSchStatus   *sch = NULL;

  if (qwMsg->code) {
    QW_RET(qwProcessHbLinkBroken(mgmt, qwMsg, req));
  }

  QW_ERR_JRET(qwAcquireAddScheduler(mgmt, req->sId, QW_READ, &sch));
  QW_ERR_JRET(qwRegisterHbBrokenLinkArg(mgmt, req->sId, &qwMsg->connInfo));

  sch->hbBrokenTs = 0;

  QW_LOCK(QW_WRITE, &sch->hbConnLock);

  if (sch->hbConnInfo.handle) {
    tmsgReleaseHandle(&sch->hbConnInfo, TAOS_CONN_SERVER);
    sch->hbConnInfo.handle = NULL;
  }

  memcpy(&sch->hbConnInfo, &qwMsg->connInfo, sizeof(qwMsg->connInfo));
  memcpy(&sch->hbEpId, &req->epId, sizeof(req->epId));

  QW_UNLOCK(QW_WRITE, &sch->hbConnLock);

  QW_DLOG("hb connection updated, sId:%" PRIx64 ", nodeId:%d, fqdn:%s, port:%d, handle:%p, ahandle:%p", req->sId,
          req->epId.nodeId, req->epId.ep.fqdn, req->epId.ep.port, qwMsg->connInfo.handle, qwMsg->connInfo.ahandle);

  qwReleaseScheduler(QW_READ, mgmt);

_return:

  memcpy(&rsp.epId, &req->epId, sizeof(req->epId));

  qwBuildAndSendHbRsp(&qwMsg->connInfo, &rsp, code);

  if (code) {
    tmsgReleaseHandle(&qwMsg->connInfo, TAOS_CONN_SERVER);
    qwMsg->connInfo.handle = NULL;
  }

  /*QW_DLOG("hb rsp send, handle:%p, code:%x - %s", qwMsg->connInfo.handle, code, tstrerror(code));*/

  QW_RET(TSDB_CODE_SUCCESS);
}

void qwProcessHbTimerEvent(void *param, void *tmrId) {
  SQWHbParam *hbParam = (SQWHbParam *)param;
  if (hbParam->qwrId != atomic_load_32(&gQwMgmt.qwRef)) {
    return;
  }

  int64_t   refId = hbParam->refId;
  SQWorker *mgmt = qwAcquire(refId);
  if (NULL == mgmt) {
    QW_DLOG("qwAcquire %" PRIx64 "failed", refId);
    return;
  }

  SQWSchStatus *sch = NULL;
  int32_t       taskNum = 0;
  SQWHbInfo    *rspList = NULL;
  SArray       *pExpiredSch = NULL;
  int32_t       code = 0;

  qwDbgDumpMgmtInfo(mgmt);

  QW_LOCK(QW_READ, &mgmt->schLock);

  int32_t schNum = taosHashGetSize(mgmt->schHash);
  if (schNum <= 0) {
    QW_UNLOCK(QW_READ, &mgmt->schLock);
    taosTmrReset(qwProcessHbTimerEvent, QW_DEFAULT_HEARTBEAT_MSEC, param, mgmt->timer, &mgmt->hbTimer);
    qwRelease(refId);
    return;
  }

  rspList = taosMemoryCalloc(schNum, sizeof(SQWHbInfo));
  pExpiredSch = taosArrayInit(schNum, sizeof(uint64_t));
  if (NULL == rspList || NULL == pExpiredSch) {
    QW_UNLOCK(QW_READ, &mgmt->schLock);
    taosMemoryFree(rspList);
    taosArrayDestroy(pExpiredSch);
    QW_ELOG("calloc %d SQWHbInfo failed", schNum);
    taosTmrReset(qwProcessHbTimerEvent, QW_DEFAULT_HEARTBEAT_MSEC, param, mgmt->timer, &mgmt->hbTimer);
    qwRelease(refId);
    return;
  }

  void   *key = NULL;
  size_t  keyLen = 0;
  int32_t i = 0;
  int64_t currentMs = taosGetTimestampMs();

  void *pIter = taosHashIterate(mgmt->schHash, NULL);
  while (pIter) {
    SQWSchStatus *sch1 = (SQWSchStatus *)pIter;
    if (NULL == sch1->hbConnInfo.handle) {
      uint64_t *sId = taosHashGetKey(pIter, NULL);
      QW_TLOG("cancel send hb to sch %" PRIx64 " cause of no connection handle", *sId);

      if (sch1->hbBrokenTs > 0 && ((currentMs - sch1->hbBrokenTs) > QW_SCH_TIMEOUT_MSEC) &&
          taosHashGetSize(sch1->tasksHash) <= 0) {
        taosArrayPush(pExpiredSch, sId);
      }

      pIter = taosHashIterate(mgmt->schHash, pIter);
      continue;
    }

    code = qwGenerateSchHbRsp(mgmt, (SQWSchStatus *)pIter, &rspList[i]);
    if (code) {
      taosHashCancelIterate(mgmt->schHash, pIter);
      QW_ERR_JRET(code);
    }

    ++i;
    pIter = taosHashIterate(mgmt->schHash, pIter);
  }

_return:

  QW_UNLOCK(QW_READ, &mgmt->schLock);

  for (int32_t j = 0; j < i; ++j) {
    qwBuildAndSendHbRsp(&rspList[j].connInfo, &rspList[j].rsp, code);
    /*QW_DLOG("hb rsp send, handle:%p, code:%x - %s, taskNum:%d", rspList[j].connInfo.handle, code, tstrerror(code),*/
    /*(rspList[j].rsp.taskStatus ? (int32_t)taosArrayGetSize(rspList[j].rsp.taskStatus) : 0));*/
    tFreeSSchedulerHbRsp(&rspList[j].rsp);
  }

  if (taosArrayGetSize(pExpiredSch) > 0) {
    qwClearExpiredSch(mgmt, pExpiredSch);
  }

  taosMemoryFreeClear(rspList);
  taosArrayDestroy(pExpiredSch);

  taosTmrReset(qwProcessHbTimerEvent, QW_DEFAULT_HEARTBEAT_MSEC, param, mgmt->timer, &mgmt->hbTimer);
  qwRelease(refId);
}

int32_t qwProcessDelete(QW_FPARAMS_DEF, SQWMsg *qwMsg, SDeleteRes *pRes) {
  int32_t        code = 0;
  SSubplan      *plan = NULL;
  qTaskInfo_t    pTaskInfo = NULL;
  DataSinkHandle sinkHandle = NULL;
  SQWTaskCtx     ctx = {0};

  code = qMsgToSubplan(qwMsg->msg, qwMsg->msgLen, &plan);
  if (TSDB_CODE_SUCCESS != code) {
    code = TSDB_CODE_INVALID_MSG;
    QW_TASK_ELOG("task physical plan to subplan failed, code:%x - %s", code, tstrerror(code));
    QW_ERR_JRET(code);
  }

  code = qCreateExecTask(qwMsg->node, mgmt->nodeId, tId, plan, &pTaskInfo, &sinkHandle, NULL, OPTR_EXEC_MODEL_BATCH);
  if (code) {
    QW_TASK_ELOG("qCreateExecTask failed, code:%x - %s", code, tstrerror(code));
    QW_ERR_JRET(code);
  }

  if (NULL == sinkHandle || NULL == pTaskInfo) {
    QW_TASK_ELOG("create task result error, taskHandle:%p, sinkHandle:%p", pTaskInfo, sinkHandle);
    QW_ERR_JRET(TSDB_CODE_QRY_APP_ERROR);
  }

  ctx.taskHandle = pTaskInfo;
  ctx.sinkHandle = sinkHandle;

  QW_ERR_JRET(qwExecTask(QW_FPARAMS(), &ctx, NULL));

  QW_ERR_JRET(qwGetDeleteResFromSink(QW_FPARAMS(), &ctx, pRes));

_return:

  qwFreeTaskCtx(&ctx);

  QW_RET(TSDB_CODE_SUCCESS);
}

int32_t qWorkerInit(int8_t nodeType, int32_t nodeId, void **qWorkerMgmt, const SMsgCb *pMsgCb) {
  if (NULL == qWorkerMgmt || (pMsgCb && pMsgCb->mgmt == NULL)) {
    qError("invalid param to init qworker");
    QW_RET(TSDB_CODE_QRY_INVALID_INPUT);
  }

  int32_t qwNum = atomic_add_fetch_32(&gQwMgmt.qwNum, 1);
  if (1 == qwNum) {
    memset(gQwMgmt.param, 0, sizeof(gQwMgmt.param));
  }

  int32_t code = qwOpenRef();
  if (code) {
    atomic_sub_fetch_32(&gQwMgmt.qwNum, 1);
    QW_RET(code);
  }

  SQWorker *mgmt = taosMemoryCalloc(1, sizeof(SQWorker));
  if (NULL == mgmt) {
    qError("calloc %d failed", (int32_t)sizeof(SQWorker));
    atomic_sub_fetch_32(&gQwMgmt.qwNum, 1);
    QW_RET(TSDB_CODE_QRY_OUT_OF_MEMORY);
  }

  mgmt->cfg.maxSchedulerNum = QW_DEFAULT_SCHEDULER_NUMBER;
  mgmt->cfg.maxTaskNum = QW_DEFAULT_TASK_NUMBER;
  mgmt->cfg.maxSchTaskNum = QW_DEFAULT_SCH_TASK_NUMBER;

  mgmt->schHash = taosHashInit(mgmt->cfg.maxSchedulerNum, taosGetDefaultHashFunction(TSDB_DATA_TYPE_UBIGINT), false,
                               HASH_ENTRY_LOCK);
  if (NULL == mgmt->schHash) {
    taosMemoryFreeClear(mgmt);
    qError("init %d scheduler hash failed", mgmt->cfg.maxSchedulerNum);
    QW_ERR_JRET(TSDB_CODE_QRY_OUT_OF_MEMORY);
  }

  mgmt->ctxHash =
      taosHashInit(mgmt->cfg.maxTaskNum, taosGetDefaultHashFunction(TSDB_DATA_TYPE_BINARY), false, HASH_ENTRY_LOCK);
  if (NULL == mgmt->ctxHash) {
    qError("init %d task ctx hash failed", mgmt->cfg.maxTaskNum);
    QW_ERR_JRET(TSDB_CODE_QRY_OUT_OF_MEMORY);
  }

  mgmt->timer = taosTmrInit(0, 0, 0, "qworker");
  if (NULL == mgmt->timer) {
    qError("init timer failed, error:%s", tstrerror(terrno));
    QW_ERR_JRET(TSDB_CODE_QRY_OUT_OF_MEMORY);
  }

  mgmt->nodeType = nodeType;
  mgmt->nodeId = nodeId;
  if (pMsgCb) {
    mgmt->msgCb = *pMsgCb;
  } else {
    memset(&mgmt->msgCb, 0, sizeof(mgmt->msgCb));
  }

  mgmt->refId = taosAddRef(gQwMgmt.qwRef, mgmt);
  if (mgmt->refId < 0) {
    qError("taosAddRef qw failed, error:%s", tstrerror(terrno));
    QW_ERR_JRET(terrno);
  }

  SQWHbParam *param = NULL;
  qwSetHbParam(mgmt->refId, &param);

  mgmt->hbTimer = taosTmrStart(qwProcessHbTimerEvent, QW_DEFAULT_HEARTBEAT_MSEC, (void *)param, mgmt->timer);
  if (NULL == mgmt->hbTimer) {
    qError("start hb timer failed");
    QW_ERR_JRET(TSDB_CODE_QRY_OUT_OF_MEMORY);
  }

  *qWorkerMgmt = mgmt;

  qDebug("qworker initialized, type:%d, id:%d, handle:%p", mgmt->nodeType, mgmt->nodeId, mgmt);

  return TSDB_CODE_SUCCESS;

_return:

  if (mgmt->refId >= 0) {
    qwRelease(mgmt->refId);
  } else {
    taosHashCleanup(mgmt->schHash);
    taosHashCleanup(mgmt->ctxHash);
    taosTmrCleanUp(mgmt->timer);
    taosMemoryFreeClear(mgmt);

    atomic_sub_fetch_32(&gQwMgmt.qwNum, 1);
  }

  QW_RET(code);
}

void qWorkerDestroy(void **qWorkerMgmt) {
  if (NULL == qWorkerMgmt || NULL == *qWorkerMgmt) {
    return;
  }

  SQWorker *mgmt = *qWorkerMgmt;

  if (taosRemoveRef(gQwMgmt.qwRef, mgmt->refId)) {
    qError("remove qw from ref list failed, refId:%" PRIx64, mgmt->refId);
  }
}

int32_t qWorkerGetStat(SReadHandle *handle, void *qWorkerMgmt, SQWorkerStat *pStat) {
  if (NULL == handle || NULL == qWorkerMgmt || NULL == pStat) {
    QW_RET(TSDB_CODE_QRY_INVALID_INPUT);
  }

  SQWorker     *mgmt = (SQWorker *)qWorkerMgmt;
  SDataSinkStat sinkStat = {0};

  dsDataSinkGetCacheSize(&sinkStat);
  pStat->cacheDataSize = sinkStat.cachedSize;

  pStat->queryProcessed = QW_STAT_GET(mgmt->stat.msgStat.queryProcessed);
  pStat->cqueryProcessed = QW_STAT_GET(mgmt->stat.msgStat.cqueryProcessed);
  pStat->fetchProcessed = QW_STAT_GET(mgmt->stat.msgStat.fetchProcessed);
  pStat->dropProcessed = QW_STAT_GET(mgmt->stat.msgStat.dropProcessed);
  pStat->hbProcessed = QW_STAT_GET(mgmt->stat.msgStat.hbProcessed);
  pStat->deleteProcessed = QW_STAT_GET(mgmt->stat.msgStat.deleteProcessed);

  pStat->numOfQueryInQueue = handle->pMsgCb->qsizeFp(handle->pMsgCb->mgmt, mgmt->nodeId, QUERY_QUEUE);
  pStat->numOfFetchInQueue = handle->pMsgCb->qsizeFp(handle->pMsgCb->mgmt, mgmt->nodeId, FETCH_QUEUE);
  pStat->timeInQueryQueue = qwGetTimeInQueue((SQWorker *)qWorkerMgmt, QUERY_QUEUE);
  pStat->timeInFetchQueue = qwGetTimeInQueue((SQWorker *)qWorkerMgmt, FETCH_QUEUE);

  return TSDB_CODE_SUCCESS;
}

int32_t qWorkerProcessLocalQuery(void *pMgmt, uint64_t sId, uint64_t qId, uint64_t tId, int64_t rId, int32_t eId, SQWMsg *qwMsg, SArray *explainRes) {
  SQWorker      *mgmt = (SQWorker*)pMgmt;
  int32_t        code = 0;
  SQWTaskCtx    *ctx = NULL;
  SSubplan      *plan = (SSubplan *)qwMsg->msg;
  SQWPhaseInput  input = {0};
  qTaskInfo_t    pTaskInfo = NULL;
  DataSinkHandle sinkHandle = NULL;
  SReadHandle rHandle = {0};

  QW_ERR_JRET(qwAddTaskCtx(QW_FPARAMS()));
  QW_ERR_JRET(qwAddTaskStatus(QW_FPARAMS(), JOB_TASK_STATUS_INIT));

  QW_ERR_JRET(qwHandlePrePhaseEvents(QW_FPARAMS(), QW_PHASE_PRE_QUERY, &input, NULL));
  QW_ERR_JRET(qwAcquireTaskCtx(QW_FPARAMS(), &ctx));

  ctx->taskType = qwMsg->msgInfo.taskType;
  ctx->explain = qwMsg->msgInfo.explain;
  ctx->needFetch = qwMsg->msgInfo.needFetch;
  ctx->msgType = qwMsg->msgType;
  ctx->localExec = true;
  ctx->explainRes = explainRes;

  rHandle.pMsgCb = taosMemoryCalloc(1, sizeof(SMsgCb));
  rHandle.pMsgCb->clientRpc = qwMsg->connInfo.handle;
  
  code = qCreateExecTask(&rHandle, mgmt->nodeId, tId, plan, &pTaskInfo, &sinkHandle, NULL, OPTR_EXEC_MODEL_BATCH);
  if (code) {
    QW_TASK_ELOG("qCreateExecTask failed, code:%x - %s", code, tstrerror(code));
    QW_ERR_JRET(code);
  }

  if (NULL == sinkHandle || NULL == pTaskInfo) {
    QW_TASK_ELOG("create task result error, taskHandle:%p, sinkHandle:%p", pTaskInfo, sinkHandle);
    QW_ERR_JRET(TSDB_CODE_QRY_APP_ERROR);
  }

  ctx->level = plan->level;
  atomic_store_ptr(&ctx->taskHandle, pTaskInfo);
  atomic_store_ptr(&ctx->sinkHandle, sinkHandle);

  QW_ERR_JRET(qwExecTask(QW_FPARAMS(), ctx, NULL));

_return:

  taosMemoryFree(rHandle.pMsgCb);
  
  input.code = code;
  input.msgType = qwMsg->msgType;
  code = qwHandlePostPhaseEvents(QW_FPARAMS(), QW_PHASE_POST_QUERY, &input, NULL);

  if (ctx) {
    QW_UPDATE_RSP_CODE(ctx, code);
    qwReleaseTaskCtx(mgmt, ctx);
  }

  QW_RET(code);
}

int32_t qWorkerProcessLocalFetch(void *pMgmt, uint64_t sId, uint64_t qId, uint64_t tId, int64_t rId, int32_t eId, void** pRsp, SArray* explainRes) {
  SQWorker      *mgmt = (SQWorker*)pMgmt;
  int32_t       code = 0;
  int32_t       dataLen = 0;
  SQWTaskCtx   *ctx = NULL;
  void         *rsp = NULL;
  bool          queryStop = false;

  SQWPhaseInput input = {0};

  QW_ERR_JRET(qwHandlePrePhaseEvents(QW_FPARAMS(), QW_PHASE_PRE_FETCH, &input, NULL));

  QW_ERR_JRET(qwGetTaskCtx(QW_FPARAMS(), &ctx));

  ctx->msgType = TDMT_SCH_MERGE_FETCH;
  ctx->explainRes = explainRes;
  
  SOutputData sOutput = {0};
  
  while (true) {
    QW_ERR_JRET(qwGetQueryResFromSink(QW_FPARAMS(), ctx, &dataLen, &rsp, &sOutput));

    if (NULL == rsp) {
      QW_ERR_JRET(qwExecTask(QW_FPARAMS(), ctx, &queryStop));
      
      continue;
    } else {
      bool qComplete = (DS_BUF_EMPTY == sOutput.bufStatus && sOutput.queryEnd);

      qwBuildFetchRsp(rsp, &sOutput, dataLen, qComplete);
      if (qComplete) {
        atomic_store_8((int8_t *)&ctx->queryEnd, true);
      }

      break;
    }
  }

_return:

  *pRsp = rsp;

  input.code = code;
  code = qwHandlePostPhaseEvents(QW_FPARAMS(), QW_PHASE_POST_FETCH, &input, NULL);

  QW_RET(code);
}

<|MERGE_RESOLUTION|>--- conflicted
+++ resolved
@@ -109,12 +109,7 @@
     // if *taskHandle is NULL, it's killed right now
     if (taskHandle) {
       qwDbgSimulateSleep();
-<<<<<<< HEAD
       code = qExecTaskOpt(taskHandle, pResList, &useconds, &localFetch);
-=======
-
-      code = qExecTaskOpt(taskHandle, pResList, &useconds);
->>>>>>> 82a37008
       if (code) {
         if (code != TSDB_CODE_OPS_NOT_SUPPORT) {
           QW_TASK_ELOG("qExecTask failed, code:%x - %s", code, tstrerror(code));
