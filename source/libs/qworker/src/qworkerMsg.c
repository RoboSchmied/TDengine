--- conflicted
+++ resolved
@@ -341,22 +341,13 @@
   }
 
   SRpcMsg pMsg = {
-<<<<<<< HEAD
-    .handle  = pConn->handle,
-    .ahandle = pConn->ahandle,
-    .msgType = TDMT_VND_QUERY_HEARTBEAT,
-    .pCont   = msg,
-    .contLen = msgSize,
-    .code    = TSDB_CODE_RPC_NETWORK_UNAVAIL,
-=======
       .handle = pConn->handle,
       .ahandle = pConn->ahandle,
       .refId = pConn->refId,
       .msgType = TDMT_VND_QUERY_HEARTBEAT,
       .pCont = msg,
-      .contLen = sizeof(SSchedulerHbReq),
+      .contLen = msgSize,
       .code = TSDB_CODE_RPC_NETWORK_UNAVAIL,
->>>>>>> 352bf51f
   };
 
   tmsgRegisterBrokenLinkArg(&mgmt->msgCb, &pMsg);
