/*
 * Copyright (c) 2019 TAOS Data, Inc. <jhtao@taosdata.com>
 *
 * This program is free software: you can use, redistribute, and/or modify
 * it under the terms of the GNU Affero General Public License, version 3
 * or later ("AGPL"), as published by the Free Software Foundation.
 *
 * This program is distributed in the hope that it will be useful, but WITHOUT
 * ANY WARRANTY; without even the implied warranty of MERCHANTABILITY or
 * FITNESS FOR A PARTICULAR PURPOSE.
 *
 * You should have received a copy of the GNU Affero General Public License
 * along with this program. If not, see <http://www.gnu.org/licenses/>.
 */

#include <gtest/gtest.h>
#include <iostream>

#pragma GCC diagnostic push
#pragma GCC diagnostic ignored "-Wwrite-strings"
#pragma GCC diagnostic ignored "-Wunused-function"
#pragma GCC diagnostic ignored "-Wunused-variable"
#pragma GCC diagnostic ignored "-Wsign-compare"
#pragma GCC diagnostic ignored "-Wsign-compare"
#pragma GCC diagnostic ignored "-Wformat"
#pragma GCC diagnostic ignored "-Wint-to-pointer-cast"
#pragma GCC diagnostic ignored "-Wpointer-arith"
#include <addr_any.h>

#include "os.h"

#include "tglobal.h"
#include "taos.h"
#include "tdef.h"
#include "tvariant.h"
#include "tdatablock.h"
#include "trpc.h"
#include "planner.h"
#include "qworker.h"
#include "stub.h"
#include "executor.h"
#include "dataSinkMgt.h"


namespace {

#define qwtTestQueryQueueSize 1000000
#define qwtTestFetchQueueSize 1000000

bool qwtEnableLog = true;

int32_t qwtTestMaxExecTaskUsec = 2;
int32_t qwtTestReqMaxDelayUsec = 2;

uint64_t qwtTestQueryId = 0;
bool qwtTestEnableSleep = true;
bool qwtTestStop = false;
bool qwtTestDeadLoop = false;
int32_t qwtTestMTRunSec = 2;
int32_t qwtTestPrintNum = 10000;
uint64_t qwtTestCaseIdx = 0;
uint64_t qwtTestCaseNum = 4;
bool qwtTestCaseFinished = false;
tsem_t qwtTestQuerySem;
tsem_t qwtTestFetchSem;
int32_t qwtTestQuitThreadNum = 0;


int32_t qwtTestQueryQueueRIdx = 0;
int32_t qwtTestQueryQueueWIdx = 0;
int32_t qwtTestQueryQueueNum = 0;
SRWLatch qwtTestQueryQueueLock = 0;
struct SRpcMsg *qwtTestQueryQueue[qwtTestQueryQueueSize] = {0};

int32_t qwtTestFetchQueueRIdx = 0;
int32_t qwtTestFetchQueueWIdx = 0;
int32_t qwtTestFetchQueueNum = 0;
SRWLatch qwtTestFetchQueueLock = 0;
struct SRpcMsg *qwtTestFetchQueue[qwtTestFetchQueueSize] = {0};


int32_t qwtTestSinkBlockNum = 0;
int32_t qwtTestSinkMaxBlockNum = 0;
bool qwtTestSinkQueryEnd = false;
SRWLatch qwtTestSinkLock = 0;
int32_t qwtTestSinkLastLen = 0;


SSubQueryMsg qwtqueryMsg = {0};
SRpcMsg qwtfetchRpc = {0};
SResFetchReq qwtfetchMsg = {0};
SRpcMsg qwtreadyRpc = {0};
SResReadyReq qwtreadyMsg = {0};
SRpcMsg qwtdropRpc = {0};
STaskDropReq qwtdropMsg = {0};  
SSchTasksStatusReq qwtstatusMsg = {0};


void qwtInitLogFile() {
  if (!qwtEnableLog) {
    return;
  }
  const char    *defaultLogFileNamePrefix = "taosdlog";
  const int32_t  maxLogFileNum = 10;

  tsAsyncLog = 0;
  qDebugFlag = 159;
  strcpy(tsLogDir, "/var/log/taos");

  if (taosInitLog(defaultLogFileNamePrefix, maxLogFileNum) < 0) {
    printf("failed to open log file in directory:%s\n", tsLogDir);
  }

}

void qwtBuildQueryReqMsg(SRpcMsg *queryRpc) {
  qwtqueryMsg.queryId = htobe64(atomic_add_fetch_64(&qwtTestQueryId, 1));
  qwtqueryMsg.sId = htobe64(1);
  qwtqueryMsg.taskId = htobe64(1);
  qwtqueryMsg.phyLen = htonl(100);
  qwtqueryMsg.sqlLen = 0;
  queryRpc->msgType = TDMT_VND_QUERY;
  queryRpc->pCont = &qwtqueryMsg;
  queryRpc->contLen = sizeof(SSubQueryMsg) + 100;
}

void qwtBuildReadyReqMsg(SResReadyReq *readyMsg, SRpcMsg *readyRpc) {
  readyMsg->sId = htobe64(1);
  readyMsg->queryId = htobe64(atomic_load_64(&qwtTestQueryId));
  readyMsg->taskId = htobe64(1);
  readyRpc->msgType = TDMT_VND_RES_READY;
  readyRpc->pCont = readyMsg;
  readyRpc->contLen = sizeof(SResReadyReq);
}

void qwtBuildFetchReqMsg(SResFetchReq *fetchMsg, SRpcMsg *fetchRpc) {
  fetchMsg->sId = htobe64(1);
  fetchMsg->queryId = htobe64(atomic_load_64(&qwtTestQueryId));
  fetchMsg->taskId = htobe64(1);
  fetchRpc->msgType = TDMT_VND_FETCH;
  fetchRpc->pCont = fetchMsg;
  fetchRpc->contLen = sizeof(SResFetchReq);
}

void qwtBuildDropReqMsg(STaskDropReq *dropMsg, SRpcMsg *dropRpc) {
  dropMsg->sId = htobe64(1);
  dropMsg->queryId = htobe64(atomic_load_64(&qwtTestQueryId));
  dropMsg->taskId = htobe64(1);
  dropRpc->msgType = TDMT_VND_DROP_TASK;
  dropRpc->pCont = dropMsg;
  dropRpc->contLen = sizeof(STaskDropReq);
}

void qwtBuildStatusReqMsg(SSchTasksStatusReq *statusMsg, SRpcMsg *statusRpc) {
  statusMsg->sId = htobe64(1);
  statusRpc->pCont = statusMsg;
  statusRpc->contLen = sizeof(SSchTasksStatusReq);
  statusRpc->msgType = TDMT_VND_TASKS_STATUS;
}

int32_t qwtStringToPlan(const char* str, SSubplan** subplan) {
  *subplan = (SSubplan *)0x1;
  return 0;
}

int32_t qwtPutReqToFetchQueue(void *node, struct SRpcMsg *pMsg) {
  taosWLockLatch(&qwtTestFetchQueueLock);
  struct SRpcMsg *newMsg = (struct SRpcMsg *)calloc(1, sizeof(struct SRpcMsg));
  memcpy(newMsg, pMsg, sizeof(struct SRpcMsg));  
  qwtTestFetchQueue[qwtTestFetchQueueWIdx++] = newMsg;
  if (qwtTestFetchQueueWIdx >= qwtTestFetchQueueSize) {
    qwtTestFetchQueueWIdx = 0;
  }
  
  qwtTestFetchQueueNum++;

  if (qwtTestFetchQueueWIdx == qwtTestFetchQueueRIdx) {
    printf("Fetch queue is full");
    assert(0);
  }
  taosWUnLockLatch(&qwtTestFetchQueueLock);
  
  tsem_post(&qwtTestFetchSem);
  
  return 0;
}


int32_t qwtPutReqToQueue(void *node, struct SRpcMsg *pMsg) {
  taosWLockLatch(&qwtTestQueryQueueLock);
  struct SRpcMsg *newMsg = (struct SRpcMsg *)calloc(1, sizeof(struct SRpcMsg));
  memcpy(newMsg, pMsg, sizeof(struct SRpcMsg));
  qwtTestQueryQueue[qwtTestQueryQueueWIdx++] = newMsg;
  if (qwtTestQueryQueueWIdx >= qwtTestQueryQueueSize) {
    qwtTestQueryQueueWIdx = 0;
  }
  
  qwtTestQueryQueueNum++;

  if (qwtTestQueryQueueWIdx == qwtTestQueryQueueRIdx) {
    printf("query queue is full");
    assert(0);
  }
  taosWUnLockLatch(&qwtTestQueryQueueLock);
  
  tsem_post(&qwtTestQuerySem);
  
  return 0;
}

void qwtSendReqToDnode(void* pVnode, struct SEpSet* epSet, struct SRpcMsg* pReq) {
  
}


void qwtRpcSendResponse(const SRpcMsg *pRsp) {

  switch (pRsp->msgType) {
    case TDMT_VND_QUERY_RSP: {
      SQueryTableRsp *rsp = (SQueryTableRsp *)pRsp->pCont;

      if (0 == pRsp->code) {
        qwtBuildReadyReqMsg(&qwtreadyMsg, &qwtreadyRpc);    
        qwtPutReqToFetchQueue((void *)0x1, &qwtreadyRpc);
      } else {
        qwtBuildDropReqMsg(&qwtdropMsg, &qwtdropRpc);
        qwtPutReqToFetchQueue((void *)0x1, &qwtdropRpc);
      }
      
      rpcFreeCont(rsp);
      break;
    }
    case TDMT_VND_RES_READY_RSP: {
      SResReadyRsp *rsp = (SResReadyRsp *)pRsp->pCont;
      
      if (0 == pRsp->code) {
        qwtBuildFetchReqMsg(&qwtfetchMsg, &qwtfetchRpc);
        qwtPutReqToFetchQueue((void *)0x1, &qwtfetchRpc);
      } else {
        qwtBuildDropReqMsg(&qwtdropMsg, &qwtdropRpc);
        qwtPutReqToFetchQueue((void *)0x1, &qwtdropRpc);
      }
      rpcFreeCont(rsp);
      break;
    }
    case TDMT_VND_FETCH_RSP: {
      SRetrieveTableRsp *rsp = (SRetrieveTableRsp *)pRsp->pCont;
  
      if (0 == pRsp->code && 0 == rsp->completed) {
        qwtBuildFetchReqMsg(&qwtfetchMsg, &qwtfetchRpc);
        qwtPutReqToFetchQueue((void *)0x1, &qwtfetchRpc);
        rpcFreeCont(rsp);
        return;
      }

      qwtBuildDropReqMsg(&qwtdropMsg, &qwtdropRpc);
      qwtPutReqToFetchQueue((void *)0x1, &qwtdropRpc);
      rpcFreeCont(rsp);
      
      break;
    }
    case TDMT_VND_DROP_TASK_RSP: {
      STaskDropRsp *rsp = (STaskDropRsp *)pRsp->pCont;
      rpcFreeCont(rsp);

      qwtTestCaseFinished = true;
      break;
    }
  }

  
  return;
}

int32_t qwtCreateExecTask(void* tsdb, int32_t vgId, uint64_t taskId, struct SSubplan* pPlan, qTaskInfo_t* pTaskInfo, DataSinkHandle* handle) {
  qwtTestSinkBlockNum = 0;
  qwtTestSinkMaxBlockNum = taosRand() % 100 + 1;
  qwtTestSinkQueryEnd = false;
  
  *pTaskInfo = (qTaskInfo_t)qwtTestCaseIdx+1;
  *handle = (DataSinkHandle)qwtTestCaseIdx+2;

  ++qwtTestCaseIdx;
  
  return 0;
}

int32_t qwtExecTask(qTaskInfo_t tinfo, SSDataBlock** pRes, uint64_t *useconds) {
  int32_t endExec = 0;
  
  if (NULL == tinfo) {
    *pRes = NULL;
    *useconds = 0;
  } else {
    if (qwtTestSinkQueryEnd) {
      *pRes = NULL;
      *useconds = taosRand() % 10;
      return 0;
    }
    
    endExec = taosRand() % 5;
    
    int32_t runTime = 0;
    if (qwtTestEnableSleep && qwtTestMaxExecTaskUsec > 0) {
      runTime = taosRand() % qwtTestMaxExecTaskUsec;
    }

    if (qwtTestEnableSleep) {
      if (runTime) {
        taosUsleep(runTime);
      }
    }
      
    if (endExec) {
      *pRes = (SSDataBlock*)calloc(1, sizeof(SSDataBlock));
      (*pRes)->info.rows = taosRand() % 1000 + 1;
    } else {
      *pRes = NULL;
      *useconds = taosRand() % 10;
    }
  }
  
  return 0;
}

int32_t qwtKillTask(qTaskInfo_t qinfo) {
  return 0;
}

void qwtDestroyTask(qTaskInfo_t qHandle) {
}


int32_t qwtPutDataBlock(DataSinkHandle handle, const SInputData* pInput, bool* pContinue) {
  if (NULL == handle || NULL == pInput || NULL == pContinue) {
    assert(0);
  }

  free((void *)pInput->pData);

  taosWLockLatch(&qwtTestSinkLock);

  qwtTestSinkBlockNum++;

  if (qwtTestSinkBlockNum >= qwtTestSinkMaxBlockNum) {
    *pContinue = false;
  } else {
    *pContinue = true;
  }
  taosWUnLockLatch(&qwtTestSinkLock);
  
  return 0;
}

void qwtEndPut(DataSinkHandle handle, uint64_t useconds) {
  if (NULL == handle) {
    assert(0);
  }

  qwtTestSinkQueryEnd = true;
}

void qwtGetDataLength(DataSinkHandle handle, int32_t* pLen, bool* pQueryEnd) {
  static int32_t in = 0;

  if (in > 0) {
    assert(0);
  }

  atomic_add_fetch_32(&in, 1);
  
  if (NULL == handle) {
    assert(0);
  }

  taosWLockLatch(&qwtTestSinkLock);
  if (qwtTestSinkBlockNum > 0) {
    *pLen = taosRand() % 100 + 1;
    qwtTestSinkBlockNum--;
  } else {
    *pLen = 0;
  }
  qwtTestSinkLastLen = *pLen;
  taosWUnLockLatch(&qwtTestSinkLock);

  *pQueryEnd = qwtTestSinkQueryEnd;

  atomic_sub_fetch_32(&in, 1);
}

int32_t qwtGetDataBlock(DataSinkHandle handle, SOutputData* pOutput) {
  taosWLockLatch(&qwtTestSinkLock);
  if (qwtTestSinkLastLen > 0) {
    pOutput->numOfRows = taosRand() % 10 + 1;
    pOutput->compressed = 1;
    pOutput->queryEnd = qwtTestSinkQueryEnd;
    if (qwtTestSinkBlockNum == 0) {
      pOutput->bufStatus = DS_BUF_EMPTY;
    } else if (qwtTestSinkBlockNum <= qwtTestSinkMaxBlockNum*0.5) {
      pOutput->bufStatus = DS_BUF_LOW;
    } else {
      pOutput->bufStatus = DS_BUF_FULL;
    }
    pOutput->useconds = taosRand() % 10 + 1;
    pOutput->precision = 1;
  } else if (qwtTestSinkLastLen == 0) {
    pOutput->numOfRows = 0;
    pOutput->compressed = 1;
    pOutput->pData = NULL;
    pOutput->queryEnd = qwtTestSinkQueryEnd;
    if (qwtTestSinkBlockNum == 0) {
      pOutput->bufStatus = DS_BUF_EMPTY;
    } else if (qwtTestSinkBlockNum <= qwtTestSinkMaxBlockNum*0.5) {
      pOutput->bufStatus = DS_BUF_LOW;
    } else {
      pOutput->bufStatus = DS_BUF_FULL;
    }
    pOutput->useconds = taosRand() % 10 + 1;
    pOutput->precision = 1;
  } else {
    assert(0);
  }
  taosWUnLockLatch(&qwtTestSinkLock);
  
  return 0;
}

void qwtDestroyDataSinker(DataSinkHandle handle) {

}



void stubSetStringToPlan() {
  static Stub stub;
  stub.set(qStringToSubplan, qwtStringToPlan);
  {
    AddrAny any("libplanner.so");
    std::map<std::string,void*> result;
    any.get_global_func_addr_dynsym("^qStringToSubplan$", result);
    for (const auto& f : result) {
      stub.set(f.second, qwtStringToPlan);
    }
  }
}

void stubSetExecTask() {
  static Stub stub;
  stub.set(qExecTask, qwtExecTask);
  {
    AddrAny any("libexecutor.so");
    std::map<std::string,void*> result;
    any.get_global_func_addr_dynsym("^qExecTask$", result);
    for (const auto& f : result) {
      stub.set(f.second, qwtExecTask);
    }
  }
}



void stubSetCreateExecTask() {
  static Stub stub;
  stub.set(qCreateExecTask, qwtCreateExecTask);
  {
    AddrAny any("libexecutor.so");
    std::map<std::string,void*> result;
    any.get_global_func_addr_dynsym("^qCreateExecTask$", result);
    for (const auto& f : result) {
      stub.set(f.second, qwtCreateExecTask);
    }
  }
}

void stubSetAsyncKillTask() {
  static Stub stub;
  stub.set(qAsyncKillTask, qwtKillTask);
  {
    AddrAny any("libexecutor.so");
    std::map<std::string,void*> result;
    any.get_global_func_addr_dynsym("^qAsyncKillTask$", result);
    for (const auto& f : result) {
      stub.set(f.second, qwtKillTask);
    }
  }
}

void stubSetDestroyTask() {
  static Stub stub;
  stub.set(qDestroyTask, qwtDestroyTask);
  {
    AddrAny any("libexecutor.so");
    std::map<std::string,void*> result;
    any.get_global_func_addr_dynsym("^qDestroyTask$", result);
    for (const auto& f : result) {
      stub.set(f.second, qwtDestroyTask);
    }
  }
}


void stubSetDestroyDataSinker() {
  static Stub stub;
  stub.set(dsDestroyDataSinker, qwtDestroyDataSinker);
  {
    AddrAny any("libexecutor.so");
    std::map<std::string,void*> result;
    any.get_global_func_addr_dynsym("^dsDestroyDataSinker$", result);
    for (const auto& f : result) {
      stub.set(f.second, qwtDestroyDataSinker);
    }
  }
}

void stubSetGetDataLength() {
  static Stub stub;
  stub.set(dsGetDataLength, qwtGetDataLength);
  {
    AddrAny any("libexecutor.so");
    std::map<std::string,void*> result;
    any.get_global_func_addr_dynsym("^dsGetDataLength$", result);
    for (const auto& f : result) {
      stub.set(f.second, qwtGetDataLength);
    }
  }
}

void stubSetEndPut() {
  static Stub stub;
  stub.set(dsEndPut, qwtEndPut);
  {
    AddrAny any("libexecutor.so");
    std::map<std::string,void*> result;
    any.get_global_func_addr_dynsym("^dsEndPut$", result);
    for (const auto& f : result) {
      stub.set(f.second, qwtEndPut);
    }
  }
}

void stubSetPutDataBlock() {
  static Stub stub;
  stub.set(dsPutDataBlock, qwtPutDataBlock);
  {
    AddrAny any("libexecutor.so");
    std::map<std::string,void*> result;
    any.get_global_func_addr_dynsym("^dsPutDataBlock$", result);
    for (const auto& f : result) {
      stub.set(f.second, qwtPutDataBlock);
    }
  }
}

void stubSetRpcSendResponse() {
  static Stub stub;
  stub.set(rpcSendResponse, qwtRpcSendResponse);
  {
    AddrAny any("libtransport.so");
    std::map<std::string,void*> result;
    any.get_global_func_addr_dynsym("^rpcSendResponse$", result);
    for (const auto& f : result) {
      stub.set(f.second, qwtRpcSendResponse);
    }
  }
}

void stubSetGetDataBlock() {
  static Stub stub;
  stub.set(dsGetDataBlock, qwtGetDataBlock);
  {
    AddrAny any("libtransport.so");
    std::map<std::string,void*> result;
    any.get_global_func_addr_dynsym("^dsGetDataBlock$", result);
    for (const auto& f : result) {
      stub.set(f.second, qwtGetDataBlock);
    }
  }
}


void *queryThread(void *param) {
  SRpcMsg queryRpc = {0};
  int32_t code = 0;
  uint32_t n = 0;
  void *mockPointer = (void *)0x1;    
  void *mgmt = param;

  while (!qwtTestStop) {
    qwtBuildQueryReqMsg(&queryRpc);
    qWorkerProcessQueryMsg(mockPointer, mgmt, &queryRpc);    
    if (qwtTestEnableSleep) {
      taosUsleep(taosRand()%5);
    }
    if (++n % qwtTestPrintNum == 0) {
      printf("query:%d\n", n);
    }
  }

  return NULL;
}

void *readyThread(void *param) {
  SRpcMsg readyRpc = {0};
  int32_t code = 0;
  uint32_t n = 0;  
  void *mockPointer = (void *)0x1;    
  void *mgmt = param;
  SResReadyReq readyMsg = {0};

  while (!qwtTestStop) {
    qwtBuildReadyReqMsg(&readyMsg, &readyRpc);
    code = qWorkerProcessReadyMsg(mockPointer, mgmt, &readyRpc);
    if (qwtTestEnableSleep) {
      taosUsleep(taosRand()%5);
    }
    if (++n % qwtTestPrintNum == 0) {
      printf("ready:%d\n", n);
    }    
  }

  return NULL;
}

void *fetchThread(void *param) {
  SRpcMsg fetchRpc = {0};
  int32_t code = 0;
  uint32_t n = 0;  
  void *mockPointer = (void *)0x1;    
  void *mgmt = param;
  SResFetchReq fetchMsg = {0};

  while (!qwtTestStop) {
    qwtBuildFetchReqMsg(&fetchMsg, &fetchRpc);
    code = qWorkerProcessFetchMsg(mockPointer, mgmt, &fetchRpc);
    if (qwtTestEnableSleep) {
      taosUsleep(taosRand()%5);
    }
    if (++n % qwtTestPrintNum == 0) {
      printf("fetch:%d\n", n);
    }    
  }

  return NULL;
}

void *dropThread(void *param) {
  SRpcMsg dropRpc = {0};
  int32_t code = 0;
  uint32_t n = 0;  
  void *mockPointer = (void *)0x1;    
  void *mgmt = param;
  STaskDropReq dropMsg = {0};  

  while (!qwtTestStop) {
    qwtBuildDropReqMsg(&dropMsg, &dropRpc);
    code = qWorkerProcessDropMsg(mockPointer, mgmt, &dropRpc);
    if (qwtTestEnableSleep) {
      taosUsleep(taosRand()%5);
    }
    if (++n % qwtTestPrintNum == 0) {
      printf("drop:%d\n", n);
    }    
  }

  return NULL;
}

void *statusThread(void *param) {
  SRpcMsg statusRpc = {0};
  int32_t code = 0;
  uint32_t n = 0;  
  void *mockPointer = (void *)0x1;    
  void *mgmt = param;
  SSchTasksStatusReq statusMsg = {0};

  while (!qwtTestStop) {
    qwtBuildStatusReqMsg(&statusMsg, &statusRpc);
    code = qWorkerProcessStatusMsg(mockPointer, mgmt, &statusRpc);
    if (qwtTestEnableSleep) {
      taosUsleep(taosRand()%5);
    }
    if (++n % qwtTestPrintNum == 0) {
      printf("status:%d\n", n);
    }    
  }

  return NULL;
}


void *qwtclientThread(void *param) {
  int32_t code = 0;
  uint32_t n = 0;
  void *mgmt = param;
  void *mockPointer = (void *)0x1;    
  SRpcMsg queryRpc = {0};

  taosSsleep(1);

  while (!qwtTestStop) {
    qwtTestCaseFinished = false;
    
    qwtBuildQueryReqMsg(&queryRpc);
    qwtPutReqToQueue((void *)0x1, &queryRpc);

    while (!qwtTestCaseFinished) {
      taosUsleep(1);
    }
    
    
    if (++n % qwtTestPrintNum == 0) {
      printf("case run:%d\n", n);
    }
  }

  atomic_add_fetch_32(&qwtTestQuitThreadNum, 1);

  return NULL;
}

void *queryQueueThread(void *param) {
  void *mockPointer = (void *)0x1;   
  SRpcMsg *queryRpc = NULL;
  void *mgmt = param;

  while (true) {
    tsem_wait(&qwtTestQuerySem);

    if (qwtTestStop && qwtTestQueryQueueNum <= 0 && qwtTestCaseFinished) {
      break;
    }

    taosWLockLatch(&qwtTestQueryQueueLock);
    if (qwtTestQueryQueueNum <= 0 || qwtTestQueryQueueRIdx == qwtTestQueryQueueWIdx) {
      printf("query queue is empty\n");
      assert(0);
    }
    
    queryRpc = qwtTestQueryQueue[qwtTestQueryQueueRIdx++];
    
    if (qwtTestQueryQueueRIdx >= qwtTestQueryQueueSize) {
      qwtTestQueryQueueRIdx = 0;
    }
    
    qwtTestQueryQueueNum--;
    taosWUnLockLatch(&qwtTestQueryQueueLock);


    if (qwtTestEnableSleep && qwtTestReqMaxDelayUsec > 0) {
      int32_t delay = taosRand() % qwtTestReqMaxDelayUsec;

      if (delay) {
        taosUsleep(delay);
      }
    }
    
    if (TDMT_VND_QUERY == queryRpc->msgType) {
      qWorkerProcessQueryMsg(mockPointer, mgmt, queryRpc);
    } else if (TDMT_VND_QUERY_CONTINUE == queryRpc->msgType) {
      qWorkerProcessCQueryMsg(mockPointer, mgmt, queryRpc);
    } else {
      printf("unknown msg in query queue, type:%d\n", queryRpc->msgType);
      assert(0);
    }

    free(queryRpc);

    if (qwtTestStop && qwtTestQueryQueueNum <= 0 && qwtTestCaseFinished) {
      break;
    }
  }

  atomic_add_fetch_32(&qwtTestQuitThreadNum, 1);

  return NULL;
}

void *fetchQueueThread(void *param) {
  void *mockPointer = (void *)0x1;   
  SRpcMsg *fetchRpc = NULL;
  void *mgmt = param;

  while (true) {
    tsem_wait(&qwtTestFetchSem);

    if (qwtTestStop && qwtTestFetchQueueNum <= 0 && qwtTestCaseFinished) {
      break;
    }    

    taosWLockLatch(&qwtTestFetchQueueLock);
    if (qwtTestFetchQueueNum <= 0 || qwtTestFetchQueueRIdx == qwtTestFetchQueueWIdx) {
      printf("Fetch queue is empty\n");
      assert(0);
    }
    
    fetchRpc = qwtTestFetchQueue[qwtTestFetchQueueRIdx++];
    
    if (qwtTestFetchQueueRIdx >= qwtTestFetchQueueSize) {
      qwtTestFetchQueueRIdx = 0;
    }
    
    qwtTestFetchQueueNum--;
    taosWUnLockLatch(&qwtTestFetchQueueLock);

    if (qwtTestEnableSleep && qwtTestReqMaxDelayUsec > 0) {
      int32_t delay = taosRand() % qwtTestReqMaxDelayUsec;

      if (delay) {
        taosUsleep(delay);
      }
    }

    switch (fetchRpc->msgType) {
      case TDMT_VND_FETCH:
        qWorkerProcessFetchMsg(mockPointer, mgmt, fetchRpc);
        break;
      case TDMT_VND_RES_READY:
        qWorkerProcessReadyMsg(mockPointer, mgmt, fetchRpc);
        break;
      case TDMT_VND_TASKS_STATUS:
        qWorkerProcessStatusMsg(mockPointer, mgmt, fetchRpc);
        break;
      case TDMT_VND_CANCEL_TASK:
        qWorkerProcessCancelMsg(mockPointer, mgmt, fetchRpc);
        break;
      case TDMT_VND_DROP_TASK:
        qWorkerProcessDropMsg(mockPointer, mgmt, fetchRpc);
        break;
      default:
        printf("unknown msg type:%d in fetch queue", fetchRpc->msgType);
        assert(0);
        break;
    }

    free(fetchRpc);

    if (qwtTestStop && qwtTestFetchQueueNum <= 0 && qwtTestCaseFinished) {
      break;
    }    
  }

  atomic_add_fetch_32(&qwtTestQuitThreadNum, 1);

  return NULL;
}



}


TEST(seqTest, normalCase) {
  void *mgmt = NULL;
  int32_t code = 0;
  void *mockPointer = (void *)0x1;
  SRpcMsg queryRpc = {0};
  SRpcMsg readyRpc = {0};
  SRpcMsg fetchRpc = {0};
  SRpcMsg dropRpc = {0};
  SRpcMsg statusRpc = {0};

  qwtInitLogFile();

  qwtBuildQueryReqMsg(&queryRpc);
  qwtBuildReadyReqMsg(&qwtreadyMsg, &readyRpc);
  qwtBuildFetchReqMsg(&qwtfetchMsg, &fetchRpc);
  qwtBuildDropReqMsg(&qwtdropMsg, &dropRpc);
  
  stubSetStringToPlan();
  stubSetRpcSendResponse();
  stubSetExecTask();
  stubSetCreateExecTask();
  stubSetAsyncKillTask();
  stubSetDestroyTask();
  stubSetDestroyDataSinker();
  stubSetGetDataLength();
  stubSetEndPut();
  stubSetPutDataBlock();
  stubSetGetDataBlock();
  
  code = qWorkerInit(NODE_TYPE_VNODE, 1, NULL, &mgmt, mockPointer, qwtPutReqToQueue, (sendReqFp)qwtSendReqToDnode);
  ASSERT_EQ(code, 0);

  code = qWorkerProcessQueryMsg(mockPointer, mgmt, &queryRpc);
  ASSERT_EQ(code, 0);

  //code = qWorkerProcessReadyMsg(mockPointer, mgmt, &readyRpc);
  //ASSERT_EQ(code, 0);

  code = qWorkerProcessFetchMsg(mockPointer, mgmt, &fetchRpc);
  ASSERT_EQ(code, 0);

  code = qWorkerProcessDropMsg(mockPointer, mgmt, &dropRpc);
  ASSERT_EQ(code, 0);

  qwtBuildStatusReqMsg(&qwtstatusMsg, &statusRpc);
  code = qWorkerProcessStatusMsg(mockPointer, mgmt, &statusRpc);
  ASSERT_EQ(code, 0);

  qWorkerDestroy(&mgmt);
}

TEST(seqTest, cancelFirst) {
  void *mgmt = NULL;
  int32_t code = 0;
  void *mockPointer = (void *)0x1;
  SRpcMsg queryRpc = {0};
  SRpcMsg dropRpc = {0};
  SRpcMsg statusRpc = {0};

  qwtInitLogFile();
  
  qwtBuildQueryReqMsg(&queryRpc);
  qwtBuildDropReqMsg(&qwtdropMsg, &dropRpc);
  qwtBuildStatusReqMsg(&qwtstatusMsg, &statusRpc);

  stubSetStringToPlan();
  stubSetRpcSendResponse();
  
  code = qWorkerInit(NODE_TYPE_VNODE, 1, NULL, &mgmt, mockPointer, qwtPutReqToQueue, (sendReqFp)qwtSendReqToDnode);
  ASSERT_EQ(code, 0);

  qwtBuildStatusReqMsg(&qwtstatusMsg, &statusRpc);
  code = qWorkerProcessStatusMsg(mockPointer, mgmt, &statusRpc);
  ASSERT_EQ(code, 0);

  code = qWorkerProcessDropMsg(mockPointer, mgmt, &dropRpc);
  ASSERT_EQ(code, 0);

  qwtBuildStatusReqMsg(&qwtstatusMsg, &statusRpc);
  code = qWorkerProcessStatusMsg(mockPointer, mgmt, &statusRpc);
  ASSERT_EQ(code, 0);

  code = qWorkerProcessQueryMsg(mockPointer, mgmt, &queryRpc);
  ASSERT_TRUE(0 != code);

  qwtBuildStatusReqMsg(&qwtstatusMsg, &statusRpc);
  code = qWorkerProcessStatusMsg(mockPointer, mgmt, &statusRpc);
  ASSERT_EQ(code, 0);

  qWorkerDestroy(&mgmt);
}

TEST(seqTest, randCase) {
  void *mgmt = NULL;
  int32_t code = 0;
  void *mockPointer = (void *)0x1;
  SRpcMsg queryRpc = {0};
  SRpcMsg readyRpc = {0};
  SRpcMsg fetchRpc = {0};
  SRpcMsg dropRpc = {0};
  SRpcMsg statusRpc = {0};
  SResReadyReq readyMsg = {0};
  SResFetchReq fetchMsg = {0};
  STaskDropReq dropMsg = {0};  
  SSchTasksStatusReq statusMsg = {0};

  qwtInitLogFile();
  
  stubSetStringToPlan();
  stubSetRpcSendResponse();
  stubSetCreateExecTask();

  taosSeedRand(taosGetTimestampSec());
  
  code = qWorkerInit(NODE_TYPE_VNODE, 1, NULL, &mgmt, mockPointer, qwtPutReqToQueue, (sendReqFp)qwtSendReqToDnode);
  ASSERT_EQ(code, 0);

  int32_t t = 0;
  int32_t maxr = 10001;
  while (true) {
    int32_t r = taosRand() % maxr;
    
    if (r >= 0 && r < maxr/5) {
      printf("Query,%d\n", t++);      
      qwtBuildQueryReqMsg(&queryRpc);
      code = qWorkerProcessQueryMsg(mockPointer, mgmt, &queryRpc);
    } else if (r >= maxr/5 && r < maxr * 2/5) {
      //printf("Ready,%d\n", t++);
      //qwtBuildReadyReqMsg(&readyMsg, &readyRpc);
      //code = qWorkerProcessReadyMsg(mockPointer, mgmt, &readyRpc);
      //if (qwtTestEnableSleep) {
      //  taosUsleep(1);
      //}
    } else if (r >= maxr * 2/5 && r < maxr* 3/5) {
      printf("Fetch,%d\n", t++);
      qwtBuildFetchReqMsg(&fetchMsg, &fetchRpc);
      code = qWorkerProcessFetchMsg(mockPointer, mgmt, &fetchRpc);
      if (qwtTestEnableSleep) {
        taosUsleep(1);
      }
    } else if (r >= maxr * 3/5 && r < maxr * 4/5) {
      printf("Drop,%d\n", t++);
      qwtBuildDropReqMsg(&dropMsg, &dropRpc);
      code = qWorkerProcessDropMsg(mockPointer, mgmt, &dropRpc);
      if (qwtTestEnableSleep) {
        taosUsleep(1);
      }
    } else if (r >= maxr * 4/5 && r < maxr-1) {
      printf("Status,%d\n", t++);
      qwtBuildStatusReqMsg(&statusMsg, &statusRpc);
      code = qWorkerProcessStatusMsg(mockPointer, mgmt, &statusRpc);
      ASSERT_EQ(code, 0);
      if (qwtTestEnableSleep) {
        taosUsleep(1);
      }      
    } else {
      printf("QUIT RAND NOW");
      break;
    }
  }

  qWorkerDestroy(&mgmt);
}

TEST(seqTest, multithreadRand) {
  void *mgmt = NULL;
  int32_t code = 0;
  void *mockPointer = (void *)0x1;

  qwtInitLogFile();
  
  stubSetStringToPlan();
  stubSetRpcSendResponse();
  stubSetExecTask();
  stubSetCreateExecTask();
  stubSetAsyncKillTask();
  stubSetDestroyTask();
  stubSetDestroyDataSinker();
  stubSetGetDataLength();
  stubSetEndPut();
  stubSetPutDataBlock();
  stubSetGetDataBlock();

  taosSeedRand(taosGetTimestampSec());
  
  code = qWorkerInit(NODE_TYPE_VNODE, 1, NULL, &mgmt, mockPointer, qwtPutReqToQueue, (sendReqFp)qwtSendReqToDnode);
  ASSERT_EQ(code, 0);

  TdThreadAttr thattr;
  taosThreadAttrInit(&thattr);

<<<<<<< HEAD
  pthread_t t1,t2,t3,t4,t5,t6;
  pthread_create(&(t1), &thattr, queryThread, mgmt);
  //pthread_create(&(t2), &thattr, readyThread, NULL);
  pthread_create(&(t3), &thattr, fetchThread, NULL);
  pthread_create(&(t4), &thattr, dropThread, NULL);
  pthread_create(&(t5), &thattr, statusThread, NULL);
  pthread_create(&(t6), &thattr, fetchQueueThread, mgmt);
=======
  TdThread t1,t2,t3,t4,t5,t6;
  taosThreadCreate(&(t1), &thattr, queryThread, mgmt);
  taosThreadCreate(&(t2), &thattr, readyThread, NULL);
  taosThreadCreate(&(t3), &thattr, fetchThread, NULL);
  taosThreadCreate(&(t4), &thattr, dropThread, NULL);
  taosThreadCreate(&(t5), &thattr, statusThread, NULL);
  taosThreadCreate(&(t6), &thattr, fetchQueueThread, mgmt);
>>>>>>> 9ca80596

  while (true) {
    if (qwtTestDeadLoop) {
      taosSsleep(1);
    } else {
      taosSsleep(qwtTestMTRunSec);
      break;
    }
  }
  
  qwtTestStop = true;
  taosSsleep(3);

  qwtTestQueryQueueNum = 0;
  qwtTestQueryQueueRIdx = 0;
  qwtTestQueryQueueWIdx = 0;
  qwtTestQueryQueueLock = 0;
  qwtTestFetchQueueNum = 0;
  qwtTestFetchQueueRIdx = 0;
  qwtTestFetchQueueWIdx = 0;
  qwtTestFetchQueueLock = 0;
  
  qWorkerDestroy(&mgmt);
}

TEST(rcTest, shortExecshortDelay) {
  void *mgmt = NULL;
  int32_t code = 0;
  void *mockPointer = (void *)0x1;

  qwtInitLogFile();
  
  stubSetStringToPlan();
  stubSetRpcSendResponse();
  stubSetExecTask();
  stubSetCreateExecTask();
  stubSetAsyncKillTask();
  stubSetDestroyTask();
  stubSetDestroyDataSinker();
  stubSetGetDataLength();
  stubSetEndPut();
  stubSetPutDataBlock();
  stubSetGetDataBlock();

  taosSeedRand(taosGetTimestampSec());
  qwtTestStop = false;
  qwtTestQuitThreadNum = 0;

  code = qWorkerInit(NODE_TYPE_VNODE, 1, NULL, &mgmt, mockPointer, qwtPutReqToQueue, (sendReqFp)qwtSendReqToDnode);
  ASSERT_EQ(code, 0);

  qwtTestMaxExecTaskUsec = 0;
  qwtTestReqMaxDelayUsec = 0;

  tsem_init(&qwtTestQuerySem, 0, 0);
  tsem_init(&qwtTestFetchSem, 0, 0);

  TdThreadAttr thattr;
  taosThreadAttrInit(&thattr);

  TdThread t1,t2,t3,t4,t5;
  taosThreadCreate(&(t1), &thattr, qwtclientThread, mgmt);
  taosThreadCreate(&(t2), &thattr, queryQueueThread, mgmt);
  taosThreadCreate(&(t3), &thattr, fetchQueueThread, mgmt);

  while (true) {
    if (qwtTestDeadLoop) {
      taosSsleep(1);
    } else {
      taosSsleep(qwtTestMTRunSec);
      break;
    }
  }
  
  qwtTestStop = true;

  while (true) {
    if (qwtTestQuitThreadNum == 3) {
      break;
    }
    
    taosSsleep(1);

    if (qwtTestCaseFinished) {
      if (qwtTestQuitThreadNum < 3) { 
        tsem_post(&qwtTestQuerySem);
        tsem_post(&qwtTestFetchSem);

        taosUsleep(10);
      }
    }
    
  }

  qwtTestQueryQueueNum = 0;
  qwtTestQueryQueueRIdx = 0;
  qwtTestQueryQueueWIdx = 0;
  qwtTestQueryQueueLock = 0;
  qwtTestFetchQueueNum = 0;
  qwtTestFetchQueueRIdx = 0;
  qwtTestFetchQueueWIdx = 0;
  qwtTestFetchQueueLock = 0;
  
  qWorkerDestroy(&mgmt);  
}

TEST(rcTest, longExecshortDelay) {
  void *mgmt = NULL;
  int32_t code = 0;
  void *mockPointer = (void *)0x1;

  qwtInitLogFile();
  
  stubSetStringToPlan();
  stubSetRpcSendResponse();
  stubSetExecTask();
  stubSetCreateExecTask();
  stubSetAsyncKillTask();
  stubSetDestroyTask();
  stubSetDestroyDataSinker();
  stubSetGetDataLength();
  stubSetEndPut();
  stubSetPutDataBlock();
  stubSetGetDataBlock();

  taosSeedRand(taosGetTimestampSec());
  qwtTestStop = false;
  qwtTestQuitThreadNum = 0;

  code = qWorkerInit(NODE_TYPE_VNODE, 1, NULL, &mgmt, mockPointer, qwtPutReqToQueue, (sendReqFp)qwtSendReqToDnode);
  ASSERT_EQ(code, 0);

  qwtTestMaxExecTaskUsec = 1000000;
  qwtTestReqMaxDelayUsec = 0;

  tsem_init(&qwtTestQuerySem, 0, 0);
  tsem_init(&qwtTestFetchSem, 0, 0);

  TdThreadAttr thattr;
  taosThreadAttrInit(&thattr);

  TdThread t1,t2,t3,t4,t5;
  taosThreadCreate(&(t1), &thattr, qwtclientThread, mgmt);
  taosThreadCreate(&(t2), &thattr, queryQueueThread, mgmt);
  taosThreadCreate(&(t3), &thattr, fetchQueueThread, mgmt);

  while (true) {
    if (qwtTestDeadLoop) {
      taosSsleep(1);
    } else {
      taosSsleep(qwtTestMTRunSec);
      break;
    }
  }
  
  qwtTestStop = true;

 
  while (true) {
    if (qwtTestQuitThreadNum == 3) {
      break;
    }
    
    taosSsleep(1);

    if (qwtTestCaseFinished) {
      if (qwtTestQuitThreadNum < 3) { 
        tsem_post(&qwtTestQuerySem);
        tsem_post(&qwtTestFetchSem);
        
        taosUsleep(10);
      }
    }
    
  }

  qwtTestQueryQueueNum = 0;
  qwtTestQueryQueueRIdx = 0;
  qwtTestQueryQueueWIdx = 0;
  qwtTestQueryQueueLock = 0;
  qwtTestFetchQueueNum = 0;
  qwtTestFetchQueueRIdx = 0;
  qwtTestFetchQueueWIdx = 0;
  qwtTestFetchQueueLock = 0;
  
  qWorkerDestroy(&mgmt);
}


TEST(rcTest, shortExeclongDelay) {
  void *mgmt = NULL;
  int32_t code = 0;
  void *mockPointer = (void *)0x1;

  qwtInitLogFile();
  
  stubSetStringToPlan();
  stubSetRpcSendResponse();
  stubSetExecTask();
  stubSetCreateExecTask();
  stubSetAsyncKillTask();
  stubSetDestroyTask();
  stubSetDestroyDataSinker();
  stubSetGetDataLength();
  stubSetEndPut();
  stubSetPutDataBlock();
  stubSetGetDataBlock();

  taosSeedRand(taosGetTimestampSec());
  qwtTestStop = false;
  qwtTestQuitThreadNum = 0;

  code = qWorkerInit(NODE_TYPE_VNODE, 1, NULL, &mgmt, mockPointer, qwtPutReqToQueue, (sendReqFp)qwtSendReqToDnode);
  ASSERT_EQ(code, 0);

  qwtTestMaxExecTaskUsec = 0;
  qwtTestReqMaxDelayUsec = 1000000;

  tsem_init(&qwtTestQuerySem, 0, 0);
  tsem_init(&qwtTestFetchSem, 0, 0);

  TdThreadAttr thattr;
  taosThreadAttrInit(&thattr);

  TdThread t1,t2,t3,t4,t5;
  taosThreadCreate(&(t1), &thattr, qwtclientThread, mgmt);
  taosThreadCreate(&(t2), &thattr, queryQueueThread, mgmt);
  taosThreadCreate(&(t3), &thattr, fetchQueueThread, mgmt);

  while (true) {
    if (qwtTestDeadLoop) {
      taosSsleep(1);
    } else {
      taosSsleep(qwtTestMTRunSec);
      break;
    }
  }
  
  qwtTestStop = true;


  while (true) {
    if (qwtTestQuitThreadNum == 3) {
      break;
    }
    
    taosSsleep(1);

    if (qwtTestCaseFinished) {
      if (qwtTestQuitThreadNum < 3) { 
        tsem_post(&qwtTestQuerySem);
        tsem_post(&qwtTestFetchSem);
        
        taosUsleep(10);
      }
    }
    
  }

  qwtTestQueryQueueNum = 0;
  qwtTestQueryQueueRIdx = 0;
  qwtTestQueryQueueWIdx = 0;
  qwtTestQueryQueueLock = 0;
  qwtTestFetchQueueNum = 0;
  qwtTestFetchQueueRIdx = 0;
  qwtTestFetchQueueWIdx = 0;
  qwtTestFetchQueueLock = 0;
  
  qWorkerDestroy(&mgmt);
}


TEST(rcTest, dropTest) {
  void *mgmt = NULL;
  int32_t code = 0;
  void *mockPointer = (void *)0x1;

  qwtInitLogFile();
  
  stubSetStringToPlan();
  stubSetRpcSendResponse();
  stubSetExecTask();
  stubSetCreateExecTask();
  stubSetAsyncKillTask();
  stubSetDestroyTask();
  stubSetDestroyDataSinker();
  stubSetGetDataLength();
  stubSetEndPut();
  stubSetPutDataBlock();
  stubSetGetDataBlock();

  taosSeedRand(taosGetTimestampSec());
  
  code = qWorkerInit(NODE_TYPE_VNODE, 1, NULL, &mgmt, mockPointer, qwtPutReqToQueue, (sendReqFp)qwtSendReqToDnode);
  ASSERT_EQ(code, 0);

  tsem_init(&qwtTestQuerySem, 0, 0);
  tsem_init(&qwtTestFetchSem, 0, 0);

  TdThreadAttr thattr;
  taosThreadAttrInit(&thattr);

  TdThread t1,t2,t3,t4,t5;
  taosThreadCreate(&(t1), &thattr, qwtclientThread, mgmt);
  taosThreadCreate(&(t2), &thattr, queryQueueThread, mgmt);
  taosThreadCreate(&(t3), &thattr, fetchQueueThread, mgmt);

  while (true) {
    if (qwtTestDeadLoop) {
      taosSsleep(1);
    } else {
      taosSsleep(qwtTestMTRunSec);
      break;
    }
  }
  
  qwtTestStop = true;
  taosSsleep(3);
  
  qWorkerDestroy(&mgmt);
}


int main(int argc, char** argv) {
  taosSeedRand(taosGetTimestampSec());
  testing::InitGoogleTest(&argc, argv);
  return RUN_ALL_TESTS();
}

#pragma GCC diagnostic pop<|MERGE_RESOLUTION|>--- conflicted
+++ resolved
@@ -1040,23 +1040,13 @@
   TdThreadAttr thattr;
   taosThreadAttrInit(&thattr);
 
-<<<<<<< HEAD
-  pthread_t t1,t2,t3,t4,t5,t6;
-  pthread_create(&(t1), &thattr, queryThread, mgmt);
-  //pthread_create(&(t2), &thattr, readyThread, NULL);
-  pthread_create(&(t3), &thattr, fetchThread, NULL);
-  pthread_create(&(t4), &thattr, dropThread, NULL);
-  pthread_create(&(t5), &thattr, statusThread, NULL);
-  pthread_create(&(t6), &thattr, fetchQueueThread, mgmt);
-=======
   TdThread t1,t2,t3,t4,t5,t6;
   taosThreadCreate(&(t1), &thattr, queryThread, mgmt);
-  taosThreadCreate(&(t2), &thattr, readyThread, NULL);
+  //taosThreadCreate(&(t2), &thattr, readyThread, NULL);
   taosThreadCreate(&(t3), &thattr, fetchThread, NULL);
   taosThreadCreate(&(t4), &thattr, dropThread, NULL);
   taosThreadCreate(&(t5), &thattr, statusThread, NULL);
   taosThreadCreate(&(t6), &thattr, fetchQueueThread, mgmt);
->>>>>>> 9ca80596
 
   while (true) {
     if (qwtTestDeadLoop) {
