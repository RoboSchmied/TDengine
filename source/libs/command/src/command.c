/*
 * Copyright (c) 2019 TAOS Data, Inc. <jhtao@taosdata.com>
 *
 * This program is free software: you can use, redistribute, and/or modify
 * it under the terms of the GNU Affero General Public License, version 3
 * or later ("AGPL"), as published by the Free Software Foundation.
 *
 * This program is distributed in the hope that it will be useful, but WITHOUT
 * ANY WARRANTY; without even the implied warranty of MERCHANTABILITY or
 * FITNESS FOR A PARTICULAR PURPOSE.
 *
 * You should have received a copy of the GNU Affero General Public License
 * along with this program. If not, see <http://www.gnu.org/licenses/>.
 */

#include "command.h"
#include "catalog.h"
#include "tdatablock.h"
#include "tglobal.h"

extern SConfig* tsCfg;
<<<<<<< HEAD
static int32_t  getSchemaBytes(const SSchema* pSchema) {
=======

static int32_t buildRetrieveTableRsp(SSDataBlock* pBlock, int32_t numOfCols, SRetrieveTableRsp** pRsp) {
  size_t rspSize = sizeof(SRetrieveTableRsp) + blockGetEncodeSize(pBlock);
  *pRsp = taosMemoryCalloc(1, rspSize);
  if (NULL == *pRsp) {
    return TSDB_CODE_OUT_OF_MEMORY;
  }

  (*pRsp)->useconds = 0;
  (*pRsp)->completed = 1;
  (*pRsp)->precision = 0;
  (*pRsp)->compressed = 0;
  (*pRsp)->compLen = 0;
  (*pRsp)->numOfRows = htonl(pBlock->info.rows);
  (*pRsp)->numOfCols = htonl(numOfCols);

  int32_t len = 0;
  blockCompressEncode(pBlock, (*pRsp)->data, &len, numOfCols, false);
  ASSERT(len == rspSize - sizeof(SRetrieveTableRsp));

  blockDataDestroy(pBlock);
  return TSDB_CODE_SUCCESS;
}

static int32_t getSchemaBytes(const SSchema* pSchema) {
>>>>>>> 5d9e01c7
  switch (pSchema->type) {
    case TSDB_DATA_TYPE_BINARY:
      return (pSchema->bytes - VARSTR_HEADER_SIZE);
    case TSDB_DATA_TYPE_NCHAR:
    case TSDB_DATA_TYPE_JSON:
      return (pSchema->bytes - VARSTR_HEADER_SIZE) / TSDB_NCHAR_SIZE;
    default:
      return pSchema->bytes;
  }
}

static SSDataBlock* buildDescResultDataBlock() {
  SSDataBlock* pBlock = createDataBlock();

  SColumnInfoData infoData = createColumnInfoData(TSDB_DATA_TYPE_VARCHAR, DESCRIBE_RESULT_FIELD_LEN, 1);
  blockDataAppendColInfo(pBlock, &infoData);

  infoData = createColumnInfoData(TSDB_DATA_TYPE_VARCHAR, DESCRIBE_RESULT_TYPE_LEN, 2);
  blockDataAppendColInfo(pBlock, &infoData);

  infoData = createColumnInfoData(TSDB_DATA_TYPE_INT, tDataTypes[TSDB_DATA_TYPE_INT].bytes, 3);
  blockDataAppendColInfo(pBlock, &infoData);

  infoData = createColumnInfoData(TSDB_DATA_TYPE_VARCHAR, DESCRIBE_RESULT_NOTE_LEN, 4);
  blockDataAppendColInfo(pBlock, &infoData);
  return pBlock;
}

static void setDescResultIntoDataBlock(SSDataBlock* pBlock, int32_t numOfRows, STableMeta* pMeta) {
  blockDataEnsureCapacity(pBlock, numOfRows);
  pBlock->info.rows = numOfRows;

  // field
  SColumnInfoData* pCol1 = taosArrayGet(pBlock->pDataBlock, 0);
  char             buf[DESCRIBE_RESULT_FIELD_LEN] = {0};
  for (int32_t i = 0; i < numOfRows; ++i) {
    STR_TO_VARSTR(buf, pMeta->schema[i].name);
    colDataAppend(pCol1, i, buf, false);
  }

  // Type
  SColumnInfoData* pCol2 = taosArrayGet(pBlock->pDataBlock, 1);
  for (int32_t i = 0; i < numOfRows; ++i) {
    STR_TO_VARSTR(buf, tDataTypes[pMeta->schema[i].type].name);
    colDataAppend(pCol2, i, buf, false);
  }

  // Length
  SColumnInfoData* pCol3 = taosArrayGet(pBlock->pDataBlock, 2);
  for (int32_t i = 0; i < numOfRows; ++i) {
    int32_t bytes = getSchemaBytes(pMeta->schema + i);
    colDataAppend(pCol3, i, (const char*)&bytes, false);
  }

  // Note
  SColumnInfoData* pCol4 = taosArrayGet(pBlock->pDataBlock, 3);
  for (int32_t i = 0; i < numOfRows; ++i) {
    STR_TO_VARSTR(buf, i >= pMeta->tableInfo.numOfColumns ? "TAG" : "");
    colDataAppend(pCol4, i, buf, false);
  }
}

static int32_t execDescribe(SNode* pStmt, SRetrieveTableRsp** pRsp) {
  SDescribeStmt* pDesc = (SDescribeStmt*)pStmt;
  int32_t        numOfRows = TABLE_TOTAL_COL_NUM(pDesc->pMeta);

  SSDataBlock* pBlock = buildDescResultDataBlock();
  setDescResultIntoDataBlock(pBlock, numOfRows, pDesc->pMeta);

<<<<<<< HEAD
  size_t rspSize = sizeof(SRetrieveTableRsp) + blockGetEncodeSize(pBlock);
  *pRsp = taosMemoryCalloc(1, rspSize);
  if (NULL == *pRsp) {
    return TSDB_CODE_OUT_OF_MEMORY;
  }

  (*pRsp)->useconds = 0;
  (*pRsp)->completed = 1;
  (*pRsp)->precision = 0;
  (*pRsp)->compressed = 0;
  (*pRsp)->compLen = 0;
  (*pRsp)->numOfRows = htonl(numOfRows);
  (*pRsp)->numOfCols = htonl(DESCRIBE_RESULT_COLS);

  int32_t len = 0;
  blockEncode(pBlock, (*pRsp)->data, &len, DESCRIBE_RESULT_COLS, false);
  ASSERT(len == rspSize - sizeof(SRetrieveTableRsp));

  blockDataDestroy(pBlock);
  return TSDB_CODE_SUCCESS;
=======
  return buildRetrieveTableRsp(pBlock, DESCRIBE_RESULT_COLS, pRsp);
>>>>>>> 5d9e01c7
}

static int32_t execResetQueryCache() { return catalogClearCache(); }

static SSDataBlock* buildCreateDBResultDataBlock() {
  SSDataBlock*    pBlock = createDataBlock();
  SColumnInfoData infoData = createColumnInfoData(TSDB_DATA_TYPE_VARCHAR, SHOW_CREATE_DB_RESULT_COLS, 1);
  blockDataAppendColInfo(pBlock, &infoData);

  infoData = createColumnInfoData(TSDB_DATA_TYPE_VARCHAR, SHOW_CREATE_DB_RESULT_FIELD2_LEN, 2);
  blockDataAppendColInfo(pBlock, &infoData);
  return pBlock;
}

int64_t getValOfDiffPrecision(int8_t unit, int64_t val) {
  int64_t v = 0;
  switch (unit) {
    case 's':
      v = val / 1000;
      break;
    case 'm':
      v = val / tsTickPerMin[TSDB_TIME_PRECISION_MILLI];
      break;
    case 'h':
      v = val / (tsTickPerMin[TSDB_TIME_PRECISION_MILLI] * 60);
      break;
    case 'd':
      v = val / (tsTickPerMin[TSDB_TIME_PRECISION_MILLI] * 24 * 60);
      break;
    case 'w':
      v = val / (tsTickPerMin[TSDB_TIME_PRECISION_MILLI] * 24 * 60 * 7);
      break;
    default:
      break;
  }

  return v;
}

char* buildRetension(SArray* pRetension) {
  size_t size = taosArrayGetSize(pRetension);
  if (size == 0) {
    return NULL;
  }

  char*       p1 = taosMemoryCalloc(1, 100);
  SRetention* p = taosArrayGet(pRetension, 0);

  int32_t len = 0;

  int64_t v1 = getValOfDiffPrecision(p->freqUnit, p->freq);
  int64_t v2 = getValOfDiffPrecision(p->keepUnit, p->keep);
  len += sprintf(p1 + len, "%" PRId64 "%c:%" PRId64 "%c", v1, p->freqUnit, v2, p->keepUnit);

  if (size > 1) {
    len += sprintf(p1 + len, ",");
    p = taosArrayGet(pRetension, 1);

    v1 = getValOfDiffPrecision(p->freqUnit, p->freq);
    v2 = getValOfDiffPrecision(p->keepUnit, p->keep);
    len += sprintf(p1 + len, "%" PRId64 "%c:%" PRId64 "%c", v1, p->freqUnit, v2, p->keepUnit);
  }

  if (size > 2) {
    len += sprintf(p1 + len, ",");
    p = taosArrayGet(pRetension, 2);

    v1 = getValOfDiffPrecision(p->freqUnit, p->freq);
    v2 = getValOfDiffPrecision(p->keepUnit, p->keep);
    len += sprintf(p1 + len, "%" PRId64 "%c:%" PRId64 "%c", v1, p->freqUnit, v2, p->keepUnit);
  }

  return p1;
}

static void setCreateDBResultIntoDataBlock(SSDataBlock* pBlock, char* dbFName, SDbCfgInfo* pCfg) {
  blockDataEnsureCapacity(pBlock, 1);
  pBlock->info.rows = 1;

  SColumnInfoData* pCol1 = taosArrayGet(pBlock->pDataBlock, 0);
  char             buf1[SHOW_CREATE_DB_RESULT_FIELD1_LEN] = {0};
  STR_TO_VARSTR(buf1, dbFName);
  colDataAppend(pCol1, 0, buf1, false);

  SColumnInfoData* pCol2 = taosArrayGet(pBlock->pDataBlock, 1);
  char             buf2[SHOW_CREATE_DB_RESULT_FIELD2_LEN] = {0};
  int32_t          len = 0;
  char*            prec = NULL;
  switch (pCfg->precision) {
    case TSDB_TIME_PRECISION_MILLI:
      prec = TSDB_TIME_PRECISION_MILLI_STR;
      break;
    case TSDB_TIME_PRECISION_MICRO:
      prec = TSDB_TIME_PRECISION_MICRO_STR;
      break;
    case TSDB_TIME_PRECISION_NANO:
      prec = TSDB_TIME_PRECISION_NANO_STR;
      break;
    default:
      prec = "none";
      break;
  }

  char* retentions = buildRetension(pCfg->pRetensions);

  len += sprintf(buf2 + VARSTR_HEADER_SIZE,
                 "CREATE DATABASE `%s` BUFFER %d CACHELAST %d COMP %d DURATION %dm "
                 "FSYNC %d MAXROWS %d MINROWS %d KEEP %dm,%dm,%dm PAGES %d PAGESIZE %d PRECISION '%s' REPLICA %d "
                 "STRICT %d WAL %d VGROUPS %d SINGLE_STABLE %d",
                 dbFName, pCfg->buffer, pCfg->cacheLastRow, pCfg->compression, pCfg->daysPerFile, pCfg->fsyncPeriod,
                 pCfg->maxRows, pCfg->minRows, pCfg->daysToKeep0, pCfg->daysToKeep1, pCfg->daysToKeep2, pCfg->pages,
                 pCfg->pageSize, prec, pCfg->replications, pCfg->strict, pCfg->walLevel, pCfg->numOfVgroups,
                 1 == pCfg->numOfStables);

  if (retentions) {
    len += sprintf(buf2 + VARSTR_HEADER_SIZE + len, " RETENTIONS %s", retentions);
    taosMemoryFree(retentions);
  }

  (varDataLen(buf2)) = len;

  colDataAppend(pCol2, 0, buf2, false);
}

static int32_t execShowCreateDatabase(SShowCreateDatabaseStmt* pStmt, SRetrieveTableRsp** pRsp) {
  SSDataBlock* pBlock = buildCreateDBResultDataBlock();
  setCreateDBResultIntoDataBlock(pBlock, pStmt->dbName, pStmt->pCfg);
<<<<<<< HEAD

  size_t rspSize = sizeof(SRetrieveTableRsp) + blockGetEncodeSize(pBlock);
  *pRsp = taosMemoryCalloc(1, rspSize);
  if (NULL == *pRsp) {
    return TSDB_CODE_OUT_OF_MEMORY;
  }

  (*pRsp)->useconds = 0;
  (*pRsp)->completed = 1;
  (*pRsp)->precision = 0;
  (*pRsp)->compressed = 0;
  (*pRsp)->compLen = 0;
  (*pRsp)->numOfRows = htonl(1);
  (*pRsp)->numOfCols = htonl(SHOW_CREATE_DB_RESULT_COLS);

  int32_t len = 0;
  blockEncode(pBlock, (*pRsp)->data, &len, SHOW_CREATE_DB_RESULT_COLS, false);
  ASSERT(len == rspSize - sizeof(SRetrieveTableRsp));

  blockDataDestroy(pBlock);
  return TSDB_CODE_SUCCESS;
=======
  return buildRetrieveTableRsp(pBlock, SHOW_CREATE_DB_RESULT_COLS, pRsp);
>>>>>>> 5d9e01c7
}

static SSDataBlock* buildCreateTbResultDataBlock() {
  SSDataBlock* pBlock = createDataBlock();

  SColumnInfoData infoData = createColumnInfoData(TSDB_DATA_TYPE_VARCHAR, SHOW_CREATE_TB_RESULT_FIELD1_LEN, 1);
  blockDataAppendColInfo(pBlock, &infoData);

  infoData = createColumnInfoData(TSDB_DATA_TYPE_VARCHAR, SHOW_CREATE_TB_RESULT_FIELD2_LEN, 2);
  blockDataAppendColInfo(pBlock, &infoData);

  return pBlock;
}

void appendColumnFields(char* buf, int32_t* len, STableCfg* pCfg) {
  for (int32_t i = 0; i < pCfg->numOfColumns; ++i) {
    SSchema* pSchema = pCfg->pSchemas + i;
    char     type[32];
    sprintf(type, "%s", tDataTypes[pSchema->type].name);
    if (TSDB_DATA_TYPE_VARCHAR == pSchema->type) {
      sprintf(type + strlen(type), "(%d)", (int32_t)(pSchema->bytes - VARSTR_HEADER_SIZE));
    } else if (TSDB_DATA_TYPE_NCHAR == pSchema->type) {
      sprintf(type + strlen(type), "(%d)", (int32_t)((pSchema->bytes - VARSTR_HEADER_SIZE) / TSDB_NCHAR_SIZE));
    }

    *len += sprintf(buf + VARSTR_HEADER_SIZE + *len, "%s`%s` %s", ((i > 0) ? ", " : ""), pSchema->name, type);
  }
}

void appendTagFields(char* buf, int32_t* len, STableCfg* pCfg) {
  for (int32_t i = 0; i < pCfg->numOfTags; ++i) {
    SSchema* pSchema = pCfg->pSchemas + pCfg->numOfColumns + i;
    char     type[32];
    sprintf(type, "%s", tDataTypes[pSchema->type].name);
    if (TSDB_DATA_TYPE_VARCHAR == pSchema->type) {
      sprintf(type + strlen(type), "(%d)", (int32_t)(pSchema->bytes - VARSTR_HEADER_SIZE));
    } else if (TSDB_DATA_TYPE_NCHAR == pSchema->type) {
      sprintf(type + strlen(type), "(%d)", (int32_t)((pSchema->bytes - VARSTR_HEADER_SIZE) / TSDB_NCHAR_SIZE));
    }

    *len += sprintf(buf + VARSTR_HEADER_SIZE + *len, "%s`%s` %s", ((i > 0) ? ", " : ""), pSchema->name, type);
  }
}

void appendTagNameFields(char* buf, int32_t* len, STableCfg* pCfg) {
  for (int32_t i = 0; i < pCfg->numOfTags; ++i) {
    SSchema* pSchema = pCfg->pSchemas + pCfg->numOfColumns + i;
    *len += sprintf(buf + VARSTR_HEADER_SIZE + *len, "%s`%s`", ((i > 0) ? ", " : ""), pSchema->name);
  }
}

int32_t appendTagValues(char* buf, int32_t* len, STableCfg* pCfg) {
  SArray* pTagVals = NULL;
  STag*   pTag = (STag*)pCfg->pTags;

  if (pCfg->pTags && pTag->flags & TD_TAG_JSON) {
    char* pJson = parseTagDatatoJson(pTag);
    if (pJson) {
      *len += sprintf(buf + VARSTR_HEADER_SIZE + *len, "%s", pJson);
      taosMemoryFree(pJson);
    }

    return TSDB_CODE_SUCCESS;
  }

  int32_t code = tTagToValArray((const STag*)pCfg->pTags, &pTagVals);
  if (code) {
    return code;
  }

  int16_t valueNum = taosArrayGetSize(pTagVals);
  int32_t num = 0;
  int32_t j = 0;
  for (int32_t i = 0; i < pCfg->numOfTags; ++i) {
    SSchema* pSchema = pCfg->pSchemas + pCfg->numOfColumns + i;
    if (i > 0) {
      *len += sprintf(buf + VARSTR_HEADER_SIZE + *len, ", ");
    }

    if (j >= valueNum) {
      *len += sprintf(buf + VARSTR_HEADER_SIZE + *len, "NULL");
      continue;
    }

    STagVal* pTagVal = (STagVal*)taosArrayGet(pTagVals, j);
    if (pSchema->colId > pTagVal->cid) {
      qError("tag value and column mismatch, schemaId:%d, valId:%d", pSchema->colId, pTagVal->cid);
      taosArrayDestroy(pTagVals);
      return TSDB_CODE_APP_ERROR;
    } else if (pSchema->colId == pTagVal->cid) {
      char    type = pTagVal->type;
      int32_t tlen = 0;

      if (IS_VAR_DATA_TYPE(type)) {
        dataConverToStr(buf + VARSTR_HEADER_SIZE + *len, type, pTagVal->pData, pTagVal->nData, &tlen);
      } else {
        dataConverToStr(buf + VARSTR_HEADER_SIZE + *len, type, &pTagVal->i64, tDataTypes[type].bytes, &tlen);
      }
      *len += tlen;
      j++;
    } else {
      *len += sprintf(buf + VARSTR_HEADER_SIZE + *len, "NULL");
    }

    /*
    if (type == TSDB_DATA_TYPE_BINARY) {
      if (pTagVal->nData > 0) {
        if (num) {
          *len += sprintf(buf + VARSTR_HEADER_SIZE + *len, ", ");
        }

        memcpy(buf + VARSTR_HEADER_SIZE + *len, pTagVal->pData, pTagVal->nData);
        *len += pTagVal->nData;
      }
    } else if (type == TSDB_DATA_TYPE_NCHAR) {
      if (pTagVal->nData > 0) {
        if (num) {
          *len += sprintf(buf + VARSTR_HEADER_SIZE + *len, ", ");
        }
        int32_t tlen = taosUcs4ToMbs((TdUcs4 *)pTagVal->pData, pTagVal->nData, buf + VARSTR_HEADER_SIZE + *len);
      }
    } else if (type == TSDB_DATA_TYPE_DOUBLE) {
      double val = *(double *)(&pTagVal->i64);
      int    len = 0;
      term = indexTermCreate(suid, ADD_VALUE, type, key, nKey, (const char *)&val, len);
    } else if (type == TSDB_DATA_TYPE_BOOL) {
      int val = *(int *)(&pTagVal->i64);
      int len = 0;
      term = indexTermCreate(suid, ADD_VALUE, TSDB_DATA_TYPE_INT, key, nKey, (const char *)&val, len);
    }
    */
  }

  taosArrayDestroy(pTagVals);

  return TSDB_CODE_SUCCESS;
}

void appendTableOptions(char* buf, int32_t* len, STableCfg* pCfg) {
  if (pCfg->commentLen > 0) {
    *len += sprintf(buf + VARSTR_HEADER_SIZE + *len, " COMMENT '%s'", pCfg->pComment);
  } else if (0 == pCfg->commentLen) {
    *len += sprintf(buf + VARSTR_HEADER_SIZE + *len, " COMMENT ''");
  }

  if (pCfg->watermark1 > 0) {
    *len += sprintf(buf + VARSTR_HEADER_SIZE + *len, " WATERMARK %" PRId64 "a", pCfg->watermark1);
    if (pCfg->watermark2 > 0) {
      *len += sprintf(buf + VARSTR_HEADER_SIZE + *len, ", %" PRId64 "a", pCfg->watermark2);
    }
  }

  if (pCfg->delay1 > 0) {
    *len += sprintf(buf + VARSTR_HEADER_SIZE + *len, " MAX_DELAY %" PRId64 "a", pCfg->delay1);
    if (pCfg->delay2 > 0) {
      *len += sprintf(buf + VARSTR_HEADER_SIZE + *len, ", %" PRId64 "a", pCfg->delay2);
    }
  }

  int32_t funcNum = taosArrayGetSize(pCfg->pFuncs);
  if (funcNum > 0) {
    *len += sprintf(buf + VARSTR_HEADER_SIZE + *len, " ROLLUP(");
    for (int32_t i = 0; i < funcNum; ++i) {
      char* pFunc = taosArrayGet(pCfg->pFuncs, i);
      *len += sprintf(buf + VARSTR_HEADER_SIZE + *len, "%s%s", ((i > 0) ? ", " : ""), pFunc);
    }
    *len += sprintf(buf + VARSTR_HEADER_SIZE + *len, ")");
  }

  if (pCfg->ttl > 0) {
    *len += sprintf(buf + VARSTR_HEADER_SIZE + *len, " TTL %d", pCfg->ttl);
  }
}

static int32_t setCreateTBResultIntoDataBlock(SSDataBlock* pBlock, char* tbName, STableCfg* pCfg) {
  int32_t code = 0;
  blockDataEnsureCapacity(pBlock, 1);
  pBlock->info.rows = 1;

  SColumnInfoData* pCol1 = taosArrayGet(pBlock->pDataBlock, 0);
  char             buf1[SHOW_CREATE_TB_RESULT_FIELD1_LEN] = {0};
  STR_TO_VARSTR(buf1, tbName);
  colDataAppend(pCol1, 0, buf1, false);

  SColumnInfoData* pCol2 = taosArrayGet(pBlock->pDataBlock, 1);
  char             buf2[SHOW_CREATE_TB_RESULT_FIELD2_LEN] = {0};
  int32_t          len = 0;

  if (TSDB_SUPER_TABLE == pCfg->tableType) {
    len += sprintf(buf2 + VARSTR_HEADER_SIZE, "CREATE STABLE `%s` (", tbName);
    appendColumnFields(buf2, &len, pCfg);
    len += sprintf(buf2 + VARSTR_HEADER_SIZE + len, ") TAGS (");
    appendTagFields(buf2, &len, pCfg);
    len += sprintf(buf2 + VARSTR_HEADER_SIZE + len, ")");
    appendTableOptions(buf2, &len, pCfg);
  } else if (TSDB_CHILD_TABLE == pCfg->tableType) {
    len += sprintf(buf2 + VARSTR_HEADER_SIZE, "CREATE TABLE `%s` USING `%s` (", tbName, pCfg->stbName);
    appendTagNameFields(buf2, &len, pCfg);
    len += sprintf(buf2 + VARSTR_HEADER_SIZE + len, ") TAGS (");
    code = appendTagValues(buf2, &len, pCfg);
    if (code) {
      return code;
    }
    len += sprintf(buf2 + VARSTR_HEADER_SIZE + len, ")");
    appendTableOptions(buf2, &len, pCfg);
  } else {
    len += sprintf(buf2 + VARSTR_HEADER_SIZE, "CREATE TABLE `%s` (", tbName);
    appendColumnFields(buf2, &len, pCfg);
    len += sprintf(buf2 + VARSTR_HEADER_SIZE + len, ")");
  }

  varDataLen(buf2) = len;

  colDataAppend(pCol2, 0, buf2, false);

  return TSDB_CODE_SUCCESS;
}

static int32_t execShowCreateTable(SShowCreateTableStmt* pStmt, SRetrieveTableRsp** pRsp) {
  SSDataBlock* pBlock = buildCreateTbResultDataBlock();
  int32_t      code = setCreateTBResultIntoDataBlock(pBlock, pStmt->tableName, pStmt->pCfg);
  if (code) {
    return code;
  }
<<<<<<< HEAD

  size_t rspSize = sizeof(SRetrieveTableRsp) + blockGetEncodeSize(pBlock);
  *pRsp = taosMemoryCalloc(1, rspSize);
  if (NULL == *pRsp) {
    return TSDB_CODE_OUT_OF_MEMORY;
  }

  (*pRsp)->useconds = 0;
  (*pRsp)->completed = 1;
  (*pRsp)->precision = 0;
  (*pRsp)->compressed = 0;
  (*pRsp)->compLen = 0;
  (*pRsp)->numOfRows = htonl(1);
  (*pRsp)->numOfCols = htonl(SHOW_CREATE_TB_RESULT_COLS);

  int32_t len = 0;
  blockEncode(pBlock, (*pRsp)->data, &len, SHOW_CREATE_TB_RESULT_COLS, false);
  ASSERT(len == rspSize - sizeof(SRetrieveTableRsp));

  blockDataDestroy(pBlock);
  return TSDB_CODE_SUCCESS;
=======
  return buildRetrieveTableRsp(pBlock, SHOW_CREATE_TB_RESULT_COLS, pRsp);
>>>>>>> 5d9e01c7
}

static int32_t execShowCreateSTable(SShowCreateTableStmt* pStmt, SRetrieveTableRsp** pRsp) {
  STableCfg* pCfg = (STableCfg*)pStmt->pCfg;
  if (TSDB_SUPER_TABLE != pCfg->tableType) {
    terrno = TSDB_CODE_TSC_NOT_STABLE_ERROR;
    return terrno;
  }

  return execShowCreateTable(pStmt, pRsp);
}

static int32_t execAlterLocal(SAlterLocalStmt* pStmt) {
  if (cfgSetItem(tsCfg, pStmt->config, pStmt->value, CFG_STYPE_ALTER_CMD)) {
    return terrno;
  }

  if (taosSetCfg(tsCfg, pStmt->config)) {
    return terrno;
  }

  return TSDB_CODE_SUCCESS;
}

static SSDataBlock* buildLocalVariablesResultDataBlock() {
  SSDataBlock* pBlock = taosMemoryCalloc(1, sizeof(SSDataBlock));
  pBlock->info.hasVarCol = true;

  pBlock->pDataBlock = taosArrayInit(SHOW_LOCAL_VARIABLES_RESULT_COLS, sizeof(SColumnInfoData));

  SColumnInfoData infoData = {0};
  infoData.info.type = TSDB_DATA_TYPE_VARCHAR;
  infoData.info.bytes = SHOW_LOCAL_VARIABLES_RESULT_FIELD1_LEN;

  taosArrayPush(pBlock->pDataBlock, &infoData);

  infoData.info.type = TSDB_DATA_TYPE_VARCHAR;
  infoData.info.bytes = SHOW_LOCAL_VARIABLES_RESULT_FIELD2_LEN;
  taosArrayPush(pBlock->pDataBlock, &infoData);

  return pBlock;
}

int32_t setLocalVariablesResultIntoDataBlock(SSDataBlock* pBlock) {
  int32_t numOfCfg = taosArrayGetSize(tsCfg->array);
  int32_t numOfRows = 0;
  blockDataEnsureCapacity(pBlock, numOfCfg);

  for (int32_t i = 0, c = 0; i < numOfCfg; ++i, c = 0) {
    SConfigItem* pItem = taosArrayGet(tsCfg->array, i);

    char name[TSDB_CONFIG_OPTION_LEN + VARSTR_HEADER_SIZE] = {0};
    STR_WITH_MAXSIZE_TO_VARSTR(name, pItem->name, TSDB_CONFIG_OPTION_LEN + VARSTR_HEADER_SIZE);
    SColumnInfoData* pColInfo = taosArrayGet(pBlock->pDataBlock, c++);
    colDataAppend(pColInfo, i, name, false);

    char    value[TSDB_CONFIG_VALUE_LEN + VARSTR_HEADER_SIZE] = {0};
    int32_t valueLen = 0;
    cfgDumpItemValue(pItem, &value[VARSTR_HEADER_SIZE], TSDB_CONFIG_VALUE_LEN, &valueLen);
    varDataSetLen(value, valueLen);
    pColInfo = taosArrayGet(pBlock->pDataBlock, c++);
    colDataAppend(pColInfo, i, value, false);

    numOfRows++;
  }

  pBlock->info.rows = numOfRows;

  return TSDB_CODE_SUCCESS;
}

static int32_t execShowLocalVariables(SRetrieveTableRsp** pRsp) {
  SSDataBlock* pBlock = buildLocalVariablesResultDataBlock();
  int32_t      code = setLocalVariablesResultIntoDataBlock(pBlock);
  if (code) {
    return code;
  }
  return buildRetrieveTableRsp(pBlock, SHOW_LOCAL_VARIABLES_RESULT_COLS, pRsp);
}

static int32_t createSelectResultDataBlock(SNodeList* pProjects, SSDataBlock** pOutput) {
  SSDataBlock* pBlock = taosMemoryCalloc(1, sizeof(SSDataBlock));
  if (NULL == pBlock) {
    return TSDB_CODE_OUT_OF_MEMORY;
  }

  pBlock->pDataBlock = taosArrayInit(LIST_LENGTH(pProjects), sizeof(SColumnInfoData));

<<<<<<< HEAD
  int32_t len = 0;
  blockEncode(pBlock, (*pRsp)->data, &len, SHOW_LOCAL_VARIABLES_RESULT_COLS, false);
  ASSERT(len == rspSize - sizeof(SRetrieveTableRsp));
=======
  SNode* pProj = NULL;
  FOREACH(pProj, pProjects) {
    SColumnInfoData infoData = {0};
    infoData.info.type = ((SExprNode*)pProj)->resType.type;
    infoData.info.bytes = ((SExprNode*)pProj)->resType.bytes;
    taosArrayPush(pBlock->pDataBlock, &infoData);
  }
  *pOutput = pBlock;
  return TSDB_CODE_SUCCESS;
}

int32_t buildSelectResultDataBlock(SNodeList* pProjects, SSDataBlock* pBlock) {
  int32_t numOfCols = LIST_LENGTH(pProjects);
  blockDataEnsureCapacity(pBlock, 1);

  int32_t index = 0;
  SNode*  pProj = NULL;
  FOREACH(pProj, pProjects) {
    if (((SValueNode*)pProj)->isNull) {
      colDataAppend(taosArrayGet(pBlock->pDataBlock, index++), 0, NULL, true);
    } else {
      colDataAppend(taosArrayGet(pBlock->pDataBlock, index++), 0, nodesGetValueFromNode((SValueNode*)pProj), false);
    }
  }

  pBlock->info.rows = 1;
>>>>>>> 5d9e01c7

  return TSDB_CODE_SUCCESS;
}

static int32_t execSelectWithoutFrom(SSelectStmt* pSelect, SRetrieveTableRsp** pRsp) {
  SSDataBlock* pBlock = NULL;
  int32_t      code = createSelectResultDataBlock(pSelect->pProjectionList, &pBlock);
  if (TSDB_CODE_SUCCESS == code) {
    code = buildSelectResultDataBlock(pSelect->pProjectionList, pBlock);
  }
  if (TSDB_CODE_SUCCESS == code) {
    code = buildRetrieveTableRsp(pBlock, LIST_LENGTH(pSelect->pProjectionList), pRsp);
  }
  return code;
}

int32_t qExecCommand(SNode* pStmt, SRetrieveTableRsp** pRsp) {
  switch (nodeType(pStmt)) {
    case QUERY_NODE_DESCRIBE_STMT:
      return execDescribe(pStmt, pRsp);
    case QUERY_NODE_RESET_QUERY_CACHE_STMT:
      return execResetQueryCache();
    case QUERY_NODE_SHOW_CREATE_DATABASE_STMT:
      return execShowCreateDatabase((SShowCreateDatabaseStmt*)pStmt, pRsp);
    case QUERY_NODE_SHOW_CREATE_TABLE_STMT:
      return execShowCreateTable((SShowCreateTableStmt*)pStmt, pRsp);
    case QUERY_NODE_SHOW_CREATE_STABLE_STMT:
      return execShowCreateSTable((SShowCreateTableStmt*)pStmt, pRsp);
    case QUERY_NODE_ALTER_LOCAL_STMT:
      return execAlterLocal((SAlterLocalStmt*)pStmt);
    case QUERY_NODE_SHOW_LOCAL_VARIABLES_STMT:
      return execShowLocalVariables(pRsp);
    case QUERY_NODE_SELECT_STMT:
      return execSelectWithoutFrom((SSelectStmt*)pStmt, pRsp);
    default:
      break;
  }
  return TSDB_CODE_FAILED;
}<|MERGE_RESOLUTION|>--- conflicted
+++ resolved
@@ -19,9 +19,6 @@
 #include "tglobal.h"
 
 extern SConfig* tsCfg;
-<<<<<<< HEAD
-static int32_t  getSchemaBytes(const SSchema* pSchema) {
-=======
 
 static int32_t buildRetrieveTableRsp(SSDataBlock* pBlock, int32_t numOfCols, SRetrieveTableRsp** pRsp) {
   size_t rspSize = sizeof(SRetrieveTableRsp) + blockGetEncodeSize(pBlock);
@@ -39,7 +36,7 @@
   (*pRsp)->numOfCols = htonl(numOfCols);
 
   int32_t len = 0;
-  blockCompressEncode(pBlock, (*pRsp)->data, &len, numOfCols, false);
+  blockEncode(pBlock, (*pRsp)->data, &len, numOfCols, false);
   ASSERT(len == rspSize - sizeof(SRetrieveTableRsp));
 
   blockDataDestroy(pBlock);
@@ -47,7 +44,6 @@
 }
 
 static int32_t getSchemaBytes(const SSchema* pSchema) {
->>>>>>> 5d9e01c7
   switch (pSchema->type) {
     case TSDB_DATA_TYPE_BINARY:
       return (pSchema->bytes - VARSTR_HEADER_SIZE);
@@ -117,30 +113,7 @@
   SSDataBlock* pBlock = buildDescResultDataBlock();
   setDescResultIntoDataBlock(pBlock, numOfRows, pDesc->pMeta);
 
-<<<<<<< HEAD
-  size_t rspSize = sizeof(SRetrieveTableRsp) + blockGetEncodeSize(pBlock);
-  *pRsp = taosMemoryCalloc(1, rspSize);
-  if (NULL == *pRsp) {
-    return TSDB_CODE_OUT_OF_MEMORY;
-  }
-
-  (*pRsp)->useconds = 0;
-  (*pRsp)->completed = 1;
-  (*pRsp)->precision = 0;
-  (*pRsp)->compressed = 0;
-  (*pRsp)->compLen = 0;
-  (*pRsp)->numOfRows = htonl(numOfRows);
-  (*pRsp)->numOfCols = htonl(DESCRIBE_RESULT_COLS);
-
-  int32_t len = 0;
-  blockEncode(pBlock, (*pRsp)->data, &len, DESCRIBE_RESULT_COLS, false);
-  ASSERT(len == rspSize - sizeof(SRetrieveTableRsp));
-
-  blockDataDestroy(pBlock);
-  return TSDB_CODE_SUCCESS;
-=======
   return buildRetrieveTableRsp(pBlock, DESCRIBE_RESULT_COLS, pRsp);
->>>>>>> 5d9e01c7
 }
 
 static int32_t execResetQueryCache() { return catalogClearCache(); }
@@ -268,31 +241,7 @@
 static int32_t execShowCreateDatabase(SShowCreateDatabaseStmt* pStmt, SRetrieveTableRsp** pRsp) {
   SSDataBlock* pBlock = buildCreateDBResultDataBlock();
   setCreateDBResultIntoDataBlock(pBlock, pStmt->dbName, pStmt->pCfg);
-<<<<<<< HEAD
-
-  size_t rspSize = sizeof(SRetrieveTableRsp) + blockGetEncodeSize(pBlock);
-  *pRsp = taosMemoryCalloc(1, rspSize);
-  if (NULL == *pRsp) {
-    return TSDB_CODE_OUT_OF_MEMORY;
-  }
-
-  (*pRsp)->useconds = 0;
-  (*pRsp)->completed = 1;
-  (*pRsp)->precision = 0;
-  (*pRsp)->compressed = 0;
-  (*pRsp)->compLen = 0;
-  (*pRsp)->numOfRows = htonl(1);
-  (*pRsp)->numOfCols = htonl(SHOW_CREATE_DB_RESULT_COLS);
-
-  int32_t len = 0;
-  blockEncode(pBlock, (*pRsp)->data, &len, SHOW_CREATE_DB_RESULT_COLS, false);
-  ASSERT(len == rspSize - sizeof(SRetrieveTableRsp));
-
-  blockDataDestroy(pBlock);
-  return TSDB_CODE_SUCCESS;
-=======
   return buildRetrieveTableRsp(pBlock, SHOW_CREATE_DB_RESULT_COLS, pRsp);
->>>>>>> 5d9e01c7
 }
 
 static SSDataBlock* buildCreateTbResultDataBlock() {
@@ -517,31 +466,7 @@
   if (code) {
     return code;
   }
-<<<<<<< HEAD
-
-  size_t rspSize = sizeof(SRetrieveTableRsp) + blockGetEncodeSize(pBlock);
-  *pRsp = taosMemoryCalloc(1, rspSize);
-  if (NULL == *pRsp) {
-    return TSDB_CODE_OUT_OF_MEMORY;
-  }
-
-  (*pRsp)->useconds = 0;
-  (*pRsp)->completed = 1;
-  (*pRsp)->precision = 0;
-  (*pRsp)->compressed = 0;
-  (*pRsp)->compLen = 0;
-  (*pRsp)->numOfRows = htonl(1);
-  (*pRsp)->numOfCols = htonl(SHOW_CREATE_TB_RESULT_COLS);
-
-  int32_t len = 0;
-  blockEncode(pBlock, (*pRsp)->data, &len, SHOW_CREATE_TB_RESULT_COLS, false);
-  ASSERT(len == rspSize - sizeof(SRetrieveTableRsp));
-
-  blockDataDestroy(pBlock);
-  return TSDB_CODE_SUCCESS;
-=======
   return buildRetrieveTableRsp(pBlock, SHOW_CREATE_TB_RESULT_COLS, pRsp);
->>>>>>> 5d9e01c7
 }
 
 static int32_t execShowCreateSTable(SShowCreateTableStmt* pStmt, SRetrieveTableRsp** pRsp) {
@@ -630,11 +555,6 @@
 
   pBlock->pDataBlock = taosArrayInit(LIST_LENGTH(pProjects), sizeof(SColumnInfoData));
 
-<<<<<<< HEAD
-  int32_t len = 0;
-  blockEncode(pBlock, (*pRsp)->data, &len, SHOW_LOCAL_VARIABLES_RESULT_COLS, false);
-  ASSERT(len == rspSize - sizeof(SRetrieveTableRsp));
-=======
   SNode* pProj = NULL;
   FOREACH(pProj, pProjects) {
     SColumnInfoData infoData = {0};
@@ -661,7 +581,6 @@
   }
 
   pBlock->info.rows = 1;
->>>>>>> 5d9e01c7
 
   return TSDB_CODE_SUCCESS;
 }
