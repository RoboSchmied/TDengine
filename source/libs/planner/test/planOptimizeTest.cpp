--- conflicted
+++ resolved
@@ -52,14 +52,14 @@
   run("SELECT COUNT(*) FROM t1 INTERVAL(10S) ORDER BY _WSTARTTS DESC");
 }
 
-<<<<<<< HEAD
 TEST_F(PlanOptimizeTest, PartitionTags) {
   useDb("root", "test");
 
   run("SELECT c1 FROM st1 PARTITION BY tag1");
 
   run("SELECT SUM(c1) FROM st1 GROUP BY tag1");
-=======
+}
+
 TEST_F(PlanOptimizeTest, eliminateProjection) {
   useDb("root", "test");
 
@@ -67,6 +67,5 @@
   run("SELECT c1 FROM t1");
   run("SELECT * FROM st1");
   run("SELECT c1 FROM st1s3");
-  //run("select 1-abs(c1) from (select unique(c1) c1 from st1s3) order by 1 nulls first");
->>>>>>> bc4e0b18
+  // run("select 1-abs(c1) from (select unique(c1) c1 from st1s3) order by 1 nulls first");
 }