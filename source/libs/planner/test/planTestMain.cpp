--- conflicted
+++ resolved
@@ -32,10 +32,7 @@
     generateMetaData();
     initLog(TD_TMP_DIR_PATH "td");
     initCfg();
-<<<<<<< HEAD
-=======
     nodesInitAllocatorSet();
->>>>>>> 876303be
   }
 
   virtual void TearDown() {
