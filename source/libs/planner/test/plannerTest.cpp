--- conflicted
+++ resolved
@@ -167,16 +167,16 @@
   ASSERT_TRUE(run());
 }
 
-<<<<<<< HEAD
+TEST_F(PlannerTest, interval) {
+  setDatabase("root", "test");
+
+  bind("SELECT count(*) FROM t1 interval(10s)");
+  ASSERT_TRUE(run());
+}
+
 TEST_F(PlannerTest, showTables) {
   setDatabase("root", "test");
 
   bind("show tables");
-=======
-TEST_F(PlannerTest, interval) {
-  setDatabase("root", "test");
-
-  bind("SELECT count(*) FROM t1 interval(10s)");
->>>>>>> 59625a7b
   ASSERT_TRUE(run());
 }