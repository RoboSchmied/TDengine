--- conflicted
+++ resolved
@@ -83,9 +83,7 @@
 
   run("SELECT COUNT(*) FROM st1 GROUP BY c1");
 
-<<<<<<< HEAD
   run("SELECT COUNT(*) FROM st1 PARTITION BY c2 GROUP BY c1");
-=======
+
   run("SELECT SUM(c1) FROM st1 GROUP BY c2 HAVING SUM(c1) IS NOT NULL");
->>>>>>> 8bfc0a2c
 }