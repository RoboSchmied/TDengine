/*
 * Copyright (c) 2019 TAOS Data, Inc. <jhtao@taosdata.com>
 *
 * This program is free software: you can use, redistribute, and/or modify
 * it under the terms of the GNU Affero General Public License, version 3
 * or later ("AGPL"), as published by the Free Software Foundation.
 *
 * This program is distributed in the hope that it will be useful, but WITHOUT
 * ANY WARRANTY; without even the implied warranty of MERCHANTABILITY or
 * FITNESS FOR A PARTICULAR PURPOSE.
 *
 * You should have received a copy of the GNU Affero General Public License
 * along with this program. If not, see <http://www.gnu.org/licenses/>.
 */

#ifndef _TD_PLANNER_INT_H_
#define _TD_PLANNER_INT_H_

#ifdef __cplusplus
extern "C" {
#endif

#include "common.h"
#include "tarray.h"
#include "planner.h"
#include "parser.h"
#include "taosmsg.h"

<<<<<<< HEAD
enum LOGIC_PLAN_E {
  LP_SCAN     = 1,
  LP_SESSION  = 2,
  LP_STATE    = 3,
  LP_INTERVAL = 4,
  LP_FILL     = 5,
  LP_AGG      = 6,
  LP_JOIN     = 7,
  LP_PROJECT  = 8,
  LP_DISTINCT = 9,
  LP_ORDER    = 10
};

typedef struct SQueryNodeBasicInfo {
  int32_t   type;          // operator type
  char     *name;          // operator name
} SQueryNodeBasicInfo;
=======
#define QNODE_TAGSCAN       1
#define QNODE_TABLESCAN     2
#define QNODE_PROJECT       3
#define QNODE_AGGREGATE     4
#define QNODE_GROUPBY       5
#define QNODE_LIMIT         6
#define QNODE_JOIN          7
#define QNODE_DISTINCT      8
#define QNODE_SORT          9
#define QNODE_UNION         10
#define QNODE_TIMEWINDOW    11
#define QNODE_SESSIONWINDOW 12
#define QNODE_STATEWINDOW   13
#define QNODE_FILL          14
>>>>>>> 39de3fe0

typedef struct SQueryDistPlanNodeInfo {
  bool      stableQuery;   // super table query or not
  int32_t   phase;         // merge|partial
  int32_t   type;          // operator type
  char     *name;          // operator name
  SEpSet   *sourceEp;      // data source epset
} SQueryDistPlanNodeInfo;

typedef struct SQueryTableInfo {
  char           *tableName; // to be deleted
  uint64_t        uid;       // to be deleted
  STableMetaInfo* pMeta;
  STimeWindow window;
} SQueryTableInfo;

typedef struct SQueryPlanNode {
  SQueryNodeBasicInfo info;
  SSchema            *pSchema;      // the schema of the input SSDatablock
  int32_t             numOfCols;    // number of input columns
  SArray             *pExpr;        // the query functions or sql aggregations
  int32_t             numOfExpr;  // number of result columns, which is also the number of pExprs
  void               *pExtInfo;     // additional information
  // children operator to generated result for current node to process
  // in case of join, multiple prev nodes exist.
  SArray             *pChildren;   // upstream nodes
  struct SQueryPlanNode  *pParent;
} SQueryPlanNode;

<<<<<<< HEAD
typedef SSchema SSlotSchema;

typedef struct SDataBlockSchema {
  int32_t             index;
  SSlotSchema        *pSchema;
  int32_t             numOfCols;    // number of columns
} SDataBlockSchema;

typedef struct SPhyNode {
  SQueryNodeBasicInfo info;
  SArray             *pTargets;      // target list to be computed or scanned at this node
  SArray             *pConditions;         // implicitly-ANDed qual conditions
  SDataBlockSchema    targetSchema;
  // children plan to generated result for current node to process
  // in case of join, multiple plan nodes exist.
  SArray             *pChildren;
} SPhyNode;

typedef struct SScanPhyNode {
  SPhyNode node;
  uint64_t     uid;  // unique id of the table
} SScanPhyNode;

typedef SScanPhyNode STagScanPhyNode;

typedef SScanPhyNode SSystemTableScanPhyNode;

typedef struct SMultiTableScanPhyNode {
  SScanPhyNode scan;
  SArray      *pTagsConditions; // implicitly-ANDed tag qual conditions
} SMultiTableScanPhyNode;

typedef SMultiTableScanPhyNode SMultiTableSeqScanPhyNode;

typedef struct SProjectPhyNode {
  SPhyNode node;
} SProjectPhyNode;

=======
>>>>>>> 39de3fe0
/**
 * Optimize the query execution plan, currently not implement yet.
 * @param pQueryNode
 * @return
 */
int32_t optimizeQueryPlan(struct SQueryPlanNode* pQueryNode);

/**
 * Create the query plan according to the bound AST, which is in the form of pQueryInfo
 * @param pQueryInfo
 * @param pQueryNode
 * @return
 */
int32_t createQueryPlan(const struct SQueryStmtInfo* pQueryInfo, struct SQueryPlanNode** pQueryNode);

/**
 * Convert the query plan to string, in order to display it in the shell.
 * @param pQueryNode
 * @return
 */
int32_t queryPlanToString(struct SQueryPlanNode* pQueryNode, char** str);

/**
 * Restore the SQL statement according to the logic query plan.
 * @param pQueryNode
 * @param sql
 * @return
 */
int32_t queryPlanToSql(struct SQueryPlanNode* pQueryNode, char** sql);

/**
 * Convert to physical plan to string to enable to print it out in the shell.
 * @param pPhyNode
 * @param str
 * @return
 */
int32_t phyPlanToString(struct SPhyNode *pPhyNode, char** str);

/**
 * Destroy the query plan object.
 * @return
 */
void* destroyQueryPlan(struct SQueryPlanNode* pQueryNode);

/**
 * Destroy the physical plan.
 * @param pQueryPhyNode
 * @return
 */
void* destroyQueryPhyPlan(struct SPhyNode* pQueryPhyNode);

#ifdef __cplusplus
}
#endif

#endif /*_TD_PLANNER_INT_H_*/<|MERGE_RESOLUTION|>--- conflicted
+++ resolved
@@ -26,25 +26,6 @@
 #include "parser.h"
 #include "taosmsg.h"
 
-<<<<<<< HEAD
-enum LOGIC_PLAN_E {
-  LP_SCAN     = 1,
-  LP_SESSION  = 2,
-  LP_STATE    = 3,
-  LP_INTERVAL = 4,
-  LP_FILL     = 5,
-  LP_AGG      = 6,
-  LP_JOIN     = 7,
-  LP_PROJECT  = 8,
-  LP_DISTINCT = 9,
-  LP_ORDER    = 10
-};
-
-typedef struct SQueryNodeBasicInfo {
-  int32_t   type;          // operator type
-  char     *name;          // operator name
-} SQueryNodeBasicInfo;
-=======
 #define QNODE_TAGSCAN       1
 #define QNODE_TABLESCAN     2
 #define QNODE_PROJECT       3
@@ -59,7 +40,6 @@
 #define QNODE_SESSIONWINDOW 12
 #define QNODE_STATEWINDOW   13
 #define QNODE_FILL          14
->>>>>>> 39de3fe0
 
 typedef struct SQueryDistPlanNodeInfo {
   bool      stableQuery;   // super table query or not
@@ -89,47 +69,6 @@
   struct SQueryPlanNode  *pParent;
 } SQueryPlanNode;
 
-<<<<<<< HEAD
-typedef SSchema SSlotSchema;
-
-typedef struct SDataBlockSchema {
-  int32_t             index;
-  SSlotSchema        *pSchema;
-  int32_t             numOfCols;    // number of columns
-} SDataBlockSchema;
-
-typedef struct SPhyNode {
-  SQueryNodeBasicInfo info;
-  SArray             *pTargets;      // target list to be computed or scanned at this node
-  SArray             *pConditions;         // implicitly-ANDed qual conditions
-  SDataBlockSchema    targetSchema;
-  // children plan to generated result for current node to process
-  // in case of join, multiple plan nodes exist.
-  SArray             *pChildren;
-} SPhyNode;
-
-typedef struct SScanPhyNode {
-  SPhyNode node;
-  uint64_t     uid;  // unique id of the table
-} SScanPhyNode;
-
-typedef SScanPhyNode STagScanPhyNode;
-
-typedef SScanPhyNode SSystemTableScanPhyNode;
-
-typedef struct SMultiTableScanPhyNode {
-  SScanPhyNode scan;
-  SArray      *pTagsConditions; // implicitly-ANDed tag qual conditions
-} SMultiTableScanPhyNode;
-
-typedef SMultiTableScanPhyNode SMultiTableSeqScanPhyNode;
-
-typedef struct SProjectPhyNode {
-  SPhyNode node;
-} SProjectPhyNode;
-
-=======
->>>>>>> 39de3fe0
 /**
  * Optimize the query execution plan, currently not implement yet.
  * @param pQueryNode
