--- conflicted
+++ resolved
@@ -1438,9 +1438,6 @@
   return eliminateSetOpOptimizeImpl(pCxt, pLogicSubplan, pSetOpNode);
 }
 
-<<<<<<< HEAD
-//===================================================================================================================
-=======
 static bool rewriteUniqueOptMayBeOptimized(SLogicNode* pNode) {
   return QUERY_NODE_LOGIC_PLAN_INDEF_ROWS_FUNC == nodeType(pNode) && ((SIndefRowsFuncLogicNode*)pNode)->isUniqueFunc;
 }
@@ -1619,21 +1616,14 @@
   return rewriteUniqueOptimizeImpl(pCxt, pLogicSubplan, pIndef);
 }
 
->>>>>>> b0b9b013
 // merge projects
 static bool mergeProjectsMayBeOptimized(SLogicNode* pNode) {
   if (QUERY_NODE_LOGIC_PLAN_PROJECT != nodeType(pNode) || 1 != LIST_LENGTH(pNode->pChildren)) {
     return false;
   }
-<<<<<<< HEAD
-  SLogicNode *pChild = (SLogicNode*)nodesListGetNode(pNode->pChildren, 0);
-  if (QUERY_NODE_LOGIC_PLAN_PROJECT != nodeType(pChild) || 1 < LIST_LENGTH(pChild->pChildren) ||
-      NULL != pChild->pConditions || NULL != pNode->pLimit || NULL != pNode->pSlimit) {
-=======
   SLogicNode* pChild = (SLogicNode*)nodesListGetNode(pNode->pChildren, 0);
   if (QUERY_NODE_LOGIC_PLAN_PROJECT != nodeType(pChild) || 1 < LIST_LENGTH(pChild->pChildren) ||
       NULL != pChild->pConditions || NULL != pChild->pLimit || NULL != pChild->pSlimit) {
->>>>>>> b0b9b013
     return false;
   }
   return true;
@@ -1641,20 +1631,12 @@
 
 typedef struct SMergeProjectionsContext {
   SProjectLogicNode* pChildProj;
-<<<<<<< HEAD
-  int32_t errCode;
-=======
   int32_t            errCode;
->>>>>>> b0b9b013
 } SMergeProjectionsContext;
 
 static EDealRes mergeProjectionsExpr(SNode** pNode, void* pContext) {
   SMergeProjectionsContext* pCxt = pContext;
-<<<<<<< HEAD
-  SProjectLogicNode* pChildProj = pCxt->pChildProj;
-=======
   SProjectLogicNode*        pChildProj = pCxt->pChildProj;
->>>>>>> b0b9b013
   if (QUERY_NODE_COLUMN == nodeType(*pNode)) {
     SNode* pTarget;
     FOREACH(pTarget, ((SLogicNode*)pChildProj)->pTargets) {
@@ -1679,11 +1661,7 @@
 }
 
 static int32_t mergeProjectsOptimizeImpl(SOptimizeContext* pCxt, SLogicSubplan* pLogicSubplan, SLogicNode* pSelfNode) {
-<<<<<<< HEAD
-  SLogicNode* pChild = (SLogicNode*)nodesListGetNode(pSelfNode->pChildren, 0);
-=======
   SLogicNode*              pChild = (SLogicNode*)nodesListGetNode(pSelfNode->pChildren, 0);
->>>>>>> b0b9b013
   SMergeProjectionsContext cxt = {.pChildProj = (SProjectLogicNode*)pChild, .errCode = TSDB_CODE_SUCCESS};
 
   nodesRewriteExprs(((SProjectLogicNode*)pSelfNode)->pProjections, mergeProjectionsExpr, &cxt);
@@ -1702,10 +1680,7 @@
     NODES_CLEAR_LIST(pChild->pChildren);
   }
   nodesDestroyNode((SNode*)pChild);
-<<<<<<< HEAD
-=======
   pCxt->optimized = true;
->>>>>>> b0b9b013
   return code;
 }
 
