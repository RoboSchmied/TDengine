--- conflicted
+++ resolved
@@ -44,13 +44,8 @@
 } SStsInfo;
 
 static SLogicNode* stsMatchByNode(SLogicNode* pNode) {
-<<<<<<< HEAD
   if (QUERY_NODE_LOGIC_PLAN_SCAN == nodeType(pNode) &&
       NULL != ((SScanLogicNode*)pNode)->pVgroupList && ((SScanLogicNode*)pNode)->pVgroupList->numOfVgroups > 1) {
-=======
-  if (QUERY_NODE_LOGIC_PLAN_SCAN == nodeType(pNode) && TSDB_SUPER_TABLE == ((SScanLogicNode*)pNode)->pMeta->tableType &&
-      SCAN_TYPE_TOPIC != ((SScanLogicNode*)pNode)->scanType) {
->>>>>>> 524edc15
     return pNode;
   }
   SNode* pChild;
