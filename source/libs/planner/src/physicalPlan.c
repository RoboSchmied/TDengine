--- conflicted
+++ resolved
@@ -302,15 +302,9 @@
   for (int32_t i = 0; i < numOfVgroups; ++i) {
     STORE_CURRENT_SUBPLAN(pCxt);
     SSubplan* subplan = initSubplan(pCxt, QUERY_TYPE_MODIFY);
-<<<<<<< HEAD
-    SVgDataBlocks* blocks = (SVgDataBlocks*)taosArrayGetP(vgs, i);
+    SVgDataBlocks* blocks = (SVgDataBlocks*)taosArrayGetP(pPayload->payload, i);
+
     vgroupInfoToEpSet(&blocks->vg, &subplan->execNode);
-    subplan->pNode = NULL;
-=======
-    SVgDataBlocks* blocks = (SVgDataBlocks*)taosArrayGetP(pPayload->payload, i);
-
-    vgroupInfoToEpSet(&blocks->vg, &subplan->execNode);
->>>>>>> c1bbea8c
     subplan->pDataSink = createDataInserter(pCxt, blocks);
     subplan->pNode   = NULL;
     subplan->type    = QUERY_TYPE_MODIFY;
