/*
 * Copyright (c) 2019 TAOS Data, Inc. <jhtao@taosdata.com>
 *
 * This program is free software: you can use, redistribute, and/or modify
 * it under the terms of the GNU Affero General Public License, version 3
 * or later ("AGPL"), as published by the Free Software Foundation.
 *
 * This program is distributed in the hope that it will be useful, but WITHOUT
 * ANY WARRANTY; without even the implied warranty of MERCHANTABILITY or
 * FITNESS FOR A PARTICULAR PURPOSE.
 *
 * You should have received a copy of the GNU Affero General Public License
 * along with this program. If not, see <http://www.gnu.org/licenses/>.
 */

#include "planInt.h"

#include "functionMgt.h"

typedef struct SLogicPlanContext {
  SPlanContext* pPlanCxt;
} SLogicPlanContext;

typedef int32_t (*FCreateLogicNode)(SLogicPlanContext*, SSelectStmt*, SLogicNode**);

static int32_t doCreateLogicNodeByTable(SLogicPlanContext* pCxt, SSelectStmt* pSelect, SNode* pTable, SLogicNode** pLogicNode);
static int32_t createQueryLogicNode(SLogicPlanContext* pCxt, SNode* pStmt, SLogicNode** pLogicNode);

typedef struct SRewriteExprCxt {
  int32_t errCode;
  SNodeList* pExprs;
} SRewriteExprCxt;

static EDealRes doRewriteExpr(SNode** pNode, void* pContext) {
  switch (nodeType(*pNode)) {
    case QUERY_NODE_OPERATOR:
    case QUERY_NODE_LOGIC_CONDITION:
    case QUERY_NODE_FUNCTION: {
      SRewriteExprCxt* pCxt = (SRewriteExprCxt*)pContext;
      SNode* pExpr;
      int32_t index = 0;
      FOREACH(pExpr, pCxt->pExprs) {
        if (QUERY_NODE_GROUPING_SET == nodeType(pExpr)) {
          pExpr = nodesListGetNode(((SGroupingSetNode*)pExpr)->pParameterList, 0);
        }
        if (nodesEqualNode(pExpr, *pNode)) {
          SColumnNode* pCol = (SColumnNode*)nodesMakeNode(QUERY_NODE_COLUMN);
          CHECK_ALLOC(pCol, DEAL_RES_ERROR);
          SExprNode* pToBeRewrittenExpr = (SExprNode*)(*pNode);
          pCol->node.resType = pToBeRewrittenExpr->resType;
          strcpy(pCol->node.aliasName, pToBeRewrittenExpr->aliasName);
          strcpy(pCol->colName, ((SExprNode*)pExpr)->aliasName);
          nodesDestroyNode(*pNode);
          *pNode = (SNode*)pCol;
          return DEAL_RES_IGNORE_CHILD;
        }
        ++index;
      }
      break;
    }
    default:
      break;
  }

  return DEAL_RES_CONTINUE;
}

typedef struct SNameExprCxt {
  int32_t rewriteId;
} SNameExprCxt;

static EDealRes doNameExpr(SNode* pNode, void* pContext) {
  switch (nodeType(pNode)) {
    case QUERY_NODE_OPERATOR:
    case QUERY_NODE_LOGIC_CONDITION:
    case QUERY_NODE_FUNCTION: {
      SNameExprCxt* pCxt = (SNameExprCxt*)pContext;
      sprintf(((SExprNode*)pNode)->aliasName, "#expr_%d", pCxt->rewriteId++);
      return DEAL_RES_IGNORE_CHILD;
    }
    default:
      break;
  }

  return DEAL_RES_CONTINUE;
}

static int32_t rewriteExpr(SNodeList* pExprs, SSelectStmt* pSelect, ESqlClause clause) {
  static int32_t rewriteId = 1;
  SNameExprCxt nameCxt = { .rewriteId = rewriteId };
  nodesWalkList(pExprs, doNameExpr, &nameCxt);
  SRewriteExprCxt cxt = { .errCode = TSDB_CODE_SUCCESS, .pExprs = pExprs };
  nodesRewriteSelectStmt(pSelect, clause, doRewriteExpr, &cxt);
  return cxt.errCode;
}

static int32_t pushLogicNode(SLogicPlanContext* pCxt, SLogicNode** pOldRoot, SLogicNode* pNewRoot) {
  if (NULL == pNewRoot->pChildren) {
    pNewRoot->pChildren = nodesMakeList();
    if (NULL == pNewRoot->pChildren) {
      return TSDB_CODE_OUT_OF_MEMORY;
    }
  }
  if (TSDB_CODE_SUCCESS != nodesListAppend(pNewRoot->pChildren, (SNode*)*pOldRoot)) {
    return TSDB_CODE_OUT_OF_MEMORY;
  }

  (*pOldRoot)->pParent = pNewRoot;
  *pOldRoot = pNewRoot;

  return TSDB_CODE_SUCCESS;
}

static int32_t createChildLogicNode(SLogicPlanContext* pCxt, SSelectStmt* pSelect, FCreateLogicNode func, SLogicNode** pRoot) {
  SLogicNode* pNode = NULL;
  int32_t code = func(pCxt, pSelect, &pNode);
  if (TSDB_CODE_SUCCESS == code && NULL != pNode) {
    code = pushLogicNode(pCxt, pRoot, pNode);
  }
  if (TSDB_CODE_SUCCESS != code) {
    nodesDestroyNode(pNode);
  }
  return code;
}

<<<<<<< HEAD
static EScanType getScanType(SNodeList* pScanCols, STableMeta* pMeta) {
  if (NULL == pScanCols) {
    // select count(*) from t
    return SCAN_TYPE_TABLE;
  }

  if (TSDB_SYSTEM_TABLE == pMeta->tableType) {
    return SCAN_TYPE_SYSTEM_TABLE;
  }

  SNode* pCol = NULL;
  FOREACH(pCol, pScanCols) {
    if (COLUMN_TYPE_COLUMN == ((SColumnNode*)pCol)->colType) {
      return SCAN_TYPE_TABLE;
    }
  }

  return SCAN_TYPE_TAG;
}

static SLogicNode* createScanLogicNode(SLogicPlanContext* pCxt, SSelectStmt* pSelect, SRealTableNode* pRealTable) {
=======
static int32_t createScanLogicNode(SLogicPlanContext* pCxt, SSelectStmt* pSelect, SRealTableNode* pRealTable, SLogicNode** pLogicNode) {
>>>>>>> 524edc15
  SScanLogicNode* pScan = (SScanLogicNode*)nodesMakeNode(QUERY_NODE_LOGIC_PLAN_SCAN);
  if (NULL == pScan) {
    return TSDB_CODE_OUT_OF_MEMORY;
  }

  TSWAP(pScan->pMeta, pRealTable->pMeta, STableMeta*);
  TSWAP(pScan->pVgroupList, pRealTable->pVgroupList, SVgroupsInfo*);
  pScan->scanType = pCxt->pPlanCxt->topicQuery ? SCAN_TYPE_TOPIC : SCAN_TYPE_TABLE;
  pScan->scanFlag = MAIN_SCAN;
  pScan->scanRange = TSWINDOW_INITIALIZER;  
  pScan->tableName.type = TSDB_TABLE_NAME_T;
  pScan->tableName.acctId = pCxt->pPlanCxt->acctId;
  strcpy(pScan->tableName.dbname, pRealTable->table.dbName);
  strcpy(pScan->tableName.tname, pRealTable->table.tableName);

  // set columns to scan
  SNodeList* pCols = NULL;
  int32_t code = nodesCollectColumns(pSelect, SQL_CLAUSE_FROM, pRealTable->table.tableAlias, &pCols);
  if (TSDB_CODE_SUCCESS == code && NULL != pCols) {
    pScan->pScanCols = nodesCloneList(pCols);
    if (NULL == pScan) {
      code = TSDB_CODE_OUT_OF_MEMORY;
    }
  }

  // set output
  if (TSDB_CODE_SUCCESS == code && NULL != pCols) {
    pScan->node.pTargets = nodesCloneList(pCols);
    if (NULL == pScan) {
      code = TSDB_CODE_OUT_OF_MEMORY;
    }
  }

<<<<<<< HEAD
  pScan->scanType = getScanType(pCols, pScan->pMeta);
  pScan->scanFlag = MAIN_SCAN;
  pScan->scanRange = TSWINDOW_INITIALIZER;  
  pScan->tableName.type = TSDB_TABLE_NAME_T;
  pScan->tableName.acctId = pCxt->acctId;
  strcpy(pScan->tableName.dbname, pRealTable->table.dbName);
  strcpy(pScan->tableName.tname, pRealTable->table.tableName);
=======
  if (TSDB_CODE_SUCCESS == code) {
    *pLogicNode = (SLogicNode*)pScan;
  } else {
    nodesDestroyNode(pScan);
  }
>>>>>>> 524edc15

  return code;
}

static int32_t createSubqueryLogicNode(SLogicPlanContext* pCxt, SSelectStmt* pSelect, STempTableNode* pTable, SLogicNode** pLogicNode) {
  int32_t code = createQueryLogicNode(pCxt, pTable->pSubquery, pLogicNode);
  if (TSDB_CODE_SUCCESS == code) {
    SNode* pNode;
    FOREACH(pNode, (*pLogicNode)->pTargets) {
      strcpy(((SColumnNode*)pNode)->tableAlias, pTable->table.tableAlias);
    }
  }
  return code;
}

static int32_t createJoinLogicNode(SLogicPlanContext* pCxt, SSelectStmt* pSelect, SJoinTableNode* pJoinTable, SLogicNode** pLogicNode) {
  SJoinLogicNode* pJoin = (SJoinLogicNode*)nodesMakeNode(QUERY_NODE_LOGIC_PLAN_JOIN);
  if (NULL == pJoin) {
    return TSDB_CODE_OUT_OF_MEMORY;
  }

  pJoin->joinType = pJoinTable->joinType;

  int32_t code = TSDB_CODE_SUCCESS;

  // set left and right node
  pJoin->node.pChildren = nodesMakeList();
  if (NULL == pJoin->node.pChildren) {
    code = TSDB_CODE_OUT_OF_MEMORY;
  }

  SLogicNode* pLeft = NULL;
  if (TSDB_CODE_SUCCESS == code) {
    code = doCreateLogicNodeByTable(pCxt, pSelect, pJoinTable->pLeft, &pLeft);
    if (TSDB_CODE_SUCCESS == code) {
      code = nodesListStrictAppend(pJoin->node.pChildren, (SNode*)pLeft);
    }
  }

  SLogicNode* pRight = NULL;
  if (TSDB_CODE_SUCCESS == code) {
    code = doCreateLogicNodeByTable(pCxt, pSelect, pJoinTable->pRight, &pRight);
    if (TSDB_CODE_SUCCESS == code) {
      code = nodesListStrictAppend(pJoin->node.pChildren, (SNode*)pRight);
    }
  }

  // set on conditions
  if (TSDB_CODE_SUCCESS == code && NULL != pJoinTable->pOnCond) {
    pJoin->pOnConditions = nodesCloneNode(pJoinTable->pOnCond);
    if (NULL == pJoin->pOnConditions) {
      code = TSDB_CODE_OUT_OF_MEMORY;
    }
  }

  // set the output
  if (TSDB_CODE_SUCCESS == code) {
    pJoin->node.pTargets = nodesCloneList(pLeft->pTargets);
    if (NULL == pJoin->pOnConditions) {
      code = TSDB_CODE_OUT_OF_MEMORY;
    }
    if (TSDB_CODE_SUCCESS == code) {
      code = nodesListStrictAppendList(pJoin->node.pTargets, nodesCloneList(pRight->pTargets));
    }
  }

  if (TSDB_CODE_SUCCESS == code) {
    *pLogicNode = (SLogicNode*)pJoin;
  } else {
    nodesDestroyNode(pJoin);
  }

  return code;
}

static int32_t doCreateLogicNodeByTable(SLogicPlanContext* pCxt, SSelectStmt* pSelect, SNode* pTable, SLogicNode** pLogicNode) {
  switch (nodeType(pTable)) {
    case QUERY_NODE_REAL_TABLE:
      return createScanLogicNode(pCxt, pSelect, (SRealTableNode*)pTable, pLogicNode);
    case QUERY_NODE_TEMP_TABLE:
      return createSubqueryLogicNode(pCxt, pSelect, (STempTableNode*)pTable, pLogicNode);
    case QUERY_NODE_JOIN_TABLE:
      return createJoinLogicNode(pCxt, pSelect, (SJoinTableNode*)pTable, pLogicNode);
    default:
      break;
  }
  return TSDB_CODE_FAILED;
}

static int32_t createLogicNodeByTable(SLogicPlanContext* pCxt, SSelectStmt* pSelect, SNode* pTable, SLogicNode** pLogicNode) {
  SLogicNode* pNode = NULL;
  int32_t code = doCreateLogicNodeByTable(pCxt, pSelect, pTable, &pNode);
  if (TSDB_CODE_SUCCESS == code) {
    pNode->pConditions = nodesCloneNode(pSelect->pWhere);
    if (NULL != pSelect->pWhere && NULL == pNode->pConditions) {
      nodesDestroyNode(pNode);
      return TSDB_CODE_OUT_OF_MEMORY;
    }
    *pLogicNode = pNode;
  }
  return code;
}

static SColumnNode* createColumnByExpr(SExprNode* pExpr) {
  SColumnNode* pCol = nodesMakeNode(QUERY_NODE_COLUMN);
  if (NULL == pCol) {
    return NULL;
  }
  pCol->node.resType = pExpr->resType;
  strcpy(pCol->colName, pExpr->aliasName);
  return pCol;
}

typedef struct SCreateColumnCxt {
  int32_t errCode;
  SNodeList* pList;
} SCreateColumnCxt;

static EDealRes doCreateColumn(SNode* pNode, void* pContext) {
  SCreateColumnCxt* pCxt = (SCreateColumnCxt*)pContext;
  switch (nodeType(pNode)) {
    case QUERY_NODE_COLUMN: {
      SNode* pCol = nodesCloneNode(pNode);
      CHECK_ALLOC(pCol, DEAL_RES_ERROR);
      CHECK_CODE(nodesListAppend(pCxt->pList, pCol), DEAL_RES_ERROR);
      return DEAL_RES_IGNORE_CHILD;
    }
    case QUERY_NODE_OPERATOR:
    case QUERY_NODE_LOGIC_CONDITION:
    case QUERY_NODE_FUNCTION: {
      SExprNode* pExpr = (SExprNode*)pNode;
      SColumnNode* pCol = (SColumnNode*)nodesMakeNode(QUERY_NODE_COLUMN);
      CHECK_ALLOC(pCol, DEAL_RES_ERROR);
      pCol->node.resType = pExpr->resType;
      strcpy(pCol->colName, pExpr->aliasName);
      CHECK_CODE(nodesListAppend(pCxt->pList, (SNode*)pCol), DEAL_RES_ERROR);
      return DEAL_RES_IGNORE_CHILD;
    }
    default:
      break;
  }

  return DEAL_RES_CONTINUE;
}

static int32_t createColumnByRewriteExps(SLogicPlanContext* pCxt, SNodeList* pExprs, SNodeList** pList) {
  SCreateColumnCxt cxt = { .errCode = TSDB_CODE_SUCCESS, .pList = (NULL == *pList ? nodesMakeList() : *pList) };
  if (NULL == cxt.pList) {
    return TSDB_CODE_OUT_OF_MEMORY;
  }

  nodesWalkList(pExprs, doCreateColumn, &cxt);
  if (TSDB_CODE_SUCCESS != cxt.errCode) {
    nodesDestroyList(cxt.pList);
    return cxt.errCode;
  }
  if (NULL == *pList) {
    *pList = cxt.pList;
  }
  return cxt.errCode;
}

static int32_t createAggLogicNode(SLogicPlanContext* pCxt, SSelectStmt* pSelect, SLogicNode** pLogicNode) {
  SNodeList* pAggFuncs = NULL;
  int32_t code = nodesCollectFuncs(pSelect, fmIsAggFunc, &pAggFuncs);
  if (TSDB_CODE_SUCCESS != code) {
    return code;
  }
  if (NULL == pAggFuncs && NULL == pSelect->pGroupByList) {
    return TSDB_CODE_SUCCESS;
  }

  SAggLogicNode* pAgg = (SAggLogicNode*)nodesMakeNode(QUERY_NODE_LOGIC_PLAN_AGG);
  if (NULL == pAgg) {
    return TSDB_CODE_OUT_OF_MEMORY;
  }

  // set grouyp keys, agg funcs and having conditions
  if (NULL != pSelect->pGroupByList) {
    pAgg->pGroupKeys = nodesCloneList(pSelect->pGroupByList);
    if (NULL == pAgg->pGroupKeys) {
      code = TSDB_CODE_OUT_OF_MEMORY;
    }  
  }

  if (TSDB_CODE_SUCCESS == code && NULL != pAggFuncs) {
    pAgg->pAggFuncs = nodesCloneList(pAggFuncs);
    if (NULL == pAgg->pAggFuncs) {
      code = TSDB_CODE_OUT_OF_MEMORY;
    }
  }

  // rewrite the expression in subsequent clauses
  if (TSDB_CODE_SUCCESS == code) {
    code = rewriteExpr(pAgg->pGroupKeys, pSelect, SQL_CLAUSE_GROUP_BY);
  }
  if (TSDB_CODE_SUCCESS == code) {
    code = rewriteExpr(pAgg->pAggFuncs, pSelect, SQL_CLAUSE_GROUP_BY);
  }

  if (TSDB_CODE_SUCCESS == code && NULL != pSelect->pHaving) {
    pAgg->node.pConditions = nodesCloneNode(pSelect->pHaving);
    if (NULL == pAgg->node.pConditions) {
      code = TSDB_CODE_OUT_OF_MEMORY;
    }
  }

  // set the output
  if (TSDB_CODE_SUCCESS == code && NULL != pAgg->pGroupKeys) {
    code = createColumnByRewriteExps(pCxt, pAgg->pGroupKeys, &pAgg->node.pTargets);
  }
  if (TSDB_CODE_SUCCESS == code && NULL != pAgg->pAggFuncs) {
    code = createColumnByRewriteExps(pCxt, pAgg->pAggFuncs, &pAgg->node.pTargets);
  }

  if (TSDB_CODE_SUCCESS == code) {
    *pLogicNode = (SLogicNode*)pAgg;
  } else {
    nodesDestroyNode(pAgg);
  }

  return code;
}

static int32_t createWindowLogicNodeByInterval(SLogicPlanContext* pCxt, SIntervalWindowNode* pInterval, SSelectStmt* pSelect, SLogicNode** pLogicNode) {
  SWindowLogicNode* pWindow = nodesMakeNode(QUERY_NODE_LOGIC_PLAN_WINDOW);
  if (NULL == pWindow) {
    return TSDB_CODE_OUT_OF_MEMORY;
  }

  pWindow->winType = WINDOW_TYPE_INTERVAL;
  pWindow->interval = ((SValueNode*)pInterval->pInterval)->datum.i;
  pWindow->intervalUnit = ((SValueNode*)pInterval->pInterval)->unit;
  pWindow->offset = (NULL != pInterval->pOffset ? ((SValueNode*)pInterval->pOffset)->datum.i : 0);
  pWindow->sliding = (NULL != pInterval->pSliding ? ((SValueNode*)pInterval->pSliding)->datum.i : pWindow->interval);
  pWindow->slidingUnit = (NULL != pInterval->pSliding ? ((SValueNode*)pInterval->pSliding)->unit : pWindow->intervalUnit);

  int32_t code = TSDB_CODE_SUCCESS;

  if (NULL != pInterval->pFill) {
    pWindow->pFill = nodesCloneNode(pInterval->pFill);
    if (NULL == pWindow->pFill) {
      code = TSDB_CODE_OUT_OF_MEMORY;
    }
  }

  if (TSDB_CODE_SUCCESS == code) {
    code = nodesCollectFuncs(pSelect, fmIsAggFunc, &pWindow->pFuncs);
  }

  if (TSDB_CODE_SUCCESS == code) {
    code = rewriteExpr(pWindow->pFuncs, pSelect, SQL_CLAUSE_WINDOW);
  }

  if (TSDB_CODE_SUCCESS == code) {
    code = createColumnByRewriteExps(pCxt, pWindow->pFuncs, &pWindow->node.pTargets);
  }

  if (TSDB_CODE_SUCCESS == code) {
    *pLogicNode = (SLogicNode*)pWindow;
  } else {
    nodesDestroyNode(pWindow);
  }

  return code;
}

static int32_t createWindowLogicNode(SLogicPlanContext* pCxt, SSelectStmt* pSelect, SLogicNode** pLogicNode) {
  if (NULL == pSelect->pWindow) {
    return TSDB_CODE_SUCCESS;
  }

  switch (nodeType(pSelect->pWindow)) {
    case QUERY_NODE_INTERVAL_WINDOW:
      return createWindowLogicNodeByInterval(pCxt, (SIntervalWindowNode*)pSelect->pWindow, pSelect, pLogicNode);    
    default:
      break;
  }

  return TSDB_CODE_FAILED;
}

static int32_t createColumnByProjections(SLogicPlanContext* pCxt, SNodeList* pExprs, SNodeList** pCols) {
  SNodeList* pList = nodesMakeList();
  if (NULL == pList) {
    return TSDB_CODE_OUT_OF_MEMORY;
  }

  SNode* pNode;
  FOREACH(pNode, pExprs) {    
    if (TSDB_CODE_SUCCESS != nodesListAppend(pList, createColumnByExpr((SExprNode*)pNode))) {
      nodesDestroyList(pList);
      return TSDB_CODE_OUT_OF_MEMORY;
    }
  }

  *pCols = pList;
  return TSDB_CODE_SUCCESS;
}

static int32_t createProjectLogicNode(SLogicPlanContext* pCxt, SSelectStmt* pSelect, SLogicNode** pLogicNode) {
  SProjectLogicNode* pProject = (SProjectLogicNode*)nodesMakeNode(QUERY_NODE_LOGIC_PLAN_PROJECT);
  if (NULL == pProject) {
    return TSDB_CODE_OUT_OF_MEMORY;
  }

  int32_t code = TSDB_CODE_SUCCESS;

  pProject->pProjections = nodesCloneList(pSelect->pProjectionList);
  if (NULL == pProject->pProjections) {
    code = TSDB_CODE_OUT_OF_MEMORY;
  }

  if (TSDB_CODE_SUCCESS == code) {
    code = createColumnByProjections(pCxt,pSelect->pProjectionList, &pProject->node.pTargets);
  }

  if (TSDB_CODE_SUCCESS == code) {
    *pLogicNode = (SLogicNode*)pProject;
  } else {
    nodesDestroyNode(pProject);
  }

  return code;
}

static int32_t createSelectLogicNode(SLogicPlanContext* pCxt, SSelectStmt* pSelect, SLogicNode** pLogicNode) {
  SLogicNode* pRoot = NULL;
  int32_t code = createLogicNodeByTable(pCxt, pSelect, pSelect->pFromTable, &pRoot);
  if (TSDB_CODE_SUCCESS == code) {
    code = createChildLogicNode(pCxt, pSelect, createWindowLogicNode, &pRoot);
  }
  if (TSDB_CODE_SUCCESS == code) {
    code = createChildLogicNode(pCxt, pSelect, createAggLogicNode, &pRoot);
  }
  if (TSDB_CODE_SUCCESS == code) {
    code = createChildLogicNode(pCxt, pSelect, createProjectLogicNode, &pRoot);
  }

  if (TSDB_CODE_SUCCESS == code) {
    *pLogicNode = pRoot;
  } else {
    nodesDestroyNode(pRoot);
  }

  return code;
}

static int32_t getMsgType(ENodeType sqlType) {
  return (QUERY_NODE_CREATE_TABLE_STMT == sqlType || QUERY_NODE_CREATE_MULTI_TABLE_STMT == sqlType) ? TDMT_VND_CREATE_TABLE : TDMT_VND_SUBMIT;
}

static int32_t createVnodeModifLogicNode(SLogicPlanContext* pCxt, SVnodeModifOpStmt* pStmt, SLogicNode** pLogicNode) {
  SVnodeModifLogicNode* pModif = nodesMakeNode(QUERY_NODE_LOGIC_PLAN_VNODE_MODIF);
  if (NULL == pModif) {
    return TSDB_CODE_OUT_OF_MEMORY;
  }
  pModif->pDataBlocks = pStmt->pDataBlocks;
  pModif->msgType = getMsgType(pStmt->sqlNodeType);
  *pLogicNode = (SLogicNode*)pModif;
  return TSDB_CODE_SUCCESS;
}

static int32_t createQueryLogicNode(SLogicPlanContext* pCxt, SNode* pStmt, SLogicNode** pLogicNode) {
  switch (nodeType(pStmt)) {
    case QUERY_NODE_SELECT_STMT:
      return createSelectLogicNode(pCxt, (SSelectStmt*)pStmt, pLogicNode);
    case QUERY_NODE_VNODE_MODIF_STMT:
      return createVnodeModifLogicNode(pCxt, (SVnodeModifOpStmt*)pStmt, pLogicNode);
    default:
      break;
  }
  return TSDB_CODE_FAILED;
}

int32_t createLogicPlan(SPlanContext* pCxt, SLogicNode** pLogicNode) {
  SLogicPlanContext cxt = { .pPlanCxt = pCxt };
  int32_t code = createQueryLogicNode(&cxt, pCxt->pAstRoot, pLogicNode);
  if (TSDB_CODE_SUCCESS != code) {
    return code;
  }
  return TSDB_CODE_SUCCESS;
}<|MERGE_RESOLUTION|>--- conflicted
+++ resolved
@@ -123,8 +123,11 @@
   return code;
 }
 
-<<<<<<< HEAD
-static EScanType getScanType(SNodeList* pScanCols, STableMeta* pMeta) {
+static EScanType getScanType(SLogicPlanContext* pCxt, SNodeList* pScanCols, STableMeta* pMeta) {
+  if (pCxt->pPlanCxt->topicQuery || pCxt->pPlanCxt->streamQuery) {
+    return SCAN_TYPE_STREAM;
+  }
+
   if (NULL == pScanCols) {
     // select count(*) from t
     return SCAN_TYPE_TABLE;
@@ -144,10 +147,7 @@
   return SCAN_TYPE_TAG;
 }
 
-static SLogicNode* createScanLogicNode(SLogicPlanContext* pCxt, SSelectStmt* pSelect, SRealTableNode* pRealTable) {
-=======
 static int32_t createScanLogicNode(SLogicPlanContext* pCxt, SSelectStmt* pSelect, SRealTableNode* pRealTable, SLogicNode** pLogicNode) {
->>>>>>> 524edc15
   SScanLogicNode* pScan = (SScanLogicNode*)nodesMakeNode(QUERY_NODE_LOGIC_PLAN_SCAN);
   if (NULL == pScan) {
     return TSDB_CODE_OUT_OF_MEMORY;
@@ -155,7 +155,6 @@
 
   TSWAP(pScan->pMeta, pRealTable->pMeta, STableMeta*);
   TSWAP(pScan->pVgroupList, pRealTable->pVgroupList, SVgroupsInfo*);
-  pScan->scanType = pCxt->pPlanCxt->topicQuery ? SCAN_TYPE_TOPIC : SCAN_TYPE_TABLE;
   pScan->scanFlag = MAIN_SCAN;
   pScan->scanRange = TSWINDOW_INITIALIZER;  
   pScan->tableName.type = TSDB_TABLE_NAME_T;
@@ -173,6 +172,8 @@
     }
   }
 
+  pScan->scanType = getScanType(pCxt, pCols, pScan->pMeta);
+
   // set output
   if (TSDB_CODE_SUCCESS == code && NULL != pCols) {
     pScan->node.pTargets = nodesCloneList(pCols);
@@ -181,21 +182,11 @@
     }
   }
 
-<<<<<<< HEAD
-  pScan->scanType = getScanType(pCols, pScan->pMeta);
-  pScan->scanFlag = MAIN_SCAN;
-  pScan->scanRange = TSWINDOW_INITIALIZER;  
-  pScan->tableName.type = TSDB_TABLE_NAME_T;
-  pScan->tableName.acctId = pCxt->acctId;
-  strcpy(pScan->tableName.dbname, pRealTable->table.dbName);
-  strcpy(pScan->tableName.tname, pRealTable->table.tableName);
-=======
   if (TSDB_CODE_SUCCESS == code) {
     *pLogicNode = (SLogicNode*)pScan;
   } else {
     nodesDestroyNode(pScan);
   }
->>>>>>> 524edc15
 
   return code;
 }
