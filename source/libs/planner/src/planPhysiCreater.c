/*
 * Copyright (c) 2019 TAOS Data, Inc. <jhtao@taosdata.com>
 *
 * This program is free software: you can use, redistribute, and/or modify
 * it under the terms of the GNU Affero General Public License, version 3
 * or later ("AGPL"), as published by the Free Software Foundation.
 *
 * This program is distributed in the hope that it will be useful, but WITHOUT
 * ANY WARRANTY; without even the implied warranty of MERCHANTABILITY or
 * FITNESS FOR A PARTICULAR PURPOSE.
 *
 * You should have received a copy of the GNU Affero General Public License
 * along with this program. If not, see <http://www.gnu.org/licenses/>.
 */

#include "planInt.h"

#include "catalog.h"
#include "functionMgt.h"
#include "systable.h"
#include "tglobal.h"

typedef struct SSlotIdInfo {
  int16_t slotId;
  bool    set;
} SSlotIdInfo;

typedef struct SSlotIndex {
  int16_t dataBlockId;
  SArray* pSlotIdsInfo;  // duplicate name slot
} SSlotIndex;

typedef struct SPhysiPlanContext {
  SPlanContext* pPlanCxt;
  int32_t       errCode;
  int16_t       nextDataBlockId;
  SArray*       pLocationHelper;
  SArray*       pExecNodeList;  // SArray<SQueryNodeLoad>
} SPhysiPlanContext;

static int32_t getSlotKey(SNode* pNode, const char* pStmtName, char* pKey) {
  if (QUERY_NODE_COLUMN == nodeType(pNode)) {
    SColumnNode* pCol = (SColumnNode*)pNode;
    if (NULL != pStmtName && '\0' != pStmtName[0]) {
      return sprintf(pKey, "%s.%s", pStmtName, pCol->node.aliasName);
    }
    if ('\0' == pCol->tableAlias[0]) {
      return sprintf(pKey, "%s", pCol->colName);
    }
    return sprintf(pKey, "%s.%s", pCol->tableAlias, pCol->colName);
  }

  if (NULL != pStmtName && '\0' != pStmtName[0]) {
    return sprintf(pKey, "%s.%s", pStmtName, ((SExprNode*)pNode)->aliasName);
  }
  return sprintf(pKey, "%s", ((SExprNode*)pNode)->aliasName);
}

static SNode* createSlotDesc(SPhysiPlanContext* pCxt, const SNode* pNode, int16_t slotId, bool output, bool reserve) {
  SSlotDescNode* pSlot = (SSlotDescNode*)nodesMakeNode(QUERY_NODE_SLOT_DESC);
  if (NULL == pSlot) {
    return NULL;
  }
  pSlot->slotId = slotId;
  pSlot->dataType = ((SExprNode*)pNode)->resType;
  pSlot->reserve = reserve;
  pSlot->output = output;
  return (SNode*)pSlot;
}

static int32_t createTarget(SNode* pNode, int16_t dataBlockId, int16_t slotId, SNode** pOutput) {
  STargetNode* pTarget = (STargetNode*)nodesMakeNode(QUERY_NODE_TARGET);
  if (NULL == pTarget) {
    return TSDB_CODE_OUT_OF_MEMORY;
  }

  pTarget->dataBlockId = dataBlockId;
  pTarget->slotId = slotId;
  pTarget->pExpr = pNode;

  *pOutput = (SNode*)pTarget;
  return TSDB_CODE_SUCCESS;
}

static int32_t putSlotToHashImpl(int16_t dataBlockId, int16_t slotId, const char* pName, int32_t len, SHashObj* pHash) {
  SSlotIndex* pIndex = taosHashGet(pHash, pName, len);
  if (NULL != pIndex) {
    SSlotIdInfo info = {.slotId = slotId, .set = false};
    taosArrayPush(pIndex->pSlotIdsInfo, &info);
    return TSDB_CODE_SUCCESS;
  }

  SSlotIndex index = {.dataBlockId = dataBlockId, .pSlotIdsInfo = taosArrayInit(TARRAY_MIN_SIZE, sizeof(SSlotIdInfo))};
  if (NULL == index.pSlotIdsInfo) {
    return TSDB_CODE_OUT_OF_MEMORY;
  }
  SSlotIdInfo info = {.slotId = slotId, .set = false};
  taosArrayPush(index.pSlotIdsInfo, &info);
  return taosHashPut(pHash, pName, len, &index, sizeof(SSlotIndex));
}

static int32_t putSlotToHash(int16_t dataBlockId, int16_t slotId, SNode* pNode, SHashObj* pHash) {
  char    name[TSDB_TABLE_NAME_LEN + TSDB_COL_NAME_LEN];
  int32_t len = getSlotKey(pNode, NULL, name);
  return putSlotToHashImpl(dataBlockId, slotId, name, len, pHash);
}

static int32_t createDataBlockDescHash(SPhysiPlanContext* pCxt, int32_t capacity, int16_t dataBlockId,
                                       SHashObj** pDescHash) {
  SHashObj* pHash = taosHashInit(capacity, taosGetDefaultHashFunction(TSDB_DATA_TYPE_BINARY), false, HASH_NO_LOCK);
  if (NULL == pHash) {
    return TSDB_CODE_OUT_OF_MEMORY;
  }
  if (NULL == taosArrayInsert(pCxt->pLocationHelper, dataBlockId, &pHash)) {
    taosHashCleanup(pHash);
    return TSDB_CODE_OUT_OF_MEMORY;
  }

  *pDescHash = pHash;
  return TSDB_CODE_SUCCESS;
}

static int32_t buildDataBlockSlots(SPhysiPlanContext* pCxt, SNodeList* pList, SDataBlockDescNode* pDataBlockDesc,
                                   SHashObj* pHash) {
  pDataBlockDesc->pSlots = nodesMakeList();
  if (NULL == pDataBlockDesc->pSlots) {
    return TSDB_CODE_OUT_OF_MEMORY;
  }

  int32_t code = TSDB_CODE_SUCCESS;
  int16_t slotId = 0;
  SNode*  pNode = NULL;
  FOREACH(pNode, pList) {
    code = nodesListStrictAppend(pDataBlockDesc->pSlots, createSlotDesc(pCxt, pNode, slotId, true, false));
    if (TSDB_CODE_SUCCESS == code) {
      code = putSlotToHash(pDataBlockDesc->dataBlockId, slotId, pNode, pHash);
    }
    if (TSDB_CODE_SUCCESS == code) {
      pDataBlockDesc->totalRowSize += ((SExprNode*)pNode)->resType.bytes;
      pDataBlockDesc->outputRowSize += ((SExprNode*)pNode)->resType.bytes;
      ++slotId;
    } else {
      break;
    }
  }
  return code;
}

static int32_t createDataBlockDesc(SPhysiPlanContext* pCxt, SNodeList* pList, SDataBlockDescNode** pDataBlockDesc) {
  SDataBlockDescNode* pDesc = (SDataBlockDescNode*)nodesMakeNode(QUERY_NODE_DATABLOCK_DESC);
  if (NULL == pDesc) {
    return TSDB_CODE_OUT_OF_MEMORY;
  }
  pDesc->dataBlockId = pCxt->nextDataBlockId++;

  SHashObj* pHash = NULL;
  int32_t   code = createDataBlockDescHash(pCxt, LIST_LENGTH(pList), pDesc->dataBlockId, &pHash);
  if (TSDB_CODE_SUCCESS == code) {
    code = buildDataBlockSlots(pCxt, pList, pDesc, pHash);
  }

  if (TSDB_CODE_SUCCESS == code) {
    *pDataBlockDesc = pDesc;
  } else {
    nodesDestroyNode((SNode*)pDesc);
  }

  return code;
}

static int16_t getUnsetSlotId(const SArray* pSlotIdsInfo) {
  int32_t size = taosArrayGetSize(pSlotIdsInfo);
  for (int32_t i = 0; i < size; ++i) {
    SSlotIdInfo* pInfo = taosArrayGet(pSlotIdsInfo, i);
    if (!pInfo->set) {
      pInfo->set = true;
      return pInfo->slotId;
    }
  }
  return ((SSlotIdInfo*)taosArrayGet(pSlotIdsInfo, 0))->slotId;
}

static int32_t addDataBlockSlotsImpl(SPhysiPlanContext* pCxt, SNodeList* pList, SDataBlockDescNode* pDataBlockDesc,
                                     const char* pStmtName, bool output, bool reserve) {
  if (NULL == pList) {
    return TSDB_CODE_SUCCESS;
  }

  int32_t   code = TSDB_CODE_SUCCESS;
  SHashObj* pHash = taosArrayGetP(pCxt->pLocationHelper, pDataBlockDesc->dataBlockId);
  int16_t   nextSlotId = taosHashGetSize(pHash), slotId = 0;
  SNode*    pNode = NULL;
  FOREACH(pNode, pList) {
    SNode*      pExpr = QUERY_NODE_ORDER_BY_EXPR == nodeType(pNode) ? ((SOrderByExprNode*)pNode)->pExpr : pNode;
    char        name[TSDB_TABLE_NAME_LEN + TSDB_COL_NAME_LEN] = {0};
    int32_t     len = getSlotKey(pExpr, pStmtName, name);
    SSlotIndex* pIndex = taosHashGet(pHash, name, len);
    if (NULL == pIndex) {
      code = nodesListStrictAppend(pDataBlockDesc->pSlots, createSlotDesc(pCxt, pExpr, nextSlotId, output, reserve));
      if (TSDB_CODE_SUCCESS == code) {
        code = putSlotToHashImpl(pDataBlockDesc->dataBlockId, nextSlotId, name, len, pHash);
      }
      pDataBlockDesc->totalRowSize += ((SExprNode*)pExpr)->resType.bytes;
      if (output) {
        pDataBlockDesc->outputRowSize += ((SExprNode*)pExpr)->resType.bytes;
      }
      slotId = nextSlotId;
      ++nextSlotId;
    } else {
      slotId = getUnsetSlotId(pIndex->pSlotIdsInfo);
    }

    if (TSDB_CODE_SUCCESS == code) {
      SNode* pTarget = NULL;
      code = createTarget(pNode, pDataBlockDesc->dataBlockId, slotId, &pTarget);
      if (TSDB_CODE_SUCCESS == code) {
        REPLACE_NODE(pTarget);
      }
    }

    if (TSDB_CODE_SUCCESS != code) {
      break;
    }
  }
  return code;
}

static int32_t addDataBlockSlots(SPhysiPlanContext* pCxt, SNodeList* pList, SDataBlockDescNode* pDataBlockDesc) {
  return addDataBlockSlotsImpl(pCxt, pList, pDataBlockDesc, NULL, false, false);
}

static int32_t addDataBlockSlot(SPhysiPlanContext* pCxt, SNode** pNode, SDataBlockDescNode* pDataBlockDesc) {
  if (NULL == pNode || NULL == *pNode) {
    return TSDB_CODE_SUCCESS;
  }

  SNodeList* pList = NULL;
  int32_t    code = nodesListMakeAppend(&pList, *pNode);
  if (TSDB_CODE_SUCCESS == code) {
    code = addDataBlockSlots(pCxt, pList, pDataBlockDesc);
  }
  if (TSDB_CODE_SUCCESS == code) {
    *pNode = nodesListGetNode(pList, 0);
  }
  nodesClearList(pList);
  return code;
}

static int32_t addDataBlockSlotsForProject(SPhysiPlanContext* pCxt, const char* pStmtName, SNodeList* pList,
                                           SDataBlockDescNode* pDataBlockDesc) {
  return addDataBlockSlotsImpl(pCxt, pList, pDataBlockDesc, pStmtName, true, false);
}

static int32_t pushdownDataBlockSlots(SPhysiPlanContext* pCxt, SNodeList* pList, SDataBlockDescNode* pDataBlockDesc) {
  return addDataBlockSlotsImpl(pCxt, pList, pDataBlockDesc, NULL, true, true);
}

typedef struct SSetSlotIdCxt {
  int32_t   errCode;
  SHashObj* pLeftHash;
  SHashObj* pRightHash;
} SSetSlotIdCxt;

static void dumpSlots(const char* pName, SHashObj* pHash) {
  if (NULL == pHash) {
    return;
  }
  planDebug("%s", pName);
  void* pIt = taosHashIterate(pHash, NULL);
  while (NULL != pIt) {
    size_t len = 0;
    char*  pKey = taosHashGetKey(pIt, &len);
    char   name[TSDB_TABLE_NAME_LEN + TSDB_COL_NAME_LEN] = {0};
    strncpy(name, pKey, len);
    planDebug("\tslot name = %s", name);
    pIt = taosHashIterate(pHash, pIt);
  }
}

static EDealRes doSetSlotId(SNode* pNode, void* pContext) {
  if (QUERY_NODE_COLUMN == nodeType(pNode) && 0 != strcmp(((SColumnNode*)pNode)->colName, "*")) {
    SSetSlotIdCxt* pCxt = (SSetSlotIdCxt*)pContext;
    char           name[TSDB_TABLE_NAME_LEN + TSDB_COL_NAME_LEN];
    int32_t        len = getSlotKey(pNode, NULL, name);
    SSlotIndex*    pIndex = taosHashGet(pCxt->pLeftHash, name, len);
    if (NULL == pIndex) {
      pIndex = taosHashGet(pCxt->pRightHash, name, len);
    }
    // pIndex is definitely not NULL, otherwise it is a bug
    if (NULL == pIndex) {
      planError("doSetSlotId failed, invalid slot name %s", name);
      dumpSlots("left datablock desc", pCxt->pLeftHash);
      dumpSlots("right datablock desc", pCxt->pRightHash);
      pCxt->errCode = TSDB_CODE_PLAN_INTERNAL_ERROR;
      return DEAL_RES_ERROR;
    }
    ((SColumnNode*)pNode)->dataBlockId = pIndex->dataBlockId;
    ((SColumnNode*)pNode)->slotId = ((SSlotIdInfo*)taosArrayGet(pIndex->pSlotIdsInfo, 0))->slotId;
    return DEAL_RES_IGNORE_CHILD;
  }
  return DEAL_RES_CONTINUE;
}

static int32_t setNodeSlotId(SPhysiPlanContext* pCxt, int16_t leftDataBlockId, int16_t rightDataBlockId, SNode* pNode,
                             SNode** pOutput) {
  SNode* pRes = nodesCloneNode(pNode);
  if (NULL == pRes) {
    return TSDB_CODE_OUT_OF_MEMORY;
  }

  SSetSlotIdCxt cxt = {
      .errCode = TSDB_CODE_SUCCESS,
      .pLeftHash = taosArrayGetP(pCxt->pLocationHelper, leftDataBlockId),
      .pRightHash = (rightDataBlockId < 0 ? NULL : taosArrayGetP(pCxt->pLocationHelper, rightDataBlockId))};
  nodesWalkExpr(pRes, doSetSlotId, &cxt);
  if (TSDB_CODE_SUCCESS != cxt.errCode) {
    nodesDestroyNode(pRes);
    return cxt.errCode;
  }

  *pOutput = pRes;
  return TSDB_CODE_SUCCESS;
}

static int32_t setListSlotId(SPhysiPlanContext* pCxt, int16_t leftDataBlockId, int16_t rightDataBlockId,
                             const SNodeList* pList, SNodeList** pOutput) {
  SNodeList* pRes = nodesCloneList(pList);
  if (NULL == pRes) {
    return TSDB_CODE_OUT_OF_MEMORY;
  }

  SSetSlotIdCxt cxt = {
      .errCode = TSDB_CODE_SUCCESS,
      .pLeftHash = taosArrayGetP(pCxt->pLocationHelper, leftDataBlockId),
      .pRightHash = (rightDataBlockId < 0 ? NULL : taosArrayGetP(pCxt->pLocationHelper, rightDataBlockId))};
  nodesWalkExprs(pRes, doSetSlotId, &cxt);
  if (TSDB_CODE_SUCCESS != cxt.errCode) {
    nodesDestroyList(pRes);
    return cxt.errCode;
  }
  *pOutput = pRes;
  return TSDB_CODE_SUCCESS;
}

static SPhysiNode* makePhysiNode(SPhysiPlanContext* pCxt, SLogicNode* pLogicNode, ENodeType type) {
  SPhysiNode* pPhysiNode = (SPhysiNode*)nodesMakeNode(type);
  if (NULL == pPhysiNode) {
    return NULL;
  }

  int32_t code = createDataBlockDesc(pCxt, pLogicNode->pTargets, &pPhysiNode->pOutputDataBlockDesc);
  if (TSDB_CODE_SUCCESS != code) {
    nodesDestroyNode((SNode*)pPhysiNode);
    return NULL;
  }
  pPhysiNode->pOutputDataBlockDesc->precision = pLogicNode->precision;
  return pPhysiNode;
}

static int32_t setConditionsSlotId(SPhysiPlanContext* pCxt, const SLogicNode* pLogicNode, SPhysiNode* pPhysiNode) {
  if (NULL != pLogicNode->pConditions) {
    return setNodeSlotId(pCxt, pPhysiNode->pOutputDataBlockDesc->dataBlockId, -1, pLogicNode->pConditions,
                         &pPhysiNode->pConditions);
  }
  return TSDB_CODE_SUCCESS;
}

static int32_t colIdCompare(const void* pLeft, const void* pRight) {
  SColumnNode* pLeftCol = *(SColumnNode**)pLeft;
  SColumnNode* pRightCol = *(SColumnNode**)pRight;
  return pLeftCol->colId > pRightCol->colId ? 1 : -1;
}

static int32_t sortScanCols(SNodeList* pScanCols) {
  SArray* pArray = taosArrayInit(LIST_LENGTH(pScanCols), POINTER_BYTES);
  if (NULL == pArray) {
    return TSDB_CODE_OUT_OF_MEMORY;
  }

  SNode* pCol = NULL;
  FOREACH(pCol, pScanCols) { taosArrayPush(pArray, &pCol); }
  taosArraySort(pArray, colIdCompare);

  int32_t index = 0;
  FOREACH(pCol, pScanCols) { REPLACE_NODE(taosArrayGetP(pArray, index++)); }
  taosArrayDestroy(pArray);

  return TSDB_CODE_SUCCESS;
}

static int32_t createScanCols(SPhysiPlanContext* pCxt, SScanPhysiNode* pScanPhysiNode, SNodeList* pScanCols) {
  if (NULL == pScanCols) {
    return TSDB_CODE_SUCCESS;
  }

  pScanPhysiNode->pScanCols = nodesCloneList(pScanCols);
  if (NULL == pScanPhysiNode->pScanCols) {
    return TSDB_CODE_OUT_OF_MEMORY;
  }
  return sortScanCols(pScanPhysiNode->pScanCols);
}

static int32_t createScanPhysiNodeFinalize(SPhysiPlanContext* pCxt, SSubplan* pSubplan, SScanLogicNode* pScanLogicNode,
                                           SScanPhysiNode* pScanPhysiNode, SPhysiNode** pPhyNode) {
  int32_t code = createScanCols(pCxt, pScanPhysiNode, pScanLogicNode->pScanCols);
  if (TSDB_CODE_SUCCESS == code) {
    // Data block describe also needs to be set without scanning column, such as SELECT COUNT(*) FROM t
    code = addDataBlockSlots(pCxt, pScanPhysiNode->pScanCols, pScanPhysiNode->node.pOutputDataBlockDesc);
  }

  if (TSDB_CODE_SUCCESS == code && NULL != pScanLogicNode->pScanPseudoCols) {
    pScanPhysiNode->pScanPseudoCols = nodesCloneList(pScanLogicNode->pScanPseudoCols);
    if (NULL == pScanPhysiNode->pScanPseudoCols) {
      code = TSDB_CODE_OUT_OF_MEMORY;
    }
  }

  if (TSDB_CODE_SUCCESS == code) {
    code = addDataBlockSlots(pCxt, pScanPhysiNode->pScanPseudoCols, pScanPhysiNode->node.pOutputDataBlockDesc);
  }

  if (TSDB_CODE_SUCCESS == code) {
    code = setConditionsSlotId(pCxt, (const SLogicNode*)pScanLogicNode, (SPhysiNode*)pScanPhysiNode);
  }

  if (TSDB_CODE_SUCCESS == code) {
    pScanPhysiNode->uid = pScanLogicNode->tableId;
    pScanPhysiNode->suid = pScanLogicNode->stableId;
    pScanPhysiNode->tableType = pScanLogicNode->tableType;
    memcpy(&pScanPhysiNode->tableName, &pScanLogicNode->tableName, sizeof(SName));
    if (NULL != pScanLogicNode->pTagCond) {
      pSubplan->pTagCond = nodesCloneNode(pScanLogicNode->pTagCond);
      if (NULL == pSubplan->pTagCond) {
        code = TSDB_CODE_OUT_OF_MEMORY;
      }
    }
  }

  if (TSDB_CODE_SUCCESS == code) {
    *pPhyNode = (SPhysiNode*)pScanPhysiNode;
  } else {
    nodesDestroyNode((SNode*)pScanPhysiNode);
  }

  return code;
}

static void vgroupInfoToNodeAddr(const SVgroupInfo* vg, SQueryNodeAddr* pNodeAddr) {
  pNodeAddr->nodeId = vg->vgId;
  pNodeAddr->epSet = vg->epSet;
}

<<<<<<< HEAD
static int32_t createTagScanPhysiNode(SPhysiPlanContext* pCxt, SSubplan* pSubplan, SScanLogicNode* pScanLogicNode,
                                      SPhysiNode** pPhyNode) {
  STagScanPhysiNode* pTagScan =
      (STagScanPhysiNode*)makePhysiNode(pCxt, (SLogicNode*)pScanLogicNode, QUERY_NODE_PHYSICAL_PLAN_TAG_SCAN);
  if (NULL == pTagScan) {
    return TSDB_CODE_OUT_OF_MEMORY;
  }
  vgroupInfoToNodeAddr(pScanLogicNode->pVgroupList->vgroups, &pSubplan->execNode);
  return createScanPhysiNodeFinalize(pCxt, pSubplan, pScanLogicNode, (SScanPhysiNode*)pTagScan, pPhyNode);
}

=======
>>>>>>> c0074588
static ENodeType getScanOperatorType(EScanType scanType) {
  switch (scanType) {
    case SCAN_TYPE_TAG:
      return QUERY_NODE_PHYSICAL_PLAN_TAG_SCAN;
    case SCAN_TYPE_TABLE:
      return QUERY_NODE_PHYSICAL_PLAN_TABLE_SCAN;
    case SCAN_TYPE_STREAM:
      return QUERY_NODE_PHYSICAL_PLAN_STREAM_SCAN;
    case SCAN_TYPE_TABLE_MERGE:
      return QUERY_NODE_PHYSICAL_PLAN_TABLE_MERGE_SCAN;
    case SCAN_TYPE_BLOCK_INFO:
      return QUERY_NODE_PHYSICAL_PLAN_BLOCK_DIST_SCAN;
    default:
      break;
  }
  return QUERY_NODE_PHYSICAL_PLAN_TABLE_SCAN;
}

static int32_t createSimpleScanPhysiNode(SPhysiPlanContext* pCxt, SSubplan* pSubplan, SScanLogicNode* pScanLogicNode,
                                         SPhysiNode** pPhyNode) {
  SScanPhysiNode* pScan =
      (SScanPhysiNode*)makePhysiNode(pCxt, (SLogicNode*)pScanLogicNode, getScanOperatorType(pScanLogicNode->scanType));
  if (NULL == pScan) {
    return TSDB_CODE_OUT_OF_MEMORY;
  }
  vgroupInfoToNodeAddr(pScanLogicNode->pVgroupList->vgroups, &pSubplan->execNode);
  SQueryNodeLoad node = {.addr = pSubplan->execNode, .load = 0};
  taosArrayPush(pCxt->pExecNodeList, &node);
  return createScanPhysiNodeFinalize(pCxt, pSubplan, pScanLogicNode, pScan, pPhyNode);
}

static int32_t createTableScanPhysiNode(SPhysiPlanContext* pCxt, SSubplan* pSubplan, SScanLogicNode* pScanLogicNode,
                                        SPhysiNode** pPhyNode) {
  STableScanPhysiNode* pTableScan = (STableScanPhysiNode*)makePhysiNode(pCxt, (SLogicNode*)pScanLogicNode,
                                                                        getScanOperatorType(pScanLogicNode->scanType));
  if (NULL == pTableScan) {
    return TSDB_CODE_OUT_OF_MEMORY;
  }

  memcpy(pTableScan->scanSeq, pScanLogicNode->scanSeq, sizeof(pScanLogicNode->scanSeq));
  pTableScan->scanRange = pScanLogicNode->scanRange;
  pTableScan->ratio = pScanLogicNode->ratio;
  if (pScanLogicNode->pVgroupList) {
    vgroupInfoToNodeAddr(pScanLogicNode->pVgroupList->vgroups, &pSubplan->execNode);
    pSubplan->execNodeStat.tableNum = pScanLogicNode->pVgroupList->vgroups[0].numOfTable;
  }
  tNameGetFullDbName(&pScanLogicNode->tableName, pSubplan->dbFName);
  pTableScan->dataRequired = pScanLogicNode->dataRequired;
  pTableScan->pDynamicScanFuncs = nodesCloneList(pScanLogicNode->pDynamicScanFuncs);
  pTableScan->pPartitionTags = nodesCloneList(pScanLogicNode->pPartTags);
  if ((NULL != pScanLogicNode->pDynamicScanFuncs && NULL == pTableScan->pDynamicScanFuncs) ||
      (NULL != pScanLogicNode->pPartTags && NULL == pTableScan->pPartitionTags)) {
    nodesDestroyNode((SNode*)pTableScan);
    return TSDB_CODE_OUT_OF_MEMORY;
  }
  pTableScan->interval = pScanLogicNode->interval;
  pTableScan->offset = pScanLogicNode->offset;
  pTableScan->sliding = pScanLogicNode->sliding;
  pTableScan->intervalUnit = pScanLogicNode->intervalUnit;
  pTableScan->slidingUnit = pScanLogicNode->slidingUnit;
  pTableScan->triggerType = pScanLogicNode->triggerType;
  pTableScan->watermark = pScanLogicNode->watermark;
  pTableScan->tsColId = pScanLogicNode->tsColId;
  pTableScan->filesFactor = pScanLogicNode->filesFactor;

  return createScanPhysiNodeFinalize(pCxt, pSubplan, pScanLogicNode, (SScanPhysiNode*)pTableScan, pPhyNode);
}

static int32_t createSystemTableScanPhysiNode(SPhysiPlanContext* pCxt, SSubplan* pSubplan,
                                              SScanLogicNode* pScanLogicNode, SPhysiNode** pPhyNode) {
  SSystemTableScanPhysiNode* pScan = (SSystemTableScanPhysiNode*)makePhysiNode(pCxt, (SLogicNode*)pScanLogicNode,
                                                                               QUERY_NODE_PHYSICAL_PLAN_SYSTABLE_SCAN);
  if (NULL == pScan) {
    return TSDB_CODE_OUT_OF_MEMORY;
  }

  pScan->showRewrite = pScanLogicNode->showRewrite;
  pScan->accountId = pCxt->pPlanCxt->acctId;
  if (0 == strcmp(pScanLogicNode->tableName.tname, TSDB_INS_TABLE_USER_TABLES) ||
      0 == strcmp(pScanLogicNode->tableName.tname, TSDB_INS_TABLE_USER_TABLE_DISTRIBUTED)) {
    vgroupInfoToNodeAddr(pScanLogicNode->pVgroupList->vgroups, &pSubplan->execNode);
  }
  SQueryNodeLoad node = {.addr = {.nodeId = MNODE_HANDLE, .epSet = pCxt->pPlanCxt->mgmtEpSet}, .load = 0};
  taosArrayPush(pCxt->pExecNodeList, &node);
  pScan->mgmtEpSet = pCxt->pPlanCxt->mgmtEpSet;
  tNameGetFullDbName(&pScanLogicNode->tableName, pSubplan->dbFName);

  return createScanPhysiNodeFinalize(pCxt, pSubplan, pScanLogicNode, (SScanPhysiNode*)pScan, pPhyNode);
}

static int32_t createStreamScanPhysiNode(SPhysiPlanContext* pCxt, SSubplan* pSubplan, SScanLogicNode* pScanLogicNode,
                                         SPhysiNode** pPhyNode) {
  return createTableScanPhysiNode(pCxt, pSubplan, pScanLogicNode, pPhyNode);
}

static int32_t createTableMergeScanPhysiNode(SPhysiPlanContext* pCxt, SSubplan* pSubplan,
                                             SScanLogicNode* pScanLogicNode, SPhysiNode** pPhyNode) {
  return createTableScanPhysiNode(pCxt, pSubplan, pScanLogicNode, pPhyNode);
}

static int32_t createScanPhysiNode(SPhysiPlanContext* pCxt, SSubplan* pSubplan, SScanLogicNode* pScanLogicNode,
                                   SPhysiNode** pPhyNode) {
  switch (pScanLogicNode->scanType) {
    case SCAN_TYPE_TAG:
    case SCAN_TYPE_BLOCK_INFO:
      return createSimpleScanPhysiNode(pCxt, pSubplan, pScanLogicNode, pPhyNode);
    case SCAN_TYPE_TABLE:
      return createTableScanPhysiNode(pCxt, pSubplan, pScanLogicNode, pPhyNode);
    case SCAN_TYPE_SYSTEM_TABLE:
      return createSystemTableScanPhysiNode(pCxt, pSubplan, pScanLogicNode, pPhyNode);
    case SCAN_TYPE_STREAM:
      return createStreamScanPhysiNode(pCxt, pSubplan, pScanLogicNode, pPhyNode);
    case SCAN_TYPE_TABLE_MERGE:
      return createTableMergeScanPhysiNode(pCxt, pSubplan, pScanLogicNode, pPhyNode);
    default:
      break;
  }
  return TSDB_CODE_FAILED;
}

static int32_t createJoinPhysiNode(SPhysiPlanContext* pCxt, SNodeList* pChildren, SJoinLogicNode* pJoinLogicNode,
                                   SPhysiNode** pPhyNode) {
  SJoinPhysiNode* pJoin =
      (SJoinPhysiNode*)makePhysiNode(pCxt, (SLogicNode*)pJoinLogicNode, QUERY_NODE_PHYSICAL_PLAN_MERGE_JOIN);
  if (NULL == pJoin) {
    return TSDB_CODE_OUT_OF_MEMORY;
  }

  SDataBlockDescNode* pLeftDesc = ((SPhysiNode*)nodesListGetNode(pChildren, 0))->pOutputDataBlockDesc;
  SDataBlockDescNode* pRightDesc = ((SPhysiNode*)nodesListGetNode(pChildren, 1))->pOutputDataBlockDesc;
  int32_t             code = TSDB_CODE_SUCCESS;

  pJoin->joinType = pJoinLogicNode->joinType;
  if (NULL != pJoinLogicNode->pOnConditions) {
    code = setNodeSlotId(pCxt, pLeftDesc->dataBlockId, pRightDesc->dataBlockId, pJoinLogicNode->pOnConditions,
                         &pJoin->pOnConditions);
  }
  if (TSDB_CODE_SUCCESS == code) {
    code = setListSlotId(pCxt, pLeftDesc->dataBlockId, pRightDesc->dataBlockId, pJoinLogicNode->node.pTargets,
                         &pJoin->pTargets);
  }
  if (TSDB_CODE_SUCCESS == code) {
    code = addDataBlockSlots(pCxt, pJoin->pTargets, pJoin->node.pOutputDataBlockDesc);
  }
  if (TSDB_CODE_SUCCESS == code) {
    code = setConditionsSlotId(pCxt, (const SLogicNode*)pJoinLogicNode, (SPhysiNode*)pJoin);
  }

  if (TSDB_CODE_SUCCESS == code) {
    *pPhyNode = (SPhysiNode*)pJoin;
  } else {
    nodesDestroyNode((SNode*)pJoin);
  }

  return code;
}

typedef struct SRewritePrecalcExprsCxt {
  int32_t    errCode;
  int32_t    planNodeId;
  int32_t    rewriteId;
  SNodeList* pPrecalcExprs;
} SRewritePrecalcExprsCxt;

static EDealRes collectAndRewrite(SRewritePrecalcExprsCxt* pCxt, SNode** pNode) {
  SNode* pExpr = nodesCloneNode(*pNode);
  if (NULL == pExpr) {
    pCxt->errCode = TSDB_CODE_OUT_OF_MEMORY;
    return DEAL_RES_ERROR;
  }
  if (nodesListAppend(pCxt->pPrecalcExprs, pExpr)) {
    pCxt->errCode = TSDB_CODE_OUT_OF_MEMORY;
    nodesDestroyNode(pExpr);
    return DEAL_RES_ERROR;
  }
  SColumnNode* pCol = (SColumnNode*)nodesMakeNode(QUERY_NODE_COLUMN);
  if (NULL == pCol) {
    pCxt->errCode = TSDB_CODE_OUT_OF_MEMORY;
    nodesDestroyNode(pExpr);
    return DEAL_RES_ERROR;
  }
  SExprNode* pRewrittenExpr = (SExprNode*)pExpr;
  pCol->node.resType = pRewrittenExpr->resType;
  if ('\0' != pRewrittenExpr->aliasName[0]) {
    strcpy(pCol->colName, pRewrittenExpr->aliasName);
  } else {
    snprintf(pRewrittenExpr->aliasName, sizeof(pRewrittenExpr->aliasName), "#expr_%d_%d", pCxt->planNodeId,
             pCxt->rewriteId);
    strcpy(pCol->colName, pRewrittenExpr->aliasName);
  }
  nodesDestroyNode(*pNode);
  *pNode = (SNode*)pCol;
  return DEAL_RES_IGNORE_CHILD;
}

static int32_t rewriteValueToOperator(SRewritePrecalcExprsCxt* pCxt, SNode** pNode) {
  SOperatorNode* pOper = (SOperatorNode*)nodesMakeNode(QUERY_NODE_OPERATOR);
  if (NULL == pOper) {
    return TSDB_CODE_OUT_OF_MEMORY;
  }
  pOper->pLeft = nodesMakeNode(QUERY_NODE_LEFT_VALUE);
  if (NULL == pOper->pLeft) {
    nodesDestroyNode((SNode*)pOper);
    return TSDB_CODE_OUT_OF_MEMORY;
  }
  SValueNode* pVal = (SValueNode*)*pNode;
  pOper->node.resType = pVal->node.resType;
  strcpy(pOper->node.aliasName, pVal->node.aliasName);
  pOper->opType = OP_TYPE_ASSIGN;
  pOper->pRight = *pNode;
  *pNode = (SNode*)pOper;
  return TSDB_CODE_SUCCESS;
}

static EDealRes doRewritePrecalcExprs(SNode** pNode, void* pContext) {
  SRewritePrecalcExprsCxt* pCxt = (SRewritePrecalcExprsCxt*)pContext;
  switch (nodeType(*pNode)) {
    case QUERY_NODE_VALUE: {
      if (((SValueNode*)*pNode)->notReserved) {
        break;
      }
      pCxt->errCode = rewriteValueToOperator(pCxt, pNode);
      if (TSDB_CODE_SUCCESS != pCxt->errCode) {
        return DEAL_RES_ERROR;
      }
      return collectAndRewrite(pCxt, pNode);
    }
    case QUERY_NODE_OPERATOR:
    case QUERY_NODE_LOGIC_CONDITION: {
      return collectAndRewrite(pCxt, pNode);
    }
    case QUERY_NODE_FUNCTION: {
      if (fmIsScalarFunc(((SFunctionNode*)(*pNode))->funcId)) {
        return collectAndRewrite(pCxt, pNode);
      }
    }
    default:
      break;
  }
  return DEAL_RES_CONTINUE;
}

static int32_t rewritePrecalcExprs(SPhysiPlanContext* pCxt, SNodeList* pList, SNodeList** pPrecalcExprs,
                                   SNodeList** pRewrittenList) {
  if (NULL == pList) {
    return TSDB_CODE_SUCCESS;
  }

  if (NULL == *pPrecalcExprs) {
    *pPrecalcExprs = nodesMakeList();
    if (NULL == *pPrecalcExprs) {
      return TSDB_CODE_OUT_OF_MEMORY;
    }
  }
  if (NULL == *pRewrittenList) {
    *pRewrittenList = nodesMakeList();
    if (NULL == *pRewrittenList) {
      return TSDB_CODE_OUT_OF_MEMORY;
    }
  }
  SNode* pNode = NULL;
  FOREACH(pNode, pList) {
    SNode* pNew = NULL;
    if (QUERY_NODE_GROUPING_SET == nodeType(pNode)) {
      pNew = nodesCloneNode(nodesListGetNode(((SGroupingSetNode*)pNode)->pParameterList, 0));
    } else {
      pNew = nodesCloneNode(pNode);
    }
    if (NULL == pNew) {
      return TSDB_CODE_OUT_OF_MEMORY;
    }
    if (TSDB_CODE_SUCCESS != nodesListAppend(*pRewrittenList, pNew)) {
      return TSDB_CODE_OUT_OF_MEMORY;
    }
  }
  SRewritePrecalcExprsCxt cxt = {.errCode = TSDB_CODE_SUCCESS, .pPrecalcExprs = *pPrecalcExprs};
  nodesRewriteExprs(*pRewrittenList, doRewritePrecalcExprs, &cxt);
  if (0 == LIST_LENGTH(cxt.pPrecalcExprs) || TSDB_CODE_SUCCESS != cxt.errCode) {
    DESTORY_LIST(*pPrecalcExprs);
  }
  return cxt.errCode;
}

static int32_t rewritePrecalcExpr(SPhysiPlanContext* pCxt, SNode* pNode, SNodeList** pPrecalcExprs,
                                  SNode** pRewritten) {
  if (NULL == pNode) {
    return TSDB_CODE_SUCCESS;
  }

  SNodeList* pList = NULL;
  int32_t    code = nodesListMakeAppend(&pList, pNode);
  SNodeList* pRewrittenList = NULL;
  if (TSDB_CODE_SUCCESS == code) {
    code = rewritePrecalcExprs(pCxt, pList, pPrecalcExprs, &pRewrittenList);
  }
  if (TSDB_CODE_SUCCESS == code) {
    *pRewritten = nodesListGetNode(pRewrittenList, 0);
  }
  nodesClearList(pList);
  nodesClearList(pRewrittenList);
  return code;
}

static int32_t createAggPhysiNode(SPhysiPlanContext* pCxt, SNodeList* pChildren, SAggLogicNode* pAggLogicNode,
                                  SPhysiNode** pPhyNode) {
  SAggPhysiNode* pAgg =
      (SAggPhysiNode*)makePhysiNode(pCxt, (SLogicNode*)pAggLogicNode, QUERY_NODE_PHYSICAL_PLAN_HASH_AGG);
  if (NULL == pAgg) {
    return TSDB_CODE_OUT_OF_MEMORY;
  }

  SNodeList* pPrecalcExprs = NULL;
  SNodeList* pGroupKeys = NULL;
  SNodeList* pAggFuncs = NULL;
  int32_t    code = rewritePrecalcExprs(pCxt, pAggLogicNode->pGroupKeys, &pPrecalcExprs, &pGroupKeys);
  if (TSDB_CODE_SUCCESS == code) {
    code = rewritePrecalcExprs(pCxt, pAggLogicNode->pAggFuncs, &pPrecalcExprs, &pAggFuncs);
  }

  SDataBlockDescNode* pChildTupe = (((SPhysiNode*)nodesListGetNode(pChildren, 0))->pOutputDataBlockDesc);
  // push down expression to pOutputDataBlockDesc of child node
  if (TSDB_CODE_SUCCESS == code && NULL != pPrecalcExprs) {
    code = setListSlotId(pCxt, pChildTupe->dataBlockId, -1, pPrecalcExprs, &pAgg->pExprs);
    if (TSDB_CODE_SUCCESS == code) {
      code = pushdownDataBlockSlots(pCxt, pAgg->pExprs, pChildTupe);
    }
  }

  if (TSDB_CODE_SUCCESS == code && NULL != pGroupKeys) {
    code = setListSlotId(pCxt, pChildTupe->dataBlockId, -1, pGroupKeys, &pAgg->pGroupKeys);
    if (TSDB_CODE_SUCCESS == code) {
      code = addDataBlockSlots(pCxt, pAgg->pGroupKeys, pAgg->node.pOutputDataBlockDesc);
    }
  }

  if (TSDB_CODE_SUCCESS == code && NULL != pAggFuncs) {
    code = setListSlotId(pCxt, pChildTupe->dataBlockId, -1, pAggFuncs, &pAgg->pAggFuncs);
    if (TSDB_CODE_SUCCESS == code) {
      code = addDataBlockSlots(pCxt, pAgg->pAggFuncs, pAgg->node.pOutputDataBlockDesc);
    }
  }

  if (TSDB_CODE_SUCCESS == code) {
    code = setConditionsSlotId(pCxt, (const SLogicNode*)pAggLogicNode, (SPhysiNode*)pAgg);
  }

  if (TSDB_CODE_SUCCESS == code) {
    *pPhyNode = (SPhysiNode*)pAgg;
  } else {
    nodesDestroyNode((SNode*)pAgg);
  }

  nodesDestroyList(pPrecalcExprs);
  nodesDestroyList(pGroupKeys);
  nodesDestroyList(pAggFuncs);

  return code;
}

static int32_t createIndefRowsFuncPhysiNode(SPhysiPlanContext* pCxt, SNodeList* pChildren,
                                            SIndefRowsFuncLogicNode* pFuncLogicNode, SPhysiNode** pPhyNode) {
  SIndefRowsFuncPhysiNode* pIdfRowsFunc = (SIndefRowsFuncPhysiNode*)makePhysiNode(
      pCxt, (SLogicNode*)pFuncLogicNode, QUERY_NODE_PHYSICAL_PLAN_INDEF_ROWS_FUNC);
  if (NULL == pIdfRowsFunc) {
    return TSDB_CODE_OUT_OF_MEMORY;
  }

  SNodeList* pPrecalcExprs = NULL;
  SNodeList* pVectorFuncs = NULL;
  int32_t    code = rewritePrecalcExprs(pCxt, pFuncLogicNode->pVectorFuncs, &pPrecalcExprs, &pVectorFuncs);

  SDataBlockDescNode* pChildTupe = (((SPhysiNode*)nodesListGetNode(pChildren, 0))->pOutputDataBlockDesc);
  // push down expression to pOutputDataBlockDesc of child node
  if (TSDB_CODE_SUCCESS == code && NULL != pPrecalcExprs) {
    code = setListSlotId(pCxt, pChildTupe->dataBlockId, -1, pPrecalcExprs, &pIdfRowsFunc->pExprs);
    if (TSDB_CODE_SUCCESS == code) {
      code = pushdownDataBlockSlots(pCxt, pIdfRowsFunc->pExprs, pChildTupe);
    }
  }

  if (TSDB_CODE_SUCCESS == code && NULL != pVectorFuncs) {
    code = setListSlotId(pCxt, pChildTupe->dataBlockId, -1, pVectorFuncs, &pIdfRowsFunc->pVectorFuncs);
    if (TSDB_CODE_SUCCESS == code) {
      code = addDataBlockSlots(pCxt, pIdfRowsFunc->pVectorFuncs, pIdfRowsFunc->node.pOutputDataBlockDesc);
    }
  }

  if (TSDB_CODE_SUCCESS == code) {
    *pPhyNode = (SPhysiNode*)pIdfRowsFunc;
  } else {
    nodesDestroyNode((SNode*)pIdfRowsFunc);
  }

  return code;
}

static int32_t createProjectPhysiNode(SPhysiPlanContext* pCxt, SNodeList* pChildren,
                                      SProjectLogicNode* pProjectLogicNode, SPhysiNode** pPhyNode) {
  SProjectPhysiNode* pProject =
      (SProjectPhysiNode*)makePhysiNode(pCxt, (SLogicNode*)pProjectLogicNode, QUERY_NODE_PHYSICAL_PLAN_PROJECT);
  if (NULL == pProject) {
    return TSDB_CODE_OUT_OF_MEMORY;
  }

  pProject->limit = pProjectLogicNode->limit;
  pProject->offset = pProjectLogicNode->offset;
  pProject->slimit = pProjectLogicNode->slimit;
  pProject->soffset = pProjectLogicNode->soffset;

  int32_t code = setListSlotId(pCxt, ((SPhysiNode*)nodesListGetNode(pChildren, 0))->pOutputDataBlockDesc->dataBlockId,
                               -1, pProjectLogicNode->pProjections, &pProject->pProjections);
  if (TSDB_CODE_SUCCESS == code) {
    code = addDataBlockSlotsForProject(pCxt, pProjectLogicNode->stmtName, pProject->pProjections,
                                       pProject->node.pOutputDataBlockDesc);
  }
  if (TSDB_CODE_SUCCESS == code) {
    code = setConditionsSlotId(pCxt, (const SLogicNode*)pProjectLogicNode, (SPhysiNode*)pProject);
  }

  if (TSDB_CODE_SUCCESS == code) {
    *pPhyNode = (SPhysiNode*)pProject;
  } else {
    nodesDestroyNode((SNode*)pProject);
  }

  return code;
}

static int32_t doCreateExchangePhysiNode(SPhysiPlanContext* pCxt, SExchangeLogicNode* pExchangeLogicNode,
                                         SPhysiNode** pPhyNode) {
  SExchangePhysiNode* pExchange =
      (SExchangePhysiNode*)makePhysiNode(pCxt, (SLogicNode*)pExchangeLogicNode, QUERY_NODE_PHYSICAL_PLAN_EXCHANGE);
  if (NULL == pExchange) {
    return TSDB_CODE_OUT_OF_MEMORY;
  }

  pExchange->srcGroupId = pExchangeLogicNode->srcGroupId;
  *pPhyNode = (SPhysiNode*)pExchange;

  return TSDB_CODE_SUCCESS;
}

static int32_t createStreamScanPhysiNodeByExchange(SPhysiPlanContext* pCxt, SExchangeLogicNode* pExchangeLogicNode,
                                                   SPhysiNode** pPhyNode) {
  SScanPhysiNode* pScan =
      (SScanPhysiNode*)makePhysiNode(pCxt, (SLogicNode*)pExchangeLogicNode, QUERY_NODE_PHYSICAL_PLAN_STREAM_SCAN);
  if (NULL == pScan) {
    return TSDB_CODE_OUT_OF_MEMORY;
  }

  int32_t code = TSDB_CODE_SUCCESS;

  pScan->pScanCols = nodesCloneList(pExchangeLogicNode->node.pTargets);
  if (NULL == pScan->pScanCols) {
    code = TSDB_CODE_OUT_OF_MEMORY;
  }

  if (TSDB_CODE_SUCCESS == code) {
    code = sortScanCols(pScan->pScanCols);
  }

  if (TSDB_CODE_SUCCESS == code) {
    code = sortScanCols(pScan->pScanCols);
  }
  if (TSDB_CODE_SUCCESS == code) {
    code = addDataBlockSlots(pCxt, pScan->pScanCols, pScan->node.pOutputDataBlockDesc);
  }

  if (TSDB_CODE_SUCCESS == code) {
    *pPhyNode = (SPhysiNode*)pScan;
  } else {
    nodesDestroyNode((SNode*)pScan);
  }

  return code;
}

static int32_t createExchangePhysiNode(SPhysiPlanContext* pCxt, SExchangeLogicNode* pExchangeLogicNode,
                                       SPhysiNode** pPhyNode) {
  if (pCxt->pPlanCxt->streamQuery) {
    return createStreamScanPhysiNodeByExchange(pCxt, pExchangeLogicNode, pPhyNode);
  } else {
    return doCreateExchangePhysiNode(pCxt, pExchangeLogicNode, pPhyNode);
  }
}

static int32_t createWindowPhysiNodeFinalize(SPhysiPlanContext* pCxt, SNodeList* pChildren, SWinodwPhysiNode* pWindow,
                                             SWindowLogicNode* pWindowLogicNode, SPhysiNode** pPhyNode) {
  SNodeList* pPrecalcExprs = NULL;
  SNodeList* pFuncs = NULL;
  int32_t    code = rewritePrecalcExprs(pCxt, pWindowLogicNode->pFuncs, &pPrecalcExprs, &pFuncs);

  SDataBlockDescNode* pChildTupe = (((SPhysiNode*)nodesListGetNode(pChildren, 0))->pOutputDataBlockDesc);
  // push down expression to pOutputDataBlockDesc of child node
  if (TSDB_CODE_SUCCESS == code && NULL != pPrecalcExprs) {
    code = setListSlotId(pCxt, pChildTupe->dataBlockId, -1, pPrecalcExprs, &pWindow->pExprs);
    if (TSDB_CODE_SUCCESS == code) {
      code = addDataBlockSlots(pCxt, pWindow->pExprs, pChildTupe);
    }
  }

  if (TSDB_CODE_SUCCESS == code) {
    code = setNodeSlotId(pCxt, pChildTupe->dataBlockId, -1, pWindowLogicNode->pTspk, &pWindow->pTspk);
  }

  if (TSDB_CODE_SUCCESS == code && NULL != pFuncs) {
    code = setListSlotId(pCxt, pChildTupe->dataBlockId, -1, pFuncs, &pWindow->pFuncs);
    if (TSDB_CODE_SUCCESS == code) {
      code = addDataBlockSlots(pCxt, pWindow->pFuncs, pWindow->node.pOutputDataBlockDesc);
    }
  }

  pWindow->triggerType = pWindowLogicNode->triggerType;
  pWindow->watermark = pWindowLogicNode->watermark;
  pWindow->filesFactor = pWindowLogicNode->filesFactor;

  if (TSDB_CODE_SUCCESS == code) {
    *pPhyNode = (SPhysiNode*)pWindow;
  } else {
    nodesDestroyNode((SNode*)pWindow);
  }

  return code;
}

static ENodeType getIntervalOperatorType(EWindowAlgorithm windowAlgo) {
  switch (windowAlgo) {
    case INTERVAL_ALGO_HASH:
      return QUERY_NODE_PHYSICAL_PLAN_HASH_INTERVAL;
    case INTERVAL_ALGO_MERGE:
      return QUERY_NODE_PHYSICAL_PLAN_MERGE_INTERVAL;
    case INTERVAL_ALGO_STREAM_FINAL:
      return QUERY_NODE_PHYSICAL_PLAN_STREAM_FINAL_INTERVAL;
    case INTERVAL_ALGO_STREAM_SEMI:
      return QUERY_NODE_PHYSICAL_PLAN_STREAM_SEMI_INTERVAL;
    case INTERVAL_ALGO_STREAM_SINGLE:
      return QUERY_NODE_PHYSICAL_PLAN_STREAM_INTERVAL;
    case SESSION_ALGO_STREAM_FINAL:
      return QUERY_NODE_PHYSICAL_PLAN_STREAM_FINAL_SESSION;
    case SESSION_ALGO_STREAM_SEMI:
      return QUERY_NODE_PHYSICAL_PLAN_STREAM_SEMI_SESSION;
    case SESSION_ALGO_STREAM_SINGLE:
      return QUERY_NODE_PHYSICAL_PLAN_STREAM_SESSION;
    case SESSION_ALGO_MERGE:
      return QUERY_NODE_PHYSICAL_PLAN_MERGE_SESSION;
    default:
      break;
  }
  return QUERY_NODE_PHYSICAL_PLAN_HASH_INTERVAL;
}

static int32_t createIntervalPhysiNode(SPhysiPlanContext* pCxt, SNodeList* pChildren,
                                       SWindowLogicNode* pWindowLogicNode, SPhysiNode** pPhyNode) {
  SIntervalPhysiNode* pInterval = (SIntervalPhysiNode*)makePhysiNode(
      pCxt, (SLogicNode*)pWindowLogicNode, getIntervalOperatorType(pWindowLogicNode->windowAlgo));
  if (NULL == pInterval) {
    return TSDB_CODE_OUT_OF_MEMORY;
  }

  pInterval->interval = pWindowLogicNode->interval;
  pInterval->offset = pWindowLogicNode->offset;
  pInterval->sliding = pWindowLogicNode->sliding;
  pInterval->intervalUnit = pWindowLogicNode->intervalUnit;
  pInterval->slidingUnit = pWindowLogicNode->slidingUnit;

  return createWindowPhysiNodeFinalize(pCxt, pChildren, &pInterval->window, pWindowLogicNode, pPhyNode);
}

static int32_t createSessionWindowPhysiNode(SPhysiPlanContext* pCxt, SNodeList* pChildren,
                                            SWindowLogicNode* pWindowLogicNode, SPhysiNode** pPhyNode) {
  SSessionWinodwPhysiNode* pSession = (SSessionWinodwPhysiNode*)makePhysiNode(
      pCxt, (SLogicNode*)pWindowLogicNode, getIntervalOperatorType(pWindowLogicNode->windowAlgo));
  if (NULL == pSession) {
    return TSDB_CODE_OUT_OF_MEMORY;
  }

  pSession->gap = pWindowLogicNode->sessionGap;

  return createWindowPhysiNodeFinalize(pCxt, pChildren, &pSession->window, pWindowLogicNode, pPhyNode);
}

static int32_t createStateWindowPhysiNode(SPhysiPlanContext* pCxt, SNodeList* pChildren,
                                          SWindowLogicNode* pWindowLogicNode, SPhysiNode** pPhyNode) {
  SStateWinodwPhysiNode* pState = (SStateWinodwPhysiNode*)makePhysiNode(
      pCxt, (SLogicNode*)pWindowLogicNode,
      (pCxt->pPlanCxt->streamQuery ? QUERY_NODE_PHYSICAL_PLAN_STREAM_STATE : QUERY_NODE_PHYSICAL_PLAN_MERGE_STATE));
  if (NULL == pState) {
    return TSDB_CODE_OUT_OF_MEMORY;
  }

  SNodeList* pPrecalcExprs = NULL;
  SNode*     pStateKey = NULL;
  int32_t    code = rewritePrecalcExpr(pCxt, pWindowLogicNode->pStateExpr, &pPrecalcExprs, &pStateKey);

  SDataBlockDescNode* pChildTupe = (((SPhysiNode*)nodesListGetNode(pChildren, 0))->pOutputDataBlockDesc);
  // push down expression to pOutputDataBlockDesc of child node
  if (TSDB_CODE_SUCCESS == code && NULL != pPrecalcExprs) {
    code = setListSlotId(pCxt, pChildTupe->dataBlockId, -1, pPrecalcExprs, &pState->window.pExprs);
    if (TSDB_CODE_SUCCESS == code) {
      code = addDataBlockSlots(pCxt, pState->window.pExprs, pChildTupe);
    }
  }

  if (TSDB_CODE_SUCCESS == code) {
    code = setNodeSlotId(pCxt, pChildTupe->dataBlockId, -1, pStateKey, &pState->pStateKey);
    if (TSDB_CODE_SUCCESS == code) {
      code = addDataBlockSlot(pCxt, &pState->pStateKey, pState->window.node.pOutputDataBlockDesc);
    }
  }

  if (TSDB_CODE_SUCCESS != code) {
    nodesDestroyNode((SNode*)pState);
    return code;
  }

  return createWindowPhysiNodeFinalize(pCxt, pChildren, &pState->window, pWindowLogicNode, pPhyNode);
}

static int32_t createWindowPhysiNode(SPhysiPlanContext* pCxt, SNodeList* pChildren, SWindowLogicNode* pWindowLogicNode,
                                     SPhysiNode** pPhyNode) {
  switch (pWindowLogicNode->winType) {
    case WINDOW_TYPE_INTERVAL:
      return createIntervalPhysiNode(pCxt, pChildren, pWindowLogicNode, pPhyNode);
    case WINDOW_TYPE_SESSION:
      return createSessionWindowPhysiNode(pCxt, pChildren, pWindowLogicNode, pPhyNode);
    case WINDOW_TYPE_STATE:
      return createStateWindowPhysiNode(pCxt, pChildren, pWindowLogicNode, pPhyNode);
    default:
      break;
  }
  return TSDB_CODE_FAILED;
}

static int32_t createSortPhysiNode(SPhysiPlanContext* pCxt, SNodeList* pChildren, SSortLogicNode* pSortLogicNode,
                                   SPhysiNode** pPhyNode) {
  SSortPhysiNode* pSort =
      (SSortPhysiNode*)makePhysiNode(pCxt, (SLogicNode*)pSortLogicNode, QUERY_NODE_PHYSICAL_PLAN_SORT);
  if (NULL == pSort) {
    return TSDB_CODE_OUT_OF_MEMORY;
  }

  SNodeList* pPrecalcExprs = NULL;
  SNodeList* pSortKeys = NULL;
  int32_t    code = rewritePrecalcExprs(pCxt, pSortLogicNode->pSortKeys, &pPrecalcExprs, &pSortKeys);

  SDataBlockDescNode* pChildTupe = (((SPhysiNode*)nodesListGetNode(pChildren, 0))->pOutputDataBlockDesc);
  // push down expression to pOutputDataBlockDesc of child node
  if (TSDB_CODE_SUCCESS == code && NULL != pPrecalcExprs) {
    code = setListSlotId(pCxt, pChildTupe->dataBlockId, -1, pPrecalcExprs, &pSort->pExprs);
    if (TSDB_CODE_SUCCESS == code) {
      code = addDataBlockSlots(pCxt, pSort->pExprs, pChildTupe);
    }
  }

  if (TSDB_CODE_SUCCESS == code) {
    code = setListSlotId(pCxt, pChildTupe->dataBlockId, -1, pSortKeys, &pSort->pSortKeys);
  }

  if (TSDB_CODE_SUCCESS == code) {
    code = setListSlotId(pCxt, pChildTupe->dataBlockId, -1, pSortLogicNode->node.pTargets, &pSort->pTargets);
    if (TSDB_CODE_SUCCESS == code) {
      code = addDataBlockSlots(pCxt, pSort->pTargets, pSort->node.pOutputDataBlockDesc);
    }
  }

  if (TSDB_CODE_SUCCESS == code) {
    *pPhyNode = (SPhysiNode*)pSort;
  } else {
    nodesDestroyNode((SNode*)pSort);
  }

  return code;
}

static int32_t createPartitionPhysiNode(SPhysiPlanContext* pCxt, SNodeList* pChildren,
                                        SPartitionLogicNode* pPartLogicNode, SPhysiNode** pPhyNode) {
  SPartitionPhysiNode* pPart =
      (SPartitionPhysiNode*)makePhysiNode(pCxt, (SLogicNode*)pPartLogicNode, QUERY_NODE_PHYSICAL_PLAN_PARTITION);
  if (NULL == pPart) {
    return TSDB_CODE_OUT_OF_MEMORY;
  }

  SNodeList* pPrecalcExprs = NULL;
  SNodeList* pPartitionKeys = NULL;
  int32_t    code = rewritePrecalcExprs(pCxt, pPartLogicNode->pPartitionKeys, &pPrecalcExprs, &pPartitionKeys);

  SDataBlockDescNode* pChildTupe = (((SPhysiNode*)nodesListGetNode(pChildren, 0))->pOutputDataBlockDesc);
  // push down expression to pOutputDataBlockDesc of child node
  if (TSDB_CODE_SUCCESS == code && NULL != pPrecalcExprs) {
    code = setListSlotId(pCxt, pChildTupe->dataBlockId, -1, pPrecalcExprs, &pPart->pExprs);
    if (TSDB_CODE_SUCCESS == code) {
      code = pushdownDataBlockSlots(pCxt, pPart->pExprs, pChildTupe);
    }
  }

  if (TSDB_CODE_SUCCESS == code) {
    code = setListSlotId(pCxt, pChildTupe->dataBlockId, -1, pPartitionKeys, &pPart->pPartitionKeys);
  }

  if (TSDB_CODE_SUCCESS == code) {
    code = setListSlotId(pCxt, pChildTupe->dataBlockId, -1, pPartLogicNode->node.pTargets, &pPart->pTargets);
    if (TSDB_CODE_SUCCESS == code) {
      code = addDataBlockSlots(pCxt, pPart->pTargets, pPart->node.pOutputDataBlockDesc);
    }
  }

  if (TSDB_CODE_SUCCESS == code) {
    *pPhyNode = (SPhysiNode*)pPart;
  } else {
    nodesDestroyNode((SNode*)pPart);
  }

  return code;
}

static int32_t createFillPhysiNode(SPhysiPlanContext* pCxt, SNodeList* pChildren, SFillLogicNode* pFillNode,
                                   SPhysiNode** pPhyNode) {
  SFillPhysiNode* pFill = (SFillPhysiNode*)makePhysiNode(pCxt, (SLogicNode*)pFillNode, QUERY_NODE_PHYSICAL_PLAN_FILL);
  if (NULL == pFill) {
    return TSDB_CODE_OUT_OF_MEMORY;
  }

  pFill->mode = pFillNode->mode;
  pFill->timeRange = pFillNode->timeRange;

  SDataBlockDescNode* pChildTupe = (((SPhysiNode*)nodesListGetNode(pChildren, 0))->pOutputDataBlockDesc);
  int32_t code = setListSlotId(pCxt, pChildTupe->dataBlockId, -1, pFillNode->node.pTargets, &pFill->pTargets);
  if (TSDB_CODE_SUCCESS == code) {
    code = addDataBlockSlots(pCxt, pFill->pTargets, pFill->node.pOutputDataBlockDesc);
  }

  if (TSDB_CODE_SUCCESS == code) {
    pFill->pWStartTs = nodesCloneNode(pFillNode->pWStartTs);
    if (NULL == pFill->pWStartTs) {
      code = TSDB_CODE_OUT_OF_MEMORY;
    }
  }

  if (TSDB_CODE_SUCCESS == code && NULL != pFillNode->pValues) {
    pFill->pValues = nodesCloneNode(pFillNode->pValues);
    if (NULL == pFill->pValues) {
      code = TSDB_CODE_OUT_OF_MEMORY;
    }
  }

  if (TSDB_CODE_SUCCESS == code) {
    *pPhyNode = (SPhysiNode*)pFill;
  } else {
    nodesDestroyNode((SNode*)pFill);
  }

  return code;
}

static int32_t createExchangePhysiNodeByMerge(SMergePhysiNode* pMerge) {
  SExchangePhysiNode* pExchange = (SExchangePhysiNode*)nodesMakeNode(QUERY_NODE_PHYSICAL_PLAN_EXCHANGE);
  if (NULL == pExchange) {
    return TSDB_CODE_OUT_OF_MEMORY;
  }
  pExchange->srcGroupId = pMerge->srcGroupId;
  pExchange->singleChannel = true;
  pExchange->node.pParent = (SPhysiNode*)pMerge;
  pExchange->node.pOutputDataBlockDesc = (SDataBlockDescNode*)nodesCloneNode((SNode*)pMerge->node.pOutputDataBlockDesc);
  if (NULL == pExchange->node.pOutputDataBlockDesc) {
    nodesDestroyNode((SNode*)pExchange);
    return TSDB_CODE_OUT_OF_MEMORY;
  }
  SNode* pSlot = NULL;
  FOREACH(pSlot, pExchange->node.pOutputDataBlockDesc->pSlots) { ((SSlotDescNode*)pSlot)->output = true; }
  return nodesListMakeStrictAppend(&pMerge->node.pChildren, (SNode*)pExchange);
}

static int32_t createMergePhysiNode(SPhysiPlanContext* pCxt, SMergeLogicNode* pMergeLogicNode, SPhysiNode** pPhyNode) {
  SMergePhysiNode* pMerge =
      (SMergePhysiNode*)makePhysiNode(pCxt, (SLogicNode*)pMergeLogicNode, QUERY_NODE_PHYSICAL_PLAN_MERGE);
  if (NULL == pMerge) {
    return TSDB_CODE_OUT_OF_MEMORY;
  }

  pMerge->numOfChannels = pMergeLogicNode->numOfChannels;
  pMerge->srcGroupId = pMergeLogicNode->srcGroupId;

  int32_t code = addDataBlockSlots(pCxt, pMergeLogicNode->pInputs, pMerge->node.pOutputDataBlockDesc);

  if (TSDB_CODE_SUCCESS == code) {
    for (int32_t i = 0; i < pMerge->numOfChannels; ++i) {
      code = createExchangePhysiNodeByMerge(pMerge);
      if (TSDB_CODE_SUCCESS != code) {
        break;
      }
    }
  }

  if (TSDB_CODE_SUCCESS == code) {
    code = setListSlotId(pCxt, pMerge->node.pOutputDataBlockDesc->dataBlockId, -1, pMergeLogicNode->pMergeKeys,
                         &pMerge->pMergeKeys);
  }

  if (TSDB_CODE_SUCCESS == code) {
    code = setListSlotId(pCxt, pMerge->node.pOutputDataBlockDesc->dataBlockId, -1, pMergeLogicNode->node.pTargets,
                         &pMerge->pTargets);
  }
  if (TSDB_CODE_SUCCESS == code) {
    code = addDataBlockSlots(pCxt, pMerge->pTargets, pMerge->node.pOutputDataBlockDesc);
  }

  if (TSDB_CODE_SUCCESS == code) {
    *pPhyNode = (SPhysiNode*)pMerge;
  } else {
    nodesDestroyNode((SNode*)pMerge);
  }

  return code;
}

static int32_t doCreatePhysiNode(SPhysiPlanContext* pCxt, SLogicNode* pLogicNode, SSubplan* pSubplan,
                                 SNodeList* pChildren, SPhysiNode** pPhyNode) {
  switch (nodeType(pLogicNode)) {
    case QUERY_NODE_LOGIC_PLAN_SCAN:
      return createScanPhysiNode(pCxt, pSubplan, (SScanLogicNode*)pLogicNode, pPhyNode);
    case QUERY_NODE_LOGIC_PLAN_JOIN:
      return createJoinPhysiNode(pCxt, pChildren, (SJoinLogicNode*)pLogicNode, pPhyNode);
    case QUERY_NODE_LOGIC_PLAN_AGG:
      return createAggPhysiNode(pCxt, pChildren, (SAggLogicNode*)pLogicNode, pPhyNode);
    case QUERY_NODE_LOGIC_PLAN_PROJECT:
      return createProjectPhysiNode(pCxt, pChildren, (SProjectLogicNode*)pLogicNode, pPhyNode);
    case QUERY_NODE_LOGIC_PLAN_EXCHANGE:
      return createExchangePhysiNode(pCxt, (SExchangeLogicNode*)pLogicNode, pPhyNode);
    case QUERY_NODE_LOGIC_PLAN_WINDOW:
      return createWindowPhysiNode(pCxt, pChildren, (SWindowLogicNode*)pLogicNode, pPhyNode);
    case QUERY_NODE_LOGIC_PLAN_SORT:
      return createSortPhysiNode(pCxt, pChildren, (SSortLogicNode*)pLogicNode, pPhyNode);
    case QUERY_NODE_LOGIC_PLAN_PARTITION:
      return createPartitionPhysiNode(pCxt, pChildren, (SPartitionLogicNode*)pLogicNode, pPhyNode);
    case QUERY_NODE_LOGIC_PLAN_FILL:
      return createFillPhysiNode(pCxt, pChildren, (SFillLogicNode*)pLogicNode, pPhyNode);
    case QUERY_NODE_LOGIC_PLAN_INDEF_ROWS_FUNC:
      return createIndefRowsFuncPhysiNode(pCxt, pChildren, (SIndefRowsFuncLogicNode*)pLogicNode, pPhyNode);
    case QUERY_NODE_LOGIC_PLAN_MERGE:
      return createMergePhysiNode(pCxt, (SMergeLogicNode*)pLogicNode, pPhyNode);
    default:
      break;
  }

  return TSDB_CODE_FAILED;
}

static int32_t createPhysiNode(SPhysiPlanContext* pCxt, SLogicNode* pLogicNode, SSubplan* pSubplan,
                               SPhysiNode** pPhyNode) {
  SNodeList* pChildren = nodesMakeList();
  if (NULL == pChildren) {
    return TSDB_CODE_OUT_OF_MEMORY;
  }

  int32_t code = TSDB_CODE_SUCCESS;

  SNode* pLogicChild;
  FOREACH(pLogicChild, pLogicNode->pChildren) {
    SPhysiNode* pChild = NULL;
    code = createPhysiNode(pCxt, (SLogicNode*)pLogicChild, pSubplan, &pChild);
    if (TSDB_CODE_SUCCESS == code) {
      code = nodesListStrictAppend(pChildren, (SNode*)pChild);
    }
  }

  if (TSDB_CODE_SUCCESS == code) {
    code = doCreatePhysiNode(pCxt, pLogicNode, pSubplan, pChildren, pPhyNode);
  }

  if (TSDB_CODE_SUCCESS == code) {
    if (LIST_LENGTH(pChildren) > 0) {
      (*pPhyNode)->pChildren = pChildren;
      SNode* pChild;
      FOREACH(pChild, (*pPhyNode)->pChildren) { ((SPhysiNode*)pChild)->pParent = (*pPhyNode); }
    } else {
      nodesDestroyList(pChildren);
    }
  } else {
    nodesDestroyList(pChildren);
  }

  return code;
}

static int32_t createDataInserter(SPhysiPlanContext* pCxt, SVgDataBlocks* pBlocks, SDataSinkNode** pSink) {
  SDataInserterNode* pInserter = (SDataInserterNode*)nodesMakeNode(QUERY_NODE_PHYSICAL_PLAN_INSERT);
  if (NULL == pInserter) {
    return TSDB_CODE_OUT_OF_MEMORY;
  }

  pInserter->numOfTables = pBlocks->numOfTables;
  pInserter->size = pBlocks->size;
  TSWAP(pInserter->pData, pBlocks->pData);

  *pSink = (SDataSinkNode*)pInserter;
  return TSDB_CODE_SUCCESS;
}

static int32_t createDataDispatcher(SPhysiPlanContext* pCxt, const SPhysiNode* pRoot, SDataSinkNode** pSink) {
  SDataDispatcherNode* pDispatcher = (SDataDispatcherNode*)nodesMakeNode(QUERY_NODE_PHYSICAL_PLAN_DISPATCH);
  if (NULL == pDispatcher) {
    return TSDB_CODE_OUT_OF_MEMORY;
  }

  pDispatcher->sink.pInputDataBlockDesc = (SDataBlockDescNode*)nodesCloneNode((SNode*)pRoot->pOutputDataBlockDesc);
  if (NULL == pDispatcher->sink.pInputDataBlockDesc) {
    nodesDestroyNode((SNode*)pDispatcher);
    return TSDB_CODE_OUT_OF_MEMORY;
  }

  *pSink = (SDataSinkNode*)pDispatcher;
  return TSDB_CODE_SUCCESS;
}

static SSubplan* makeSubplan(SPhysiPlanContext* pCxt, SLogicSubplan* pLogicSubplan) {
  SSubplan* pSubplan = (SSubplan*)nodesMakeNode(QUERY_NODE_PHYSICAL_SUBPLAN);
  if (NULL == pSubplan) {
    return NULL;
  }
  pSubplan->id = pLogicSubplan->id;
  pSubplan->subplanType = pLogicSubplan->subplanType;
  pSubplan->level = pLogicSubplan->level;
  return pSubplan;
}

static int32_t buildInsertSubplan(SPhysiPlanContext* pCxt, SVnodeModifyLogicNode* pModify, SSubplan* pSubplan) {
  pSubplan->msgType = pModify->msgType;
  pSubplan->execNode.epSet = pModify->pVgDataBlocks->vg.epSet;
  return createDataInserter(pCxt, pModify->pVgDataBlocks, &pSubplan->pDataSink);
}

static int32_t createDataDeleter(SPhysiPlanContext* pCxt, SVnodeModifyLogicNode* pModify, const SPhysiNode* pRoot,
                                 SDataSinkNode** pSink) {
  SDataDeleterNode* pDeleter = (SDataDeleterNode*)nodesMakeNode(QUERY_NODE_PHYSICAL_PLAN_DELETE);
  if (NULL == pDeleter) {
    return TSDB_CODE_OUT_OF_MEMORY;
  }

  pDeleter->tableId = pModify->tableId;
  pDeleter->tableType = pModify->tableType;
  strcpy(pDeleter->tableFName, pModify->tableFName);
  pDeleter->deleteTimeRange = pModify->deleteTimeRange;

  int32_t code = setNodeSlotId(pCxt, pRoot->pOutputDataBlockDesc->dataBlockId, -1, pModify->pAffectedRows,
                               &pDeleter->pAffectedRows);
  if (TSDB_CODE_SUCCESS == code) {
    pDeleter->sink.pInputDataBlockDesc = (SDataBlockDescNode*)nodesCloneNode((SNode*)pRoot->pOutputDataBlockDesc);
    if (NULL == pDeleter->sink.pInputDataBlockDesc) {
      code = TSDB_CODE_OUT_OF_MEMORY;
    }
  }

  if (TSDB_CODE_SUCCESS == code) {
    *pSink = (SDataSinkNode*)pDeleter;
  } else {
    nodesDestroyNode((SNode*)pDeleter);
  }

  return TSDB_CODE_SUCCESS;
}

static int32_t buildDeleteSubplan(SPhysiPlanContext* pCxt, SVnodeModifyLogicNode* pModify, SSubplan* pSubplan) {
  int32_t code =
      createPhysiNode(pCxt, (SLogicNode*)nodesListGetNode(pModify->node.pChildren, 0), pSubplan, &pSubplan->pNode);
  if (TSDB_CODE_SUCCESS == code) {
    code = createDataDeleter(pCxt, pModify, pSubplan->pNode, &pSubplan->pDataSink);
  }
  pSubplan->msgType = TDMT_VND_DELETE;
  return code;
}

static int32_t buildVnodeModifySubplan(SPhysiPlanContext* pCxt, SLogicSubplan* pLogicSubplan, SSubplan* pSubplan) {
  int32_t                code = TSDB_CODE_SUCCESS;
  SVnodeModifyLogicNode* pModify = (SVnodeModifyLogicNode*)pLogicSubplan->pNode;
  switch (pModify->modifyType) {
    case MODIFY_TABLE_TYPE_INSERT:
      code = buildInsertSubplan(pCxt, pModify, pSubplan);
      break;
    case MODIFY_TABLE_TYPE_DELETE:
      code = buildDeleteSubplan(pCxt, pModify, pSubplan);
      break;
    default:
      code = TSDB_CODE_FAILED;
      break;
  }
  return code;
}

static int32_t createPhysiSubplan(SPhysiPlanContext* pCxt, SLogicSubplan* pLogicSubplan, SSubplan** pPhysiSubplan) {
  SSubplan* pSubplan = makeSubplan(pCxt, pLogicSubplan);
  if (NULL == pSubplan) {
    return TSDB_CODE_OUT_OF_MEMORY;
  }

  int32_t code = TSDB_CODE_SUCCESS;

  if (SUBPLAN_TYPE_MODIFY == pLogicSubplan->subplanType) {
    code = buildVnodeModifySubplan(pCxt, pLogicSubplan, pSubplan);
  } else {
    pSubplan->msgType = TDMT_VND_QUERY;
    code = createPhysiNode(pCxt, pLogicSubplan->pNode, pSubplan, &pSubplan->pNode);
    if (TSDB_CODE_SUCCESS == code && !pCxt->pPlanCxt->streamQuery && !pCxt->pPlanCxt->topicQuery) {
      code = createDataDispatcher(pCxt, pSubplan->pNode, &pSubplan->pDataSink);
    }
  }

  if (TSDB_CODE_SUCCESS == code) {
    *pPhysiSubplan = pSubplan;
  } else {
    nodesDestroyNode((SNode*)pSubplan);
  }

  return code;
}

static SQueryPlan* makeQueryPhysiPlan(SPhysiPlanContext* pCxt) {
  SQueryPlan* pPlan = (SQueryPlan*)nodesMakeNode(QUERY_NODE_PHYSICAL_PLAN);
  if (NULL == pPlan) {
    return NULL;
  }
  pPlan->pSubplans = nodesMakeList();
  if (NULL == pPlan->pSubplans) {
    nodesDestroyNode((SNode*)pPlan);
    return NULL;
  }
  pPlan->queryId = pCxt->pPlanCxt->queryId;
  return pPlan;
}

static int32_t pushSubplan(SPhysiPlanContext* pCxt, SNode* pSubplan, int32_t level, SNodeList* pSubplans) {
  SNodeListNode* pGroup = NULL;
  if (level >= LIST_LENGTH(pSubplans)) {
    pGroup = (SNodeListNode*)nodesMakeNode(QUERY_NODE_NODE_LIST);
    if (NULL == pGroup) {
      return TSDB_CODE_OUT_OF_MEMORY;
    }
    if (TSDB_CODE_SUCCESS != nodesListStrictAppend(pSubplans, (SNode*)pGroup)) {
      return TSDB_CODE_OUT_OF_MEMORY;
    }
  } else {
    pGroup = (SNodeListNode*)nodesListGetNode(pSubplans, level);
  }
  if (NULL == pGroup->pNodeList) {
    pGroup->pNodeList = nodesMakeList();
    if (NULL == pGroup->pNodeList) {
      return TSDB_CODE_OUT_OF_MEMORY;
    }
  }
  return nodesListStrictAppend(pGroup->pNodeList, (SNode*)pSubplan);
}

static int32_t buildPhysiPlan(SPhysiPlanContext* pCxt, SLogicSubplan* pLogicSubplan, SSubplan* pParent,
                              SQueryPlan* pQueryPlan) {
  SSubplan* pSubplan = NULL;
  int32_t   code = createPhysiSubplan(pCxt, pLogicSubplan, &pSubplan);

  if (TSDB_CODE_SUCCESS == code) {
    code = pushSubplan(pCxt, (SNode*)pSubplan, pLogicSubplan->level, pQueryPlan->pSubplans);
    ++(pQueryPlan->numOfSubplans);
  }

  if (TSDB_CODE_SUCCESS != code) {
    nodesDestroyNode((SNode*)pSubplan);
    return code;
  }

  if (TSDB_CODE_SUCCESS == code && NULL != pParent) {
    code = nodesListMakeAppend(&pParent->pChildren, (SNode*)pSubplan);
    if (TSDB_CODE_SUCCESS == code) {
      code = nodesListMakeAppend(&pSubplan->pParents, (SNode*)pParent);
    }
  }

  if (TSDB_CODE_SUCCESS == code) {
    SNode* pChild = NULL;
    FOREACH(pChild, pLogicSubplan->pChildren) {
      code = buildPhysiPlan(pCxt, (SLogicSubplan*)pChild, pSubplan, pQueryPlan);
      if (TSDB_CODE_SUCCESS != code) {
        break;
      }
    }
  }

  return code;
}

static int32_t doCreatePhysiPlan(SPhysiPlanContext* pCxt, SQueryLogicPlan* pLogicPlan, SQueryPlan** pPhysiPlan) {
  SQueryPlan* pPlan = (SQueryPlan*)makeQueryPhysiPlan(pCxt);
  if (NULL == pPlan) {
    return TSDB_CODE_OUT_OF_MEMORY;
  }

  int32_t code = TSDB_CODE_SUCCESS;

  SNode* pSubplan = NULL;
  FOREACH(pSubplan, pLogicPlan->pTopSubplans) {
    code = buildPhysiPlan(pCxt, (SLogicSubplan*)pSubplan, NULL, pPlan);
    if (TSDB_CODE_SUCCESS != code) {
      break;
    }
  }

  if (TSDB_CODE_SUCCESS == code) {
    *pPhysiPlan = pPlan;
  } else {
    nodesDestroyNode((SNode*)pPlan);
  }

  return code;
}

static void destoryLocationHash(void* p) {
  SHashObj*   pHash = *(SHashObj**)p;
  SSlotIndex* pIndex = taosHashIterate(pHash, NULL);
  while (NULL != pIndex) {
    taosArrayDestroy(pIndex->pSlotIdsInfo);
    pIndex = taosHashIterate(pHash, pIndex);
  }
  taosHashCleanup(pHash);
}

static void destoryPhysiPlanContext(SPhysiPlanContext* pCxt) {
  taosArrayDestroyEx(pCxt->pLocationHelper, destoryLocationHash);
}

static void setExplainInfo(SPlanContext* pCxt, SQueryPlan* pPlan) {
  if (QUERY_NODE_EXPLAIN_STMT == nodeType(pCxt->pAstRoot)) {
    SExplainStmt* pStmt = (SExplainStmt*)pCxt->pAstRoot;
    pPlan->explainInfo.mode = pStmt->analyze ? EXPLAIN_MODE_ANALYZE : EXPLAIN_MODE_STATIC;
    pPlan->explainInfo.verbose = pStmt->pOptions->verbose;
    pPlan->explainInfo.ratio = pStmt->pOptions->ratio;
  } else {
    pPlan->explainInfo.mode = EXPLAIN_MODE_DISABLE;
  }
}

int32_t createPhysiPlan(SPlanContext* pCxt, SQueryLogicPlan* pLogicPlan, SQueryPlan** pPlan, SArray* pExecNodeList) {
  SPhysiPlanContext cxt = {.pPlanCxt = pCxt,
                           .errCode = TSDB_CODE_SUCCESS,
                           .nextDataBlockId = 0,
                           .pLocationHelper = taosArrayInit(32, POINTER_BYTES),
                           .pExecNodeList = pExecNodeList};
  if (NULL == cxt.pLocationHelper) {
    return TSDB_CODE_OUT_OF_MEMORY;
  }

  if (QUERY_POLICY_VNODE == tsQueryPolicy) {
    taosArrayClear(pExecNodeList);
  }

  int32_t code = doCreatePhysiPlan(&cxt, pLogicPlan, pPlan);
  if (TSDB_CODE_SUCCESS == code) {
    setExplainInfo(pCxt, *pPlan);
  }

  destoryPhysiPlanContext(&cxt);
  return code;
}<|MERGE_RESOLUTION|>--- conflicted
+++ resolved
@@ -450,20 +450,6 @@
   pNodeAddr->epSet = vg->epSet;
 }
 
-<<<<<<< HEAD
-static int32_t createTagScanPhysiNode(SPhysiPlanContext* pCxt, SSubplan* pSubplan, SScanLogicNode* pScanLogicNode,
-                                      SPhysiNode** pPhyNode) {
-  STagScanPhysiNode* pTagScan =
-      (STagScanPhysiNode*)makePhysiNode(pCxt, (SLogicNode*)pScanLogicNode, QUERY_NODE_PHYSICAL_PLAN_TAG_SCAN);
-  if (NULL == pTagScan) {
-    return TSDB_CODE_OUT_OF_MEMORY;
-  }
-  vgroupInfoToNodeAddr(pScanLogicNode->pVgroupList->vgroups, &pSubplan->execNode);
-  return createScanPhysiNodeFinalize(pCxt, pSubplan, pScanLogicNode, (SScanPhysiNode*)pTagScan, pPhyNode);
-}
-
-=======
->>>>>>> c0074588
 static ENodeType getScanOperatorType(EScanType scanType) {
   switch (scanType) {
     case SCAN_TYPE_TAG:
