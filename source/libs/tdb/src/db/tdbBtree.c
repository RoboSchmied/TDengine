--- conflicted
+++ resolved
@@ -1409,11 +1409,7 @@
   pDecoder->pgno = 0;
   TDB_CELLDECODER_SET_FREE_NIL(pDecoder);
 
-<<<<<<< HEAD
-  //tdbDebug("tdb btc decoder set nil: %p/0x%x ", pDecoder, pDecoder->freeKV);
-=======
   // tdbTrace("tdb btc decoder set nil: %p/0x%x ", pDecoder, pDecoder->freeKV);
->>>>>>> 8802847b
 
   // 1. Decode header part
   if (!leaf) {
