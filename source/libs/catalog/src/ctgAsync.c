/*
 * Copyright (c) 2019 TAOS Data, Inc. <jhtao@taosdata.com>
 *
 * This program is free software: you can use, redistribute, and/or modify
 * it under the terms of the GNU Affero General Public License, version 3
 * or later ("AGPL"), as published by the Free Software Foundation.
 *
 * This program is distributed in the hope that it will be useful, but WITHOUT
 * ANY WARRANTY; without even the implied warranty of MERCHANTABILITY or
 * FITNESS FOR A PARTICULAR PURPOSE.
 *
 * You should have received a copy of the GNU Affero General Public License
 * along with this program. If not, see <http://www.gnu.org/licenses/>.
 */

#include "trpc.h"
#include "query.h"
#include "tname.h"
#include "catalogInt.h"
#include "systable.h"
#include "tref.h"

int32_t ctgInitGetTbMetaTask(SCtgJob *pJob, int32_t taskIdx, SName *name) {
  SCtgTask task = {0};

  task.type = CTG_TASK_GET_TB_META;
  task.taskId = taskIdx;
  task.pJob = pJob;

  task.taskCtx = taosMemoryCalloc(1, sizeof(SCtgTbMetaCtx));
  if (NULL == task.taskCtx) {
    CTG_ERR_RET(TSDB_CODE_OUT_OF_MEMORY);
  }

  SCtgTbMetaCtx* ctx = task.taskCtx;
  ctx->pName = taosMemoryMalloc(sizeof(*name));
  if (NULL == ctx->pName) {
    taosMemoryFree(task.taskCtx);
    CTG_ERR_RET(TSDB_CODE_OUT_OF_MEMORY);
  }
  
  memcpy(ctx->pName, name, sizeof(*name));
  ctx->flag = CTG_FLAG_UNKNOWN_STB;

  taosArrayPush(pJob->pTasks, &task);

  qDebug("QID:0x%" PRIx64 " the %d task type %s initialized, tableName:%s", pJob->queryId, taskIdx, ctgTaskTypeStr(task.type), name->tname);

  return TSDB_CODE_SUCCESS;
}

int32_t ctgInitGetDbVgTask(SCtgJob *pJob, int32_t taskIdx, char *dbFName) {
  SCtgTask task = {0};

  task.type = CTG_TASK_GET_DB_VGROUP;
  task.taskId = taskIdx;
  task.pJob = pJob;

  task.taskCtx = taosMemoryCalloc(1, sizeof(SCtgDbVgCtx));
  if (NULL == task.taskCtx) {
    CTG_ERR_RET(TSDB_CODE_OUT_OF_MEMORY);
  }

  SCtgDbVgCtx* ctx = task.taskCtx;
  
  memcpy(ctx->dbFName, dbFName, sizeof(ctx->dbFName));

  taosArrayPush(pJob->pTasks, &task);

  qDebug("QID:0x%" PRIx64 " the %d task type %s initialized, dbFName:%s", pJob->queryId, taskIdx, ctgTaskTypeStr(task.type), dbFName);

  return TSDB_CODE_SUCCESS;
}

int32_t ctgInitGetDbCfgTask(SCtgJob *pJob, int32_t taskIdx, char *dbFName) {
  SCtgTask task = {0};

  task.type = CTG_TASK_GET_DB_CFG;
  task.taskId = taskIdx;
  task.pJob = pJob;

  task.taskCtx = taosMemoryCalloc(1, sizeof(SCtgDbCfgCtx));
  if (NULL == task.taskCtx) {
    CTG_ERR_RET(TSDB_CODE_OUT_OF_MEMORY);
  }

  SCtgDbCfgCtx* ctx = task.taskCtx;
  
  memcpy(ctx->dbFName, dbFName, sizeof(ctx->dbFName));

  taosArrayPush(pJob->pTasks, &task);

  qDebug("QID:0x%" PRIx64 " the %d task type %s initialized, dbFName:%s", pJob->queryId, taskIdx, ctgTaskTypeStr(task.type), dbFName);

  return TSDB_CODE_SUCCESS;
}

int32_t ctgInitGetDbInfoTask(SCtgJob *pJob, int32_t taskIdx, char *dbFName) {
  SCtgTask task = {0};

  task.type = CTG_TASK_GET_DB_INFO;
  task.taskId = taskIdx;
  task.pJob = pJob;

  task.taskCtx = taosMemoryCalloc(1, sizeof(SCtgDbInfoCtx));
  if (NULL == task.taskCtx) {
    CTG_ERR_RET(TSDB_CODE_OUT_OF_MEMORY);
  }

  SCtgDbInfoCtx* ctx = task.taskCtx;
  
  memcpy(ctx->dbFName, dbFName, sizeof(ctx->dbFName));

  taosArrayPush(pJob->pTasks, &task);

  qDebug("QID:0x%" PRIx64 " the %d task type %s initialized, dbFName:%s", pJob->queryId, taskIdx, ctgTaskTypeStr(task.type), dbFName);

  return TSDB_CODE_SUCCESS;
}


int32_t ctgInitGetTbHashTask(SCtgJob *pJob, int32_t taskIdx, SName *name) {
  SCtgTask task = {0};

  task.type = CTG_TASK_GET_TB_HASH;
  task.taskId = taskIdx;
  task.pJob = pJob;

  task.taskCtx = taosMemoryCalloc(1, sizeof(SCtgTbHashCtx));
  if (NULL == task.taskCtx) {
    CTG_ERR_RET(TSDB_CODE_OUT_OF_MEMORY);
  }

  SCtgTbHashCtx* ctx = task.taskCtx;
  ctx->pName = taosMemoryMalloc(sizeof(*name));
  if (NULL == ctx->pName) {
    taosMemoryFree(task.taskCtx);
    CTG_ERR_RET(TSDB_CODE_OUT_OF_MEMORY);
  }
  
  memcpy(ctx->pName, name, sizeof(*name));
  tNameGetFullDbName(ctx->pName, ctx->dbFName);

  taosArrayPush(pJob->pTasks, &task);

  qDebug("QID:0x%" PRIx64 " the %d task type %s initialized, tableName:%s", pJob->queryId, taskIdx, ctgTaskTypeStr(task.type), name->tname);

  return TSDB_CODE_SUCCESS;
}

int32_t ctgInitGetQnodeTask(SCtgJob *pJob, int32_t taskIdx) {
  SCtgTask task = {0};

  task.type = CTG_TASK_GET_QNODE;
  task.taskId = taskIdx;
  task.pJob = pJob;
  task.taskCtx = NULL;

  taosArrayPush(pJob->pTasks, &task);

  qDebug("QID:%" PRIx64 " the %d task type %s initialized", pJob->queryId, taskIdx, ctgTaskTypeStr(task.type));

  return TSDB_CODE_SUCCESS;
}

int32_t ctgInitGetIndexTask(SCtgJob *pJob, int32_t taskIdx, char *name) {
  SCtgTask task = {0};

  task.type = CTG_TASK_GET_INDEX;
  task.taskId = taskIdx;
  task.pJob = pJob;

  task.taskCtx = taosMemoryCalloc(1, sizeof(SCtgIndexCtx));
  if (NULL == task.taskCtx) {
    CTG_ERR_RET(TSDB_CODE_OUT_OF_MEMORY);
  }

  SCtgIndexCtx* ctx = task.taskCtx;
  
  strcpy(ctx->indexFName, name);

  taosArrayPush(pJob->pTasks, &task);

  qDebug("QID:%" PRIx64 " the %d task type %s initialized, indexFName:%s", pJob->queryId, taskIdx, ctgTaskTypeStr(task.type), name);

  return TSDB_CODE_SUCCESS;
}

int32_t ctgInitGetUdfTask(SCtgJob *pJob, int32_t taskIdx, char *name) {
  SCtgTask task = {0};

  task.type = CTG_TASK_GET_UDF;
  task.taskId = taskIdx;
  task.pJob = pJob;

  task.taskCtx = taosMemoryCalloc(1, sizeof(SCtgUdfCtx));
  if (NULL == task.taskCtx) {
    CTG_ERR_RET(TSDB_CODE_OUT_OF_MEMORY);
  }

  SCtgUdfCtx* ctx = task.taskCtx;
  
  strcpy(ctx->udfName, name);

  taosArrayPush(pJob->pTasks, &task);

  qDebug("QID:%" PRIx64 " the %d task type %s initialized, udfName:%s", pJob->queryId, taskIdx, ctgTaskTypeStr(task.type), name);

  return TSDB_CODE_SUCCESS;
}

int32_t ctgInitGetUserTask(SCtgJob *pJob, int32_t taskIdx, SUserAuthInfo *user) {
  SCtgTask task = {0};

  task.type = CTG_TASK_GET_USER;
  task.taskId = taskIdx;
  task.pJob = pJob;

  task.taskCtx = taosMemoryCalloc(1, sizeof(SCtgUserCtx));
  if (NULL == task.taskCtx) {
    CTG_ERR_RET(TSDB_CODE_OUT_OF_MEMORY);
  }

  SCtgUserCtx* ctx = task.taskCtx;
  
  memcpy(&ctx->user, user, sizeof(*user));

  taosArrayPush(pJob->pTasks, &task);

  qDebug("QID:%" PRIx64 " the %d task type %s initialized, user:%s", pJob->queryId, taskIdx, ctgTaskTypeStr(task.type), user->user);

  return TSDB_CODE_SUCCESS;
}

int32_t ctgHandleForceUpdate(SCatalog* pCtg, SCtgJob *pJob, const SCatalogReq* pReq) {
  int32_t dbNum = pJob->dbCfgNum + pJob->dbVgNum + pJob->dbInfoNum;
  if (dbNum > 0) {
    if (dbNum > pJob->dbCfgNum && dbNum > pJob->dbVgNum && dbNum > pJob->dbInfoNum) {
      SHashObj* pDb = taosHashInit(dbNum, taosGetDefaultHashFunction(TSDB_DATA_TYPE_BINARY), false, HASH_NO_LOCK);
      if (NULL == pDb) {
        CTG_ERR_RET(TSDB_CODE_OUT_OF_MEMORY);
      }
      
      for (int32_t i = 0; i < pJob->dbVgNum; ++i) {
        char* dbFName = taosArrayGet(pReq->pDbVgroup, i);
        taosHashPut(pDb, dbFName, strlen(dbFName), dbFName, TSDB_DB_FNAME_LEN);
      }

      for (int32_t i = 0; i < pJob->dbCfgNum; ++i) {
        char* dbFName = taosArrayGet(pReq->pDbCfg, i);
        taosHashPut(pDb, dbFName, strlen(dbFName), dbFName, TSDB_DB_FNAME_LEN);
      }

      for (int32_t i = 0; i < pJob->dbInfoNum; ++i) {
        char* dbFName = taosArrayGet(pReq->pDbInfo, i);
        taosHashPut(pDb, dbFName, strlen(dbFName), dbFName, TSDB_DB_FNAME_LEN);
      }

      char* dbFName = taosHashIterate(pDb, NULL);
      while (dbFName) {
        ctgDropDbVgroupEnqueue(pCtg, dbFName, true);
        dbFName = taosHashIterate(pDb, dbFName);
      }

      taosHashCleanup(pDb);      
    } else {
      for (int32_t i = 0; i < pJob->dbVgNum; ++i) {
        char* dbFName = taosArrayGet(pReq->pDbVgroup, i);
        CTG_ERR_RET(ctgDropDbVgroupEnqueue(pCtg, dbFName, true));
      }
      
      for (int32_t i = 0; i < pJob->dbCfgNum; ++i) {
        char* dbFName = taosArrayGet(pReq->pDbCfg, i);
        CTG_ERR_RET(ctgDropDbVgroupEnqueue(pCtg, dbFName, true));
      }
      
      for (int32_t i = 0; i < pJob->dbInfoNum; ++i) {
        char* dbFName = taosArrayGet(pReq->pDbInfo, i);
        CTG_ERR_RET(ctgDropDbVgroupEnqueue(pCtg, dbFName, true));
      }
    }
  }

  int32_t tbNum = pJob->tbMetaNum + pJob->tbHashNum;
  if (tbNum > 0) {
    if (tbNum > pJob->tbMetaNum && tbNum > pJob->tbHashNum) {
      SHashObj* pTb = taosHashInit(tbNum, taosGetDefaultHashFunction(TSDB_DATA_TYPE_BINARY), false, HASH_NO_LOCK);
      for (int32_t i = 0; i < pJob->tbMetaNum; ++i) {
        SName* name = taosArrayGet(pReq->pTableMeta, i);
        taosHashPut(pTb, name, sizeof(SName), name, sizeof(SName));
      }
      
      for (int32_t i = 0; i < pJob->tbHashNum; ++i) {
        SName* name = taosArrayGet(pReq->pTableHash, i);
        taosHashPut(pTb, name, sizeof(SName), name, sizeof(SName));
      }

      SName* name = taosHashIterate(pTb, NULL);
      while (name) {
        catalogRemoveTableMeta(pCtg, name);
        name = taosHashIterate(pTb, name);
      }

<<<<<<< HEAD
=======
      taosHashCleanup(pTb);
    } else {
      for (int32_t i = 0; i < pJob->tbMetaNum; ++i) {
        SName* name = taosArrayGet(pReq->pTableMeta, i);
        catalogRemoveTableMeta(pCtg, name);
      }
      
      for (int32_t i = 0; i < pJob->tbHashNum; ++i) {
        SName* name = taosArrayGet(pReq->pTableHash, i);
        catalogRemoveTableMeta(pCtg, name);
      }
    }
  }

  return TSDB_CODE_SUCCESS;
}

>>>>>>> 6a5604fc
int32_t ctgInitJob(CTG_PARAMS, SCtgJob** job, uint64_t reqId, const SCatalogReq* pReq, catalogCallback fp, void* param, int32_t* taskNum) {
  int32_t code = 0;
  int32_t tbMetaNum = (int32_t)taosArrayGetSize(pReq->pTableMeta);
  int32_t dbVgNum = (int32_t)taosArrayGetSize(pReq->pDbVgroup);
  int32_t tbHashNum = (int32_t)taosArrayGetSize(pReq->pTableHash);
  int32_t udfNum = (int32_t)taosArrayGetSize(pReq->pUdf);
  int32_t qnodeNum = pReq->qNodeRequired ? 1 : 0;
  int32_t dbCfgNum = (int32_t)taosArrayGetSize(pReq->pDbCfg);
  int32_t indexNum = (int32_t)taosArrayGetSize(pReq->pIndex);
  int32_t userNum = (int32_t)taosArrayGetSize(pReq->pUser);
  int32_t dbInfoNum = (int32_t)taosArrayGetSize(pReq->pDbInfo);

  *taskNum = tbMetaNum + dbVgNum + udfNum + tbHashNum + qnodeNum + dbCfgNum + indexNum + userNum + dbInfoNum;
  if (*taskNum <= 0) {
<<<<<<< HEAD
    ctgError("Empty input for job, no need to retrieve meta, reqId:0x%" PRIx64, reqId);
=======
    ctgDebug("Empty input for job, no need to retrieve meta, reqId:0x%" PRIx64, reqId);
>>>>>>> 6a5604fc
    return TSDB_CODE_SUCCESS;
  }

  *job = taosMemoryCalloc(1, sizeof(SCtgJob));
  if (NULL == *job) {
    ctgError("failed to calloc, size:%d, reqId:0x%" PRIx64, (int32_t)sizeof(SCtgJob), reqId);
    CTG_ERR_RET(TSDB_CODE_OUT_OF_MEMORY);
  }

  SCtgJob *pJob = *job;
  
  pJob->queryId = reqId;
  pJob->userFp = fp;
  pJob->pCtg    = pCtg;
  pJob->pTrans    = pTrans;
  pJob->pMgmtEps    = *pMgmtEps;
  pJob->userParam = param;
  
  pJob->tbMetaNum = tbMetaNum;
  pJob->tbHashNum = tbHashNum;
  pJob->qnodeNum = qnodeNum;
  pJob->dbVgNum = dbVgNum;
  pJob->udfNum = udfNum;
  pJob->dbCfgNum = dbCfgNum;
  pJob->indexNum = indexNum;
  pJob->userNum = userNum;
  pJob->dbInfoNum = dbInfoNum;

  pJob->pTasks = taosArrayInit(*taskNum, sizeof(SCtgTask));

  if (NULL == pJob->pTasks) {
    ctgError("taosArrayInit %d tasks failed", *taskNum);
    CTG_ERR_JRET(TSDB_CODE_OUT_OF_MEMORY);
  }

  if (pReq->forceUpdate) {
    CTG_ERR_JRET(ctgHandleForceUpdate(pCtg, pJob, pReq));
  }

  int32_t taskIdx = 0;
  for (int32_t i = 0; i < dbVgNum; ++i) {
    char* dbFName = taosArrayGet(pReq->pDbVgroup, i);
    CTG_ERR_JRET(ctgInitGetDbVgTask(pJob, taskIdx++, dbFName));
  }

  for (int32_t i = 0; i < dbCfgNum; ++i) {
    char* dbFName = taosArrayGet(pReq->pDbCfg, i);
    CTG_ERR_JRET(ctgInitGetDbCfgTask(pJob, taskIdx++, dbFName));
  }

  for (int32_t i = 0; i < dbInfoNum; ++i) {
    char* dbFName = taosArrayGet(pReq->pDbInfo, i);
    CTG_ERR_JRET(ctgInitGetDbInfoTask(pJob, taskIdx++, dbFName));
  }

  for (int32_t i = 0; i < tbMetaNum; ++i) {
    SName* name = taosArrayGet(pReq->pTableMeta, i);
    CTG_ERR_JRET(ctgInitGetTbMetaTask(pJob, taskIdx++, name));
  }

  for (int32_t i = 0; i < tbHashNum; ++i) {
    SName* name = taosArrayGet(pReq->pTableHash, i);
    CTG_ERR_JRET(ctgInitGetTbHashTask(pJob, taskIdx++, name));
  }

  for (int32_t i = 0; i < indexNum; ++i) {
    char* indexName = taosArrayGet(pReq->pIndex, i);
    CTG_ERR_JRET(ctgInitGetIndexTask(pJob, taskIdx++, indexName));
  }

  for (int32_t i = 0; i < udfNum; ++i) {
    char* udfName = taosArrayGet(pReq->pUdf, i);
    CTG_ERR_JRET(ctgInitGetUdfTask(pJob, taskIdx++, udfName));
  }

  for (int32_t i = 0; i < userNum; ++i) {
    SUserAuthInfo* user = taosArrayGet(pReq->pUser, i);
    CTG_ERR_JRET(ctgInitGetUserTask(pJob, taskIdx++, user));
  }

  if (qnodeNum) {
    CTG_ERR_JRET(ctgInitGetQnodeTask(pJob, taskIdx++));
  }

<<<<<<< HEAD
=======
  pJob->refId = taosAddRef(gCtgMgmt.jobPool, pJob);
  if (pJob->refId < 0) {
    ctgError("add job to ref failed, error: %s", tstrerror(terrno));
    CTG_ERR_JRET(terrno);
  }

  taosAcquireRef(gCtgMgmt.jobPool, pJob->refId);

  qDebug("QID:0x%" PRIx64 ", jobId: 0x%" PRIx64 " initialized, task num %d, forceUpdate %d", pJob->queryId, pJob->refId, *taskNum, pReq->forceUpdate);
  return TSDB_CODE_SUCCESS;


>>>>>>> 6a5604fc
_return:
  taosMemoryFreeClear(*job);
  CTG_RET(code);
}

int32_t ctgDumpTbMetaRes(SCtgTask* pTask) {
  SCtgJob* pJob = pTask->pJob;
  if (NULL == pJob->jobRes.pTableMeta) {
    pJob->jobRes.pTableMeta = taosArrayInit(pJob->tbMetaNum, POINTER_BYTES);
    if (NULL == pJob->jobRes.pTableMeta) {
      CTG_ERR_RET(TSDB_CODE_OUT_OF_MEMORY);
    }
  }

  taosArrayPush(pJob->jobRes.pTableMeta, &pTask->res);

  return TSDB_CODE_SUCCESS;
}

int32_t ctgDumpDbVgRes(SCtgTask* pTask) {
  SCtgJob* pJob = pTask->pJob;
  if (NULL == pJob->jobRes.pDbVgroup) {
    pJob->jobRes.pDbVgroup = taosArrayInit(pJob->dbVgNum, POINTER_BYTES);
    if (NULL == pJob->jobRes.pDbVgroup) {
      CTG_ERR_RET(TSDB_CODE_OUT_OF_MEMORY);
    }
  }

  taosArrayPush(pJob->jobRes.pDbVgroup, &pTask->res);
  pTask->res = NULL;

  return TSDB_CODE_SUCCESS;
}

int32_t ctgDumpTbHashRes(SCtgTask* pTask) {
  SCtgJob* pJob = pTask->pJob;
  if (NULL == pJob->jobRes.pTableHash) {
    pJob->jobRes.pTableHash = taosArrayInit(pJob->tbHashNum, sizeof(SVgroupInfo));
    if (NULL == pJob->jobRes.pTableHash) {
      CTG_ERR_RET(TSDB_CODE_OUT_OF_MEMORY);
    }
  }

  taosArrayPush(pJob->jobRes.pTableHash, pTask->res);

  return TSDB_CODE_SUCCESS;
}

int32_t ctgDumpIndexRes(SCtgTask* pTask) {
  SCtgJob* pJob = pTask->pJob;
  if (NULL == pJob->jobRes.pIndex) {
    pJob->jobRes.pIndex = taosArrayInit(pJob->indexNum, sizeof(SIndexInfo));
    if (NULL == pJob->jobRes.pIndex) {
      CTG_ERR_RET(TSDB_CODE_OUT_OF_MEMORY);
    }
  }

  taosArrayPush(pJob->jobRes.pIndex, pTask->res);

  return TSDB_CODE_SUCCESS;
}

int32_t ctgDumpQnodeRes(SCtgTask* pTask) {
  SCtgJob* pJob = pTask->pJob;

  TSWAP(pJob->jobRes.pQnodeList, pTask->res); 

  return TSDB_CODE_SUCCESS;
}

int32_t ctgDumpDbCfgRes(SCtgTask* pTask) {
  SCtgJob* pJob = pTask->pJob;
  if (NULL == pJob->jobRes.pDbCfg) {
    pJob->jobRes.pDbCfg = taosArrayInit(pJob->dbCfgNum, sizeof(SDbCfgInfo));
    if (NULL == pJob->jobRes.pDbCfg) {
      CTG_ERR_RET(TSDB_CODE_OUT_OF_MEMORY);
    }
  }

  taosArrayPush(pJob->jobRes.pDbCfg, pTask->res);

  return TSDB_CODE_SUCCESS;
}

int32_t ctgDumpDbInfoRes(SCtgTask* pTask) {
  SCtgJob* pJob = pTask->pJob;
  if (NULL == pJob->jobRes.pDbInfo) {
    pJob->jobRes.pDbInfo = taosArrayInit(pJob->dbInfoNum, sizeof(SDbInfo));
    if (NULL == pJob->jobRes.pDbInfo) {
      CTG_ERR_RET(TSDB_CODE_OUT_OF_MEMORY);
    }
  }

  taosArrayPush(pJob->jobRes.pDbInfo, pTask->res);

  return TSDB_CODE_SUCCESS;
}

int32_t ctgDumpUdfRes(SCtgTask* pTask) {
  SCtgJob* pJob = pTask->pJob;
  if (NULL == pJob->jobRes.pUdfList) {
    pJob->jobRes.pUdfList = taosArrayInit(pJob->udfNum, sizeof(SFuncInfo));
    if (NULL == pJob->jobRes.pUdfList) {
      CTG_ERR_RET(TSDB_CODE_OUT_OF_MEMORY);
    }
  }

  taosArrayPush(pJob->jobRes.pUdfList, pTask->res);

  return TSDB_CODE_SUCCESS;
}

int32_t ctgDumpUserRes(SCtgTask* pTask) {
  SCtgJob* pJob = pTask->pJob;
  if (NULL == pJob->jobRes.pUser) {
    pJob->jobRes.pUser = taosArrayInit(pJob->userNum, sizeof(bool));
    if (NULL == pJob->jobRes.pUser) {
      CTG_ERR_RET(TSDB_CODE_OUT_OF_MEMORY);
    }
  }

  taosArrayPush(pJob->jobRes.pUser, pTask->res);

  return TSDB_CODE_SUCCESS;
}

int32_t ctgHandleTaskEnd(SCtgTask* pTask, int32_t rspCode) {
  SCtgJob* pJob = pTask->pJob;
  int32_t code = 0;

  qDebug("QID:%" PRIx64 " task %d end with rsp %s", pJob->queryId, pTask->taskId, tstrerror(rspCode));

  if (rspCode) {
    int32_t lastCode = atomic_val_compare_exchange_32(&pJob->rspCode, 0, rspCode);
    if (0 == lastCode) {
      CTG_ERR_JRET(rspCode);
    }

    return TSDB_CODE_SUCCESS;  
  }

  int32_t taskDone = atomic_add_fetch_32(&pJob->taskDone, 1);
  if (taskDone < taosArrayGetSize(pJob->pTasks)) {
    qDebug("task done: %d, total: %d", taskDone, (int32_t)taosArrayGetSize(pJob->pTasks));
    return TSDB_CODE_SUCCESS;
  }

  CTG_ERR_JRET(ctgMakeAsyncRes(pJob));

_return:

  qDebug("QID:%" PRIx64 " user callback with rsp %s", pJob->queryId, tstrerror(code));

  (*pJob->userFp)(&pJob->jobRes, pJob->userParam, code);

  taosRemoveRef(gCtgMgmt.jobPool, pJob->refId);
  
  CTG_RET(code);
}

int32_t ctgHandleGetTbMetaRsp(SCtgTask* pTask, int32_t reqType, const SDataBuf *pMsg, int32_t rspCode) {
  int32_t code = 0;
  SCtgDBCache *dbCache = NULL;
  CTG_ERR_JRET(ctgProcessRspMsg(pTask->msgCtx.out, reqType, pMsg->pData, pMsg->len, rspCode, pTask->msgCtx.target));

  SCtgTbMetaCtx* ctx = (SCtgTbMetaCtx*)pTask->taskCtx;
  SCatalog* pCtg = pTask->pJob->pCtg; 
  void *pTrans = pTask->pJob->pTrans; 
  const SEpSet* pMgmtEps = &pTask->pJob->pMgmtEps;

  switch (reqType) {
    case TDMT_MND_USE_DB: {
      SUseDbOutput* pOut = (SUseDbOutput*)pTask->msgCtx.out;

      SVgroupInfo vgInfo = {0};
      CTG_ERR_JRET(ctgGetVgInfoFromHashValue(pCtg, pOut->dbVgroup, ctx->pName, &vgInfo));

      ctgDebug("will refresh tbmeta, not supposed to be stb, tbName:%s, flag:%d", tNameGetTableName(ctx->pName), ctx->flag);

      CTG_ERR_JRET(ctgGetTbMetaFromVnode(CTG_PARAMS_LIST(), ctx->pName, &vgInfo, NULL, pTask));

      return TSDB_CODE_SUCCESS;
    }
    case TDMT_MND_TABLE_META: {
      STableMetaOutput* pOut = (STableMetaOutput*)pTask->msgCtx.out;
      
      if (CTG_IS_META_NULL(pOut->metaType)) {
        if (CTG_FLAG_IS_STB(ctx->flag)) {
          char dbFName[TSDB_DB_FNAME_LEN] = {0};
          tNameGetFullDbName(ctx->pName, dbFName);
          
          CTG_ERR_RET(ctgAcquireVgInfoFromCache(pCtg, dbFName, &dbCache));
          if (NULL != dbCache) {
            SVgroupInfo vgInfo = {0};
            CTG_ERR_JRET(ctgGetVgInfoFromHashValue(pCtg, dbCache->vgInfo, ctx->pName, &vgInfo));
          
            ctgDebug("will refresh tbmeta, not supposed to be stb, tbName:%s, flag:%d", tNameGetTableName(ctx->pName), ctx->flag);
          
            CTG_ERR_JRET(ctgGetTbMetaFromVnode(CTG_PARAMS_LIST(), ctx->pName, &vgInfo, NULL, pTask));

            ctgReleaseVgInfo(dbCache);
            ctgReleaseDBCache(pCtg, dbCache);
          } else {
            SBuildUseDBInput input = {0};
          
            tstrncpy(input.db, dbFName, tListLen(input.db));
            input.vgVersion = CTG_DEFAULT_INVALID_VERSION;
          
            CTG_ERR_JRET(ctgGetDBVgInfoFromMnode(pCtg, pTrans, pMgmtEps, &input, NULL, pTask));
          }

          return TSDB_CODE_SUCCESS;
        }
        
        ctgError("no tbmeta got, tbNmae:%s", tNameGetTableName(ctx->pName));
        ctgRemoveTbMetaFromCache(pCtg, ctx->pName, false);
        
        CTG_ERR_JRET(CTG_ERR_CODE_TABLE_NOT_EXIST);
      }

      if (pTask->msgCtx.lastOut) {
        TSWAP(pTask->msgCtx.out, pTask->msgCtx.lastOut);
        STableMetaOutput* pLastOut = (STableMetaOutput*)pTask->msgCtx.out;
        TSWAP(pLastOut->tbMeta, pOut->tbMeta);
      }
      
      break;
    }
    case TDMT_VND_TABLE_META: {
      STableMetaOutput* pOut = (STableMetaOutput*)pTask->msgCtx.out;
      
      if (CTG_IS_META_NULL(pOut->metaType)) {
        ctgError("no tbmeta got, tbNmae:%s", tNameGetTableName(ctx->pName));
        ctgRemoveTbMetaFromCache(pCtg, ctx->pName, false);
        CTG_ERR_JRET(CTG_ERR_CODE_TABLE_NOT_EXIST);
      }

      if (CTG_FLAG_IS_STB(ctx->flag)) {
        break;
      }
      
      if (CTG_IS_META_TABLE(pOut->metaType) && TSDB_SUPER_TABLE == pOut->tbMeta->tableType) {
        ctgDebug("will continue to refresh tbmeta since got stb, tbName:%s", tNameGetTableName(ctx->pName));
      
        taosMemoryFreeClear(pOut->tbMeta);
        
        CTG_RET(ctgGetTbMetaFromMnode(CTG_PARAMS_LIST(), ctx->pName, NULL, pTask));
      } else if (CTG_IS_META_BOTH(pOut->metaType)) {
        int32_t exist = 0;
        if (!CTG_FLAG_IS_FORCE_UPDATE(ctx->flag)) {
          CTG_ERR_JRET(ctgTbMetaExistInCache(pCtg, pOut->dbFName, pOut->tbName, &exist));
        }
      
        if (0 == exist) {
          TSWAP(pTask->msgCtx.lastOut, pTask->msgCtx.out);
          CTG_RET(ctgGetTbMetaFromMnodeImpl(CTG_PARAMS_LIST(), pOut->dbFName, pOut->tbName, NULL, pTask));
        } else {
          taosMemoryFreeClear(pOut->tbMeta);
          
          SET_META_TYPE_CTABLE(pOut->metaType); 
        }
      }
      break;
    }
    default:
      ctgError("invalid reqType %d", reqType);
      CTG_ERR_JRET(TSDB_CODE_INVALID_MSG);
      break;
  }

  STableMetaOutput* pOut = (STableMetaOutput*)pTask->msgCtx.out;

  ctgUpdateTbMetaToCache(pCtg, pOut, false);

  if (CTG_IS_META_BOTH(pOut->metaType)) {
    memcpy(pOut->tbMeta, &pOut->ctbMeta, sizeof(pOut->ctbMeta));
  } else if (CTG_IS_META_CTABLE(pOut->metaType)) {
    SName stbName = *ctx->pName;
    strcpy(stbName.tname, pOut->tbName);
    SCtgTbMetaCtx stbCtx = {0};
    stbCtx.flag = ctx->flag;
    stbCtx.pName = &stbName;
    
    CTG_ERR_JRET(ctgReadTbMetaFromCache(pCtg, &stbCtx, &pOut->tbMeta));
    if (NULL == pOut->tbMeta) {
      ctgDebug("stb no longer exist, stbName:%s", stbName.tname);
      CTG_ERR_JRET(ctgRelaunchGetTbMetaTask(pTask));

      return TSDB_CODE_SUCCESS;
    }

    memcpy(pOut->tbMeta, &pOut->ctbMeta, sizeof(pOut->ctbMeta));
  }

  TSWAP(pTask->res, pOut->tbMeta);

_return:

  if (dbCache) {
    ctgReleaseVgInfo(dbCache);
    ctgReleaseDBCache(pCtg, dbCache);
  }

  ctgHandleTaskEnd(pTask, code);

  CTG_RET(code);
}

int32_t ctgHandleGetDbVgRsp(SCtgTask* pTask, int32_t reqType, const SDataBuf *pMsg, int32_t rspCode) {
  int32_t code = 0;
  CTG_ERR_JRET(ctgProcessRspMsg(pTask->msgCtx.out, reqType, pMsg->pData, pMsg->len, rspCode, pTask->msgCtx.target));

  SCtgDbVgCtx* ctx = (SCtgDbVgCtx*)pTask->taskCtx;
  SCatalog* pCtg = pTask->pJob->pCtg; 
  void *pTrans = pTask->pJob->pTrans; 
  const SEpSet* pMgmtEps = &pTask->pJob->pMgmtEps;

  switch (reqType) {
    case TDMT_MND_USE_DB: {
      SUseDbOutput* pOut = (SUseDbOutput*)pTask->msgCtx.out;

      CTG_ERR_JRET(ctgGenerateVgList(pCtg, pOut->dbVgroup->vgHash, (SArray**)&pTask->res));
      
      CTG_ERR_JRET(ctgUpdateVgroupEnqueue(pCtg, ctx->dbFName, pOut->dbId, pOut->dbVgroup, false));
      pOut->dbVgroup = NULL;

      break;
    }
    default:
      ctgError("invalid reqType %d", reqType);
      CTG_ERR_JRET(TSDB_CODE_INVALID_MSG);
      break;
  }


_return:

  ctgHandleTaskEnd(pTask, code);

  CTG_RET(code);
}

int32_t ctgHandleGetTbHashRsp(SCtgTask* pTask, int32_t reqType, const SDataBuf *pMsg, int32_t rspCode) {
  int32_t code = 0;
  CTG_ERR_JRET(ctgProcessRspMsg(pTask->msgCtx.out, reqType, pMsg->pData, pMsg->len, rspCode, pTask->msgCtx.target));

  SCtgTbHashCtx* ctx = (SCtgTbHashCtx*)pTask->taskCtx;
  SCatalog* pCtg = pTask->pJob->pCtg; 
  void *pTrans = pTask->pJob->pTrans; 
  const SEpSet* pMgmtEps = &pTask->pJob->pMgmtEps;

  switch (reqType) {
    case TDMT_MND_USE_DB: {
      SUseDbOutput* pOut = (SUseDbOutput*)pTask->msgCtx.out;

      pTask->res = taosMemoryMalloc(sizeof(SVgroupInfo));
      if (NULL == pTask->res) {
        CTG_ERR_JRET(TSDB_CODE_OUT_OF_MEMORY);
      }

      CTG_ERR_JRET(ctgGetVgInfoFromHashValue(pCtg, pOut->dbVgroup, ctx->pName, (SVgroupInfo*)pTask->res));
      
      CTG_ERR_JRET(ctgUpdateVgroupEnqueue(pCtg, ctx->dbFName, pOut->dbId, pOut->dbVgroup, false));
      pOut->dbVgroup = NULL;

      break;
    }
    default:
      ctgError("invalid reqType %d", reqType);
      CTG_ERR_JRET(TSDB_CODE_INVALID_MSG);
      break;
  }


_return:

  ctgHandleTaskEnd(pTask, code);

  CTG_RET(code);
}

int32_t ctgHandleGetDbCfgRsp(SCtgTask* pTask, int32_t reqType, const SDataBuf *pMsg, int32_t rspCode) {
  int32_t code = 0;
  CTG_ERR_JRET(ctgProcessRspMsg(pTask->msgCtx.out, reqType, pMsg->pData, pMsg->len, rspCode, pTask->msgCtx.target));

  TSWAP(pTask->res, pTask->msgCtx.out);
  
_return:

  ctgHandleTaskEnd(pTask, code);

  CTG_RET(code);
}

int32_t ctgHandleGetDbInfoRsp(SCtgTask* pTask, int32_t reqType, const SDataBuf *pMsg, int32_t rspCode) {
  CTG_RET(TSDB_CODE_APP_ERROR);
}


int32_t ctgHandleGetQnodeRsp(SCtgTask* pTask, int32_t reqType, const SDataBuf *pMsg, int32_t rspCode) {
  int32_t code = 0;
  CTG_ERR_JRET(ctgProcessRspMsg(pTask->msgCtx.out, reqType, pMsg->pData, pMsg->len, rspCode, pTask->msgCtx.target));

  TSWAP(pTask->res, pTask->msgCtx.out);
  
_return:

  ctgHandleTaskEnd(pTask, code);

  CTG_RET(code);
}

int32_t ctgHandleGetIndexRsp(SCtgTask* pTask, int32_t reqType, const SDataBuf *pMsg, int32_t rspCode) {
  int32_t code = 0;
  CTG_ERR_JRET(ctgProcessRspMsg(pTask->msgCtx.out, reqType, pMsg->pData, pMsg->len, rspCode, pTask->msgCtx.target));

  TSWAP(pTask->res, pTask->msgCtx.out);
  
_return:

  ctgHandleTaskEnd(pTask, code);

  CTG_RET(code);
}

int32_t ctgHandleGetUdfRsp(SCtgTask* pTask, int32_t reqType, const SDataBuf *pMsg, int32_t rspCode) {
  int32_t code = 0;
  CTG_ERR_JRET(ctgProcessRspMsg(pTask->msgCtx.out, reqType, pMsg->pData, pMsg->len, rspCode, pTask->msgCtx.target));

  TSWAP(pTask->res, pTask->msgCtx.out);
  
_return:

  ctgHandleTaskEnd(pTask, code);

  CTG_RET(code);
}

int32_t ctgHandleGetUserRsp(SCtgTask* pTask, int32_t reqType, const SDataBuf *pMsg, int32_t rspCode) {
  int32_t code = 0;
  SCtgDBCache *dbCache = NULL;
  CTG_ERR_JRET(ctgProcessRspMsg(pTask->msgCtx.out, reqType, pMsg->pData, pMsg->len, rspCode, pTask->msgCtx.target));

  SCtgUserCtx* ctx = (SCtgUserCtx*)pTask->taskCtx;
  SCatalog* pCtg = pTask->pJob->pCtg; 
  void *pTrans = pTask->pJob->pTrans; 
  const SEpSet* pMgmtEps = &pTask->pJob->pMgmtEps;
  bool pass = false;
  SGetUserAuthRsp* pOut = (SGetUserAuthRsp*)pTask->msgCtx.out;
  
  if (pOut->superAuth) {
    pass = true;
    goto _return;
  }

  if (pOut->createdDbs && taosHashGet(pOut->createdDbs, ctx->user.dbFName, strlen(ctx->user.dbFName))) {
    pass = true;
    goto _return;
  }

  if (ctx->user.type == AUTH_TYPE_READ && pOut->readDbs && taosHashGet(pOut->readDbs, ctx->user.dbFName, strlen(ctx->user.dbFName))) {
    pass = true;
  } else if (ctx->user.type == AUTH_TYPE_WRITE && pOut->writeDbs && taosHashGet(pOut->writeDbs, ctx->user.dbFName, strlen(ctx->user.dbFName))) {
    pass = true;
  }

_return:

  if (TSDB_CODE_SUCCESS == code) {
    pTask->res = taosMemoryCalloc(1, sizeof(bool));
    if (NULL == pTask->res) {
      code = TSDB_CODE_OUT_OF_MEMORY;
    } else {
      *(bool*)pTask->res = pass;
    }
  }

  ctgUpdateUserEnqueue(pCtg, pOut, false);
  taosMemoryFreeClear(pTask->msgCtx.out);

  ctgHandleTaskEnd(pTask, code);

  CTG_RET(code);
}

int32_t ctgAsyncRefreshTbMeta(SCtgTask *pTask) {
  SCatalog* pCtg = pTask->pJob->pCtg; 
  void *pTrans = pTask->pJob->pTrans; 
  const SEpSet* pMgmtEps = &pTask->pJob->pMgmtEps;
  int32_t code = 0;
  SCtgTbMetaCtx* ctx = (SCtgTbMetaCtx*)pTask->taskCtx;

  if (CTG_FLAG_IS_SYS_DB(ctx->flag)) {
    ctgDebug("will refresh sys db tbmeta, tbName:%s", tNameGetTableName(ctx->pName));

    CTG_RET(ctgGetTbMetaFromMnodeImpl(CTG_PARAMS_LIST(), (char *)ctx->pName->dbname, (char *)ctx->pName->tname, NULL, pTask));
  }

  if (CTG_FLAG_IS_STB(ctx->flag)) {
    ctgDebug("will refresh tbmeta, supposed to be stb, tbName:%s", tNameGetTableName(ctx->pName));

    // if get from mnode failed, will not try vnode
    CTG_RET(ctgGetTbMetaFromMnode(CTG_PARAMS_LIST(), ctx->pName, NULL, pTask));
  }

  SCtgDBCache *dbCache = NULL;
  char dbFName[TSDB_DB_FNAME_LEN] = {0};
  tNameGetFullDbName(ctx->pName, dbFName);
  
  CTG_ERR_RET(ctgAcquireVgInfoFromCache(pCtg, dbFName, &dbCache));
  if (dbCache) {
    SVgroupInfo vgInfo = {0};
    CTG_ERR_RET(ctgGetVgInfoFromHashValue(pCtg, dbCache->vgInfo, ctx->pName, &vgInfo));

    ctgDebug("will refresh tbmeta, not supposed to be stb, tbName:%s, flag:%d", tNameGetTableName(ctx->pName), ctx->flag);

    CTG_ERR_JRET(ctgGetTbMetaFromVnode(CTG_PARAMS_LIST(), ctx->pName, &vgInfo, NULL, pTask));
  } else {
    SBuildUseDBInput input = {0};

    tstrncpy(input.db, dbFName, tListLen(input.db));
    input.vgVersion = CTG_DEFAULT_INVALID_VERSION;

    CTG_ERR_JRET(ctgGetDBVgInfoFromMnode(pCtg, pTrans, pMgmtEps, &input, NULL, pTask));
  }

_return:

  if (dbCache) {
    ctgReleaseVgInfo(dbCache);
    ctgReleaseDBCache(pCtg, dbCache);
  }

  CTG_RET(code);
}

int32_t ctgLaunchGetTbMetaTask(SCtgTask *pTask) {
  SCatalog* pCtg = pTask->pJob->pCtg; 
  void *pTrans = pTask->pJob->pTrans; 
  const SEpSet* pMgmtEps = &pTask->pJob->pMgmtEps;

  CTG_ERR_RET(ctgGetTbMetaFromCache(CTG_PARAMS_LIST(), (SCtgTbMetaCtx*)pTask->taskCtx, (STableMeta**)&pTask->res));
  if (pTask->res) {
    CTG_ERR_RET(ctgHandleTaskEnd(pTask, 0));
    return TSDB_CODE_SUCCESS;
  }

  CTG_ERR_RET(ctgAsyncRefreshTbMeta(pTask));

  return TSDB_CODE_SUCCESS;
}

int32_t ctgLaunchGetDbVgTask(SCtgTask *pTask) {
  int32_t code = 0;
  SCatalog* pCtg = pTask->pJob->pCtg; 
  void *pTrans = pTask->pJob->pTrans; 
  const SEpSet* pMgmtEps = &pTask->pJob->pMgmtEps;
  SCtgDBCache *dbCache = NULL;
  SCtgDbVgCtx* pCtx = (SCtgDbVgCtx*)pTask->taskCtx;
  
  CTG_ERR_RET(ctgAcquireVgInfoFromCache(pCtg, pCtx->dbFName, &dbCache));
  if (NULL != dbCache) {
    CTG_ERR_JRET(ctgGenerateVgList(pCtg, dbCache->vgInfo->vgHash, (SArray**)&pTask->res));
    
    CTG_ERR_JRET(ctgHandleTaskEnd(pTask, 0));
  } else {
    SBuildUseDBInput input = {0};
    
    tstrncpy(input.db, pCtx->dbFName, tListLen(input.db));
    input.vgVersion = CTG_DEFAULT_INVALID_VERSION;
    
    CTG_ERR_RET(ctgGetDBVgInfoFromMnode(pCtg, pTrans, pMgmtEps, &input, NULL, pTask));
  }

_return:

  if (dbCache) {
    ctgReleaseVgInfo(dbCache);
    ctgReleaseDBCache(pCtg, dbCache);
  }

  CTG_RET(code);
}

int32_t ctgLaunchGetTbHashTask(SCtgTask *pTask) {
  int32_t code = 0;
  SCatalog* pCtg = pTask->pJob->pCtg; 
  void *pTrans = pTask->pJob->pTrans; 
  const SEpSet* pMgmtEps = &pTask->pJob->pMgmtEps;
  SCtgDBCache *dbCache = NULL;
  SCtgTbHashCtx* pCtx = (SCtgTbHashCtx*)pTask->taskCtx;
  
  CTG_ERR_RET(ctgAcquireVgInfoFromCache(pCtg, pCtx->dbFName, &dbCache));
  if (NULL != dbCache) {
    pTask->res = taosMemoryMalloc(sizeof(SVgroupInfo));
    if (NULL == pTask->res) {
      CTG_ERR_JRET(TSDB_CODE_OUT_OF_MEMORY);
    }
    CTG_ERR_JRET(ctgGetVgInfoFromHashValue(pCtg, dbCache->vgInfo, pCtx->pName, (SVgroupInfo*)pTask->res));
    
    CTG_ERR_JRET(ctgHandleTaskEnd(pTask, 0));
  } else {
    SBuildUseDBInput input = {0};
    
    tstrncpy(input.db, pCtx->dbFName, tListLen(input.db));
    input.vgVersion = CTG_DEFAULT_INVALID_VERSION;
    
    CTG_ERR_RET(ctgGetDBVgInfoFromMnode(pCtg, pTrans, pMgmtEps, &input, NULL, pTask));
  }

_return:

  if (dbCache) {
    ctgReleaseVgInfo(dbCache);
    ctgReleaseDBCache(pCtg, dbCache);
  }

  CTG_RET(code);
}

int32_t ctgLaunchGetQnodeTask(SCtgTask *pTask) {
  SCatalog* pCtg = pTask->pJob->pCtg; 
  void *pTrans = pTask->pJob->pTrans; 
  const SEpSet* pMgmtEps = &pTask->pJob->pMgmtEps;

  CTG_ERR_RET(ctgGetQnodeListFromMnode(CTG_PARAMS_LIST(), NULL, pTask));

  return TSDB_CODE_SUCCESS;
}

int32_t ctgLaunchGetDbCfgTask(SCtgTask *pTask) {
  SCatalog* pCtg = pTask->pJob->pCtg; 
  void *pTrans = pTask->pJob->pTrans; 
  const SEpSet* pMgmtEps = &pTask->pJob->pMgmtEps;
  SCtgDbCfgCtx* pCtx = (SCtgDbCfgCtx*)pTask->taskCtx;

  CTG_ERR_RET(ctgGetDBCfgFromMnode(CTG_PARAMS_LIST(), pCtx->dbFName, NULL, pTask));

  return TSDB_CODE_SUCCESS;
}

int32_t ctgLaunchGetDbInfoTask(SCtgTask *pTask) {
  int32_t code = 0;
  SCatalog* pCtg = pTask->pJob->pCtg; 
  void *pTrans = pTask->pJob->pTrans; 
  const SEpSet* pMgmtEps = &pTask->pJob->pMgmtEps;
  SCtgDBCache *dbCache = NULL;
  SCtgDbInfoCtx* pCtx = (SCtgDbInfoCtx*)pTask->taskCtx;

  pTask->res = taosMemoryCalloc(1, sizeof(SDbInfo));
  if (NULL == pTask->res) {
    CTG_ERR_RET(TSDB_CODE_OUT_OF_MEMORY);
  }

  SDbInfo* pInfo = (SDbInfo*)pTask->res;
  CTG_ERR_RET(ctgAcquireVgInfoFromCache(pCtg, pCtx->dbFName, &dbCache));
  if (NULL != dbCache) {
    pInfo->vgVer = dbCache->vgInfo->vgVersion;
    pInfo->dbId = dbCache->dbId;
    pInfo->tbNum = dbCache->vgInfo->numOfTable;
  } else {
    pInfo->vgVer = CTG_DEFAULT_INVALID_VERSION;
  }

  CTG_ERR_JRET(ctgHandleTaskEnd(pTask, 0));

_return:

  if (dbCache) {
    ctgReleaseVgInfo(dbCache);
    ctgReleaseDBCache(pCtg, dbCache);
  }

  CTG_RET(code);
}

int32_t ctgLaunchGetIndexTask(SCtgTask *pTask) {
  SCatalog* pCtg = pTask->pJob->pCtg; 
  void *pTrans = pTask->pJob->pTrans; 
  const SEpSet* pMgmtEps = &pTask->pJob->pMgmtEps;
  SCtgIndexCtx* pCtx = (SCtgIndexCtx*)pTask->taskCtx;

  CTG_ERR_RET(ctgGetIndexInfoFromMnode(CTG_PARAMS_LIST(), pCtx->indexFName, NULL, pTask));

  return TSDB_CODE_SUCCESS;
}

int32_t ctgLaunchGetUdfTask(SCtgTask *pTask) {
  SCatalog* pCtg = pTask->pJob->pCtg; 
  void *pTrans = pTask->pJob->pTrans; 
  const SEpSet* pMgmtEps = &pTask->pJob->pMgmtEps;
  SCtgUdfCtx* pCtx = (SCtgUdfCtx*)pTask->taskCtx;

  CTG_ERR_RET(ctgGetUdfInfoFromMnode(CTG_PARAMS_LIST(), pCtx->udfName, NULL, pTask));

  return TSDB_CODE_SUCCESS;
}

int32_t ctgLaunchGetUserTask(SCtgTask *pTask) {
  SCatalog* pCtg = pTask->pJob->pCtg; 
  void *pTrans = pTask->pJob->pTrans; 
  const SEpSet* pMgmtEps = &pTask->pJob->pMgmtEps;
  SCtgUserCtx* pCtx = (SCtgUserCtx*)pTask->taskCtx;
  bool inCache = false;
  bool pass = false;
  
  CTG_ERR_RET(ctgChkAuthFromCache(pCtg, pCtx->user.user, pCtx->user.dbFName, pCtx->user.type, &inCache, &pass));
  if (inCache) {
    pTask->res = taosMemoryCalloc(1, sizeof(bool));
    if (NULL == pTask->res) {
      CTG_ERR_RET(TSDB_CODE_OUT_OF_MEMORY);
    }
    *(bool*)pTask->res = pass;
    
    CTG_ERR_RET(ctgHandleTaskEnd(pTask, 0));
    return TSDB_CODE_SUCCESS;
  }

  CTG_ERR_RET(ctgGetUserDbAuthFromMnode(CTG_PARAMS_LIST(), pCtx->user.user, NULL, pTask));

  return TSDB_CODE_SUCCESS;
}

int32_t ctgRelaunchGetTbMetaTask(SCtgTask *pTask) {
  ctgResetTbMetaTask(pTask);

  CTG_ERR_RET(ctgLaunchGetTbMetaTask(pTask));

  return TSDB_CODE_SUCCESS;
}

SCtgAsyncFps gCtgAsyncFps[] = {
  {ctgLaunchGetQnodeTask,  ctgHandleGetQnodeRsp,  ctgDumpQnodeRes},
  {ctgLaunchGetDbVgTask,   ctgHandleGetDbVgRsp,   ctgDumpDbVgRes},
  {ctgLaunchGetDbCfgTask,  ctgHandleGetDbCfgRsp,  ctgDumpDbCfgRes},
  {ctgLaunchGetDbInfoTask, ctgHandleGetDbInfoRsp, ctgDumpDbInfoRes},
  {ctgLaunchGetTbMetaTask, ctgHandleGetTbMetaRsp, ctgDumpTbMetaRes},
  {ctgLaunchGetTbHashTask, ctgHandleGetTbHashRsp, ctgDumpTbHashRes},
  {ctgLaunchGetIndexTask,  ctgHandleGetIndexRsp,  ctgDumpIndexRes},
  {ctgLaunchGetUdfTask,    ctgHandleGetUdfRsp,    ctgDumpUdfRes},
  {ctgLaunchGetUserTask,   ctgHandleGetUserRsp,   ctgDumpUserRes},
};

int32_t ctgMakeAsyncRes(SCtgJob *pJob) {
  int32_t code = 0;
  int32_t taskNum = taosArrayGetSize(pJob->pTasks);
  
  for (int32_t i = 0; i < taskNum; ++i) {
    SCtgTask *pTask = taosArrayGet(pJob->pTasks, i);
    CTG_ERR_RET((*gCtgAsyncFps[pTask->type].dumpResFp)(pTask));
  }

  return TSDB_CODE_SUCCESS;
}


int32_t ctgLaunchJob(SCtgJob *pJob) {
  int32_t taskNum = taosArrayGetSize(pJob->pTasks);
  
  for (int32_t i = 0; i < taskNum; ++i) {
    SCtgTask *pTask = taosArrayGet(pJob->pTasks, i);

    qDebug("QID:0x%" PRIx64 " start to launch task %d", pJob->queryId, pTask->taskId);
    CTG_ERR_RET((*gCtgAsyncFps[pTask->type].launchFp)(pTask));
  }

  return TSDB_CODE_SUCCESS;
}


<|MERGE_RESOLUTION|>--- conflicted
+++ resolved
@@ -301,8 +301,6 @@
         name = taosHashIterate(pTb, name);
       }
 
-<<<<<<< HEAD
-=======
       taosHashCleanup(pTb);
     } else {
       for (int32_t i = 0; i < pJob->tbMetaNum; ++i) {
@@ -320,7 +318,6 @@
   return TSDB_CODE_SUCCESS;
 }
 
->>>>>>> 6a5604fc
 int32_t ctgInitJob(CTG_PARAMS, SCtgJob** job, uint64_t reqId, const SCatalogReq* pReq, catalogCallback fp, void* param, int32_t* taskNum) {
   int32_t code = 0;
   int32_t tbMetaNum = (int32_t)taosArrayGetSize(pReq->pTableMeta);
@@ -335,11 +332,7 @@
 
   *taskNum = tbMetaNum + dbVgNum + udfNum + tbHashNum + qnodeNum + dbCfgNum + indexNum + userNum + dbInfoNum;
   if (*taskNum <= 0) {
-<<<<<<< HEAD
-    ctgError("Empty input for job, no need to retrieve meta, reqId:0x%" PRIx64, reqId);
-=======
     ctgDebug("Empty input for job, no need to retrieve meta, reqId:0x%" PRIx64, reqId);
->>>>>>> 6a5604fc
     return TSDB_CODE_SUCCESS;
   }
 
@@ -424,8 +417,6 @@
     CTG_ERR_JRET(ctgInitGetQnodeTask(pJob, taskIdx++));
   }
 
-<<<<<<< HEAD
-=======
   pJob->refId = taosAddRef(gCtgMgmt.jobPool, pJob);
   if (pJob->refId < 0) {
     ctgError("add job to ref failed, error: %s", tstrerror(terrno));
@@ -438,7 +429,6 @@
   return TSDB_CODE_SUCCESS;
 
 
->>>>>>> 6a5604fc
 _return:
   taosMemoryFreeClear(*job);
   CTG_RET(code);
