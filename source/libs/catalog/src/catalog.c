/*
 * Copyright (c) 2019 TAOS Data, Inc. <jhtao@taosdata.com>
 *
 * This program is free software: you can use, redistribute, and/or modify
 * it under the terms of the GNU Affero General Public License, version 3
 * or later ("AGPL"), as published by the Free Software Foundation.
 *
 * This program is distributed in the hope that it will be useful, but WITHOUT
 * ANY WARRANTY; without even the implied warranty of MERCHANTABILITY or
 * FITNESS FOR A PARTICULAR PURPOSE.
 *
 * You should have received a copy of the GNU Affero General Public License
 * along with this program. If not, see <http://www.gnu.org/licenses/>.
 */

#include "catalogInt.h"
#include "query.h"
#include "systable.h"
#include "tname.h"
#include "tref.h"
#include "trpc.h"

SCatalogMgmt gCtgMgmt = {0};

int32_t ctgGetDBVgInfo(SCatalog* pCtg, SRequestConnInfo* pConn, const char* dbFName, SCtgDBCache** dbCache,
                       SDBVgInfo** pInfo, bool* exists) {
  int32_t code = 0;

  CTG_ERR_RET(ctgAcquireVgInfoFromCache(pCtg, dbFName, dbCache));

  if (*dbCache) {
    if (exists) {
      *exists = true;
    }
    
    return TSDB_CODE_SUCCESS;
  }

  if (exists) {
    *exists = false;
    return TSDB_CODE_SUCCESS;
  }

  SUseDbOutput     DbOut = {0};
  SBuildUseDBInput input = {0};

  tstrncpy(input.db, dbFName, tListLen(input.db));
  input.vgVersion = CTG_DEFAULT_INVALID_VERSION;

  CTG_ERR_RET(ctgGetDBVgInfoFromMnode(pCtg, pConn, &input, &DbOut, NULL));

  CTG_ERR_JRET(ctgCloneVgInfo(DbOut.dbVgroup, pInfo));

  CTG_ERR_RET(ctgUpdateVgroupEnqueue(pCtg, dbFName, DbOut.dbId, DbOut.dbVgroup, false));

  return TSDB_CODE_SUCCESS;

_return:

  taosMemoryFreeClear(*pInfo);
  *pInfo = DbOut.dbVgroup;

  CTG_RET(code);
}

int32_t ctgRefreshDBVgInfo(SCatalog* pCtg, SRequestConnInfo* pConn, const char* dbFName) {
  int32_t      code = 0;
  SCtgDBCache* dbCache = NULL;

  CTG_ERR_RET(ctgAcquireVgInfoFromCache(pCtg, dbFName, &dbCache));

  SUseDbOutput     DbOut = {0};
  SBuildUseDBInput input = {0};
  tstrncpy(input.db, dbFName, tListLen(input.db));

  if (NULL != dbCache) {
    input.dbId = dbCache->dbId;

    ctgReleaseVgInfoToCache(pCtg, dbCache);
  }

  input.vgVersion = CTG_DEFAULT_INVALID_VERSION;
  input.numOfTable = 0;

  code = ctgGetDBVgInfoFromMnode(pCtg, pConn, &input, &DbOut, NULL);
  if (code) {
    if (CTG_DB_NOT_EXIST(code) && (NULL != dbCache)) {
      ctgDebug("db no longer exist, dbFName:%s, dbId:0x%" PRIx64, input.db, input.dbId);
      ctgDropDbCacheEnqueue(pCtg, input.db, input.dbId);
    }

    CTG_ERR_RET(code);
  }

  CTG_ERR_RET(ctgUpdateVgroupEnqueue(pCtg, dbFName, DbOut.dbId, DbOut.dbVgroup, true));

  return TSDB_CODE_SUCCESS;
}

int32_t ctgRefreshTbMeta(SCatalog* pCtg, SRequestConnInfo* pConn, SCtgTbMetaCtx* ctx, STableMetaOutput** pOutput,
                         bool syncReq) {
  SVgroupInfo vgroupInfo = {0};
  int32_t     code = 0;

  if (!CTG_FLAG_IS_SYS_DB(ctx->flag)) {
    CTG_ERR_RET(ctgGetTbHashVgroup(pCtg, pConn, ctx->pName, &vgroupInfo, NULL));
  }

  STableMetaOutput  moutput = {0};
  STableMetaOutput* output = taosMemoryCalloc(1, sizeof(STableMetaOutput));
  if (NULL == output) {
    ctgError("malloc %d failed", (int32_t)sizeof(STableMetaOutput));
    CTG_ERR_RET(TSDB_CODE_OUT_OF_MEMORY);
  }

  if (CTG_FLAG_IS_SYS_DB(ctx->flag)) {
    ctgDebug("will refresh tbmeta, supposed in information_schema, tbName:%s", tNameGetTableName(ctx->pName));

    CTG_ERR_JRET(
        ctgGetTbMetaFromMnodeImpl(pCtg, pConn, (char*)ctx->pName->dbname, (char*)ctx->pName->tname, output, NULL));
  } else if (CTG_FLAG_IS_STB(ctx->flag)) {
    ctgDebug("will refresh tbmeta, supposed to be stb, tbName:%s", tNameGetTableName(ctx->pName));

    // if get from mnode failed, will not try vnode
    CTG_ERR_JRET(ctgGetTbMetaFromMnode(pCtg, pConn, ctx->pName, output, NULL));

    if (CTG_IS_META_NULL(output->metaType)) {
      CTG_ERR_JRET(ctgGetTbMetaFromVnode(pCtg, pConn, ctx->pName, &vgroupInfo, output, NULL));
    }
  } else {
    ctgDebug("will refresh tbmeta, not supposed to be stb, tbName:%s, flag:%d", tNameGetTableName(ctx->pName),
             ctx->flag);

    // if get from vnode failed or no table meta, will not try mnode
    CTG_ERR_JRET(ctgGetTbMetaFromVnode(pCtg, pConn, ctx->pName, &vgroupInfo, output, NULL));

    if (CTG_IS_META_TABLE(output->metaType) && TSDB_SUPER_TABLE == output->tbMeta->tableType) {
      ctgDebug("will continue to refresh tbmeta since got stb, tbName:%s", tNameGetTableName(ctx->pName));

      taosMemoryFreeClear(output->tbMeta);

      CTG_ERR_JRET(ctgGetTbMetaFromMnodeImpl(pCtg, pConn, output->dbFName, output->tbName, output, NULL));
    } else if (CTG_IS_META_BOTH(output->metaType)) {
      int32_t exist = 0;
      if (!CTG_FLAG_IS_FORCE_UPDATE(ctx->flag)) {
        CTG_ERR_JRET(ctgTbMetaExistInCache(pCtg, output->dbFName, output->tbName, &exist));
      }

      if (0 == exist) {
        CTG_ERR_JRET(ctgGetTbMetaFromMnodeImpl(pCtg, pConn, output->dbFName, output->tbName, &moutput, NULL));

        if (CTG_IS_META_NULL(moutput.metaType)) {
          SET_META_TYPE_NULL(output->metaType);
        }

        taosMemoryFreeClear(output->tbMeta);
        output->tbMeta = moutput.tbMeta;
        moutput.tbMeta = NULL;
      } else {
        taosMemoryFreeClear(output->tbMeta);

        SET_META_TYPE_CTABLE(output->metaType);
      }
    }
  }

  if (CTG_IS_META_NULL(output->metaType)) {
    ctgError("no tbmeta got, tbNmae:%s", tNameGetTableName(ctx->pName));
    ctgRemoveTbMetaFromCache(pCtg, ctx->pName, false);
    CTG_ERR_JRET(CTG_ERR_CODE_TABLE_NOT_EXIST);
  }

  if (CTG_IS_META_TABLE(output->metaType)) {
    ctgDebug("tbmeta got, dbFName:%s, tbName:%s, tbType:%d", output->dbFName, output->tbName,
             output->tbMeta->tableType);
  } else {
    ctgDebug("tbmeta got, dbFName:%s, tbName:%s, tbType:%d, stbMetaGot:%d", output->dbFName, output->ctbName,
             output->ctbMeta.tableType, CTG_IS_META_BOTH(output->metaType));
  }

  if (pOutput) {
    CTG_ERR_JRET(ctgCloneMetaOutput(output, pOutput));
  }

  code = ctgUpdateTbMetaEnqueue(pCtg, output, syncReq);
  output = NULL;
  CTG_ERR_JRET(code);

  return TSDB_CODE_SUCCESS;

_return:

  if (output) {
    taosMemoryFreeClear(output->tbMeta);
    taosMemoryFreeClear(output);
  }
  
  CTG_RET(code);
}

int32_t ctgGetTbMeta(SCatalog* pCtg, SRequestConnInfo* pConn, SCtgTbMetaCtx* ctx, STableMeta** pTableMeta) {
  int32_t           code = 0;
  STableMetaOutput* output = NULL;

  CTG_ERR_RET(ctgGetTbMetaFromCache(pCtg, ctx, pTableMeta));
  if (*pTableMeta || (ctx->flag & CTG_FLAG_ONLY_CACHE)) {
    goto _return;
  }

  while (true) {
    CTG_ERR_JRET(ctgRefreshTbMeta(pCtg, pConn, ctx, &output, ctx->flag & CTG_FLAG_SYNC_OP));

    if (CTG_IS_META_TABLE(output->metaType)) {
      *pTableMeta = output->tbMeta;
      goto _return;
    }

    if (CTG_IS_META_BOTH(output->metaType)) {
      memcpy(output->tbMeta, &output->ctbMeta, sizeof(output->ctbMeta));

      *pTableMeta = output->tbMeta;
      goto _return;
    }

    if ((!CTG_IS_META_CTABLE(output->metaType)) || output->tbMeta) {
      ctgError("invalid metaType:%d", output->metaType);
      taosMemoryFreeClear(output->tbMeta);
      CTG_ERR_JRET(TSDB_CODE_CTG_INTERNAL_ERROR);
    }

    // HANDLE ONLY CHILD TABLE META

    taosMemoryFreeClear(output->tbMeta);

    SName stbName = *ctx->pName;
    strcpy(stbName.tname, output->tbName);
    SCtgTbMetaCtx stbCtx = {0};
    stbCtx.flag = ctx->flag;
    stbCtx.pName = &stbName;

    CTG_ERR_JRET(ctgReadTbMetaFromCache(pCtg, &stbCtx, pTableMeta));
    if (NULL == *pTableMeta) {
      ctgDebug("stb no longer exist, dbFName:%s, tbName:%s", output->dbFName, ctx->pName->tname);
      continue;
    }

    memcpy(*pTableMeta, &output->ctbMeta, sizeof(output->ctbMeta));

    break;
  }

_return:

  if (CTG_TABLE_NOT_EXIST(code) && ctx->tbInfo.inCache) {
    char dbFName[TSDB_DB_FNAME_LEN] = {0};
    if (CTG_FLAG_IS_SYS_DB(ctx->flag)) {
      strcpy(dbFName, ctx->pName->dbname);
    } else {
      tNameGetFullDbName(ctx->pName, dbFName);
    }

    if (TSDB_SUPER_TABLE == ctx->tbInfo.tbType) {
      ctgDropStbMetaEnqueue(pCtg, dbFName, ctx->tbInfo.dbId, ctx->pName->tname, ctx->tbInfo.suid, false);
    } else {
      ctgDropTbMetaEnqueue(pCtg, dbFName, ctx->tbInfo.dbId, ctx->pName->tname, false);
    }
  }

  taosMemoryFreeClear(output);

  if (*pTableMeta) {
    ctgDebug("tbmeta returned, tbName:%s, tbType:%d", ctx->pName->tname, (*pTableMeta)->tableType);
    ctgdShowTableMeta(pCtg, ctx->pName->tname, *pTableMeta);
  }

  CTG_RET(code);
}

int32_t ctgUpdateTbMeta(SCatalog* pCtg, STableMetaRsp* rspMsg, bool syncOp) {
  STableMetaOutput* output = taosMemoryCalloc(1, sizeof(STableMetaOutput));
  if (NULL == output) {
    ctgError("malloc %d failed", (int32_t)sizeof(STableMetaOutput));
    CTG_ERR_RET(TSDB_CODE_OUT_OF_MEMORY);
  }

  int32_t code = 0;

  strcpy(output->dbFName, rspMsg->dbFName);

  output->dbId = rspMsg->dbId;

  if (TSDB_CHILD_TABLE == rspMsg->tableType && NULL == rspMsg->pSchemas) {
    strcpy(output->ctbName, rspMsg->tbName);

    SET_META_TYPE_CTABLE(output->metaType);

    CTG_ERR_JRET(queryCreateCTableMetaFromMsg(rspMsg, &output->ctbMeta));
  } else {
    strcpy(output->tbName, rspMsg->tbName);

    SET_META_TYPE_TABLE(output->metaType);

    CTG_ERR_JRET(queryCreateTableMetaFromMsg(rspMsg, rspMsg->tableType == TSDB_SUPER_TABLE, &output->tbMeta));
  }

  code = ctgUpdateTbMetaEnqueue(pCtg, output, syncOp);
  output = NULL;
  CTG_ERR_JRET(code);

  return TSDB_CODE_SUCCESS;

_return:

  if (output) {
    taosMemoryFreeClear(output->tbMeta);
    taosMemoryFreeClear(output);
  }
  
  CTG_RET(code);
}

int32_t ctgChkAuth(SCatalog* pCtg, SRequestConnInfo* pConn, SUserAuthInfo *pReq, SUserAuthRes* pRes, bool* exists) {
  bool    inCache = false;
  int32_t code = 0;
  SCtgAuthRsp rsp = {0};
  rsp.pRawRes = pRes;

  CTG_ERR_RET(ctgChkAuthFromCache(pCtg, pReq, &inCache, &rsp));

  if (inCache) {
    if (exists) {
      *exists = true;
    }
    
    return TSDB_CODE_SUCCESS;
  } else if (exists) {
    *exists = false;
    return TSDB_CODE_SUCCESS;
  }

  SCtgAuthReq req = {0};
  req.pRawReq = pReq;
  req.pConn = pConn;
  req.onlyCache = exists ? true : false;
  CTG_ERR_RET(ctgGetUserDbAuthFromMnode(pCtg, pConn, pReq->user, &req.authInfo, NULL));

  CTG_ERR_JRET(ctgChkSetAuthRes(pCtg, &req, &rsp));
  if (rsp.metaNotExists && exists) {
    *exists = false;
  }

_return:

  ctgUpdateUserEnqueue(pCtg, &req.authInfo, false);

  CTG_RET(code);
}

int32_t ctgGetTbType(SCatalog* pCtg, SRequestConnInfo* pConn, SName* pTableName, int32_t* tbType) {
  char dbFName[TSDB_DB_FNAME_LEN];
  tNameGetFullDbName(pTableName, dbFName);
  CTG_ERR_RET(ctgReadTbTypeFromCache(pCtg, dbFName, pTableName->tname, tbType));
  if (*tbType > 0) {
    return TSDB_CODE_SUCCESS;
  }

  STableMeta*   pMeta = NULL;
  SCtgTbMetaCtx ctx = {0};
  ctx.pName = (SName*)pTableName;
  ctx.flag = CTG_FLAG_UNKNOWN_STB;
  CTG_ERR_RET(ctgGetTbMeta(pCtg, pConn, &ctx, &pMeta));

  *tbType = pMeta->tableType;
  taosMemoryFree(pMeta);

  return TSDB_CODE_SUCCESS;
}

int32_t ctgGetTbIndex(SCatalog* pCtg, SRequestConnInfo* pConn, SName* pTableName, SArray** pRes) {
  CTG_ERR_RET(ctgReadTbIndexFromCache(pCtg, pTableName, pRes));
  if (*pRes) {
    return TSDB_CODE_SUCCESS;
  }

  STableIndex* pIndex = taosMemoryCalloc(1, sizeof(STableIndex));
  if (NULL == pIndex) {
    CTG_ERR_RET(TSDB_CODE_OUT_OF_MEMORY);
  }

  int32_t code = ctgGetTbIndexFromMnode(pCtg, pConn, (SName*)pTableName, pIndex, NULL);
  if (TSDB_CODE_MND_DB_INDEX_NOT_EXIST == code) {
    code = 0;
    goto _return;
  }
  CTG_ERR_JRET(code);

  SArray* pInfo = NULL;
  CTG_ERR_JRET(ctgCloneTableIndex(pIndex->pIndex, &pInfo));

  *pRes = pInfo;

  CTG_ERR_JRET(ctgUpdateTbIndexEnqueue(pCtg, &pIndex, false));

  return TSDB_CODE_SUCCESS;

_return:

  tFreeSTableIndexRsp(pIndex);
  taosMemoryFree(pIndex);

  taosArrayDestroyEx(*pRes, tFreeSTableIndexInfo);
  *pRes = NULL;

  CTG_RET(code);
}

int32_t ctgGetTbCfg(SCatalog* pCtg, SRequestConnInfo* pConn, SName* pTableName, STableCfg** pCfg) {
  int32_t tbType = 0;
  CTG_ERR_RET(ctgGetTbType(pCtg, pConn, pTableName, &tbType));

  if (TSDB_SUPER_TABLE == tbType) {
    CTG_ERR_RET(ctgGetTableCfgFromMnode(pCtg, pConn, pTableName, pCfg, NULL));
  } else {
    SVgroupInfo vgroupInfo = {0};
    CTG_ERR_RET(ctgGetTbHashVgroup(pCtg, pConn, pTableName, &vgroupInfo, NULL));
    CTG_ERR_RET(ctgGetTableCfgFromVnode(pCtg, pConn, pTableName, &vgroupInfo, pCfg, NULL));
  }

  CTG_RET(TSDB_CODE_SUCCESS);
}

int32_t ctgGetTbTag(SCatalog* pCtg, SRequestConnInfo* pConn, SName* pTableName, SArray** pRes) {
  SVgroupInfo vgroupInfo = {0};
  STableCfg* pCfg = NULL;
  int32_t code = 0;

  CTG_ERR_RET(ctgGetTbHashVgroup(pCtg, pConn, pTableName, &vgroupInfo, NULL));
  CTG_ERR_RET(ctgGetTableCfgFromVnode(pCtg, pConn, pTableName, &vgroupInfo, &pCfg, NULL));

  if (NULL == pCfg->pTags || pCfg->tagsLen <= 0) {
    ctgError("invalid tag in tbCfg rsp, pTags:%p, len:%d", pCfg->pTags, pCfg->tagsLen);
    CTG_ERR_JRET(TSDB_CODE_INVALID_MSG);
  }

  SArray* pTagVals = NULL;
  STag*   pTag = (STag*)pCfg->pTags;

  if (tTagIsJson(pTag)) {
    pTagVals = taosArrayInit(1, sizeof(STagVal));
    if (NULL == pTagVals) {
      CTG_ERR_JRET(TSDB_CODE_OUT_OF_MEMORY);
    }

    char* pJson = parseTagDatatoJson(pTag);
    STagVal tagVal;
    tagVal.cid = 0;
    tagVal.type = TSDB_DATA_TYPE_JSON;
    tagVal.pData = pJson;
    tagVal.nData = strlen(pJson);
    taosArrayPush(pTagVals, &tagVal);
  } else {
    CTG_ERR_JRET(tTagToValArray((const STag*)pCfg->pTags, &pTagVals));
  }

  *pRes = pTagVals;

_return:

  tFreeSTableCfgRsp((STableCfgRsp*)pCfg);
  
  CTG_RET(code);
}

int32_t ctgGetTbDistVgInfo(SCatalog* pCtg, SRequestConnInfo* pConn, SName* pTableName, SArray** pVgList) {
  STableMeta*   tbMeta = NULL;
  int32_t       code = 0;
  SVgroupInfo   vgroupInfo = {0};
  SCtgDBCache*  dbCache = NULL;
  SArray*       vgList = NULL;
  SDBVgInfo*    vgInfo = NULL;
  SCtgTbMetaCtx ctx = {0};
  ctx.pName = pTableName;
  ctx.flag = CTG_FLAG_UNKNOWN_STB;

  *pVgList = NULL;

  CTG_ERR_JRET(ctgGetTbMeta(pCtg, pConn, &ctx, &tbMeta));

  char db[TSDB_DB_FNAME_LEN] = {0};
  tNameGetFullDbName(pTableName, db);

  SHashObj* vgHash = NULL;
  CTG_ERR_JRET(ctgGetDBVgInfo(pCtg, pConn, db, &dbCache, &vgInfo, NULL));

  if (dbCache) {
    vgHash = dbCache->vgCache.vgInfo->vgHash;
  } else {
    vgHash = vgInfo->vgHash;
  }

  if (tbMeta->tableType == TSDB_SUPER_TABLE) {
    CTG_ERR_JRET(ctgGenerateVgList(pCtg, vgHash, pVgList));
  } else {
    // USE HASH METHOD INSTEAD OF VGID IN TBMETA
    ctgError("invalid method to get none stb vgInfo, tbType:%d", tbMeta->tableType);
    CTG_ERR_JRET(TSDB_CODE_CTG_INVALID_INPUT);

#if 0  
    int32_t vgId = tbMeta->vgId;
    if (taosHashGetDup(vgHash, &vgId, sizeof(vgId), &vgroupInfo) != 0) {
      ctgWarn("table's vgId not found in vgroup list, vgId:%d, tbName:%s", vgId, tNameGetTableName(pTableName));
      CTG_ERR_JRET(TSDB_CODE_CTG_VG_META_MISMATCH);
    }

    vgList = taosArrayInit(1, sizeof(SVgroupInfo));
    if (NULL == vgList) {
      ctgError("taosArrayInit %d failed", (int32_t)sizeof(SVgroupInfo));
      CTG_ERR_JRET(TSDB_CODE_OUT_OF_MEMORY);    
    }

    if (NULL == taosArrayPush(vgList, &vgroupInfo)) {
      ctgError("taosArrayPush vgroupInfo to array failed, vgId:%d, tbName:%s", vgId, tNameGetTableName(pTableName));
      CTG_ERR_JRET(TSDB_CODE_CTG_INTERNAL_ERROR);
    }

    *pVgList = vgList;
    vgList = NULL;
#endif
  }

_return:

  if (dbCache) {
    ctgRUnlockVgInfo(dbCache);
    ctgReleaseDBCache(pCtg, dbCache);
  }

  taosMemoryFreeClear(tbMeta);

  if (vgInfo) {
    freeVgInfo(vgInfo);
  }

  if (vgList) {
    taosArrayDestroy(vgList);
    vgList = NULL;
  }

  CTG_RET(code);
}

int32_t ctgGetTbHashVgroup(SCatalog* pCtg, SRequestConnInfo* pConn, const SName* pTableName, SVgroupInfo* pVgroup, bool* exists) {
  if (IS_SYS_DBNAME(pTableName->dbname)) {
    ctgError("no valid vgInfo for db, dbname:%s", pTableName->dbname);
    CTG_ERR_RET(TSDB_CODE_CTG_INVALID_INPUT);
  }

  SCtgDBCache* dbCache = NULL;
  int32_t      code = 0;
  char         db[TSDB_DB_FNAME_LEN] = {0};
  tNameGetFullDbName(pTableName, db);

  SDBVgInfo* vgInfo = NULL;
  CTG_ERR_JRET(ctgGetDBVgInfo(pCtg, pConn, db, &dbCache, &vgInfo, exists));

  if (exists && false == *exists) {
    ctgDebug("db %s vgInfo not in cache", pTableName->dbname);
    return TSDB_CODE_SUCCESS;
  }
  
  CTG_ERR_JRET(ctgGetVgInfoFromHashValue(pCtg, vgInfo ? vgInfo : dbCache->vgCache.vgInfo, pTableName, pVgroup));

_return:

  if (dbCache) {
    ctgRUnlockVgInfo(dbCache);
    ctgReleaseDBCache(pCtg, dbCache);
  }

  if (vgInfo) {
    freeVgInfo(vgInfo);
  }

  CTG_RET(code);
}

int32_t ctgGetTbsHashVgId(SCatalog* pCtg, SRequestConnInfo* pConn, int32_t acctId, const char* pDb, const char* pTbs[], int32_t tbNum, int32_t* vgId) {
  if (IS_SYS_DBNAME(pDb)) {
    ctgError("no valid vgInfo for db, dbname:%s", pDb);
    CTG_ERR_RET(TSDB_CODE_CTG_INVALID_INPUT);
  }

  SCtgDBCache* dbCache = NULL;
  int32_t      code = 0;
  char         dbFName[TSDB_DB_FNAME_LEN] = {0};
  snprintf(dbFName, TSDB_DB_FNAME_LEN, "%d.%s", acctId, pDb);

  SDBVgInfo* vgInfo = NULL;
  CTG_ERR_JRET(ctgGetDBVgInfo(pCtg, pConn, dbFName, &dbCache, &vgInfo, NULL));
  
  CTG_ERR_JRET(ctgGetVgIdsFromHashValue(pCtg, vgInfo ? vgInfo : dbCache->vgCache.vgInfo, dbFName, pTbs, tbNum, vgId));

_return:

  if (dbCache) {
    ctgRUnlockVgInfo(dbCache);
    ctgReleaseDBCache(pCtg, dbCache);
  }

  if (vgInfo) {
    freeVgInfo(vgInfo);
  }

  CTG_RET(code);
}


int32_t ctgGetCachedTbVgMeta(SCatalog* pCtg, const SName* pTableName, SVgroupInfo* pVgroup, STableMeta** pTableMeta) {
  int32_t      code = 0;
  char         db[TSDB_DB_FNAME_LEN] = {0};
  tNameGetFullDbName(pTableName, db);
  SCtgDBCache *dbCache = NULL;
  SCtgTbCache *tbCache = NULL;

  CTG_ERR_RET(ctgAcquireVgMetaFromCache(pCtg, db, pTableName->tname, &dbCache, &tbCache));

  if (NULL == dbCache || NULL == tbCache) {
    *pTableMeta = NULL;
    return TSDB_CODE_SUCCESS;
  }

  CTG_ERR_JRET(ctgGetVgInfoFromHashValue(pCtg, dbCache->vgCache.vgInfo, pTableName, pVgroup));

  ctgRUnlockVgInfo(dbCache);

  SCtgTbMetaCtx ctx = {0};
  ctx.pName = (SName*)pTableName;
  ctx.flag = CTG_FLAG_UNKNOWN_STB;
  code = ctgCopyTbMeta(pCtg, &ctx, &dbCache, &tbCache, pTableMeta, db);

  ctgReleaseTbMetaToCache(pCtg, dbCache, tbCache);

  CTG_RET(code);

_return:
  
  ctgReleaseVgMetaToCache(pCtg, dbCache, tbCache);

  CTG_RET(code);
}


int32_t ctgRemoveTbMeta(SCatalog* pCtg, SName* pTableName) {
  int32_t code = 0;

  if (NULL == pCtg || NULL == pTableName) {
    CTG_ERR_RET(TSDB_CODE_CTG_INVALID_INPUT);
  }

  if (NULL == pCtg->dbCache) {
    return TSDB_CODE_SUCCESS;
  }

  CTG_ERR_JRET(ctgRemoveTbMetaFromCache(pCtg, pTableName, true));

_return:

  CTG_RET(code);
}

<<<<<<< HEAD
void ctgProcessTimerEvent(void *param, void *tmrId) {
  CTG_API_NENTER();

  int32_t cacheMaxSize = atomic_load_32(&tsMetaCacheMaxSize);
  if (cacheMaxSize >= 0) {
    uint64_t cacheSize = 0;
    ctgGetGlobalCacheSize(&cacheSize);
    bool overflow = CTG_CACHE_OVERFLOW(cacheSize, cacheMaxSize);
    
    qDebug("catalog cache size: %" PRIu64"B, maxCaseSize:%dMB, %s", cacheSize, cacheMaxSize, overflow ? "overflow" : "NO overflow");

    if (overflow) {
      int32_t code = ctgClearCacheEnqueue(NULL, true, false, false, false);
      if (code) {
        qError("clear cache enqueue failed, error:%s", tstrerror(code));
        taosTmrReset(ctgProcessTimerEvent, CTG_DEFAULT_CACHE_MON_MSEC, NULL, gCtgMgmt.timer, &gCtgMgmt.cacheTimer);
      }

      goto _return;
    }
  }

  qTrace("reset catalog timer");
  taosTmrReset(ctgProcessTimerEvent, CTG_DEFAULT_CACHE_MON_MSEC, NULL, gCtgMgmt.timer, &gCtgMgmt.cacheTimer);

_return:

  CTG_API_NLEAVE();
=======
int32_t ctgGetDBCfg(SCatalog* pCtg, SRequestConnInfo* pConn, const char* dbFName, SDbCfgInfo* pDbCfg) {
  CTG_ERR_RET(ctgReadDBCfgFromCache(pCtg, dbFName, pDbCfg));

  if (pDbCfg->cfgVersion < 0) {
    CTG_ERR_RET(ctgGetDBCfgFromMnode(pCtg, pConn, dbFName, pDbCfg, NULL));
    SDbCfgInfo *pCfg = ctgCloneDbCfgInfo(pDbCfg);    
    if (NULL == pCfg) {
      return TSDB_CODE_OUT_OF_MEMORY;
    }
    
    CTG_ERR_RET(ctgUpdateDbCfgEnqueue(pCtg, dbFName, pDbCfg->dbId, pCfg, false));
  }

  return TSDB_CODE_SUCCESS;
>>>>>>> 48dd3753
}


int32_t catalogInit(SCatalogCfg* cfg) {
  if (gCtgMgmt.pCluster) {
    qError("catalog already initialized");
    CTG_ERR_RET(TSDB_CODE_CTG_INVALID_INPUT);
  }

  memset(&gCtgMgmt, 0, sizeof(gCtgMgmt));

  if (cfg) {
    memcpy(&gCtgMgmt.cfg, cfg, sizeof(*cfg));

    if (gCtgMgmt.cfg.maxDBCacheNum == 0) {
      gCtgMgmt.cfg.maxDBCacheNum = CTG_DEFAULT_CACHE_DB_NUMBER;
    }

    if (gCtgMgmt.cfg.maxTblCacheNum == 0) {
      gCtgMgmt.cfg.maxTblCacheNum = CTG_DEFAULT_CACHE_TBLMETA_NUMBER;
    }

    if (gCtgMgmt.cfg.dbRentSec == 0) {
      gCtgMgmt.cfg.dbRentSec = CTG_DEFAULT_RENT_SECOND;
    }

    if (gCtgMgmt.cfg.stbRentSec == 0) {
      gCtgMgmt.cfg.stbRentSec = CTG_DEFAULT_RENT_SECOND;
    }
  } else {
    gCtgMgmt.cfg.maxDBCacheNum = CTG_DEFAULT_CACHE_DB_NUMBER;
    gCtgMgmt.cfg.maxTblCacheNum = CTG_DEFAULT_CACHE_TBLMETA_NUMBER;
    gCtgMgmt.cfg.dbRentSec = CTG_DEFAULT_RENT_SECOND;
    gCtgMgmt.cfg.stbRentSec = CTG_DEFAULT_RENT_SECOND;
  }

  gCtgMgmt.pCluster = taosHashInit(CTG_DEFAULT_CACHE_CLUSTER_NUMBER, taosGetDefaultHashFunction(TSDB_DATA_TYPE_BIGINT),
                                   false, HASH_ENTRY_LOCK);
  if (NULL == gCtgMgmt.pCluster) {
    qError("taosHashInit %d cluster cache failed", CTG_DEFAULT_CACHE_CLUSTER_NUMBER);
    CTG_ERR_RET(TSDB_CODE_CTG_INTERNAL_ERROR);
  }

  if (tsem_init(&gCtgMgmt.queue.reqSem, 0, 0)) {
    qError("tsem_init failed, error:%s", tstrerror(TAOS_SYSTEM_ERROR(errno)));
    CTG_ERR_RET(TSDB_CODE_CTG_SYS_ERROR);
  }

  gCtgMgmt.queue.head = taosMemoryCalloc(1, sizeof(SCtgQNode));
  if (NULL == gCtgMgmt.queue.head) {
    qError("calloc %d failed", (int32_t)sizeof(SCtgQNode));
    CTG_ERR_RET(TSDB_CODE_OUT_OF_MEMORY);
  }
  gCtgMgmt.queue.tail = gCtgMgmt.queue.head;

  gCtgMgmt.jobPool = taosOpenRef(200, ctgFreeJob);
  if (gCtgMgmt.jobPool < 0) {
    qError("taosOpenRef failed, error:%s", tstrerror(terrno));
    CTG_ERR_RET(terrno);
  }

  gCtgMgmt.timer = taosTmrInit(0, 0, 0, "catalog");
  if (NULL == gCtgMgmt.timer) {
    qError("init timer failed, error:%s", tstrerror(terrno));
    CTG_ERR_RET(TSDB_CODE_OUT_OF_MEMORY);
  }

  gCtgMgmt.cacheTimer = taosTmrStart(ctgProcessTimerEvent, CTG_DEFAULT_CACHE_MON_MSEC, NULL, gCtgMgmt.timer);
  if (NULL == gCtgMgmt.cacheTimer) {
    qError("start cache timer failed");
    CTG_ERR_RET(TSDB_CODE_OUT_OF_MEMORY);
  }

  CTG_ERR_RET(ctgStartUpdateThread());

  qDebug("catalog initialized, maxDb:%u, maxTbl:%u, dbRentSec:%u, stbRentSec:%u", gCtgMgmt.cfg.maxDBCacheNum,
         gCtgMgmt.cfg.maxTblCacheNum, gCtgMgmt.cfg.dbRentSec, gCtgMgmt.cfg.stbRentSec);

  return TSDB_CODE_SUCCESS;
}

int32_t catalogGetHandle(uint64_t clusterId, SCatalog** catalogHandle) {
  if (NULL == catalogHandle) {
    CTG_ERR_RET(TSDB_CODE_CTG_INVALID_INPUT);
  }

  CTG_API_ENTER();

  if (NULL == gCtgMgmt.pCluster) {
    qError("catalog cluster cache are not ready, clusterId:0x%" PRIx64, clusterId);
    CTG_API_LEAVE(TSDB_CODE_CTG_NOT_READY);
  }

  int32_t   code = 0;
  SCatalog* clusterCtg = NULL;

  while (true) {
    SCatalog** ctg = (SCatalog**)taosHashGet(gCtgMgmt.pCluster, (char*)&clusterId, sizeof(clusterId));

    if (ctg && (*ctg)) {
      *catalogHandle = *ctg;
      CTG_STAT_HIT_INC(CTG_CI_CLUSTER, 1);
      qDebug("got catalog handle from cache, clusterId:0x%" PRIx64 ", CTG:%p", clusterId, *ctg);
      CTG_API_LEAVE(TSDB_CODE_SUCCESS);
    }

    CTG_STAT_NHIT_INC(CTG_CI_CLUSTER, 1);

    clusterCtg = taosMemoryCalloc(1, sizeof(SCatalog));
    if (NULL == clusterCtg) {
      qError("calloc %d failed", (int32_t)sizeof(SCatalog));
      CTG_API_LEAVE(TSDB_CODE_OUT_OF_MEMORY);
    }

    clusterCtg->clusterId = clusterId;

    CTG_ERR_JRET(ctgMetaRentInit(&clusterCtg->dbRent, gCtgMgmt.cfg.dbRentSec, CTG_RENT_DB, sizeof(SDbVgVersion)));
    CTG_ERR_JRET(ctgMetaRentInit(&clusterCtg->stbRent, gCtgMgmt.cfg.stbRentSec, CTG_RENT_STABLE, sizeof(SSTableVersion)));

    clusterCtg->dbCache = taosHashInit(gCtgMgmt.cfg.maxDBCacheNum, taosGetDefaultHashFunction(TSDB_DATA_TYPE_BINARY),
                                       false, HASH_ENTRY_LOCK);
    if (NULL == clusterCtg->dbCache) {
      qError("taosHashInit %d dbCache failed", CTG_DEFAULT_CACHE_DB_NUMBER);
      CTG_ERR_JRET(TSDB_CODE_OUT_OF_MEMORY);
    }

    clusterCtg->userCache = taosHashInit(gCtgMgmt.cfg.maxUserCacheNum,
                                         taosGetDefaultHashFunction(TSDB_DATA_TYPE_BINARY), false, HASH_ENTRY_LOCK);
    if (NULL == clusterCtg->userCache) {
      qError("taosHashInit %d user cache failed", gCtgMgmt.cfg.maxUserCacheNum);
      CTG_ERR_JRET(TSDB_CODE_OUT_OF_MEMORY);
    }

    code = taosHashPut(gCtgMgmt.pCluster, &clusterId, sizeof(clusterId), &clusterCtg, POINTER_BYTES);
    if (code) {
      if (HASH_NODE_EXIST(code)) {
        ctgFreeHandleImpl(clusterCtg);
        continue;
      }

      qError("taosHashPut CTG to cache failed, clusterId:0x%" PRIx64, clusterId);
      CTG_ERR_JRET(TSDB_CODE_CTG_INTERNAL_ERROR);
    }

    qDebug("add CTG to cache, clusterId:0x%" PRIx64 ", CTG:%p", clusterId, clusterCtg);

    break;
  }

  *catalogHandle = clusterCtg;

  CTG_STAT_NUM_INC(CTG_CI_CLUSTER, 1);

  CTG_API_LEAVE(TSDB_CODE_SUCCESS);

_return:

  ctgFreeHandleImpl(clusterCtg);

  CTG_API_LEAVE(code);
}

int32_t catalogGetDBVgVersion(SCatalog* pCtg, const char* dbFName, int32_t* version, int64_t* dbId, int32_t* tableNum, int64_t* pStateTs) {
  CTG_API_ENTER();

  if (NULL == pCtg || NULL == dbFName || NULL == version || NULL == dbId || NULL == tableNum || NULL == pStateTs) {
    CTG_API_LEAVE(TSDB_CODE_CTG_INVALID_INPUT);
  }

  SCtgDBCache* dbCache = NULL;
  int32_t      code = 0;

  CTG_ERR_JRET(ctgAcquireVgInfoFromCache(pCtg, dbFName, &dbCache));
  if (NULL == dbCache) {
    *version = CTG_DEFAULT_INVALID_VERSION;
    CTG_API_LEAVE(TSDB_CODE_SUCCESS);
  }

  *version = dbCache->vgCache.vgInfo->vgVersion;
  *dbId = dbCache->dbId;
  *tableNum = dbCache->vgCache.vgInfo->numOfTable;

  ctgReleaseVgInfoToCache(pCtg, dbCache);

  ctgDebug("Got db vgVersion from cache, dbFName:%s, vgVersion:%d", dbFName, *version);

  CTG_API_LEAVE(TSDB_CODE_SUCCESS);

_return:

  CTG_API_LEAVE(code);
}

int32_t catalogGetDBVgList(SCatalog* pCtg, SRequestConnInfo* pConn, const char* dbFName, SArray** vgroupList) {
  CTG_API_ENTER();

  if (NULL == pCtg || NULL == dbFName || NULL == pConn || NULL == vgroupList) {
    CTG_API_LEAVE(TSDB_CODE_CTG_INVALID_INPUT);
  }

  SCtgDBCache* dbCache = NULL;
  int32_t      code = 0;
  SArray*      vgList = NULL;
  SHashObj*    vgHash = NULL;
  SDBVgInfo*   vgInfo = NULL;
  CTG_ERR_JRET(ctgGetDBVgInfo(pCtg, pConn, dbFName, &dbCache, &vgInfo, NULL));
  if (dbCache) {
    vgHash = dbCache->vgCache.vgInfo->vgHash;
  } else {
    vgHash = vgInfo->vgHash;
  }

  CTG_ERR_JRET(ctgGenerateVgList(pCtg, vgHash, &vgList));

  *vgroupList = vgList;
  vgList = NULL;

_return:

  if (dbCache) {
    ctgRUnlockVgInfo(dbCache);
    ctgReleaseDBCache(pCtg, dbCache);
  }

  if (vgInfo) {
    freeVgInfo(vgInfo);
  }

  CTG_API_LEAVE(code);
}

int32_t catalogGetDBVgInfo(SCatalog* pCtg, SRequestConnInfo* pConn, const char* dbFName, TAOS_DB_ROUTE_INFO* pInfo) {
  CTG_API_ENTER();

  if (NULL == pCtg || NULL == dbFName || NULL == pConn || NULL == pInfo) {
    CTG_API_LEAVE(TSDB_CODE_CTG_INVALID_INPUT);
  }

  SCtgDBCache* dbCache = NULL;
  int32_t      code = 0;
  SDBVgInfo*   dbInfo = NULL;
  CTG_ERR_JRET(ctgGetDBVgInfo(pCtg, pConn, dbFName, &dbCache, &dbInfo, NULL));
  if (dbCache) {
    dbInfo = dbCache->vgCache.vgInfo;
  }

  pInfo->routeVersion = dbInfo->vgVersion;
  pInfo->hashPrefix = dbInfo->hashPrefix;
  pInfo->hashSuffix = dbInfo->hashSuffix;
  pInfo->hashMethod = dbInfo->hashMethod;
  pInfo->vgNum = taosHashGetSize(dbInfo->vgHash);
  if (pInfo->vgNum <= 0) {
    ctgError("invalid vgNum %d in db %s's vgHash", pInfo->vgNum, dbFName);
    CTG_ERR_JRET(TSDB_CODE_CTG_INTERNAL_ERROR);
  }

  pInfo->vgHash = taosMemoryCalloc(pInfo->vgNum, sizeof(TAOS_VGROUP_HASH_INFO));
  if (NULL == pInfo->vgHash) {
    CTG_ERR_JRET(TSDB_CODE_OUT_OF_MEMORY);
  }

  SVgroupInfo* vgInfo = NULL;  
  int32_t i = 0;
  void* pIter = taosHashIterate(dbInfo->vgHash, NULL);
  while (pIter) {
    vgInfo = pIter;

    pInfo->vgHash[i].vgId = vgInfo->vgId;
    pInfo->vgHash[i].hashBegin = vgInfo->hashBegin;
    pInfo->vgHash[i].hashEnd = vgInfo->hashEnd;
    
    pIter = taosHashIterate(dbInfo->vgHash, pIter);
    vgInfo = NULL;
    ++i;
  }

_return:

  if (dbCache) {
    ctgRUnlockVgInfo(dbCache);
    ctgReleaseDBCache(pCtg, dbCache);
  } else if (dbInfo) {
    freeVgInfo(dbInfo);
  }

  CTG_API_LEAVE(code);
}

int32_t catalogUpdateDBVgInfo(SCatalog* pCtg, const char* dbFName, uint64_t dbId, SDBVgInfo* dbInfo) {
  CTG_API_ENTER();

  int32_t code = 0;

  if (NULL == pCtg || NULL == dbFName || NULL == dbInfo) {
    freeVgInfo(dbInfo);
    CTG_ERR_JRET(TSDB_CODE_CTG_INVALID_INPUT);
  }

  code = ctgUpdateVgroupEnqueue(pCtg, dbFName, dbId, dbInfo, false);

_return:

  CTG_API_LEAVE(code);
}

int32_t catalogUpdateDbCfg(SCatalog* pCtg, const char* dbFName, uint64_t dbId, SDbCfgInfo* cfgInfo) {
  CTG_API_ENTER();

  int32_t code = 0;

  if (NULL == pCtg || NULL == dbFName || NULL == cfgInfo) {
    freeDbCfgInfo(cfgInfo);
    CTG_ERR_JRET(TSDB_CODE_CTG_INVALID_INPUT);
  }

  code = ctgUpdateDbCfgEnqueue(pCtg, dbFName, dbId, cfgInfo, false);

_return:

  CTG_API_LEAVE(code);
}

int32_t catalogRemoveDB(SCatalog* pCtg, const char* dbFName, uint64_t dbId) {
  CTG_API_ENTER();

  int32_t code = 0;

  if (NULL == pCtg || NULL == dbFName) {
    CTG_API_LEAVE(TSDB_CODE_CTG_INVALID_INPUT);
  }

  if (NULL == pCtg->dbCache) {
    CTG_API_LEAVE(TSDB_CODE_SUCCESS);
  }

  CTG_ERR_JRET(ctgDropDbCacheEnqueue(pCtg, dbFName, dbId));

  CTG_API_LEAVE(TSDB_CODE_SUCCESS);

_return:

  CTG_API_LEAVE(code);
}

int32_t catalogUpdateVgEpSet(SCatalog* pCtg, const char* dbFName, int32_t vgId, SEpSet* epSet) {
  CTG_API_ENTER();

  int32_t code = 0;

  if (NULL == pCtg || NULL == dbFName || NULL == epSet) {
    CTG_API_LEAVE(TSDB_CODE_CTG_INVALID_INPUT);
  }

  CTG_ERR_JRET(ctgUpdateVgEpsetEnqueue(pCtg, (char*)dbFName, vgId, epSet));

_return:

  CTG_API_LEAVE(code);
}

int32_t catalogUpdateTableIndex(SCatalog* pCtg, STableIndexRsp* pRsp) {
  CTG_API_ENTER();

  int32_t code = 0;

  if (NULL == pCtg || NULL == pRsp) {
    CTG_API_LEAVE(TSDB_CODE_CTG_INVALID_INPUT);
  }

  STableIndex* pIndex = taosMemoryCalloc(1, sizeof(STableIndex));
  if (NULL == pIndex) {
    CTG_API_LEAVE(TSDB_CODE_OUT_OF_MEMORY);
  }

  memcpy(pIndex, pRsp, sizeof(STableIndex));

  CTG_ERR_JRET(ctgUpdateTbIndexEnqueue(pCtg, &pIndex, false));

_return:

  CTG_API_LEAVE(code);
}

int32_t catalogRemoveTableMeta(SCatalog* pCtg, SName* pTableName) {
  CTG_API_ENTER();

  CTG_API_LEAVE(ctgRemoveTbMeta(pCtg, pTableName));
}

int32_t catalogRemoveStbMeta(SCatalog* pCtg, const char* dbFName, uint64_t dbId, const char* stbName, uint64_t suid) {
  CTG_API_ENTER();

  int32_t code = 0;

  if (NULL == pCtg || NULL == dbFName || NULL == stbName) {
    CTG_API_LEAVE(TSDB_CODE_CTG_INVALID_INPUT);
  }

  if (NULL == pCtg->dbCache) {
    CTG_API_LEAVE(TSDB_CODE_SUCCESS);
  }

  CTG_ERR_JRET(ctgDropStbMetaEnqueue(pCtg, dbFName, dbId, stbName, suid, true));

  CTG_API_LEAVE(TSDB_CODE_SUCCESS);

_return:

  CTG_API_LEAVE(code);
}

int32_t catalogGetTableMeta(SCatalog* pCtg, SRequestConnInfo* pConn, const SName* pTableName, STableMeta** pTableMeta) {
  CTG_API_ENTER();

  SCtgTbMetaCtx ctx = {0};
  ctx.pName = (SName*)pTableName;
  ctx.flag = CTG_FLAG_UNKNOWN_STB;

  CTG_API_LEAVE(ctgGetTbMeta(pCtg, pConn, &ctx, pTableMeta));
}

int32_t catalogGetCachedTableMeta(SCatalog* pCtg, const SName* pTableName, STableMeta** pTableMeta) {
  CTG_API_ENTER();

  SCtgTbMetaCtx ctx = {0};
  ctx.pName = (SName*)pTableName;
  ctx.flag = CTG_FLAG_UNKNOWN_STB | CTG_FLAG_ONLY_CACHE;

  CTG_API_LEAVE(ctgGetTbMeta(pCtg, NULL, &ctx, pTableMeta));
}


int32_t catalogGetSTableMeta(SCatalog* pCtg, SRequestConnInfo* pConn, const SName* pTableName,
                             STableMeta** pTableMeta) {
  CTG_API_ENTER();

  SCtgTbMetaCtx ctx = {0};
  ctx.pName = (SName*)pTableName;
  ctx.flag = CTG_FLAG_STB;

  CTG_API_LEAVE(ctgGetTbMeta(pCtg, pConn, &ctx, pTableMeta));
}

int32_t catalogGetCachedSTableMeta(SCatalog* pCtg, const SName* pTableName,          STableMeta** pTableMeta) {
  CTG_API_ENTER();

  SCtgTbMetaCtx ctx = {0};
  ctx.pName = (SName*)pTableName;
  ctx.flag = CTG_FLAG_STB | CTG_FLAG_ONLY_CACHE;

  CTG_API_LEAVE(ctgGetTbMeta(pCtg, NULL, &ctx, pTableMeta));
}


int32_t catalogUpdateTableMeta(SCatalog* pCtg, STableMetaRsp* pMsg) {
  CTG_API_ENTER();

  if (NULL == pCtg || NULL == pMsg) {
    CTG_API_LEAVE(TSDB_CODE_CTG_INVALID_INPUT);
  }

  int32_t code = 0;
  CTG_ERR_JRET(ctgUpdateTbMeta(pCtg, pMsg, true));

_return:

  CTG_API_LEAVE(code);
}

int32_t catalogAsyncUpdateTableMeta(SCatalog* pCtg, STableMetaRsp* pMsg) {
  CTG_API_ENTER();

  if (NULL == pCtg || NULL == pMsg) {
    CTG_API_LEAVE(TSDB_CODE_CTG_INVALID_INPUT);
  }

  int32_t code = 0;
  CTG_ERR_JRET(ctgUpdateTbMeta(pCtg, pMsg, false));

_return:

  CTG_API_LEAVE(code);
}


int32_t catalogChkTbMetaVersion(SCatalog* pCtg, SRequestConnInfo* pConn, SArray* pTables) {
  CTG_API_ENTER();

  if (NULL == pCtg || NULL == pConn || NULL == pTables) {
    CTG_API_LEAVE(TSDB_CODE_CTG_INVALID_INPUT);
  }

  SName   name = {0};
  int32_t sver = 0;
  int32_t tver = 0;
  int32_t tbNum = taosArrayGetSize(pTables);
  for (int32_t i = 0; i < tbNum; ++i) {
    STbSVersion* pTb = (STbSVersion*)taosArrayGet(pTables, i);
    if (NULL == pTb->tbFName || 0 == pTb->tbFName[0]) {
      continue;
    }

    tNameFromString(&name, pTb->tbFName, T_NAME_ACCT | T_NAME_DB | T_NAME_TABLE);

    if (IS_SYS_DBNAME(name.dbname)) {
      continue;
    }

    int32_t  tbType = 0;
    uint64_t suid = 0;
    char     stbName[TSDB_TABLE_FNAME_LEN];
    ctgReadTbVerFromCache(pCtg, &name, &sver, &tver, &tbType, &suid, stbName);
    if ((sver >= 0 && sver < pTb->sver) || (tver >= 0 && tver < pTb->tver)) {
      switch (tbType) {
        case TSDB_CHILD_TABLE: {
          SName stb = name;
          tstrncpy(stb.tname, stbName, sizeof(stb.tname));
          ctgRemoveTbMeta(pCtg, &stb);
          break;
        }
        case TSDB_SUPER_TABLE:
        case TSDB_NORMAL_TABLE:
          ctgRemoveTbMeta(pCtg, &name);
          break;
        default:
          ctgError("ignore table type %d", tbType);
          break;
      }
    }
  }

  CTG_API_LEAVE(TSDB_CODE_SUCCESS);
}

int32_t catalogRefreshDBVgInfo(SCatalog* pCtg, SRequestConnInfo* pConn, const char* dbFName) {
  CTG_API_ENTER();

  if (NULL == pCtg || NULL == pConn || NULL == dbFName) {
    CTG_API_LEAVE(TSDB_CODE_CTG_INVALID_INPUT);
  }

  CTG_API_LEAVE(ctgRefreshDBVgInfo(pCtg, pConn, dbFName));
}

int32_t catalogRefreshTableMeta(SCatalog* pCtg, SRequestConnInfo* pConn, const SName* pTableName, int32_t isSTable) {
  CTG_API_ENTER();

  if (NULL == pCtg || NULL == pConn || NULL == pTableName) {
    CTG_API_LEAVE(TSDB_CODE_CTG_INVALID_INPUT);
  }

  SCtgTbMetaCtx ctx = {0};
  ctx.pName = (SName*)pTableName;
  ctx.flag = CTG_FLAG_FORCE_UPDATE | CTG_FLAG_MAKE_STB(isSTable);
  if (IS_SYS_DBNAME(ctx.pName->dbname)) {
    CTG_FLAG_SET_SYS_DB(ctx.flag);
  }

  CTG_API_LEAVE(ctgRefreshTbMeta(pCtg, pConn, &ctx, NULL, true));
}

int32_t catalogRefreshGetTableMeta(SCatalog* pCtg, SRequestConnInfo* pConn, const SName* pTableName,
                                   STableMeta** pTableMeta, int32_t isSTable) {
  CTG_API_ENTER();

  SCtgTbMetaCtx ctx = {0};
  ctx.pName = (SName*)pTableName;
  ctx.flag = CTG_FLAG_FORCE_UPDATE | CTG_FLAG_MAKE_STB(isSTable);

  CTG_API_LEAVE(ctgGetTbMeta(pCtg, pConn, &ctx, pTableMeta));
}

int32_t catalogGetTableDistVgInfo(SCatalog* pCtg, SRequestConnInfo* pConn, const SName* pTableName, SArray** pVgList) {
  CTG_API_ENTER();

  if (NULL == pCtg || NULL == pConn || NULL == pTableName || NULL == pVgList) {
    CTG_API_LEAVE(TSDB_CODE_CTG_INVALID_INPUT);
  }

  if (IS_SYS_DBNAME(pTableName->dbname)) {
    ctgError("no valid vgInfo for db, dbname:%s", pTableName->dbname);
    CTG_API_LEAVE(TSDB_CODE_CTG_INVALID_INPUT);
  }

  CTG_API_LEAVE(ctgGetTbDistVgInfo(pCtg, pConn, (SName*)pTableName, pVgList));
}

int32_t catalogGetTableHashVgroup(SCatalog* pCtg, SRequestConnInfo* pConn, const SName* pTableName,
                                  SVgroupInfo* pVgroup) {
  CTG_API_ENTER();

  CTG_API_LEAVE(ctgGetTbHashVgroup(pCtg, pConn, pTableName, pVgroup, NULL));
}

int32_t catalogGetTablesHashVgId(SCatalog* pCtg, SRequestConnInfo* pConn, int32_t acctId, const char* pDb, const char* pTableName[],
                                  int32_t tableNum, int32_t *vgId) {
  CTG_API_ENTER();

  CTG_API_LEAVE(ctgGetTbsHashVgId(pCtg, pConn, acctId, pDb, pTableName, tableNum, vgId));
}

int32_t catalogGetCachedTableHashVgroup(SCatalog* pCtg, const SName* pTableName,           SVgroupInfo* pVgroup, bool* exists) {
  CTG_API_ENTER();

  CTG_API_LEAVE(ctgGetTbHashVgroup(pCtg, NULL, pTableName, pVgroup, exists));
}

int32_t catalogGetCachedTableVgMeta(SCatalog* pCtg, const SName* pTableName,          SVgroupInfo* pVgroup, STableMeta** pTableMeta) {
  CTG_API_ENTER();

  CTG_API_LEAVE(ctgGetCachedTbVgMeta(pCtg, pTableName, pVgroup, pTableMeta));
}


#if 0
int32_t catalogGetAllMeta(SCatalog* pCtg, SRequestConnInfo* pConn, const SCatalogReq* pReq, SMetaData* pRsp) {
  CTG_API_ENTER();

  if (NULL == pCtg || NULL == pConn || NULL == pReq || NULL == pRsp) {
    CTG_API_LEAVE(TSDB_CODE_CTG_INVALID_INPUT);
  }

  int32_t code = 0;
  pRsp->pTableMeta = NULL;

  if (pReq->pTableMeta) {
    int32_t tbNum = (int32_t)taosArrayGetSize(pReq->pTableMeta);
    if (tbNum <= 0) {
      ctgError("empty table name list, tbNum:%d", tbNum);
      CTG_ERR_JRET(TSDB_CODE_CTG_INVALID_INPUT);
    }

    pRsp->pTableMeta = taosArrayInit(tbNum, POINTER_BYTES);
    if (NULL == pRsp->pTableMeta) {
      ctgError("taosArrayInit %d failed", tbNum);
      CTG_ERR_JRET(TSDB_CODE_OUT_OF_MEMORY);
    }

    for (int32_t i = 0; i < tbNum; ++i) {
      SName*        name = taosArrayGet(pReq->pTableMeta, i);
      STableMeta*   pTableMeta = NULL;
      SCtgTbMetaCtx ctx = {0};
      ctx.pName = name;
      ctx.flag = CTG_FLAG_UNKNOWN_STB;

      CTG_ERR_JRET(ctgGetTbMeta(pCtg, pConn, &ctx, &pTableMeta));

      if (NULL == taosArrayPush(pRsp->pTableMeta, &pTableMeta)) {
        ctgError("taosArrayPush failed, idx:%d", i);
        taosMemoryFreeClear(pTableMeta);
        CTG_ERR_JRET(TSDB_CODE_OUT_OF_MEMORY);
      }
    }
  }

  if (pReq->qNodeRequired) {
    pRsp->pQnodeList = taosArrayInit(10, sizeof(SQueryNodeLoad));
    CTG_ERR_JRET(ctgGetQnodeListFromMnode(pCtg, pConn, pRsp->pQnodeList, NULL));
  }

  CTG_API_LEAVE(TSDB_CODE_SUCCESS);

_return:

  if (pRsp->pTableMeta) {
    int32_t aSize = taosArrayGetSize(pRsp->pTableMeta);
    for (int32_t i = 0; i < aSize; ++i) {
      STableMeta* pMeta = taosArrayGetP(pRsp->pTableMeta, i);
      taosMemoryFreeClear(pMeta);
    }

    taosArrayDestroy(pRsp->pTableMeta);
    pRsp->pTableMeta = NULL;
  }

  CTG_API_LEAVE(code);
}
#endif

int32_t catalogAsyncGetAllMeta(SCatalog* pCtg, SRequestConnInfo* pConn, const SCatalogReq* pReq, catalogCallback fp,
                               void* param, int64_t* jobId) {
  CTG_API_ENTER();

  if (NULL == pCtg || NULL == pConn || NULL == pReq || NULL == fp || NULL == param) {
    CTG_API_LEAVE(TSDB_CODE_CTG_INVALID_INPUT);
  }

  int32_t  code = 0;
  SCtgJob* pJob = NULL;
  CTG_ERR_JRET(ctgInitJob(pCtg, pConn, &pJob, pReq, fp, param));

  CTG_ERR_JRET(ctgLaunchJob(pJob));

  // NOTE: here the assignment of jobId is invalid, may over-write the true scheduler created query job.
  //  *jobId = pJob->refId;

_return:

  if (pJob) {
    taosReleaseRef(gCtgMgmt.jobPool, pJob->refId);

    if (code) {
      taosRemoveRef(gCtgMgmt.jobPool, pJob->refId);
    }
  }

  CTG_API_LEAVE(code);
}

int32_t catalogGetQnodeList(SCatalog* pCtg, SRequestConnInfo* pConn, SArray* pQnodeList) {
  CTG_API_ENTER();

  int32_t code = 0;
  if (NULL == pCtg || NULL == pConn || NULL == pQnodeList) {
    CTG_API_LEAVE(TSDB_CODE_CTG_INVALID_INPUT);
  }

  CTG_CACHE_NHIT_INC(CTG_CI_QNODE, 1);
  CTG_ERR_JRET(ctgGetQnodeListFromMnode(pCtg, pConn, pQnodeList, NULL));

_return:

  CTG_API_LEAVE(TSDB_CODE_SUCCESS);
}

int32_t catalogGetDnodeList(SCatalog* pCtg, SRequestConnInfo* pConn, SArray** pDnodeList) {
  CTG_API_ENTER();

  int32_t code = 0;
  if (NULL == pCtg || NULL == pConn || NULL == pDnodeList) {
    CTG_API_LEAVE(TSDB_CODE_CTG_INVALID_INPUT);
  }

  CTG_CACHE_NHIT_INC(CTG_CI_DNODE, 1);
  CTG_ERR_JRET(ctgGetDnodeListFromMnode(pCtg, pConn, pDnodeList, NULL));

_return:

  CTG_API_LEAVE(TSDB_CODE_SUCCESS);
}

int32_t catalogGetExpiredSTables(SCatalog* pCtg, SSTableVersion** stables, uint32_t* num) {
  CTG_API_ENTER();

  if (NULL == pCtg || NULL == stables || NULL == num) {
    CTG_API_LEAVE(TSDB_CODE_CTG_INVALID_INPUT);
  }

  CTG_API_LEAVE(ctgMetaRentGet(&pCtg->stbRent, (void**)stables, num, sizeof(SSTableVersion)));
}

int32_t catalogGetExpiredDBs(SCatalog* pCtg, SDbCacheInfo** dbs, uint32_t* num) {
  CTG_API_ENTER();

  if (NULL == pCtg || NULL == dbs || NULL == num) {
    CTG_API_LEAVE(TSDB_CODE_CTG_INVALID_INPUT);
  }

  CTG_API_LEAVE(ctgMetaRentGet(&pCtg->dbRent, (void**)dbs, num, sizeof(SDbCacheInfo)));
}

int32_t catalogGetExpiredUsers(SCatalog* pCtg, SUserAuthVersion** users, uint32_t* num) {
  CTG_API_ENTER();

  if (NULL == pCtg || NULL == users || NULL == num) {
    CTG_API_LEAVE(TSDB_CODE_CTG_INVALID_INPUT);
  }

  *num = taosHashGetSize(pCtg->userCache);
  if (*num <= 0) {
    CTG_API_LEAVE(TSDB_CODE_SUCCESS);
  }

  *users = taosMemoryCalloc(*num, sizeof(SUserAuthVersion));
  if (NULL == *users) {
    ctgError("calloc %d userAuthVersion failed", *num);
    CTG_API_LEAVE(TSDB_CODE_OUT_OF_MEMORY);
  }

  uint32_t      i = 0;
  SCtgUserAuth* pAuth = taosHashIterate(pCtg->userCache, NULL);
  while (pAuth != NULL) {
    size_t len = 0;
    void*  key = taosHashGetKey(pAuth, &len);
    strncpy((*users)[i].user, key, len);
    (*users)[i].user[len] = 0;
    (*users)[i].version = pAuth->userAuth.version;
    ++i;
    if (i >= *num) {
      taosHashCancelIterate(pCtg->userCache, pAuth);
      break;
    }

    pAuth = taosHashIterate(pCtg->userCache, pAuth);
  }

  CTG_API_LEAVE(TSDB_CODE_SUCCESS);
}

int32_t catalogGetDBCfg(SCatalog* pCtg, SRequestConnInfo* pConn, const char* dbFName, SDbCfgInfo* pDbCfg) {
  CTG_API_ENTER();

  if (NULL == pCtg || NULL == pConn || NULL == dbFName || NULL == pDbCfg) {
    CTG_API_LEAVE(TSDB_CODE_CTG_INVALID_INPUT);
  }

  CTG_API_LEAVE(ctgGetDBCfg(pCtg, pConn, dbFName, pDbCfg));
}

int32_t catalogGetIndexMeta(SCatalog* pCtg, SRequestConnInfo* pConn, const char* indexName, SIndexInfo* pInfo) {
  CTG_API_ENTER();

  if (NULL == pCtg || NULL == pConn || NULL == indexName || NULL == pInfo) {
    CTG_API_LEAVE(TSDB_CODE_CTG_INVALID_INPUT);
  }

  CTG_API_LEAVE(ctgGetIndexInfoFromMnode(pCtg, pConn, indexName, pInfo, NULL));
}

int32_t catalogGetTableIndex(SCatalog* pCtg, SRequestConnInfo* pConn, const SName* pTableName, SArray** pRes) {
  CTG_API_ENTER();

  if (NULL == pCtg || NULL == pConn || NULL == pTableName || NULL == pRes) {
    CTG_API_LEAVE(TSDB_CODE_CTG_INVALID_INPUT);
  }

  int32_t code = 0;
  CTG_ERR_JRET(ctgGetTbIndex(pCtg, pConn, (SName*)pTableName, pRes));

_return:

  CTG_API_LEAVE(code);
}

int32_t catalogGetTableTag(SCatalog* pCtg, SRequestConnInfo* pConn, const SName* pTableName, SArray** pRes) {
  CTG_API_ENTER();

  if (NULL == pCtg || NULL == pConn || NULL == pTableName || NULL == pRes) {
    CTG_API_LEAVE(TSDB_CODE_CTG_INVALID_INPUT);
  }

  int32_t code = 0;
  CTG_ERR_JRET(ctgGetTbTag(pCtg, pConn, (SName*)pTableName, pRes));

_return:

  CTG_API_LEAVE(code);
}

int32_t catalogRefreshGetTableCfg(SCatalog* pCtg, SRequestConnInfo* pConn, const SName* pTableName, STableCfg** pCfg) {
  CTG_API_ENTER();

  if (NULL == pCtg || NULL == pConn || NULL == pTableName || NULL == pCfg) {
    CTG_API_LEAVE(TSDB_CODE_CTG_INVALID_INPUT);
  }

  int32_t code = 0;
  CTG_ERR_JRET(ctgRemoveTbMeta(pCtg, (SName*)pTableName));

  CTG_ERR_JRET(ctgGetTbCfg(pCtg, pConn, (SName*)pTableName, pCfg));

_return:

  CTG_API_LEAVE(code);
}

int32_t catalogGetUdfInfo(SCatalog* pCtg, SRequestConnInfo* pConn, const char* funcName, SFuncInfo* pInfo) {
  CTG_API_ENTER();

  if (NULL == pCtg || NULL == pConn || NULL == funcName || NULL == pInfo) {
    CTG_API_LEAVE(TSDB_CODE_CTG_INVALID_INPUT);
  }

  CTG_CACHE_NHIT_INC(CTG_CI_UDF, 1);

  int32_t code = 0;
  CTG_ERR_JRET(ctgGetUdfInfoFromMnode(pCtg, pConn, funcName, pInfo, NULL));

_return:

  CTG_API_LEAVE(code);
}

int32_t catalogChkAuth(SCatalog* pCtg, SRequestConnInfo* pConn, SUserAuthInfo *pAuth, SUserAuthRes* pRes) {
  CTG_API_ENTER();

  if (NULL == pCtg || NULL == pConn || NULL == pAuth || NULL == pRes) {
    CTG_API_LEAVE(TSDB_CODE_CTG_INVALID_INPUT);
  }

  int32_t code = 0;
  CTG_ERR_JRET(ctgChkAuth(pCtg, pConn, pAuth, pRes, NULL));

_return:

  CTG_API_LEAVE(code);
}

int32_t catalogChkAuthFromCache(SCatalog* pCtg, SUserAuthInfo *pAuth,        SUserAuthRes* pRes, bool* exists) {
  CTG_API_ENTER();

  if (NULL == pCtg || NULL == pAuth || NULL == pRes || NULL == exists) {
    CTG_API_LEAVE(TSDB_CODE_CTG_INVALID_INPUT);
  }

  int32_t code = 0;
  CTG_ERR_JRET(ctgChkAuth(pCtg, NULL, pAuth, pRes, exists));

_return:

  CTG_API_LEAVE(code);
}


int32_t catalogGetServerVersion(SCatalog* pCtg, SRequestConnInfo* pConn, char** pVersion) {
  CTG_API_ENTER();

  if (NULL == pCtg || NULL == pConn || NULL == pVersion) {
    CTG_API_LEAVE(TSDB_CODE_CTG_INVALID_INPUT);
  }

  CTG_CACHE_NHIT_INC(CTG_CI_SVR_VER, 1);

  int32_t code = 0;
  CTG_ERR_JRET(ctgGetSvrVerFromMnode(pCtg, pConn, pVersion, NULL));

_return:

  CTG_API_LEAVE(code);
}

int32_t catalogUpdateUserAuthInfo(SCatalog* pCtg, SGetUserAuthRsp* pAuth) {
  CTG_API_ENTER();

  if (NULL == pCtg || NULL == pAuth) {
    CTG_API_LEAVE(TSDB_CODE_CTG_INVALID_INPUT);
  }

  CTG_API_LEAVE(ctgUpdateUserEnqueue(pCtg, pAuth, false));
}

int32_t catalogClearCache(void) {
  CTG_API_ENTER_NOLOCK();

  qInfo("start to clear catalog cache");

  if (NULL == gCtgMgmt.pCluster) {
    CTG_API_LEAVE_NOLOCK(TSDB_CODE_SUCCESS);
  }

  int32_t code = ctgClearCacheEnqueue(NULL, false, false, false, true);

  qInfo("clear catalog cache end, code: %s", tstrerror(code));

  CTG_API_LEAVE_NOLOCK(code);
}

void catalogDestroy(void) {
  qInfo("start to destroy catalog");

  if (NULL == gCtgMgmt.pCluster || atomic_load_8((int8_t*)&gCtgMgmt.exit)) {
    return;
  }

  if (gCtgMgmt.cacheTimer) {
    taosTmrStop(gCtgMgmt.cacheTimer);
    gCtgMgmt.cacheTimer = NULL;
    taosTmrCleanUp(gCtgMgmt.timer);
    gCtgMgmt.timer = NULL;
  }

  atomic_store_8((int8_t*)&gCtgMgmt.exit, true);

  if (!taosCheckCurrentInDll()) {
    ctgClearCacheEnqueue(NULL, false, true, true, true);
    taosThreadJoin(gCtgMgmt.updateThread, NULL);
  }

  taosHashCleanup(gCtgMgmt.pCluster);
  gCtgMgmt.pCluster = NULL;

  qInfo("catalog destroyed");
}<|MERGE_RESOLUTION|>--- conflicted
+++ resolved
@@ -668,7 +668,6 @@
   CTG_RET(code);
 }
 
-<<<<<<< HEAD
 void ctgProcessTimerEvent(void *param, void *tmrId) {
   CTG_API_NENTER();
 
@@ -697,7 +696,8 @@
 _return:
 
   CTG_API_NLEAVE();
-=======
+}
+
 int32_t ctgGetDBCfg(SCatalog* pCtg, SRequestConnInfo* pConn, const char* dbFName, SDbCfgInfo* pDbCfg) {
   CTG_ERR_RET(ctgReadDBCfgFromCache(pCtg, dbFName, pDbCfg));
 
@@ -712,7 +712,6 @@
   }
 
   return TSDB_CODE_SUCCESS;
->>>>>>> 48dd3753
 }
 
 
