/*
 * Copyright (c) 2019 TAOS Data, Inc. <jhtao@taosdata.com>
 *
 * This program is free software: you can use, redistribute, and/or modify
 * it under the terms of the GNU Affero General Public License, version 3
 * or later ("AGPL"), as published by the Free Software Foundation.
 *
 * This program is distributed in the hope that it will be useful, but WITHOUT
 * ANY WARRANTY; without even the implied warranty of MERCHANTABILITY or
 * FITNESS FOR A PARTICULAR PURPOSE.
 *
 * You should have received a copy of the GNU Affero General Public License
 * along with this program. If not, see <http://www.gnu.org/licenses/>.
 */

#include "trpc.h"
#include "query.h"
#include "tname.h"
#include "catalogInt.h"

SCatalogMgmt ctgMgmt = {0};

int32_t ctgGetDBVgroupFromCache(struct SCatalog* pCatalog, const char *dbName, SDBVgroupInfo **dbInfo, bool *inCache) {
  if (NULL == pCatalog->dbCache.cache) {
    *inCache = false;
    return TSDB_CODE_SUCCESS;
  }

  SDBVgroupInfo *info = taosHashAcquire(pCatalog->dbCache.cache, dbName, strlen(dbName));

  if (NULL == info) {
    *inCache = false;
    return TSDB_CODE_SUCCESS;
  }

  CTG_LOCK(CTG_READ, &info->lock);
  if (NULL == info->vgInfo) {
    CTG_UNLOCK(CTG_READ, &info->lock);
    *inCache = false;
    return TSDB_CODE_SUCCESS;
  }

  *dbInfo = info;
  *inCache = true;
  
  return TSDB_CODE_SUCCESS;
}



int32_t ctgGetDBVgroupFromMnode(struct SCatalog* pCatalog, void *pRpc, const SEpSet* pMgmtEps, SBuildUseDBInput *input, SUseDbOutput *out) {
  char *msg = NULL;
  SEpSet *pVnodeEpSet = NULL;
  int32_t msgLen = 0;

  CTG_ERR_RET(queryBuildMsg[TMSG_INDEX(TDMT_MND_USE_DB)](input, &msg, 0, &msgLen));
  
  SRpcMsg rpcMsg = {
      .msgType = TDMT_MND_USE_DB,
      .pCont   = msg,
      .contLen = msgLen,
  };

  SRpcMsg rpcRsp = {0};

  rpcSendRecv(pRpc, (SEpSet*)pMgmtEps, &rpcMsg, &rpcRsp);
  if (TSDB_CODE_SUCCESS != rpcRsp.code) {
    ctgError("error rsp for use db, code:%x", rpcRsp.code);
    CTG_ERR_RET(rpcRsp.code);
  }

  CTG_ERR_RET(queryProcessMsgRsp[TMSG_INDEX(TDMT_MND_USE_DB)](out, rpcRsp.pCont, rpcRsp.contLen));

  return TSDB_CODE_SUCCESS;
}


int32_t ctgGetTableMetaFromCache(struct SCatalog* pCatalog, const SName* pTableName, STableMeta** pTableMeta, int32_t *exist) {
  if (NULL == pCatalog->tableCache.cache) {
    *exist = 0;
    return TSDB_CODE_SUCCESS;
  }

  char tbFullName[TSDB_TABLE_FNAME_LEN];
  tNameExtractFullName(pTableName, tbFullName);

  *pTableMeta = NULL;

  size_t sz = 0;
  STableMeta *tbMeta = taosHashGetCloneExt(pCatalog->tableCache.cache, tbFullName, strlen(tbFullName), NULL, (void **)pTableMeta, &sz);

  if (NULL == *pTableMeta) {
    *exist = 0;
    return TSDB_CODE_SUCCESS;
  }

  *exist = 1;

  if (tbMeta->tableType != TSDB_CHILD_TABLE) {
    return TSDB_CODE_SUCCESS;
  }
  
  CTG_LOCK(CTG_READ, &pCatalog->tableCache.stableLock);
  
  STableMeta **stbMeta = taosHashGet(pCatalog->tableCache.stableCache, &tbMeta->suid, sizeof(tbMeta->suid));
  if (NULL == stbMeta || NULL == *stbMeta) {
    CTG_UNLOCK(CTG_READ, &pCatalog->tableCache.stableLock);
    qError("no stable:%"PRIx64 " meta in cache", tbMeta->suid);
    tfree(*pTableMeta);
    *exist = 0;
    return TSDB_CODE_SUCCESS;
  }

  if ((*stbMeta)->suid != tbMeta->suid) {    
    CTG_UNLOCK(CTG_READ, &pCatalog->tableCache.stableLock);
    tfree(*pTableMeta);
    ctgError("stable cache error, expected suid:%"PRId64 ",actual suid:%"PRId64, tbMeta->suid, (*stbMeta)->suid);
    CTG_ERR_RET(TSDB_CODE_CTG_INTERNAL_ERROR);
  }

  int32_t metaSize = sizeof(STableMeta) + ((*stbMeta)->tableInfo.numOfTags + (*stbMeta)->tableInfo.numOfColumns) * sizeof(SSchema);
  *pTableMeta = realloc(*pTableMeta, metaSize);
  if (NULL == *pTableMeta) {    
    CTG_UNLOCK(CTG_READ, &pCatalog->tableCache.stableLock);
    ctgError("calloc size[%d] failed", metaSize);
    CTG_ERR_RET(TSDB_CODE_CTG_MEM_ERROR);
  }

  memcpy(&(*pTableMeta)->sversion, &(*stbMeta)->sversion, metaSize - sizeof(SCTableMeta));

  CTG_UNLOCK(CTG_READ, &pCatalog->tableCache.stableLock);
  
  return TSDB_CODE_SUCCESS;
}

void ctgGenEpSet(SEpSet *epSet, SVgroupInfo *vgroupInfo) {
  epSet->inUse = 0;
  epSet->numOfEps = vgroupInfo->numOfEps;

  for (int32_t i = 0; i < vgroupInfo->numOfEps; ++i) {
    memcpy(&epSet->port[i], &vgroupInfo->epAddr[i].port, sizeof(epSet->port[i]));
    memcpy(&epSet->fqdn[i], &vgroupInfo->epAddr[i].fqdn, sizeof(epSet->fqdn[i]));
  }
}

int32_t ctgGetTableMetaFromMnode(struct SCatalog* pCatalog, void *pRpc, const SEpSet* pMgmtEps, const SName* pTableName, STableMetaOutput* output) {
  if (NULL == pCatalog || NULL == pRpc || NULL == pMgmtEps || NULL == pTableName || NULL == output) {
    CTG_ERR_RET(TSDB_CODE_CTG_INVALID_INPUT);
  }

  char tbFullName[TSDB_TABLE_FNAME_LEN];
  tNameExtractFullName(pTableName, tbFullName);

  SBuildTableMetaInput bInput = {.vgId = 0, .tableFullName = tbFullName};
  char *msg = NULL;
  SEpSet *pVnodeEpSet = NULL;
  int32_t msgLen = 0;

  CTG_ERR_RET(queryBuildMsg[TMSG_INDEX(TDMT_MND_STB_META)](&bInput, &msg, 0, &msgLen));

  SRpcMsg rpcMsg = {
      .msgType = TDMT_MND_STB_META,
      .pCont   = msg,
      .contLen = msgLen,
  };

  SRpcMsg rpcRsp = {0};

  rpcSendRecv(pRpc, (SEpSet*)pMgmtEps, &rpcMsg, &rpcRsp);
  
  if (TSDB_CODE_SUCCESS != rpcRsp.code) {
    ctgError("error rsp for table meta, code:%x", rpcRsp.code);
    CTG_ERR_RET(rpcRsp.code);
  }

  CTG_ERR_RET(queryProcessMsgRsp[TMSG_INDEX(TDMT_MND_STB_META)](output, rpcRsp.pCont, rpcRsp.contLen));

  return TSDB_CODE_SUCCESS;
}


int32_t ctgGetTableMetaFromVnode(struct SCatalog* pCatalog, void *pRpc, const SEpSet* pMgmtEps, const char *pDBName, const char* pTableName, SVgroupInfo *vgroupInfo, STableMetaOutput* output) {
  if (NULL == pCatalog || NULL == pRpc || NULL == pMgmtEps || NULL == pDBName || NULL == pTableName || NULL == vgroupInfo || NULL == output) {
    CTG_ERR_RET(TSDB_CODE_CTG_INVALID_INPUT);
  }

  char tbFullName[TSDB_TABLE_FNAME_LEN];

  snprintf(tbFullName, sizeof(tbFullName), "%s.%s", pDBName, pTableName);

  SBuildTableMetaInput bInput = {.vgId = vgroupInfo->vgId, .tableFullName = tbFullName};
  char *msg = NULL;
  SEpSet *pVnodeEpSet = NULL;
  int32_t msgLen = 0;

  CTG_ERR_RET(queryBuildMsg[TMSG_INDEX(TDMT_VND_TABLE_META)](&bInput, &msg, 0, &msgLen));

  SRpcMsg rpcMsg = {
      .msgType = TDMT_VND_TABLE_META,
      .pCont   = msg,
      .contLen = msgLen,
  };

  SRpcMsg rpcRsp = {0};
  SEpSet  epSet;
  
  ctgGenEpSet(&epSet, vgroupInfo);

  rpcSendRecv(pRpc, &epSet, &rpcMsg, &rpcRsp);
  
  if (TSDB_CODE_SUCCESS != rpcRsp.code) {
    ctgError("error rsp for table meta, code:%x", rpcRsp.code);
    CTG_ERR_RET(rpcRsp.code);
  }

  CTG_ERR_RET(queryProcessMsgRsp[TMSG_INDEX(TDMT_VND_TABLE_META)](output, rpcRsp.pCont, rpcRsp.contLen));

  return TSDB_CODE_SUCCESS;
}


int32_t ctgGetHashFunction(int8_t hashMethod, tableNameHashFp *fp) {
  switch (hashMethod) {
    default:
      *fp = MurmurHash3_32;
      break;
  }

  return TSDB_CODE_SUCCESS;
}

int32_t ctgGetVgInfoFromDB(struct SCatalog *pCatalog, void *pRpc, const SEpSet *pMgmtEps, SDBVgroupInfo *dbInfo, SArray** vgroupList) {
  SHashObj *vgroupHash = NULL;
  SVgroupInfo *vgInfo = NULL;
  SArray *vgList = NULL;
  int32_t code = 0;

  vgList = taosArrayInit(taosHashGetSize(dbInfo->vgInfo), sizeof(SVgroupInfo));
  if (NULL == vgList) {
    ctgError("taosArrayInit failed");
    CTG_ERR_RET(TSDB_CODE_CTG_MEM_ERROR);    
  }

  void *pIter = taosHashIterate(dbInfo->vgInfo, NULL);
  while (pIter) {
    vgInfo = pIter;

    if (NULL == taosArrayPush(vgList, vgInfo)) {
      ctgError("taosArrayPush failed");
      CTG_ERR_JRET(TSDB_CODE_CTG_MEM_ERROR);
    }
    
    pIter = taosHashIterate(dbInfo->vgInfo, pIter);
    vgInfo = NULL;
  }

  *vgroupList = vgList;
  vgList = NULL;

  return TSDB_CODE_SUCCESS;

_return:

  if (vgList) {
    taosArrayDestroy(vgList);
  }

  CTG_RET(code);
}

<<<<<<< HEAD
int32_t ctgGetVgInfoFromHashValue(SDBVgroupInfo *dbInfo, const char *pDBName, const char *pTableName, SVgroupInfo *pVgroup) {
  int32_t code = 0;
  
  CTG_LOCK(CTG_READ, &dbInfo->lock);
  
=======
int32_t ctgGetVgInfoFromHashValue(SDBVgroupInfo *dbInfo, const SName *pTableName, SVgroupInfo *pVgroup) {
>>>>>>> 1ba2f77c
  int32_t vgNum = taosHashGetSize(dbInfo->vgInfo);
  char db[TSDB_DB_FNAME_LEN] = {0};
  tNameGetFullDbName(pTableName, db);

  if (vgNum <= 0) {
<<<<<<< HEAD
    ctgError("db[%s] vgroup cache invalid, vgroup number:%d", pDBName, vgNum);
    CTG_ERR_JRET(TSDB_CODE_TSC_DB_NOT_SELECTED);
=======
    ctgError("db[%s] vgroup cache invalid, vgroup number:%d", db, vgNum);
    CTG_ERR_RET(TSDB_CODE_TSC_DB_NOT_SELECTED);
>>>>>>> 1ba2f77c
  }

  tableNameHashFp fp = NULL;
  SVgroupInfo *vgInfo = NULL;

  CTG_ERR_JRET(ctgGetHashFunction(dbInfo->hashMethod, &fp));

  char tbFullName[TSDB_TABLE_FNAME_LEN];
  tNameExtractFullName(pTableName, tbFullName);

  uint32_t hashValue = (*fp)(tbFullName, (uint32_t)strlen(tbFullName));

  void *pIter = taosHashIterate(dbInfo->vgInfo, NULL);
  while (pIter) {
    vgInfo = pIter;
    if (hashValue >= vgInfo->hashBegin && hashValue <= vgInfo->hashEnd) {
      break;
    }
    
    pIter = taosHashIterate(dbInfo->vgInfo, pIter);
    vgInfo = NULL;
  }

  if (NULL == vgInfo) {
    ctgError("no hash range found for hashvalue[%u]", hashValue);
    CTG_ERR_JRET(TSDB_CODE_CTG_INTERNAL_ERROR);
  }

  *pVgroup = *vgInfo;

_return:

  CTG_UNLOCK(CTG_READ, &dbInfo->lock);
  
  CTG_RET(TSDB_CODE_SUCCESS);
}

int32_t ctgGetTableMetaImpl(struct SCatalog* pCatalog, void *pRpc, const SEpSet* pMgmtEps, const SName* pTableName, bool forceUpdate, STableMeta** pTableMeta) {
  if (NULL == pCatalog || NULL == pRpc || NULL == pMgmtEps || NULL == pTableName || NULL == pTableMeta) {
    CTG_ERR_RET(TSDB_CODE_CTG_INVALID_INPUT);
  }
  
  int32_t exist = 0;

  if (!forceUpdate) {  
    CTG_ERR_RET(ctgGetTableMetaFromCache(pCatalog, pTableName, pTableMeta, &exist));

    if (exist) {
      return TSDB_CODE_SUCCESS;
    }
  }

  CTG_ERR_RET(catalogRenewTableMeta(pCatalog, pRpc, pMgmtEps, pTableName));

  CTG_ERR_RET(ctgGetTableMetaFromCache(pCatalog, pTableName, pTableMeta, &exist));

  if (0 == exist) {
    ctgError("get table meta from cache failed, but fetch succeed");
    CTG_ERR_RET(TSDB_CODE_CTG_INTERNAL_ERROR);
  }
  
  return TSDB_CODE_SUCCESS;
}


int32_t ctgUpdateTableMetaCache(struct SCatalog *pCatalog, STableMetaOutput *output) {
  int32_t code = 0;
  
  if (output->metaNum != 1 && output->metaNum != 2) {
    ctgError("invalid table meta number[%d] got from meta rsp", output->metaNum);
    CTG_ERR_JRET(TSDB_CODE_CTG_INTERNAL_ERROR);
  }

  if (NULL == output->tbMeta) {
    ctgError("no valid table meta got from meta rsp");
    CTG_ERR_JRET(TSDB_CODE_CTG_INTERNAL_ERROR);
  }

  if (NULL == pCatalog->tableCache.cache) {
    pCatalog->tableCache.cache = taosHashInit(ctgMgmt.cfg.maxTblCacheNum, taosGetDefaultHashFunction(TSDB_DATA_TYPE_BINARY), true, HASH_ENTRY_LOCK);
    if (NULL == pCatalog->tableCache.cache) {
      ctgError("init hash[%d] for tablemeta cache failed", ctgMgmt.cfg.maxTblCacheNum);
      CTG_ERR_JRET(TSDB_CODE_CTG_MEM_ERROR);
    }
  }

  if (NULL == pCatalog->tableCache.stableCache) {
    pCatalog->tableCache.stableCache = taosHashInit(ctgMgmt.cfg.maxTblCacheNum, taosGetDefaultHashFunction(TSDB_DATA_TYPE_UBIGINT), true, HASH_ENTRY_LOCK);
    if (NULL == pCatalog->tableCache.stableCache) {
      ctgError("init hash[%d] for stablemeta cache failed", ctgMgmt.cfg.maxTblCacheNum);
      CTG_ERR_JRET(TSDB_CODE_CTG_MEM_ERROR);
    }
  }

  if (output->metaNum == 2) {
    if (taosHashPut(pCatalog->tableCache.cache, output->ctbFname, strlen(output->ctbFname), &output->ctbMeta, sizeof(output->ctbMeta)) != 0) {
      ctgError("push ctable[%s] to table cache failed", output->ctbFname);
      CTG_ERR_JRET(TSDB_CODE_CTG_MEM_ERROR);
    }

    if (TSDB_SUPER_TABLE != output->tbMeta->tableType) {
      ctgError("table type[%d] error, expected:%d", output->tbMeta->tableType, TSDB_SUPER_TABLE);
      CTG_ERR_JRET(TSDB_CODE_CTG_INTERNAL_ERROR);
    }    
  }

  int32_t tbSize = sizeof(*output->tbMeta) + sizeof(SSchema) * (output->tbMeta->tableInfo.numOfColumns + output->tbMeta->tableInfo.numOfTags);

  if (TSDB_SUPER_TABLE == output->tbMeta->tableType) {
    CTG_LOCK(CTG_WRITE, &pCatalog->tableCache.stableLock);
    if (taosHashPut(pCatalog->tableCache.cache, output->tbFname, strlen(output->tbFname), output->tbMeta, tbSize) != 0) {
      CTG_UNLOCK(CTG_WRITE, &pCatalog->tableCache.stableLock);
      ctgError("push table[%s] to table cache failed", output->tbFname);
      CTG_ERR_JRET(TSDB_CODE_CTG_MEM_ERROR);
    }

    STableMeta *tbMeta = taosHashGet(pCatalog->tableCache.cache, output->tbFname, strlen(output->tbFname));
    if (taosHashPut(pCatalog->tableCache.stableCache, &output->tbMeta->suid, sizeof(output->tbMeta->suid), &tbMeta, POINTER_BYTES) != 0) {
      CTG_UNLOCK(CTG_WRITE, &pCatalog->tableCache.stableLock);
      ctgError("push suid[%"PRIu64"] to stable cache failed", output->tbMeta->suid);
      CTG_ERR_JRET(TSDB_CODE_CTG_MEM_ERROR);
    }
    CTG_UNLOCK(CTG_WRITE, &pCatalog->tableCache.stableLock);
  } else {
    if (taosHashPut(pCatalog->tableCache.cache, output->tbFname, strlen(output->tbFname), output->tbMeta, tbSize) != 0) {
      ctgError("push table[%s] to table cache failed", output->tbFname);
      CTG_ERR_JRET(TSDB_CODE_CTG_MEM_ERROR);
    }
  }

_return:
  tfree(output->tbMeta);
  
  CTG_RET(code);
}


int32_t ctgGetDBVgroup(struct SCatalog* pCatalog, void *pRpc, const SEpSet* pMgmtEps, const char* dbName, int32_t forceUpdate, SDBVgroupInfo** dbInfo) {
  bool inCache = false;
  if (0 == forceUpdate) {
    CTG_ERR_RET(ctgGetDBVgroupFromCache(pCatalog, dbName, dbInfo, &inCache));

    if (inCache) {
      return TSDB_CODE_SUCCESS;
    }
  }

  SUseDbOutput DbOut = {0};
  SBuildUseDBInput input = {0};

  strncpy(input.db, dbName, sizeof(input.db));
  input.db[sizeof(input.db) - 1] = 0;
  input.vgVersion = CTG_DEFAULT_INVALID_VERSION;

  CTG_ERR_RET(ctgGetDBVgroupFromMnode(pCatalog, pRpc, pMgmtEps, &input, &DbOut));

  CTG_ERR_RET(catalogUpdateDBVgroup(pCatalog, dbName, &DbOut.dbVgroup));

  CTG_ERR_RET(ctgGetDBVgroupFromCache(pCatalog, dbName, dbInfo, &inCache));

  return TSDB_CODE_SUCCESS;
}


int32_t catalogInit(SCatalogCfg *cfg) {
  if (ctgMgmt.pCluster) {
    ctgError("catalog already init");
    CTG_ERR_RET(TSDB_CODE_CTG_INVALID_INPUT);
  }

  if (cfg) {
    memcpy(&ctgMgmt.cfg, cfg, sizeof(*cfg));

    if (ctgMgmt.cfg.maxDBCacheNum == 0) {
      ctgMgmt.cfg.maxDBCacheNum = CTG_DEFAULT_CACHE_DB_NUMBER;
    }

    if (ctgMgmt.cfg.maxTblCacheNum == 0) {
      ctgMgmt.cfg.maxTblCacheNum = CTG_DEFAULT_CACHE_TABLEMETA_NUMBER;
    }
  } else {
    ctgMgmt.cfg.maxDBCacheNum = CTG_DEFAULT_CACHE_DB_NUMBER;
    ctgMgmt.cfg.maxTblCacheNum = CTG_DEFAULT_CACHE_TABLEMETA_NUMBER;
  }

  ctgMgmt.pCluster = taosHashInit(CTG_DEFAULT_CACHE_CLUSTER_NUMBER, taosGetDefaultHashFunction(TSDB_DATA_TYPE_BINARY), true, HASH_ENTRY_LOCK);
  if (NULL == ctgMgmt.pCluster) {
    CTG_ERR_LRET(TSDB_CODE_CTG_INTERNAL_ERROR, "init %d cluster cache failed", CTG_DEFAULT_CACHE_CLUSTER_NUMBER);
  }

  return TSDB_CODE_SUCCESS;
}

int32_t catalogGetHandle(const char* clusterId , struct SCatalog** catalogHandle) {
  if (NULL == clusterId || NULL == catalogHandle) {
    CTG_ERR_RET(TSDB_CODE_CTG_INVALID_INPUT);
  }

  if (NULL == ctgMgmt.pCluster) {
    ctgError("cluster cache are not ready");
    CTG_ERR_RET(TSDB_CODE_CTG_NOT_READY);
  }

  size_t clen = strlen(clusterId);
  SCatalog **ctg = (SCatalog **)taosHashGet(ctgMgmt.pCluster, clusterId, clen);

  if (ctg && (*ctg)) {
    *catalogHandle = *ctg;
    return TSDB_CODE_SUCCESS;
  }

  SCatalog *clusterCtg = calloc(1, sizeof(SCatalog));
  if (NULL == clusterCtg) {
    ctgError("calloc %d failed", (int32_t)sizeof(SCatalog));
    CTG_ERR_RET(TSDB_CODE_CTG_MEM_ERROR);
  }

  if (taosHashPut(ctgMgmt.pCluster, clusterId, clen, &clusterCtg, POINTER_BYTES)) {
    ctgError("put cluster %s cache to hash failed", clusterId);
    tfree(clusterCtg);
    CTG_ERR_RET(TSDB_CODE_CTG_INTERNAL_ERROR);
  }

  *catalogHandle = clusterCtg;
  
  return TSDB_CODE_SUCCESS;
}

int32_t catalogGetDBVgroupVersion(struct SCatalog* pCatalog, const char* dbName, int32_t* version) {
  if (NULL == pCatalog || NULL == dbName || NULL == version) {
    CTG_ERR_RET(TSDB_CODE_CTG_INVALID_INPUT);
  }

  if (NULL == pCatalog->dbCache.cache) {
    *version = CTG_DEFAULT_INVALID_VERSION;
    return TSDB_CODE_SUCCESS;
  }

  SDBVgroupInfo * dbInfo = taosHashAcquire(pCatalog->dbCache.cache, dbName, strlen(dbName));
  if (NULL == dbInfo) {
    *version = CTG_DEFAULT_INVALID_VERSION;
    return TSDB_CODE_SUCCESS;
  }

  *version = dbInfo->vgVersion;
  taosHashRelease(pCatalog->dbCache.cache, dbInfo);

  return TSDB_CODE_SUCCESS;
}

int32_t catalogGetDBVgroup(struct SCatalog* pCatalog, void *pRpc, const SEpSet* pMgmtEps, const char* dbName, int32_t forceUpdate, SArray** vgroupList) {
  if (NULL == pCatalog || NULL == dbName || NULL == pRpc || NULL == pMgmtEps || NULL == vgroupList) {
    CTG_ERR_RET(TSDB_CODE_CTG_INVALID_INPUT);
  }

  SDBVgroupInfo* db = NULL;
  int32_t code = 0;
  SVgroupInfo *vgInfo = NULL;
  SArray *vgList = NULL;
  
  CTG_ERR_JRET(ctgGetDBVgroup(pCatalog, pRpc, pMgmtEps, dbName, forceUpdate, &db));

  vgList = taosArrayInit(taosHashGetSize(db->vgInfo), sizeof(SVgroupInfo));
  if (NULL == vgList) {
    ctgError("taosArrayInit failed");
    CTG_ERR_JRET(TSDB_CODE_CTG_MEM_ERROR);    
  }

  void *pIter = taosHashIterate(db->vgInfo, NULL);
  while (pIter) {
    vgInfo = pIter;

    if (NULL == taosArrayPush(vgList, vgInfo)) {
      ctgError("taosArrayPush failed");
      CTG_ERR_JRET(TSDB_CODE_CTG_MEM_ERROR);
    }
    
    pIter = taosHashIterate(db->vgInfo, pIter);
    vgInfo = NULL;
  }

  *vgroupList = vgList;
  vgList = NULL;

_return:

  if (db) {
    CTG_UNLOCK(CTG_READ, &db->lock);
    taosHashRelease(pCatalog->dbCache.cache, db);
  }

  if (vgList) {
    taosArrayDestroy(vgList);
    vgList = NULL;
  }

  CTG_RET(code);  
}


int32_t catalogUpdateDBVgroup(struct SCatalog* pCatalog, const char* dbName, SDBVgroupInfo* dbInfo) {
  if (NULL == pCatalog || NULL == dbName || NULL == dbInfo) {
    CTG_ERR_RET(TSDB_CODE_CTG_INVALID_INPUT);
  }

  if (dbInfo->vgVersion < 0) {
    if (pCatalog->dbCache.cache) {
      SDBVgroupInfo *oldInfo = taosHashAcquire(pCatalog->dbCache.cache, dbName, strlen(dbName));
      if (oldInfo) {
        CTG_LOCK(CTG_WRITE, &oldInfo->lock);
        if (oldInfo->vgInfo) {
          taosHashCleanup(oldInfo->vgInfo);
          oldInfo->vgInfo = NULL;
        }
        CTG_UNLOCK(CTG_WRITE, &oldInfo->lock);

        taosHashRelease(pCatalog->dbCache.cache, oldInfo);
      }
<<<<<<< HEAD
=======

      taosHashRemove(pCatalog->dbCache.cache, dbName, strlen(dbName));
>>>>>>> 1ba2f77c
    }
    
    ctgWarn("remove db [%s] from cache", dbName);
    return TSDB_CODE_SUCCESS;
  }

  if (NULL == pCatalog->dbCache.cache) {
    pCatalog->dbCache.cache = taosHashInit(ctgMgmt.cfg.maxDBCacheNum, taosGetDefaultHashFunction(TSDB_DATA_TYPE_BINARY), true, HASH_ENTRY_LOCK);
    if (NULL == pCatalog->dbCache.cache) {
      ctgError("init hash[%d] for db cache failed", CTG_DEFAULT_CACHE_DB_NUMBER);
      CTG_ERR_RET(TSDB_CODE_CTG_MEM_ERROR);
    }
  } else {
    SDBVgroupInfo *oldInfo = taosHashAcquire(pCatalog->dbCache.cache, dbName, strlen(dbName));
    if (oldInfo) {
      CTG_LOCK(CTG_WRITE, &oldInfo->lock);
      if (oldInfo->vgInfo) {
        taosHashCleanup(oldInfo->vgInfo);
        oldInfo->vgInfo = NULL;
      }
      CTG_UNLOCK(CTG_WRITE, &oldInfo->lock);
    
      taosHashRelease(pCatalog->dbCache.cache, oldInfo);
    }
  }

  if (taosHashPut(pCatalog->dbCache.cache, dbName, strlen(dbName), dbInfo, sizeof(*dbInfo)) != 0) {
    ctgError("push to vgroup hash cache failed");
    CTG_ERR_RET(TSDB_CODE_CTG_MEM_ERROR);
  }

  return TSDB_CODE_SUCCESS;
}

int32_t catalogGetTableMeta(struct SCatalog* pCatalog, void *pTransporter, const SEpSet* pMgmtEps, const SName* pTableName, STableMeta** pTableMeta) {
  return ctgGetTableMetaImpl(pCatalog, pTransporter, pMgmtEps, pTableName, false, pTableMeta);
}

int32_t catalogRenewTableMeta(struct SCatalog* pCatalog, void *pRpc, const SEpSet* pMgmtEps, const SName* pTableName) {
  if (NULL == pCatalog || NULL == pRpc || NULL == pMgmtEps || NULL == pTableName) {
    CTG_ERR_RET(TSDB_CODE_CTG_INVALID_INPUT);
  }

  SVgroupInfo vgroupInfo = {0};
  int32_t code = 0;

  CTG_ERR_RET(catalogGetTableHashVgroup(pCatalog, pRpc, pMgmtEps, pTableName, &vgroupInfo));

  STableMetaOutput output = {0};
  
  //CTG_ERR_RET(ctgGetTableMetaFromVnode(pCatalog, pRpc, pMgmtEps, pDBName, pTableName, &vgroupInfo, &output));

  CTG_ERR_RET(ctgGetTableMetaFromMnode(pCatalog, pRpc, pMgmtEps, pTableName, &output));

  CTG_ERR_JRET(ctgUpdateTableMetaCache(pCatalog, &output));

_return:

  tfree(output.tbMeta);
  
  CTG_RET(code);
}

int32_t catalogRenewAndGetTableMeta(struct SCatalog* pCatalog, void *pRpc, const SEpSet* pMgmtEps, const SName* pTableName, STableMeta** pTableMeta) {
  return ctgGetTableMetaImpl(pCatalog, pRpc, pMgmtEps, pTableName, true, pTableMeta);
}

int32_t catalogGetTableDistVgroup(struct SCatalog* pCatalog, void *pRpc, const SEpSet* pMgmtEps, const SName* pTableName, SArray** pVgroupList) {
  if (NULL == pCatalog || NULL == pRpc || NULL == pMgmtEps || NULL == pTableName || NULL == pVgroupList) {
    CTG_ERR_RET(TSDB_CODE_CTG_INVALID_INPUT);
  }
  
  STableMeta *tbMeta = NULL;
  int32_t code = 0;
  SVgroupInfo vgroupInfo = {0};
  SDBVgroupInfo* dbVgroup = NULL;
  SArray *vgList = NULL;

  *pVgroupList = NULL;
  
  CTG_ERR_JRET(catalogGetTableMeta(pCatalog, pRpc, pMgmtEps, pTableName, &tbMeta));

  char db[TSDB_DB_FNAME_LEN] = {0};
  tNameGetFullDbName(pTableName, db);
  CTG_ERR_JRET(ctgGetDBVgroup(pCatalog, pRpc, pMgmtEps, db, false, &dbVgroup));

  if (tbMeta->tableType == TSDB_SUPER_TABLE) {
    CTG_ERR_JRET(ctgGetVgInfoFromDB(pCatalog, pRpc, pMgmtEps, dbVgroup, pVgroupList));
  } else {
    int32_t vgId = tbMeta->vgId;
    if (NULL == taosHashGetClone(dbVgroup->vgInfo, &vgId, sizeof(vgId), &vgroupInfo)) {
      ctgError("vgId[%d] not found in vgroup list", vgId);
      CTG_ERR_JRET(TSDB_CODE_CTG_INTERNAL_ERROR);    
    }

    vgList = taosArrayInit(1, sizeof(SVgroupInfo));
    if (NULL == vgList) {
      ctgError("taosArrayInit failed");
      CTG_ERR_JRET(TSDB_CODE_CTG_MEM_ERROR);    
    }

    if (NULL == taosArrayPush(vgList, &vgroupInfo)) {
      ctgError("push vgroupInfo to array failed");
      CTG_ERR_JRET(TSDB_CODE_CTG_INTERNAL_ERROR);
    }
<<<<<<< HEAD

    *pVgroupList = vgList;
    vgList = NULL;
  }

_return:
  tfree(tbMeta);

  if (dbVgroup) {
    CTG_UNLOCK(CTG_READ, &dbVgroup->lock);
    taosHashRelease(pCatalog->dbCache.cache, dbVgroup);
  }

  if (vgList) {
    taosArrayDestroy(vgList);
    vgList = NULL;
  }
  
=======
  }

  tfree(tbMeta);
  return TSDB_CODE_SUCCESS;

_return:
  tfree(tbMeta);
  taosArrayDestroy(*pVgroupList);
>>>>>>> 1ba2f77c
  CTG_RET(code);
}


<<<<<<< HEAD
int32_t catalogGetTableHashVgroup(struct SCatalog *pCatalog, void *pTransporter, const SEpSet *pMgmtEps, const char *pDBName, const char *pTableName, SVgroupInfo *pVgroup) {
  SDBVgroupInfo* dbInfo = NULL;
=======
int32_t catalogGetTableHashVgroup(struct SCatalog *pCatalog, void *pTransporter, const SEpSet *pMgmtEps, const SName *pTableName, SVgroupInfo *pVgroup) {
  SDBVgroupInfo dbInfo = {0};
>>>>>>> 1ba2f77c
  int32_t code = 0;

  char db[TSDB_DB_FNAME_LEN] = {0};
  tNameGetFullDbName(pTableName, db);

  CTG_ERR_RET(ctgGetDBVgroup(pCatalog, pTransporter, pMgmtEps, db, false, &dbInfo));

<<<<<<< HEAD
  CTG_ERR_JRET(ctgGetVgInfoFromHashValue(dbInfo, pDBName, pTableName, pVgroup));

_return:

  if (dbInfo) {
    CTG_UNLOCK(CTG_READ, &dbInfo->lock);  
    taosHashRelease(pCatalog->dbCache.cache, dbInfo);
  }
=======
  if (dbInfo.vgVersion < 0 || NULL == dbInfo.vgInfo) {
    ctgError("db[%s] vgroup cache invalid, vgroup version:%d, vgInfo:%p", db, dbInfo.vgVersion, dbInfo.vgInfo);
    CTG_ERR_RET(TSDB_CODE_TSC_DB_NOT_SELECTED);
  }

  CTG_ERR_RET(ctgGetVgInfoFromHashValue(&dbInfo, pTableName, pVgroup));
>>>>>>> 1ba2f77c

  CTG_RET(code);
}


int32_t catalogGetAllMeta(struct SCatalog* pCatalog, void *pRpc, const SEpSet* pMgmtEps, const SCatalogReq* pReq, SMetaData* pRsp) {
  if (NULL == pCatalog || NULL == pRpc  || NULL == pMgmtEps || NULL == pReq || NULL == pRsp) {
    CTG_ERR_RET(TSDB_CODE_CTG_INVALID_INPUT);
  }

  int32_t code = 0;

  if (pReq->pTableName) {
    int32_t tbNum = (int32_t)taosArrayGetSize(pReq->pTableName);
    if (tbNum <= 0) {
      ctgError("empty table name list");
      CTG_ERR_RET(TSDB_CODE_CTG_INVALID_INPUT);
    }

    pRsp->pTableMeta = taosArrayInit(tbNum, POINTER_BYTES);
    if (NULL == pRsp->pTableMeta) {
      ctgError("taosArrayInit num[%d] failed", tbNum);
      CTG_ERR_RET(TSDB_CODE_CTG_MEM_ERROR);
    }
    
    for (int32_t i = 0; i < tbNum; ++i) {
      SName *name = taosArrayGet(pReq->pTableName, i);
      STableMeta *pTableMeta = NULL;
      
      CTG_ERR_JRET(catalogGetTableMeta(pCatalog, pRpc, pMgmtEps, name, &pTableMeta));

      if (NULL == taosArrayPush(pRsp->pTableMeta, &pTableMeta)) {
        ctgError("taosArrayPush failed, idx:%d", i);
        tfree(pTableMeta);
        CTG_ERR_JRET(TSDB_CODE_CTG_MEM_ERROR);
      }
    }
  }

  return TSDB_CODE_SUCCESS;

_return:  

  if (pRsp->pTableMeta) {
    int32_t aSize = taosArrayGetSize(pRsp->pTableMeta);
    for (int32_t i = 0; i < aSize; ++i) {
      STableMeta *pMeta = taosArrayGetP(pRsp->pTableMeta, i);
      tfree(pMeta);
    }
    
    taosArrayDestroy(pRsp->pTableMeta);
    pRsp->pTableMeta = NULL;
  }
  
  CTG_RET(code);
}

int32_t catalogGetQnodeList(struct SCatalog* pCatalog, void *pRpc, const SEpSet* pMgmtEps, SArray* pQnodeList) {
  if (NULL == pCatalog || NULL == pRpc  || NULL == pMgmtEps || NULL == pQnodeList) {
    CTG_ERR_RET(TSDB_CODE_CTG_INVALID_INPUT);
  }


  return TSDB_CODE_SUCCESS;
}


void catalogDestroy(void) {
  if (ctgMgmt.pCluster) {
    taosHashCleanup(ctgMgmt.pCluster); //TBD
    ctgMgmt.pCluster = NULL;
  }
}


<|MERGE_RESOLUTION|>--- conflicted
+++ resolved
@@ -268,27 +268,18 @@
   CTG_RET(code);
 }
 
-<<<<<<< HEAD
-int32_t ctgGetVgInfoFromHashValue(SDBVgroupInfo *dbInfo, const char *pDBName, const char *pTableName, SVgroupInfo *pVgroup) {
+int32_t ctgGetVgInfoFromHashValue(SDBVgroupInfo *dbInfo, const SName *pTableName, SVgroupInfo *pVgroup) {
   int32_t code = 0;
   
   CTG_LOCK(CTG_READ, &dbInfo->lock);
   
-=======
-int32_t ctgGetVgInfoFromHashValue(SDBVgroupInfo *dbInfo, const SName *pTableName, SVgroupInfo *pVgroup) {
->>>>>>> 1ba2f77c
   int32_t vgNum = taosHashGetSize(dbInfo->vgInfo);
   char db[TSDB_DB_FNAME_LEN] = {0};
   tNameGetFullDbName(pTableName, db);
 
   if (vgNum <= 0) {
-<<<<<<< HEAD
-    ctgError("db[%s] vgroup cache invalid, vgroup number:%d", pDBName, vgNum);
-    CTG_ERR_JRET(TSDB_CODE_TSC_DB_NOT_SELECTED);
-=======
     ctgError("db[%s] vgroup cache invalid, vgroup number:%d", db, vgNum);
     CTG_ERR_RET(TSDB_CODE_TSC_DB_NOT_SELECTED);
->>>>>>> 1ba2f77c
   }
 
   tableNameHashFp fp = NULL;
@@ -607,11 +598,6 @@
 
         taosHashRelease(pCatalog->dbCache.cache, oldInfo);
       }
-<<<<<<< HEAD
-=======
-
-      taosHashRemove(pCatalog->dbCache.cache, dbName, strlen(dbName));
->>>>>>> 1ba2f77c
     }
     
     ctgWarn("remove db [%s] from cache", dbName);
@@ -717,7 +703,6 @@
       ctgError("push vgroupInfo to array failed");
       CTG_ERR_JRET(TSDB_CODE_CTG_INTERNAL_ERROR);
     }
-<<<<<<< HEAD
 
     *pVgroupList = vgList;
     vgList = NULL;
@@ -736,27 +721,12 @@
     vgList = NULL;
   }
   
-=======
-  }
-
-  tfree(tbMeta);
-  return TSDB_CODE_SUCCESS;
-
-_return:
-  tfree(tbMeta);
-  taosArrayDestroy(*pVgroupList);
->>>>>>> 1ba2f77c
   CTG_RET(code);
 }
 
 
-<<<<<<< HEAD
-int32_t catalogGetTableHashVgroup(struct SCatalog *pCatalog, void *pTransporter, const SEpSet *pMgmtEps, const char *pDBName, const char *pTableName, SVgroupInfo *pVgroup) {
+int32_t catalogGetTableHashVgroup(struct SCatalog *pCatalog, void *pTransporter, const SEpSet *pMgmtEps, const SName *pTableName, SVgroupInfo *pVgroup) {
   SDBVgroupInfo* dbInfo = NULL;
-=======
-int32_t catalogGetTableHashVgroup(struct SCatalog *pCatalog, void *pTransporter, const SEpSet *pMgmtEps, const SName *pTableName, SVgroupInfo *pVgroup) {
-  SDBVgroupInfo dbInfo = {0};
->>>>>>> 1ba2f77c
   int32_t code = 0;
 
   char db[TSDB_DB_FNAME_LEN] = {0};
@@ -764,8 +734,7 @@
 
   CTG_ERR_RET(ctgGetDBVgroup(pCatalog, pTransporter, pMgmtEps, db, false, &dbInfo));
 
-<<<<<<< HEAD
-  CTG_ERR_JRET(ctgGetVgInfoFromHashValue(dbInfo, pDBName, pTableName, pVgroup));
+  CTG_ERR_JRET(ctgGetVgInfoFromHashValue(dbInfo, pTableName, pVgroup));
 
 _return:
 
@@ -773,14 +742,6 @@
     CTG_UNLOCK(CTG_READ, &dbInfo->lock);  
     taosHashRelease(pCatalog->dbCache.cache, dbInfo);
   }
-=======
-  if (dbInfo.vgVersion < 0 || NULL == dbInfo.vgInfo) {
-    ctgError("db[%s] vgroup cache invalid, vgroup version:%d, vgInfo:%p", db, dbInfo.vgVersion, dbInfo.vgInfo);
-    CTG_ERR_RET(TSDB_CODE_TSC_DB_NOT_SELECTED);
-  }
-
-  CTG_ERR_RET(ctgGetVgInfoFromHashValue(&dbInfo, pTableName, pVgroup));
->>>>>>> 1ba2f77c
 
   CTG_RET(code);
 }
