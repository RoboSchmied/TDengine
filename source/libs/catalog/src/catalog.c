--- conflicted
+++ resolved
@@ -1403,13 +1403,7 @@
     CTG_API_LEAVE(TSDB_CODE_CTG_INVALID_INPUT);
   }
 
-<<<<<<< HEAD
   CTG_API_LEAVE(ctgGetDBCfg(pCtg, pConn, dbFName, pDbCfg));
-=======
-  CTG_CACHE_NHIT_INC(CTG_CI_DB_CFG, 1);
-
-  CTG_API_LEAVE(ctgGetDBCfgFromMnode(pCtg, pConn, dbFName, pDbCfg, NULL));
->>>>>>> 4ac8a33d
 }
 
 int32_t catalogGetIndexMeta(SCatalog* pCtg, SRequestConnInfo* pConn, const char* indexName, SIndexInfo* pInfo) {
