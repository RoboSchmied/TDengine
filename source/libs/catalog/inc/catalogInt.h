--- conflicted
+++ resolved
@@ -180,17 +180,13 @@
   tsem_t                reqSem;  
   tsem_t                rspSem;  
   uint64_t              qRemainNum;
-<<<<<<< HEAD
 } SCtgQueue;
 
 typedef struct SCatalogMgmt {
   bool                  exit;
   SRWLatch              lock;
   SCtgQueue             queue;
-  pthread_t             updateThread;  
-=======
   TdThread             updateThread;  
->>>>>>> 524edc15
   SHashObj             *pCluster;     //key: clusterId, value: SCatalog*
   SCatalogStat          stat;
   SCatalogCfg           cfg;
