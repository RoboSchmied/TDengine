/*
 * Copyright (c) 2019 TAOS Data, Inc. <jhtao@taosdata.com>
 *
 * This program is free software: you can use, redistribute, and/or modify
 * it under the terms of the GNU Affero General Public License, version 3
 * or later ("AGPL"), as published by the Free Software Foundation.
 *
 * This program is distributed in the hope that it will be useful, but WITHOUT
 * ANY WARRANTY; without even the implied warranty of MERCHANTABILITY or
 * FITNESS FOR A PARTICULAR PURPOSE.
 *
 * You should have received a copy of the GNU Affero General Public License
 * along with this program. If not, see <http://www.gnu.org/licenses/>.
 */

#include "functionMgt.h"

#include "builtins.h"
#include "catalog.h"
#include "functionMgtInt.h"
#include "taos.h"
#include "taoserror.h"
#include "thash.h"
<<<<<<< HEAD
#include "builtins.h"
#include "catalog.h"
#include "tudf.h"
=======
>>>>>>> a196de93

typedef struct SFuncMgtService {
  SHashObj* pFuncNameHashTable;
} SFuncMgtService;

typedef struct SUdfInfo {
  SDataType outputDt;
  int8_t    funcType;
} SUdfInfo;

static SFuncMgtService gFunMgtService;
static TdThreadOnce    functionHashTableInit = PTHREAD_ONCE_INIT;
static int32_t         initFunctionCode = 0;

static void doInitFunctionTable() {
  gFunMgtService.pFuncNameHashTable =
      taosHashInit(funcMgtBuiltinsNum, taosGetDefaultHashFunction(TSDB_DATA_TYPE_BINARY), true, HASH_NO_LOCK);
  if (NULL == gFunMgtService.pFuncNameHashTable) {
    initFunctionCode = TSDB_CODE_FAILED;
    return;
  }

  for (int32_t i = 0; i < funcMgtBuiltinsNum; ++i) {
    if (TSDB_CODE_SUCCESS != taosHashPut(gFunMgtService.pFuncNameHashTable, funcMgtBuiltins[i].name,
                                         strlen(funcMgtBuiltins[i].name), &i, sizeof(int32_t))) {
      initFunctionCode = TSDB_CODE_FAILED;
      return;
    }
  }
}

static bool isSpecificClassifyFunc(int32_t funcId, uint64_t classification) {
  if (fmIsUserDefinedFunc(funcId)) {
    return FUNC_MGT_AGG_FUNC == classification
               ? FUNC_AGGREGATE_UDF_ID == funcId
               : (FUNC_MGT_SCALAR_FUNC == classification ? FUNC_SCALAR_UDF_ID == funcId : false);
  }
  if (funcId < 0 || funcId >= funcMgtBuiltinsNum) {
    return false;
  }
  return FUNC_MGT_TEST_MASK(funcMgtBuiltins[funcId].classification, classification);
}

static int32_t getUdfInfo(SFmGetFuncInfoParam* pParam, SFunctionNode* pFunc) {
  SFuncInfo* pInfo = NULL;
  int32_t    code = catalogGetUdfInfo(pParam->pCtg, pParam->pRpc, pParam->pMgmtEps, pFunc->functionName, &pInfo);
  if (TSDB_CODE_SUCCESS != code) {
    return code;
  }
  if (NULL == pInfo) {
    snprintf(pParam->pErrBuf, pParam->errBufLen, "Invalid function name: %s", pFunc->functionName);
    return TSDB_CODE_FUNC_INVALID_FUNTION;
  }
  pFunc->funcType = FUNCTION_TYPE_UDF;
  pFunc->funcId = TSDB_FUNC_TYPE_AGGREGATE == pInfo->funcType ? FUNC_AGGREGATE_UDF_ID : FUNC_SCALAR_UDF_ID;
  pFunc->node.resType.type = pInfo->outputType;
  pFunc->node.resType.bytes = pInfo->outputLen;
  pFunc->udfBufSize = pInfo->bufSize;
  tFreeSFuncInfo(pInfo);
  taosMemoryFree(pInfo);
  return TSDB_CODE_SUCCESS;
}

int32_t fmFuncMgtInit() {
  taosThreadOnce(&functionHashTableInit, doInitFunctionTable);
  return initFunctionCode;
}

int32_t fmGetFuncInfo(SFmGetFuncInfoParam* pParam, SFunctionNode* pFunc) {
  void* pVal = taosHashGet(gFunMgtService.pFuncNameHashTable, pFunc->functionName, strlen(pFunc->functionName));
  if (NULL != pVal) {
    pFunc->funcId = *(int32_t*)pVal;
    pFunc->funcType = funcMgtBuiltins[pFunc->funcId].type;
    return funcMgtBuiltins[pFunc->funcId].translateFunc(pFunc, pParam->pErrBuf, pParam->errBufLen);
  }
  return getUdfInfo(pParam, pFunc);
}

EFuncDataRequired fmFuncDataRequired(SFunctionNode* pFunc, STimeWindow* pTimeWindow) {
  if (fmIsUserDefinedFunc(pFunc->funcId) || pFunc->funcId < 0 || pFunc->funcId >= funcMgtBuiltinsNum) {
    return FUNC_DATA_REQUIRED_DATA_LOAD;
  }
  if (NULL == funcMgtBuiltins[pFunc->funcId].dataRequiredFunc) {
    return FUNC_DATA_REQUIRED_DATA_LOAD;
  }
  return funcMgtBuiltins[pFunc->funcId].dataRequiredFunc(pFunc, pTimeWindow);
}

int32_t fmGetFuncExecFuncs(int32_t funcId, SFuncExecFuncs* pFpSet) {
  if (fmIsUserDefinedFunc(funcId) || funcId < 0 || funcId >= funcMgtBuiltinsNum) {
    return TSDB_CODE_FAILED;
  }
  pFpSet->getEnv = funcMgtBuiltins[funcId].getEnvFunc;
  pFpSet->init = funcMgtBuiltins[funcId].initFunc;
  pFpSet->process = funcMgtBuiltins[funcId].processFunc;
  pFpSet->finalize = funcMgtBuiltins[funcId].finalizeFunc;
  return TSDB_CODE_SUCCESS;
}

int32_t fmGetUdafExecFuncs(SFuncExecFuncs* pFpSet) {
  pFpSet->getEnv = udfAggGetEnv;
  pFpSet->init = udfAggInit;
  pFpSet->process = udfAggProcess;
  pFpSet->finalize = udfAggFinalize;
  return TSDB_CODE_SUCCESS;
}

int32_t fmGetScalarFuncExecFuncs(int32_t funcId, SScalarFuncExecFuncs* pFpSet) {
  if (fmIsUserDefinedFunc(funcId) || funcId < 0 || funcId >= funcMgtBuiltinsNum) {
    return TSDB_CODE_FAILED;
  }
  pFpSet->process = funcMgtBuiltins[funcId].sprocessFunc;
  pFpSet->getEnv = funcMgtBuiltins[funcId].getEnvFunc;
  return TSDB_CODE_SUCCESS;
}

bool fmIsAggFunc(int32_t funcId) { return isSpecificClassifyFunc(funcId, FUNC_MGT_AGG_FUNC); }

bool fmIsScalarFunc(int32_t funcId) { return isSpecificClassifyFunc(funcId, FUNC_MGT_SCALAR_FUNC); }

bool fmIsPseudoColumnFunc(int32_t funcId) { return isSpecificClassifyFunc(funcId, FUNC_MGT_PSEUDO_COLUMN_FUNC); }

bool fmIsScanPseudoColumnFunc(int32_t funcId) { return isSpecificClassifyFunc(funcId, FUNC_MGT_SCAN_PC_FUNC); }

bool fmIsWindowPseudoColumnFunc(int32_t funcId) { return isSpecificClassifyFunc(funcId, FUNC_MGT_WINDOW_PC_FUNC); }

bool fmIsWindowClauseFunc(int32_t funcId) { return fmIsAggFunc(funcId) || fmIsWindowPseudoColumnFunc(funcId); }

bool fmIsNonstandardSQLFunc(int32_t funcId) { return isSpecificClassifyFunc(funcId, FUNC_MGT_NONSTANDARD_SQL_FUNC); }

bool fmIsSpecialDataRequiredFunc(int32_t funcId) {
  return isSpecificClassifyFunc(funcId, FUNC_MGT_SPECIAL_DATA_REQUIRED);
}

bool fmIsDynamicScanOptimizedFunc(int32_t funcId) {
  return isSpecificClassifyFunc(funcId, FUNC_MGT_DYNAMIC_SCAN_OPTIMIZED);
}

bool fmIsMultiResFunc(int32_t funcId) { return isSpecificClassifyFunc(funcId, FUNC_MGT_MULTI_RES_FUNC); }

bool fmIsUserDefinedFunc(int32_t funcId) { return funcId > FUNC_UDF_ID_START; }

void fmFuncMgtDestroy() {
  void* m = gFunMgtService.pFuncNameHashTable;
  if (m != NULL && atomic_val_compare_exchange_ptr((void**)&gFunMgtService.pFuncNameHashTable, m, 0) == m) {
    taosHashCleanup(m);
  }
}<|MERGE_RESOLUTION|>--- conflicted
+++ resolved
@@ -21,12 +21,10 @@
 #include "taos.h"
 #include "taoserror.h"
 #include "thash.h"
-<<<<<<< HEAD
 #include "builtins.h"
 #include "catalog.h"
 #include "tudf.h"
-=======
->>>>>>> a196de93
+
 
 typedef struct SFuncMgtService {
   SHashObj* pFuncNameHashTable;
