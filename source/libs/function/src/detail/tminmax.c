--- conflicted
+++ resolved
@@ -742,21 +742,14 @@
 
   // data in current data block are qualified to the query
   if (pInput->colDataSMAIsSet) {
-<<<<<<< HEAD
-
-=======
->>>>>>> 56d93fe3
+
     numOfElems = pInput->numOfRows - pAgg->numOfNull;
     if (numOfElems == 0) {
       goto _over;
     }
 
     int16_t index = 0;
-<<<<<<< HEAD
-    tval = isMinFunc? &pInput->pColumnDataAgg[0]->min: &pInput->pColumnDataAgg[0]->max;
-=======
     void*   tval = (isMinFunc) ? &pInput->pColumnDataAgg[0]->min : &pInput->pColumnDataAgg[0]->max;
->>>>>>> 56d93fe3
 
     if (!pBuf->assign) {
       if (type == TSDB_DATA_TYPE_FLOAT) {
@@ -806,13 +799,21 @@
       }
     }
 
+        if (pCtx->subsidiaries.num > 0) {
+          index = findRowIndex(pInput->startRowIndex, pInput->numOfRows, pCol, tval);
+          if (index >= 0) {
+            int32_t code = saveTupleData(pCtx, index, pCtx->pSrcBlock, &pBuf->tuplePos);
+            if (code != TSDB_CODE_SUCCESS) {
+              return code;
+            }
+          }
+        }
+      }
+    }
+
     numOfElems = 1;
     pBuf->assign = true;
-<<<<<<< HEAD
-    return code;
-=======
     goto _over;
->>>>>>> 56d93fe3
   }
 
   int32_t start = pInput->startRowIndex;
