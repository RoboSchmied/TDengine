/*
 * Copyright (c) 2019 TAOS Data, Inc. <jhtao@taosdata.com>
 *
 * This program is free software: you can use, redistribute, and/or modify
 * it under the terms of the GNU Affero General Public License, version 3
 * or later ("AGPL"), as published by the Free Software Foundation.
 *
 * This program is distributed in the hope that it will be useful, but WITHOUT
 * ANY WARRANTY; without even the implied warranty of MERCHANTABILITY or
 * FITNESS FOR A PARTICULAR PURPOSE.
 *
 * You should have received a copy of the GNU Affero General Public License
 * along with this program. If not, see <http://www.gnu.org/licenses/>.
 */

#include "builtinsimpl.h"
#include "function.h"
#include "querynodes.h"
#include "taggfunction.h"
#include "tdatablock.h"
#include "tpercentile.h"

typedef struct SSumRes {
  union {
    int64_t  isum;
    uint64_t usum;
    double   dsum;
  };
} SSumRes;

typedef struct SAvgRes {
  double  result;
  SSumRes sum;
  int64_t count;
} SAvgRes;

typedef struct STopBotResItem {
  SVariant v;
  uint64_t uid;        // it is a table uid, used to extract tag data during building of the final result for the tag data
  struct {
   int32_t pageId;
   int32_t offset;
  } tuplePos;          // tuple data of this chosen row
} STopBotResItem;

typedef struct STopBotRes {
  int32_t         pageId;
//  int32_t   num;
  STopBotResItem *pItems;
} STopBotRes;

typedef struct SStddevRes {
  double  result;
  int64_t count;
  union  {double  quadraticDSum; int64_t quadraticISum;};
  union  {double  dsum; int64_t isum;};
} SStddevRes;

typedef struct SPercentileInfo {
  double      result;
  tMemBucket *pMemBucket;
  int32_t     stage;
  double      minval;
  double      maxval;
  int64_t     numOfElems;
} SPercentileInfo;

typedef struct SDiffInfo {
  bool  hasPrev;
  bool  includeNull;
  bool  ignoreNegative;
  bool  firstOutput;
  union { int64_t i64; double d64;} prev;
} SDiffInfo;

#define SET_VAL(_info, numOfElem, res)  \
  do {                                  \
    if ((numOfElem) <= 0) {             \
      break;                            \
    }                                   \
    (_info)->numOfRes = (res);          \
  } while (0)

#define GET_TS_LIST(x)    ((TSKEY*)((x)->ptsList))
#define GET_TS_DATA(x, y) (GET_TS_LIST(x)[(y)])

#define DO_UPDATE_TAG_COLUMNS_WITHOUT_TS(ctx)                      \
  do {                                                             \
    for (int32_t _i = 0; _i < (ctx)->tagInfo.numOfTagCols; ++_i) { \
      SqlFunctionCtx *__ctx = (ctx)->tagInfo.pTagCtxList[_i];      \
      __ctx->fpSet.process(__ctx);                                 \
    }                                                              \
  } while (0);

#define DO_UPDATE_SUBSID_RES(ctx, ts)                                 \
  do {                                                                \
    for (int32_t _i = 0; _i < (ctx)->subsidiaryRes.numOfCols; ++_i) { \
      SqlFunctionCtx *__ctx = (ctx)->subsidiaryRes.pCtx[_i];          \
      if (__ctx->functionId == FUNCTION_TS_DUMMY) {                   \
        __ctx->tag.i = (ts);                                          \
        __ctx->tag.nType = TSDB_DATA_TYPE_BIGINT;                     \
      }                                                               \
      __ctx->fpSet.process(__ctx);                                    \
    }                                                                 \
  } while (0)

#define UPDATE_DATA(ctx, left, right, num, sign, _ts) \
  do {                                                \
    if (((left) < (right)) ^ (sign)) {                \
      (left) = (right);                               \
      DO_UPDATE_SUBSID_RES(ctx, _ts);                 \
      (num) += 1;                                     \
    }                                                 \
  } while (0)

#define LOOPCHECK_N(val, _col, ctx, _t, _nrow, _start, sign, num)        \
  do {                                                                   \
    _t *d = (_t *)((_col)->pData);                                       \
    for (int32_t i = (_start); i < (_nrow) + (_start); ++i) {            \
      if (((_col)->hasNull) && colDataIsNull_f((_col)->nullbitmap, i)) { \
        continue;                                                        \
      }                                                                  \
      TSKEY ts = (ctx)->ptsList != NULL ? GET_TS_DATA(ctx, i) : 0;       \
      UPDATE_DATA(ctx, val, d[i], num, sign, ts);                        \
    }                                                                    \
  } while (0)


bool functionSetup(SqlFunctionCtx *pCtx, SResultRowEntryInfo* pResultInfo) {
  if (pResultInfo->initialized) {
    return false;
  }

  if (pCtx->pOutput != NULL) {
    memset(pCtx->pOutput, 0, (size_t)pCtx->resDataInfo.bytes);
  }

  initResultRowEntry(pResultInfo, pCtx->resDataInfo.interBufSize);
  return true;
}

int32_t functionFinalize(SqlFunctionCtx* pCtx, SSDataBlock* pBlock) {
  int32_t slotId = pCtx->pExpr->base.resSchema.slotId;
  SColumnInfoData* pCol = taosArrayGet(pBlock->pDataBlock, slotId);

  SResultRowEntryInfo* pResInfo = GET_RES_INFO(pCtx);
  pResInfo->isNullRes = (pResInfo->numOfRes == 0)? 1:0;
  cleanupResultRowEntry(pResInfo);

  char* in = GET_ROWCELL_INTERBUF(pResInfo);
  colDataAppend(pCol, pBlock->info.rows, in, pResInfo->isNullRes);

  return pResInfo->numOfRes;
}

EFuncDataRequired countDataRequired(SFunctionNode* pFunc, STimeWindow* pTimeWindow) {
  SNode* pParam = nodesListGetNode(pFunc->pParameterList, 0);
  if (QUERY_NODE_COLUMN == nodeType(pParam) && PRIMARYKEY_TIMESTAMP_COL_ID == ((SColumnNode*)pParam)->colId) {
    return FUNC_DATA_REQUIRED_NOT_LOAD;
  }
  return FUNC_DATA_REQUIRED_STATIS_LOAD;
}

bool getCountFuncEnv(SFunctionNode* UNUSED_PARAM(pFunc), SFuncExecEnv* pEnv) {
  pEnv->calcMemSize = sizeof(int64_t);
  return true;
}

/*
 * count function does need the finalize, if data is missing, the default value, which is 0, is used
 * count function does not use the pCtx->interResBuf to keep the intermediate buffer
 */
int32_t countFunction(SqlFunctionCtx *pCtx) {
  int32_t numOfElem = 0;

  /*
   * 1. column data missing (schema modified) causes pInputCol->hasNull == true. pInput->colDataAggIsSet == true;
   * 2. for general non-primary key columns, pInputCol->hasNull may be true or false, pInput->colDataAggIsSet == true;
   * 3. for primary key column, pInputCol->hasNull always be false, pInput->colDataAggIsSet == false;
   */
  SInputColumnInfoData* pInput = &pCtx->input;
  SColumnInfoData* pInputCol = pInput->pData[0];
  if (pInput->colDataAggIsSet && pInput->totalRows == pInput->numOfRows) {
    numOfElem = pInput->numOfRows - pInput->pColumnDataAgg[0]->numOfNull;
    ASSERT(numOfElem >= 0);
  } else {
    if (pInputCol->hasNull) {
      for (int32_t i = pInput->startRowIndex; i < pInput->startRowIndex + pInput->numOfRows; ++i) {
        if (colDataIsNull(pInputCol, pInput->totalRows, i, NULL)) {
          continue;
        }
        numOfElem += 1;
      }
    } else {
      //when counting on the primary time stamp column and no statistics data is presented, use the size value directly.
      numOfElem = pInput->numOfRows;
    }
  }

  SResultRowEntryInfo* pResInfo = GET_RES_INFO(pCtx);
  char* buf = GET_ROWCELL_INTERBUF(pResInfo);
  *((int64_t *)buf) += numOfElem;

  SET_VAL(pResInfo, numOfElem, 1);
  return TSDB_CODE_SUCCESS;
}

#define LIST_ADD_N(_res, _col, _start, _rows, _t, numOfElem)             \
  do {                                                                   \
    _t *d = (_t *)(_col->pData);                                         \
    for (int32_t i = (_start); i < (_rows) + (_start); ++i) {            \
      if (((_col)->hasNull) && colDataIsNull_f((_col)->nullbitmap, i)) { \
        continue;                                                        \
      };                                                                 \
      (_res) += (d)[i];                                                  \
      (numOfElem)++;                                                     \
    }                                                                    \
  } while (0)

int32_t sumFunction(SqlFunctionCtx *pCtx) {
  int32_t numOfElem = 0;

  // Only the pre-computing information loaded and actual data does not loaded
  SInputColumnInfoData* pInput = &pCtx->input;
  SColumnDataAgg *pAgg = pInput->pColumnDataAgg[0];
  int32_t type = pInput->pData[0]->info.type;

  SSumRes* pSumRes = GET_ROWCELL_INTERBUF(GET_RES_INFO(pCtx));

  if (pInput->colDataAggIsSet) {
    numOfElem = pInput->numOfRows - pAgg->numOfNull;
    ASSERT(numOfElem >= 0);

    if (IS_SIGNED_NUMERIC_TYPE(type)) {
      pSumRes->isum += pAgg->sum;
    } else if (IS_UNSIGNED_NUMERIC_TYPE(type)) {
      pSumRes->usum += pAgg->sum;
    } else if (IS_FLOAT_TYPE(type)) {
      pSumRes->dsum += GET_DOUBLE_VAL((const char*)&(pAgg->sum));
    }
  } else {  // computing based on the true data block
    SColumnInfoData* pCol = pInput->pData[0];

    int32_t start     = pInput->startRowIndex;
    int32_t numOfRows = pInput->numOfRows;

    if (IS_SIGNED_NUMERIC_TYPE(type) || type == TSDB_DATA_TYPE_BOOL) {
      if (type == TSDB_DATA_TYPE_TINYINT || type == TSDB_DATA_TYPE_BOOL) {
        LIST_ADD_N(pSumRes->isum, pCol, start, numOfRows, int8_t, numOfElem);
      } else if (type == TSDB_DATA_TYPE_SMALLINT) {
        LIST_ADD_N(pSumRes->isum, pCol, start, numOfRows, int16_t, numOfElem);
      } else if (type == TSDB_DATA_TYPE_INT) {
        LIST_ADD_N(pSumRes->isum, pCol, start, numOfRows, int32_t, numOfElem);
      } else if (type == TSDB_DATA_TYPE_BIGINT) {
        LIST_ADD_N(pSumRes->isum, pCol, start, numOfRows, int64_t, numOfElem);
      }
    } else if (IS_UNSIGNED_NUMERIC_TYPE(type)) {
      if (type == TSDB_DATA_TYPE_UTINYINT) {
        LIST_ADD_N(pSumRes->usum, pCol, start, numOfRows, uint8_t, numOfElem);
      } else if (type == TSDB_DATA_TYPE_USMALLINT) {
        LIST_ADD_N(pSumRes->usum, pCol, start, numOfRows, uint16_t, numOfElem);
      } else if (type == TSDB_DATA_TYPE_UINT) {
        LIST_ADD_N(pSumRes->usum, pCol, start, numOfRows, uint32_t, numOfElem);
      } else if (type == TSDB_DATA_TYPE_UBIGINT) {
        LIST_ADD_N(pSumRes->usum, pCol, start, numOfRows, uint64_t, numOfElem);
      }
    } else if (type == TSDB_DATA_TYPE_DOUBLE) {
      LIST_ADD_N(pSumRes->dsum, pCol, start, numOfRows, double, numOfElem);
    } else if (type == TSDB_DATA_TYPE_FLOAT) {
      LIST_ADD_N(pSumRes->dsum, pCol, start, numOfRows, float, numOfElem);
    }
  }

  // data in the check operation are all null, not output
  SET_VAL(GET_RES_INFO(pCtx), numOfElem, 1);
  return TSDB_CODE_SUCCESS;
}

bool getSumFuncEnv(SFunctionNode* UNUSED_PARAM(pFunc), SFuncExecEnv* pEnv) {
  pEnv->calcMemSize = sizeof(SSumRes);
  return true;
}

bool getAvgFuncEnv(SFunctionNode* UNUSED_PARAM(pFunc), SFuncExecEnv* pEnv) {
  pEnv->calcMemSize = sizeof(double);
  return true;
}

bool avgFunctionSetup(SqlFunctionCtx *pCtx, SResultRowEntryInfo* pResultInfo) {
  if (!functionSetup(pCtx, pResultInfo)) {
    return false;
  }

  SAvgRes* pRes = GET_ROWCELL_INTERBUF(pResultInfo);
  memset(pRes, 0, sizeof(SAvgRes));
  return true;
}

int32_t avgFunction(SqlFunctionCtx* pCtx) {
  int32_t numOfElem = 0;

  // Only the pre-computing information loaded and actual data does not loaded
  SInputColumnInfoData* pInput = &pCtx->input;
  int32_t               type = pInput->pData[0]->info.type;

  SAvgRes* pAvgRes = GET_ROWCELL_INTERBUF(GET_RES_INFO(pCtx));

  // computing based on the true data block
  SColumnInfoData* pCol = pInput->pData[0];

  int32_t start = pInput->startRowIndex;
  int32_t numOfRows = pInput->numOfRows;

  switch (type) {
    case TSDB_DATA_TYPE_TINYINT: {
        int8_t* plist = (int8_t*)pCol->pData;
        for (int32_t i = start; i < numOfRows + pInput->startRowIndex; ++i) {
          if (pCol->hasNull && colDataIsNull_f(pCol->nullbitmap, i)) {
            continue;
          }

          numOfElem += 1;
          pAvgRes->count += 1;
          pAvgRes->sum.isum += plist[i];
        }

        break;
      }

      case TSDB_DATA_TYPE_SMALLINT: {
      int16_t* plist = (int16_t*)pCol->pData;
      for (int32_t i = start; i < numOfRows + pInput->startRowIndex; ++i) {
        if (pCol->hasNull && colDataIsNull_f(pCol->nullbitmap, i)) {
          continue;
        }

        numOfElem += 1;
        pAvgRes->count += 1;
        pAvgRes->sum.isum += plist[i];
      }
      break;
    }

    case TSDB_DATA_TYPE_INT: {
      int32_t* plist = (int32_t*)pCol->pData;
      for (int32_t i = start; i < numOfRows + pInput->startRowIndex; ++i) {
        if (pCol->hasNull && colDataIsNull_f(pCol->nullbitmap, i)) {
          continue;
        }

        numOfElem += 1;
        pAvgRes->count += 1;
        pAvgRes->sum.isum += plist[i];
      }

      break;
    }

    case TSDB_DATA_TYPE_BIGINT: {
      int64_t* plist = (int64_t*)pCol->pData;
      for (int32_t i = start; i < numOfRows + pInput->startRowIndex; ++i) {
        if (pCol->hasNull && colDataIsNull_f(pCol->nullbitmap, i)) {
          continue;
        }

        numOfElem += 1;
        pAvgRes->count += 1;
        pAvgRes->sum.isum += plist[i];
      }
      break;
    }

    case TSDB_DATA_TYPE_FLOAT: {
      float* plist = (float*)pCol->pData;
      for (int32_t i = start; i < numOfRows + pInput->startRowIndex; ++i) {
        if (pCol->hasNull && colDataIsNull_f(pCol->nullbitmap, i)) {
          continue;
        }

        numOfElem += 1;
        pAvgRes->count += 1;
        pAvgRes->sum.dsum += plist[i];
      }
      break;
    }

    case TSDB_DATA_TYPE_DOUBLE: {
      double* plist = (double*)pCol->pData;
      for (int32_t i = start; i < numOfRows + pInput->startRowIndex; ++i) {
        if (pCol->hasNull && colDataIsNull_f(pCol->nullbitmap, i)) {
          continue;
        }

        numOfElem += 1;
        pAvgRes->count += 1;
        pAvgRes->sum.dsum += plist[i];
      }
      break;
    }

    default:
      break;
  }

  // data in the check operation are all null, not output
  SET_VAL(GET_RES_INFO(pCtx), numOfElem, 1);
  return TSDB_CODE_SUCCESS;
}

int32_t avgFinalize(SqlFunctionCtx* pCtx, SSDataBlock* pBlock, int32_t slotId) {
  SInputColumnInfoData* pInput = &pCtx->input;
  int32_t type = pInput->pData[0]->info.type;
  SAvgRes* pAvgRes = GET_ROWCELL_INTERBUF(GET_RES_INFO(pCtx));
  if (IS_INTEGER_TYPE(type)) {
    pAvgRes->result = pAvgRes->sum.isum / ((double) pAvgRes->count);
  } else {
    pAvgRes->result = pAvgRes->sum.dsum / ((double) pAvgRes->count);
  }

  return functionFinalize(pCtx, pBlock, slotId);
}

EFuncDataRequired statisDataRequired(SFunctionNode* pFunc, STimeWindow* pTimeWindow){
  return FUNC_DATA_REQUIRED_STATIS_LOAD;
}

bool maxFunctionSetup(SqlFunctionCtx *pCtx, SResultRowEntryInfo* pResultInfo) {
  if (!functionSetup(pCtx, pResultInfo)) {
    return false;
  }

  char* buf = GET_ROWCELL_INTERBUF(pResultInfo);
  switch (pCtx->resDataInfo.type) {
    case TSDB_DATA_TYPE_INT:
      *((int32_t *)buf) = INT32_MIN;
      break;
    case TSDB_DATA_TYPE_UINT:
      *((uint32_t *)buf) = 0;
      break;
    case TSDB_DATA_TYPE_FLOAT:
      *((float *)buf) = -FLT_MAX;
      break;
    case TSDB_DATA_TYPE_DOUBLE:
    SET_DOUBLE_VAL(((double *)buf), -DBL_MAX);
      break;
    case TSDB_DATA_TYPE_BIGINT:
      *((int64_t *)buf) = INT64_MIN;
      break;
    case TSDB_DATA_TYPE_UBIGINT:
      *((uint64_t *)buf) = 0;
      break;
    case TSDB_DATA_TYPE_SMALLINT:
      *((int16_t *)buf) = INT16_MIN;
      break;
    case TSDB_DATA_TYPE_USMALLINT:
      *((uint16_t *)buf) = 0;
      break;
    case TSDB_DATA_TYPE_TINYINT:
      *((int8_t *)buf) = INT8_MIN;
      break;
    case TSDB_DATA_TYPE_UTINYINT:
      *((uint8_t *)buf) = 0;
      break;
    case TSDB_DATA_TYPE_BOOL:
      *((int8_t*)buf) = 0;
      break;
    default:
      assert(0);
  }
  return true;
}

bool minFunctionSetup(SqlFunctionCtx *pCtx, SResultRowEntryInfo* pResultInfo) {
  if (!functionSetup(pCtx, pResultInfo)) {
    return false;  // not initialized since it has been initialized
  }

  char* buf = GET_ROWCELL_INTERBUF(pResultInfo);
  switch (pCtx->resDataInfo.type) {
    case TSDB_DATA_TYPE_TINYINT:
      *((int8_t *)buf) = INT8_MAX;
      break;
    case TSDB_DATA_TYPE_UTINYINT:
      *(uint8_t *) buf = UINT8_MAX;
      break;
    case TSDB_DATA_TYPE_SMALLINT:
      *((int16_t *)buf) = INT16_MAX;
      break;
    case TSDB_DATA_TYPE_USMALLINT:
      *((uint16_t *)buf) = UINT16_MAX;
      break;
    case TSDB_DATA_TYPE_INT:
      *((int32_t *)buf) = INT32_MAX;
      break;
    case TSDB_DATA_TYPE_UINT:
      *((uint32_t *)buf) = UINT32_MAX;
      break;
    case TSDB_DATA_TYPE_BIGINT:
      *((int64_t *)buf) = INT64_MAX;
      break;
    case TSDB_DATA_TYPE_UBIGINT:
      *((uint64_t *)buf) = UINT64_MAX;
      break;
    case TSDB_DATA_TYPE_FLOAT:
      *((float *)buf) = FLT_MAX;
      break;
    case TSDB_DATA_TYPE_DOUBLE:
      SET_DOUBLE_VAL(((double *)buf), DBL_MAX);
      break;
    case TSDB_DATA_TYPE_BOOL:
      *((int8_t*)buf) = 1;
      break;
    default:
      assert(0);
  }

  return true;
}

bool getMinmaxFuncEnv(SFunctionNode* UNUSED_PARAM(pFunc), SFuncExecEnv* pEnv) {
  pEnv->calcMemSize = sizeof(int64_t);
  return true;
}

<<<<<<< HEAD
#define GET_TS_LIST(x)    ((TSKEY*)((x)->ptsList))
#define GET_TS_DATA(x, y) (GET_TS_LIST(x)[(y)])

#define DO_UPDATE_TAG_COLUMNS_WITHOUT_TS(ctx)                      \
  do {                                                             \
    for (int32_t _i = 0; _i < (ctx)->tagInfo.numOfTagCols; ++_i) { \
      SqlFunctionCtx *__ctx = (ctx)->tagInfo.pTagCtxList[_i];      \
      __ctx->fpSet.process(__ctx);                                 \
    }                                                              \
  } while (0);

#define DO_UPDATE_SUBSID_RES(ctx, ts)                                \
  do {                                                               \
    for (int32_t _i = 0; _i < (ctx)->subsidiaries.num; ++_i) { \
      SqlFunctionCtx* __ctx = (ctx)->subsidiaries.pCtx[_i];          \
      if (__ctx->functionId == FUNCTION_TS_DUMMY) {                  \
        __ctx->tag.i = (ts);                                         \
        __ctx->tag.nType = TSDB_DATA_TYPE_BIGINT;                    \
      }                                                              \
      __ctx->fpSet.process(__ctx);                                   \
    }                                                                \
  } while (0)

#define UPDATE_DATA(ctx, left, right, num, sign, _ts) \
  do {                                                \
    if (((left) < (right)) ^ (sign)) {                \
      (left) = (right);                               \
      DO_UPDATE_SUBSID_RES(ctx, _ts);                 \
      (num) += 1;                                     \
    }                                                 \
  } while (0)

#define LOOPCHECK_N(val, _col, ctx, _t, _nrow, _start, sign, num)        \
  do {                                                                   \
    _t *d = (_t *)((_col)->pData);                                       \
    for (int32_t i = (_start); i < (_nrow) + (_start); ++i) {            \
      if (((_col)->hasNull) && colDataIsNull_f((_col)->nullbitmap, i)) { \
        continue;                                                        \
      }                                                                  \
      TSKEY ts = (ctx)->ptsList != NULL ? GET_TS_DATA(ctx, i) : 0;       \
      UPDATE_DATA(ctx, val, d[i], num, sign, ts);                        \
    }                                                                    \
  } while (0)
=======
>>>>>>> 8ad6d460

int32_t doMinMaxHelper(SqlFunctionCtx *pCtx, int32_t isMinFunc) {
  int32_t numOfElems = 0;

  SInputColumnInfoData* pInput = &pCtx->input;
  SColumnDataAgg *pAgg = pInput->pColumnDataAgg[0];

  SColumnInfoData* pCol = pInput->pData[0];
  int32_t type = pCol->info.type;

  SResultRowEntryInfo* pResInfo = GET_RES_INFO(pCtx);
  char* buf = GET_ROWCELL_INTERBUF(pResInfo);

  // data in current data block are qualified to the query
  if (pInput->colDataAggIsSet) {
    numOfElems = pInput->numOfRows - pAgg->numOfNull;
    ASSERT(pInput->numOfRows == pInput->totalRows && numOfElems >= 0);

    if (numOfElems == 0) {
      return numOfElems;
    }

    void*   tval = NULL;
    int16_t index = 0;

    if (isMinFunc) {
      tval  = &pInput->pColumnDataAgg[0]->min;
      index = pInput->pColumnDataAgg[0]->minIndex;
    } else {
      tval  = &pInput->pColumnDataAgg[0]->max;
      index = pInput->pColumnDataAgg[0]->maxIndex;
    }

    // the index is the original position, not the relative position
    TSKEY key = (pCtx->ptsList != NULL)? pCtx->ptsList[index]:TSKEY_INITIAL_VAL;

    if (IS_SIGNED_NUMERIC_TYPE(type)) {
      int64_t prev = 0;
      GET_TYPED_DATA(prev, int64_t, type, buf);

      int64_t val = GET_INT64_VAL(tval);
      if ((prev < val) ^ isMinFunc) {
        *(int64_t*) buf = val;
        for (int32_t i = 0; i < (pCtx)->subsidiaries.num; ++i) {
          SqlFunctionCtx* __ctx = pCtx->subsidiaries.pCtx[i];
          if (__ctx->functionId == FUNCTION_TS_DUMMY) {  // TODO refactor
            __ctx->tag.i = key;
            __ctx->tag.nType = TSDB_DATA_TYPE_BIGINT;
          }

          __ctx->fpSet.process(__ctx);
        }
      }
    } else if (IS_UNSIGNED_NUMERIC_TYPE(type)) {
      uint64_t prev = 0;
      GET_TYPED_DATA(prev, uint64_t, type, buf);

      uint64_t val = GET_UINT64_VAL(tval);
      if ((prev < val) ^ isMinFunc) {
        *(uint64_t*) buf = val;
        for (int32_t i = 0; i < (pCtx)->subsidiaries.num; ++i) {
          SqlFunctionCtx* __ctx = pCtx->subsidiaries.pCtx[i];
          if (__ctx->functionId == FUNCTION_TS_DUMMY) {  // TODO refactor
            __ctx->tag.i = key;
            __ctx->tag.nType = TSDB_DATA_TYPE_BIGINT;
          }

          __ctx->fpSet.process(__ctx);
        }
      }
    } else if (type == TSDB_DATA_TYPE_DOUBLE) {
      double  val = GET_DOUBLE_VAL(tval);
      UPDATE_DATA(pCtx, *(double*) buf, val, numOfElems, isMinFunc, key);
    } else if (type == TSDB_DATA_TYPE_FLOAT) {
      double val = GET_DOUBLE_VAL(tval);
      UPDATE_DATA(pCtx, *(float*) buf, val, numOfElems, isMinFunc, key);
    }

    return numOfElems;
  }

  int32_t start = pInput->startRowIndex;
  int32_t numOfRows = pInput->numOfRows;

  if (IS_SIGNED_NUMERIC_TYPE(type) || type == TSDB_DATA_TYPE_BOOL) {
    if (type == TSDB_DATA_TYPE_TINYINT || type == TSDB_DATA_TYPE_BOOL) {
      LOOPCHECK_N(*(int8_t*)buf, pCol, pCtx, int8_t, numOfRows, start, isMinFunc, numOfElems);
    } else if (type == TSDB_DATA_TYPE_SMALLINT) {
      LOOPCHECK_N(*(int16_t*) buf, pCol, pCtx, int16_t, numOfRows, start, isMinFunc, numOfElems);
    } else if (type == TSDB_DATA_TYPE_INT) {
      int32_t *pData = (int32_t*)pCol->pData;
      int32_t *val = (int32_t*) buf;

      for (int32_t i = start; i < start + numOfRows; ++i) {
        if ((pCol->hasNull) && colDataIsNull_f(pCol->nullbitmap, i)) {
          continue;
        }

        if ((*val < pData[i]) ^ isMinFunc) {
          *val = pData[i];
          TSKEY ts = (pCtx->ptsList != NULL)? GET_TS_DATA(pCtx, i) : 0;
          DO_UPDATE_SUBSID_RES(pCtx, ts);
        }

        numOfElems += 1;
      }

#if defined(_DEBUG_VIEW)
      qDebug("max value updated:%d", *retVal);
#endif
    } else if (type == TSDB_DATA_TYPE_BIGINT) {
      LOOPCHECK_N(*(int64_t*) buf, pCol, pCtx, int64_t, numOfRows, start, isMinFunc, numOfElems);
    }
  } else if (IS_UNSIGNED_NUMERIC_TYPE(type)) {
    if (type == TSDB_DATA_TYPE_UTINYINT) {
      LOOPCHECK_N(*(uint8_t*) buf, pCol, pCtx, uint8_t, numOfRows, start, isMinFunc, numOfElems);
    } else if (type == TSDB_DATA_TYPE_USMALLINT) {
      LOOPCHECK_N(*(uint16_t*) buf, pCol, pCtx, uint16_t, numOfRows, start, isMinFunc, numOfElems);
    } else if (type == TSDB_DATA_TYPE_UINT) {
      LOOPCHECK_N(*(uint32_t*) buf, pCol, pCtx, uint32_t, numOfRows, start, isMinFunc, numOfElems);
    } else if (type == TSDB_DATA_TYPE_UBIGINT) {
      LOOPCHECK_N(*(uint64_t*) buf, pCol, pCtx, uint64_t, numOfRows, start, isMinFunc, numOfElems);
    }
  } else if (type == TSDB_DATA_TYPE_DOUBLE) {
    LOOPCHECK_N(*(double*) buf, pCol, pCtx, double, numOfRows, start, isMinFunc, numOfElems);
  } else if (type == TSDB_DATA_TYPE_FLOAT) {
    LOOPCHECK_N(*(float*) buf, pCol, pCtx, float, numOfRows, start, isMinFunc, numOfElems);
  }

  return numOfElems;
}

int32_t minFunction(SqlFunctionCtx *pCtx) {
  int32_t numOfElems = doMinMaxHelper(pCtx, 1);
  SET_VAL(GET_RES_INFO(pCtx), numOfElems, 1);
  return TSDB_CODE_SUCCESS;
}

int32_t maxFunction(SqlFunctionCtx *pCtx) {
  int32_t numOfElems = doMinMaxHelper(pCtx, 0);
  SET_VAL(GET_RES_INFO(pCtx), numOfElems, 1);
  return TSDB_CODE_SUCCESS;
}

bool getStddevFuncEnv(SFunctionNode* pFunc, SFuncExecEnv* pEnv) {
  pEnv->calcMemSize = sizeof(SStddevRes);
  return true;
}

bool stddevFunctionSetup(SqlFunctionCtx *pCtx, SResultRowEntryInfo* pResultInfo) {
  if (!functionSetup(pCtx, pResultInfo)) {
    return false;
  }

  SStddevRes* pRes = GET_ROWCELL_INTERBUF(pResultInfo);
  memset(pRes, 0, sizeof(SStddevRes));
  return true;
}

int32_t stddevFunction(SqlFunctionCtx* pCtx) {
  int32_t numOfElem = 0;

  // Only the pre-computing information loaded and actual data does not loaded
  SInputColumnInfoData* pInput = &pCtx->input;
  int32_t               type = pInput->pData[0]->info.type;

  SStddevRes* pStddevRes = GET_ROWCELL_INTERBUF(GET_RES_INFO(pCtx));

  // computing based on the true data block
  SColumnInfoData* pCol = pInput->pData[0];

  int32_t start = pInput->startRowIndex;
  int32_t numOfRows = pInput->numOfRows;

  switch (type) {
    case TSDB_DATA_TYPE_TINYINT: {
        int8_t* plist = (int8_t*)pCol->pData;
        for (int32_t i = start; i < numOfRows + start; ++i) {
          if (pCol->hasNull && colDataIsNull_f(pCol->nullbitmap, i)) {
            continue;
          }

          numOfElem += 1;
          pStddevRes->count += 1;
          pStddevRes->isum += plist[i];
          pStddevRes->quadraticISum += plist[i] * plist[i];
        }

        break;
      }

      case TSDB_DATA_TYPE_SMALLINT: {
      int16_t* plist = (int16_t*)pCol->pData;
      for (int32_t i = start; i < numOfRows + pInput->startRowIndex; ++i) {
        if (pCol->hasNull && colDataIsNull_f(pCol->nullbitmap, i)) {
          continue;
        }

        numOfElem += 1;
        pStddevRes->count += 1;
        pStddevRes->isum += plist[i];
        pStddevRes->quadraticISum += plist[i] * plist[i];
      }
      break;
    }

    case TSDB_DATA_TYPE_INT: {
      int32_t* plist = (int32_t*)pCol->pData;
      for (int32_t i = start; i < numOfRows + pInput->startRowIndex; ++i) {
        if (pCol->hasNull && colDataIsNull_f(pCol->nullbitmap, i)) {
          continue;
        }

        numOfElem += 1;
        pStddevRes->count += 1;
        pStddevRes->isum += plist[i];
        pStddevRes->quadraticISum += plist[i] * plist[i];
      }

      break;
    }

    case TSDB_DATA_TYPE_BIGINT: {
      int64_t* plist = (int64_t*)pCol->pData;
      for (int32_t i = start; i < numOfRows + pInput->startRowIndex; ++i) {
        if (pCol->hasNull && colDataIsNull_f(pCol->nullbitmap, i)) {
          continue;
        }

        numOfElem += 1;
        pStddevRes->count += 1;
        pStddevRes->isum += plist[i];
        pStddevRes->quadraticISum += plist[i] * plist[i];
      }
      break;
    }

    case TSDB_DATA_TYPE_FLOAT: {
      float* plist = (float*)pCol->pData;
      for (int32_t i = start; i < numOfRows + pInput->startRowIndex; ++i) {
        if (pCol->hasNull && colDataIsNull_f(pCol->nullbitmap, i)) {
          continue;
        }

        numOfElem += 1;
        pStddevRes->count += 1;
        pStddevRes->dsum += plist[i];
        pStddevRes->quadraticDSum += plist[i] * plist[i];
      }
      break;
    }

    case TSDB_DATA_TYPE_DOUBLE: {
      double* plist = (double*)pCol->pData;
      for (int32_t i = start; i < numOfRows + pInput->startRowIndex; ++i) {
        if (pCol->hasNull && colDataIsNull_f(pCol->nullbitmap, i)) {
          continue;
        }

        numOfElem += 1;
        pStddevRes->count += 1;
        pStddevRes->dsum += plist[i];
        pStddevRes->quadraticDSum += plist[i] * plist[i];
      }
      break;
    }

    default:
      break;
  }

  // data in the check operation are all null, not output
  SET_VAL(GET_RES_INFO(pCtx), numOfElem, 1);
  return TSDB_CODE_SUCCESS;
}

<<<<<<< HEAD
int32_t stddevFinalize(SqlFunctionCtx* pCtx, SSDataBlock* pBlock) {
  SStddevRes* pStddevRes = GET_ROWCELL_INTERBUF(GET_RES_INFO(pCtx));
  double avg = pStddevRes->isum / ((double) pStddevRes->count);
  pStddevRes->result = sqrt(pStddevRes->quadraticISum/((double)pStddevRes->count) - avg*avg);
  return functionFinalize(pCtx, pBlock);
=======
int32_t stddevFinalize(SqlFunctionCtx* pCtx, SSDataBlock* pBlock, int32_t slotId) {
  SInputColumnInfoData* pInput = &pCtx->input;
  int32_t type = pInput->pData[0]->info.type;
  SStddevRes* pStddevRes = GET_ROWCELL_INTERBUF(GET_RES_INFO(pCtx));
  double avg;
  if (IS_INTEGER_TYPE(type)) {
    avg = pStddevRes->isum / ((double) pStddevRes->count);
    pStddevRes->result = sqrt(pStddevRes->quadraticISum/((double)pStddevRes->count) - avg*avg);
  } else {
    avg = pStddevRes->dsum / ((double) pStddevRes->count);
    pStddevRes->result = sqrt(pStddevRes->quadraticDSum/((double)pStddevRes->count) - avg*avg);
  }

  return functionFinalize(pCtx, pBlock, slotId);
>>>>>>> 8ad6d460
}

bool getPercentileFuncEnv(SFunctionNode* pFunc, SFuncExecEnv* pEnv) {
  pEnv->calcMemSize = sizeof(SPercentileInfo);
  return true;
}

bool percentileFunctionSetup(SqlFunctionCtx *pCtx, SResultRowEntryInfo* pResultInfo) {
  if (!functionSetup(pCtx, pResultInfo)) {
    return false;
  }

  // in the first round, get the min-max value of all involved data
  SPercentileInfo *pInfo = GET_ROWCELL_INTERBUF(pResultInfo);
  SET_DOUBLE_VAL(&pInfo->minval, DBL_MAX);
  SET_DOUBLE_VAL(&pInfo->maxval, -DBL_MAX);
  pInfo->numOfElems = 0;

  return true;
}

int32_t percentileFunction(SqlFunctionCtx *pCtx) {
  int32_t notNullElems = 0;
  SResultRowEntryInfo *pResInfo = GET_RES_INFO(pCtx);

  SInputColumnInfoData* pInput = &pCtx->input;
  SColumnDataAgg *pAgg = pInput->pColumnDataAgg[0];

  SColumnInfoData *pCol = pInput->pData[0];
  int32_t type = pCol->info.type;

  SPercentileInfo *pInfo = GET_ROWCELL_INTERBUF(pResInfo);
  if (pCtx->currentStage == REPEAT_SCAN && pInfo->stage == 0) {
    pInfo->stage += 1;

    // all data are null, set it completed
    if (pInfo->numOfElems == 0) {
      pResInfo->complete = true;
      return 0;
    } else {
      pInfo->pMemBucket = tMemBucketCreate(pCtx->inputBytes, pCtx->inputType, pInfo->minval, pInfo->maxval);
    }
  }

  // the first stage, only acquire the min/max value
  if (pInfo->stage == 0) {
    if (pCtx->input.colDataAggIsSet) {
      double tmin = 0.0, tmax = 0.0;
      if (IS_SIGNED_NUMERIC_TYPE(type)) {
        tmin = (double)GET_INT64_VAL(&pAgg->min);
        tmax = (double)GET_INT64_VAL(&pAgg->max);
      } else if (IS_FLOAT_TYPE(type)) {
        tmin = GET_DOUBLE_VAL(&pAgg->min);
        tmax = GET_DOUBLE_VAL(&pAgg->max);
      } else if (IS_UNSIGNED_NUMERIC_TYPE(type)) {
        tmin = (double)GET_UINT64_VAL(&pAgg->min);
        tmax = (double)GET_UINT64_VAL(&pAgg->max);
      }

      if (GET_DOUBLE_VAL(&pInfo->minval) > tmin) {
        SET_DOUBLE_VAL(&pInfo->minval, tmin);
      }

      if (GET_DOUBLE_VAL(&pInfo->maxval) < tmax) {
        SET_DOUBLE_VAL(&pInfo->maxval, tmax);
      }

      pInfo->numOfElems += (pInput->numOfRows - pAgg->numOfNull);
    } else {
      // check the valid data one by one
      int32_t start = pInput->startRowIndex;
      for (int32_t i = start; i < pInput->numOfRows + start; ++i) {
        if (colDataIsNull_f(pCol->nullbitmap, i)) {
          continue;
        }

        char *data = colDataGetData(pCol, i);

        double v = 0;
        GET_TYPED_DATA(v, double, pCtx->inputType, data);
        if (v < GET_DOUBLE_VAL(&pInfo->minval)) {
          SET_DOUBLE_VAL(&pInfo->minval, v);
        }

        if (v > GET_DOUBLE_VAL(&pInfo->maxval)) {
          SET_DOUBLE_VAL(&pInfo->maxval, v);
        }

        pInfo->numOfElems += 1;
      }
    }

    return 0;
  }

  // the second stage, calculate the true percentile value
  int32_t start = pInput->startRowIndex;
  for (int32_t i = start; i < pInput->numOfRows + start; ++i) {
    if (colDataIsNull_f(pCol->nullbitmap, i)) {
      continue;
    }

    char *data = colDataGetData(pCol, i);

    notNullElems += 1;
    tMemBucketPut(pInfo->pMemBucket, data, 1);
  }

  SET_VAL(pResInfo, notNullElems, 1);
  return TSDB_CODE_SUCCESS;
}

int32_t percentileFinalize(SqlFunctionCtx* pCtx, SSDataBlock* pBlock) {
  SVariant* pVal = &pCtx->param[1].param;
  double v = pVal->nType == TSDB_DATA_TYPE_INT ? pVal->i : pVal->d;

  SResultRowEntryInfo *pResInfo = GET_RES_INFO(pCtx);
  SPercentileInfo* ppInfo = (SPercentileInfo *) GET_ROWCELL_INTERBUF(pResInfo);

  tMemBucket * pMemBucket = ppInfo->pMemBucket;
  if (pMemBucket != NULL && pMemBucket->total > 0) {  // check for null
    SET_DOUBLE_VAL(&ppInfo->result, getPercentile(pMemBucket, v));
  }

  tMemBucketDestroy(pMemBucket);
  return functionFinalize(pCtx, pBlock);
}

bool getFirstLastFuncEnv(SFunctionNode* pFunc, SFuncExecEnv* pEnv) {
  SColumnNode* pNode = nodesListGetNode(pFunc->pParameterList, 0);
  pEnv->calcMemSize = pNode->node.resType.bytes + sizeof(int64_t);
  return true;
}

static FORCE_INLINE TSKEY getRowPTs(SColumnInfoData* pTsColInfo, int32_t rowIndex) {
  if (pTsColInfo == NULL) {
    return 0;
  }

  return *(TSKEY*) colDataGetData(pTsColInfo, rowIndex);
}

// This ordinary first function does not care if current scan is ascending order or descending order scan
// the OPTIMIZED version of first function will only handle the ascending order scan
int32_t firstFunction(SqlFunctionCtx *pCtx) {
  int32_t numOfElems = 0;

  SResultRowEntryInfo *pResInfo = GET_RES_INFO(pCtx);
  char* buf = GET_ROWCELL_INTERBUF(pResInfo);

  SInputColumnInfoData* pInput = &pCtx->input;
  SColumnInfoData* pInputCol = pInput->pData[0];

  int32_t bytes = pInputCol->info.bytes;

  // All null data column, return directly.
  if (pInput->colDataAggIsSet && (pInput->pColumnDataAgg[0]->numOfNull == pInput->totalRows)) {
    ASSERT(pInputCol->hasNull == true);
    return 0;
  }

  SColumnDataAgg* pColAgg = (pInput->colDataAggIsSet)? pInput->pColumnDataAgg[0]:NULL;

  TSKEY startKey = getRowPTs(pInput->pPTS, 0);
  TSKEY endKey = getRowPTs(pInput->pPTS, pInput->totalRows - 1);

  int32_t blockDataOrder = (startKey <= endKey)? TSDB_ORDER_ASC:TSDB_ORDER_DESC;

  if (blockDataOrder == TSDB_ORDER_ASC) {
    // filter according to current result firstly
    if (pResInfo->numOfRes > 0) {
      TSKEY ts = *(TSKEY*)(buf + bytes);
      if (ts < startKey) {
        return TSDB_CODE_SUCCESS;
      }
    }

    for (int32_t i = pInput->startRowIndex; i < pInput->startRowIndex + pInput->numOfRows; ++i) {
      if (pInputCol->hasNull && colDataIsNull(pInputCol, pInput->totalRows, i, pColAgg)) {
        continue;
      }

      numOfElems++;

      char* data = colDataGetData(pInputCol, i);
      TSKEY cts = getRowPTs(pInput->pPTS, i);

      if (pResInfo->numOfRes == 0 || *(TSKEY*)(buf + bytes) > cts) {
        memcpy(buf, data, bytes);
        *(TSKEY*)(buf + bytes) = cts;
//        DO_UPDATE_TAG_COLUMNS(pCtx, ts);

        pResInfo->numOfRes = 1;
        break;
      }
    }
  } else {
    // in case of descending order time stamp serial, which usually happens as the results of the nest query,
    // all data needs to be check.
    if (pResInfo->numOfRes > 0) {
      TSKEY ts = *(TSKEY*)(buf + bytes);
      if (ts < endKey) {
        return TSDB_CODE_SUCCESS;
      }
    }

    for (int32_t i = pInput->numOfRows + pInput->startRowIndex - 1; i >= pInput->startRowIndex; --i) {
      if (pInputCol->hasNull && colDataIsNull(pInputCol, pInput->totalRows, i, pColAgg)) {
        continue;
      }

      numOfElems++;

      char* data = colDataGetData(pInputCol, i);
      TSKEY cts = getRowPTs(pInput->pPTS, i);

      if (pResInfo->numOfRes == 0 || *(TSKEY*)(buf + bytes) > cts) {
        memcpy(buf, data, bytes);
        *(TSKEY*)(buf + bytes) = cts;
//        DO_UPDATE_TAG_COLUMNS(pCtx, ts);
        pResInfo->numOfRes = 1;
        break;
      }
    }
  }

  SET_VAL(pResInfo, numOfElems, 1);
  return TSDB_CODE_SUCCESS;
}

int32_t lastFunction(SqlFunctionCtx *pCtx) {
  int32_t numOfElems = 0;

  SResultRowEntryInfo *pResInfo = GET_RES_INFO(pCtx);
  char* buf = GET_ROWCELL_INTERBUF(pResInfo);

  SInputColumnInfoData* pInput = &pCtx->input;
  SColumnInfoData* pInputCol = pInput->pData[0];

  int32_t bytes = pInputCol->info.bytes;

  // All null data column, return directly.
  if (pInput->colDataAggIsSet && (pInput->pColumnDataAgg[0]->numOfNull == pInput->totalRows)) {
    ASSERT(pInputCol->hasNull == true);
    return 0;
  }

  SColumnDataAgg* pColAgg = (pInput->colDataAggIsSet)? pInput->pColumnDataAgg[0]:NULL;

  TSKEY startKey = getRowPTs(pInput->pPTS, 0);
  TSKEY endKey = getRowPTs(pInput->pPTS, pInput->totalRows - 1);

  int32_t blockDataOrder = (startKey <= endKey)? TSDB_ORDER_ASC:TSDB_ORDER_DESC;

  if (blockDataOrder == TSDB_ORDER_ASC) {
    for (int32_t i = pInput->numOfRows + pInput->startRowIndex - 1; i >= pInput->startRowIndex; --i) {
      if (pInputCol->hasNull && colDataIsNull(pInputCol, pInput->totalRows, i, pColAgg)) {
        continue;
      }

      numOfElems++;

      char* data = colDataGetData(pInputCol, i);
      TSKEY cts = getRowPTs(pInput->pPTS, i);
      if (pResInfo->numOfRes == 0 || *(TSKEY*)(buf + bytes) < cts) {
        memcpy(buf, data, bytes);
        *(TSKEY*)(buf + bytes) = cts;
        //        DO_UPDATE_TAG_COLUMNS(pCtx, ts);
        pResInfo->numOfRes = 1;
      }
      break;
    }
  } else {  // descending order
    for (int32_t i = pInput->startRowIndex; i < pInput->numOfRows + pInput->startRowIndex; ++i) {
      if (pInputCol->hasNull && colDataIsNull(pInputCol, pInput->totalRows, i, pColAgg)) {
        continue;
      }

      numOfElems++;

      char* data = colDataGetData(pInputCol, i);
      TSKEY cts = getRowPTs(pInput->pPTS, i);
      if (pResInfo->numOfRes == 0 || *(TSKEY*)(buf + bytes) < cts) {
        memcpy(buf, data, bytes);
        *(TSKEY*)(buf + bytes) = cts;
        pResInfo->numOfRes = 1;
//        DO_UPDATE_TAG_COLUMNS(pCtx, ts);
      }
      break;
    }
  }

  SET_VAL(pResInfo, numOfElems, 1);
  return TSDB_CODE_SUCCESS;
}

bool getDiffFuncEnv(SFunctionNode* UNUSED_PARAM(pFunc), SFuncExecEnv* pEnv) {
  pEnv->calcMemSize = sizeof(SDiffInfo);
  return true;
}

bool diffFunctionSetup(SqlFunctionCtx *pCtx, SResultRowEntryInfo* pResInfo) {
  if (!functionSetup(pCtx, pResInfo)) {
    return false;
  }

  SDiffInfo* pDiffInfo = GET_ROWCELL_INTERBUF(pResInfo);
  pDiffInfo->hasPrev  = false;
  pDiffInfo->prev.i64 = 0;
  pDiffInfo->ignoreNegative = false; // TODO set correct param
  pDiffInfo->includeNull = false;
  pDiffInfo->firstOutput = false;
  return true;
}

int32_t diffFunction(SqlFunctionCtx *pCtx) {
  SResultRowEntryInfo *pResInfo = GET_RES_INFO(pCtx);
  SDiffInfo *pDiffInfo = GET_ROWCELL_INTERBUF(pResInfo);

  SInputColumnInfoData* pInput = &pCtx->input;
  SColumnInfoData* pInputCol = pInput->pData[0];

  bool  isFirstBlock = (pDiffInfo->hasPrev == false);
  int32_t numOfElems = 0;

  int32_t step = GET_FORWARD_DIRECTION_FACTOR(pCtx->order);
//  int32_t i = (pCtx->order == TSDB_ORDER_ASC) ? 0 : pCtx->size - 1;

  SColumnInfoData* pTsOutput = pCtx->pTsOutput;
  TSKEY* tsList = (int64_t*)pInput->pPTS->pData;

  int32_t startOffset = pCtx->offset;
  switch (pInputCol->info.type) {
    case TSDB_DATA_TYPE_INT: {
      SColumnInfoData *pOutput = (SColumnInfoData *)pCtx->pOutput;
      for (int32_t i = pInput->startRowIndex; i < pInput->numOfRows + pInput->startRowIndex; i += step) {

        int32_t pos = startOffset + (isFirstBlock? (numOfElems-1):numOfElems);
        if (colDataIsNull_f(pInputCol->nullbitmap, i)) {
          if (pDiffInfo->includeNull) {
            colDataSetNull_f(pOutput->nullbitmap, pos);
            if (tsList != NULL) {
              colDataAppendInt64(pTsOutput, pos, &tsList[i]);
            }

            numOfElems += 1;
          }
          continue;
        }

        int32_t v = *(int32_t*) colDataGetData(pInputCol, i);
        if (pDiffInfo->hasPrev) {
          int32_t delta = (int32_t)(v - pDiffInfo->prev.i64);  // direct previous may be null
          if (delta < 0 && pDiffInfo->ignoreNegative) {
            colDataSetNull_f(pOutput->nullbitmap, pos);
          } else {
            colDataAppendInt32(pOutput, pos, &delta);
          }

          if (pTsOutput != NULL) {
            colDataAppendInt64(pTsOutput, pos, &tsList[i]);
          }
        }

        pDiffInfo->prev.i64 = v;
        pDiffInfo->hasPrev  = true;
        numOfElems++;
      }
      break;
    }

    case TSDB_DATA_TYPE_BIGINT: {
      SColumnInfoData *pOutput = (SColumnInfoData *)pCtx->pOutput;
      for (int32_t i = pInput->startRowIndex; i < pInput->numOfRows + pInput->startRowIndex; i += step) {
        if (colDataIsNull_f(pInputCol->nullbitmap, i)) {
          continue;
        }

        int32_t v = 0;
        if (pDiffInfo->hasPrev) {
          v = *(int64_t*) colDataGetData(pInputCol, i);
          int64_t delta = (int64_t)(v - pDiffInfo->prev.i64);  // direct previous may be null
          if (pDiffInfo->ignoreNegative) {
            continue;
          }

//          *(pOutput++) = delta;
//          *pTimestamp  = (tsList != NULL)? tsList[i]:0;
//
//          pOutput    += 1;
//          pTimestamp += 1;
        }

        pDiffInfo->prev.i64 = v;
        pDiffInfo->hasPrev = true;
        numOfElems++;
      }
      break;
    }
#if 0
    case TSDB_DATA_TYPE_DOUBLE: {
      double *pData = (double *)data;
      double *pOutput = (double *)pCtx->pOutput;

      for (; i < pCtx->size && i >= 0; i += step) {
        if (pCtx->hasNull && isNull((const char*) &pData[i], pCtx->inputType)) {
          continue;
        }
        if ((pDiffInfo->ignoreNegative) && (pData[i] < 0)) {
          continue;
        }

        if (pDiffInfo->hasPrev) {  // initial value is not set yet
          SET_DOUBLE_VAL(pOutput, pData[i] - pDiffInfo->d64Prev);  // direct previous may be null
          *pTimestamp = (tsList != NULL)? tsList[i]:0;
          pOutput    += 1;
          pTimestamp += 1;
        }

        pDiffInfo->d64Prev = pData[i];
        pDiffInfo->hasPrev = true;
        numOfElems++;
      }
      break;
    }
    case TSDB_DATA_TYPE_FLOAT: {
      float *pData = (float *)data;
      float *pOutput = (float *)pCtx->pOutput;

      for (; i < pCtx->size && i >= 0; i += step) {
        if (pCtx->hasNull && isNull((const char*) &pData[i], pCtx->inputType)) {
          continue;
        }
        if ((pDiffInfo->ignoreNegative) && (pData[i] < 0)) {
          continue;
        }

        if (pDiffInfo->hasPrev) {  // initial value is not set yet
          *pOutput = (float)(pData[i] - pDiffInfo->d64Prev);  // direct previous may be null
          *pTimestamp = (tsList != NULL)? tsList[i]:0;
          pOutput    += 1;
          pTimestamp += 1;
        }

        pDiffInfo->d64Prev = pData[i];
        pDiffInfo->hasPrev = true;
        numOfElems++;
      }
      break;
    }
    case TSDB_DATA_TYPE_SMALLINT: {
      int16_t *pData = (int16_t *)data;
      int16_t *pOutput = (int16_t *)pCtx->pOutput;

      for (; i < pCtx->size && i >= 0; i += step) {
        if (pCtx->hasNull && isNull((const char*) &pData[i], pCtx->inputType)) {
          continue;
        }
        if ((pDiffInfo->ignoreNegative) && (pData[i] < 0)) {
          continue;
        }

        if (pDiffInfo->hasPrev) {  // initial value is not set yet
          *pOutput = (int16_t)(pData[i] - pDiffInfo->i64Prev);  // direct previous may be null
          *pTimestamp = (tsList != NULL)? tsList[i]:0;
          pOutput    += 1;
          pTimestamp += 1;
        }

        pDiffInfo->i64Prev = pData[i];
        pDiffInfo->hasPrev = true;
        numOfElems++;
      }
      break;
    }

    case TSDB_DATA_TYPE_TINYINT: {
      int8_t *pData = (int8_t *)data;
      int8_t *pOutput = (int8_t *)pCtx->pOutput;

      for (; i < pCtx->size && i >= 0; i += step) {
        if (pCtx->hasNull && isNull((char *)&pData[i], pCtx->inputType)) {
          continue;
        }
        if ((pDiffInfo->ignoreNegative) && (pData[i] < 0)) {
          continue;
        }

        if (pDiffInfo->hasPrev) {  // initial value is not set yet
          *pOutput = (int8_t)(pData[i] - pDiffInfo->i64Prev);  // direct previous may be null
          *pTimestamp = (tsList != NULL)? tsList[i]:0;
          pOutput    += 1;
          pTimestamp += 1;
        }

        pDiffInfo->i64Prev = pData[i];
        pDiffInfo->hasPrev = true;
        numOfElems++;
      }
      break;
    }
#endif
    default:
      break;
//      qError("error input type");
  }

  // initial value is not set yet
  if (!pDiffInfo->hasPrev || numOfElems <= 0) {
    /*
     * 1. current block and blocks before are full of null
     * 2. current block may be null value
     */
    assert(pCtx->hasNull);
    return 0;
  } else {
//    for (int t = 0; t < pCtx->tagInfo.numOfTagCols; ++t) {
//      SqlFunctionCtx* tagCtx = pCtx->tagInfo.pTagCtxList[t];
//      if (tagCtx->functionId == TSDB_FUNC_TAG_DUMMY) {
//        aAggs[TSDB_FUNC_TAGPRJ].xFunction(tagCtx);
//      }
//    }

    int32_t forwardStep = (isFirstBlock) ? numOfElems - 1 : numOfElems;
    return forwardStep;
  }
}

<<<<<<< HEAD
typedef struct STopBotResItem {
  SVariant v;
  uint64_t uid;        // it is a table uid, used to extract tag data during building of the final result for the tag data
  struct {
   int32_t pageId;
   int32_t offset;
  } tuplePos;          // tuple data of this chosen row
} STopBotResItem;

typedef struct STopBotRes {
//  int32_t         pageId;
//  int32_t   num;
  STopBotResItem *pItems;
} STopBotRes;

=======
>>>>>>> 8ad6d460
bool getTopBotFuncEnv(SFunctionNode* pFunc, SFuncExecEnv* pEnv) {
  SValueNode* pkNode = (SValueNode*) nodesListGetNode(pFunc->pParameterList, 1);
  pEnv->calcMemSize = sizeof(STopBotRes) + pkNode->datum.i * sizeof(STopBotResItem);
  return true;
}

static STopBotRes *getTopBotOutputInfo(SqlFunctionCtx *pCtx) {
  SResultRowEntryInfo *pResInfo = GET_RES_INFO(pCtx);
  STopBotRes* pRes = GET_ROWCELL_INTERBUF(pResInfo);
  pRes->pItems = (STopBotResItem*)((char*) pRes + sizeof(STopBotRes));

  return pRes;
}

static void doAddIntoResult(SqlFunctionCtx* pCtx, void* pData, int32_t rowIndex, SSDataBlock* pSrcBlock,
                            uint16_t type, uint64_t uid, SResultRowEntryInfo* pEntryInfo);

static void saveTupleData(SqlFunctionCtx* pCtx, int32_t rowIndex, const SSDataBlock* pSrcBlock, STopBotResItem* pItem);
static void copyTupleData(SqlFunctionCtx* pCtx, int32_t rowIndex, const SSDataBlock* pSrcBlock, STopBotResItem* pItem);

int32_t topFunction(SqlFunctionCtx *pCtx) {
  int32_t numOfElems = 0;
  SResultRowEntryInfo *pResInfo = GET_RES_INFO(pCtx);

//  if ((void *)pRes->res[0] != (void *)((char *)pRes + sizeof(STopBotRes) + POINTER_BYTES * pCtx->param[0].i)) {
//    buildTopBotStruct(pRes, pCtx);
//  }

  SInputColumnInfoData* pInput = &pCtx->input;
  SColumnInfoData* pCol = pInput->pData[0];

  int32_t type = pInput->pData[0]->info.type;

  int32_t start = pInput->startRowIndex;
  int32_t numOfRows = pInput->numOfRows;

  for (int32_t i = start; i < numOfRows + start; ++i) {
    if (pCol->hasNull && colDataIsNull_f(pCol->nullbitmap, i)) {
      continue;
    }
    numOfElems++;

    char* data = colDataGetData(pCol, i);
    doAddIntoResult(pCtx, data, i, pCtx->pSrcBlock, type, pInput->uid, pResInfo);
  }

  return TSDB_CODE_SUCCESS;
}

static int32_t topBotResComparFn(const void *p1, const void *p2, const void *param) {
  uint16_t type = *(uint16_t *) param;

  STopBotResItem  *val1 = (STopBotResItem *) p1;
  STopBotResItem  *val2 = (STopBotResItem *) p2;

  if (IS_SIGNED_NUMERIC_TYPE(type)) {
    if (val1->v.i == val2->v.i) {
      return 0;
    }

    return (val1->v.i > val2->v.i) ? 1 : -1;
  } else if (IS_UNSIGNED_NUMERIC_TYPE(type)) {
    if (val1->v.u == val2->v.u) {
      return 0;
    }

    return (val1->v.u > val2->v.u) ? 1 : -1;
  }

  if (val1->v.d == val2->v.d) {
    return 0;
  }

  return (val1->v.d > val2->v.d) ? 1 : -1;
}

void doAddIntoResult(SqlFunctionCtx* pCtx, void* pData, int32_t rowIndex, SSDataBlock* pSrcBlock, uint16_t type,
                     uint64_t uid, SResultRowEntryInfo* pEntryInfo) {
  STopBotRes *pRes = getTopBotOutputInfo(pCtx);
  int32_t maxSize = pCtx->param[1].param.i;

  SVariant val = {0};
  taosVariantCreateFromBinary(&val, pData, tDataTypes[type].bytes, type);

  STopBotResItem *pItems = pRes->pItems;
  assert(pItems != NULL);

  // not full yet
  if (pEntryInfo->numOfRes < maxSize) {
    STopBotResItem* pItem = &pItems[pEntryInfo->numOfRes];
    pItem->v   = val;
    pItem->uid = uid;

    // save the data of this tuple
    saveTupleData(pCtx, rowIndex, pSrcBlock, pItem);

    // allocate the buffer and keep the data of this row into the new allocated buffer
    pEntryInfo->numOfRes++;
    taosheapsort((void *) pItems, sizeof(STopBotResItem), pEntryInfo->numOfRes, (const void *) &type, topBotResComparFn, false);
  } else { // replace the minimum value in the result
    if ((IS_SIGNED_NUMERIC_TYPE(type) && val.i > pItems[0].v.i) ||
        (IS_UNSIGNED_NUMERIC_TYPE(type) && val.u > pItems[0].v.u) ||
        (IS_FLOAT_TYPE(type) && val.d > pItems[0].v.d)) {
      // replace the old data and the coresponding tuple data
      STopBotResItem* pItem = &pItems[0];
      pItem->v   = val;
      pItem->uid = uid;

      // save the data of this tuple by over writing the old data
      copyTupleData(pCtx, rowIndex, pSrcBlock, pItem);

      taosheapadjust((void *) pItems, sizeof(STopBotResItem), 0, pEntryInfo->numOfRes - 1, (const void *) &type, topBotResComparFn, NULL, false);
    }
  }
}

void saveTupleData(SqlFunctionCtx* pCtx, int32_t rowIndex, const SSDataBlock* pSrcBlock, STopBotResItem* pItem) {
  SFilePage* pPage = NULL;

  int32_t completeRowSize = pSrcBlock->info.rowSize + pSrcBlock->info.numOfCols * sizeof(bool);

  if (pCtx->curBufPage == -1) {
    pPage = getNewBufPage(pCtx->pBuf, 0, &pCtx->curBufPage);
    pPage->num = sizeof(SFilePage);
  } else {
    pPage = getBufPage(pCtx->pBuf, pCtx->curBufPage);
    if (pPage->num + completeRowSize > getBufPageSize(pCtx->pBuf)) {
      pPage = getNewBufPage(pCtx->pBuf, 0, &pCtx->curBufPage);
      pPage->num = sizeof(SFilePage);
    }
  }

  pItem->tuplePos.pageId = pCtx->curBufPage;

  // keep the current row data, extract method
  int32_t offset = 0;
  bool*   nullList = (bool*)((char*)pPage + pPage->num);
  char*   pStart = (char*)(nullList + sizeof(bool) * pSrcBlock->info.numOfCols);
  for (int32_t i = 0; i < pSrcBlock->info.numOfCols; ++i) {
    SColumnInfoData* pCol = taosArrayGet(pSrcBlock->pDataBlock, i);
    bool             isNull = colDataIsNull_s(pCol, rowIndex);
    if (isNull) {
      nullList[i] = true;
      continue;
    }

    char* p = colDataGetData(pCol, rowIndex);
    if (IS_VAR_DATA_TYPE(pCol->info.type)) {
      memcpy(pStart + offset, p, varDataTLen(p));
    } else {
      memcpy(pStart + offset, p, pCol->info.bytes);
    }

    offset += pCol->info.bytes;
  }

  pItem->tuplePos.offset = pPage->num;
  pPage->num += completeRowSize;

  setBufPageDirty(pPage, true);
  releaseBufPage(pCtx->pBuf, pPage);
}

void copyTupleData(SqlFunctionCtx* pCtx, int32_t rowIndex, const SSDataBlock* pSrcBlock, STopBotResItem* pItem) {
  SFilePage* pPage = getBufPage(pCtx->pBuf, pItem->tuplePos.pageId);

  bool* nullList = (bool*)((char*)pPage + pItem->tuplePos.offset);
  char* pStart = (char*)(nullList + pSrcBlock->info.numOfCols * sizeof(bool));

  int32_t offset = 0;
  for(int32_t i = 0; i < pSrcBlock->info.numOfCols; ++i) {
    SColumnInfoData* pCol = taosArrayGet(pSrcBlock->pDataBlock, i);
    if ((nullList[i] = colDataIsNull_s(pCol, rowIndex)) == true) {
      continue;
    }

    char* p = colDataGetData(pCol, rowIndex);
    if (IS_VAR_DATA_TYPE(pCol->info.type)) {
      memcpy(pStart + offset, p, varDataTLen(p));
    } else {
      memcpy(pStart + offset, p, pCol->info.bytes);
    }

    offset += pCol->info.bytes;
  }

  setBufPageDirty(pPage, true);
  releaseBufPage(pCtx->pBuf, pPage);
}

int32_t topBotFinalize(SqlFunctionCtx* pCtx, SSDataBlock* pBlock) {
  SResultRowEntryInfo *pEntryInfo = GET_RES_INFO(pCtx);
  STopBotRes* pRes = GET_ROWCELL_INTERBUF(pEntryInfo);
  pEntryInfo->complete = true;

  int32_t type = pCtx->input.pData[0]->info.type;
  int32_t slotId = pCtx->pExpr->base.resSchema.slotId;
  SColumnInfoData* pCol = taosArrayGet(pBlock->pDataBlock, slotId);

  // todo assign the tag value and the corresponding row data
  int32_t currentRow = pBlock->info.rows;
  switch(type) {
    case TSDB_DATA_TYPE_INT: {
      for (int32_t i = 0; i < pEntryInfo->numOfRes; ++i) {
        STopBotResItem* pItem = &pRes->pItems[i];
        colDataAppendInt32(pCol, currentRow, (int32_t*)&pItem->v.i);

        int32_t pageId = pItem->tuplePos.pageId;
        int32_t offset = pItem->tuplePos.offset;
        if (pItem->tuplePos.pageId != -1) {
          SFilePage* pPage = getBufPage(pCtx->pBuf, pageId);
          
          bool* nullList = (bool*)((char*)pPage + offset);
          char* pStart = (char*)(nullList + pCtx->pSrcBlock->info.numOfCols * sizeof(bool));

          // todo set the offset value to optimize the performance.
          for (int32_t j = 0; j < pCtx->subsidiaries.num; ++j) {
            SqlFunctionCtx* pc = pCtx->subsidiaries.pCtx[j];

            SFunctParam *pFuncParam = &pc->pExpr->base.pParam[0];
            int32_t srcSlotId = pFuncParam->pCol->slotId;
            int32_t dstSlotId = pCtx->pExpr->base.resSchema.slotId;

            int32_t ps = 0;
            for(int32_t k = 0; k < srcSlotId; ++k) {
              SColumnInfoData* pSrcCol = taosArrayGet(pCtx->pSrcBlock->pDataBlock, k);
              ps += pSrcCol->info.bytes;
            }

            SColumnInfoData* pDstCol = taosArrayGet(pBlock->pDataBlock, dstSlotId);
            if (nullList[srcSlotId]) {
              colDataAppendNULL(pDstCol, currentRow);
            } else {
              colDataAppend(pDstCol, currentRow, (pStart + ps), false);
            }
          }
        }

        currentRow += 1;
      }
      
      break;
    }
  }

  return pEntryInfo->numOfRes;
}<|MERGE_RESOLUTION|>--- conflicted
+++ resolved
@@ -522,7 +522,6 @@
   return true;
 }
 
-<<<<<<< HEAD
 #define GET_TS_LIST(x)    ((TSKEY*)((x)->ptsList))
 #define GET_TS_DATA(x, y) (GET_TS_LIST(x)[(y)])
 
@@ -566,8 +565,6 @@
       UPDATE_DATA(ctx, val, d[i], num, sign, ts);                        \
     }                                                                    \
   } while (0)
-=======
->>>>>>> 8ad6d460
 
 int32_t doMinMaxHelper(SqlFunctionCtx *pCtx, int32_t isMinFunc) {
   int32_t numOfElems = 0;
@@ -844,13 +841,6 @@
   return TSDB_CODE_SUCCESS;
 }
 
-<<<<<<< HEAD
-int32_t stddevFinalize(SqlFunctionCtx* pCtx, SSDataBlock* pBlock) {
-  SStddevRes* pStddevRes = GET_ROWCELL_INTERBUF(GET_RES_INFO(pCtx));
-  double avg = pStddevRes->isum / ((double) pStddevRes->count);
-  pStddevRes->result = sqrt(pStddevRes->quadraticISum/((double)pStddevRes->count) - avg*avg);
-  return functionFinalize(pCtx, pBlock);
-=======
 int32_t stddevFinalize(SqlFunctionCtx* pCtx, SSDataBlock* pBlock, int32_t slotId) {
   SInputColumnInfoData* pInput = &pCtx->input;
   int32_t type = pInput->pData[0]->info.type;
@@ -864,8 +854,7 @@
     pStddevRes->result = sqrt(pStddevRes->quadraticDSum/((double)pStddevRes->count) - avg*avg);
   }
 
-  return functionFinalize(pCtx, pBlock, slotId);
->>>>>>> 8ad6d460
+  return functionFinalize(pCtx, pBlock);
 }
 
 bool getPercentileFuncEnv(SFunctionNode* pFunc, SFuncExecEnv* pEnv) {
@@ -1394,7 +1383,6 @@
   }
 }
 
-<<<<<<< HEAD
 typedef struct STopBotResItem {
   SVariant v;
   uint64_t uid;        // it is a table uid, used to extract tag data during building of the final result for the tag data
@@ -1410,8 +1398,6 @@
   STopBotResItem *pItems;
 } STopBotRes;
 
-=======
->>>>>>> 8ad6d460
 bool getTopBotFuncEnv(SFunctionNode* pFunc, SFuncExecEnv* pEnv) {
   SValueNode* pkNode = (SValueNode*) nodesListGetNode(pFunc->pParameterList, 1);
   pEnv->calcMemSize = sizeof(STopBotRes) + pkNode->datum.i * sizeof(STopBotResItem);
@@ -1623,7 +1609,7 @@
         int32_t offset = pItem->tuplePos.offset;
         if (pItem->tuplePos.pageId != -1) {
           SFilePage* pPage = getBufPage(pCtx->pBuf, pageId);
-          
+
           bool* nullList = (bool*)((char*)pPage + offset);
           char* pStart = (char*)(nullList + pCtx->pSrcBlock->info.numOfCols * sizeof(bool));
 
@@ -1652,7 +1638,7 @@
 
         currentRow += 1;
       }
-      
+
       break;
     }
   }
