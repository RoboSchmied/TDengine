/*
 * Copyright (c) 2019 TAOS Data, Inc. <jhtao@taosdata.com>
 *
 * This program is free software: you can use, redistribute, and/or modify
 * it under the terms of the GNU Affero General Public License, version 3
 * or later ("AGPL"), as published by the Free Software Foundation.
 *
 * This program is distributed in the hope that it will be useful, but WITHOUT
 * ANY WARRANTY; without even the implied warranty of MERCHANTABILITY or
 * FITNESS FOR A PARTICULAR PURPOSE.
 *
 * You should have received a copy of the GNU Affero General Public License
 * along with this program. If not, see <http://www.gnu.org/licenses/>.
 */

#include "builtinsimpl.h"
#include "cJSON.h"
#include "function.h"
#include "query.h"
#include "querynodes.h"
#include "streamState.h"
#include "tcompare.h"
#include "tdatablock.h"
#include "tdigest.h"
#include "tfunctionInt.h"
#include "tglobal.h"
#include "thistogram.h"
#include "tpercentile.h"

#define HISTOGRAM_MAX_BINS_NUM 1000
#define MAVG_MAX_POINTS_NUM    1000
#define TAIL_MAX_POINTS_NUM    100
#define TAIL_MAX_OFFSET        100

#define UNIQUE_MAX_RESULT_SIZE (1024 * 1024 * 10)
#define MODE_MAX_RESULT_SIZE   UNIQUE_MAX_RESULT_SIZE

#define HLL_BUCKET_BITS 14  // The bits of the bucket
#define HLL_DATA_BITS   (64 - HLL_BUCKET_BITS)
#define HLL_BUCKETS     (1 << HLL_BUCKET_BITS)
#define HLL_BUCKET_MASK (HLL_BUCKETS - 1)
#define HLL_ALPHA_INF   0.721347520444481703680  // constant for 0.5/ln(2)

// typedef struct SMinmaxResInfo {
//   bool      assign;  // assign the first value or not
//   int64_t   v;
//   STuplePos tuplePos;
//
//   STuplePos nullTuplePos;
//   bool      nullTupleSaved;
//   int16_t   type;
// } SMinmaxResInfo;

typedef struct STopBotResItem {
  SVariant  v;
  uint64_t  uid;  // it is a table uid, used to extract tag data during building of the final result for the tag data
  STuplePos tuplePos;  // tuple data of this chosen row
} STopBotResItem;

typedef struct STopBotRes {
  int32_t maxSize;
  int16_t type;

  STuplePos nullTuplePos;
  bool      nullTupleSaved;

  STopBotResItem* pItems;
} STopBotRes;

typedef struct SStddevRes {
  double  result;
  int64_t count;
  union {
    double   quadraticDSum;
    int64_t  quadraticISum;
    uint64_t quadraticUSum;
  };
  union {
    double   dsum;
    int64_t  isum;
    uint64_t usum;
  };
  int16_t type;
} SStddevRes;

typedef struct SLeastSQRInfo {
  double  matrix[2][3];
  double  startVal;
  double  stepVal;
  int64_t num;
} SLeastSQRInfo;

typedef struct SPercentileInfo {
  double      result;
  tMemBucket* pMemBucket;
  int32_t     stage;
  double      minval;
  double      maxval;
  int64_t     numOfElems;
} SPercentileInfo;

typedef struct SAPercentileInfo {
  double          result;
  double          percent;
  int8_t          algo;
  SHistogramInfo* pHisto;
  TDigest*        pTDigest;
} SAPercentileInfo;

typedef enum {
  APERCT_ALGO_UNKNOWN = 0,
  APERCT_ALGO_DEFAULT,
  APERCT_ALGO_TDIGEST,
} EAPerctAlgoType;

typedef struct SDiffInfo {
  bool hasPrev;
  bool includeNull;
  bool ignoreNegative;  // replace the ignore with case when
  bool firstOutput;
  union {
    int64_t i64;
    double  d64;
  } prev;

  int64_t prevTs;
} SDiffInfo;

typedef struct SSpreadInfo {
  double result;
  bool   hasResult;
  double min;
  double max;
} SSpreadInfo;

typedef struct SElapsedInfo {
  double  result;
  TSKEY   min;
  TSKEY   max;
  int64_t timeUnit;
} SElapsedInfo;

typedef struct STwaInfo {
  double      dOutput;
  bool        isNull;
  SPoint1     p;
  STimeWindow win;
} STwaInfo;

typedef struct SHistoFuncBin {
  double  lower;
  double  upper;
  int64_t count;
  double  percentage;
} SHistoFuncBin;

typedef struct SHistoFuncInfo {
  int32_t       numOfBins;
  int32_t       totalCount;
  bool          normalized;
  SHistoFuncBin bins[];
} SHistoFuncInfo;

typedef enum { UNKNOWN_BIN = 0, USER_INPUT_BIN, LINEAR_BIN, LOG_BIN } EHistoBinType;

typedef struct SHLLFuncInfo {
  uint64_t result;
  uint64_t totalCount;
  uint8_t  buckets[HLL_BUCKETS];
} SHLLInfo;

typedef struct SStateInfo {
  union {
    int64_t count;
    int64_t durationStart;
  };
  int64_t prevTs;
  bool    isPrevTsSet;
} SStateInfo;

typedef enum {
  STATE_OPER_INVALID = 0,
  STATE_OPER_LT,
  STATE_OPER_GT,
  STATE_OPER_LE,
  STATE_OPER_GE,
  STATE_OPER_NE,
  STATE_OPER_EQ,
} EStateOperType;

typedef struct SMavgInfo {
  int32_t pos;
  double  sum;
  int64_t prevTs;
  bool    isPrevTsSet;
  int32_t numOfPoints;
  bool    pointsMeet;
  double  points[];
} SMavgInfo;

typedef struct SSampleInfo {
  int32_t samples;
  int32_t totalPoints;
  int32_t numSampled;
  uint8_t colType;
  int16_t colBytes;

  STuplePos nullTuplePos;
  bool      nullTupleSaved;

  char*      data;
  STuplePos* tuplePos;
} SSampleInfo;

typedef struct STailItem {
  int64_t timestamp;
  bool    isNull;
  char    data[];
} STailItem;

typedef struct STailInfo {
  int32_t     numOfPoints;
  int32_t     numAdded;
  int32_t     offset;
  uint8_t     colType;
  int16_t     colBytes;
  STailItem** pItems;
} STailInfo;

typedef struct SUniqueItem {
  int64_t timestamp;
  bool    isNull;
  char    data[];
} SUniqueItem;

typedef struct SUniqueInfo {
  int32_t   numOfPoints;
  uint8_t   colType;
  int16_t   colBytes;
  bool      hasNull;  // null is not hashable, handle separately
  SHashObj* pHash;
  char      pItems[];
} SUniqueInfo;

typedef struct SModeItem {
  int64_t   count;
  STuplePos tuplePos;
  char      data[];
} SModeItem;

typedef struct SModeInfo {
  int32_t   numOfPoints;
  uint8_t   colType;
  int16_t   colBytes;
  SHashObj* pHash;

  STuplePos nullTuplePos;
  bool      nullTupleSaved;

  char pItems[];
} SModeInfo;

typedef struct SDerivInfo {
  double  prevValue;       // previous value
  TSKEY   prevTs;          // previous timestamp
  bool    ignoreNegative;  // ignore the negative value
  int64_t tsWindow;        // time window for derivative
  bool    valueSet;        // the value has been set already
} SDerivInfo;

typedef struct SRateInfo {
  double firstValue;
  TSKEY  firstKey;
  double lastValue;
  TSKEY  lastKey;
  int8_t hasResult;  // flag to denote has value
} SRateInfo;

typedef struct SGroupKeyInfo {
  bool hasResult;
  bool isNull;
  char data[];
} SGroupKeyInfo;

#define SET_VAL(_info, numOfElem, res) \
  do {                                 \
    if ((numOfElem) <= 0) {            \
      break;                           \
    }                                  \
    (_info)->numOfRes = (res);         \
  } while (0)

#define GET_TS_LIST(x)    ((TSKEY*)((x)->ptsList))
#define GET_TS_DATA(x, y) (GET_TS_LIST(x)[(y)])

#define DO_UPDATE_SUBSID_RES(ctx, ts)                          \
  do {                                                         \
    for (int32_t _i = 0; _i < (ctx)->subsidiaries.num; ++_i) { \
      SqlFunctionCtx* __ctx = (ctx)->subsidiaries.pCtx[_i];    \
      if (__ctx->functionId == FUNCTION_TS_DUMMY) {            \
        __ctx->tag.i = (ts);                                   \
        __ctx->tag.nType = TSDB_DATA_TYPE_BIGINT;              \
      }                                                        \
      __ctx->fpSet.process(__ctx);                             \
    }                                                          \
  } while (0)

#define UPDATE_DATA(ctx, left, right, num, sign, _ts) \
  do {                                                \
    if (((left) < (right)) ^ (sign)) {                \
      (left) = (right);                               \
      DO_UPDATE_SUBSID_RES(ctx, _ts);                 \
      (num) += 1;                                     \
    }                                                 \
  } while (0)

#define LOOPCHECK_N(val, _col, ctx, _t, _nrow, _start, sign, num)        \
  do {                                                                   \
    _t* d = (_t*)((_col)->pData);                                        \
    for (int32_t i = (_start); i < (_nrow) + (_start); ++i) {            \
      if (((_col)->hasNull) && colDataIsNull_f((_col)->nullbitmap, i)) { \
        continue;                                                        \
      }                                                                  \
      TSKEY ts = (ctx)->ptsList != NULL ? GET_TS_DATA(ctx, i) : 0;       \
      UPDATE_DATA(ctx, val, d[i], num, sign, ts);                        \
    }                                                                    \
  } while (0)

#define LIST_ADD_N(_res, _col, _start, _rows, _t, numOfElem)             \
  do {                                                                   \
    _t* d = (_t*)(_col->pData);                                          \
    for (int32_t i = (_start); i < (_rows) + (_start); ++i) {            \
      if (((_col)->hasNull) && colDataIsNull_f((_col)->nullbitmap, i)) { \
        continue;                                                        \
      };                                                                 \
      (_res) += (d)[i];                                                  \
      (numOfElem)++;                                                     \
    }                                                                    \
  } while (0)

#define LIST_SUB_N(_res, _col, _start, _rows, _t, numOfElem)             \
  do {                                                                   \
    _t* d = (_t*)(_col->pData);                                          \
    for (int32_t i = (_start); i < (_rows) + (_start); ++i) {            \
      if (((_col)->hasNull) && colDataIsNull_f((_col)->nullbitmap, i)) { \
        continue;                                                        \
      };                                                                 \
      (_res) -= (d)[i];                                                  \
      (numOfElem)++;                                                     \
    }                                                                    \
  } while (0)

//#define LIST_AVG_N(sumT, T)                                               \
//  do {                                                                    \
//    T* plist = (T*)pCol->pData;                                           \
//    for (int32_t i = start; i < numOfRows + pInput->startRowIndex; ++i) { \
//      if (pCol->hasNull && colDataIsNull_f(pCol->nullbitmap, i)) {        \
//        continue;                                                         \
//      }                                                                   \
//                                                                          \
//      numOfElem += 1;                                                     \
//      pAvgRes->count -= 1;                                                \
//      sumT -= plist[i];                                                   \
//    }                                                                     \
//  } while (0)

#define LIST_STDDEV_SUB_N(sumT, T)                                 \
  do {                                                             \
    T* plist = (T*)pCol->pData;                                    \
    for (int32_t i = start; i < numOfRows + start; ++i) {          \
      if (pCol->hasNull && colDataIsNull_f(pCol->nullbitmap, i)) { \
        continue;                                                  \
      }                                                            \
      numOfElem += 1;                                              \
      pStddevRes->count -= 1;                                      \
      sumT -= plist[i];                                            \
      pStddevRes->quadraticISum -= (int64_t)(plist[i] * plist[i]); \
    }                                                              \
  } while (0)

#define LEASTSQR_CAL(p, x, y, index, step) \
  do {                                     \
    (p)[0][0] += (double)(x) * (x);        \
    (p)[0][1] += (double)(x);              \
    (p)[0][2] += (double)(x) * (y)[index]; \
    (p)[1][2] += (y)[index];               \
    (x) += step;                           \
  } while (0)

#define STATE_COMP(_op, _lval, _param) STATE_COMP_IMPL(_op, _lval, GET_STATE_VAL(_param))

#define GET_STATE_VAL(param) ((param.nType == TSDB_DATA_TYPE_BIGINT) ? (param.i) : (param.d))

#define STATE_COMP_IMPL(_op, _lval, _rval) \
  do {                                     \
    switch (_op) {                         \
      case STATE_OPER_LT:                  \
        return ((_lval) < (_rval));        \
        break;                             \
      case STATE_OPER_GT:                  \
        return ((_lval) > (_rval));        \
        break;                             \
      case STATE_OPER_LE:                  \
        return ((_lval) <= (_rval));       \
        break;                             \
      case STATE_OPER_GE:                  \
        return ((_lval) >= (_rval));       \
        break;                             \
      case STATE_OPER_NE:                  \
        return ((_lval) != (_rval));       \
        break;                             \
      case STATE_OPER_EQ:                  \
        return ((_lval) == (_rval));       \
        break;                             \
      default:                             \
        break;                             \
    }                                      \
  } while (0)

#define INIT_INTP_POINT(_p, _k, _v) \
  do {                              \
    (_p).key = (_k);                \
    (_p).val = (_v);                \
  } while (0)

static int32_t firstLastTransferInfoImpl(SFirstLastRes* pInput, SFirstLastRes* pOutput, bool isFirst);

bool functionSetup(SqlFunctionCtx* pCtx, SResultRowEntryInfo* pResultInfo) {
  if (pResultInfo->initialized) {
    return false;
  }

  if (pCtx->pOutput != NULL) {
    memset(pCtx->pOutput, 0, (size_t)pCtx->resDataInfo.bytes);
  }

  initResultRowEntry(pResultInfo, pCtx->resDataInfo.interBufSize);
  return true;
}

int32_t functionFinalize(SqlFunctionCtx* pCtx, SSDataBlock* pBlock) {
  int32_t          slotId = pCtx->pExpr->base.resSchema.slotId;
  SColumnInfoData* pCol = taosArrayGet(pBlock->pDataBlock, slotId);

  SResultRowEntryInfo* pResInfo = GET_RES_INFO(pCtx);
  pResInfo->isNullRes = (pResInfo->numOfRes == 0) ? 1 : 0;

  char* in = GET_ROWCELL_INTERBUF(pResInfo);
  colDataSetVal(pCol, pBlock->info.rows, in, pResInfo->isNullRes);

  return pResInfo->numOfRes;
}

int32_t firstCombine(SqlFunctionCtx* pDestCtx, SqlFunctionCtx* pSourceCtx) {
  SResultRowEntryInfo* pDResInfo = GET_RES_INFO(pDestCtx);
  SFirstLastRes*       pDBuf = GET_ROWCELL_INTERBUF(pDResInfo);
  int32_t              bytes = pDBuf->bytes;

  SResultRowEntryInfo* pSResInfo = GET_RES_INFO(pSourceCtx);
  SFirstLastRes*       pSBuf = GET_ROWCELL_INTERBUF(pSResInfo);

  if (TSDB_CODE_SUCCESS == firstLastTransferInfoImpl(pSBuf, pDBuf, true)) {
    pDBuf->hasResult = true;
  }

  pDResInfo->numOfRes = TMAX(pDResInfo->numOfRes, pSResInfo->numOfRes);
  pDResInfo->isNullRes &= pSResInfo->isNullRes;
  return TSDB_CODE_SUCCESS;
}

int32_t functionFinalizeWithResultBuf(SqlFunctionCtx* pCtx, SSDataBlock* pBlock, char* finalResult) {
  int32_t          slotId = pCtx->pExpr->base.resSchema.slotId;
  SColumnInfoData* pCol = taosArrayGet(pBlock->pDataBlock, slotId);

  SResultRowEntryInfo* pResInfo = GET_RES_INFO(pCtx);
  pResInfo->isNullRes = (pResInfo->numOfRes == 0) ? 1 : 0;

  char* in = finalResult;
  colDataSetVal(pCol, pBlock->info.rows, in, pResInfo->isNullRes);

  return pResInfo->numOfRes;
}

EFuncDataRequired countDataRequired(SFunctionNode* pFunc, STimeWindow* pTimeWindow) {
  SNode* pParam = nodesListGetNode(pFunc->pParameterList, 0);
  if (QUERY_NODE_COLUMN == nodeType(pParam) && PRIMARYKEY_TIMESTAMP_COL_ID == ((SColumnNode*)pParam)->colId) {
    return FUNC_DATA_REQUIRED_NOT_LOAD;
  }
  return FUNC_DATA_REQUIRED_SMA_LOAD;
}

bool getCountFuncEnv(SFunctionNode* UNUSED_PARAM(pFunc), SFuncExecEnv* pEnv) {
  pEnv->calcMemSize = sizeof(int64_t);
  return true;
}

static int32_t getNumOfElems(SqlFunctionCtx* pCtx) {
  int32_t numOfElem = 0;

  /*
   * 1. column data missing (schema modified) causes pInputCol->hasNull == true. pInput->colDataSMAIsSet == true;
   * 2. for general non-primary key columns, pInputCol->hasNull may be true or false, pInput->colDataSMAIsSet == true;
   * 3. for primary key column, pInputCol->hasNull always be false, pInput->colDataSMAIsSet == false;
   */
  SInputColumnInfoData* pInput = &pCtx->input;
  SColumnInfoData*      pInputCol = pInput->pData[0];
  if (pInput->colDataSMAIsSet && pInput->totalRows == pInput->numOfRows && !IS_VAR_DATA_TYPE(pInputCol->info.type)) {
    numOfElem = pInput->numOfRows - pInput->pColumnDataAgg[0]->numOfNull;
  } else {
    if (pInputCol->hasNull) {
      for (int32_t i = pInput->startRowIndex; i < pInput->startRowIndex + pInput->numOfRows; ++i) {
        if (colDataIsNull(pInputCol, pInput->totalRows, i, NULL)) {
          continue;
        }
        numOfElem += 1;
      }
    } else {
      // when counting on the primary time stamp column and no statistics data is presented, use the size value
      // directly.
      numOfElem = pInput->numOfRows;
    }
  }
  return numOfElem;
}

/*
 * count function does need the finalize, if data is missing, the default value, which is 0, is used
 * count function does not use the pCtx->interResBuf to keep the intermediate buffer
 */
int32_t countFunction(SqlFunctionCtx* pCtx) {
  int32_t numOfElem = 0;

  SResultRowEntryInfo*  pResInfo = GET_RES_INFO(pCtx);
  SInputColumnInfoData* pInput = &pCtx->input;

  int32_t type = pInput->pData[0]->info.type;

  char* buf = GET_ROWCELL_INTERBUF(pResInfo);
  if (IS_NULL_TYPE(type)) {
    // select count(NULL) returns 0
    numOfElem = 1;
    *((int64_t*)buf) += 0;
  } else {
    numOfElem = getNumOfElems(pCtx);
    *((int64_t*)buf) += numOfElem;
  }

  if (tsCountAlwaysReturnValue) {
    pResInfo->numOfRes = 1;
  } else {
    SET_VAL(pResInfo, *((int64_t*)buf), 1);
  }

  return TSDB_CODE_SUCCESS;
}

int32_t countInvertFunction(SqlFunctionCtx* pCtx) {
  int32_t numOfElem = getNumOfElems(pCtx);

  SResultRowEntryInfo* pResInfo = GET_RES_INFO(pCtx);
  char*                buf = GET_ROWCELL_INTERBUF(pResInfo);
  *((int64_t*)buf) -= numOfElem;

  SET_VAL(pResInfo, *((int64_t*)buf), 1);
  return TSDB_CODE_SUCCESS;
}

int32_t combineFunction(SqlFunctionCtx* pDestCtx, SqlFunctionCtx* pSourceCtx) {
  SResultRowEntryInfo* pDResInfo = GET_RES_INFO(pDestCtx);
  char*                pDBuf = GET_ROWCELL_INTERBUF(pDResInfo);

  SResultRowEntryInfo* pSResInfo = GET_RES_INFO(pSourceCtx);
  char*                pSBuf = GET_ROWCELL_INTERBUF(pSResInfo);
  *((int64_t*)pDBuf) += *((int64_t*)pSBuf);

  SET_VAL(pDResInfo, *((int64_t*)pDBuf), 1);
  return TSDB_CODE_SUCCESS;
}

int32_t sumFunction(SqlFunctionCtx* pCtx) {
  int32_t numOfElem = 0;

  // Only the pre-computing information loaded and actual data does not loaded
  SInputColumnInfoData* pInput = &pCtx->input;
  SColumnDataAgg*       pAgg = pInput->pColumnDataAgg[0];
  int32_t               type = pInput->pData[0]->info.type;

  SSumRes* pSumRes = GET_ROWCELL_INTERBUF(GET_RES_INFO(pCtx));
  pSumRes->type = type;

  if (IS_NULL_TYPE(type)) {
    numOfElem = 0;
    goto _sum_over;
  }

  if (pInput->colDataSMAIsSet) {
    numOfElem = pInput->numOfRows - pAgg->numOfNull;

    if (IS_SIGNED_NUMERIC_TYPE(type)) {
      pSumRes->isum += pAgg->sum;
    } else if (IS_UNSIGNED_NUMERIC_TYPE(type)) {
      pSumRes->usum += pAgg->sum;
    } else if (IS_FLOAT_TYPE(type)) {
      pSumRes->dsum += GET_DOUBLE_VAL((const char*)&(pAgg->sum));
    }
  } else {  // computing based on the true data block
    SColumnInfoData* pCol = pInput->pData[0];

    int32_t start = pInput->startRowIndex;
    int32_t numOfRows = pInput->numOfRows;

    if (IS_SIGNED_NUMERIC_TYPE(type) || type == TSDB_DATA_TYPE_BOOL) {
      if (type == TSDB_DATA_TYPE_TINYINT || type == TSDB_DATA_TYPE_BOOL) {
        LIST_ADD_N(pSumRes->isum, pCol, start, numOfRows, int8_t, numOfElem);
      } else if (type == TSDB_DATA_TYPE_SMALLINT) {
        LIST_ADD_N(pSumRes->isum, pCol, start, numOfRows, int16_t, numOfElem);
      } else if (type == TSDB_DATA_TYPE_INT) {
        LIST_ADD_N(pSumRes->isum, pCol, start, numOfRows, int32_t, numOfElem);
      } else if (type == TSDB_DATA_TYPE_BIGINT) {
        LIST_ADD_N(pSumRes->isum, pCol, start, numOfRows, int64_t, numOfElem);
      }
    } else if (IS_UNSIGNED_NUMERIC_TYPE(type)) {
      if (type == TSDB_DATA_TYPE_UTINYINT) {
        LIST_ADD_N(pSumRes->usum, pCol, start, numOfRows, uint8_t, numOfElem);
      } else if (type == TSDB_DATA_TYPE_USMALLINT) {
        LIST_ADD_N(pSumRes->usum, pCol, start, numOfRows, uint16_t, numOfElem);
      } else if (type == TSDB_DATA_TYPE_UINT) {
        LIST_ADD_N(pSumRes->usum, pCol, start, numOfRows, uint32_t, numOfElem);
      } else if (type == TSDB_DATA_TYPE_UBIGINT) {
        LIST_ADD_N(pSumRes->usum, pCol, start, numOfRows, uint64_t, numOfElem);
      }
    } else if (type == TSDB_DATA_TYPE_DOUBLE) {
      LIST_ADD_N(pSumRes->dsum, pCol, start, numOfRows, double, numOfElem);
    } else if (type == TSDB_DATA_TYPE_FLOAT) {
      LIST_ADD_N(pSumRes->dsum, pCol, start, numOfRows, float, numOfElem);
    }
  }

  // check for overflow
  if (IS_FLOAT_TYPE(type) && (isinf(pSumRes->dsum) || isnan(pSumRes->dsum))) {
    numOfElem = 0;
  }

_sum_over:
  // data in the check operation are all null, not output
  SET_VAL(GET_RES_INFO(pCtx), numOfElem, 1);
  return TSDB_CODE_SUCCESS;
}

int32_t sumInvertFunction(SqlFunctionCtx* pCtx) {
  int32_t numOfElem = 0;

  // Only the pre-computing information loaded and actual data does not loaded
  SInputColumnInfoData* pInput = &pCtx->input;
  SColumnDataAgg*       pAgg = pInput->pColumnDataAgg[0];
  int32_t               type = pInput->pData[0]->info.type;

  SSumRes* pSumRes = GET_ROWCELL_INTERBUF(GET_RES_INFO(pCtx));

  if (pInput->colDataSMAIsSet) {
    numOfElem = pInput->numOfRows - pAgg->numOfNull;

    if (IS_SIGNED_NUMERIC_TYPE(type)) {
      pSumRes->isum -= pAgg->sum;
    } else if (IS_UNSIGNED_NUMERIC_TYPE(type)) {
      pSumRes->usum -= pAgg->sum;
    } else if (IS_FLOAT_TYPE(type)) {
      pSumRes->dsum -= GET_DOUBLE_VAL((const char*)&(pAgg->sum));
    }
  } else {  // computing based on the true data block
    SColumnInfoData* pCol = pInput->pData[0];

    int32_t start = pInput->startRowIndex;
    int32_t numOfRows = pInput->numOfRows;

    if (IS_SIGNED_NUMERIC_TYPE(type) || type == TSDB_DATA_TYPE_BOOL) {
      if (type == TSDB_DATA_TYPE_TINYINT || type == TSDB_DATA_TYPE_BOOL) {
        LIST_SUB_N(pSumRes->isum, pCol, start, numOfRows, int8_t, numOfElem);
      } else if (type == TSDB_DATA_TYPE_SMALLINT) {
        LIST_SUB_N(pSumRes->isum, pCol, start, numOfRows, int16_t, numOfElem);
      } else if (type == TSDB_DATA_TYPE_INT) {
        LIST_SUB_N(pSumRes->isum, pCol, start, numOfRows, int32_t, numOfElem);
      } else if (type == TSDB_DATA_TYPE_BIGINT) {
        LIST_SUB_N(pSumRes->isum, pCol, start, numOfRows, int64_t, numOfElem);
      }
    } else if (IS_UNSIGNED_NUMERIC_TYPE(type)) {
      if (type == TSDB_DATA_TYPE_UTINYINT) {
        LIST_SUB_N(pSumRes->usum, pCol, start, numOfRows, uint8_t, numOfElem);
      } else if (type == TSDB_DATA_TYPE_USMALLINT) {
        LIST_SUB_N(pSumRes->usum, pCol, start, numOfRows, uint16_t, numOfElem);
      } else if (type == TSDB_DATA_TYPE_UINT) {
        LIST_SUB_N(pSumRes->usum, pCol, start, numOfRows, uint32_t, numOfElem);
      } else if (type == TSDB_DATA_TYPE_UBIGINT) {
        LIST_SUB_N(pSumRes->usum, pCol, start, numOfRows, uint64_t, numOfElem);
      }
    } else if (type == TSDB_DATA_TYPE_DOUBLE) {
      LIST_SUB_N(pSumRes->dsum, pCol, start, numOfRows, double, numOfElem);
    } else if (type == TSDB_DATA_TYPE_FLOAT) {
      LIST_SUB_N(pSumRes->dsum, pCol, start, numOfRows, float, numOfElem);
    }
  }

  // data in the check operation are all null, not output
  SET_VAL(GET_RES_INFO(pCtx), numOfElem, 1);
  return TSDB_CODE_SUCCESS;
}

int32_t sumCombine(SqlFunctionCtx* pDestCtx, SqlFunctionCtx* pSourceCtx) {
  SResultRowEntryInfo* pDResInfo = GET_RES_INFO(pDestCtx);
  SSumRes*             pDBuf = GET_ROWCELL_INTERBUF(pDResInfo);

  SResultRowEntryInfo* pSResInfo = GET_RES_INFO(pSourceCtx);
  SSumRes*             pSBuf = GET_ROWCELL_INTERBUF(pSResInfo);
  int16_t              type = pDBuf->type == TSDB_DATA_TYPE_NULL ? pSBuf->type : pDBuf->type;

  if (IS_SIGNED_NUMERIC_TYPE(type) || type == TSDB_DATA_TYPE_BOOL) {
    pDBuf->isum += pSBuf->isum;
  } else if (IS_UNSIGNED_NUMERIC_TYPE(type)) {
    pDBuf->usum += pSBuf->usum;
  } else if (type == TSDB_DATA_TYPE_DOUBLE || type == TSDB_DATA_TYPE_FLOAT) {
    pDBuf->dsum += pSBuf->dsum;
  }
  pDResInfo->numOfRes = TMAX(pDResInfo->numOfRes, pSResInfo->numOfRes);
  pDResInfo->isNullRes &= pSResInfo->isNullRes;
  return TSDB_CODE_SUCCESS;
}

bool getSumFuncEnv(SFunctionNode* UNUSED_PARAM(pFunc), SFuncExecEnv* pEnv) {
  pEnv->calcMemSize = sizeof(SSumRes);
  return true;
}

EFuncDataRequired statisDataRequired(SFunctionNode* pFunc, STimeWindow* pTimeWindow) {
  return FUNC_DATA_REQUIRED_SMA_LOAD;
}

bool minmaxFunctionSetup(SqlFunctionCtx* pCtx, SResultRowEntryInfo* pResultInfo) {
  if (!functionSetup(pCtx, pResultInfo)) {
    return false;  // not initialized since it has been initialized
  }

  SMinmaxResInfo* buf = GET_ROWCELL_INTERBUF(pResultInfo);
  buf->assign = false;
  buf->tuplePos.pageId = -1;

  buf->nullTupleSaved = false;
  buf->nullTuplePos.pageId = -1;
  return true;
}

bool getMinmaxFuncEnv(SFunctionNode* UNUSED_PARAM(pFunc), SFuncExecEnv* pEnv) {
  pEnv->calcMemSize = sizeof(SMinmaxResInfo);
  return true;
}

int32_t minFunction(SqlFunctionCtx* pCtx) {
  int32_t numOfElems = 0;
  int32_t code = doMinMaxHelper(pCtx, 1, &numOfElems);
  if (code != TSDB_CODE_SUCCESS) {
    return code;
  }
  SET_VAL(GET_RES_INFO(pCtx), numOfElems, 1);
  return TSDB_CODE_SUCCESS;
}

int32_t maxFunction(SqlFunctionCtx* pCtx) {
  int32_t numOfElems = 0;
  int32_t code = doMinMaxHelper(pCtx, 0, &numOfElems);
  if (code != TSDB_CODE_SUCCESS) {
    return code;
  }
  SET_VAL(GET_RES_INFO(pCtx), numOfElems, 1);
  return TSDB_CODE_SUCCESS;
}

static int32_t setNullSelectivityValue(SqlFunctionCtx* pCtx, SSDataBlock* pBlock, int32_t rowIndex);
static int32_t setSelectivityValue(SqlFunctionCtx* pCtx, SSDataBlock* pBlock, const STuplePos* pTuplePos,
                                   int32_t rowIndex);

int32_t minmaxFunctionFinalize(SqlFunctionCtx* pCtx, SSDataBlock* pBlock) {
  int32_t code = TSDB_CODE_SUCCESS;

  SResultRowEntryInfo* pEntryInfo = GET_RES_INFO(pCtx);
  SMinmaxResInfo*      pRes = GET_ROWCELL_INTERBUF(pEntryInfo);

  int32_t slotId = pCtx->pExpr->base.resSchema.slotId;
  int32_t currentRow = pBlock->info.rows;

  SColumnInfoData* pCol = taosArrayGet(pBlock->pDataBlock, slotId);
  pEntryInfo->isNullRes = (pEntryInfo->numOfRes == 0) ? 1 : 0;

  // NOTE: do nothing change it, for performance issue
  if (!pEntryInfo->isNullRes) {
    switch (pCol->info.type) {
      case TSDB_DATA_TYPE_UBIGINT:
      case TSDB_DATA_TYPE_BIGINT:
        ((int64_t*)pCol->pData)[currentRow] = pRes->v;
        break;
      case TSDB_DATA_TYPE_UINT:
      case TSDB_DATA_TYPE_INT:
        colDataSetInt32(pCol, currentRow, (int32_t*)&pRes->v);
        break;
      case TSDB_DATA_TYPE_USMALLINT:
      case TSDB_DATA_TYPE_SMALLINT:
        colDataSetInt16(pCol, currentRow, (int16_t*)&pRes->v);
        break;
      case TSDB_DATA_TYPE_BOOL:
      case TSDB_DATA_TYPE_UTINYINT:
      case TSDB_DATA_TYPE_TINYINT:
        colDataSetInt8(pCol, currentRow, (int8_t*)&pRes->v);
        break;
      case TSDB_DATA_TYPE_DOUBLE:
        colDataSetDouble(pCol, currentRow, (double*)&pRes->v);
        break;
      case TSDB_DATA_TYPE_FLOAT: {
        float v = GET_FLOAT_VAL(&pRes->v);
        colDataSetFloat(pCol, currentRow, &v);
        break;
      }
    }
  } else {
    colDataSetNULL(pCol, currentRow);
  }

  if (pCtx->subsidiaries.num > 0) {
    if (pEntryInfo->numOfRes > 0) {
      code = setSelectivityValue(pCtx, pBlock, &pRes->tuplePos, currentRow);
    } else {
      code = setSelectivityValue(pCtx, pBlock, &pRes->nullTuplePos, currentRow);
    }
  }

  return code;
}

int32_t setNullSelectivityValue(SqlFunctionCtx* pCtx, SSDataBlock* pBlock, int32_t rowIndex) {
  if (pCtx->subsidiaries.num <= 0) {
    return TSDB_CODE_SUCCESS;
  }

  for (int32_t j = 0; j < pCtx->subsidiaries.num; ++j) {
    SqlFunctionCtx* pc = pCtx->subsidiaries.pCtx[j];
    int32_t         dstSlotId = pc->pExpr->base.resSchema.slotId;

    SColumnInfoData* pDstCol = taosArrayGet(pBlock->pDataBlock, dstSlotId);
    colDataSetNULL(pDstCol, rowIndex);
  }

  return TSDB_CODE_SUCCESS;
}

int32_t setSelectivityValue(SqlFunctionCtx* pCtx, SSDataBlock* pBlock, const STuplePos* pTuplePos, int32_t rowIndex) {
  if (pCtx->subsidiaries.num <= 0) {
    return TSDB_CODE_SUCCESS;
  }

  if ((pCtx->saveHandle.pBuf != NULL && pTuplePos->pageId != -1) ||
      (pCtx->saveHandle.pState && pTuplePos->streamTupleKey.ts > 0)) {
    int32_t     numOfCols = pCtx->subsidiaries.num;
    const char* p = loadTupleData(pCtx, pTuplePos);
    if (p == NULL) {
      terrno = TSDB_CODE_NO_AVAIL_DISK;
      return terrno;
    }

    bool* nullList = (bool*)p;
    char* pStart = (char*)(nullList + numOfCols * sizeof(bool));

    // todo set the offset value to optimize the performance.
    for (int32_t j = 0; j < numOfCols; ++j) {
      SqlFunctionCtx* pc = pCtx->subsidiaries.pCtx[j];
      int32_t         dstSlotId = pc->pExpr->base.resSchema.slotId;

      SColumnInfoData* pDstCol = taosArrayGet(pBlock->pDataBlock, dstSlotId);
      if (nullList[j]) {
        colDataSetNULL(pDstCol, rowIndex);
      } else {
        colDataSetVal(pDstCol, rowIndex, pStart, false);
      }
      pStart += pDstCol->info.bytes;
    }

    if (pCtx->saveHandle.pState) {
      tdbFree((void*)p);
    }
  }

  return TSDB_CODE_SUCCESS;
}

// This function append the selectivity to subsidiaries function context directly, without fetching data
// from intermediate disk based buf page
void appendSelectivityValue(SqlFunctionCtx* pCtx, int32_t rowIndex, int32_t pos) {
  if (pCtx->subsidiaries.num <= 0) {
    return;
  }

  for (int32_t j = 0; j < pCtx->subsidiaries.num; ++j) {
    SqlFunctionCtx* pc = pCtx->subsidiaries.pCtx[j];

    // get data from source col
    SFunctParam* pFuncParam = &pc->pExpr->base.pParam[0];
    int32_t      srcSlotId = pFuncParam->pCol->slotId;

    SColumnInfoData* pSrcCol = taosArrayGet(pCtx->pSrcBlock->pDataBlock, srcSlotId);

    char* pData = colDataGetData(pSrcCol, rowIndex);

    // append to dest col
    int32_t dstSlotId = pc->pExpr->base.resSchema.slotId;

    SColumnInfoData* pDstCol = taosArrayGet(pCtx->pDstBlock->pDataBlock, dstSlotId);

    if (colDataIsNull_s(pSrcCol, rowIndex) == true) {
      colDataSetNULL(pDstCol, pos);
    } else {
      colDataSetVal(pDstCol, pos, pData, false);
    }
  }
}

void replaceTupleData(STuplePos* pDestPos, STuplePos* pSourcePos) {
  *pDestPos = *pSourcePos;
}

int32_t minMaxCombine(SqlFunctionCtx* pDestCtx, SqlFunctionCtx* pSourceCtx, int32_t isMinFunc) {
  SResultRowEntryInfo* pDResInfo = GET_RES_INFO(pDestCtx);
  SMinmaxResInfo*      pDBuf = GET_ROWCELL_INTERBUF(pDResInfo);

  SResultRowEntryInfo* pSResInfo = GET_RES_INFO(pSourceCtx);
  SMinmaxResInfo*      pSBuf = GET_ROWCELL_INTERBUF(pSResInfo);
  int16_t              type = pDBuf->type == TSDB_DATA_TYPE_NULL ? pSBuf->type : pDBuf->type;
  if (IS_FLOAT_TYPE(type)) {
    if (pSBuf->assign && ((((*(double*)&pDBuf->v) < (*(double*)&pSBuf->v)) ^ isMinFunc) || !pDBuf->assign)) {
      *(double*)&pDBuf->v = *(double*)&pSBuf->v;
      replaceTupleData(&pDBuf->tuplePos, &pSBuf->tuplePos);
      pDBuf->assign = true;
    }
  } else {
    if (pSBuf->assign && (((pDBuf->v < pSBuf->v) ^ isMinFunc) || !pDBuf->assign)) {
      pDBuf->v = pSBuf->v;
      replaceTupleData(&pDBuf->tuplePos, &pSBuf->tuplePos);
      pDBuf->assign = true;
    }
  }
  pDResInfo->numOfRes = TMAX(pDResInfo->numOfRes, pSResInfo->numOfRes);
  pDResInfo->isNullRes &= pSResInfo->isNullRes;
  return TSDB_CODE_SUCCESS;
}

int32_t minCombine(SqlFunctionCtx* pDestCtx, SqlFunctionCtx* pSourceCtx) {
  return minMaxCombine(pDestCtx, pSourceCtx, 1);
}
int32_t maxCombine(SqlFunctionCtx* pDestCtx, SqlFunctionCtx* pSourceCtx) {
  return minMaxCombine(pDestCtx, pSourceCtx, 0);
}

int32_t getStddevInfoSize() { return (int32_t)sizeof(SStddevRes); }

bool getStddevFuncEnv(SFunctionNode* pFunc, SFuncExecEnv* pEnv) {
  pEnv->calcMemSize = sizeof(SStddevRes);
  return true;
}

bool stddevFunctionSetup(SqlFunctionCtx* pCtx, SResultRowEntryInfo* pResultInfo) {
  if (!functionSetup(pCtx, pResultInfo)) {
    return false;
  }

  SStddevRes* pRes = GET_ROWCELL_INTERBUF(pResultInfo);
  memset(pRes, 0, sizeof(SStddevRes));
  return true;
}

int32_t stddevFunction(SqlFunctionCtx* pCtx) {
  int32_t numOfElem = 0;

  // Only the pre-computing information loaded and actual data does not loaded
  SInputColumnInfoData* pInput = &pCtx->input;
  int32_t               type = pInput->pData[0]->info.type;

  SStddevRes* pStddevRes = GET_ROWCELL_INTERBUF(GET_RES_INFO(pCtx));
  pStddevRes->type = type;

  // computing based on the true data block
  SColumnInfoData* pCol = pInput->pData[0];

  int32_t start = pInput->startRowIndex;
  int32_t numOfRows = pInput->numOfRows;

  if (IS_NULL_TYPE(type)) {
    numOfElem = 0;
    goto _stddev_over;
  }

  switch (type) {
    case TSDB_DATA_TYPE_TINYINT: {
      int8_t* plist = (int8_t*)pCol->pData;
      for (int32_t i = start; i < numOfRows + start; ++i) {
        if (pCol->hasNull && colDataIsNull_f(pCol->nullbitmap, i)) {
          continue;
        }

        numOfElem += 1;
        pStddevRes->count += 1;
        pStddevRes->isum += plist[i];
        pStddevRes->quadraticISum += plist[i] * plist[i];
      }

      break;
    }

    case TSDB_DATA_TYPE_SMALLINT: {
      int16_t* plist = (int16_t*)pCol->pData;
      for (int32_t i = start; i < numOfRows + pInput->startRowIndex; ++i) {
        if (pCol->hasNull && colDataIsNull_f(pCol->nullbitmap, i)) {
          continue;
        }

        numOfElem += 1;
        pStddevRes->count += 1;
        pStddevRes->isum += plist[i];
        pStddevRes->quadraticISum += plist[i] * plist[i];
      }
      break;
    }

    case TSDB_DATA_TYPE_INT: {
      int32_t* plist = (int32_t*)pCol->pData;
      for (int32_t i = start; i < numOfRows + pInput->startRowIndex; ++i) {
        if (pCol->hasNull && colDataIsNull_f(pCol->nullbitmap, i)) {
          continue;
        }

        numOfElem += 1;
        pStddevRes->count += 1;
        pStddevRes->isum += plist[i];
        pStddevRes->quadraticISum += plist[i] * plist[i];
      }

      break;
    }

    case TSDB_DATA_TYPE_BIGINT: {
      int64_t* plist = (int64_t*)pCol->pData;
      for (int32_t i = start; i < numOfRows + pInput->startRowIndex; ++i) {
        if (pCol->hasNull && colDataIsNull_f(pCol->nullbitmap, i)) {
          continue;
        }

        numOfElem += 1;
        pStddevRes->count += 1;
        pStddevRes->isum += plist[i];
        pStddevRes->quadraticISum += plist[i] * plist[i];
      }
      break;
    }

    case TSDB_DATA_TYPE_UTINYINT: {
      uint8_t* plist = (uint8_t*)pCol->pData;
      for (int32_t i = start; i < numOfRows + start; ++i) {
        if (pCol->hasNull && colDataIsNull_f(pCol->nullbitmap, i)) {
          continue;
        }

        numOfElem += 1;
        pStddevRes->count += 1;
        pStddevRes->usum += plist[i];
        pStddevRes->quadraticUSum += plist[i] * plist[i];
      }

      break;
    }

    case TSDB_DATA_TYPE_USMALLINT: {
      uint16_t* plist = (uint16_t*)pCol->pData;
      for (int32_t i = start; i < numOfRows + pInput->startRowIndex; ++i) {
        if (pCol->hasNull && colDataIsNull_f(pCol->nullbitmap, i)) {
          continue;
        }

        numOfElem += 1;
        pStddevRes->count += 1;
        pStddevRes->usum += plist[i];
        pStddevRes->quadraticUSum += plist[i] * plist[i];
      }
      break;
    }

    case TSDB_DATA_TYPE_UINT: {
      uint32_t* plist = (uint32_t*)pCol->pData;
      for (int32_t i = start; i < numOfRows + pInput->startRowIndex; ++i) {
        if (pCol->hasNull && colDataIsNull_f(pCol->nullbitmap, i)) {
          continue;
        }

        numOfElem += 1;
        pStddevRes->count += 1;
        pStddevRes->usum += plist[i];
        pStddevRes->quadraticUSum += plist[i] * plist[i];
      }

      break;
    }

    case TSDB_DATA_TYPE_UBIGINT: {
      uint64_t* plist = (uint64_t*)pCol->pData;
      for (int32_t i = start; i < numOfRows + pInput->startRowIndex; ++i) {
        if (pCol->hasNull && colDataIsNull_f(pCol->nullbitmap, i)) {
          continue;
        }

        numOfElem += 1;
        pStddevRes->count += 1;
        pStddevRes->usum += plist[i];
        pStddevRes->quadraticUSum += plist[i] * plist[i];
      }
      break;
    }

    case TSDB_DATA_TYPE_FLOAT: {
      float* plist = (float*)pCol->pData;
      for (int32_t i = start; i < numOfRows + pInput->startRowIndex; ++i) {
        if (pCol->hasNull && colDataIsNull_f(pCol->nullbitmap, i)) {
          continue;
        }

        numOfElem += 1;
        pStddevRes->count += 1;
        pStddevRes->dsum += plist[i];
        pStddevRes->quadraticDSum += plist[i] * plist[i];
      }
      break;
    }

    case TSDB_DATA_TYPE_DOUBLE: {
      double* plist = (double*)pCol->pData;
      for (int32_t i = start; i < numOfRows + pInput->startRowIndex; ++i) {
        if (pCol->hasNull && colDataIsNull_f(pCol->nullbitmap, i)) {
          continue;
        }

        numOfElem += 1;
        pStddevRes->count += 1;
        pStddevRes->dsum += plist[i];
        pStddevRes->quadraticDSum += plist[i] * plist[i];
      }
      break;
    }

    default:
      break;
  }

_stddev_over:
  // data in the check operation are all null, not output
  SET_VAL(GET_RES_INFO(pCtx), numOfElem, 1);
  return TSDB_CODE_SUCCESS;
}

static void stddevTransferInfo(SStddevRes* pInput, SStddevRes* pOutput) {
  pOutput->type = pInput->type;
  if (IS_SIGNED_NUMERIC_TYPE(pOutput->type)) {
    pOutput->quadraticISum += pInput->quadraticISum;
    pOutput->isum += pInput->isum;
  } else if (IS_UNSIGNED_NUMERIC_TYPE(pOutput->type)) {
    pOutput->quadraticUSum += pInput->quadraticUSum;
    pOutput->usum += pInput->usum;
  } else {
    pOutput->quadraticDSum += pInput->quadraticDSum;
    pOutput->dsum += pInput->dsum;
  }

  pOutput->count += pInput->count;
}

int32_t stddevFunctionMerge(SqlFunctionCtx* pCtx) {
  SInputColumnInfoData* pInput = &pCtx->input;
  SColumnInfoData*      pCol = pInput->pData[0];
  if (pCol->info.type != TSDB_DATA_TYPE_BINARY) {
    return TSDB_CODE_FUNC_FUNTION_PARA_TYPE;
  }

  SStddevRes* pInfo = GET_ROWCELL_INTERBUF(GET_RES_INFO(pCtx));

  for (int32_t i = pInput->startRowIndex; i < pInput->startRowIndex + pInput->numOfRows; ++i) {
    char*       data = colDataGetData(pCol, i);
    SStddevRes* pInputInfo = (SStddevRes*)varDataVal(data);
    stddevTransferInfo(pInputInfo, pInfo);
  }

  SET_VAL(GET_RES_INFO(pCtx), 1, 1);
  return TSDB_CODE_SUCCESS;
}

int32_t stddevInvertFunction(SqlFunctionCtx* pCtx) {
  int32_t numOfElem = 0;

  // Only the pre-computing information loaded and actual data does not loaded
  SInputColumnInfoData* pInput = &pCtx->input;
  int32_t               type = pInput->pData[0]->info.type;

  SStddevRes* pStddevRes = GET_ROWCELL_INTERBUF(GET_RES_INFO(pCtx));

  // computing based on the true data block
  SColumnInfoData* pCol = pInput->pData[0];

  int32_t start = pInput->startRowIndex;
  int32_t numOfRows = pInput->numOfRows;

  switch (type) {
    case TSDB_DATA_TYPE_TINYINT: {
      LIST_STDDEV_SUB_N(pStddevRes->isum, int8_t);
      break;
    }
    case TSDB_DATA_TYPE_SMALLINT: {
      LIST_STDDEV_SUB_N(pStddevRes->isum, int16_t);
      break;
    }
    case TSDB_DATA_TYPE_INT: {
      LIST_STDDEV_SUB_N(pStddevRes->isum, int32_t);
      break;
    }
    case TSDB_DATA_TYPE_BIGINT: {
      LIST_STDDEV_SUB_N(pStddevRes->isum, int64_t);
      break;
    }
    case TSDB_DATA_TYPE_UTINYINT: {
      LIST_STDDEV_SUB_N(pStddevRes->isum, uint8_t);
      break;
    }
    case TSDB_DATA_TYPE_USMALLINT: {
      LIST_STDDEV_SUB_N(pStddevRes->isum, uint16_t);
      break;
    }
    case TSDB_DATA_TYPE_UINT: {
      LIST_STDDEV_SUB_N(pStddevRes->isum, uint32_t);
      break;
    }
    case TSDB_DATA_TYPE_UBIGINT: {
      LIST_STDDEV_SUB_N(pStddevRes->isum, uint64_t);
      break;
    }
    case TSDB_DATA_TYPE_FLOAT: {
      LIST_STDDEV_SUB_N(pStddevRes->dsum, float);
      break;
    }
    case TSDB_DATA_TYPE_DOUBLE: {
      LIST_STDDEV_SUB_N(pStddevRes->dsum, double);
      break;
    }
    default:
      break;
  }

  // data in the check operation are all null, not output
  SET_VAL(GET_RES_INFO(pCtx), numOfElem, 1);
  return TSDB_CODE_SUCCESS;
}

int32_t stddevFinalize(SqlFunctionCtx* pCtx, SSDataBlock* pBlock) {
  SInputColumnInfoData* pInput = &pCtx->input;
  SStddevRes*           pStddevRes = GET_ROWCELL_INTERBUF(GET_RES_INFO(pCtx));
  int32_t               type = pStddevRes->type;
  double                avg;

  if (pStddevRes->count == 0) {
    GET_RES_INFO(pCtx)->numOfRes = 0;
    return functionFinalize(pCtx, pBlock);
  }

  if (IS_SIGNED_NUMERIC_TYPE(type)) {
    avg = pStddevRes->isum / ((double)pStddevRes->count);
    pStddevRes->result = sqrt(fabs(pStddevRes->quadraticISum / ((double)pStddevRes->count) - avg * avg));
  } else if (IS_UNSIGNED_NUMERIC_TYPE(type)) {
    avg = pStddevRes->usum / ((double)pStddevRes->count);
    pStddevRes->result = sqrt(fabs(pStddevRes->quadraticUSum / ((double)pStddevRes->count) - avg * avg));
  } else {
    avg = pStddevRes->dsum / ((double)pStddevRes->count);
    pStddevRes->result = sqrt(fabs(pStddevRes->quadraticDSum / ((double)pStddevRes->count) - avg * avg));
  }

  // check for overflow
  if (isinf(pStddevRes->result) || isnan(pStddevRes->result)) {
    GET_RES_INFO(pCtx)->numOfRes = 0;
  }

  return functionFinalize(pCtx, pBlock);
}

int32_t stddevPartialFinalize(SqlFunctionCtx* pCtx, SSDataBlock* pBlock) {
  SResultRowEntryInfo* pResInfo = GET_RES_INFO(pCtx);
  SStddevRes*          pInfo = GET_ROWCELL_INTERBUF(GET_RES_INFO(pCtx));
  int32_t              resultBytes = getStddevInfoSize();
  char*                res = taosMemoryCalloc(resultBytes + VARSTR_HEADER_SIZE, sizeof(char));

  memcpy(varDataVal(res), pInfo, resultBytes);
  varDataSetLen(res, resultBytes);

  int32_t          slotId = pCtx->pExpr->base.resSchema.slotId;
  SColumnInfoData* pCol = taosArrayGet(pBlock->pDataBlock, slotId);

  colDataSetVal(pCol, pBlock->info.rows, res, false);

  taosMemoryFree(res);
  return pResInfo->numOfRes;
}

int32_t stddevCombine(SqlFunctionCtx* pDestCtx, SqlFunctionCtx* pSourceCtx) {
  SResultRowEntryInfo* pDResInfo = GET_RES_INFO(pDestCtx);
  SStddevRes*          pDBuf = GET_ROWCELL_INTERBUF(pDResInfo);

  SResultRowEntryInfo* pSResInfo = GET_RES_INFO(pSourceCtx);
  SStddevRes*          pSBuf = GET_ROWCELL_INTERBUF(pSResInfo);
  int16_t              type = pDBuf->type == TSDB_DATA_TYPE_NULL ? pSBuf->type : pDBuf->type;

  stddevTransferInfo(pSBuf, pDBuf);

  pDResInfo->numOfRes = TMAX(pDResInfo->numOfRes, pSResInfo->numOfRes);
  pDResInfo->isNullRes &= pSResInfo->isNullRes;
  return TSDB_CODE_SUCCESS;
}

bool getLeastSQRFuncEnv(SFunctionNode* pFunc, SFuncExecEnv* pEnv) {
  pEnv->calcMemSize = sizeof(SLeastSQRInfo);
  return true;
}

bool leastSQRFunctionSetup(SqlFunctionCtx* pCtx, SResultRowEntryInfo* pResultInfo) {
  if (!functionSetup(pCtx, pResultInfo)) {
    return false;
  }

  SLeastSQRInfo* pInfo = GET_ROWCELL_INTERBUF(pResultInfo);

  GET_TYPED_DATA(pInfo->startVal, double, pCtx->param[1].param.nType, &pCtx->param[1].param.i);
  GET_TYPED_DATA(pInfo->stepVal, double, pCtx->param[2].param.nType, &pCtx->param[2].param.i);
  return true;
}

int32_t leastSQRFunction(SqlFunctionCtx* pCtx) {
  int32_t numOfElem = 0;

  SInputColumnInfoData* pInput = &pCtx->input;
  int32_t               type = pInput->pData[0]->info.type;

  SLeastSQRInfo* pInfo = GET_ROWCELL_INTERBUF(GET_RES_INFO(pCtx));

  SColumnInfoData* pCol = pInput->pData[0];

  double(*param)[3] = pInfo->matrix;
  double x = pInfo->startVal;

  int32_t start = pInput->startRowIndex;
  int32_t numOfRows = pInput->numOfRows;

  switch (type) {
    case TSDB_DATA_TYPE_TINYINT: {
      int8_t* plist = (int8_t*)pCol->pData;
      for (int32_t i = start; i < numOfRows + pInput->startRowIndex; ++i) {
        if (pCol->hasNull && colDataIsNull_f(pCol->nullbitmap, i)) {
          continue;
        }
        numOfElem++;
        LEASTSQR_CAL(param, x, plist, i, pInfo->stepVal);
      }
      break;
    }
    case TSDB_DATA_TYPE_SMALLINT: {
      int16_t* plist = (int16_t*)pCol->pData;
      for (int32_t i = start; i < numOfRows + pInput->startRowIndex; ++i) {
        if (pCol->hasNull && colDataIsNull_f(pCol->nullbitmap, i)) {
          continue;
        }

        numOfElem++;
        LEASTSQR_CAL(param, x, plist, i, pInfo->stepVal);
      }
      break;
    }

    case TSDB_DATA_TYPE_INT: {
      int32_t* plist = (int32_t*)pCol->pData;
      for (int32_t i = start; i < numOfRows + pInput->startRowIndex; ++i) {
        if (pCol->hasNull && colDataIsNull_f(pCol->nullbitmap, i)) {
          continue;
        }

        numOfElem++;
        LEASTSQR_CAL(param, x, plist, i, pInfo->stepVal);
      }
      break;
    }

    case TSDB_DATA_TYPE_BIGINT: {
      int64_t* plist = (int64_t*)pCol->pData;
      for (int32_t i = start; i < numOfRows + pInput->startRowIndex; ++i) {
        if (pCol->hasNull && colDataIsNull_f(pCol->nullbitmap, i)) {
          continue;
        }

        numOfElem++;
        LEASTSQR_CAL(param, x, plist, i, pInfo->stepVal);
      }
      break;
    }

    case TSDB_DATA_TYPE_UTINYINT: {
      uint8_t* plist = (uint8_t*)pCol->pData;
      for (int32_t i = start; i < numOfRows + pInput->startRowIndex; ++i) {
        if (pCol->hasNull && colDataIsNull_f(pCol->nullbitmap, i)) {
          continue;
        }
        numOfElem++;
        LEASTSQR_CAL(param, x, plist, i, pInfo->stepVal);
      }
      break;
    }
    case TSDB_DATA_TYPE_USMALLINT: {
      uint16_t* plist = (uint16_t*)pCol->pData;
      for (int32_t i = start; i < numOfRows + pInput->startRowIndex; ++i) {
        if (pCol->hasNull && colDataIsNull_f(pCol->nullbitmap, i)) {
          continue;
        }

        numOfElem++;
        LEASTSQR_CAL(param, x, plist, i, pInfo->stepVal);
      }
      break;
    }

    case TSDB_DATA_TYPE_UINT: {
      uint32_t* plist = (uint32_t*)pCol->pData;
      for (int32_t i = start; i < numOfRows + pInput->startRowIndex; ++i) {
        if (pCol->hasNull && colDataIsNull_f(pCol->nullbitmap, i)) {
          continue;
        }

        numOfElem++;
        LEASTSQR_CAL(param, x, plist, i, pInfo->stepVal);
      }
      break;
    }

    case TSDB_DATA_TYPE_UBIGINT: {
      uint64_t* plist = (uint64_t*)pCol->pData;
      for (int32_t i = start; i < numOfRows + pInput->startRowIndex; ++i) {
        if (pCol->hasNull && colDataIsNull_f(pCol->nullbitmap, i)) {
          continue;
        }

        numOfElem++;
        LEASTSQR_CAL(param, x, plist, i, pInfo->stepVal);
      }
      break;
    }

    case TSDB_DATA_TYPE_FLOAT: {
      float* plist = (float*)pCol->pData;
      for (int32_t i = start; i < numOfRows + pInput->startRowIndex; ++i) {
        if (pCol->hasNull && colDataIsNull_f(pCol->nullbitmap, i)) {
          continue;
        }

        numOfElem++;
        LEASTSQR_CAL(param, x, plist, i, pInfo->stepVal);
      }
      break;
    }

    case TSDB_DATA_TYPE_DOUBLE: {
      double* plist = (double*)pCol->pData;
      for (int32_t i = start; i < numOfRows + pInput->startRowIndex; ++i) {
        if (pCol->hasNull && colDataIsNull_f(pCol->nullbitmap, i)) {
          continue;
        }

        numOfElem++;
        LEASTSQR_CAL(param, x, plist, i, pInfo->stepVal);
      }
      break;
    }
    case TSDB_DATA_TYPE_NULL: {
      GET_RES_INFO(pCtx)->isNullRes = 1;
      numOfElem = 1;
      break;
    }

    default:
      break;
  }

  pInfo->startVal = x;
  pInfo->num += numOfElem;

  SET_VAL(GET_RES_INFO(pCtx), numOfElem, 1);

  return TSDB_CODE_SUCCESS;
}

int32_t leastSQRFinalize(SqlFunctionCtx* pCtx, SSDataBlock* pBlock) {
  SResultRowEntryInfo* pResInfo = GET_RES_INFO(pCtx);
  SLeastSQRInfo*       pInfo = GET_ROWCELL_INTERBUF(GET_RES_INFO(pCtx));
  int32_t              slotId = pCtx->pExpr->base.resSchema.slotId;
  SColumnInfoData*     pCol = taosArrayGet(pBlock->pDataBlock, slotId);

  int32_t currentRow = pBlock->info.rows;

  if (0 == pInfo->num) {
    colDataSetNULL(pCol, currentRow);
    return 0;
  }

  double(*param)[3] = pInfo->matrix;

  param[1][1] = (double)pInfo->num;
  param[1][0] = param[0][1];

  double param00 = param[0][0] - param[1][0] * (param[0][1] / param[1][1]);
  double param02 = param[0][2] - param[1][2] * (param[0][1] / param[1][1]);

  if (0 == param00) {
    colDataSetNULL(pCol, currentRow);
    return 0;
  }

  // param[0][1] = 0;
  double param12 = param[1][2] - param02 * (param[1][0] / param00);
  // param[1][0] = 0;
  param02 /= param00;

  param12 /= param[1][1];

  char   buf[512] = {0};
  size_t len =
      snprintf(varDataVal(buf), sizeof(buf) - VARSTR_HEADER_SIZE, "{slop:%.6lf, intercept:%.6lf}", param02, param12);
  varDataSetLen(buf, len);

  colDataSetVal(pCol, currentRow, buf, pResInfo->isNullRes);

  return pResInfo->numOfRes;
}

int32_t leastSQRInvertFunction(SqlFunctionCtx* pCtx) {
  // TODO
  return TSDB_CODE_SUCCESS;
}

int32_t leastSQRCombine(SqlFunctionCtx* pDestCtx, SqlFunctionCtx* pSourceCtx) {
  SResultRowEntryInfo* pDResInfo = GET_RES_INFO(pDestCtx);
  SLeastSQRInfo*       pDBuf = GET_ROWCELL_INTERBUF(pDResInfo);
  int32_t              type = pDestCtx->input.pData[0]->info.type;
  double(*pDparam)[3] = pDBuf->matrix;

  SResultRowEntryInfo* pSResInfo = GET_RES_INFO(pSourceCtx);
  SLeastSQRInfo*       pSBuf = GET_ROWCELL_INTERBUF(pSResInfo);
  double(*pSparam)[3] = pSBuf->matrix;
  for (int32_t i = 0; i < pSBuf->num; i++) {
    pDparam[0][0] += pDBuf->startVal * pDBuf->startVal;
    pDparam[0][1] += pDBuf->startVal;
    pDBuf->startVal += pDBuf->stepVal;
  }
  pDparam[0][2] += pSparam[0][2] + pDBuf->num * pDBuf->stepVal * pSparam[1][2];
  pDparam[1][2] += pSparam[1][2];
  pDBuf->num += pSBuf->num;
  pDResInfo->numOfRes = TMAX(pDResInfo->numOfRes, pSResInfo->numOfRes);
  pDResInfo->isNullRes &= pSResInfo->isNullRes;
  return TSDB_CODE_SUCCESS;
}

bool getPercentileFuncEnv(SFunctionNode* pFunc, SFuncExecEnv* pEnv) {
  pEnv->calcMemSize = sizeof(SPercentileInfo);
  return true;
}

bool percentileFunctionSetup(SqlFunctionCtx* pCtx, SResultRowEntryInfo* pResultInfo) {
  if (!functionSetup(pCtx, pResultInfo)) {
    return false;
  }

  // in the first round, get the min-max value of all involved data
  SPercentileInfo* pInfo = GET_ROWCELL_INTERBUF(pResultInfo);
  SET_DOUBLE_VAL(&pInfo->minval, DBL_MAX);
  SET_DOUBLE_VAL(&pInfo->maxval, -DBL_MAX);
  pInfo->numOfElems = 0;

  return true;
}

int32_t percentileFunction(SqlFunctionCtx* pCtx) {
  int32_t              numOfElems = 0;
  SResultRowEntryInfo* pResInfo = GET_RES_INFO(pCtx);

  SInputColumnInfoData* pInput = &pCtx->input;
  SColumnDataAgg*       pAgg = pInput->pColumnDataAgg[0];

  SColumnInfoData* pCol = pInput->pData[0];
  int32_t          type = pCol->info.type;

  SPercentileInfo* pInfo = GET_ROWCELL_INTERBUF(pResInfo);
  if (pCtx->scanFlag == MAIN_SCAN && pInfo->stage == 0) {
    pInfo->stage += 1;

    // all data are null, set it completed
    if (pInfo->numOfElems == 0) {
      pResInfo->complete = true;
      return TSDB_CODE_SUCCESS;
    } else {
      pInfo->pMemBucket = tMemBucketCreate(pCol->info.bytes, type, pInfo->minval, pInfo->maxval);
    }
  }

  // the first stage, only acquire the min/max value
  if (pInfo->stage == 0) {
    if (pCtx->input.colDataSMAIsSet) {
      double tmin = 0.0, tmax = 0.0;
      if (IS_SIGNED_NUMERIC_TYPE(type)) {
        tmin = (double)GET_INT64_VAL(&pAgg->min);
        tmax = (double)GET_INT64_VAL(&pAgg->max);
      } else if (IS_FLOAT_TYPE(type)) {
        tmin = GET_DOUBLE_VAL(&pAgg->min);
        tmax = GET_DOUBLE_VAL(&pAgg->max);
      } else if (IS_UNSIGNED_NUMERIC_TYPE(type)) {
        tmin = (double)GET_UINT64_VAL(&pAgg->min);
        tmax = (double)GET_UINT64_VAL(&pAgg->max);
      }

      if (GET_DOUBLE_VAL(&pInfo->minval) > tmin) {
        SET_DOUBLE_VAL(&pInfo->minval, tmin);
      }

      if (GET_DOUBLE_VAL(&pInfo->maxval) < tmax) {
        SET_DOUBLE_VAL(&pInfo->maxval, tmax);
      }

      pInfo->numOfElems += (pInput->numOfRows - pAgg->numOfNull);
    } else {
      // check the valid data one by one
      int32_t start = pInput->startRowIndex;
      for (int32_t i = start; i < pInput->numOfRows + start; ++i) {
        if (colDataIsNull_f(pCol->nullbitmap, i)) {
          continue;
        }

        char* data = colDataGetData(pCol, i);

        double v = 0;
        GET_TYPED_DATA(v, double, type, data);
        if (v < GET_DOUBLE_VAL(&pInfo->minval)) {
          SET_DOUBLE_VAL(&pInfo->minval, v);
        }

        if (v > GET_DOUBLE_VAL(&pInfo->maxval)) {
          SET_DOUBLE_VAL(&pInfo->maxval, v);
        }

        pInfo->numOfElems += 1;
      }
    }
  } else {
    // the second stage, calculate the true percentile value
    int32_t start = pInput->startRowIndex;
    for (int32_t i = start; i < pInput->numOfRows + start; ++i) {
      if (colDataIsNull_f(pCol->nullbitmap, i)) {
        continue;
      }

      char* data = colDataGetData(pCol, i);
      numOfElems += 1;
      int32_t code = tMemBucketPut(pInfo->pMemBucket, data, 1);
      if (code != TSDB_CODE_SUCCESS) {
        tMemBucketDestroy(pInfo->pMemBucket);
        return code;
      }
    }

    SET_VAL(pResInfo, numOfElems, 1);
  }

  return TSDB_CODE_SUCCESS;
}

int32_t percentileFinalize(SqlFunctionCtx* pCtx, SSDataBlock* pBlock) {
<<<<<<< HEAD
=======
  SVariant* pVal = &pCtx->param[1].param;
  int32_t   code = 0;
  double    v = 0;

  GET_TYPED_DATA(v, double, pVal->nType, &pVal->i);

>>>>>>> c16bbfad
  SResultRowEntryInfo* pResInfo = GET_RES_INFO(pCtx);
  SPercentileInfo*     ppInfo = (SPercentileInfo*)GET_ROWCELL_INTERBUF(pResInfo);

  int32_t code = 0;
  double     v = 0;

  tMemBucket* pMemBucket = ppInfo->pMemBucket;
  if (pMemBucket == NULL || pMemBucket->total == 0) {  // check for null
    code = TSDB_CODE_FAILED;
    goto _fin_error;
  }

  if (pCtx->numOfParams > 2) {
    char   buf[512] = {0};
    size_t len = 1;

    varDataVal(buf)[0] = '[';
    for (int32_t i = 1; i < pCtx->numOfParams; ++i) {
      SVariant* pVal = &pCtx->param[i].param;

      GET_TYPED_DATA(v, double, pVal->nType, &pVal->i);

      int32_t code = getPercentile(pMemBucket, v, &ppInfo->result);
      if (code != TSDB_CODE_SUCCESS) {
        goto _fin_error;
      }

      if (i == pCtx->numOfParams - 1) {
        len += snprintf(varDataVal(buf) + len, sizeof(buf) - VARSTR_HEADER_SIZE - len, "%.6lf]", ppInfo->result);
      } else {
        len += snprintf(varDataVal(buf) + len, sizeof(buf) - VARSTR_HEADER_SIZE - len, "%.6lf, ", ppInfo->result);
      }
    }

    int32_t          slotId = pCtx->pExpr->base.resSchema.slotId;
    SColumnInfoData* pCol   = taosArrayGet(pBlock->pDataBlock, slotId);

    varDataSetLen(buf, len);
    colDataAppend(pCol, pBlock->info.rows, buf, false);

    tMemBucketDestroy(pMemBucket);
    return pResInfo->numOfRes;
  } else {
    SVariant* pVal = &pCtx->param[1].param;

    GET_TYPED_DATA(v, double, pVal->nType, &pVal->i);

    code = getPercentile(pMemBucket, v, &ppInfo->result);
    if (code != TSDB_CODE_SUCCESS) {
      goto _fin_error;
    }

    tMemBucketDestroy(pMemBucket);
    return functionFinalize(pCtx, pBlock);
  }

_fin_error:

  tMemBucketDestroy(pMemBucket);
  return code;

}

bool getApercentileFuncEnv(SFunctionNode* pFunc, SFuncExecEnv* pEnv) {
  int32_t bytesHist =
      (int32_t)(sizeof(SAPercentileInfo) + sizeof(SHistogramInfo) + sizeof(SHistBin) * (MAX_HISTOGRAM_BIN + 1));
  int32_t bytesDigest = (int32_t)(sizeof(SAPercentileInfo) + TDIGEST_SIZE(COMPRESSION));
  pEnv->calcMemSize = TMAX(bytesHist, bytesDigest);
  return true;
}

int32_t getApercentileMaxSize() {
  int32_t bytesHist =
      (int32_t)(sizeof(SAPercentileInfo) + sizeof(SHistogramInfo) + sizeof(SHistBin) * (MAX_HISTOGRAM_BIN + 1));
  int32_t bytesDigest = (int32_t)(sizeof(SAPercentileInfo) + TDIGEST_SIZE(COMPRESSION));
  return TMAX(bytesHist, bytesDigest);
}

static int8_t getApercentileAlgo(char* algoStr) {
  int8_t algoType;
  if (strcasecmp(algoStr, "default") == 0) {
    algoType = APERCT_ALGO_DEFAULT;
  } else if (strcasecmp(algoStr, "t-digest") == 0) {
    algoType = APERCT_ALGO_TDIGEST;
  } else {
    algoType = APERCT_ALGO_UNKNOWN;
  }

  return algoType;
}

static void buildHistogramInfo(SAPercentileInfo* pInfo) {
  pInfo->pHisto = (SHistogramInfo*)((char*)pInfo + sizeof(SAPercentileInfo));
  pInfo->pHisto->elems = (SHistBin*)((char*)pInfo->pHisto + sizeof(SHistogramInfo));
}

static void buildTDigestInfo(SAPercentileInfo* pInfo) {
  pInfo->pTDigest = (TDigest*)((char*)pInfo + sizeof(SAPercentileInfo));
}

bool apercentileFunctionSetup(SqlFunctionCtx* pCtx, SResultRowEntryInfo* pResultInfo) {
  if (!functionSetup(pCtx, pResultInfo)) {
    return false;
  }

  SAPercentileInfo* pInfo = GET_ROWCELL_INTERBUF(pResultInfo);

  SVariant* pVal = &pCtx->param[1].param;
  pInfo->percent = 0;
  GET_TYPED_DATA(pInfo->percent, double, pVal->nType, &pVal->i);

  if (pCtx->numOfParams == 2) {
    pInfo->algo = APERCT_ALGO_DEFAULT;
  } else if (pCtx->numOfParams == 3) {
    pInfo->algo = getApercentileAlgo(varDataVal(pCtx->param[2].param.pz));
    if (pInfo->algo == APERCT_ALGO_UNKNOWN) {
      return false;
    }
  }

  char* tmp = (char*)pInfo + sizeof(SAPercentileInfo);
  if (pInfo->algo == APERCT_ALGO_TDIGEST) {
    pInfo->pTDigest = tdigestNewFrom(tmp, COMPRESSION);
  } else {
    buildHistogramInfo(pInfo);
    pInfo->pHisto = tHistogramCreateFrom(tmp, MAX_HISTOGRAM_BIN);
    qDebug("%s set up histogram, numOfElems:%" PRId64 ", numOfEntry:%d, pHisto:%p, elems:%p", __FUNCTION__,
           pInfo->pHisto->numOfElems, pInfo->pHisto->numOfEntries, pInfo->pHisto, pInfo->pHisto->elems);
  }

  return true;
}

int32_t apercentileFunction(SqlFunctionCtx* pCtx) {
  int32_t               numOfElems = 0;
  SResultRowEntryInfo*  pResInfo = GET_RES_INFO(pCtx);
  SInputColumnInfoData* pInput = &pCtx->input;

  SColumnInfoData* pCol = pInput->pData[0];
  int32_t          type = pCol->info.type;

  SAPercentileInfo* pInfo = GET_ROWCELL_INTERBUF(pResInfo);

  int32_t start = pInput->startRowIndex;
  if (pInfo->algo == APERCT_ALGO_TDIGEST) {
    buildTDigestInfo(pInfo);
    tdigestAutoFill(pInfo->pTDigest, COMPRESSION);
    for (int32_t i = start; i < pInput->numOfRows + start; ++i) {
      if (colDataIsNull_f(pCol->nullbitmap, i)) {
        continue;
      }
      numOfElems += 1;
      char* data = colDataGetData(pCol, i);

      double  v = 0;  // value
      int64_t w = 1;  // weigth
      GET_TYPED_DATA(v, double, type, data);
      tdigestAdd(pInfo->pTDigest, v, w);
    }
  } else {
    // might be a race condition here that pHisto can be overwritten or setup function
    // has not been called, need to relink the buffer pHisto points to.
    buildHistogramInfo(pInfo);
    qDebug("%s before add %d elements into histogram, total:%" PRId64 ", numOfEntry:%d, pHisto:%p, elems: %p",
           __FUNCTION__, numOfElems, pInfo->pHisto->numOfElems, pInfo->pHisto->numOfEntries, pInfo->pHisto,
           pInfo->pHisto->elems);
    for (int32_t i = start; i < pInput->numOfRows + start; ++i) {
      if (colDataIsNull_f(pCol->nullbitmap, i)) {
        continue;
      }
      numOfElems += 1;
      char* data = colDataGetData(pCol, i);

      double v = 0;
      GET_TYPED_DATA(v, double, type, data);
      int32_t code = tHistogramAdd(&pInfo->pHisto, v);
      if (code != 0) {
        return TSDB_CODE_FAILED;
      }
    }

    qDebug("%s after add %d elements into histogram, total:%" PRId64 ", numOfEntry:%d, pHisto:%p, elems: %p",
           __FUNCTION__, numOfElems, pInfo->pHisto->numOfElems, pInfo->pHisto->numOfEntries, pInfo->pHisto,
           pInfo->pHisto->elems);
  }

  SET_VAL(pResInfo, numOfElems, 1);
  return TSDB_CODE_SUCCESS;
}

static void apercentileTransferInfo(SAPercentileInfo* pInput, SAPercentileInfo* pOutput) {
  pOutput->percent = pInput->percent;
  pOutput->algo = pInput->algo;
  if (pOutput->algo == APERCT_ALGO_TDIGEST) {
    buildTDigestInfo(pInput);
    tdigestAutoFill(pInput->pTDigest, COMPRESSION);

    if (pInput->pTDigest->num_centroids == 0 && pInput->pTDigest->num_buffered_pts == 0) {
      return;
    }

    buildTDigestInfo(pOutput);
    TDigest* pTDigest = pOutput->pTDigest;
    tdigestAutoFill(pTDigest, COMPRESSION);

    if (pTDigest->num_centroids <= 0 && pTDigest->num_buffered_pts == 0) {
      memcpy(pTDigest, pInput->pTDigest, (size_t)TDIGEST_SIZE(COMPRESSION));
      tdigestAutoFill(pTDigest, COMPRESSION);
    } else {
      tdigestMerge(pTDigest, pInput->pTDigest);
    }
  } else {
    buildHistogramInfo(pInput);
    if (pInput->pHisto->numOfElems <= 0) {
      return;
    }

    buildHistogramInfo(pOutput);
    SHistogramInfo* pHisto = pOutput->pHisto;

    if (pHisto->numOfElems <= 0) {
      memcpy(pHisto, pInput->pHisto, sizeof(SHistogramInfo) + sizeof(SHistBin) * (MAX_HISTOGRAM_BIN + 1));
      pHisto->elems = (SHistBin*)((char*)pHisto + sizeof(SHistogramInfo));

      qDebug("%s merge histo, total:%" PRId64 ", entry:%d, %p", __FUNCTION__, pHisto->numOfElems, pHisto->numOfEntries,
             pHisto);
    } else {
      pHisto->elems = (SHistBin*)((char*)pHisto + sizeof(SHistogramInfo));
      qDebug("%s input histogram, elem:%" PRId64 ", entry:%d, %p", __FUNCTION__, pHisto->numOfElems,
             pHisto->numOfEntries, pInput->pHisto);

      SHistogramInfo* pRes = tHistogramMerge(pHisto, pInput->pHisto, MAX_HISTOGRAM_BIN);
      memcpy(pHisto, pRes, sizeof(SHistogramInfo) + sizeof(SHistBin) * MAX_HISTOGRAM_BIN);
      pHisto->elems = (SHistBin*)((char*)pHisto + sizeof(SHistogramInfo));

      qDebug("%s merge histo, total:%" PRId64 ", entry:%d, %p", __FUNCTION__, pHisto->numOfElems, pHisto->numOfEntries,
             pHisto);
      tHistogramDestroy(&pRes);
    }
  }
}

int32_t apercentileFunctionMerge(SqlFunctionCtx* pCtx) {
  SResultRowEntryInfo* pResInfo = GET_RES_INFO(pCtx);

  SInputColumnInfoData* pInput = &pCtx->input;

  SColumnInfoData* pCol = pInput->pData[0];
  if (pCol->info.type != TSDB_DATA_TYPE_BINARY) {
    return TSDB_CODE_FUNC_FUNTION_PARA_TYPE;
  }

  SAPercentileInfo* pInfo = GET_ROWCELL_INTERBUF(pResInfo);

  qDebug("%s total %d rows will merge, %p", __FUNCTION__, pInput->numOfRows, pInfo->pHisto);

  int32_t start = pInput->startRowIndex;
  for (int32_t i = start; i < start + pInput->numOfRows; ++i) {
    char* data = colDataGetData(pCol, i);

    SAPercentileInfo* pInputInfo = (SAPercentileInfo*)varDataVal(data);
    apercentileTransferInfo(pInputInfo, pInfo);
  }

  if (pInfo->algo != APERCT_ALGO_TDIGEST) {
    qDebug("%s after merge, total:%" PRId64 ", numOfEntry:%d, %p", __FUNCTION__, pInfo->pHisto->numOfElems,
           pInfo->pHisto->numOfEntries, pInfo->pHisto);
  }

  SET_VAL(pResInfo, 1, 1);
  return TSDB_CODE_SUCCESS;
}

int32_t apercentileFinalize(SqlFunctionCtx* pCtx, SSDataBlock* pBlock) {
  SResultRowEntryInfo* pResInfo = GET_RES_INFO(pCtx);
  SAPercentileInfo*    pInfo = (SAPercentileInfo*)GET_ROWCELL_INTERBUF(pResInfo);

  if (pInfo->algo == APERCT_ALGO_TDIGEST) {
    buildTDigestInfo(pInfo);
    tdigestAutoFill(pInfo->pTDigest, COMPRESSION);
    if (pInfo->pTDigest->size > 0) {
      pInfo->result = tdigestQuantile(pInfo->pTDigest, pInfo->percent / 100);
    } else {  // no need to free
      // setNull(pCtx->pOutput, pCtx->outputType, pCtx->outputBytes);
      return TSDB_CODE_SUCCESS;
    }
  } else {
    buildHistogramInfo(pInfo);
    if (pInfo->pHisto->numOfElems > 0) {
      qDebug("%s get the final res, elements:%" PRId64 ", numOfEntry:%d, pHisto:%p, elems:%p", __FUNCTION__,
             pInfo->pHisto->numOfElems, pInfo->pHisto->numOfEntries, pInfo->pHisto, pInfo->pHisto->elems);

      double  ratio[] = {pInfo->percent};
      double* res = tHistogramUniform(pInfo->pHisto, ratio, 1);
      pInfo->result = *res;
      // memcpy(pCtx->pOutput, res, sizeof(double));
      taosMemoryFree(res);
    } else {  // no need to free
      // setNull(pCtx->pOutput, pCtx->outputType, pCtx->outputBytes);
      // return TSDB_CODE_SUCCESS;
      qDebug("%s get the final res, elements:%" PRId64 ", numOfEntry:%d. result is null", __FUNCTION__,
             pInfo->pHisto->numOfElems, pInfo->pHisto->numOfEntries);
    }
  }

  return functionFinalize(pCtx, pBlock);
}

int32_t apercentilePartialFinalize(SqlFunctionCtx* pCtx, SSDataBlock* pBlock) {
  SResultRowEntryInfo* pResInfo = GET_RES_INFO(pCtx);
  SAPercentileInfo*    pInfo = (SAPercentileInfo*)GET_ROWCELL_INTERBUF(pResInfo);

  int32_t resultBytes = getApercentileMaxSize();
  char*   res = taosMemoryCalloc(resultBytes + VARSTR_HEADER_SIZE, sizeof(char));

  if (pInfo->algo == APERCT_ALGO_TDIGEST) {
    memcpy(varDataVal(res), pInfo, resultBytes);
    varDataSetLen(res, resultBytes);
  } else {
    memcpy(varDataVal(res), pInfo, resultBytes);
    varDataSetLen(res, resultBytes);
  }

  int32_t          slotId = pCtx->pExpr->base.resSchema.slotId;
  SColumnInfoData* pCol = taosArrayGet(pBlock->pDataBlock, slotId);

  colDataSetVal(pCol, pBlock->info.rows, res, false);

  taosMemoryFree(res);
  return pResInfo->numOfRes;
}

int32_t apercentileCombine(SqlFunctionCtx* pDestCtx, SqlFunctionCtx* pSourceCtx) {
  SResultRowEntryInfo* pDResInfo = GET_RES_INFO(pDestCtx);
  SAPercentileInfo*    pDBuf = GET_ROWCELL_INTERBUF(pDResInfo);

  SResultRowEntryInfo* pSResInfo = GET_RES_INFO(pSourceCtx);
  SAPercentileInfo*    pSBuf = GET_ROWCELL_INTERBUF(pSResInfo);

  qDebug("%s start to combine apercentile, %p", __FUNCTION__, pDBuf->pHisto);

  apercentileTransferInfo(pSBuf, pDBuf);
  pDResInfo->numOfRes = TMAX(pDResInfo->numOfRes, pSResInfo->numOfRes);
  pDResInfo->isNullRes &= pSResInfo->isNullRes;
  return TSDB_CODE_SUCCESS;
}

EFuncDataRequired firstDynDataReq(void* pRes, STimeWindow* pTimeWindow) {
  SResultRowEntryInfo* pEntry = (SResultRowEntryInfo*)pRes;

  // not initialized yet, data is required
  if (pEntry == NULL) {
    return FUNC_DATA_REQUIRED_DATA_LOAD;
  }

  SFirstLastRes* pResult = GET_ROWCELL_INTERBUF(pEntry);
  if (pResult->hasResult && pResult->ts <= pTimeWindow->skey) {
    return FUNC_DATA_REQUIRED_NOT_LOAD;
  } else {
    return FUNC_DATA_REQUIRED_DATA_LOAD;
  }
}

EFuncDataRequired lastDynDataReq(void* pRes, STimeWindow* pTimeWindow) {
  SResultRowEntryInfo* pEntry = (SResultRowEntryInfo*)pRes;

  // not initialized yet, data is required
  if (pEntry == NULL) {
    return FUNC_DATA_REQUIRED_DATA_LOAD;
  }

  SFirstLastRes* pResult = GET_ROWCELL_INTERBUF(pEntry);
  if (pResult->hasResult && pResult->ts >= pTimeWindow->ekey) {
    return FUNC_DATA_REQUIRED_NOT_LOAD;
  } else {
    return FUNC_DATA_REQUIRED_DATA_LOAD;
  }
}

int32_t getFirstLastInfoSize(int32_t resBytes) { return sizeof(SFirstLastRes) + resBytes; }

bool getFirstLastFuncEnv(SFunctionNode* pFunc, SFuncExecEnv* pEnv) {
  SColumnNode* pNode = (SColumnNode*)nodesListGetNode(pFunc->pParameterList, 0);
  pEnv->calcMemSize = getFirstLastInfoSize(pNode->node.resType.bytes);
  return true;
}

bool getSelectivityFuncEnv(SFunctionNode* pFunc, SFuncExecEnv* pEnv) {
  SColumnNode* pNode = (SColumnNode*)nodesListGetNode(pFunc->pParameterList, 0);
  pEnv->calcMemSize = pNode->node.resType.bytes;
  return true;
}

bool getGroupKeyFuncEnv(SFunctionNode* pFunc, SFuncExecEnv* pEnv) {
  SColumnNode* pNode = (SColumnNode*)nodesListGetNode(pFunc->pParameterList, 0);
  pEnv->calcMemSize = sizeof(SGroupKeyInfo) + pNode->node.resType.bytes;
  return true;
}

static FORCE_INLINE TSKEY getRowPTs(SColumnInfoData* pTsColInfo, int32_t rowIndex) {
  if (pTsColInfo == NULL) {
    return 0;
  }

  return *(TSKEY*)colDataGetData(pTsColInfo, rowIndex);
}

static void prepareBuf(SqlFunctionCtx* pCtx) {
  if (pCtx->subsidiaries.rowLen == 0) {
    int32_t rowLen = 0;
    for (int32_t j = 0; j < pCtx->subsidiaries.num; ++j) {
      SqlFunctionCtx* pc = pCtx->subsidiaries.pCtx[j];
      rowLen += pc->pExpr->base.resSchema.bytes;
    }

    pCtx->subsidiaries.rowLen = rowLen + pCtx->subsidiaries.num * sizeof(bool);
    pCtx->subsidiaries.buf = taosMemoryMalloc(pCtx->subsidiaries.rowLen);
  }
}

static int32_t firstlastSaveTupleData(const SSDataBlock* pSrcBlock, int32_t rowIndex, SqlFunctionCtx* pCtx,
                                      SFirstLastRes* pInfo) {
  int32_t code = TSDB_CODE_SUCCESS;

  if (pCtx->subsidiaries.num <= 0) {
    return TSDB_CODE_SUCCESS;
  }

  if (!pInfo->hasResult) {
    code = saveTupleData(pCtx, rowIndex, pSrcBlock, &pInfo->pos);
  } else {
    code = updateTupleData(pCtx, rowIndex, pSrcBlock, &pInfo->pos);
  }

  return code;
}

static int32_t doSaveCurrentVal(SqlFunctionCtx* pCtx, int32_t rowIndex, int64_t currentTs, int32_t type, char* pData) {
  SResultRowEntryInfo* pResInfo = GET_RES_INFO(pCtx);
  SFirstLastRes*       pInfo = GET_ROWCELL_INTERBUF(pResInfo);

  if (IS_VAR_DATA_TYPE(type)) {
    pInfo->bytes = varDataTLen(pData);
  }

  memcpy(pInfo->buf, pData, pInfo->bytes);
  pInfo->ts = currentTs;
  int32_t code = firstlastSaveTupleData(pCtx->pSrcBlock, rowIndex, pCtx, pInfo);
  if (code != TSDB_CODE_SUCCESS) {
    return code;
  }

  pInfo->hasResult = true;
  return TSDB_CODE_SUCCESS;
}

// This ordinary first function does not care if current scan is ascending order or descending order scan
// the OPTIMIZED version of first function will only handle the ascending order scan
int32_t firstFunction(SqlFunctionCtx* pCtx) {
  int32_t numOfElems = 0;

  SResultRowEntryInfo* pResInfo = GET_RES_INFO(pCtx);
  SFirstLastRes*       pInfo = GET_ROWCELL_INTERBUF(pResInfo);

  SInputColumnInfoData* pInput = &pCtx->input;
  SColumnInfoData*      pInputCol = pInput->pData[0];

  pInfo->bytes = pInputCol->info.bytes;

  if (IS_NULL_TYPE(pInputCol->info.type)) {
    return TSDB_CODE_SUCCESS;
  }

  // All null data column, return directly.
  if (pInput->colDataSMAIsSet && (pInput->pColumnDataAgg[0]->numOfNull == pInput->totalRows) &&
      pInputCol->hasNull == true) {
    // save selectivity value for column consisted of all null values
    int32_t code = firstlastSaveTupleData(pCtx->pSrcBlock, pInput->startRowIndex, pCtx, pInfo);
    if (code != TSDB_CODE_SUCCESS) {
      return code;
    }
    return TSDB_CODE_SUCCESS;
  }

  SColumnDataAgg* pColAgg = (pInput->colDataSMAIsSet) ? pInput->pColumnDataAgg[0] : NULL;

  TSKEY startKey = getRowPTs(pInput->pPTS, 0);
  TSKEY endKey = getRowPTs(pInput->pPTS, pInput->totalRows - 1);

  int32_t blockDataOrder = (startKey <= endKey) ? TSDB_ORDER_ASC : TSDB_ORDER_DESC;

  //  please ref. to the comment in lastRowFunction for the reason why disabling the opt version of last/first
  //  function. we will use this opt implementation in an new version that is only available in scan subplan
#if 0
  if (blockDataOrder == TSDB_ORDER_ASC) {
    // filter according to current result firstly
    if (pResInfo->numOfRes > 0) {
      if (pInfo->ts < startKey) {
        return TSDB_CODE_SUCCESS;
      }
    }

    for (int32_t i = pInput->startRowIndex; i < pInput->startRowIndex + pInput->numOfRows; ++i) {
      if (pInputCol->hasNull && colDataIsNull(pInputCol, pInput->totalRows, i, pColAgg)) {
        continue;
      }

      numOfElems++;

      char* data = colDataGetData(pInputCol, i);
      TSKEY cts = getRowPTs(pInput->pPTS, i);
      if (pResInfo->numOfRes == 0 || pInfo->ts > cts) {
        doSaveCurrentVal(pCtx, i, cts, pInputCol->info.type, data);
        break;
      }
    }
  } else {
    // in case of descending order time stamp serial, which usually happens as the results of the nest query,
    // all data needs to be check.
    if (pResInfo->numOfRes > 0) {
      if (pInfo->ts < endKey) {
        return TSDB_CODE_SUCCESS;
      }
    }

    for (int32_t i = pInput->numOfRows + pInput->startRowIndex - 1; i >= pInput->startRowIndex; --i) {
      if (pInputCol->hasNull && colDataIsNull(pInputCol, pInput->totalRows, i, pColAgg)) {
        continue;
      }

      numOfElems++;

      char* data = colDataGetData(pInputCol, i);
      TSKEY cts = getRowPTs(pInput->pPTS, i);

      if (pResInfo->numOfRes == 0 || pInfo->ts > cts) {
        doSaveCurrentVal(pCtx, i, cts, pInputCol->info.type, data);
        break;
      }
    }
  }
#else
  int64_t* pts = (int64_t*)pInput->pPTS->pData;
  for (int32_t i = pInput->startRowIndex; i < pInput->startRowIndex + pInput->numOfRows; ++i) {
    if (pInputCol->hasNull && colDataIsNull(pInputCol, pInput->totalRows, i, pColAgg)) {
      continue;
    }

    numOfElems++;

    char* data = colDataGetData(pInputCol, i);
    TSKEY cts = pts[i];
    if (pResInfo->numOfRes == 0 || pInfo->ts > cts) {
      int32_t code = doSaveCurrentVal(pCtx, i, cts, pInputCol->info.type, data);
      if (code != TSDB_CODE_SUCCESS) {
        return code;
      }
      pResInfo->numOfRes = 1;
    }
  }
#endif

  if (numOfElems == 0) {
    // save selectivity value for column consisted of all null values
    int32_t code = firstlastSaveTupleData(pCtx->pSrcBlock, pInput->startRowIndex, pCtx, pInfo);
    if (code != TSDB_CODE_SUCCESS) {
      return code;
    }
  }
  SET_VAL(pResInfo, numOfElems, 1);
  return TSDB_CODE_SUCCESS;
}

int32_t lastFunction(SqlFunctionCtx* pCtx) {
  int32_t numOfElems = 0;

  SResultRowEntryInfo* pResInfo = GET_RES_INFO(pCtx);
  SFirstLastRes*       pInfo = GET_ROWCELL_INTERBUF(pResInfo);

  SInputColumnInfoData* pInput = &pCtx->input;
  SColumnInfoData*      pInputCol = pInput->pData[0];

  int32_t type = pInputCol->info.type;
  int32_t bytes = pInputCol->info.bytes;
  pInfo->bytes = bytes;

  if (IS_NULL_TYPE(type)) {
    return TSDB_CODE_SUCCESS;
  }

  // All null data column, return directly.
  if (pInput->colDataSMAIsSet && (pInput->pColumnDataAgg[0]->numOfNull == pInput->totalRows) &&
      pInputCol->hasNull == true) {
    // save selectivity value for column consisted of all null values
    int32_t code = firstlastSaveTupleData(pCtx->pSrcBlock, pInput->startRowIndex, pCtx, pInfo);
    if (code != TSDB_CODE_SUCCESS) {
      return code;
    }
    return TSDB_CODE_SUCCESS;
  }

  SColumnDataAgg* pColAgg = (pInput->colDataSMAIsSet) ? pInput->pColumnDataAgg[0] : NULL;

  TSKEY startKey = getRowPTs(pInput->pPTS, 0);
  TSKEY endKey = getRowPTs(pInput->pPTS, pInput->totalRows - 1);

  int32_t blockDataOrder = (startKey <= endKey) ? TSDB_ORDER_ASC : TSDB_ORDER_DESC;

  //  please ref. to the comment in lastRowFunction for the reason why disabling the opt version of last/first
  //  function.
#if 0
  if (blockDataOrder == TSDB_ORDER_ASC) {
    for (int32_t i = pInput->numOfRows + pInput->startRowIndex - 1; i >= pInput->startRowIndex; --i) {
      if (pInputCol->hasNull && colDataIsNull(pInputCol, pInput->totalRows, i, pColAgg)) {
        continue;
      }

      numOfElems++;

      char* data = colDataGetData(pInputCol, i);
      TSKEY cts = getRowPTs(pInput->pPTS, i);
      if (pResInfo->numOfRes == 0 || pInfo->ts < cts) {
        doSaveCurrentVal(pCtx, i, cts, type, data);
      }

      break;
    }
  } else {  // descending order
    for (int32_t i = pInput->startRowIndex; i < pInput->numOfRows + pInput->startRowIndex; ++i) {
      if (pInputCol->hasNull && colDataIsNull(pInputCol, pInput->totalRows, i, pColAgg)) {
        continue;
      }

      numOfElems++;

      char* data = colDataGetData(pInputCol, i);
      TSKEY cts = getRowPTs(pInput->pPTS, i);
      if (pResInfo->numOfRes == 0 || pInfo->ts < cts) {
        doSaveCurrentVal(pCtx, i, cts, type, data);
      }
      break;
    }
  }
#else
  int64_t* pts = (int64_t*)pInput->pPTS->pData;

#if 0
    for (int32_t i = pInput->startRowIndex; i < pInput->numOfRows + pInput->startRowIndex; ++i) {
      if (pInputCol->hasNull && colDataIsNull(pInputCol, pInput->totalRows, i, pColAgg)) {
        continue;
      }

      numOfElems++;
      if (pResInfo->numOfRes == 0 || pInfo->ts < pts[i]) {
        char* data = colDataGetData(pInputCol, i);
        doSaveCurrentVal(pCtx, i, pts[i], type, data);
        pResInfo->numOfRes = 1;
      }
    }
#else
  if (!pInputCol->hasNull) {
    numOfElems = 1;

    int32_t round = pInput->numOfRows >> 2;
    int32_t reminder = pInput->numOfRows & 0x03;

    for (int32_t i = pInput->startRowIndex, tick = 0; tick < round; i += 4, tick += 1) {
      int64_t cts = pts[i];
      int32_t chosen = i;

      if (cts < pts[i + 1]) {
        cts = pts[i + 1];
        chosen = i + 1;
      }

      if (cts < pts[i + 2]) {
        cts = pts[i + 2];
        chosen = i + 2;
      }

      if (cts < pts[i + 3]) {
        cts = pts[i + 3];
        chosen = i + 3;
      }

      if (pResInfo->numOfRes == 0 || pInfo->ts < cts) {
        char*   data = colDataGetData(pInputCol, chosen);
        int32_t code = doSaveCurrentVal(pCtx, i, cts, type, data);
        if (code != TSDB_CODE_SUCCESS) {
          return code;
        }
        pResInfo->numOfRes = 1;
      }
    }

    for (int32_t i = pInput->startRowIndex + round * 4; i < pInput->startRowIndex + pInput->numOfRows; ++i) {
      if (pResInfo->numOfRes == 0 || pInfo->ts < pts[i]) {
        char*   data = colDataGetData(pInputCol, i);
        int32_t code = doSaveCurrentVal(pCtx, i, pts[i], type, data);
        if (code != TSDB_CODE_SUCCESS) {
          return code;
        }
        pResInfo->numOfRes = 1;
      }
    }
  } else {
    for (int32_t i = pInput->startRowIndex; i < pInput->startRowIndex + pInput->numOfRows; ++i) {
      if (colDataIsNull(pInputCol, pInput->totalRows, i, pColAgg)) {
        continue;
      }

      numOfElems++;

      if (pResInfo->numOfRes == 0 || pInfo->ts < pts[i]) {
        char*   data = colDataGetData(pInputCol, i);
        int32_t code = doSaveCurrentVal(pCtx, i, pts[i], type, data);
        if (code != TSDB_CODE_SUCCESS) {
          return code;
        }
        pResInfo->numOfRes = 1;
      }
    }
  }
#endif

#endif

  // save selectivity value for column consisted of all null values
  if (numOfElems == 0) {
    int32_t code = firstlastSaveTupleData(pCtx->pSrcBlock, pInput->startRowIndex, pCtx, pInfo);
    if (code != TSDB_CODE_SUCCESS) {
      return code;
    }
  }

  //  SET_VAL(pResInfo, numOfElems, 1);
  return TSDB_CODE_SUCCESS;
}

static int32_t firstLastTransferInfoImpl(SFirstLastRes* pInput, SFirstLastRes* pOutput, bool isFirst) {
  if (pOutput->hasResult) {
    if (isFirst) {
      if (pInput->ts > pOutput->ts) {
        return TSDB_CODE_FAILED;
      }
    } else {
      if (pInput->ts < pOutput->ts) {
        return TSDB_CODE_FAILED;
      }
    }
  }

  pOutput->isNull = pInput->isNull;
  pOutput->ts = pInput->ts;
  pOutput->bytes = pInput->bytes;

  memcpy(pOutput->buf, pInput->buf, pOutput->bytes);
  return TSDB_CODE_SUCCESS;
}

static int32_t firstLastTransferInfo(SqlFunctionCtx* pCtx, SFirstLastRes* pInput, SFirstLastRes* pOutput, bool isFirst,
                                     int32_t rowIndex) {
  if (TSDB_CODE_SUCCESS == firstLastTransferInfoImpl(pInput, pOutput, isFirst)) {
    int32_t code = firstlastSaveTupleData(pCtx->pSrcBlock, rowIndex, pCtx, pOutput);
    if (code != TSDB_CODE_SUCCESS) {
      return code;
    }
    pOutput->hasResult = true;
  }

  return TSDB_CODE_SUCCESS;
}

static int32_t firstLastFunctionMergeImpl(SqlFunctionCtx* pCtx, bool isFirstQuery) {
  SInputColumnInfoData* pInput = &pCtx->input;
  SColumnInfoData*      pCol = pInput->pData[0];
  if (pCol->info.type != TSDB_DATA_TYPE_BINARY) {
    return TSDB_CODE_FUNC_FUNTION_PARA_TYPE;
  }

  SFirstLastRes* pInfo = GET_ROWCELL_INTERBUF(GET_RES_INFO(pCtx));

  int32_t start = pInput->startRowIndex;
  int32_t numOfElems = 0;

  for (int32_t i = start; i < start + pInput->numOfRows; ++i) {
    char*          data = colDataGetData(pCol, i);
    SFirstLastRes* pInputInfo = (SFirstLastRes*)varDataVal(data);
    int32_t        code = firstLastTransferInfo(pCtx, pInputInfo, pInfo, isFirstQuery, i);
    if (code != TSDB_CODE_SUCCESS) {
      return code;
    }
    if (!numOfElems) {
      numOfElems = pInputInfo->hasResult ? 1 : 0;
    }
  }

  SET_VAL(GET_RES_INFO(pCtx), numOfElems, 1);
  return TSDB_CODE_SUCCESS;
}

int32_t firstFunctionMerge(SqlFunctionCtx* pCtx) { return firstLastFunctionMergeImpl(pCtx, true); }

int32_t lastFunctionMerge(SqlFunctionCtx* pCtx) { return firstLastFunctionMergeImpl(pCtx, false); }

int32_t firstLastFinalize(SqlFunctionCtx* pCtx, SSDataBlock* pBlock) {
  int32_t          code = TSDB_CODE_SUCCESS;
  int32_t          slotId = pCtx->pExpr->base.resSchema.slotId;
  SColumnInfoData* pCol = taosArrayGet(pBlock->pDataBlock, slotId);

  SResultRowEntryInfo* pResInfo = GET_RES_INFO(pCtx);
  pResInfo->isNullRes = (pResInfo->numOfRes == 0) ? 1 : 0;

  SFirstLastRes* pRes = GET_ROWCELL_INTERBUF(pResInfo);
  colDataSetVal(pCol, pBlock->info.rows, pRes->buf, pRes->isNull || pResInfo->isNullRes);

  // handle selectivity
  code = setSelectivityValue(pCtx, pBlock, &pRes->pos, pBlock->info.rows);

  return code;
}

int32_t firstLastPartialFinalize(SqlFunctionCtx* pCtx, SSDataBlock* pBlock) {
  int32_t code = TSDB_CODE_SUCCESS;

  SResultRowEntryInfo* pEntryInfo = GET_RES_INFO(pCtx);
  SFirstLastRes*       pRes = GET_ROWCELL_INTERBUF(pEntryInfo);

  int32_t resultBytes = getFirstLastInfoSize(pRes->bytes);

  // todo check for failure
  char* res = taosMemoryCalloc(resultBytes + VARSTR_HEADER_SIZE, sizeof(char));
  memcpy(varDataVal(res), pRes, resultBytes);

  varDataSetLen(res, resultBytes);

  int32_t          slotId = pCtx->pExpr->base.resSchema.slotId;
  SColumnInfoData* pCol = taosArrayGet(pBlock->pDataBlock, slotId);

  colDataSetVal(pCol, pBlock->info.rows, res, false);
  code = setSelectivityValue(pCtx, pBlock, &pRes->pos, pBlock->info.rows);

  taosMemoryFree(res);
  return code;
}

int32_t lastCombine(SqlFunctionCtx* pDestCtx, SqlFunctionCtx* pSourceCtx) {
  SResultRowEntryInfo* pDResInfo = GET_RES_INFO(pDestCtx);
  SFirstLastRes*       pDBuf = GET_ROWCELL_INTERBUF(pDResInfo);
  int32_t              bytes = pDBuf->bytes;

  SResultRowEntryInfo* pSResInfo = GET_RES_INFO(pSourceCtx);
  SFirstLastRes*       pSBuf = GET_ROWCELL_INTERBUF(pSResInfo);

  if (TSDB_CODE_SUCCESS == firstLastTransferInfoImpl(pSBuf, pDBuf, false)) {
    pDBuf->hasResult = true;
  }

  pDResInfo->numOfRes = TMAX(pDResInfo->numOfRes, pSResInfo->numOfRes);
  pDResInfo->isNullRes &= pSResInfo->isNullRes;
  return TSDB_CODE_SUCCESS;
}

static int32_t doSaveLastrow(SqlFunctionCtx* pCtx, char* pData, int32_t rowIndex, int64_t cts, SFirstLastRes* pInfo) {
  SInputColumnInfoData* pInput = &pCtx->input;
  SColumnInfoData*      pInputCol = pInput->pData[0];

  if (colDataIsNull_s(pInputCol, rowIndex)) {
    pInfo->isNull = true;
  } else {
    pInfo->isNull = false;

    if (IS_VAR_DATA_TYPE(pInputCol->info.type)) {
      pInfo->bytes = varDataTLen(pData);
    }

    memcpy(pInfo->buf, pData, pInfo->bytes);
  }

  pInfo->ts = cts;
  int32_t code = firstlastSaveTupleData(pCtx->pSrcBlock, rowIndex, pCtx, pInfo);
  if (code != TSDB_CODE_SUCCESS) {
    return code;
  }

  pInfo->hasResult = true;

  return TSDB_CODE_SUCCESS;
}

int32_t lastRowFunction(SqlFunctionCtx* pCtx) {
  int32_t numOfElems = 0;

  SResultRowEntryInfo* pResInfo = GET_RES_INFO(pCtx);
  SFirstLastRes*       pInfo = GET_ROWCELL_INTERBUF(pResInfo);

  SInputColumnInfoData* pInput = &pCtx->input;
  SColumnInfoData*      pInputCol = pInput->pData[0];

  int32_t type = pInputCol->info.type;
  int32_t bytes = pInputCol->info.bytes;
  pInfo->bytes = bytes;

  if (IS_NULL_TYPE(type)) {
    return TSDB_CODE_SUCCESS;
  }

  TSKEY startKey = getRowPTs(pInput->pPTS, 0);
  TSKEY endKey = getRowPTs(pInput->pPTS, pInput->totalRows - 1);

#if 0
  int32_t blockDataOrder = (startKey <= endKey) ? TSDB_ORDER_ASC : TSDB_ORDER_DESC;

  // the optimized version only valid if all tuples in one block are monotonious increasing or descreasing.
  // this assumption is NOT always works if project operator exists in downstream.
  if (blockDataOrder == TSDB_ORDER_ASC) {
    for (int32_t i = pInput->numOfRows + pInput->startRowIndex - 1; i >= pInput->startRowIndex; --i) {
      char* data = colDataGetData(pInputCol, i);
      TSKEY cts = getRowPTs(pInput->pPTS, i);
      numOfElems++;

      if (pResInfo->numOfRes == 0 || pInfo->ts < cts) {
        doSaveLastrow(pCtx, data, i, cts, pInfo);
      }

      break;
    }
  } else {  // descending order
    for (int32_t i = pInput->startRowIndex; i < pInput->numOfRows + pInput->startRowIndex; ++i) {
      char* data = colDataGetData(pInputCol, i);
      TSKEY cts = getRowPTs(pInput->pPTS, i);
      numOfElems++;

      if (pResInfo->numOfRes == 0 || pInfo->ts < cts) {
        doSaveLastrow(pCtx, data, i, cts, pInfo);
      }
      break;
    }
  }
#else

  int64_t* pts = (int64_t*)pInput->pPTS->pData;
  for (int32_t i = pInput->startRowIndex; i < pInput->numOfRows + pInput->startRowIndex; ++i) {
    bool  isNull = colDataIsNull(pInputCol, pInput->numOfRows, i, NULL);
    char* data = isNull ? NULL : colDataGetData(pInputCol, i);
    TSKEY cts = pts[i];

    numOfElems++;
    if (pResInfo->numOfRes == 0 || pInfo->ts < cts) {
      int32_t code = doSaveLastrow(pCtx, data, i, cts, pInfo);
      if (code != TSDB_CODE_SUCCESS) {
        return code;
      }
      pResInfo->numOfRes = 1;
    }
  }

#endif

  SET_VAL(pResInfo, numOfElems, 1);
  return TSDB_CODE_SUCCESS;
}

bool getDiffFuncEnv(SFunctionNode* UNUSED_PARAM(pFunc), SFuncExecEnv* pEnv) {
  pEnv->calcMemSize = sizeof(SDiffInfo);
  return true;
}

bool diffFunctionSetup(SqlFunctionCtx* pCtx, SResultRowEntryInfo* pResInfo) {
  if (!functionSetup(pCtx, pResInfo)) {
    return false;
  }

  SDiffInfo* pDiffInfo = GET_ROWCELL_INTERBUF(pResInfo);
  pDiffInfo->hasPrev = false;
  pDiffInfo->prev.i64 = 0;
  pDiffInfo->prevTs = -1;
  if (pCtx->numOfParams > 1) {
    pDiffInfo->ignoreNegative = pCtx->param[1].param.i;  // TODO set correct param
  } else {
    pDiffInfo->ignoreNegative = false;
  }
  pDiffInfo->includeNull = false;
  pDiffInfo->firstOutput = false;
  return true;
}

static int32_t doSetPrevVal(SDiffInfo* pDiffInfo, int32_t type, const char* pv, int64_t ts) {
  switch (type) {
    case TSDB_DATA_TYPE_BOOL:
      pDiffInfo->prev.i64 = *(bool*)pv ? 1 : 0;
      break;
    case TSDB_DATA_TYPE_TINYINT:
      pDiffInfo->prev.i64 = *(int8_t*)pv;
      break;
    case TSDB_DATA_TYPE_INT:
      pDiffInfo->prev.i64 = *(int32_t*)pv;
      break;
    case TSDB_DATA_TYPE_SMALLINT:
      pDiffInfo->prev.i64 = *(int16_t*)pv;
      break;
    case TSDB_DATA_TYPE_TIMESTAMP:
    case TSDB_DATA_TYPE_BIGINT:
      pDiffInfo->prev.i64 = *(int64_t*)pv;
      break;
    case TSDB_DATA_TYPE_FLOAT:
      pDiffInfo->prev.d64 = *(float*)pv;
      break;
    case TSDB_DATA_TYPE_DOUBLE:
      pDiffInfo->prev.d64 = *(double*)pv;
      break;
    default:
      return TSDB_CODE_FUNC_FUNTION_PARA_TYPE;
  }
  pDiffInfo->prevTs = ts;

  return TSDB_CODE_SUCCESS;
}

static int32_t doHandleDiff(SDiffInfo* pDiffInfo, int32_t type, const char* pv, SColumnInfoData* pOutput, int32_t pos,
                            int32_t order, int64_t ts) {
  int32_t factor = (order == TSDB_ORDER_ASC) ? 1 : -1;
  pDiffInfo->prevTs = ts;
  switch (type) {
    case TSDB_DATA_TYPE_INT: {
      int32_t v = *(int32_t*)pv;
      int64_t delta = factor * (v - pDiffInfo->prev.i64);  // direct previous may be null
      if (delta < 0 && pDiffInfo->ignoreNegative) {
        colDataSetNull_f_s(pOutput, pos);
      } else {
        colDataSetInt64(pOutput, pos, &delta);
      }
      pDiffInfo->prev.i64 = v;

      break;
    }
    case TSDB_DATA_TYPE_BOOL:
    case TSDB_DATA_TYPE_TINYINT: {
      int8_t  v = *(int8_t*)pv;
      int64_t delta = factor * (v - pDiffInfo->prev.i64);  // direct previous may be null
      if (delta < 0 && pDiffInfo->ignoreNegative) {
        colDataSetNull_f_s(pOutput, pos);
      } else {
        colDataSetInt64(pOutput, pos, &delta);
      }
      pDiffInfo->prev.i64 = v;
      break;
    }
    case TSDB_DATA_TYPE_SMALLINT: {
      int16_t v = *(int16_t*)pv;
      int64_t delta = factor * (v - pDiffInfo->prev.i64);  // direct previous may be null
      if (delta < 0 && pDiffInfo->ignoreNegative) {
        colDataSetNull_f_s(pOutput, pos);
      } else {
        colDataSetInt64(pOutput, pos, &delta);
      }
      pDiffInfo->prev.i64 = v;
      break;
    }
    case TSDB_DATA_TYPE_TIMESTAMP:
    case TSDB_DATA_TYPE_BIGINT: {
      int64_t v = *(int64_t*)pv;
      int64_t delta = factor * (v - pDiffInfo->prev.i64);  // direct previous may be null
      if (delta < 0 && pDiffInfo->ignoreNegative) {
        colDataSetNull_f_s(pOutput, pos);
      } else {
        colDataSetInt64(pOutput, pos, &delta);
      }
      pDiffInfo->prev.i64 = v;
      break;
    }
    case TSDB_DATA_TYPE_FLOAT: {
      float  v = *(float*)pv;
      double delta = factor * (v - pDiffInfo->prev.d64);                               // direct previous may be null
      if ((delta < 0 && pDiffInfo->ignoreNegative) || isinf(delta) || isnan(delta)) {  // check for overflow
        colDataSetNull_f_s(pOutput, pos);
      } else {
        colDataSetDouble(pOutput, pos, &delta);
      }
      pDiffInfo->prev.d64 = v;
      break;
    }
    case TSDB_DATA_TYPE_DOUBLE: {
      double v = *(double*)pv;
      double delta = factor * (v - pDiffInfo->prev.d64);                               // direct previous may be null
      if ((delta < 0 && pDiffInfo->ignoreNegative) || isinf(delta) || isnan(delta)) {  // check for overflow
        colDataSetNull_f_s(pOutput, pos);
      } else {
        colDataSetDouble(pOutput, pos, &delta);
      }
      pDiffInfo->prev.d64 = v;
      break;
    }
    default:
      return TSDB_CODE_FUNC_FUNTION_PARA_TYPE;
  }

  return TSDB_CODE_SUCCESS;
}

int32_t diffFunction(SqlFunctionCtx* pCtx) {
  SResultRowEntryInfo* pResInfo = GET_RES_INFO(pCtx);
  SDiffInfo*           pDiffInfo = GET_ROWCELL_INTERBUF(pResInfo);

  SInputColumnInfoData* pInput = &pCtx->input;

  SColumnInfoData* pInputCol = pInput->pData[0];

  TSKEY* tsList = (int64_t*)pInput->pPTS->pData;

  int32_t numOfElems = 0;
  int32_t startOffset = pCtx->offset;

  SColumnInfoData* pOutput = (SColumnInfoData*)pCtx->pOutput;

  if (pCtx->order == TSDB_ORDER_ASC) {
    for (int32_t i = pInput->startRowIndex; i < pInput->numOfRows + pInput->startRowIndex; i += 1) {
      int32_t pos = startOffset + numOfElems;

      if (colDataIsNull_f(pInputCol->nullbitmap, i)) {
        if (pDiffInfo->includeNull) {
          colDataSetNull_f_s(pOutput, pos);

          numOfElems += 1;
        }
        continue;
      }

      char* pv = colDataGetData(pInputCol, i);

      if (pDiffInfo->hasPrev) {
        if (tsList[i] == pDiffInfo->prevTs) {
          return TSDB_CODE_FUNC_DUP_TIMESTAMP;
        }
        int32_t code = doHandleDiff(pDiffInfo, pInputCol->info.type, pv, pOutput, pos, pCtx->order, tsList[i]);
        if (code != TSDB_CODE_SUCCESS) {
          return code;
        }
        // handle selectivity
        if (pCtx->subsidiaries.num > 0) {
          appendSelectivityValue(pCtx, i, pos);
        }

        numOfElems++;
      } else {
        int32_t code = doSetPrevVal(pDiffInfo, pInputCol->info.type, pv, tsList[i]);
        if (code != TSDB_CODE_SUCCESS) {
          return code;
        }
      }

      pDiffInfo->hasPrev = true;
    }
  } else {
    for (int32_t i = pInput->startRowIndex; i < pInput->numOfRows + pInput->startRowIndex; i += 1) {
      int32_t pos = startOffset + numOfElems;

      if (colDataIsNull_f(pInputCol->nullbitmap, i)) {
        if (pDiffInfo->includeNull) {
          colDataSetNull_f_s(pOutput, pos);
          numOfElems += 1;
        }
        continue;
      }

      char* pv = colDataGetData(pInputCol, i);

      // there is a row of previous data block to be handled in the first place.
      if (pDiffInfo->hasPrev) {
        if (tsList[i] == pDiffInfo->prevTs) {
          return TSDB_CODE_FUNC_DUP_TIMESTAMP;
        }
        int32_t code = doHandleDiff(pDiffInfo, pInputCol->info.type, pv, pOutput, pos, pCtx->order, tsList[i]);
        if (code != TSDB_CODE_SUCCESS) {
          return code;
        }
        // handle selectivity
        if (pCtx->subsidiaries.num > 0) {
          appendSelectivityValue(pCtx, i, pos);
        }

        numOfElems++;
      } else {
        int32_t code = doSetPrevVal(pDiffInfo, pInputCol->info.type, pv, tsList[i]);
        if (code != TSDB_CODE_SUCCESS) {
          return code;
        }
      }

      pDiffInfo->hasPrev = true;
    }
  }

  pResInfo->numOfRes = numOfElems;
  return TSDB_CODE_SUCCESS;
}

int32_t getTopBotInfoSize(int64_t numOfItems) { return sizeof(STopBotRes) + numOfItems * sizeof(STopBotResItem); }

bool getTopBotFuncEnv(SFunctionNode* pFunc, SFuncExecEnv* pEnv) {
  SValueNode* pkNode = (SValueNode*)nodesListGetNode(pFunc->pParameterList, 1);
  pEnv->calcMemSize = sizeof(STopBotRes) + pkNode->datum.i * sizeof(STopBotResItem);
  return true;
}

bool topBotFunctionSetup(SqlFunctionCtx* pCtx, SResultRowEntryInfo* pResInfo) {
  if (!functionSetup(pCtx, pResInfo)) {
    return false;
  }

  STopBotRes*           pRes = GET_ROWCELL_INTERBUF(pResInfo);
  SInputColumnInfoData* pInput = &pCtx->input;

  pRes->maxSize = pCtx->param[1].param.i;

  pRes->nullTupleSaved = false;
  pRes->nullTuplePos.pageId = -1;
  return true;
}

static STopBotRes* getTopBotOutputInfo(SqlFunctionCtx* pCtx) {
  SResultRowEntryInfo* pResInfo = GET_RES_INFO(pCtx);
  STopBotRes*          pRes = GET_ROWCELL_INTERBUF(pResInfo);
  pRes->pItems = (STopBotResItem*)((char*)pRes + sizeof(STopBotRes));

  return pRes;
}

static int32_t doAddIntoResult(SqlFunctionCtx* pCtx, void* pData, int32_t rowIndex, SSDataBlock* pSrcBlock,
                               uint16_t type, uint64_t uid, SResultRowEntryInfo* pEntryInfo, bool isTopQuery);

static void addResult(SqlFunctionCtx* pCtx, STopBotResItem* pSourceItem, int16_t type, bool isTopQuery);

int32_t topFunction(SqlFunctionCtx* pCtx) {
  int32_t              numOfElems = 0;
  SResultRowEntryInfo* pResInfo = GET_RES_INFO(pCtx);

  SInputColumnInfoData* pInput = &pCtx->input;
  SColumnInfoData*      pCol = pInput->pData[0];

  STopBotRes* pRes = getTopBotOutputInfo(pCtx);
  pRes->type = pInput->pData[0]->info.type;

  int32_t start = pInput->startRowIndex;
  for (int32_t i = start; i < pInput->numOfRows + start; ++i) {
    if (pCol->hasNull && colDataIsNull_f(pCol->nullbitmap, i)) {
      continue;
    }

    numOfElems++;
    char*   data = colDataGetData(pCol, i);
    int32_t code = doAddIntoResult(pCtx, data, i, pCtx->pSrcBlock, pRes->type, pInput->uid, pResInfo, true);
    if (code != TSDB_CODE_SUCCESS) {
      return code;
    }
  }

  if (numOfElems == 0 && pCtx->subsidiaries.num > 0 && !pRes->nullTupleSaved) {
    int32_t code = saveTupleData(pCtx, pInput->startRowIndex, pCtx->pSrcBlock, &pRes->nullTuplePos);
    if (code != TSDB_CODE_SUCCESS) {
      return code;
    }
    pRes->nullTupleSaved = true;
  }
  return TSDB_CODE_SUCCESS;
}

int32_t bottomFunction(SqlFunctionCtx* pCtx) {
  int32_t              numOfElems = 0;
  SResultRowEntryInfo* pResInfo = GET_RES_INFO(pCtx);

  SInputColumnInfoData* pInput = &pCtx->input;
  SColumnInfoData*      pCol = pInput->pData[0];

  STopBotRes* pRes = getTopBotOutputInfo(pCtx);
  pRes->type = pInput->pData[0]->info.type;

  int32_t start = pInput->startRowIndex;
  for (int32_t i = start; i < pInput->numOfRows + start; ++i) {
    if (pCol->hasNull && colDataIsNull_f(pCol->nullbitmap, i)) {
      continue;
    }

    numOfElems++;
    char*   data = colDataGetData(pCol, i);
    int32_t code = doAddIntoResult(pCtx, data, i, pCtx->pSrcBlock, pRes->type, pInput->uid, pResInfo, false);
    if (code != TSDB_CODE_SUCCESS) {
      return code;
    }
  }

  if (numOfElems == 0 && pCtx->subsidiaries.num > 0 && !pRes->nullTupleSaved) {
    int32_t code = saveTupleData(pCtx, pInput->startRowIndex, pCtx->pSrcBlock, &pRes->nullTuplePos);
    if (code != TSDB_CODE_SUCCESS) {
      return code;
    }
    pRes->nullTupleSaved = true;
  }

  return TSDB_CODE_SUCCESS;
}

static int32_t topBotResComparFn(const void* p1, const void* p2, const void* param) {
  uint16_t type = *(uint16_t*)param;

  STopBotResItem* val1 = (STopBotResItem*)p1;
  STopBotResItem* val2 = (STopBotResItem*)p2;

  if (IS_SIGNED_NUMERIC_TYPE(type)) {
    if (val1->v.i == val2->v.i) {
      return 0;
    }

    return (val1->v.i > val2->v.i) ? 1 : -1;
  } else if (IS_UNSIGNED_NUMERIC_TYPE(type)) {
    if (val1->v.u == val2->v.u) {
      return 0;
    }

    return (val1->v.u > val2->v.u) ? 1 : -1;
  } else if (TSDB_DATA_TYPE_FLOAT == type) {
    if (val1->v.f == val2->v.f) {
      return 0;
    }

    return (val1->v.f > val2->v.f) ? 1 : -1;
  }

  if (val1->v.d == val2->v.d) {
    return 0;
  }

  return (val1->v.d > val2->v.d) ? 1 : -1;
}

int32_t doAddIntoResult(SqlFunctionCtx* pCtx, void* pData, int32_t rowIndex, SSDataBlock* pSrcBlock, uint16_t type,
                        uint64_t uid, SResultRowEntryInfo* pEntryInfo, bool isTopQuery) {
  STopBotRes* pRes = getTopBotOutputInfo(pCtx);

  SVariant val = {0};
  taosVariantCreateFromBinary(&val, pData, tDataTypes[type].bytes, type);

  STopBotResItem* pItems = pRes->pItems;

  // not full yet
  if (pEntryInfo->numOfRes < pRes->maxSize) {
    STopBotResItem* pItem = &pItems[pEntryInfo->numOfRes];
    pItem->v = val;
    pItem->uid = uid;

    // save the data of this tuple
    if (pCtx->subsidiaries.num > 0) {
      int32_t code = saveTupleData(pCtx, rowIndex, pSrcBlock, &pItem->tuplePos);
      if (code != TSDB_CODE_SUCCESS) {
        return code;
      }
    }
#ifdef BUF_PAGE_DEBUG
    qDebug("page_saveTuple i:%d, item:%p,pageId:%d, offset:%d\n", pEntryInfo->numOfRes, pItem, pItem->tuplePos.pageId,
           pItem->tuplePos.offset);
#endif
    // allocate the buffer and keep the data of this row into the new allocated buffer
    pEntryInfo->numOfRes++;
    taosheapsort((void*)pItems, sizeof(STopBotResItem), pEntryInfo->numOfRes, (const void*)&type, topBotResComparFn,
                 !isTopQuery);
  } else {  // replace the minimum value in the result
    if ((isTopQuery && ((IS_SIGNED_NUMERIC_TYPE(type) && val.i > pItems[0].v.i) ||
                        (IS_UNSIGNED_NUMERIC_TYPE(type) && val.u > pItems[0].v.u) ||
                        (TSDB_DATA_TYPE_FLOAT == type && val.f > pItems[0].v.f) ||
                        (TSDB_DATA_TYPE_DOUBLE == type && val.d > pItems[0].v.d))) ||
        (!isTopQuery && ((IS_SIGNED_NUMERIC_TYPE(type) && val.i < pItems[0].v.i) ||
                         (IS_UNSIGNED_NUMERIC_TYPE(type) && val.u < pItems[0].v.u) ||
                         (TSDB_DATA_TYPE_FLOAT == type && val.f < pItems[0].v.f) ||
                         (TSDB_DATA_TYPE_DOUBLE == type && val.d < pItems[0].v.d)))) {
      // replace the old data and the coresponding tuple data
      STopBotResItem* pItem = &pItems[0];
      pItem->v = val;
      pItem->uid = uid;

      // save the data of this tuple by over writing the old data
      if (pCtx->subsidiaries.num > 0) {
        int32_t code = updateTupleData(pCtx, rowIndex, pSrcBlock, &pItem->tuplePos);
        if (code != TSDB_CODE_SUCCESS) {
          return code;
        }
      }
#ifdef BUF_PAGE_DEBUG
      qDebug("page_copyTuple pageId:%d, offset:%d", pItem->tuplePos.pageId, pItem->tuplePos.offset);
#endif
      taosheapadjust((void*)pItems, sizeof(STopBotResItem), 0, pEntryInfo->numOfRes - 1, (const void*)&type,
                     topBotResComparFn, NULL, !isTopQuery);
    }
  }

  return TSDB_CODE_SUCCESS;
}

/*
 * +------------------------------------+--------------+--------------+
 * |            null bitmap             |              |              |
 * |(n columns, one bit for each column)| src column #1| src column #2|
 * +------------------------------------+--------------+--------------+
 */
void* serializeTupleData(const SSDataBlock* pSrcBlock, int32_t rowIndex, SSubsidiaryResInfo* pSubsidiaryies,
                         char* buf) {
  char* nullList = buf;
  char* pStart = (char*)(nullList + sizeof(bool) * pSubsidiaryies->num);

  int32_t offset = 0;
  for (int32_t i = 0; i < pSubsidiaryies->num; ++i) {
    SqlFunctionCtx* pc = pSubsidiaryies->pCtx[i];

    SFunctParam* pFuncParam = &pc->pExpr->base.pParam[0];
    int32_t      srcSlotId = pFuncParam->pCol->slotId;

    SColumnInfoData* pCol = taosArrayGet(pSrcBlock->pDataBlock, srcSlotId);
    if ((nullList[i] = colDataIsNull_s(pCol, rowIndex)) == true) {
      offset += pCol->info.bytes;
      continue;
    }

    char* p = colDataGetData(pCol, rowIndex);
    if (IS_VAR_DATA_TYPE(pCol->info.type)) {
      memcpy(pStart + offset, p, (pCol->info.type == TSDB_DATA_TYPE_JSON) ? getJsonValueLen(p) : varDataTLen(p));
    } else {
      memcpy(pStart + offset, p, pCol->info.bytes);
    }

    offset += pCol->info.bytes;
  }

  return buf;
}

static int32_t doSaveTupleData(SSerializeDataHandle* pHandle, const void* pBuf, size_t length, STupleKey key,
                               STuplePos* pPos) {
  STuplePos p = {0};
  if (pHandle->pBuf != NULL) {
    SFilePage* pPage = NULL;

    if (pHandle->currentPage == -1) {
      pPage = getNewBufPage(pHandle->pBuf, &pHandle->currentPage);
      if (pPage == NULL) {
        return terrno;
      }
      pPage->num = sizeof(SFilePage);
    } else {
      pPage = getBufPage(pHandle->pBuf, pHandle->currentPage);
      if (pPage == NULL) {
        return terrno;
      }
      if (pPage->num + length > getBufPageSize(pHandle->pBuf)) {
        // current page is all used, let's prepare a new buffer page
        releaseBufPage(pHandle->pBuf, pPage);
        pPage = getNewBufPage(pHandle->pBuf, &pHandle->currentPage);
        if (pPage == NULL) {
          return terrno;
        }
        pPage->num = sizeof(SFilePage);
      }
    }

    p = (STuplePos){.pageId = pHandle->currentPage, .offset = pPage->num};
    memcpy(pPage->data + pPage->num, pBuf, length);

    pPage->num += length;
    setBufPageDirty(pPage, true);
    releaseBufPage(pHandle->pBuf, pPage);
  } else {
    // other tuple save policy
    if (streamStateFuncPut(pHandle->pState, &key, pBuf, length) >= 0) {
      p.streamTupleKey = key;
    }
  }

  *pPos = p;
  return TSDB_CODE_SUCCESS;
}

int32_t saveTupleData(SqlFunctionCtx* pCtx, int32_t rowIndex, const SSDataBlock* pSrcBlock, STuplePos* pPos) {
  prepareBuf(pCtx);

  STupleKey key;
  if (pCtx->saveHandle.pBuf == NULL) {
    SColumnInfoData* pColInfo = taosArrayGet(pSrcBlock->pDataBlock, 0);
    if (pColInfo->info.type == TSDB_DATA_TYPE_TIMESTAMP) {
      int64_t skey = *(int64_t*)colDataGetData(pColInfo, rowIndex);

      key.groupId = pSrcBlock->info.id.groupId;
      key.ts = skey;
      key.exprIdx = pCtx->exprIdx;
    }
  }

  char* buf = serializeTupleData(pSrcBlock, rowIndex, &pCtx->subsidiaries, pCtx->subsidiaries.buf);
  return doSaveTupleData(&pCtx->saveHandle, buf, pCtx->subsidiaries.rowLen, key, pPos);
}

static int32_t doUpdateTupleData(SSerializeDataHandle* pHandle, const void* pBuf, size_t length, STuplePos* pPos) {
  if (pHandle->pBuf != NULL) {
    SFilePage* pPage = getBufPage(pHandle->pBuf, pPos->pageId);
    if (pPage == NULL) {
      return terrno;
    }
    memcpy(pPage->data + pPos->offset, pBuf, length);
    setBufPageDirty(pPage, true);
    releaseBufPage(pHandle->pBuf, pPage);
  } else {
    streamStateFuncPut(pHandle->pState, &pPos->streamTupleKey, pBuf, length);
  }

  return TSDB_CODE_SUCCESS;
}

int32_t updateTupleData(SqlFunctionCtx* pCtx, int32_t rowIndex, const SSDataBlock* pSrcBlock, STuplePos* pPos) {
  prepareBuf(pCtx);

  char* buf = serializeTupleData(pSrcBlock, rowIndex, &pCtx->subsidiaries, pCtx->subsidiaries.buf);
  return doUpdateTupleData(&pCtx->saveHandle, buf, pCtx->subsidiaries.rowLen, pPos);
}

static char* doLoadTupleData(SSerializeDataHandle* pHandle, const STuplePos* pPos) {
  if (pHandle->pBuf != NULL) {
    SFilePage* pPage = getBufPage(pHandle->pBuf, pPos->pageId);
    if (pPage == NULL) {
      return NULL;
    }
    char* p = pPage->data + pPos->offset;
    releaseBufPage(pHandle->pBuf, pPage);
    return p;
  } else {
    void*   value = NULL;
    int32_t vLen;
    streamStateFuncGet(pHandle->pState, &pPos->streamTupleKey, &value, &vLen);
    return (char*)value;
  }
}

const char* loadTupleData(SqlFunctionCtx* pCtx, const STuplePos* pPos) {
  return doLoadTupleData(&pCtx->saveHandle, pPos);
}

int32_t topBotFinalize(SqlFunctionCtx* pCtx, SSDataBlock* pBlock) {
  int32_t code = TSDB_CODE_SUCCESS;

  SResultRowEntryInfo* pEntryInfo = GET_RES_INFO(pCtx);
  STopBotRes*          pRes = getTopBotOutputInfo(pCtx);

  int16_t type = pCtx->pExpr->base.resSchema.type;
  int32_t slotId = pCtx->pExpr->base.resSchema.slotId;

  SColumnInfoData* pCol = taosArrayGet(pBlock->pDataBlock, slotId);

  // todo assign the tag value and the corresponding row data
  int32_t currentRow = pBlock->info.rows;
  if (pEntryInfo->numOfRes <= 0) {
    colDataSetNULL(pCol, currentRow);
    code = setSelectivityValue(pCtx, pBlock, &pRes->nullTuplePos, currentRow);
    return code;
  }
  for (int32_t i = 0; i < pEntryInfo->numOfRes; ++i) {
    STopBotResItem* pItem = &pRes->pItems[i];
    colDataSetVal(pCol, currentRow, (const char*)&pItem->v.i, false);
#ifdef BUF_PAGE_DEBUG
    qDebug("page_finalize i:%d,item:%p,pageId:%d, offset:%d\n", i, pItem, pItem->tuplePos.pageId,
           pItem->tuplePos.offset);
#endif
    code = setSelectivityValue(pCtx, pBlock, &pRes->pItems[i].tuplePos, currentRow);
    currentRow += 1;
  }

  return code;
}

void addResult(SqlFunctionCtx* pCtx, STopBotResItem* pSourceItem, int16_t type, bool isTopQuery) {
  SResultRowEntryInfo* pEntryInfo = GET_RES_INFO(pCtx);
  STopBotRes*          pRes = getTopBotOutputInfo(pCtx);
  STopBotResItem*      pItems = pRes->pItems;

  // not full yet
  if (pEntryInfo->numOfRes < pRes->maxSize) {
    STopBotResItem* pItem = &pItems[pEntryInfo->numOfRes];
    pItem->v = pSourceItem->v;
    pItem->uid = pSourceItem->uid;
    pItem->tuplePos.pageId = -1;
    replaceTupleData(&pItem->tuplePos, &pSourceItem->tuplePos);
    pEntryInfo->numOfRes++;
    taosheapsort((void*)pItems, sizeof(STopBotResItem), pEntryInfo->numOfRes, (const void*)&type, topBotResComparFn,
                 !isTopQuery);
  } else {  // replace the minimum value in the result
    if ((isTopQuery && ((IS_SIGNED_NUMERIC_TYPE(type) && pSourceItem->v.i > pItems[0].v.i) ||
                        (IS_UNSIGNED_NUMERIC_TYPE(type) && pSourceItem->v.u > pItems[0].v.u) ||
                        (TSDB_DATA_TYPE_FLOAT == type && pSourceItem->v.f > pItems[0].v.f) ||
                        (TSDB_DATA_TYPE_DOUBLE == type && pSourceItem->v.d > pItems[0].v.d))) ||
        (!isTopQuery && ((IS_SIGNED_NUMERIC_TYPE(type) && pSourceItem->v.i < pItems[0].v.i) ||
                         (IS_UNSIGNED_NUMERIC_TYPE(type) && pSourceItem->v.u < pItems[0].v.u) ||
                         (TSDB_DATA_TYPE_FLOAT == type && pSourceItem->v.f < pItems[0].v.f) ||
                         (TSDB_DATA_TYPE_DOUBLE == type && pSourceItem->v.d < pItems[0].v.d)))) {
      // replace the old data and the coresponding tuple data
      STopBotResItem* pItem = &pItems[0];
      pItem->v = pSourceItem->v;
      pItem->uid = pSourceItem->uid;

      // save the data of this tuple by over writing the old data
      replaceTupleData(&pItem->tuplePos, &pSourceItem->tuplePos);
      taosheapadjust((void*)pItems, sizeof(STopBotResItem), 0, pEntryInfo->numOfRes - 1, (const void*)&type,
                     topBotResComparFn, NULL, !isTopQuery);
    }
  }
}

int32_t topCombine(SqlFunctionCtx* pDestCtx, SqlFunctionCtx* pSourceCtx) {
  SResultRowEntryInfo* pSResInfo = GET_RES_INFO(pSourceCtx);
  STopBotRes*          pSBuf = getTopBotOutputInfo(pSourceCtx);
  int16_t              type = pSBuf->type;
  for (int32_t i = 0; i < pSResInfo->numOfRes; i++) {
    addResult(pDestCtx, pSBuf->pItems + i, type, true);
  }
  return TSDB_CODE_SUCCESS;
}

int32_t bottomCombine(SqlFunctionCtx* pDestCtx, SqlFunctionCtx* pSourceCtx) {
  SResultRowEntryInfo* pSResInfo = GET_RES_INFO(pSourceCtx);
  STopBotRes*          pSBuf = getTopBotOutputInfo(pSourceCtx);
  int16_t              type = pSBuf->type;
  for (int32_t i = 0; i < pSResInfo->numOfRes; i++) {
    addResult(pDestCtx, pSBuf->pItems + i, type, false);
  }
  return TSDB_CODE_SUCCESS;
}

int32_t getSpreadInfoSize() { return (int32_t)sizeof(SSpreadInfo); }

bool getSpreadFuncEnv(SFunctionNode* UNUSED_PARAM(pFunc), SFuncExecEnv* pEnv) {
  pEnv->calcMemSize = sizeof(SSpreadInfo);
  return true;
}

bool spreadFunctionSetup(SqlFunctionCtx* pCtx, SResultRowEntryInfo* pResultInfo) {
  if (!functionSetup(pCtx, pResultInfo)) {
    return false;
  }

  SSpreadInfo* pInfo = GET_ROWCELL_INTERBUF(pResultInfo);
  SET_DOUBLE_VAL(&pInfo->min, DBL_MAX);
  SET_DOUBLE_VAL(&pInfo->max, -DBL_MAX);
  pInfo->hasResult = false;
  return true;
}

int32_t spreadFunction(SqlFunctionCtx* pCtx) {
  int32_t numOfElems = 0;

  // Only the pre-computing information loaded and actual data does not loaded
  SInputColumnInfoData* pInput = &pCtx->input;
  SColumnDataAgg*       pAgg = pInput->pColumnDataAgg[0];
  int32_t               type = pInput->pData[0]->info.type;

  SSpreadInfo* pInfo = GET_ROWCELL_INTERBUF(GET_RES_INFO(pCtx));

  if (pInput->colDataSMAIsSet) {
    numOfElems = pInput->numOfRows - pAgg->numOfNull;
    if (numOfElems == 0) {
      goto _spread_over;
    }
    double tmin = 0.0, tmax = 0.0;
    if (IS_SIGNED_NUMERIC_TYPE(type)) {
      tmin = (double)GET_INT64_VAL(&pAgg->min);
      tmax = (double)GET_INT64_VAL(&pAgg->max);
    } else if (IS_FLOAT_TYPE(type)) {
      tmin = GET_DOUBLE_VAL(&pAgg->min);
      tmax = GET_DOUBLE_VAL(&pAgg->max);
    } else if (IS_UNSIGNED_NUMERIC_TYPE(type)) {
      tmin = (double)GET_UINT64_VAL(&pAgg->min);
      tmax = (double)GET_UINT64_VAL(&pAgg->max);
    }

    if (GET_DOUBLE_VAL(&pInfo->min) > tmin) {
      SET_DOUBLE_VAL(&pInfo->min, tmin);
    }

    if (GET_DOUBLE_VAL(&pInfo->max) < tmax) {
      SET_DOUBLE_VAL(&pInfo->max, tmax);
    }

  } else {  // computing based on the true data block
    SColumnInfoData* pCol = pInput->pData[0];

    int32_t start = pInput->startRowIndex;
    // check the valid data one by one
    for (int32_t i = start; i < pInput->numOfRows + start; ++i) {
      if (colDataIsNull_f(pCol->nullbitmap, i)) {
        continue;
      }

      char* data = colDataGetData(pCol, i);

      double v = 0;
      GET_TYPED_DATA(v, double, type, data);
      if (v < GET_DOUBLE_VAL(&pInfo->min)) {
        SET_DOUBLE_VAL(&pInfo->min, v);
      }

      if (v > GET_DOUBLE_VAL(&pInfo->max)) {
        SET_DOUBLE_VAL(&pInfo->max, v);
      }

      numOfElems += 1;
    }
  }

_spread_over:
  // data in the check operation are all null, not output
  SET_VAL(GET_RES_INFO(pCtx), numOfElems, 1);
  if (numOfElems > 0) {
    pInfo->hasResult = true;
  }

  return TSDB_CODE_SUCCESS;
}

static void spreadTransferInfo(SSpreadInfo* pInput, SSpreadInfo* pOutput) {
  pOutput->hasResult = pInput->hasResult;
  if (pInput->max > pOutput->max) {
    pOutput->max = pInput->max;
  }

  if (pInput->min < pOutput->min) {
    pOutput->min = pInput->min;
  }
}

int32_t spreadFunctionMerge(SqlFunctionCtx* pCtx) {
  SInputColumnInfoData* pInput = &pCtx->input;
  SColumnInfoData*      pCol = pInput->pData[0];
  if (pCol->info.type != TSDB_DATA_TYPE_BINARY) {
    return TSDB_CODE_FUNC_FUNTION_PARA_TYPE;
  }

  SSpreadInfo* pInfo = GET_ROWCELL_INTERBUF(GET_RES_INFO(pCtx));

  int32_t start = pInput->startRowIndex;
  for (int32_t i = start; i < start + pInput->numOfRows; ++i) {
    char*        data = colDataGetData(pCol, i);
    SSpreadInfo* pInputInfo = (SSpreadInfo*)varDataVal(data);
    if (pInputInfo->hasResult) {
      spreadTransferInfo(pInputInfo, pInfo);
    }
  }

  if (pInfo->hasResult) {
    GET_RES_INFO(pCtx)->numOfRes = 1;
  }

  return TSDB_CODE_SUCCESS;
}

int32_t spreadFinalize(SqlFunctionCtx* pCtx, SSDataBlock* pBlock) {
  SSpreadInfo* pInfo = GET_ROWCELL_INTERBUF(GET_RES_INFO(pCtx));
  if (pInfo->hasResult == true) {
    SET_DOUBLE_VAL(&pInfo->result, pInfo->max - pInfo->min);
  } else {
    GET_RES_INFO(pCtx)->isNullRes = 1;
  }
  return functionFinalize(pCtx, pBlock);
}

int32_t spreadPartialFinalize(SqlFunctionCtx* pCtx, SSDataBlock* pBlock) {
  SResultRowEntryInfo* pResInfo = GET_RES_INFO(pCtx);
  SSpreadInfo*         pInfo = GET_ROWCELL_INTERBUF(GET_RES_INFO(pCtx));
  int32_t              resultBytes = getSpreadInfoSize();
  char*                res = taosMemoryCalloc(resultBytes + VARSTR_HEADER_SIZE, sizeof(char));

  memcpy(varDataVal(res), pInfo, resultBytes);
  varDataSetLen(res, resultBytes);

  int32_t          slotId = pCtx->pExpr->base.resSchema.slotId;
  SColumnInfoData* pCol = taosArrayGet(pBlock->pDataBlock, slotId);

  colDataSetVal(pCol, pBlock->info.rows, res, false);

  taosMemoryFree(res);
  return pResInfo->numOfRes;
}

int32_t spreadCombine(SqlFunctionCtx* pDestCtx, SqlFunctionCtx* pSourceCtx) {
  SResultRowEntryInfo* pDResInfo = GET_RES_INFO(pDestCtx);
  SSpreadInfo*         pDBuf = GET_ROWCELL_INTERBUF(pDResInfo);

  SResultRowEntryInfo* pSResInfo = GET_RES_INFO(pSourceCtx);
  SSpreadInfo*         pSBuf = GET_ROWCELL_INTERBUF(pSResInfo);
  spreadTransferInfo(pSBuf, pDBuf);
  pDResInfo->numOfRes = TMAX(pDResInfo->numOfRes, pSResInfo->numOfRes);
  pDResInfo->isNullRes &= pSResInfo->isNullRes;
  return TSDB_CODE_SUCCESS;
}

int32_t getElapsedInfoSize() { return (int32_t)sizeof(SElapsedInfo); }

bool getElapsedFuncEnv(SFunctionNode* UNUSED_PARAM(pFunc), SFuncExecEnv* pEnv) {
  pEnv->calcMemSize = sizeof(SElapsedInfo);
  return true;
}

bool elapsedFunctionSetup(SqlFunctionCtx* pCtx, SResultRowEntryInfo* pResultInfo) {
  if (!functionSetup(pCtx, pResultInfo)) {
    return false;
  }

  SElapsedInfo* pInfo = GET_ROWCELL_INTERBUF(pResultInfo);
  pInfo->result = 0;
  pInfo->min = TSKEY_MAX;
  pInfo->max = 0;

  if (pCtx->numOfParams > 1) {
    pInfo->timeUnit = pCtx->param[1].param.i;
  } else {
    pInfo->timeUnit = 1;
  }

  return true;
}

int32_t elapsedFunction(SqlFunctionCtx* pCtx) {
  int32_t numOfElems = 0;

  // Only the pre-computing information loaded and actual data does not loaded
  SInputColumnInfoData* pInput = &pCtx->input;
  SColumnDataAgg*       pAgg = pInput->pColumnDataAgg[0];

  SElapsedInfo* pInfo = GET_ROWCELL_INTERBUF(GET_RES_INFO(pCtx));

  numOfElems = pInput->numOfRows;  // since this is the primary timestamp, no need to exclude NULL values
  if (numOfElems == 0) {
    goto _elapsed_over;
  }

  if (pInput->colDataSMAIsSet) {
    if (pInfo->min == TSKEY_MAX) {
      pInfo->min = GET_INT64_VAL(&pAgg->min);
      pInfo->max = GET_INT64_VAL(&pAgg->max);
    } else {
      if (pCtx->order == TSDB_ORDER_ASC) {
        pInfo->max = GET_INT64_VAL(&pAgg->max);
      } else {
        pInfo->min = GET_INT64_VAL(&pAgg->min);
      }
    }
  } else {  // computing based on the true data block
    if (0 == pInput->numOfRows) {
      if (pCtx->order == TSDB_ORDER_DESC) {
        if (pCtx->end.key != INT64_MIN) {
          pInfo->min = pCtx->end.key;
        }
      } else {
        if (pCtx->end.key != INT64_MIN) {
          pInfo->max = pCtx->end.key + 1;
        }
      }
      goto _elapsed_over;
    }

    SColumnInfoData* pCol = pInput->pData[0];

    int32_t start = pInput->startRowIndex;
    TSKEY*  ptsList = (int64_t*)colDataGetData(pCol, 0);
    if (pCtx->order == TSDB_ORDER_DESC) {
      if (pCtx->start.key == INT64_MIN) {
        pInfo->max = (pInfo->max < ptsList[start]) ? ptsList[start] : pInfo->max;
      } else {
        pInfo->max = pCtx->start.key + 1;
      }

      if (pCtx->end.key == INT64_MIN) {
        pInfo->min =
            (pInfo->min > ptsList[start + pInput->numOfRows - 1]) ? ptsList[start + pInput->numOfRows - 1] : pInfo->min;
      } else {
        pInfo->min = pCtx->end.key;
      }
    } else {
      if (pCtx->start.key == INT64_MIN) {
        pInfo->min = (pInfo->min > ptsList[start]) ? ptsList[start] : pInfo->min;
      } else {
        pInfo->min = pCtx->start.key;
      }

      if (pCtx->end.key == INT64_MIN) {
        pInfo->max =
            (pInfo->max < ptsList[start + pInput->numOfRows - 1]) ? ptsList[start + pInput->numOfRows - 1] : pInfo->max;
      } else {
        pInfo->max = pCtx->end.key + 1;
      }
    }
  }

_elapsed_over:
  // data in the check operation are all null, not output
  SET_VAL(GET_RES_INFO(pCtx), numOfElems, 1);

  return TSDB_CODE_SUCCESS;
}

static void elapsedTransferInfo(SElapsedInfo* pInput, SElapsedInfo* pOutput) {
  pOutput->timeUnit = pInput->timeUnit;
  if (pOutput->min > pInput->min) {
    pOutput->min = pInput->min;
  }

  if (pOutput->max < pInput->max) {
    pOutput->max = pInput->max;
  }
}

int32_t elapsedFunctionMerge(SqlFunctionCtx* pCtx) {
  SInputColumnInfoData* pInput = &pCtx->input;
  SColumnInfoData*      pCol = pInput->pData[0];
  if (pCol->info.type != TSDB_DATA_TYPE_BINARY) {
    return TSDB_CODE_FUNC_FUNTION_PARA_TYPE;
  }

  SElapsedInfo* pInfo = GET_ROWCELL_INTERBUF(GET_RES_INFO(pCtx));

  int32_t start = pInput->startRowIndex;

  for (int32_t i = start; i < start + pInput->numOfRows; ++i) {
    char*         data = colDataGetData(pCol, i);
    SElapsedInfo* pInputInfo = (SElapsedInfo*)varDataVal(data);
    elapsedTransferInfo(pInputInfo, pInfo);
  }

  SET_VAL(GET_RES_INFO(pCtx), 1, 1);
  return TSDB_CODE_SUCCESS;
}

int32_t elapsedFinalize(SqlFunctionCtx* pCtx, SSDataBlock* pBlock) {
  SElapsedInfo* pInfo = GET_ROWCELL_INTERBUF(GET_RES_INFO(pCtx));
  double        result = (double)pInfo->max - (double)pInfo->min;
  result = (result >= 0) ? result : -result;
  pInfo->result = result / pInfo->timeUnit;
  return functionFinalize(pCtx, pBlock);
}

int32_t elapsedPartialFinalize(SqlFunctionCtx* pCtx, SSDataBlock* pBlock) {
  SResultRowEntryInfo* pResInfo = GET_RES_INFO(pCtx);
  SElapsedInfo*        pInfo = GET_ROWCELL_INTERBUF(GET_RES_INFO(pCtx));
  int32_t              resultBytes = getElapsedInfoSize();
  char*                res = taosMemoryCalloc(resultBytes + VARSTR_HEADER_SIZE, sizeof(char));

  memcpy(varDataVal(res), pInfo, resultBytes);
  varDataSetLen(res, resultBytes);

  int32_t          slotId = pCtx->pExpr->base.resSchema.slotId;
  SColumnInfoData* pCol = taosArrayGet(pBlock->pDataBlock, slotId);

  colDataSetVal(pCol, pBlock->info.rows, res, false);

  taosMemoryFree(res);
  return pResInfo->numOfRes;
}

int32_t elapsedCombine(SqlFunctionCtx* pDestCtx, SqlFunctionCtx* pSourceCtx) {
  SResultRowEntryInfo* pDResInfo = GET_RES_INFO(pDestCtx);
  SElapsedInfo*        pDBuf = GET_ROWCELL_INTERBUF(pDResInfo);

  SResultRowEntryInfo* pSResInfo = GET_RES_INFO(pSourceCtx);
  SElapsedInfo*        pSBuf = GET_ROWCELL_INTERBUF(pSResInfo);

  elapsedTransferInfo(pSBuf, pDBuf);
  pDResInfo->numOfRes = TMAX(pDResInfo->numOfRes, pSResInfo->numOfRes);
  pDResInfo->isNullRes &= pSResInfo->isNullRes;
  return TSDB_CODE_SUCCESS;
}

int32_t getHistogramInfoSize() {
  return (int32_t)sizeof(SHistoFuncInfo) + HISTOGRAM_MAX_BINS_NUM * sizeof(SHistoFuncBin);
}

bool getHistogramFuncEnv(SFunctionNode* UNUSED_PARAM(pFunc), SFuncExecEnv* pEnv) {
  pEnv->calcMemSize = sizeof(SHistoFuncInfo) + HISTOGRAM_MAX_BINS_NUM * sizeof(SHistoFuncBin);
  return true;
}

static int8_t getHistogramBinType(char* binTypeStr) {
  int8_t binType;
  if (strcasecmp(binTypeStr, "user_input") == 0) {
    binType = USER_INPUT_BIN;
  } else if (strcasecmp(binTypeStr, "linear_bin") == 0) {
    binType = LINEAR_BIN;
  } else if (strcasecmp(binTypeStr, "log_bin") == 0) {
    binType = LOG_BIN;
  } else {
    binType = UNKNOWN_BIN;
  }

  return binType;
}

static bool getHistogramBinDesc(SHistoFuncInfo* pInfo, char* binDescStr, int8_t binType, bool normalized) {
  cJSON*  binDesc = cJSON_Parse(binDescStr);
  int32_t numOfBins;
  double* intervals;
  if (cJSON_IsObject(binDesc)) { /* linaer/log bins */
    int32_t numOfParams = cJSON_GetArraySize(binDesc);
    int32_t startIndex;
    if (numOfParams != 4) {
      cJSON_Delete(binDesc);
      return false;
    }

    cJSON* start = cJSON_GetObjectItem(binDesc, "start");
    cJSON* factor = cJSON_GetObjectItem(binDesc, "factor");
    cJSON* width = cJSON_GetObjectItem(binDesc, "width");
    cJSON* count = cJSON_GetObjectItem(binDesc, "count");
    cJSON* infinity = cJSON_GetObjectItem(binDesc, "infinity");

    if (!cJSON_IsNumber(start) || !cJSON_IsNumber(count) || !cJSON_IsBool(infinity)) {
      cJSON_Delete(binDesc);
      return false;
    }

    if (count->valueint <= 0 || count->valueint > 1000) {  // limit count to 1000
      cJSON_Delete(binDesc);
      return false;
    }

    if (isinf(start->valuedouble) || (width != NULL && isinf(width->valuedouble)) ||
        (factor != NULL && isinf(factor->valuedouble)) || (count != NULL && isinf(count->valuedouble))) {
      cJSON_Delete(binDesc);
      return false;
    }

    int32_t counter = (int32_t)count->valueint;
    if (infinity->valueint == false) {
      startIndex = 0;
      numOfBins = counter + 1;
    } else {
      startIndex = 1;
      numOfBins = counter + 3;
    }

    intervals = taosMemoryCalloc(numOfBins, sizeof(double));
    if (cJSON_IsNumber(width) && factor == NULL && binType == LINEAR_BIN) {
      // linear bin process
      if (width->valuedouble == 0) {
        taosMemoryFree(intervals);
        cJSON_Delete(binDesc);
        return false;
      }
      for (int i = 0; i < counter + 1; ++i) {
        intervals[startIndex] = start->valuedouble + i * width->valuedouble;
        if (isinf(intervals[startIndex])) {
          taosMemoryFree(intervals);
          cJSON_Delete(binDesc);
          return false;
        }
        startIndex++;
      }
    } else if (cJSON_IsNumber(factor) && width == NULL && binType == LOG_BIN) {
      // log bin process
      if (start->valuedouble == 0) {
        taosMemoryFree(intervals);
        cJSON_Delete(binDesc);
        return false;
      }
      if (factor->valuedouble < 0 || factor->valuedouble == 0 || factor->valuedouble == 1) {
        taosMemoryFree(intervals);
        cJSON_Delete(binDesc);
        return false;
      }
      for (int i = 0; i < counter + 1; ++i) {
        intervals[startIndex] = start->valuedouble * pow(factor->valuedouble, i * 1.0);
        if (isinf(intervals[startIndex])) {
          taosMemoryFree(intervals);
          cJSON_Delete(binDesc);
          return false;
        }
        startIndex++;
      }
    } else {
      taosMemoryFree(intervals);
      cJSON_Delete(binDesc);
      return false;
    }

    if (infinity->valueint == true) {
      intervals[0] = -INFINITY;
      intervals[numOfBins - 1] = INFINITY;
      // in case of desc bin orders, -inf/inf should be swapped
      if (numOfBins < 4) {
        return false;
      }
      if (intervals[1] > intervals[numOfBins - 2]) {
        TSWAP(intervals[0], intervals[numOfBins - 1]);
      }
    }
  } else if (cJSON_IsArray(binDesc)) { /* user input bins */
    if (binType != USER_INPUT_BIN) {
      cJSON_Delete(binDesc);
      return false;
    }
    numOfBins = cJSON_GetArraySize(binDesc);
    intervals = taosMemoryCalloc(numOfBins, sizeof(double));
    cJSON* bin = binDesc->child;
    if (bin == NULL) {
      taosMemoryFree(intervals);
      cJSON_Delete(binDesc);
      return false;
    }
    int i = 0;
    while (bin) {
      intervals[i] = bin->valuedouble;
      if (!cJSON_IsNumber(bin)) {
        taosMemoryFree(intervals);
        cJSON_Delete(binDesc);
        return false;
      }
      if (i != 0 && intervals[i] <= intervals[i - 1]) {
        taosMemoryFree(intervals);
        cJSON_Delete(binDesc);
        return false;
      }
      bin = bin->next;
      i++;
    }
  } else {
    cJSON_Delete(binDesc);
    return false;
  }

  pInfo->numOfBins = numOfBins - 1;
  pInfo->normalized = normalized;
  for (int32_t i = 0; i < pInfo->numOfBins; ++i) {
    pInfo->bins[i].lower = intervals[i] < intervals[i + 1] ? intervals[i] : intervals[i + 1];
    pInfo->bins[i].upper = intervals[i + 1] > intervals[i] ? intervals[i + 1] : intervals[i];
    pInfo->bins[i].count = 0;
  }

  taosMemoryFree(intervals);
  cJSON_Delete(binDesc);

  return true;
}

bool histogramFunctionSetup(SqlFunctionCtx* pCtx, SResultRowEntryInfo* pResultInfo) {
  if (!functionSetup(pCtx, pResultInfo)) {
    return false;
  }

  SHistoFuncInfo* pInfo = GET_ROWCELL_INTERBUF(pResultInfo);
  pInfo->numOfBins = 0;
  pInfo->totalCount = 0;
  pInfo->normalized = 0;

  char*  binTypeStr = strndup(varDataVal(pCtx->param[1].param.pz), varDataLen(pCtx->param[1].param.pz));
  int8_t binType = getHistogramBinType(binTypeStr);
  taosMemoryFree(binTypeStr);

  if (binType == UNKNOWN_BIN) {
    return false;
  }
  char*   binDesc = strndup(varDataVal(pCtx->param[2].param.pz), varDataLen(pCtx->param[2].param.pz));
  int64_t normalized = pCtx->param[3].param.i;
  if (normalized != 0 && normalized != 1) {
    taosMemoryFree(binDesc);
    return false;
  }
  if (!getHistogramBinDesc(pInfo, binDesc, binType, (bool)normalized)) {
    taosMemoryFree(binDesc);
    return false;
  }
  taosMemoryFree(binDesc);

  return true;
}

static int32_t histogramFunctionImpl(SqlFunctionCtx* pCtx, bool isPartial) {
  SHistoFuncInfo* pInfo = GET_ROWCELL_INTERBUF(GET_RES_INFO(pCtx));

  SInputColumnInfoData* pInput = &pCtx->input;
  SColumnInfoData*      pCol = pInput->pData[0];

  int32_t type = pInput->pData[0]->info.type;

  int32_t start = pInput->startRowIndex;
  int32_t numOfRows = pInput->numOfRows;

  int32_t numOfElems = 0;
  for (int32_t i = start; i < numOfRows + start; ++i) {
    if (pCol->hasNull && colDataIsNull_f(pCol->nullbitmap, i)) {
      continue;
    }

    numOfElems++;

    char*  data = colDataGetData(pCol, i);
    double v;
    GET_TYPED_DATA(v, double, type, data);

    for (int32_t k = 0; k < pInfo->numOfBins; ++k) {
      if (v > pInfo->bins[k].lower && v <= pInfo->bins[k].upper) {
        pInfo->bins[k].count++;
        pInfo->totalCount++;
        break;
      }
    }
  }

  if (!isPartial) {
    GET_RES_INFO(pCtx)->numOfRes = pInfo->numOfBins;
  } else {
    GET_RES_INFO(pCtx)->numOfRes = 1;
  }
  return TSDB_CODE_SUCCESS;
}

int32_t histogramFunction(SqlFunctionCtx* pCtx) { return histogramFunctionImpl(pCtx, false); }

int32_t histogramFunctionPartial(SqlFunctionCtx* pCtx) { return histogramFunctionImpl(pCtx, true); }

static void histogramTransferInfo(SHistoFuncInfo* pInput, SHistoFuncInfo* pOutput) {
  pOutput->normalized = pInput->normalized;
  pOutput->numOfBins = pInput->numOfBins;
  pOutput->totalCount += pInput->totalCount;
  for (int32_t k = 0; k < pOutput->numOfBins; ++k) {
    pOutput->bins[k].lower = pInput->bins[k].lower;
    pOutput->bins[k].upper = pInput->bins[k].upper;
    pOutput->bins[k].count += pInput->bins[k].count;
  }
}

int32_t histogramFunctionMerge(SqlFunctionCtx* pCtx) {
  SInputColumnInfoData* pInput = &pCtx->input;
  SColumnInfoData*      pCol = pInput->pData[0];
  if (pCol->info.type != TSDB_DATA_TYPE_BINARY) {
    return TSDB_CODE_FUNC_FUNTION_PARA_TYPE;
  }

  SHistoFuncInfo* pInfo = GET_ROWCELL_INTERBUF(GET_RES_INFO(pCtx));

  int32_t start = pInput->startRowIndex;

  for (int32_t i = start; i < start + pInput->numOfRows; ++i) {
    char*           data = colDataGetData(pCol, i);
    SHistoFuncInfo* pInputInfo = (SHistoFuncInfo*)varDataVal(data);
    histogramTransferInfo(pInputInfo, pInfo);
  }

  SET_VAL(GET_RES_INFO(pCtx), pInfo->numOfBins, pInfo->numOfBins);
  return TSDB_CODE_SUCCESS;
}

int32_t histogramFinalize(SqlFunctionCtx* pCtx, SSDataBlock* pBlock) {
  SResultRowEntryInfo* pResInfo = GET_RES_INFO(pCtx);
  SHistoFuncInfo*      pInfo = GET_ROWCELL_INTERBUF(GET_RES_INFO(pCtx));
  int32_t              slotId = pCtx->pExpr->base.resSchema.slotId;
  SColumnInfoData*     pCol = taosArrayGet(pBlock->pDataBlock, slotId);

  int32_t currentRow = pBlock->info.rows;

  if (pInfo->normalized) {
    for (int32_t k = 0; k < pResInfo->numOfRes; ++k) {
      if (pInfo->totalCount != 0) {
        pInfo->bins[k].percentage = pInfo->bins[k].count / (double)pInfo->totalCount;
      } else {
        pInfo->bins[k].percentage = 0;
      }
    }
  }

  for (int32_t i = 0; i < pResInfo->numOfRes; ++i) {
    int32_t len;
    char    buf[512] = {0};
    if (!pInfo->normalized) {
      len = sprintf(varDataVal(buf), "{\"lower_bin\":%g, \"upper_bin\":%g, \"count\":%" PRId64 "}",
                    pInfo->bins[i].lower, pInfo->bins[i].upper, pInfo->bins[i].count);
    } else {
      len = sprintf(varDataVal(buf), "{\"lower_bin\":%g, \"upper_bin\":%g, \"count\":%lf}", pInfo->bins[i].lower,
                    pInfo->bins[i].upper, pInfo->bins[i].percentage);
    }
    varDataSetLen(buf, len);
    colDataSetVal(pCol, currentRow, buf, false);
    currentRow++;
  }

  return pResInfo->numOfRes;
}

int32_t histogramPartialFinalize(SqlFunctionCtx* pCtx, SSDataBlock* pBlock) {
  SResultRowEntryInfo* pResInfo = GET_RES_INFO(pCtx);
  SHistoFuncInfo*      pInfo = GET_ROWCELL_INTERBUF(GET_RES_INFO(pCtx));
  int32_t              resultBytes = getHistogramInfoSize();
  char*                res = taosMemoryCalloc(resultBytes + VARSTR_HEADER_SIZE, sizeof(char));

  memcpy(varDataVal(res), pInfo, resultBytes);
  varDataSetLen(res, resultBytes);

  int32_t          slotId = pCtx->pExpr->base.resSchema.slotId;
  SColumnInfoData* pCol = taosArrayGet(pBlock->pDataBlock, slotId);

  colDataSetVal(pCol, pBlock->info.rows, res, false);

  taosMemoryFree(res);
  return pResInfo->numOfRes;
}

int32_t histogramCombine(SqlFunctionCtx* pDestCtx, SqlFunctionCtx* pSourceCtx) {
  SResultRowEntryInfo* pDResInfo = GET_RES_INFO(pDestCtx);
  SHistoFuncInfo*      pDBuf = GET_ROWCELL_INTERBUF(pDResInfo);

  SResultRowEntryInfo* pSResInfo = GET_RES_INFO(pSourceCtx);
  SHistoFuncInfo*      pSBuf = GET_ROWCELL_INTERBUF(pSResInfo);

  histogramTransferInfo(pSBuf, pDBuf);
  pDResInfo->numOfRes = TMAX(pDResInfo->numOfRes, pSResInfo->numOfRes);
  pDResInfo->isNullRes &= pSResInfo->isNullRes;
  return TSDB_CODE_SUCCESS;
}

int32_t getHLLInfoSize() { return (int32_t)sizeof(SHLLInfo); }

bool getHLLFuncEnv(SFunctionNode* UNUSED_PARAM(pFunc), SFuncExecEnv* pEnv) {
  pEnv->calcMemSize = sizeof(SHLLInfo);
  return true;
}

static uint8_t hllCountNum(void* data, int32_t bytes, int32_t* buk) {
  uint64_t hash = MurmurHash3_64(data, bytes);
  int32_t  index = hash & HLL_BUCKET_MASK;
  hash >>= HLL_BUCKET_BITS;
  hash |= ((uint64_t)1 << HLL_DATA_BITS);
  uint64_t bit = 1;
  uint8_t  count = 1;
  while ((hash & bit) == 0) {
    count++;
    bit <<= 1;
  }
  *buk = index;
  return count;
}

static void hllBucketHisto(uint8_t* buckets, int32_t* bucketHisto) {
  uint64_t* word = (uint64_t*)buckets;
  uint8_t*  bytes;

  for (int32_t j = 0; j < HLL_BUCKETS >> 3; j++) {
    if (*word == 0) {
      bucketHisto[0] += 8;
    } else {
      bytes = (uint8_t*)word;
      bucketHisto[bytes[0]]++;
      bucketHisto[bytes[1]]++;
      bucketHisto[bytes[2]]++;
      bucketHisto[bytes[3]]++;
      bucketHisto[bytes[4]]++;
      bucketHisto[bytes[5]]++;
      bucketHisto[bytes[6]]++;
      bucketHisto[bytes[7]]++;
    }
    word++;
  }
}
static double hllTau(double x) {
  if (x == 0. || x == 1.) return 0.;
  double zPrime;
  double y = 1.0;
  double z = 1 - x;
  do {
    x = sqrt(x);
    zPrime = z;
    y *= 0.5;
    z -= pow(1 - x, 2) * y;
  } while (zPrime != z);
  return z / 3;
}

static double hllSigma(double x) {
  if (x == 1.0) return INFINITY;
  double zPrime;
  double y = 1;
  double z = x;
  do {
    x *= x;
    zPrime = z;
    z += x * y;
    y += y;
  } while (zPrime != z);
  return z;
}

// estimate the cardinality, the algorithm refer this paper: "New cardinality estimation algorithms for HyperLogLog
// sketches"
static uint64_t hllCountCnt(uint8_t* buckets) {
  double  m = HLL_BUCKETS;
  int32_t buckethisto[64] = {0};
  hllBucketHisto(buckets, buckethisto);

  double z = m * hllTau((m - buckethisto[HLL_DATA_BITS + 1]) / (double)m);
  for (int j = HLL_DATA_BITS; j >= 1; --j) {
    z += buckethisto[j];
    z *= 0.5;
  }

  z += m * hllSigma(buckethisto[0] / (double)m);
  double E = (double)llroundl(HLL_ALPHA_INF * m * m / z);

  return (uint64_t)E;
}

int32_t hllFunction(SqlFunctionCtx* pCtx) {
  SHLLInfo* pInfo = GET_ROWCELL_INTERBUF(GET_RES_INFO(pCtx));

  SInputColumnInfoData* pInput = &pCtx->input;
  SColumnInfoData*      pCol = pInput->pData[0];

  int32_t type = pCol->info.type;
  int32_t bytes = pCol->info.bytes;

  int32_t start = pInput->startRowIndex;
  int32_t numOfRows = pInput->numOfRows;

  int32_t numOfElems = 0;
  if (IS_NULL_TYPE(type)) {
    goto _hll_over;
  }

  for (int32_t i = start; i < numOfRows + start; ++i) {
    if (pCol->hasNull && colDataIsNull_s(pCol, i)) {
      continue;
    }

    numOfElems++;

    char* data = colDataGetData(pCol, i);
    if (IS_VAR_DATA_TYPE(type)) {
      bytes = varDataLen(data);
      data = varDataVal(data);
    }

    int32_t index = 0;
    uint8_t count = hllCountNum(data, bytes, &index);
    uint8_t oldcount = pInfo->buckets[index];
    if (count > oldcount) {
      pInfo->buckets[index] = count;
    }
  }

_hll_over:
  pInfo->totalCount += numOfElems;

  if (pInfo->totalCount == 0 && !tsCountAlwaysReturnValue) {
    SET_VAL(GET_RES_INFO(pCtx), 0, 1);
  } else {
    SET_VAL(GET_RES_INFO(pCtx), 1, 1);
  }

  return TSDB_CODE_SUCCESS;
}

static void hllTransferInfo(SHLLInfo* pInput, SHLLInfo* pOutput) {
  for (int32_t k = 0; k < HLL_BUCKETS; ++k) {
    if (pOutput->buckets[k] < pInput->buckets[k]) {
      pOutput->buckets[k] = pInput->buckets[k];
    }
  }
  pOutput->totalCount += pInput->totalCount;
}

int32_t hllFunctionMerge(SqlFunctionCtx* pCtx) {
  SInputColumnInfoData* pInput = &pCtx->input;
  SColumnInfoData*      pCol = pInput->pData[0];

  if (pCol->info.type != TSDB_DATA_TYPE_BINARY) {
    return TSDB_CODE_SUCCESS;
  }

  SHLLInfo* pInfo = GET_ROWCELL_INTERBUF(GET_RES_INFO(pCtx));

  int32_t start = pInput->startRowIndex;

  for (int32_t i = start; i < start + pInput->numOfRows; ++i) {
    char*     data = colDataGetData(pCol, i);
    SHLLInfo* pInputInfo = (SHLLInfo*)varDataVal(data);
    hllTransferInfo(pInputInfo, pInfo);
  }

  if (pInfo->totalCount == 0 && !tsCountAlwaysReturnValue) {
    SET_VAL(GET_RES_INFO(pCtx), 0, 1);
  } else {
    SET_VAL(GET_RES_INFO(pCtx), 1, 1);
  }

  return TSDB_CODE_SUCCESS;
}

int32_t hllFinalize(SqlFunctionCtx* pCtx, SSDataBlock* pBlock) {
  SResultRowEntryInfo* pInfo = GET_RES_INFO(pCtx);

  SHLLInfo* pHllInfo = GET_ROWCELL_INTERBUF(GET_RES_INFO(pCtx));
  pHllInfo->result = hllCountCnt(pHllInfo->buckets);
  if (tsCountAlwaysReturnValue && pHllInfo->result == 0) {
    pInfo->numOfRes = 1;
  }

  return functionFinalize(pCtx, pBlock);
}

int32_t hllPartialFinalize(SqlFunctionCtx* pCtx, SSDataBlock* pBlock) {
  SResultRowEntryInfo* pResInfo = GET_RES_INFO(pCtx);
  SHLLInfo*            pInfo = GET_ROWCELL_INTERBUF(GET_RES_INFO(pCtx));
  int32_t              resultBytes = getHLLInfoSize();
  char*                res = taosMemoryCalloc(resultBytes + VARSTR_HEADER_SIZE, sizeof(char));

  memcpy(varDataVal(res), pInfo, resultBytes);
  varDataSetLen(res, resultBytes);

  int32_t          slotId = pCtx->pExpr->base.resSchema.slotId;
  SColumnInfoData* pCol = taosArrayGet(pBlock->pDataBlock, slotId);

  colDataSetVal(pCol, pBlock->info.rows, res, false);

  taosMemoryFree(res);
  return pResInfo->numOfRes;
}

int32_t hllCombine(SqlFunctionCtx* pDestCtx, SqlFunctionCtx* pSourceCtx) {
  SResultRowEntryInfo* pDResInfo = GET_RES_INFO(pDestCtx);
  SHLLInfo*            pDBuf = GET_ROWCELL_INTERBUF(pDResInfo);

  SResultRowEntryInfo* pSResInfo = GET_RES_INFO(pSourceCtx);
  SHLLInfo*            pSBuf = GET_ROWCELL_INTERBUF(pSResInfo);

  hllTransferInfo(pSBuf, pDBuf);
  pDResInfo->numOfRes = TMAX(pDResInfo->numOfRes, pSResInfo->numOfRes);
  pDResInfo->isNullRes &= pSResInfo->isNullRes;
  return TSDB_CODE_SUCCESS;
}

bool getStateFuncEnv(SFunctionNode* UNUSED_PARAM(pFunc), SFuncExecEnv* pEnv) {
  pEnv->calcMemSize = sizeof(SStateInfo);
  return true;
}

static int8_t getStateOpType(char* opStr) {
  int8_t opType;
  if (strncasecmp(opStr, "LT", 2) == 0) {
    opType = STATE_OPER_LT;
  } else if (strncasecmp(opStr, "GT", 2) == 0) {
    opType = STATE_OPER_GT;
  } else if (strncasecmp(opStr, "LE", 2) == 0) {
    opType = STATE_OPER_LE;
  } else if (strncasecmp(opStr, "GE", 2) == 0) {
    opType = STATE_OPER_GE;
  } else if (strncasecmp(opStr, "NE", 2) == 0) {
    opType = STATE_OPER_NE;
  } else if (strncasecmp(opStr, "EQ", 2) == 0) {
    opType = STATE_OPER_EQ;
  } else {
    opType = STATE_OPER_INVALID;
  }

  return opType;
}

static bool checkStateOp(int8_t op, SColumnInfoData* pCol, int32_t index, SVariant param) {
  char* data = colDataGetData(pCol, index);
  switch (pCol->info.type) {
    case TSDB_DATA_TYPE_TINYINT: {
      int8_t v = *(int8_t*)data;
      STATE_COMP(op, v, param);
      break;
    }
    case TSDB_DATA_TYPE_UTINYINT: {
      uint8_t v = *(uint8_t*)data;
      STATE_COMP(op, v, param);
      break;
    }
    case TSDB_DATA_TYPE_SMALLINT: {
      int16_t v = *(int16_t*)data;
      STATE_COMP(op, v, param);
      break;
    }
    case TSDB_DATA_TYPE_USMALLINT: {
      uint16_t v = *(uint16_t*)data;
      STATE_COMP(op, v, param);
      break;
    }
    case TSDB_DATA_TYPE_INT: {
      int32_t v = *(int32_t*)data;
      STATE_COMP(op, v, param);
      break;
    }
    case TSDB_DATA_TYPE_UINT: {
      uint32_t v = *(uint32_t*)data;
      STATE_COMP(op, v, param);
      break;
    }
    case TSDB_DATA_TYPE_BIGINT: {
      int64_t v = *(int64_t*)data;
      STATE_COMP(op, v, param);
      break;
    }
    case TSDB_DATA_TYPE_UBIGINT: {
      uint64_t v = *(uint64_t*)data;
      STATE_COMP(op, v, param);
      break;
    }
    case TSDB_DATA_TYPE_FLOAT: {
      float v = *(float*)data;
      STATE_COMP(op, v, param);
      break;
    }
    case TSDB_DATA_TYPE_DOUBLE: {
      double v = *(double*)data;
      STATE_COMP(op, v, param);
      break;
    }
    default: {
      return false;
    }
  }
  return false;
}

int32_t stateCountFunction(SqlFunctionCtx* pCtx) {
  SResultRowEntryInfo* pResInfo = GET_RES_INFO(pCtx);
  SStateInfo*          pInfo = GET_ROWCELL_INTERBUF(pResInfo);

  SInputColumnInfoData* pInput = &pCtx->input;
  TSKEY*                tsList = (int64_t*)pInput->pPTS->pData;

  SColumnInfoData* pInputCol = pInput->pData[0];

  int32_t          numOfElems = 0;
  SColumnInfoData* pOutput = (SColumnInfoData*)pCtx->pOutput;

  int8_t op = getStateOpType(varDataVal(pCtx->param[1].param.pz));
  if (STATE_OPER_INVALID == op) {
    return 0;
  }

  for (int32_t i = pInput->startRowIndex; i < pInput->numOfRows + pInput->startRowIndex; i += 1) {
    if (pInfo->isPrevTsSet == true && tsList[i] == pInfo->prevTs) {
      return TSDB_CODE_FUNC_DUP_TIMESTAMP;
    } else {
      pInfo->prevTs = tsList[i];
    }

    pInfo->isPrevTsSet = true;
    numOfElems++;

    if (colDataIsNull_f(pInputCol->nullbitmap, i)) {
      colDataSetNULL(pOutput, i);
      // handle selectivity
      if (pCtx->subsidiaries.num > 0) {
        appendSelectivityValue(pCtx, i, pCtx->offset + numOfElems - 1);
      }
      continue;
    }

    bool ret = checkStateOp(op, pInputCol, i, pCtx->param[2].param);

    int64_t output = -1;
    if (ret) {
      output = ++pInfo->count;
    } else {
      pInfo->count = 0;
    }
    colDataSetVal(pOutput, pCtx->offset + numOfElems - 1, (char*)&output, false);

    // handle selectivity
    if (pCtx->subsidiaries.num > 0) {
      appendSelectivityValue(pCtx, i, pCtx->offset + numOfElems - 1);
    }
  }

  pResInfo->numOfRes = numOfElems;
  return TSDB_CODE_SUCCESS;
}

int32_t stateDurationFunction(SqlFunctionCtx* pCtx) {
  SResultRowEntryInfo* pResInfo = GET_RES_INFO(pCtx);
  SStateInfo*          pInfo = GET_ROWCELL_INTERBUF(pResInfo);

  SInputColumnInfoData* pInput = &pCtx->input;
  TSKEY*                tsList = (int64_t*)pInput->pPTS->pData;

  SColumnInfoData* pInputCol = pInput->pData[0];

  int32_t          numOfElems = 0;
  SColumnInfoData* pOutput = (SColumnInfoData*)pCtx->pOutput;

  // TODO: process timeUnit for different db precisions
  int32_t timeUnit = 1;
  if (pCtx->numOfParams == 5) {  // TODO: param number incorrect
    timeUnit = pCtx->param[3].param.i;
  }

  int8_t op = getStateOpType(varDataVal(pCtx->param[1].param.pz));
  if (STATE_OPER_INVALID == op) {
    return TSDB_CODE_INVALID_PARA;
  }

  for (int32_t i = pInput->startRowIndex; i < pInput->numOfRows + pInput->startRowIndex; i += 1) {
    if (pInfo->isPrevTsSet == true && tsList[i] == pInfo->prevTs) {
      return TSDB_CODE_FUNC_DUP_TIMESTAMP;
    } else {
      pInfo->prevTs = tsList[i];
    }

    pInfo->isPrevTsSet = true;
    numOfElems++;

    if (colDataIsNull_f(pInputCol->nullbitmap, i)) {
      colDataSetNULL(pOutput, i);
      // handle selectivity
      if (pCtx->subsidiaries.num > 0) {
        appendSelectivityValue(pCtx, i, pCtx->offset + numOfElems - 1);
      }
      continue;
    }

    bool    ret = checkStateOp(op, pInputCol, i, pCtx->param[2].param);
    int64_t output = -1;
    if (ret) {
      if (pInfo->durationStart == 0) {
        output = 0;
        pInfo->durationStart = tsList[i];
      } else {
        output = (tsList[i] - pInfo->durationStart) / timeUnit;
      }
    } else {
      pInfo->durationStart = 0;
    }
    colDataSetVal(pOutput, pCtx->offset + numOfElems - 1, (char*)&output, false);

    // handle selectivity
    if (pCtx->subsidiaries.num > 0) {
      appendSelectivityValue(pCtx, i, pCtx->offset + numOfElems - 1);
    }
  }

  pResInfo->numOfRes = numOfElems;
  return TSDB_CODE_SUCCESS;
}

bool getCsumFuncEnv(SFunctionNode* UNUSED_PARAM(pFunc), SFuncExecEnv* pEnv) {
  pEnv->calcMemSize = sizeof(SSumRes);
  return true;
}

int32_t csumFunction(SqlFunctionCtx* pCtx) {
  SResultRowEntryInfo* pResInfo = GET_RES_INFO(pCtx);
  SSumRes*             pSumRes = GET_ROWCELL_INTERBUF(pResInfo);

  SInputColumnInfoData* pInput = &pCtx->input;
  TSKEY*                tsList = (int64_t*)pInput->pPTS->pData;

  SColumnInfoData* pInputCol = pInput->pData[0];
  SColumnInfoData* pOutput = (SColumnInfoData*)pCtx->pOutput;

  int32_t numOfElems = 0;
  int32_t type = pInputCol->info.type;
  int32_t startOffset = pCtx->offset;
  for (int32_t i = pInput->startRowIndex; i < pInput->numOfRows + pInput->startRowIndex; i += 1) {
    if (pSumRes->isPrevTsSet == true && tsList[i] == pSumRes->prevTs) {
      return TSDB_CODE_FUNC_DUP_TIMESTAMP;
    } else {
      pSumRes->prevTs = tsList[i];
    }
    pSumRes->isPrevTsSet = true;

    int32_t pos = startOffset + numOfElems;
    if (colDataIsNull_f(pInputCol->nullbitmap, i)) {
      // colDataSetNULL(pOutput, i);
      continue;
    }

    char* data = colDataGetData(pInputCol, i);
    if (IS_SIGNED_NUMERIC_TYPE(type)) {
      int64_t v;
      GET_TYPED_DATA(v, int64_t, type, data);
      pSumRes->isum += v;
      colDataSetVal(pOutput, pos, (char*)&pSumRes->isum, false);
    } else if (IS_UNSIGNED_NUMERIC_TYPE(type)) {
      uint64_t v;
      GET_TYPED_DATA(v, uint64_t, type, data);
      pSumRes->usum += v;
      colDataSetVal(pOutput, pos, (char*)&pSumRes->usum, false);
    } else if (IS_FLOAT_TYPE(type)) {
      double v;
      GET_TYPED_DATA(v, double, type, data);
      pSumRes->dsum += v;
      // check for overflow
      if (isinf(pSumRes->dsum) || isnan(pSumRes->dsum)) {
        colDataSetNULL(pOutput, pos);
      } else {
        colDataSetVal(pOutput, pos, (char*)&pSumRes->dsum, false);
      }
    }

    // handle selectivity
    if (pCtx->subsidiaries.num > 0) {
      appendSelectivityValue(pCtx, i, pos);
    }

    numOfElems++;
  }

  pResInfo->numOfRes = numOfElems;
  return TSDB_CODE_SUCCESS;
}

bool getMavgFuncEnv(SFunctionNode* UNUSED_PARAM(pFunc), SFuncExecEnv* pEnv) {
  pEnv->calcMemSize = sizeof(SMavgInfo) + MAVG_MAX_POINTS_NUM * sizeof(double);
  return true;
}

bool mavgFunctionSetup(SqlFunctionCtx* pCtx, SResultRowEntryInfo* pResultInfo) {
  if (!functionSetup(pCtx, pResultInfo)) {
    return false;
  }

  SMavgInfo* pInfo = GET_ROWCELL_INTERBUF(pResultInfo);
  pInfo->pos = 0;
  pInfo->sum = 0;
  pInfo->prevTs = -1;
  pInfo->isPrevTsSet = false;
  pInfo->numOfPoints = pCtx->param[1].param.i;
  if (pInfo->numOfPoints < 1 || pInfo->numOfPoints > MAVG_MAX_POINTS_NUM) {
    return false;
  }
  pInfo->pointsMeet = false;

  return true;
}

int32_t mavgFunction(SqlFunctionCtx* pCtx) {
  SResultRowEntryInfo* pResInfo = GET_RES_INFO(pCtx);
  SMavgInfo*           pInfo = GET_ROWCELL_INTERBUF(pResInfo);

  SInputColumnInfoData* pInput = &pCtx->input;
  TSKEY*                tsList = (int64_t*)pInput->pPTS->pData;

  SColumnInfoData* pInputCol = pInput->pData[0];
  SColumnInfoData* pTsOutput = pCtx->pTsOutput;
  SColumnInfoData* pOutput = (SColumnInfoData*)pCtx->pOutput;

  int32_t numOfElems = 0;
  int32_t type = pInputCol->info.type;
  int32_t startOffset = pCtx->offset;
  for (int32_t i = pInput->startRowIndex; i < pInput->numOfRows + pInput->startRowIndex; i += 1) {
    if (pInfo->isPrevTsSet == true && tsList[i] == pInfo->prevTs) {
      return TSDB_CODE_FUNC_DUP_TIMESTAMP;
    } else {
      pInfo->prevTs = tsList[i];
    }
    pInfo->isPrevTsSet = true;

    int32_t pos = startOffset + numOfElems;
    if (colDataIsNull_f(pInputCol->nullbitmap, i)) {
      // colDataSetNULL(pOutput, i);
      continue;
    }

    char*  data = colDataGetData(pInputCol, i);
    double v;
    GET_TYPED_DATA(v, double, type, data);

    if (!pInfo->pointsMeet && (pInfo->pos < pInfo->numOfPoints - 1)) {
      pInfo->points[pInfo->pos] = v;
      pInfo->sum += v;
    } else {
      if (!pInfo->pointsMeet && (pInfo->pos == pInfo->numOfPoints - 1)) {
        pInfo->sum += v;
        pInfo->pointsMeet = true;
      } else {
        pInfo->sum = pInfo->sum + v - pInfo->points[pInfo->pos];
      }

      pInfo->points[pInfo->pos] = v;
      double result = pInfo->sum / pInfo->numOfPoints;
      // check for overflow
      if (isinf(result) || isnan(result)) {
        colDataSetNULL(pOutput, pos);
      } else {
        colDataSetVal(pOutput, pos, (char*)&result, false);
      }

      // handle selectivity
      if (pCtx->subsidiaries.num > 0) {
        appendSelectivityValue(pCtx, i, pos);
      }

      numOfElems++;
    }

    pInfo->pos++;
    if (pInfo->pos == pInfo->numOfPoints) {
      pInfo->pos = 0;
    }
  }

  pResInfo->numOfRes = numOfElems;
  return TSDB_CODE_SUCCESS;
}

static SSampleInfo* getSampleOutputInfo(SqlFunctionCtx* pCtx) {
  SResultRowEntryInfo* pResInfo = GET_RES_INFO(pCtx);
  SSampleInfo*         pInfo = GET_ROWCELL_INTERBUF(pResInfo);

  pInfo->data = (char*)pInfo + sizeof(SSampleInfo);
  pInfo->tuplePos = (STuplePos*)((char*)pInfo + sizeof(SSampleInfo) + pInfo->samples * pInfo->colBytes);

  return pInfo;
}

bool getSampleFuncEnv(SFunctionNode* pFunc, SFuncExecEnv* pEnv) {
  SColumnNode* pCol = (SColumnNode*)nodesListGetNode(pFunc->pParameterList, 0);
  SValueNode*  pVal = (SValueNode*)nodesListGetNode(pFunc->pParameterList, 1);
  int32_t      numOfSamples = pVal->datum.i;
  pEnv->calcMemSize = sizeof(SSampleInfo) + numOfSamples * (pCol->node.resType.bytes + sizeof(STuplePos));
  return true;
}

bool sampleFunctionSetup(SqlFunctionCtx* pCtx, SResultRowEntryInfo* pResultInfo) {
  if (!functionSetup(pCtx, pResultInfo)) {
    return false;
  }

  taosSeedRand(taosSafeRand());

  SSampleInfo* pInfo = GET_ROWCELL_INTERBUF(pResultInfo);
  pInfo->samples = pCtx->param[1].param.i;
  pInfo->totalPoints = 0;
  pInfo->numSampled = 0;
  pInfo->colType = pCtx->resDataInfo.type;
  pInfo->colBytes = pCtx->resDataInfo.bytes;
  pInfo->nullTuplePos.pageId = -1;
  pInfo->nullTupleSaved = false;
  pInfo->data = (char*)pInfo + sizeof(SSampleInfo);
  pInfo->tuplePos = (STuplePos*)((char*)pInfo + sizeof(SSampleInfo) + pInfo->samples * pInfo->colBytes);

  return true;
}

static void sampleAssignResult(SSampleInfo* pInfo, char* data, int32_t index) {
  assignVal(pInfo->data + index * pInfo->colBytes, data, pInfo->colBytes, pInfo->colType);
}

static int32_t doReservoirSample(SqlFunctionCtx* pCtx, SSampleInfo* pInfo, char* data, int32_t index) {
  pInfo->totalPoints++;
  if (pInfo->numSampled < pInfo->samples) {
    sampleAssignResult(pInfo, data, pInfo->numSampled);
    if (pCtx->subsidiaries.num > 0) {
      int32_t code = saveTupleData(pCtx, index, pCtx->pSrcBlock, &pInfo->tuplePos[pInfo->numSampled]);
      if (code != TSDB_CODE_SUCCESS) {
        return code;
      }
    }
    pInfo->numSampled++;
  } else {
    int32_t j = taosRand() % (pInfo->totalPoints);
    if (j < pInfo->samples) {
      sampleAssignResult(pInfo, data, j);
      if (pCtx->subsidiaries.num > 0) {
        int32_t code = updateTupleData(pCtx, index, pCtx->pSrcBlock, &pInfo->tuplePos[j]);
        if (code != TSDB_CODE_SUCCESS) {
          return code;
        }
      }
    }
  }

  return TSDB_CODE_SUCCESS;
}

int32_t sampleFunction(SqlFunctionCtx* pCtx) {
  SResultRowEntryInfo* pResInfo = GET_RES_INFO(pCtx);
  SSampleInfo*         pInfo = getSampleOutputInfo(pCtx);

  SInputColumnInfoData* pInput = &pCtx->input;

  SColumnInfoData* pInputCol = pInput->pData[0];
  for (int32_t i = pInput->startRowIndex; i < pInput->numOfRows + pInput->startRowIndex; i += 1) {
    if (colDataIsNull_s(pInputCol, i)) {
      continue;
    }

    char*   data = colDataGetData(pInputCol, i);
    int32_t code = doReservoirSample(pCtx, pInfo, data, i);
    if (code != TSDB_CODE_SUCCESS) {
      return code;
    }
  }

  if (pInfo->numSampled == 0 && pCtx->subsidiaries.num > 0 && !pInfo->nullTupleSaved) {
    int32_t code = saveTupleData(pCtx, pInput->startRowIndex, pCtx->pSrcBlock, &pInfo->nullTuplePos);
    if (code != TSDB_CODE_SUCCESS) {
      return code;
    }
    pInfo->nullTupleSaved = true;
  }

  SET_VAL(pResInfo, pInfo->numSampled, pInfo->numSampled);
  return TSDB_CODE_SUCCESS;
}

int32_t sampleFinalize(SqlFunctionCtx* pCtx, SSDataBlock* pBlock) {
  int32_t              code = TSDB_CODE_SUCCESS;
  SResultRowEntryInfo* pEntryInfo = GET_RES_INFO(pCtx);

  SSampleInfo* pInfo = getSampleOutputInfo(pCtx);
  pEntryInfo->complete = true;

  int32_t          slotId = pCtx->pExpr->base.resSchema.slotId;
  SColumnInfoData* pCol = taosArrayGet(pBlock->pDataBlock, slotId);

  int32_t currentRow = pBlock->info.rows;
  if (pInfo->numSampled == 0) {
    colDataSetNULL(pCol, currentRow);
    code = setSelectivityValue(pCtx, pBlock, &pInfo->nullTuplePos, currentRow);
    return code;
  }
  for (int32_t i = 0; i < pInfo->numSampled; ++i) {
    colDataSetVal(pCol, currentRow + i, pInfo->data + i * pInfo->colBytes, false);
    code = setSelectivityValue(pCtx, pBlock, &pInfo->tuplePos[i], currentRow + i);
  }

  return code;
}

bool getTailFuncEnv(SFunctionNode* pFunc, SFuncExecEnv* pEnv) {
#if 0
  SColumnNode* pCol = (SColumnNode*)nodesListGetNode(pFunc->pParameterList, 0);
  SValueNode*  pVal = (SValueNode*)nodesListGetNode(pFunc->pParameterList, 1);
  int32_t      numOfPoints = pVal->datum.i;
  pEnv->calcMemSize = sizeof(STailInfo) + numOfPoints * (POINTER_BYTES + sizeof(STailItem) + pCol->node.resType.bytes);
#endif
  return true;
}

bool tailFunctionSetup(SqlFunctionCtx* pCtx, SResultRowEntryInfo* pResultInfo) {
#if 0
  if (!functionSetup(pCtx, pResultInfo)) {
    return false;
  }

  STailInfo* pInfo = GET_ROWCELL_INTERBUF(pResultInfo);
  pInfo->numAdded = 0;
  pInfo->numOfPoints = pCtx->param[1].param.i;
  if (pCtx->numOfParams == 4) {
    pInfo->offset = pCtx->param[2].param.i;
  } else {
    pInfo->offset = 0;
  }
  pInfo->colType = pCtx->resDataInfo.type;
  pInfo->colBytes = pCtx->resDataInfo.bytes;
  if ((pInfo->numOfPoints < 1 || pInfo->numOfPoints > TAIL_MAX_POINTS_NUM) ||
      (pInfo->numOfPoints < 0 || pInfo->numOfPoints > TAIL_MAX_OFFSET)) {
    return false;
  }

  pInfo->pItems = (STailItem**)((char*)pInfo + sizeof(STailInfo));
  char* pItem = (char*)pInfo->pItems + pInfo->numOfPoints * POINTER_BYTES;

  size_t unitSize = sizeof(STailItem) + pInfo->colBytes;
  for (int32_t i = 0; i < pInfo->numOfPoints; ++i) {
    pInfo->pItems[i] = (STailItem*)(pItem + i * unitSize);
    pInfo->pItems[i]->isNull = false;
  }
#endif

  return true;
}

static void tailAssignResult(STailItem* pItem, char* data, int32_t colBytes, TSKEY ts, bool isNull) {
#if 0
  pItem->timestamp = ts;
  if (isNull) {
    pItem->isNull = true;
  } else {
    pItem->isNull = false;
    memcpy(pItem->data, data, colBytes);
  }
#endif
}

#if 0
static int32_t tailCompFn(const void* p1, const void* p2, const void* param) {
  STailItem* d1 = *(STailItem**)p1;
  STailItem* d2 = *(STailItem**)p2;
  return compareInt64Val(&d1->timestamp, &d2->timestamp);
}

static void doTailAdd(STailInfo* pInfo, char* data, TSKEY ts, bool isNull) {
  STailItem** pList = pInfo->pItems;
  if (pInfo->numAdded < pInfo->numOfPoints) {
    tailAssignResult(pList[pInfo->numAdded], data, pInfo->colBytes, ts, isNull);
    taosheapsort((void*)pList, sizeof(STailItem**), pInfo->numAdded + 1, NULL, tailCompFn, 0);
    pInfo->numAdded++;
  } else if (pList[0]->timestamp < ts) {
    tailAssignResult(pList[0], data, pInfo->colBytes, ts, isNull);
    taosheapadjust((void*)pList, sizeof(STailItem**), 0, pInfo->numOfPoints - 1, NULL, tailCompFn, NULL, 0);
  }
}
#endif

int32_t tailFunction(SqlFunctionCtx* pCtx) {
#if 0
  SResultRowEntryInfo* pResInfo = GET_RES_INFO(pCtx);
  STailInfo*           pInfo = GET_ROWCELL_INTERBUF(pResInfo);

  SInputColumnInfoData* pInput = &pCtx->input;
  TSKEY*                tsList = (int64_t*)pInput->pPTS->pData;

  SColumnInfoData* pInputCol = pInput->pData[0];
  SColumnInfoData* pOutput = (SColumnInfoData*)pCtx->pOutput;

  int32_t startOffset = pCtx->offset;
  if (pInfo->offset >= pInput->numOfRows) {
    return 0;
  } else {
    pInfo->numOfPoints = TMIN(pInfo->numOfPoints, pInput->numOfRows - pInfo->offset);
  }
  for (int32_t i = pInput->startRowIndex; i < pInput->numOfRows + pInput->startRowIndex - pInfo->offset; i += 1) {
    char* data = colDataGetData(pInputCol, i);
    doTailAdd(pInfo, data, tsList[i], colDataIsNull_s(pInputCol, i));
  }

  taosqsort(pInfo->pItems, pInfo->numOfPoints, POINTER_BYTES, NULL, tailCompFn);

  for (int32_t i = 0; i < pInfo->numOfPoints; ++i) {
    int32_t    pos = startOffset + i;
    STailItem* pItem = pInfo->pItems[i];
    if (pItem->isNull) {
      colDataSetNULL(pOutput, pos);
    } else {
      colDataSetVal(pOutput, pos, pItem->data, false);
    }
  }

  return pInfo->numOfPoints;
#endif
  return 0;
}

int32_t tailFinalize(SqlFunctionCtx* pCtx, SSDataBlock* pBlock) {
#if 0
  SResultRowEntryInfo* pEntryInfo = GET_RES_INFO(pCtx);
  STailInfo*           pInfo = GET_ROWCELL_INTERBUF(pEntryInfo);
  pEntryInfo->complete = true;

  int32_t type = pCtx->input.pData[0]->info.type;
  int32_t slotId = pCtx->pExpr->base.resSchema.slotId;

  SColumnInfoData* pCol = taosArrayGet(pBlock->pDataBlock, slotId);

  // todo assign the tag value and the corresponding row data
  int32_t currentRow = pBlock->info.rows;
  for (int32_t i = 0; i < pEntryInfo->numOfRes; ++i) {
    STailItem* pItem = pInfo->pItems[i];
    colDataSetVal(pCol, currentRow, pItem->data, false);
    currentRow += 1;
  }

  return pEntryInfo->numOfRes;
#endif
  return 0;
}

bool getUniqueFuncEnv(SFunctionNode* pFunc, SFuncExecEnv* pEnv) {
#if 0
  pEnv->calcMemSize = sizeof(SUniqueInfo) + UNIQUE_MAX_RESULT_SIZE;
#endif
  return true;
}

bool uniqueFunctionSetup(SqlFunctionCtx* pCtx, SResultRowEntryInfo* pResInfo) {
#if 0
  if (!functionSetup(pCtx, pResInfo)) {
    return false;
  }

  SUniqueInfo* pInfo = GET_ROWCELL_INTERBUF(pResInfo);
  pInfo->numOfPoints = 0;
  pInfo->colType = pCtx->resDataInfo.type;
  pInfo->colBytes = pCtx->resDataInfo.bytes;
  if (pInfo->pHash != NULL) {
    taosHashClear(pInfo->pHash);
  } else {
    pInfo->pHash = taosHashInit(64, taosGetDefaultHashFunction(TSDB_DATA_TYPE_BINARY), true, HASH_NO_LOCK);
  }
#endif
  return true;
}

#if 0
static void doUniqueAdd(SUniqueInfo* pInfo, char* data, TSKEY ts, bool isNull) {
  // handle null elements
  if (isNull == true) {
    int32_t      size = sizeof(SUniqueItem) + pInfo->colBytes;
    SUniqueItem* pItem = (SUniqueItem*)(pInfo->pItems + pInfo->numOfPoints * size);
    if (pInfo->hasNull == false && pItem->isNull == false) {
      pItem->timestamp = ts;
      pItem->isNull = true;
      pInfo->numOfPoints++;
      pInfo->hasNull = true;
    } else if (pItem->timestamp > ts && pItem->isNull == true) {
      pItem->timestamp = ts;
    }
    return;
  }

  int32_t      hashKeyBytes = IS_VAR_DATA_TYPE(pInfo->colType) ? varDataTLen(data) : pInfo->colBytes;
  SUniqueItem* pHashItem = taosHashGet(pInfo->pHash, data, hashKeyBytes);
  if (pHashItem == NULL) {
    int32_t      size = sizeof(SUniqueItem) + pInfo->colBytes;
    SUniqueItem* pItem = (SUniqueItem*)(pInfo->pItems + pInfo->numOfPoints * size);
    pItem->timestamp = ts;
    memcpy(pItem->data, data, pInfo->colBytes);

    taosHashPut(pInfo->pHash, data, hashKeyBytes, (char*)pItem, sizeof(SUniqueItem*));
    pInfo->numOfPoints++;
  } else if (pHashItem->timestamp > ts) {
    pHashItem->timestamp = ts;
  }
}
#endif

int32_t uniqueFunction(SqlFunctionCtx* pCtx) {
#if 0
  SResultRowEntryInfo* pResInfo = GET_RES_INFO(pCtx);
  SUniqueInfo*         pInfo = GET_ROWCELL_INTERBUF(pResInfo);

  SInputColumnInfoData* pInput = &pCtx->input;
  TSKEY*                tsList = (int64_t*)pInput->pPTS->pData;

  SColumnInfoData* pInputCol = pInput->pData[0];
  SColumnInfoData* pTsOutput = pCtx->pTsOutput;
  SColumnInfoData* pOutput = (SColumnInfoData*)pCtx->pOutput;

  int32_t startOffset = pCtx->offset;
  for (int32_t i = pInput->startRowIndex; i < pInput->numOfRows + pInput->startRowIndex; ++i) {
    char* data = colDataGetData(pInputCol, i);
    doUniqueAdd(pInfo, data, tsList[i], colDataIsNull_s(pInputCol, i));

    if (sizeof(SUniqueInfo) + pInfo->numOfPoints * (sizeof(SUniqueItem) + pInfo->colBytes) >= UNIQUE_MAX_RESULT_SIZE) {
      taosHashCleanup(pInfo->pHash);
      return 0;
    }
  }

  for (int32_t i = 0; i < pInfo->numOfPoints; ++i) {
    SUniqueItem* pItem = (SUniqueItem*)(pInfo->pItems + i * (sizeof(SUniqueItem) + pInfo->colBytes));
    if (pItem->isNull == true) {
      colDataSetNULL(pOutput, i);
    } else {
      colDataSetVal(pOutput, i, pItem->data, false);
    }
    if (pTsOutput != NULL) {
      colDataSetInt64(pTsOutput, i, &pItem->timestamp);
    }
  }

  return pInfo->numOfPoints;
#endif
  return 0;
}

bool getModeFuncEnv(SFunctionNode* pFunc, SFuncExecEnv* pEnv) {
  pEnv->calcMemSize = sizeof(SModeInfo) + MODE_MAX_RESULT_SIZE;
  return true;
}

bool modeFunctionSetup(SqlFunctionCtx* pCtx, SResultRowEntryInfo* pResInfo) {
  if (!functionSetup(pCtx, pResInfo)) {
    return false;
  }

  SModeInfo* pInfo = GET_ROWCELL_INTERBUF(pResInfo);
  pInfo->numOfPoints = 0;
  pInfo->colType = pCtx->resDataInfo.type;
  pInfo->colBytes = pCtx->resDataInfo.bytes;
  if (pInfo->pHash != NULL) {
    taosHashClear(pInfo->pHash);
  } else {
    pInfo->pHash = taosHashInit(64, taosGetDefaultHashFunction(TSDB_DATA_TYPE_BINARY), true, HASH_NO_LOCK);
  }
  pInfo->nullTupleSaved = false;
  pInfo->nullTuplePos.pageId = -1;

  return true;
}

static int32_t doModeAdd(SModeInfo* pInfo, int32_t rowIndex, SqlFunctionCtx* pCtx, char* data) {
  int32_t     hashKeyBytes = IS_STR_DATA_TYPE(pInfo->colType) ? varDataTLen(data) : pInfo->colBytes;
  SModeItem** pHashItem = taosHashGet(pInfo->pHash, data, hashKeyBytes);
  if (pHashItem == NULL) {
    int32_t    size = sizeof(SModeItem) + pInfo->colBytes;
    SModeItem* pItem = (SModeItem*)(pInfo->pItems + pInfo->numOfPoints * size);
    memcpy(pItem->data, data, hashKeyBytes);
    pItem->count += 1;

    if (pCtx->subsidiaries.num > 0) {
      int32_t code = saveTupleData(pCtx, rowIndex, pCtx->pSrcBlock, &pItem->tuplePos);
      if (code != TSDB_CODE_SUCCESS) {
        return code;
      }
    }

    taosHashPut(pInfo->pHash, data, hashKeyBytes, &pItem, sizeof(SModeItem*));
    pInfo->numOfPoints++;
  } else {
    (*pHashItem)->count += 1;
    if (pCtx->subsidiaries.num > 0) {
      int32_t code = updateTupleData(pCtx, rowIndex, pCtx->pSrcBlock, &((*pHashItem)->tuplePos));
      if (code != TSDB_CODE_SUCCESS) {
        return code;
      }
    }
  }

  return TSDB_CODE_SUCCESS;
}

int32_t modeFunction(SqlFunctionCtx* pCtx) {
  SResultRowEntryInfo* pResInfo = GET_RES_INFO(pCtx);
  SModeInfo*           pInfo = GET_ROWCELL_INTERBUF(pResInfo);

  SInputColumnInfoData* pInput = &pCtx->input;

  SColumnInfoData* pInputCol = pInput->pData[0];
  SColumnInfoData* pOutput = (SColumnInfoData*)pCtx->pOutput;

  int32_t numOfElems = 0;
  int32_t startOffset = pCtx->offset;
  for (int32_t i = pInput->startRowIndex; i < pInput->numOfRows + pInput->startRowIndex; ++i) {
    if (colDataIsNull_s(pInputCol, i)) {
      continue;
    }
    numOfElems++;

    char*   data = colDataGetData(pInputCol, i);
    int32_t code = doModeAdd(pInfo, i, pCtx, data);
    if (code != TSDB_CODE_SUCCESS) {
      return code;
    }

    if (sizeof(SModeInfo) + pInfo->numOfPoints * (sizeof(SModeItem) + pInfo->colBytes) >= MODE_MAX_RESULT_SIZE) {
      taosHashCleanup(pInfo->pHash);
      return TSDB_CODE_OUT_OF_MEMORY;
    }
  }

  if (numOfElems == 0 && pCtx->subsidiaries.num > 0 && !pInfo->nullTupleSaved) {
    int32_t code = saveTupleData(pCtx, pInput->startRowIndex, pCtx->pSrcBlock, &pInfo->nullTuplePos);
    if (code != TSDB_CODE_SUCCESS) {
      return code;
    }
    pInfo->nullTupleSaved = true;
  }

  SET_VAL(pResInfo, numOfElems, 1);

  return TSDB_CODE_SUCCESS;
}

int32_t modeFinalize(SqlFunctionCtx* pCtx, SSDataBlock* pBlock) {
  int32_t              code = TSDB_CODE_SUCCESS;
  SResultRowEntryInfo* pResInfo = GET_RES_INFO(pCtx);
  SModeInfo*           pInfo = GET_ROWCELL_INTERBUF(pResInfo);
  int32_t              slotId = pCtx->pExpr->base.resSchema.slotId;
  SColumnInfoData*     pCol = taosArrayGet(pBlock->pDataBlock, slotId);
  int32_t              currentRow = pBlock->info.rows;

  int32_t resIndex = -1;
  int32_t maxCount = 0;
  for (int32_t i = 0; i < pInfo->numOfPoints; ++i) {
    SModeItem* pItem = (SModeItem*)(pInfo->pItems + i * (sizeof(SModeItem) + pInfo->colBytes));
    if (pItem->count >= maxCount) {
      maxCount = pItem->count;
      resIndex = i;
    }
  }

  if (maxCount != 0) {
    SModeItem* pResItem = (SModeItem*)(pInfo->pItems + resIndex * (sizeof(SModeItem) + pInfo->colBytes));
    colDataSetVal(pCol, currentRow, pResItem->data, false);
    code = setSelectivityValue(pCtx, pBlock, &pResItem->tuplePos, currentRow);
  } else {
    colDataSetNULL(pCol, currentRow);
    code = setSelectivityValue(pCtx, pBlock, &pInfo->nullTuplePos, currentRow);
  }

  taosHashCleanup(pInfo->pHash);

  return code;
}

bool getTwaFuncEnv(struct SFunctionNode* pFunc, SFuncExecEnv* pEnv) {
  pEnv->calcMemSize = sizeof(STwaInfo);
  return true;
}

bool twaFunctionSetup(SqlFunctionCtx* pCtx, SResultRowEntryInfo* pResultInfo) {
  if (!functionSetup(pCtx, pResultInfo)) {
    return false;
  }

  STwaInfo* pInfo = GET_ROWCELL_INTERBUF(GET_RES_INFO(pCtx));
  pInfo->isNull = false;
  pInfo->p.key = INT64_MIN;
  pInfo->win = TSWINDOW_INITIALIZER;
  return true;
}

static double twa_get_area(SPoint1 s, SPoint1 e) {
  if (e.key == INT64_MAX || s.key == INT64_MIN) {
    return 0;
  }

  if ((s.val >= 0 && e.val >= 0) || (s.val <= 0 && e.val <= 0)) {
    return (s.val + e.val) * (e.key - s.key) / 2;
  }

  double x = (s.key * e.val - e.key * s.val) / (e.val - s.val);
  double val = (s.val * (x - s.key) + e.val * (e.key - x)) / 2;
  return val;
}

int32_t twaFunction(SqlFunctionCtx* pCtx) {
  SInputColumnInfoData* pInput = &pCtx->input;
  SColumnInfoData*      pInputCol = pInput->pData[0];

  TSKEY* tsList = (int64_t*)pInput->pPTS->pData;

  SResultRowEntryInfo* pResInfo = GET_RES_INFO(pCtx);

  STwaInfo* pInfo = GET_ROWCELL_INTERBUF(pResInfo);
  SPoint1*  last = &pInfo->p;
  int32_t   numOfElems = 0;

  if (IS_NULL_TYPE(pInputCol->info.type)) {
    pInfo->isNull = true;
    goto _twa_over;
  }

  int32_t i = pInput->startRowIndex;
  if (pCtx->start.key != INT64_MIN && last->key == INT64_MIN) {
    for (; i < pInput->numOfRows + pInput->startRowIndex; ++i) {
      if (colDataIsNull_f(pInputCol->nullbitmap, i)) {
        continue;
      }

      last->key = tsList[i];

      GET_TYPED_DATA(last->val, double, pInputCol->info.type, colDataGetData(pInputCol, i));

      pInfo->dOutput += twa_get_area(pCtx->start, *last);
      pInfo->win.skey = pCtx->start.key;
      numOfElems++;
      i += 1;
      break;
    }
  } else if (pInfo->p.key == INT64_MIN) {
    for (; i < pInput->numOfRows + pInput->startRowIndex; ++i) {
      if (colDataIsNull_f(pInputCol->nullbitmap, i)) {
        continue;
      }

      last->key = tsList[i];

      GET_TYPED_DATA(last->val, double, pInputCol->info.type, colDataGetData(pInputCol, i));

      pInfo->win.skey = last->key;
      numOfElems++;
      i += 1;
      break;
    }
  }

  SPoint1 st = {0};

  // calculate the value of
  switch (pInputCol->info.type) {
    case TSDB_DATA_TYPE_TINYINT: {
      int8_t* val = (int8_t*)colDataGetData(pInputCol, 0);
      for (; i < pInput->numOfRows + pInput->startRowIndex; i += 1) {
        if (colDataIsNull_f(pInputCol->nullbitmap, i)) {
          continue;
        }
        numOfElems++;

        INIT_INTP_POINT(st, tsList[i], val[i]);
        if (pInfo->p.key == st.key) {
          return TSDB_CODE_FUNC_DUP_TIMESTAMP;
        }

        pInfo->dOutput += twa_get_area(pInfo->p, st);
        pInfo->p = st;
      }
      break;
    }

    case TSDB_DATA_TYPE_SMALLINT: {
      int16_t* val = (int16_t*)colDataGetData(pInputCol, 0);
      for (; i < pInput->numOfRows + pInput->startRowIndex; i += 1) {
        if (colDataIsNull_f(pInputCol->nullbitmap, i)) {
          continue;
        }
        numOfElems++;

        INIT_INTP_POINT(st, tsList[i], val[i]);
        if (pInfo->p.key == st.key) {
          return TSDB_CODE_FUNC_DUP_TIMESTAMP;
        }

        pInfo->dOutput += twa_get_area(pInfo->p, st);
        pInfo->p = st;
      }
      break;
    }
    case TSDB_DATA_TYPE_INT: {
      int32_t* val = (int32_t*)colDataGetData(pInputCol, 0);
      for (; i < pInput->numOfRows + pInput->startRowIndex; i += 1) {
        if (colDataIsNull_f(pInputCol->nullbitmap, i)) {
          continue;
        }
        numOfElems++;

        INIT_INTP_POINT(st, tsList[i], val[i]);
        if (pInfo->p.key == st.key) {
          return TSDB_CODE_FUNC_DUP_TIMESTAMP;
        }

        pInfo->dOutput += twa_get_area(pInfo->p, st);
        pInfo->p = st;
      }
      break;
    }
    case TSDB_DATA_TYPE_BIGINT: {
      int64_t* val = (int64_t*)colDataGetData(pInputCol, 0);
      for (; i < pInput->numOfRows + pInput->startRowIndex; i += 1) {
        if (colDataIsNull_f(pInputCol->nullbitmap, i)) {
          continue;
        }
        numOfElems++;

        INIT_INTP_POINT(st, tsList[i], val[i]);
        if (pInfo->p.key == st.key) {
          return TSDB_CODE_FUNC_DUP_TIMESTAMP;
        }

        pInfo->dOutput += twa_get_area(pInfo->p, st);
        pInfo->p = st;
      }
      break;
    }
    case TSDB_DATA_TYPE_FLOAT: {
      float* val = (float*)colDataGetData(pInputCol, 0);
      for (; i < pInput->numOfRows + pInput->startRowIndex; i += 1) {
        if (colDataIsNull_f(pInputCol->nullbitmap, i)) {
          continue;
        }
        numOfElems++;

        INIT_INTP_POINT(st, tsList[i], val[i]);
        if (pInfo->p.key == st.key) {
          return TSDB_CODE_FUNC_DUP_TIMESTAMP;
        }

        pInfo->dOutput += twa_get_area(pInfo->p, st);
        pInfo->p = st;
      }
      break;
    }
    case TSDB_DATA_TYPE_DOUBLE: {
      double* val = (double*)colDataGetData(pInputCol, 0);
      for (; i < pInput->numOfRows + pInput->startRowIndex; i += 1) {
        if (colDataIsNull_f(pInputCol->nullbitmap, i)) {
          continue;
        }
        numOfElems++;

        INIT_INTP_POINT(st, tsList[i], val[i]);
        if (pInfo->p.key == st.key) {
          return TSDB_CODE_FUNC_DUP_TIMESTAMP;
        }

        pInfo->dOutput += twa_get_area(pInfo->p, st);
        pInfo->p = st;
      }
      break;
    }
    case TSDB_DATA_TYPE_UTINYINT: {
      uint8_t* val = (uint8_t*)colDataGetData(pInputCol, 0);
      for (; i < pInput->numOfRows + pInput->startRowIndex; i += 1) {
        if (colDataIsNull_f(pInputCol->nullbitmap, i)) {
          continue;
        }
        numOfElems++;

        INIT_INTP_POINT(st, tsList[i], val[i]);
        if (pInfo->p.key == st.key) {
          return TSDB_CODE_FUNC_DUP_TIMESTAMP;
        }

        pInfo->dOutput += twa_get_area(pInfo->p, st);
        pInfo->p = st;
      }
      break;
    }
    case TSDB_DATA_TYPE_USMALLINT: {
      uint16_t* val = (uint16_t*)colDataGetData(pInputCol, 0);
      for (; i < pInput->numOfRows + pInput->startRowIndex; i += 1) {
        if (colDataIsNull_f(pInputCol->nullbitmap, i)) {
          continue;
        }
        numOfElems++;

        INIT_INTP_POINT(st, tsList[i], val[i]);
        if (pInfo->p.key == st.key) {
          return TSDB_CODE_FUNC_DUP_TIMESTAMP;
        }

        pInfo->dOutput += twa_get_area(pInfo->p, st);
        pInfo->p = st;
      }
      break;
    }
    case TSDB_DATA_TYPE_UINT: {
      uint32_t* val = (uint32_t*)colDataGetData(pInputCol, 0);
      for (; i < pInput->numOfRows + pInput->startRowIndex; i += 1) {
        if (colDataIsNull_f(pInputCol->nullbitmap, i)) {
          continue;
        }
        numOfElems++;

        INIT_INTP_POINT(st, tsList[i], val[i]);
        if (pInfo->p.key == st.key) {
          return TSDB_CODE_FUNC_DUP_TIMESTAMP;
        }

        pInfo->dOutput += twa_get_area(pInfo->p, st);
        pInfo->p = st;
      }
      break;
    }
    case TSDB_DATA_TYPE_UBIGINT: {
      uint64_t* val = (uint64_t*)colDataGetData(pInputCol, 0);
      for (; i < pInput->numOfRows + pInput->startRowIndex; i += 1) {
        if (colDataIsNull_f(pInputCol->nullbitmap, i)) {
          continue;
        }
        numOfElems++;

        INIT_INTP_POINT(st, tsList[i], val[i]);
        if (pInfo->p.key == st.key) {
          return TSDB_CODE_FUNC_DUP_TIMESTAMP;
        }

        pInfo->dOutput += twa_get_area(pInfo->p, st);
        pInfo->p = st;
      }
      break;
    }

    default:
      return TSDB_CODE_FUNC_FUNTION_PARA_TYPE;
  }

  // the last interpolated time window value
  if (pCtx->end.key != INT64_MIN) {
    pInfo->dOutput += twa_get_area(pInfo->p, pCtx->end);
    pInfo->p = pCtx->end;
    numOfElems += 1;
  }

  pInfo->win.ekey = pInfo->p.key;

_twa_over:
  if (numOfElems == 0) {
    pInfo->isNull = true;
  }

  SET_VAL(pResInfo, 1, 1);
  return TSDB_CODE_SUCCESS;
}

/*
 * To copy the input to interResBuf to avoid the input buffer space be over writen
 * by next input data. The TWA function only applies to each table, so no merge procedure
 * is required, we simply copy to the resut ot interResBuffer.
 */
// void twa_function_copy(SQLFunctionCtx *pCtx) {
//   SResultRowEntryInfo *pResInfo = GET_RES_INFO(pCtx);
//
//   memcpy(GET_ROWCELL_INTERBUF(pResInfo), pCtx->pInput, (size_t)pCtx->inputBytes);
//   pResInfo->hasResult = ((STwaInfo *)pCtx->pInput)->hasResult;
// }

int32_t twaFinalize(struct SqlFunctionCtx* pCtx, SSDataBlock* pBlock) {
  SResultRowEntryInfo* pResInfo = GET_RES_INFO(pCtx);

  STwaInfo* pInfo = (STwaInfo*)GET_ROWCELL_INTERBUF(pResInfo);
  if (pInfo->isNull == true) {
    pResInfo->numOfRes = 0;
  } else {
    if (pInfo->win.ekey == pInfo->win.skey) {
      pInfo->dOutput = pInfo->p.val;
    } else if (pInfo->win.ekey == INT64_MAX || pInfo->win.skey == INT64_MIN) {  // no data in timewindow
      pInfo->dOutput = 0;
    } else {
      pInfo->dOutput = pInfo->dOutput / (pInfo->win.ekey - pInfo->win.skey);
    }

    pResInfo->numOfRes = 1;
  }

  return functionFinalize(pCtx, pBlock);
}

bool blockDistSetup(SqlFunctionCtx* pCtx, SResultRowEntryInfo* pResultInfo) {
  if (!functionSetup(pCtx, pResultInfo)) {
    return false;
  }

  STableBlockDistInfo* pInfo = GET_ROWCELL_INTERBUF(GET_RES_INFO(pCtx));
  pInfo->minRows = INT32_MAX;
  return true;
}

int32_t blockDistFunction(SqlFunctionCtx* pCtx) {
  const int32_t BLOCK_DIST_RESULT_ROWS = 24;

  SInputColumnInfoData* pInput = &pCtx->input;
  SColumnInfoData*      pInputCol = pInput->pData[0];

  SResultRowEntryInfo* pResInfo = GET_RES_INFO(pCtx);

  STableBlockDistInfo* pDistInfo = GET_ROWCELL_INTERBUF(pResInfo);

  STableBlockDistInfo p1 = {0};
  tDeserializeBlockDistInfo(varDataVal(pInputCol->pData), varDataLen(pInputCol->pData), &p1);

  pDistInfo->numOfBlocks += p1.numOfBlocks;
  pDistInfo->numOfTables += p1.numOfTables;
  pDistInfo->numOfInmemRows += p1.numOfInmemRows;
  pDistInfo->numOfVgroups += p1.numOfVgroups;
  pDistInfo->totalSize += p1.totalSize;
  pDistInfo->totalRows += p1.totalRows;
  pDistInfo->numOfFiles += p1.numOfFiles;

  pDistInfo->defMinRows = p1.defMinRows;
  pDistInfo->defMaxRows = p1.defMaxRows;
  pDistInfo->rowSize = p1.rowSize;
  pDistInfo->numOfSmallBlocks = p1.numOfSmallBlocks;

  if (pDistInfo->minRows > p1.minRows) {
    pDistInfo->minRows = p1.minRows;
  }
  if (pDistInfo->maxRows < p1.maxRows) {
    pDistInfo->maxRows = p1.maxRows;
  }
  pDistInfo->numOfVgroups += (p1.numOfTables != 0 ? 1 : 0);

  for (int32_t i = 0; i < tListLen(pDistInfo->blockRowsHisto); ++i) {
    pDistInfo->blockRowsHisto[i] += p1.blockRowsHisto[i];
  }

  pResInfo->numOfRes = BLOCK_DIST_RESULT_ROWS;  // default output rows
  return TSDB_CODE_SUCCESS;
}

int32_t tSerializeBlockDistInfo(void* buf, int32_t bufLen, const STableBlockDistInfo* pInfo) {
  SEncoder encoder = {0};
  tEncoderInit(&encoder, buf, bufLen);

  if (tStartEncode(&encoder) < 0) return -1;
  if (tEncodeU32(&encoder, pInfo->rowSize) < 0) return -1;

  if (tEncodeU16(&encoder, pInfo->numOfFiles) < 0) return -1;
  if (tEncodeU32(&encoder, pInfo->numOfBlocks) < 0) return -1;
  if (tEncodeU32(&encoder, pInfo->numOfTables) < 0) return -1;
  if (tEncodeU32(&encoder, pInfo->numOfVgroups) < 0) return -1;

  if (tEncodeU64(&encoder, pInfo->totalSize) < 0) return -1;
  if (tEncodeU64(&encoder, pInfo->totalRows) < 0) return -1;
  if (tEncodeI32(&encoder, pInfo->maxRows) < 0) return -1;
  if (tEncodeI32(&encoder, pInfo->minRows) < 0) return -1;
  if (tEncodeI32(&encoder, pInfo->defMaxRows) < 0) return -1;
  if (tEncodeI32(&encoder, pInfo->defMinRows) < 0) return -1;
  if (tEncodeU32(&encoder, pInfo->numOfInmemRows) < 0) return -1;
  if (tEncodeU32(&encoder, pInfo->numOfSmallBlocks) < 0) return -1;
  if (tEncodeU32(&encoder, pInfo->numOfVgroups) < 0) return -1;

  for (int32_t i = 0; i < tListLen(pInfo->blockRowsHisto); ++i) {
    if (tEncodeI32(&encoder, pInfo->blockRowsHisto[i]) < 0) return -1;
  }

  tEndEncode(&encoder);

  int32_t tlen = encoder.pos;
  tEncoderClear(&encoder);
  return tlen;
}

int32_t tDeserializeBlockDistInfo(void* buf, int32_t bufLen, STableBlockDistInfo* pInfo) {
  SDecoder decoder = {0};
  tDecoderInit(&decoder, buf, bufLen);

  if (tStartDecode(&decoder) < 0) return -1;
  if (tDecodeU32(&decoder, &pInfo->rowSize) < 0) return -1;

  if (tDecodeU16(&decoder, &pInfo->numOfFiles) < 0) return -1;
  if (tDecodeU32(&decoder, &pInfo->numOfBlocks) < 0) return -1;
  if (tDecodeU32(&decoder, &pInfo->numOfTables) < 0) return -1;
  if (tDecodeU32(&decoder, &pInfo->numOfVgroups) < 0) return -1;

  if (tDecodeU64(&decoder, &pInfo->totalSize) < 0) return -1;
  if (tDecodeU64(&decoder, &pInfo->totalRows) < 0) return -1;
  if (tDecodeI32(&decoder, &pInfo->maxRows) < 0) return -1;
  if (tDecodeI32(&decoder, &pInfo->minRows) < 0) return -1;
  if (tDecodeI32(&decoder, &pInfo->defMaxRows) < 0) return -1;
  if (tDecodeI32(&decoder, &pInfo->defMinRows) < 0) return -1;
  if (tDecodeU32(&decoder, &pInfo->numOfInmemRows) < 0) return -1;
  if (tDecodeU32(&decoder, &pInfo->numOfSmallBlocks) < 0) return -1;
  if (tDecodeU32(&decoder, &pInfo->numOfVgroups) < 0) return -1;

  for (int32_t i = 0; i < tListLen(pInfo->blockRowsHisto); ++i) {
    if (tDecodeI32(&decoder, &pInfo->blockRowsHisto[i]) < 0) return -1;
  }

  tDecoderClear(&decoder);
  return 0;
}

int32_t blockDistFinalize(SqlFunctionCtx* pCtx, SSDataBlock* pBlock) {
  SResultRowEntryInfo* pResInfo = GET_RES_INFO(pCtx);
  STableBlockDistInfo* pData = GET_ROWCELL_INTERBUF(pResInfo);

  SColumnInfoData* pColInfo = taosArrayGet(pBlock->pDataBlock, 0);

  if (pData->totalRows == 0) {
    pData->minRows = 0;
  }

  int32_t row = 0;
  char    st[256] = {0};
  double  averageSize = 0;
  if (pData->numOfBlocks != 0) {
    averageSize = ((double)pData->totalSize) / pData->numOfBlocks;
  }
  uint64_t totalRawSize = pData->totalRows * pData->rowSize;
  double   compRatio = 0;
  if (totalRawSize != 0) {
    compRatio = pData->totalSize * 100 / (double)totalRawSize;
  }

  int32_t len = sprintf(st + VARSTR_HEADER_SIZE,
                        "Total_Blocks=[%d] Total_Size=[%.2f Kb] Average_size=[%.2f Kb] Compression_Ratio=[%.2f %c]",
                        pData->numOfBlocks, pData->totalSize / 1024.0, averageSize / 1024.0, compRatio, '%');

  varDataSetLen(st, len);
  colDataSetVal(pColInfo, row++, st, false);

  int64_t avgRows = 0;
  if (pData->numOfBlocks > 0) {
    avgRows = pData->totalRows / pData->numOfBlocks;
  }

  len = sprintf(st + VARSTR_HEADER_SIZE,
                "Total_Rows=[%" PRId64 "] Inmem_Rows=[%d] MinRows=[%d] MaxRows=[%d] Average_Rows=[%" PRId64 "]",
                pData->totalRows, pData->numOfInmemRows, pData->minRows, pData->maxRows, avgRows);

  varDataSetLen(st, len);
  colDataSetVal(pColInfo, row++, st, false);

  len = sprintf(st + VARSTR_HEADER_SIZE, "Total_Tables=[%d] Total_Files=[%d] Total_Vgroups=[%d]", pData->numOfTables,
                pData->numOfFiles, pData->numOfVgroups);

  varDataSetLen(st, len);
  colDataSetVal(pColInfo, row++, st, false);

  len = sprintf(st + VARSTR_HEADER_SIZE,
                "--------------------------------------------------------------------------------");
  varDataSetLen(st, len);
  colDataSetVal(pColInfo, row++, st, false);

  int32_t maxVal = 0;
  int32_t minVal = INT32_MAX;
  for (int32_t i = 0; i < tListLen(pData->blockRowsHisto); ++i) {
    if (maxVal < pData->blockRowsHisto[i]) {
      maxVal = pData->blockRowsHisto[i];
    }

    if (minVal > pData->blockRowsHisto[i]) {
      minVal = pData->blockRowsHisto[i];
    }
  }

  // maximum number of step is 80
  double factor = pData->numOfBlocks / 80.0;

  int32_t numOfBuckets = sizeof(pData->blockRowsHisto) / sizeof(pData->blockRowsHisto[0]);
  int32_t bucketRange = (pData->defMaxRows - pData->defMinRows) / numOfBuckets;

  for (int32_t i = 0; i < tListLen(pData->blockRowsHisto); ++i) {
    len = sprintf(st + VARSTR_HEADER_SIZE, "%04d |", pData->defMinRows + bucketRange * i);

    int32_t num = 0;
    if (pData->blockRowsHisto[i] > 0) {
      num = (pData->blockRowsHisto[i]) / factor;
    }

    for (int32_t j = 0; j < num; ++j) {
      int32_t x = sprintf(st + VARSTR_HEADER_SIZE + len, "%c", '|');
      len += x;
    }

    if (num > 0) {
      double v = pData->blockRowsHisto[i] * 100.0 / pData->numOfBlocks;
      len += sprintf(st + VARSTR_HEADER_SIZE + len, "  %d (%.2f%c)", pData->blockRowsHisto[i], v, '%');
    }

    varDataSetLen(st, len);
    colDataSetVal(pColInfo, row++, st, false);
  }

  return TSDB_CODE_SUCCESS;
}

bool getDerivativeFuncEnv(struct SFunctionNode* pFunc, SFuncExecEnv* pEnv) {
  pEnv->calcMemSize = sizeof(SDerivInfo);
  return true;
}

bool derivativeFuncSetup(SqlFunctionCtx* pCtx, SResultRowEntryInfo* pResInfo) {
  if (!functionSetup(pCtx, pResInfo)) {
    return false;  // not initialized since it has been initialized
  }

  SDerivInfo* pDerivInfo = GET_ROWCELL_INTERBUF(pResInfo);

  pDerivInfo->ignoreNegative = pCtx->param[2].param.i;
  pDerivInfo->prevTs = -1;
  pDerivInfo->tsWindow = pCtx->param[1].param.i;
  pDerivInfo->valueSet = false;
  return true;
}

int32_t derivativeFunction(SqlFunctionCtx* pCtx) {
  SResultRowEntryInfo* pResInfo = GET_RES_INFO(pCtx);
  SDerivInfo*          pDerivInfo = GET_ROWCELL_INTERBUF(pResInfo);

  SInputColumnInfoData* pInput = &pCtx->input;
  SColumnInfoData*      pInputCol = pInput->pData[0];

  int32_t          numOfElems = 0;
  SColumnInfoData* pOutput = (SColumnInfoData*)pCtx->pOutput;
  SColumnInfoData* pTsOutput = pCtx->pTsOutput;

  int32_t i = pInput->startRowIndex;
  TSKEY*  tsList = (int64_t*)pInput->pPTS->pData;

  double v = 0;

  if (pCtx->order == TSDB_ORDER_ASC) {
    for (; i < pInput->numOfRows + pInput->startRowIndex; i += 1) {
      if (colDataIsNull_f(pInputCol->nullbitmap, i)) {
        continue;
      }

      char* d = (char*)pInputCol->pData + pInputCol->info.bytes * i;
      GET_TYPED_DATA(v, double, pInputCol->info.type, d);

      int32_t pos = pCtx->offset + numOfElems;
      if (!pDerivInfo->valueSet) {  // initial value is not set yet
        pDerivInfo->valueSet = true;
      } else {
        if (tsList[i] == pDerivInfo->prevTs) {
          return TSDB_CODE_FUNC_DUP_TIMESTAMP;
        }
        double r = ((v - pDerivInfo->prevValue) * pDerivInfo->tsWindow) / (tsList[i] - pDerivInfo->prevTs);
        if (pDerivInfo->ignoreNegative && r < 0) {
        } else {
          if (isinf(r) || isnan(r)) {
            colDataSetNULL(pOutput, pos);
          } else {
            colDataSetVal(pOutput, pos, (const char*)&r, false);
          }

          if (pTsOutput != NULL) {
            colDataSetInt64(pTsOutput, pos, &tsList[i]);
          }

          // handle selectivity
          if (pCtx->subsidiaries.num > 0) {
            appendSelectivityValue(pCtx, i, pos);
          }

          numOfElems++;
        }
      }

      pDerivInfo->prevValue = v;
      pDerivInfo->prevTs = tsList[i];
    }
  } else {
    for (; i < pInput->numOfRows + pInput->startRowIndex; i += 1) {
      if (colDataIsNull_f(pInputCol->nullbitmap, i)) {
        continue;
      }

      char* d = (char*)pInputCol->pData + pInputCol->info.bytes * i;
      GET_TYPED_DATA(v, double, pInputCol->info.type, d);

      int32_t pos = pCtx->offset + numOfElems;
      if (!pDerivInfo->valueSet) {  // initial value is not set yet
        pDerivInfo->valueSet = true;
      } else {
        if (tsList[i] == pDerivInfo->prevTs) {
          return TSDB_CODE_FUNC_DUP_TIMESTAMP;
        }
        double r = ((pDerivInfo->prevValue - v) * pDerivInfo->tsWindow) / (pDerivInfo->prevTs - tsList[i]);
        if (pDerivInfo->ignoreNegative && r < 0) {
        } else {
          if (isinf(r) || isnan(r)) {
            colDataSetNULL(pOutput, pos);
          } else {
            colDataSetVal(pOutput, pos, (const char*)&r, false);
          }

          if (pTsOutput != NULL) {
            colDataSetInt64(pTsOutput, pos, &pDerivInfo->prevTs);
          }

          // handle selectivity
          if (pCtx->subsidiaries.num > 0) {
            appendSelectivityValue(pCtx, i, pos);
          }

          numOfElems++;
        }
      }

      pDerivInfo->prevValue = v;
      pDerivInfo->prevTs = tsList[i];
    }
  }

  pResInfo->numOfRes = numOfElems;

  return TSDB_CODE_SUCCESS;
}

bool getIrateFuncEnv(struct SFunctionNode* pFunc, SFuncExecEnv* pEnv) {
  pEnv->calcMemSize = sizeof(SRateInfo);
  return true;
}

bool irateFuncSetup(SqlFunctionCtx* pCtx, SResultRowEntryInfo* pResInfo) {
  if (!functionSetup(pCtx, pResInfo)) {
    return false;  // not initialized since it has been initialized
  }

  SRateInfo* pInfo = GET_ROWCELL_INTERBUF(pResInfo);

  pInfo->firstKey = INT64_MIN;
  pInfo->lastKey = INT64_MIN;
  pInfo->firstValue = (double)INT64_MIN;
  pInfo->lastValue = (double)INT64_MIN;

  pInfo->hasResult = 0;
  return true;
}

int32_t irateFunction(SqlFunctionCtx* pCtx) {
  SResultRowEntryInfo* pResInfo = GET_RES_INFO(pCtx);
  SRateInfo*           pRateInfo = GET_ROWCELL_INTERBUF(pResInfo);

  SInputColumnInfoData* pInput = &pCtx->input;
  SColumnInfoData*      pInputCol = pInput->pData[0];

  SColumnInfoData* pOutput = (SColumnInfoData*)pCtx->pOutput;

  TSKEY* tsList = (int64_t*)pInput->pPTS->pData;

  int32_t numOfElems = 0;
  int32_t type = pInputCol->info.type;

  for (int32_t i = pInput->startRowIndex; i < pInput->numOfRows + pInput->startRowIndex; i += 1) {
    if (colDataIsNull_f(pInputCol->nullbitmap, i)) {
      continue;
    }

    numOfElems++;

    char*  data = colDataGetData(pInputCol, i);
    double v = 0;
    GET_TYPED_DATA(v, double, type, data);

    if (INT64_MIN == pRateInfo->lastKey) {
      pRateInfo->lastValue = v;
      pRateInfo->lastKey = tsList[i];
      continue;
    }

    if (tsList[i] > pRateInfo->lastKey) {
      if ((INT64_MIN == pRateInfo->firstKey) || pRateInfo->lastKey > pRateInfo->firstKey) {
        pRateInfo->firstValue = pRateInfo->lastValue;
        pRateInfo->firstKey = pRateInfo->lastKey;
      }

      pRateInfo->lastValue = v;
      pRateInfo->lastKey = tsList[i];

      continue;
    } else if (tsList[i] == pRateInfo->lastKey) {
      return TSDB_CODE_FUNC_DUP_TIMESTAMP;
    }

    if ((INT64_MIN == pRateInfo->firstKey) || tsList[i] > pRateInfo->firstKey) {
      pRateInfo->firstValue = v;
      pRateInfo->firstKey = tsList[i];
    } else if (tsList[i] == pRateInfo->firstKey) {
      return TSDB_CODE_FUNC_DUP_TIMESTAMP;
    }
  }

  SET_VAL(pResInfo, numOfElems, 1);
  return TSDB_CODE_SUCCESS;
}

static double doCalcRate(const SRateInfo* pRateInfo, double tickPerSec) {
  if ((INT64_MIN == pRateInfo->lastKey) || (INT64_MIN == pRateInfo->firstKey) ||
      (pRateInfo->firstKey >= pRateInfo->lastKey)) {
    return 0.0;
  }

  double diff = 0;
  // If the previous value of the last is greater than the last value, only keep the last point instead of the delta
  // value between two values.
  diff = pRateInfo->lastValue;
  if (diff >= pRateInfo->firstValue) {
    diff -= pRateInfo->firstValue;
  }

  int64_t duration = pRateInfo->lastKey - pRateInfo->firstKey;
  if (duration == 0) {
    return 0;
  }

  return (duration > 0) ? ((double)diff) / (duration / tickPerSec) : 0.0;
}

int32_t irateFinalize(SqlFunctionCtx* pCtx, SSDataBlock* pBlock) {
  int32_t          slotId = pCtx->pExpr->base.resSchema.slotId;
  SColumnInfoData* pCol = taosArrayGet(pBlock->pDataBlock, slotId);

  SResultRowEntryInfo* pResInfo = GET_RES_INFO(pCtx);
  pResInfo->isNullRes = (pResInfo->numOfRes == 0) ? 1 : 0;

  SRateInfo* pInfo = GET_ROWCELL_INTERBUF(pResInfo);
  double     result = doCalcRate(pInfo, (double)TSDB_TICK_PER_SECOND(pCtx->param[1].param.i));
  colDataSetVal(pCol, pBlock->info.rows, (const char*)&result, pResInfo->isNullRes);

  return pResInfo->numOfRes;
}

int32_t groupKeyFunction(SqlFunctionCtx* pCtx) {
  SResultRowEntryInfo* pResInfo = GET_RES_INFO(pCtx);
  SGroupKeyInfo*       pInfo = GET_ROWCELL_INTERBUF(pResInfo);

  SInputColumnInfoData* pInput = &pCtx->input;
  SColumnInfoData*      pInputCol = pInput->pData[0];

  int32_t startIndex = pInput->startRowIndex;

  // escape rest of data blocks to avoid first entry to be overwritten.
  if (pInfo->hasResult) {
    goto _group_key_over;
  }

  if (colDataIsNull_s(pInputCol, startIndex)) {
    pInfo->isNull = true;
    pInfo->hasResult = true;
    goto _group_key_over;
  }

  char* data = colDataGetData(pInputCol, startIndex);
  if (IS_VAR_DATA_TYPE(pInputCol->info.type)) {
    memcpy(pInfo->data, data,
           (pInputCol->info.type == TSDB_DATA_TYPE_JSON) ? getJsonValueLen(data) : varDataTLen(data));
  } else {
    memcpy(pInfo->data, data, pInputCol->info.bytes);
  }
  pInfo->hasResult = true;

_group_key_over:

  SET_VAL(pResInfo, 1, 1);
  return TSDB_CODE_SUCCESS;
}

int32_t groupKeyFinalize(SqlFunctionCtx* pCtx, SSDataBlock* pBlock) {
  int32_t          slotId = pCtx->pExpr->base.resSchema.slotId;
  SColumnInfoData* pCol = taosArrayGet(pBlock->pDataBlock, slotId);

  SResultRowEntryInfo* pResInfo = GET_RES_INFO(pCtx);

  SGroupKeyInfo* pInfo = GET_ROWCELL_INTERBUF(pResInfo);

  if (pInfo->hasResult) {
    int32_t currentRow = pBlock->info.rows;
    for (; currentRow < pBlock->info.rows + pResInfo->numOfRes; ++currentRow) {
      colDataSetVal(pCol, currentRow, pInfo->data, pInfo->isNull ? true : false);
    }
  } else {
    pResInfo->numOfRes = 0;
  }

  return pResInfo->numOfRes;
}

int32_t cachedLastRowFunction(SqlFunctionCtx* pCtx) {
  int32_t numOfElems = 0;

  SResultRowEntryInfo* pResInfo = GET_RES_INFO(pCtx);
  SFirstLastRes*       pInfo = GET_ROWCELL_INTERBUF(pResInfo);

  SInputColumnInfoData* pInput = &pCtx->input;
  SColumnInfoData*      pInputCol = pInput->pData[0];

  int32_t bytes = pInputCol->info.bytes;
  pInfo->bytes = bytes;

  // last_row function does not ignore the null value
  for (int32_t i = pInput->numOfRows + pInput->startRowIndex - 1; i >= pInput->startRowIndex; --i) {
    numOfElems++;

    bool  isNull = colDataIsNull(pInputCol, pInput->numOfRows, i, NULL);
    char* data = isNull ? NULL : colDataGetData(pInputCol, i);

    TSKEY cts = getRowPTs(pInput->pPTS, i);
    if (pResInfo->numOfRes == 0 || pInfo->ts < cts) {
      int32_t code = doSaveLastrow(pCtx, data, i, cts, pInfo);
      if (code != TSDB_CODE_SUCCESS) {
        return code;
      }
      pResInfo->numOfRes = 1;
    }
  }

  SET_VAL(pResInfo, numOfElems, 1);
  return TSDB_CODE_SUCCESS;
}<|MERGE_RESOLUTION|>--- conflicted
+++ resolved
@@ -919,9 +919,7 @@
   }
 }
 
-void replaceTupleData(STuplePos* pDestPos, STuplePos* pSourcePos) {
-  *pDestPos = *pSourcePos;
-}
+void replaceTupleData(STuplePos* pDestPos, STuplePos* pSourcePos) { *pDestPos = *pSourcePos; }
 
 int32_t minMaxCombine(SqlFunctionCtx* pDestCtx, SqlFunctionCtx* pSourceCtx, int32_t isMinFunc) {
   SResultRowEntryInfo* pDResInfo = GET_RES_INFO(pDestCtx);
@@ -1681,20 +1679,11 @@
 }
 
 int32_t percentileFinalize(SqlFunctionCtx* pCtx, SSDataBlock* pBlock) {
-<<<<<<< HEAD
-=======
-  SVariant* pVal = &pCtx->param[1].param;
-  int32_t   code = 0;
-  double    v = 0;
-
-  GET_TYPED_DATA(v, double, pVal->nType, &pVal->i);
-
->>>>>>> c16bbfad
   SResultRowEntryInfo* pResInfo = GET_RES_INFO(pCtx);
   SPercentileInfo*     ppInfo = (SPercentileInfo*)GET_ROWCELL_INTERBUF(pResInfo);
 
   int32_t code = 0;
-  double     v = 0;
+  double  v = 0;
 
   tMemBucket* pMemBucket = ppInfo->pMemBucket;
   if (pMemBucket == NULL || pMemBucket->total == 0) {  // check for null
@@ -1725,7 +1714,7 @@
     }
 
     int32_t          slotId = pCtx->pExpr->base.resSchema.slotId;
-    SColumnInfoData* pCol   = taosArrayGet(pBlock->pDataBlock, slotId);
+    SColumnInfoData* pCol = taosArrayGet(pBlock->pDataBlock, slotId);
 
     varDataSetLen(buf, len);
     colDataAppend(pCol, pBlock->info.rows, buf, false);
@@ -1750,7 +1739,6 @@
 
   tMemBucketDestroy(pMemBucket);
   return code;
-
 }
 
 bool getApercentileFuncEnv(SFunctionNode* pFunc, SFuncExecEnv* pEnv) {
