--- conflicted
+++ resolved
@@ -49,11 +49,7 @@
 
     uv_lib_t lib;
     TUdfScalarProcFunc scalarProcFunc;
-<<<<<<< HEAD
-    TUdfFreeUdfColumnDataFunc freeUdfColumnData;
-=======
     TUdfFreeUdfColumnFunc freeUdfColumn;
->>>>>>> 0776427f
 } SUdf;
 
 //TODO: low priority: change name onxxx to xxxCb, and udfc or udfd as prefix
@@ -76,11 +72,7 @@
             SUdfSetupRequest *setup = &request.setup;
             strcpy(udf->name, setup->udfName);
             //TODO: retrive udf info from mnode
-<<<<<<< HEAD
-            char* path = "udf1.so";
-=======
             char* path = "libudf1.so";
->>>>>>> 0776427f
             int err = uv_dlopen(path, &udf->lib);
             if (err != 0) {
                 debugPrint("can not load library %s. error: %s", path, uv_strerror(err));
@@ -92,14 +84,11 @@
 	    //TODO error, multi-thread, same udf, lock it
 	    //TODO find all functions normal, init, destroy, normal, merge, finalize
             uv_dlsym(&udf->lib, normalFuncName, (void **) (&udf->scalarProcFunc));
-<<<<<<< HEAD
-=======
             char freeFuncName[TSDB_FUNC_NAME_LEN + 6] = {0};
             char *freeSuffix = "_free";
             strncpy(freeFuncName, normalFuncName, strlen(normalFuncName));
             strncat(freeFuncName, freeSuffix, strlen(freeSuffix));
             uv_dlsym(&udf->lib, freeFuncName, (void **)(&udf->freeUdfColumn));
->>>>>>> 0776427f
 
             SUdfHandle *handle = taosMemoryMalloc(sizeof(SUdfHandle));
             handle->udf = udf;
@@ -112,18 +101,11 @@
             rsp.setupRsp.udfHandle = (int64_t) (handle);
             int32_t len = encodeUdfResponse(NULL, &rsp);
             rsp.msgLen = len;
-<<<<<<< HEAD
-            void *buf = taosMemoryMalloc(len);
-            encodeUdfResponse(&buf, &rsp);
-
-            uvUdf->output = uv_buf_init(buf, len);
-=======
             void *bufBegin = taosMemoryMalloc(len);
             void *buf = bufBegin;
             encodeUdfResponse(&buf, &rsp);
 
             uvUdf->output = uv_buf_init(bufBegin, len);
->>>>>>> 0776427f
 
             taosMemoryFree(uvUdf->input.base);
             break;
@@ -137,11 +119,7 @@
 
             SUdfDataBlock input = {0};
             convertDataBlockToUdfDataBlock(&call->block, &input);
-<<<<<<< HEAD
-            SUdfColumn output;
-=======
             SUdfColumn output = {0};
->>>>>>> 0776427f
 	    //TODO: call different functions according to call type, for now just calar
             if (call->callType == TSDB_UDF_CALL_SCALA_PROC) {
               udf->scalarProcFunc(input, &output);
@@ -154,23 +132,12 @@
               rsp->type = request.type;
               rsp->code = 0;
               SUdfCallResponse *subRsp = &rsp->callRsp;
-<<<<<<< HEAD
-=======
               subRsp->callType = call->callType;
->>>>>>> 0776427f
               convertUdfColumnToDataBlock(&output, &subRsp->resultData);
             }
 
             int32_t len = encodeUdfResponse(NULL, rsp);
             rsp->msgLen = len;
-<<<<<<< HEAD
-            void *buf = taosMemoryMalloc(len);
-            encodeUdfResponse(&buf, rsp);
-            uvUdf->output = uv_buf_init(buf, len);
-
-            //TODO: free
-            udf->freeUdfColumnData(&output);
-=======
             void *bufBegin = taosMemoryMalloc(len);
             void *buf = bufBegin;
             encodeUdfResponse(&buf, rsp);
@@ -178,7 +145,6 @@
 
             //TODO: free
             udf->freeUdfColumn(&output);
->>>>>>> 0776427f
 
             taosMemoryFree(uvUdf->input.base);
             break;
@@ -202,21 +168,12 @@
             rsp->seqNum = request.seqNum;
             rsp->type = request.type;
             rsp->code = 0;
-<<<<<<< HEAD
-            SUdfTeardownResponse *subRsp = &response.teardownRsp;
-            int32_t len = encodeUdfResponse(NULL, rsp);
-            void *buf = taosMemoryMalloc(len);
-            rsp->msgLen = len;
-            encodeUdfResponse(&buf, rsp);
-            uvUdf->output = uv_buf_init(buf, len);
-=======
             int32_t len = encodeUdfResponse(NULL, rsp);
             rsp->msgLen = len;
             void *bufBegin = taosMemoryMalloc(len);
             void *buf = bufBegin;
             encodeUdfResponse(&buf, rsp);
             uvUdf->output = uv_buf_init(bufBegin, len);
->>>>>>> 0776427f
 
             taosMemoryFree(uvUdf->input.base);
             break;
