--- conflicted
+++ resolved
@@ -479,14 +479,6 @@
       pFunc->node.resType = (SDataType) { .bytes = tDataTypes[paraType].bytes, .type = paraType };
       break;
     }
-<<<<<<< HEAD
-=======
-    case FUNCTION_TYPE_CONCAT:
-    case FUNCTION_TYPE_ROWTS:
-    case FUNCTION_TYPE_TBNAME: {
-      // todo
-      break;
-    }
 
     case FUNCTION_TYPE_QENDTS:
     case FUNCTION_TYPE_QSTARTTS:
@@ -495,7 +487,6 @@
       pFunc->node.resType = (SDataType){.bytes = sizeof(int64_t), .type = TSDB_DATA_TYPE_TIMESTAMP};
       break;
     }
->>>>>>> 34f5f3fb
 
     case FUNCTION_TYPE_ABS:
     case FUNCTION_TYPE_CEIL:
@@ -572,14 +563,10 @@
     }
 
     case FUNCTION_TYPE_ROWTS:
-    case FUNCTION_TYPE_TBNAME:
-    case FUNCTION_TYPE_QSTARTTS:
-    case FUNCTION_TYPE_QENDTS:
-    case FUNCTION_TYPE_WSTARTTS:
-    case FUNCTION_TYPE_WENDTS:
-    case FUNCTION_TYPE_WDURATION:
+    case FUNCTION_TYPE_TBNAME: {
       // todo
       break;
+    }
 
     default:
       ASSERT(0); // to found the fault ASAP.
