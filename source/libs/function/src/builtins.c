--- conflicted
+++ resolved
@@ -695,12 +695,7 @@
 
     pValue->notReserved = true;
 
-<<<<<<< HEAD
-    paraType = ((SExprNode*)nodesListGetNode(pFunc->pParameterList, 1))->resType.type;
-    if (!IS_INTEGER_TYPE(paraType)) {
-=======
     if (!IS_INTEGER_TYPE(pValue->node.resType.type)) {
->>>>>>> 2fddb8a6
       return invaildFuncParaTypeErrMsg(pErrBuf, len, pFunc->functionName);
     }
 
@@ -1124,10 +1119,6 @@
     pFunc->node.resType = (SDataType){.bytes = tDataTypes[TSDB_DATA_TYPE_BIGINT].bytes, .type = TSDB_DATA_TYPE_BIGINT};
   }
 
-<<<<<<< HEAD
-  pFunc->node.resType = (SDataType){.bytes = tDataTypes[TSDB_DATA_TYPE_BIGINT].bytes, .type = TSDB_DATA_TYPE_BIGINT};
-=======
->>>>>>> 2fddb8a6
   return TSDB_CODE_SUCCESS;
 }
 
@@ -2344,13 +2335,6 @@
   {
     .name = "twa",
     .type = FUNCTION_TYPE_TWA,
-<<<<<<< HEAD
-    .classification = FUNC_MGT_AGG_FUNC | FUNC_MGT_TIMELINE_FUNC,
-    .translateFunc = translateInNumOutDou,
-    .getEnvFunc    = getTwaFuncEnv,
-    .initFunc      = twaFunctionSetup,
-    .processFunc   = twaFunction,
-=======
     .classification = FUNC_MGT_AGG_FUNC | FUNC_MGT_TIMELINE_FUNC | FUNC_MGT_INTERVAL_INTERPO_FUNC | FUNC_MGT_FORBID_STREAM_FUNC | FUNC_MGT_IMPLICIT_TS_FUNC,
     .translateFunc = translateInNumOutDou,
     .dataRequiredFunc = statisDataRequired,
@@ -2358,7 +2342,6 @@
     .initFunc      = twaFunctionSetup,
     .processFunc   = twaFunction,
     .sprocessFunc  = twaScalarFunction,
->>>>>>> 2fddb8a6
     .finalizeFunc  = twaFinalize
   },
   {
