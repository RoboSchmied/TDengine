--- conflicted
+++ resolved
@@ -520,7 +520,6 @@
       pFunc->node.resType = (SDataType) { .bytes = tDataTypes[TSDB_DATA_TYPE_DOUBLE].bytes, .type = TSDB_DATA_TYPE_DOUBLE };
       break;
     }
-<<<<<<< HEAD
 
     case FUNCTION_TYPE_LENGTH:
     case FUNCTION_TYPE_CHAR_LENGTH: {
@@ -579,11 +578,9 @@
       break;
     }
 
-=======
     case FUNCTION_TYPE_NOW:
       // todo
       break;
->>>>>>> a5fbcb36
     default:
       ASSERT(0); // to found the fault ASAP.
   }
