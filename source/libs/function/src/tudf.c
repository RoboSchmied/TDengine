/*
 * Copyright (c) 2019 TAOS Data, Inc. <jhtao@taosdata.com>
 *
 * This program is free software: you can use, redistribute, and/or modify
 * it under the terms of the GNU Affero General Public License, version 3
 * or later ("AGPL"), as published by the Free Software Foundation.
 *
 * This program is distributed in the hope that it will be useful, but WITHOUT
 * ANY WARRANTY; without even the implied warranty of MERCHANTABILITY or
 * FITNESS FOR A PARTICULAR PURPOSE.
 *
 * You should have received a copy of the GNU Affero General Public License
 * along with this program. If not, see <http://www.gnu.org/licenses/>.
 */
#include "uv.h"
#include "os.h"
#include "tlog.h"
#include "tudf.h"
#include "tudfInt.h"
#include "tarray.h"
#include "tdatablock.h"

//TODO: when startup, set thread poll size. add it to cfg
//TODO: test for udfd restart
//TODO: udfd restart when exist or aborts
//TODO: deal with uv task that has been started and then udfd core dumped
//TODO: network error processing.
//TODO: add unit test
//TODO: include all global variable under context struct
/* Copyright (c) 2013, Ben Noordhuis <info@bnoordhuis.nl>
 * The QUEUE is copied from queue.h under libuv
 * */

typedef void *QUEUE[2];

/* Private macros. */
#define QUEUE_NEXT(q)       (*(QUEUE **) &((*(q))[0]))
#define QUEUE_PREV(q)       (*(QUEUE **) &((*(q))[1]))
#define QUEUE_PREV_NEXT(q)  (QUEUE_NEXT(QUEUE_PREV(q)))
#define QUEUE_NEXT_PREV(q)  (QUEUE_PREV(QUEUE_NEXT(q)))

/* Public macros. */
#define QUEUE_DATA(ptr, type, field)                                          \
  ((type *) ((char *) (ptr) - offsetof(type, field)))

/* Important note: mutating the list while QUEUE_FOREACH is
 * iterating over its elements results in undefined behavior.
 */
#define QUEUE_FOREACH(q, h)                                                   \
  for ((q) = QUEUE_NEXT(h); (q) != (h); (q) = QUEUE_NEXT(q))

#define QUEUE_EMPTY(q)                                                        \
  ((const QUEUE *) (q) == (const QUEUE *) QUEUE_NEXT(q))

#define QUEUE_HEAD(q)                                                         \
  (QUEUE_NEXT(q))

#define QUEUE_INIT(q)                                                         \
  do {                                                                        \
    QUEUE_NEXT(q) = (q);                                                      \
    QUEUE_PREV(q) = (q);                                                      \
  }                                                                           \
  while (0)

#define QUEUE_ADD(h, n)                                                       \
  do {                                                                        \
    QUEUE_PREV_NEXT(h) = QUEUE_NEXT(n);                                       \
    QUEUE_NEXT_PREV(n) = QUEUE_PREV(h);                                       \
    QUEUE_PREV(h) = QUEUE_PREV(n);                                            \
    QUEUE_PREV_NEXT(h) = (h);                                                 \
  }                                                                           \
  while (0)

#define QUEUE_SPLIT(h, q, n)                                                  \
  do {                                                                        \
    QUEUE_PREV(n) = QUEUE_PREV(h);                                            \
    QUEUE_PREV_NEXT(n) = (n);                                                 \
    QUEUE_NEXT(n) = (q);                                                      \
    QUEUE_PREV(h) = QUEUE_PREV(q);                                            \
    QUEUE_PREV_NEXT(h) = (h);                                                 \
    QUEUE_PREV(q) = (n);                                                      \
  }                                                                           \
  while (0)

#define QUEUE_MOVE(h, n)                                                      \
  do {                                                                        \
    if (QUEUE_EMPTY(h))                                                       \
      QUEUE_INIT(n);                                                          \
    else {                                                                    \
      QUEUE* q = QUEUE_HEAD(h);                                               \
      QUEUE_SPLIT(h, q, n);                                                   \
    }                                                                         \
  }                                                                           \
  while (0)

#define QUEUE_INSERT_HEAD(h, q)                                               \
  do {                                                                        \
    QUEUE_NEXT(q) = QUEUE_NEXT(h);                                            \
    QUEUE_PREV(q) = (h);                                                      \
    QUEUE_NEXT_PREV(q) = (q);                                                 \
    QUEUE_NEXT(h) = (q);                                                      \
  }                                                                           \
  while (0)

#define QUEUE_INSERT_TAIL(h, q)                                               \
  do {                                                                        \
    QUEUE_NEXT(q) = (h);                                                      \
    QUEUE_PREV(q) = QUEUE_PREV(h);                                            \
    QUEUE_PREV_NEXT(q) = (q);                                                 \
    QUEUE_PREV(h) = (q);                                                      \
  }                                                                           \
  while (0)

#define QUEUE_REMOVE(q)                                                       \
  do {                                                                        \
    QUEUE_PREV_NEXT(q) = QUEUE_NEXT(q);                                       \
    QUEUE_NEXT_PREV(q) = QUEUE_PREV(q);                                       \
  }                                                                           \
  while (0)


enum {
  UV_TASK_CONNECT = 0,
  UV_TASK_REQ_RSP = 1,
  UV_TASK_DISCONNECT = 2
};

typedef struct SUdfUvSession {
  int64_t severHandle;
  uv_pipe_t *udfSvcPipe;
} SUdfUvSession;

typedef struct SClientUvTaskNode {
  int8_t type;
  int errCode;

  uv_pipe_t *pipe;

  int64_t seqNum;
  uv_buf_t reqBuf;

  uv_sem_t taskSem;
  uv_buf_t rspBuf;

  QUEUE recvTaskQueue;
  QUEUE procTaskQueue;
  QUEUE connTaskQueue;
} SClientUvTaskNode;

typedef struct SClientUdfTask {
  int8_t type;

  SUdfUvSession *session;

  int32_t errCode;

  union {
    struct {
      SUdfSetupRequest req;
      SUdfSetupResponse rsp;
    } _setup;
    struct {
      SUdfCallRequest req;
      SUdfCallResponse rsp;
    } _call;
    struct {
      SUdfTeardownRequest req;
      SUdfTeardownResponse rsp;
    } _teardown;
  };


} SClientUdfTask;

typedef struct SClientConnBuf {
  char *buf;
  int32_t len;
  int32_t cap;
  int32_t total;
} SClientConnBuf;

typedef struct SClientUvConn {
  uv_pipe_t *pipe;
  QUEUE taskQueue;
  SClientConnBuf readBuf;
} SClientUvConn;

uv_process_t gUdfdProcess;

uv_barrier_t gUdfInitBarrier;

uv_loop_t gUdfdLoop;
uv_thread_t gUdfLoopThread;
uv_async_t gUdfLoopTaskAync;

uv_async_t gUdfLoopStopAsync;

uv_mutex_t gUdfTaskQueueMutex;
int64_t gUdfTaskSeqNum = 0;

enum {
  UDFC_STATE_INITAL = 0, // initial state
  UDFC_STATE_STARTNG, // starting after startUdfService
  UDFC_STATE_READY, // started and begin to receive quests
  UDFC_STATE_RESTARTING, // udfd abnormal exit. cleaning up and restart.
  UDFC_STATE_STOPPING, // stopping after stopUdfService
  UDFC_STATUS_FINAL, // stopped
};
int8_t gUdfcState = UDFC_STATE_INITAL;

//double circular linked list

QUEUE gUdfTaskQueue = {0};

QUEUE gUvProcTaskQueue = {0};

int32_t encodeUdfSetupRequest(void **buf, const SUdfSetupRequest *setup) {
  int32_t len = 0;
  len += taosEncodeBinary(buf, setup->udfName, TSDB_FUNC_NAME_LEN);
  len += taosEncodeSEpSet(buf, &setup->epSet);
  return len;
}

void* decodeUdfSetupRequest(const void* buf, SUdfSetupRequest *request) {
  buf = taosDecodeBinaryTo(buf, request->udfName, TSDB_FUNC_NAME_LEN);
  buf = taosDecodeSEpSet((void*)buf, &request->epSet);
  return (void*)buf;
}

int32_t encodeUdfInterBuf(void **buf, const SUdfInterBuf* state) {
  int32_t len = 0;
  len += taosEncodeFixedI32(buf, state->bufLen);
  len += taosEncodeBinary(buf, state->buf, state->bufLen);
  return len;
}

void* decodeUdfInterBuf(const void* buf, SUdfInterBuf* state) {
  buf = taosDecodeFixedI32(buf, &state->bufLen);
  buf = taosDecodeBinary(buf, (void**)&state->buf, state->bufLen);
  return (void*)buf;
}

int32_t encodeUdfCallRequest(void **buf, const SUdfCallRequest *call) {
  int32_t len = 0;
  len += taosEncodeFixedI64(buf, call->udfHandle);
  len += taosEncodeFixedI8(buf, call->callType);
  if (call->callType == TSDB_UDF_CALL_SCALA_PROC) {
    len += tEncodeDataBlock(buf, &call->block);
  } else if (call->callType == TSDB_UDF_CALL_AGG_INIT) {
    len += taosEncodeFixedI8(buf, call->initFirst);
  } else if (call->callType == TSDB_UDF_CALL_AGG_PROC) {
    len += tEncodeDataBlock(buf, &call->block);
    len += encodeUdfInterBuf(buf, &call->interBuf);
  } else if (call->callType == TSDB_UDF_CALL_AGG_MERGE) {
    len += encodeUdfInterBuf(buf, &call->interBuf);
    len += encodeUdfInterBuf(buf, &call->interBuf2);
  } else if (call->callType == TSDB_UDF_CALL_AGG_FIN) {
    len += encodeUdfInterBuf(buf, &call->interBuf);
  }
  return len;
}

void* decodeUdfCallRequest(const void* buf, SUdfCallRequest* call) {
  buf = taosDecodeFixedI64(buf, &call->udfHandle);
  buf = taosDecodeFixedI8(buf, &call->callType);
  switch (call->callType) {
    case TSDB_UDF_CALL_SCALA_PROC:
      buf = tDecodeDataBlock(buf, &call->block);
      break;
    case TSDB_UDF_CALL_AGG_INIT:
      buf = taosDecodeFixedI8(buf, &call->initFirst);
      break;
    case TSDB_UDF_CALL_AGG_PROC:
      buf = tDecodeDataBlock(buf, &call->block);
      buf = decodeUdfInterBuf(buf, &call->interBuf);
      break;
    case TSDB_UDF_CALL_AGG_MERGE:
      buf = decodeUdfInterBuf(buf, &call->interBuf);
      buf = decodeUdfInterBuf(buf, &call->interBuf2);
      break;
    case TSDB_UDF_CALL_AGG_FIN:
      buf = decodeUdfInterBuf(buf, &call->interBuf);
      break;
  }
  return (void*)buf;
}

int32_t encodeUdfTeardownRequest(void **buf, const SUdfTeardownRequest *teardown) {
  int32_t len = 0;
  len += taosEncodeFixedI64(buf, teardown->udfHandle);
  return len;
}

void* decodeUdfTeardownRequest(const void* buf, SUdfTeardownRequest *teardown) {
  buf = taosDecodeFixedI64(buf, &teardown->udfHandle);
  return (void*)buf;
}

int32_t encodeUdfRequest(void** buf, const SUdfRequest* request) {
  int32_t len = 0;
  if (buf == NULL) {
    len += sizeof(request->msgLen);
  } else {
    *(int32_t*)(*buf) = request->msgLen;
    *buf = POINTER_SHIFT(*buf, sizeof(request->msgLen));
  }
  len += taosEncodeFixedI64(buf, request->seqNum);
  len += taosEncodeFixedI8(buf, request->type);
  if (request->type == UDF_TASK_SETUP) {
    len += encodeUdfSetupRequest(buf, &request->setup);
  } else if (request->type == UDF_TASK_CALL) {
    len += encodeUdfCallRequest(buf, &request->call);
  } else if (request->type == UDF_TASK_TEARDOWN) {
    len += encodeUdfTeardownRequest(buf, &request->teardown);
  }
  return len;
}

void* decodeUdfRequest(const void* buf, SUdfRequest* request) {
  request->msgLen = *(int32_t*)(buf);
<<<<<<< HEAD
  POINTER_SHIFT(buf, sizeof(request->msgLen));
=======
  buf = POINTER_SHIFT(buf, sizeof(request->msgLen));
>>>>>>> 0776427f

  buf = taosDecodeFixedI64(buf, &request->seqNum);
  buf = taosDecodeFixedI8(buf, &request->type);

  if (request->type == UDF_TASK_SETUP) {
    buf = decodeUdfSetupRequest(buf, &request->setup);
  } else if (request->type == UDF_TASK_CALL) {
    buf = decodeUdfCallRequest(buf, &request->call);
  } else if (request->type == UDF_TASK_TEARDOWN) {
    buf = decodeUdfTeardownRequest(buf, &request->teardown);
  }
  return (void*)buf;
}

int32_t encodeUdfSetupResponse(void **buf, const SUdfSetupResponse *setupRsp) {
  int32_t len = 0;
  len += taosEncodeFixedI64(buf, setupRsp->udfHandle);
  return len;
}

void* decodeUdfSetupResponse(const void* buf, SUdfSetupResponse* setupRsp) {
  buf = taosDecodeFixedI64(buf, &setupRsp->udfHandle);
  return (void*)buf;
}

int32_t encodeUdfCallResponse(void **buf, const SUdfCallResponse *callRsp) {
  int32_t len = 0;
  len += taosEncodeFixedI8(buf, callRsp->callType);
  switch (callRsp->callType) {
    case TSDB_UDF_CALL_SCALA_PROC:
      len += tEncodeDataBlock(buf, &callRsp->resultData);
      break;
    case TSDB_UDF_CALL_AGG_INIT:
      len += encodeUdfInterBuf(buf, &callRsp->resultBuf);
      break;
    case TSDB_UDF_CALL_AGG_PROC:
      len += encodeUdfInterBuf(buf, &callRsp->resultBuf);
      break;
    case TSDB_UDF_CALL_AGG_MERGE:
      len += encodeUdfInterBuf(buf, &callRsp->resultBuf);
      break;
    case TSDB_UDF_CALL_AGG_FIN:
<<<<<<< HEAD
      len += tEncodeDataBlock(buf, &callRsp->resultData);
=======
      len += encodeUdfInterBuf(buf, &callRsp->resultBuf);
>>>>>>> 0776427f
      break;
  }
  return len;
}

void* decodeUdfCallResponse(const void* buf, SUdfCallResponse* callRsp) {
  buf = taosDecodeFixedI8(buf, &callRsp->callType);
  switch (callRsp->callType) {
    case TSDB_UDF_CALL_SCALA_PROC:
      buf = tDecodeDataBlock(buf, &callRsp->resultData);
      break;
    case TSDB_UDF_CALL_AGG_INIT:
      buf = decodeUdfInterBuf(buf, &callRsp->resultBuf);
      break;
    case TSDB_UDF_CALL_AGG_PROC:
      buf = decodeUdfInterBuf(buf, &callRsp->resultBuf);
      break;
    case TSDB_UDF_CALL_AGG_MERGE:
      buf = decodeUdfInterBuf(buf, &callRsp->resultBuf);
      break;
    case TSDB_UDF_CALL_AGG_FIN:
<<<<<<< HEAD
      buf = tDecodeDataBlock(buf, &callRsp->resultData);
=======
      buf = decodeUdfInterBuf(buf, &callRsp->resultBuf);
>>>>>>> 0776427f
      break;
  }
  return (void*)buf;
}

int32_t encodeUdfTeardownResponse(void** buf, const SUdfTeardownResponse* teardownRsp) {
  return 0;
}

void* decodeUdfTeardownResponse(const void* buf, SUdfTeardownResponse* teardownResponse) {
  return (void*)buf;
}
<<<<<<< HEAD

int32_t encodeUdfResponse(void** buf, const SUdfResponse* rsp) {
  int32_t len = 0;
  if (buf == NULL) {
    len += sizeof(rsp->msgLen);
  } else {
    *(int32_t*)(*buf) = rsp->msgLen;
    *buf = POINTER_SHIFT(*buf, sizeof(rsp->msgLen));
=======

int32_t encodeUdfResponse(void** buf, const SUdfResponse* rsp) {
  int32_t len = 0;
  if (buf == NULL) {
    len += sizeof(rsp->msgLen);
  } else {
    *(int32_t*)(*buf) = rsp->msgLen;
    *buf = POINTER_SHIFT(*buf, sizeof(rsp->msgLen));
  }

  if (buf == NULL) {
    len += sizeof(rsp->seqNum);
  } else {
    *(int64_t*)(*buf) = rsp->seqNum;
    *buf = POINTER_SHIFT(*buf, sizeof(rsp->seqNum));
>>>>>>> 0776427f
  }

  len += taosEncodeFixedI64(buf, rsp->seqNum);
  len += taosEncodeFixedI8(buf, rsp->type);
  len += taosEncodeFixedI32(buf, rsp->code);

  switch (rsp->type) {
    case UDF_TASK_SETUP:
      len += encodeUdfSetupResponse(buf, &rsp->setupRsp);
      break;
    case UDF_TASK_CALL:
      len += encodeUdfCallResponse(buf, &rsp->callRsp);
      break;
    case UDF_TASK_TEARDOWN:
      len += encodeUdfTeardownResponse(buf, &rsp->teardownRsp);
      break;
    default:
      //TODO: log error
      break;
  }
  return len;
}

void* decodeUdfResponse(const void* buf, SUdfResponse* rsp) {
  rsp->msgLen = *(int32_t*)(buf);
<<<<<<< HEAD
  POINTER_SHIFT(buf, sizeof(rsp->msgLen));
=======
  buf = POINTER_SHIFT(buf, sizeof(rsp->msgLen));
  rsp->seqNum = *(int64_t*)(buf);
  buf = POINTER_SHIFT(buf, sizeof(rsp->seqNum));
>>>>>>> 0776427f
  buf = taosDecodeFixedI64(buf, &rsp->seqNum);
  buf = taosDecodeFixedI8(buf, &rsp->type);
  buf = taosDecodeFixedI32(buf, &rsp->code);

  switch (rsp->type) {
    case UDF_TASK_SETUP:
      buf = decodeUdfSetupResponse(buf, &rsp->setupRsp);
      break;
    case UDF_TASK_CALL:
      buf = decodeUdfCallResponse(buf, &rsp->callRsp);
      break;
    case UDF_TASK_TEARDOWN:
      buf = decodeUdfTeardownResponse(buf, &rsp->teardownRsp);
      break;
    default:
      //TODO: log error
      break;
  }
  return (void*)buf;
}

void freeUdfColumnData(SUdfColumnData *data) {
  if (data->varLengthColumn) {
<<<<<<< HEAD
    taosMemoryFree(data->varOffsets);
    data->varOffsets = NULL;
    taosMemoryFree(data->payload);
    data->payload = NULL;
  } else {
    taosMemoryFree(data->nullBitmap);
    data->nullBitmap = NULL;
    taosMemoryFree(data->data);
    data->data = NULL;
=======
    taosMemoryFree(data->varLenCol.varOffsets);
    data->varLenCol.varOffsets = NULL;
    taosMemoryFree(data->varLenCol.payload);
    data->varLenCol.payload = NULL;
  } else {
    taosMemoryFree(data->fixLenCol.nullBitmap);
    data->fixLenCol.nullBitmap = NULL;
    taosMemoryFree(data->fixLenCol.data);
    data->fixLenCol.data = NULL;
>>>>>>> 0776427f
  }
}

void freeUdfColumn(SUdfColumn* col) {
  freeUdfColumnData(&col->colData);
}

void freeUdfDataDataBlock(SUdfDataBlock *block) {
  for (int32_t i = 0; i < block->numOfCols; ++i) {
    freeUdfColumn(block->udfCols[i]);
    taosMemoryFree(block->udfCols[i]);
    block->udfCols[i] = NULL;
  }
  taosMemoryFree(block->udfCols);
  block->udfCols = NULL;
}

void freeUdfInterBuf(SUdfInterBuf *buf) {
  taosMemoryFree(buf->buf);
  buf->buf = NULL;
}


int32_t convertDataBlockToUdfDataBlock(SSDataBlock *block, SUdfDataBlock *udfBlock) {
  udfBlock->numOfRows = block->info.rows;
  udfBlock->numOfCols = block->info.numOfCols;
<<<<<<< HEAD
  udfBlock->udfCols = taosMemoryMalloc(sizeof(SUdfColumn*) * udfBlock->numOfCols);
  for (int32_t i = 0; i < udfBlock->numOfCols; ++i) {
    udfBlock->udfCols[i] = taosMemoryMalloc(sizeof(SUdfColumn));
=======
  udfBlock->udfCols = taosMemoryCalloc(udfBlock->numOfCols, sizeof(SUdfColumn*));
  for (int32_t i = 0; i < udfBlock->numOfCols; ++i) {
    udfBlock->udfCols[i] = taosMemoryCalloc(1, sizeof(SUdfColumn));
>>>>>>> 0776427f
    SColumnInfoData *col= (SColumnInfoData*)taosArrayGet(block->pDataBlock, i);
    SUdfColumn *udfCol = udfBlock->udfCols[i];
    udfCol->colMeta.type = col->info.type;
    udfCol->colMeta.bytes = col->info.bytes;
    udfCol->colMeta.scale = col->info.scale;
    udfCol->colMeta.precision = col->info.precision;
    udfCol->colData.numOfRows = udfBlock->numOfRows;
    udfCol->colData.varLengthColumn = IS_VAR_DATA_TYPE(udfCol->colMeta.type);
    if (udfCol->colData.varLengthColumn) {
<<<<<<< HEAD
      udfCol->colData.varOffsetsLen = sizeof(int32_t) * udfBlock->numOfRows;
      udfCol->colData.varOffsets = taosMemoryMalloc(udfCol->colData.varOffsetsLen);
      memcpy(udfCol->colData.varOffsets, col->varmeta.offset, udfCol->colData.varOffsetsLen);
      udfCol->colData.payloadLen = colDataGetLength(col, udfBlock->numOfRows);
      udfCol->colData.payload = taosMemoryMalloc(udfCol->colData.payloadLen);
      memcpy(udfCol->colData.payload, col->pData, udfCol->colData.payloadLen);
    } else {
      udfCol->colData.nullBitmapLen = BitmapLen(udfCol->colData.numOfRows);
      udfCol->colData.nullBitmap = taosMemoryMalloc(udfCol->colData.nullBitmapLen);
      memcpy(udfCol->colData.nullBitmap, col->nullbitmap, udfCol->colData.nullBitmapLen);
      udfCol->colData.dataLen = colDataGetLength(col, udfBlock->numOfRows);
      udfCol->colData.data = taosMemoryMalloc(udfCol->colData.dataLen);
      memcpy(udfCol->colData.data, col->pData, udfCol->colData.dataLen);
=======
      udfCol->colData.varLenCol.varOffsetsLen = sizeof(int32_t) * udfBlock->numOfRows;
      udfCol->colData.varLenCol.varOffsets = taosMemoryMalloc(udfCol->colData.varLenCol.varOffsetsLen);
      memcpy(udfCol->colData.varLenCol.varOffsets, col->varmeta.offset, udfCol->colData.varLenCol.varOffsetsLen);
      udfCol->colData.varLenCol.payloadLen = colDataGetLength(col, udfBlock->numOfRows);
      udfCol->colData.varLenCol.payload = taosMemoryMalloc(udfCol->colData.varLenCol.payloadLen);
      memcpy(udfCol->colData.varLenCol.payload, col->pData, udfCol->colData.varLenCol.payloadLen);
    } else {
      udfCol->colData.fixLenCol.nullBitmapLen = BitmapLen(udfCol->colData.numOfRows);
      int32_t bitmapLen = udfCol->colData.fixLenCol.nullBitmapLen;
      udfCol->colData.fixLenCol.nullBitmap = taosMemoryMalloc(udfCol->colData.fixLenCol.nullBitmapLen);
      char* bitmap = udfCol->colData.fixLenCol.nullBitmap;
      memcpy(bitmap, col->nullbitmap, bitmapLen);
      udfCol->colData.fixLenCol.dataLen = colDataGetLength(col, udfBlock->numOfRows);
      int32_t dataLen = udfCol->colData.fixLenCol.dataLen;
      udfCol->colData.fixLenCol.data = taosMemoryMalloc(udfCol->colData.fixLenCol.dataLen);
      char* data = udfCol->colData.fixLenCol.data;
      memcpy(data, col->pData, dataLen);
>>>>>>> 0776427f
    }
  }
  return 0;
}

int32_t convertUdfColumnToDataBlock(SUdfColumn *udfCol, SSDataBlock *block) {
  block->info.numOfCols = 1;
  block->info.rows = udfCol->colData.numOfRows;
  block->info.hasVarCol = udfCol->colData.varLengthColumn;

  block->pDataBlock = taosArrayInit(1, sizeof(SColumnInfoData));
  taosArraySetSize(block->pDataBlock, 1);
  SColumnInfoData *col = taosArrayGet(block->pDataBlock, 0);
  SUdfColumnMeta *meta = &udfCol->colMeta;
  col->info.precision = meta->precision;
  col->info.bytes = meta->bytes;
  col->info.scale = meta->scale;
  col->info.type = meta->type;
  SUdfColumnData *data = &udfCol->colData;

  if (!IS_VAR_DATA_TYPE(meta->type)) {
<<<<<<< HEAD
    col->nullbitmap = taosMemoryMalloc(data->nullBitmapLen);
    memcpy(col->nullbitmap, data->nullBitmap, data->nullBitmapLen);
    col->pData = taosMemoryMalloc(data->dataLen);
    memcpy(col->pData, data->payload, data->dataLen);
  } else {
    col->varmeta.offset = taosMemoryMalloc(data->varOffsetsLen);
    memcpy(col->varmeta.offset, data->varOffsets, data->varOffsetsLen);
    col->pData = taosMemoryMalloc(data->payloadLen);
    memcpy(col->pData, data->payload, data->payloadLen);
=======
    col->nullbitmap = taosMemoryMalloc(data->fixLenCol.nullBitmapLen);
    memcpy(col->nullbitmap, data->fixLenCol.nullBitmap, data->fixLenCol.nullBitmapLen);
    col->pData = taosMemoryMalloc(data->fixLenCol.dataLen);
    memcpy(col->pData, data->fixLenCol.data, data->fixLenCol.dataLen);
  } else {
    col->varmeta.offset = taosMemoryMalloc(data->varLenCol.varOffsetsLen);
    memcpy(col->varmeta.offset, data->varLenCol.varOffsets, data->varLenCol.varOffsetsLen);
    col->pData = taosMemoryMalloc(data->varLenCol.payloadLen);
    memcpy(col->pData, data->varLenCol.payload, data->varLenCol.payloadLen);
>>>>>>> 0776427f
  }
  return 0;
}


void onUdfcPipeClose(uv_handle_t *handle) {
  SClientUvConn *conn = handle->data;
  if (!QUEUE_EMPTY(&conn->taskQueue)) {
    QUEUE* h = QUEUE_HEAD(&conn->taskQueue);
    SClientUvTaskNode *task = QUEUE_DATA(h, SClientUvTaskNode, connTaskQueue);
    task->errCode = 0;
    uv_sem_post(&task->taskSem);
    QUEUE_REMOVE(&task->procTaskQueue);
  }

  taosMemoryFree(conn->readBuf.buf);
  taosMemoryFree(conn);
  taosMemoryFree((uv_pipe_t *) handle);

}

int32_t udfcGetUvTaskResponseResult(SClientUdfTask *task, SClientUvTaskNode *uvTask) {
  debugPrint("%s", "get uv task result");
  if (uvTask->type == UV_TASK_REQ_RSP) {
    if (uvTask->rspBuf.base != NULL) {
      SUdfResponse rsp;
      void* buf = decodeUdfResponse(uvTask->rspBuf.base, &rsp);
      assert(uvTask->rspBuf.len == POINTER_DISTANCE(buf, uvTask->rspBuf.base));
      task->errCode = rsp.code;

      switch (task->type) {
        case UDF_TASK_SETUP: {
          //TODO: copy or not
          task->_setup.rsp = rsp.setupRsp;
          break;
        }
        case UDF_TASK_CALL: {
          task->_call.rsp = rsp.callRsp;
          //TODO: copy or not
          break;
        }
        case UDF_TASK_TEARDOWN: {
          task->_teardown.rsp = rsp.teardownRsp;
          //TODO: copy or not?
          break;
        }
        default: {
          break;
        }
      }

      // TODO: the call buffer is setup and freed by udf invocation
      taosMemoryFree(uvTask->rspBuf.base);
    } else {
      task->errCode = uvTask->errCode;
    }
  } else if (uvTask->type == UV_TASK_CONNECT) {
    task->errCode = uvTask->errCode;
  } else if (uvTask->type == UV_TASK_DISCONNECT) {
    task->errCode = uvTask->errCode;
  }
  return 0;
}

void udfcAllocateBuffer(uv_handle_t *handle, size_t suggestedSize, uv_buf_t *buf) {
  debugPrint("%s", "client allocate buffer to receive from pipe");
  SClientUvConn *conn = handle->data;
  SClientConnBuf *connBuf = &conn->readBuf;

  int32_t msgHeadSize = sizeof(int32_t) + sizeof(int64_t);
  if (connBuf->cap == 0) {
    connBuf->buf = taosMemoryMalloc(msgHeadSize);
    if (connBuf->buf) {
      connBuf->len = 0;
      connBuf->cap = msgHeadSize;
      connBuf->total = -1;

      buf->base = connBuf->buf;
      buf->len = connBuf->cap;
    } else {
      //TODO: log error
      buf->base = NULL;
      buf->len = 0;
    }
  } else {
    connBuf->cap = connBuf->total > connBuf->cap ? connBuf->total : connBuf->cap;
    void *resultBuf = taosMemoryRealloc(connBuf->buf, connBuf->cap);
    if (resultBuf) {
      connBuf->buf = resultBuf;
      buf->base = connBuf->buf + connBuf->len;
      buf->len = connBuf->cap - connBuf->len;
    } else {
      //TODO: log error free connBuf->buf
      buf->base = NULL;
      buf->len = 0;
    }
  }

  debugPrint("\tconn buf cap - len - total : %d - %d - %d", connBuf->cap, connBuf->len, connBuf->total);

}

bool isUdfcUvMsgComplete(SClientConnBuf *connBuf) {
  if (connBuf->total == -1 && connBuf->len >= sizeof(int32_t)) {
    connBuf->total = *(int32_t *) (connBuf->buf);
  }
  if (connBuf->len == connBuf->cap && connBuf->total == connBuf->cap) {
    return true;
  }
  return false;
}

void udfcUvHandleRsp(SClientUvConn *conn) {
  SClientConnBuf *connBuf = &conn->readBuf;
  int64_t seqNum = *(int64_t *) (connBuf->buf + sizeof(int32_t)); // msglen int32_t then seqnum

  if (QUEUE_EMPTY(&conn->taskQueue)) {
    //LOG error
    return;
  }
  bool found = false;
  SClientUvTaskNode *taskFound = NULL;
  QUEUE* h = QUEUE_NEXT(&conn->taskQueue);
  SClientUvTaskNode *task = QUEUE_DATA(h, SClientUvTaskNode, connTaskQueue);

  while (h != &conn->taskQueue) {
    if (task->seqNum == seqNum) {
      if (found == false) {
        found = true;
        taskFound = task;
      } else {
        //LOG error;
        continue;
      }
    }
    h = QUEUE_NEXT(h);
    task = QUEUE_DATA(h, SClientUvTaskNode, connTaskQueue);
  }

  if (taskFound) {
    taskFound->rspBuf = uv_buf_init(connBuf->buf, connBuf->len);
    QUEUE_REMOVE(&taskFound->connTaskQueue);
    uv_sem_post(&taskFound->taskSem);
    QUEUE_REMOVE(&taskFound->procTaskQueue);
  } else {
    //TODO: LOG error
  }
  connBuf->buf = NULL;
  connBuf->total = -1;
  connBuf->len = 0;
  connBuf->cap = 0;
}

void udfcUvHandleError(SClientUvConn *conn) {
  while (!QUEUE_EMPTY(&conn->taskQueue)) {
    QUEUE* h = QUEUE_HEAD(&conn->taskQueue);
    SClientUvTaskNode *task = QUEUE_DATA(h, SClientUvTaskNode, connTaskQueue);
    task->errCode = UDFC_CODE_PIPE_READ_ERR;
    uv_sem_post(&task->taskSem);
    QUEUE_REMOVE(&task->procTaskQueue);
  }

  uv_close((uv_handle_t *) conn->pipe, NULL);
  taosMemoryFree(conn->pipe);
  taosMemoryFree(conn->readBuf.buf);
  taosMemoryFree(conn);
}

void onUdfcRead(uv_stream_t *client, ssize_t nread, const uv_buf_t *buf) {
  debugPrint("%s, nread: %zd", "client read from pipe", nread);
  if (nread == 0) return;

  SClientUvConn *conn = client->data;
  SClientConnBuf *connBuf = &conn->readBuf;
  if (nread > 0) {
    connBuf->len += nread;
    if (isUdfcUvMsgComplete(connBuf)) {
      udfcUvHandleRsp(conn);
    }

  }
  if (nread < 0) {
    debugPrint("\tclient read error: %s", uv_strerror(nread));
    if (nread == UV_EOF) {
      //TODO:
    }
    udfcUvHandleError(conn);
  }

}

void onUdfClientWrite(uv_write_t *write, int status) {
  debugPrint("%s", "after writing to pipe");
  SClientUvTaskNode *uvTask = write->data;
  if (status == 0) {
    uv_pipe_t *pipe = uvTask->pipe;
    SClientUvConn *conn = pipe->data;
    QUEUE_INSERT_TAIL(&conn->taskQueue, &uvTask->connTaskQueue);
  } else {
    //TODO Log error;
  }
  debugPrint("\tlength:%zu", uvTask->reqBuf.len);
  taosMemoryFree(write);
  taosMemoryFree(uvTask->reqBuf.base);
}

void onUdfClientConnect(uv_connect_t *connect, int status) {
  SClientUvTaskNode *uvTask = connect->data;
  uvTask->errCode = status;
  if (status != 0) {
    //TODO: LOG error
  }
  uv_read_start((uv_stream_t *) uvTask->pipe, udfcAllocateBuffer, onUdfcRead);
  taosMemoryFree(connect);
  uv_sem_post(&uvTask->taskSem);
  QUEUE_REMOVE(&uvTask->procTaskQueue);
}

int32_t createUdfcUvTask(SClientUdfTask *task, int8_t uvTaskType, SClientUvTaskNode **pUvTask) {
  SClientUvTaskNode *uvTask = taosMemoryCalloc(1, sizeof(SClientUvTaskNode));
  uvTask->type = uvTaskType;

  if (uvTaskType == UV_TASK_CONNECT) {
  } else if (uvTaskType == UV_TASK_REQ_RSP) {
    uvTask->pipe = task->session->udfSvcPipe;
    SUdfRequest request;
    request.type = task->type;
    request.seqNum = gUdfTaskSeqNum++;

    if (task->type == UDF_TASK_SETUP) {
      request.setup = task->_setup.req;
      request.type = UDF_TASK_SETUP;
    } else if (task->type == UDF_TASK_CALL) {
      request.call = task->_call.req;
      request.type = UDF_TASK_CALL;
    } else if (task->type == UDF_TASK_TEARDOWN) {
      request.teardown = task->_teardown.req;
      request.type = UDF_TASK_TEARDOWN;
    } else {
      //TODO log and return error
    }
    int32_t bufLen = encodeUdfRequest(NULL, &request);
    request.msgLen = bufLen;
<<<<<<< HEAD
    void *buf = taosMemoryMalloc(bufLen);
    encodeUdfRequest(&buf, &request);
    uvTask->reqBuf = uv_buf_init(buf, bufLen);
=======
    void *bufBegin = taosMemoryMalloc(bufLen);
    void *buf = bufBegin;
    encodeUdfRequest(&buf, &request);
    uvTask->reqBuf = uv_buf_init(bufBegin, bufLen);
>>>>>>> 0776427f
    uvTask->seqNum = request.seqNum;
  } else if (uvTaskType == UV_TASK_DISCONNECT) {
    uvTask->pipe = task->session->udfSvcPipe;
  }
  uv_sem_init(&uvTask->taskSem, 0);

  *pUvTask = uvTask;
  return 0;
}

int32_t queueUvUdfTask(SClientUvTaskNode *uvTask) {
  debugPrint("%s, %d", "queue uv task", uvTask->type);

  uv_mutex_lock(&gUdfTaskQueueMutex);
  QUEUE_INSERT_TAIL(&gUdfTaskQueue, &uvTask->recvTaskQueue);
  uv_mutex_unlock(&gUdfTaskQueueMutex);
  uv_async_send(&gUdfLoopTaskAync);

  uv_sem_wait(&uvTask->taskSem);
  uv_sem_destroy(&uvTask->taskSem);

  return 0;
}

int32_t startUvUdfTask(SClientUvTaskNode *uvTask) {
  debugPrint("%s, type %d", "start uv task ", uvTask->type);
  switch (uvTask->type) {
    case UV_TASK_CONNECT: {
      uv_pipe_t *pipe = taosMemoryMalloc(sizeof(uv_pipe_t));
      uv_pipe_init(&gUdfdLoop, pipe, 0);
      uvTask->pipe = pipe;

      SClientUvConn *conn = taosMemoryMalloc(sizeof(SClientUvConn));
      conn->pipe = pipe;
      conn->readBuf.len = 0;
      conn->readBuf.cap = 0;
      conn->readBuf.buf = 0;
      conn->readBuf.total = -1;
      QUEUE_INIT(&conn->taskQueue);

      pipe->data = conn;

      uv_connect_t *connReq = taosMemoryMalloc(sizeof(uv_connect_t));
      connReq->data = uvTask;

      uv_pipe_connect(connReq, pipe, "udf.sock", onUdfClientConnect);
      break;
    }
    case UV_TASK_REQ_RSP: {
      uv_pipe_t *pipe = uvTask->pipe;
      uv_write_t *write = taosMemoryMalloc(sizeof(uv_write_t));
      write->data = uvTask;
      uv_write(write, (uv_stream_t *) pipe, &uvTask->reqBuf, 1, onUdfClientWrite);
      break;
    }
    case UV_TASK_DISCONNECT: {
      SClientUvConn *conn = uvTask->pipe->data;
      QUEUE_INSERT_TAIL(&conn->taskQueue, &uvTask->connTaskQueue);
      uv_close((uv_handle_t *) uvTask->pipe, onUdfcPipeClose);
      break;
    }
    default: {
      break;
    }
  }

  return 0;
}

void udfClientAsyncCb(uv_async_t *async) {
  QUEUE wq;

  uv_mutex_lock(&gUdfTaskQueueMutex);
  QUEUE_MOVE(&gUdfTaskQueue, &wq);
  uv_mutex_unlock(&gUdfTaskQueueMutex);

  while (!QUEUE_EMPTY(&wq)) {
    QUEUE* h = QUEUE_HEAD(&wq);
    QUEUE_REMOVE(h);
    SClientUvTaskNode *task = QUEUE_DATA(h, SClientUvTaskNode, recvTaskQueue);
    startUvUdfTask(task);
    QUEUE_INSERT_TAIL(&gUvProcTaskQueue, &task->procTaskQueue);
  }

}

void cleanUpUvTasks() {
  QUEUE wq;

  uv_mutex_lock(&gUdfTaskQueueMutex);
  QUEUE_MOVE(&gUdfTaskQueue, &wq);
  uv_mutex_unlock(&gUdfTaskQueueMutex);

  while (!QUEUE_EMPTY(&wq)) {
    QUEUE* h = QUEUE_HEAD(&wq);
    QUEUE_REMOVE(h);
    SClientUvTaskNode *task = QUEUE_DATA(h, SClientUvTaskNode, recvTaskQueue);
    if (gUdfcState == UDFC_STATE_STOPPING) {
      task->errCode = UDFC_CODE_STOPPING;
    } else if (gUdfcState == UDFC_STATE_RESTARTING) {
      task->errCode = UDFC_CODE_RESTARTING;
    }
    uv_sem_post(&task->taskSem);
  }

  // TODO: deal with tasks that are waiting result.
  while (!QUEUE_EMPTY(&gUvProcTaskQueue)) {
    QUEUE* h = QUEUE_HEAD(&gUvProcTaskQueue);
    QUEUE_REMOVE(h);
    SClientUvTaskNode *task = QUEUE_DATA(h, SClientUvTaskNode, procTaskQueue);
    if (gUdfcState == UDFC_STATE_STOPPING) {
      task->errCode = UDFC_CODE_STOPPING;
    } else if (gUdfcState == UDFC_STATE_RESTARTING) {
      task->errCode = UDFC_CODE_RESTARTING;
    }
    uv_sem_post(&task->taskSem);
  }
}

void udfStopAsyncCb(uv_async_t *async) {
  cleanUpUvTasks();
  if (gUdfcState == UDFC_STATE_STOPPING) {
    uv_stop(&gUdfdLoop);
  }
}
int32_t startUdfd();
void onUdfdExit(uv_process_t *req, int64_t exit_status, int term_signal) {
  debugPrint("Process exited with status %" PRId64 ", signal %d", exit_status, term_signal);
  uv_close((uv_handle_t *) req, NULL);
  //TODO: restart the udfd process
  if (gUdfcState == UDFC_STATE_STOPPING) {
    if (term_signal != SIGINT) {
      //TODO: log error
    }
  }
  if (gUdfcState == UDFC_STATE_READY) {
    gUdfcState = UDFC_STATE_RESTARTING;
    //TODO: asynchronous without blocking. how to do it
    cleanUpUvTasks();
    startUdfd();
  }

<<<<<<< HEAD
}

=======
int32_t startUdfd();

void onUdfdExit(uv_process_t *req, int64_t exit_status, int term_signal) {
  //TODO: pipe close will be first received
  debugPrint("Process exited with status %" PRId64 ", signal %d", exit_status, term_signal);
  uv_close((uv_handle_t *) req, NULL);
  //TODO: restart the udfd process
  if (gUdfcState == UDFC_STATE_STOPPING) {
    if (term_signal != SIGINT) {
      //TODO: log error
    }
  }
  if (gUdfcState == UDFC_STATE_READY) {
    gUdfcState = UDFC_STATE_RESTARTING;
    //TODO: asynchronous without blocking. how to do it
    cleanUpUvTasks();
    startUdfd();
  }
}

>>>>>>> 0776427f
int32_t startUdfd() {
  //TODO: path
  uv_process_options_t options = {0};
  static char path[256] = {0};
  size_t cwdSize;
  uv_cwd(path, &cwdSize);
  strcat(path, "/udfd");
  char* args[2] = {path, NULL};
  options.args = args;
  options.file = path;
  options.exit_cb = onUdfdExit;
  options.stdio_count = 3;
  uv_stdio_container_t child_stdio[3];
  child_stdio[0].flags = UV_IGNORE;
  child_stdio[1].flags = UV_INHERIT_FD;
  child_stdio[1].data.fd = 1;
  child_stdio[2].flags = UV_INHERIT_FD;
  child_stdio[2].data.fd = 2;
  options.stdio = child_stdio;
  //TODO spawn error
  int err = uv_spawn(&gUdfdLoop, &gUdfdProcess, &options);
  if (err != 0) {
    debugPrint("can not spawn udfd. path: %s, error: %s", path, uv_strerror(err));
  }
  return err;
}

void constructUdfService(void *argsThread) {
  uv_loop_init(&gUdfdLoop);

  //TODO spawn error
  startUdfd();

  uv_async_init(&gUdfdLoop, &gUdfLoopTaskAync, udfClientAsyncCb);
  uv_async_init(&gUdfdLoop, &gUdfLoopStopAsync, udfStopAsyncCb);
  uv_mutex_init(&gUdfTaskQueueMutex);
  QUEUE_INIT(&gUdfTaskQueue);
  QUEUE_INIT(&gUvProcTaskQueue);
  uv_barrier_wait(&gUdfInitBarrier);
  //TODO return value of uv_run
  uv_run(&gUdfdLoop, UV_RUN_DEFAULT);
  uv_loop_close(&gUdfdLoop);
}


int32_t startUdfService() {
  gUdfcState = UDFC_STATE_STARTNG;
  uv_barrier_init(&gUdfInitBarrier, 2);
  uv_thread_create(&gUdfLoopThread, constructUdfService, 0);
  uv_barrier_wait(&gUdfInitBarrier);  gUdfcState = UDFC_STATE_READY;
  return 0;
}

int32_t stopUdfService() {
  gUdfcState = UDFC_STATE_STOPPING;
  uv_barrier_destroy(&gUdfInitBarrier);
  if (gUdfcState == UDFC_STATE_STOPPING) {
    uv_process_kill(&gUdfdProcess, SIGINT);
  }
  uv_async_send(&gUdfLoopStopAsync);
  uv_thread_join(&gUdfLoopThread);
  uv_mutex_destroy(&gUdfTaskQueueMutex);
  gUdfcState = UDFC_STATUS_FINAL;
  return 0;
}

int32_t udfcRunUvTask(SClientUdfTask *task, int8_t uvTaskType) {
  SClientUvTaskNode *uvTask = NULL;

  createUdfcUvTask(task, uvTaskType, &uvTask);
  queueUvUdfTask(uvTask);
  udfcGetUvTaskResponseResult(task, uvTask);
  if (uvTaskType == UV_TASK_CONNECT) {
    task->session->udfSvcPipe = uvTask->pipe;
  }  taosMemoryFree(uvTask);
  uvTask = NULL;
  return task->errCode;
}

int32_t setupUdf(char udfName[], SEpSet *epSet, UdfHandle *handle) {
  debugPrint("%s", "client setup udf");
  SClientUdfTask *task = taosMemoryMalloc(sizeof(SClientUdfTask));
  task->errCode = 0;
  task->session = taosMemoryMalloc(sizeof(SUdfUvSession));
  task->type = UDF_TASK_SETUP;

  SUdfSetupRequest *req = &task->_setup.req;
  memcpy(req->udfName, udfName, TSDB_FUNC_NAME_LEN);

  int32_t errCode = udfcRunUvTask(task, UV_TASK_CONNECT);
  if (errCode != 0) {
    //TODO: log error
    return -1;
  }

  udfcRunUvTask(task, UV_TASK_REQ_RSP);

  SUdfSetupResponse *rsp = &task->_setup.rsp;
  task->session->severHandle = rsp->udfHandle;
  *handle = task->session;
  int32_t err = task->errCode;
  taosMemoryFree(task);
  return err;
}

int32_t callUdf(UdfHandle handle, int8_t callType, SSDataBlock *input, SUdfInterBuf *state, SUdfInterBuf *state2,
                SSDataBlock* output, SUdfInterBuf *newState) {
  debugPrint("%s", "client call udf");

  SClientUdfTask *task = taosMemoryMalloc(sizeof(SClientUdfTask));
  task->errCode = 0;
  task->session = (SUdfUvSession *) handle;
  task->type = UDF_TASK_CALL;

  SUdfCallRequest *req = &task->_call.req;
<<<<<<< HEAD
=======
  req->udfHandle = task->session->severHandle;
  req->callType = callType;

>>>>>>> 0776427f
  switch (callType) {
    case TSDB_UDF_CALL_AGG_INIT: {
      req->initFirst = 1;
      break;
    }
    case TSDB_UDF_CALL_AGG_PROC: {
      req->block = *input;
      req->interBuf = *state;
      break;
    }
    case TSDB_UDF_CALL_AGG_MERGE: {
      req->interBuf = *state;
      req->interBuf2 = *state2;
      break;
    }
    case TSDB_UDF_CALL_AGG_FIN: {
      req->interBuf = *state;
      break;
    }
    case TSDB_UDF_CALL_SCALA_PROC: {
      req->block = *input;
      break;
    }
  }

  udfcRunUvTask(task, UV_TASK_REQ_RSP);

  SUdfCallResponse *rsp = &task->_call.rsp;
  switch (callType) {
    case TSDB_UDF_CALL_AGG_INIT: {
      *newState = rsp->resultBuf;
      break;
    }
    case TSDB_UDF_CALL_AGG_PROC: {
      *newState = rsp->resultBuf;
      break;
    }
    case TSDB_UDF_CALL_AGG_MERGE: {
      *newState = rsp->resultBuf;
      break;
    }
    case TSDB_UDF_CALL_AGG_FIN: {
      *newState = rsp->resultBuf;
      break;
    }
    case TSDB_UDF_CALL_SCALA_PROC: {
      *output = rsp->resultData;
      break;
    }
  }

  taosMemoryFree(task);
  return task->errCode;
}

//TODO: translate these calls to callUdf
int32_t callUdfAggInit(UdfHandle handle, SUdfInterBuf *interBuf) {
  int8_t callType = TSDB_UDF_CALL_AGG_INIT;

  int32_t err = callUdf(handle, callType, NULL, NULL, NULL, NULL, interBuf);

  return err;
}

// input: block, state
// output: interbuf,
int32_t callUdfAggProcess(UdfHandle handle, SSDataBlock *block, SUdfInterBuf *state, SUdfInterBuf *newState) {
  int8_t callType = TSDB_UDF_CALL_AGG_PROC;
  int32_t err = callUdf(handle, callType, block, state, NULL, NULL, newState);
  return err;
}

// input: interbuf1, interbuf2
// output: resultBuf
int32_t callUdfAggMerge(UdfHandle handle, SUdfInterBuf *interBuf1, SUdfInterBuf *interBuf2, SUdfInterBuf *resultBuf) {
  int8_t callType = TSDB_UDF_CALL_AGG_MERGE;
  int32_t err = callUdf(handle, callType, NULL, interBuf1, interBuf2, NULL, resultBuf);
  return err;
}

// input: interBuf
// output: resultData
int32_t callUdfAggFinalize(UdfHandle handle, SUdfInterBuf *interBuf, SUdfInterBuf *resultData) {
  int8_t callType = TSDB_UDF_CALL_AGG_PROC;
  int32_t err = callUdf(handle, callType, NULL, interBuf, NULL, NULL, resultData);
  return err;
}

// input: block
// output: resultData
int32_t callUdfScalaProcess(UdfHandle handle, SSDataBlock *block, SSDataBlock *resultData) {
  int8_t callType = TSDB_UDF_CALL_SCALA_PROC;
  int32_t err = callUdf(handle, callType, block, NULL, NULL, resultData, NULL);
  return err;
}

int32_t teardownUdf(UdfHandle handle) {
  debugPrint("%s", "client teardown udf");

  SClientUdfTask *task = taosMemoryMalloc(sizeof(SClientUdfTask));
  task->errCode = 0;
  task->session = (SUdfUvSession *) handle;
  task->type = UDF_TASK_TEARDOWN;

  SUdfTeardownRequest *req = &task->_teardown.req;
  req->udfHandle = task->session->severHandle;

  udfcRunUvTask(task, UV_TASK_REQ_RSP);


  SUdfTeardownResponse *rsp = &task->_teardown.rsp;

  int32_t err = task->errCode;

  udfcRunUvTask(task, UV_TASK_DISCONNECT);

  taosMemoryFree(task->session);
  taosMemoryFree(task);

  return err;
}<|MERGE_RESOLUTION|>--- conflicted
+++ resolved
@@ -318,11 +318,7 @@
 
 void* decodeUdfRequest(const void* buf, SUdfRequest* request) {
   request->msgLen = *(int32_t*)(buf);
-<<<<<<< HEAD
-  POINTER_SHIFT(buf, sizeof(request->msgLen));
-=======
   buf = POINTER_SHIFT(buf, sizeof(request->msgLen));
->>>>>>> 0776427f
 
   buf = taosDecodeFixedI64(buf, &request->seqNum);
   buf = taosDecodeFixedI8(buf, &request->type);
@@ -365,11 +361,7 @@
       len += encodeUdfInterBuf(buf, &callRsp->resultBuf);
       break;
     case TSDB_UDF_CALL_AGG_FIN:
-<<<<<<< HEAD
-      len += tEncodeDataBlock(buf, &callRsp->resultData);
-=======
       len += encodeUdfInterBuf(buf, &callRsp->resultBuf);
->>>>>>> 0776427f
       break;
   }
   return len;
@@ -391,11 +383,7 @@
       buf = decodeUdfInterBuf(buf, &callRsp->resultBuf);
       break;
     case TSDB_UDF_CALL_AGG_FIN:
-<<<<<<< HEAD
-      buf = tDecodeDataBlock(buf, &callRsp->resultData);
-=======
       buf = decodeUdfInterBuf(buf, &callRsp->resultBuf);
->>>>>>> 0776427f
       break;
   }
   return (void*)buf;
@@ -408,7 +396,6 @@
 void* decodeUdfTeardownResponse(const void* buf, SUdfTeardownResponse* teardownResponse) {
   return (void*)buf;
 }
-<<<<<<< HEAD
 
 int32_t encodeUdfResponse(void** buf, const SUdfResponse* rsp) {
   int32_t len = 0;
@@ -417,15 +404,6 @@
   } else {
     *(int32_t*)(*buf) = rsp->msgLen;
     *buf = POINTER_SHIFT(*buf, sizeof(rsp->msgLen));
-=======
-
-int32_t encodeUdfResponse(void** buf, const SUdfResponse* rsp) {
-  int32_t len = 0;
-  if (buf == NULL) {
-    len += sizeof(rsp->msgLen);
-  } else {
-    *(int32_t*)(*buf) = rsp->msgLen;
-    *buf = POINTER_SHIFT(*buf, sizeof(rsp->msgLen));
   }
 
   if (buf == NULL) {
@@ -433,7 +411,6 @@
   } else {
     *(int64_t*)(*buf) = rsp->seqNum;
     *buf = POINTER_SHIFT(*buf, sizeof(rsp->seqNum));
->>>>>>> 0776427f
   }
 
   len += taosEncodeFixedI64(buf, rsp->seqNum);
@@ -459,13 +436,9 @@
 
 void* decodeUdfResponse(const void* buf, SUdfResponse* rsp) {
   rsp->msgLen = *(int32_t*)(buf);
-<<<<<<< HEAD
-  POINTER_SHIFT(buf, sizeof(rsp->msgLen));
-=======
   buf = POINTER_SHIFT(buf, sizeof(rsp->msgLen));
   rsp->seqNum = *(int64_t*)(buf);
   buf = POINTER_SHIFT(buf, sizeof(rsp->seqNum));
->>>>>>> 0776427f
   buf = taosDecodeFixedI64(buf, &rsp->seqNum);
   buf = taosDecodeFixedI8(buf, &rsp->type);
   buf = taosDecodeFixedI32(buf, &rsp->code);
@@ -489,17 +462,6 @@
 
 void freeUdfColumnData(SUdfColumnData *data) {
   if (data->varLengthColumn) {
-<<<<<<< HEAD
-    taosMemoryFree(data->varOffsets);
-    data->varOffsets = NULL;
-    taosMemoryFree(data->payload);
-    data->payload = NULL;
-  } else {
-    taosMemoryFree(data->nullBitmap);
-    data->nullBitmap = NULL;
-    taosMemoryFree(data->data);
-    data->data = NULL;
-=======
     taosMemoryFree(data->varLenCol.varOffsets);
     data->varLenCol.varOffsets = NULL;
     taosMemoryFree(data->varLenCol.payload);
@@ -509,7 +471,6 @@
     data->fixLenCol.nullBitmap = NULL;
     taosMemoryFree(data->fixLenCol.data);
     data->fixLenCol.data = NULL;
->>>>>>> 0776427f
   }
 }
 
@@ -536,15 +497,9 @@
 int32_t convertDataBlockToUdfDataBlock(SSDataBlock *block, SUdfDataBlock *udfBlock) {
   udfBlock->numOfRows = block->info.rows;
   udfBlock->numOfCols = block->info.numOfCols;
-<<<<<<< HEAD
-  udfBlock->udfCols = taosMemoryMalloc(sizeof(SUdfColumn*) * udfBlock->numOfCols);
-  for (int32_t i = 0; i < udfBlock->numOfCols; ++i) {
-    udfBlock->udfCols[i] = taosMemoryMalloc(sizeof(SUdfColumn));
-=======
   udfBlock->udfCols = taosMemoryCalloc(udfBlock->numOfCols, sizeof(SUdfColumn*));
   for (int32_t i = 0; i < udfBlock->numOfCols; ++i) {
     udfBlock->udfCols[i] = taosMemoryCalloc(1, sizeof(SUdfColumn));
->>>>>>> 0776427f
     SColumnInfoData *col= (SColumnInfoData*)taosArrayGet(block->pDataBlock, i);
     SUdfColumn *udfCol = udfBlock->udfCols[i];
     udfCol->colMeta.type = col->info.type;
@@ -554,21 +509,6 @@
     udfCol->colData.numOfRows = udfBlock->numOfRows;
     udfCol->colData.varLengthColumn = IS_VAR_DATA_TYPE(udfCol->colMeta.type);
     if (udfCol->colData.varLengthColumn) {
-<<<<<<< HEAD
-      udfCol->colData.varOffsetsLen = sizeof(int32_t) * udfBlock->numOfRows;
-      udfCol->colData.varOffsets = taosMemoryMalloc(udfCol->colData.varOffsetsLen);
-      memcpy(udfCol->colData.varOffsets, col->varmeta.offset, udfCol->colData.varOffsetsLen);
-      udfCol->colData.payloadLen = colDataGetLength(col, udfBlock->numOfRows);
-      udfCol->colData.payload = taosMemoryMalloc(udfCol->colData.payloadLen);
-      memcpy(udfCol->colData.payload, col->pData, udfCol->colData.payloadLen);
-    } else {
-      udfCol->colData.nullBitmapLen = BitmapLen(udfCol->colData.numOfRows);
-      udfCol->colData.nullBitmap = taosMemoryMalloc(udfCol->colData.nullBitmapLen);
-      memcpy(udfCol->colData.nullBitmap, col->nullbitmap, udfCol->colData.nullBitmapLen);
-      udfCol->colData.dataLen = colDataGetLength(col, udfBlock->numOfRows);
-      udfCol->colData.data = taosMemoryMalloc(udfCol->colData.dataLen);
-      memcpy(udfCol->colData.data, col->pData, udfCol->colData.dataLen);
-=======
       udfCol->colData.varLenCol.varOffsetsLen = sizeof(int32_t) * udfBlock->numOfRows;
       udfCol->colData.varLenCol.varOffsets = taosMemoryMalloc(udfCol->colData.varLenCol.varOffsetsLen);
       memcpy(udfCol->colData.varLenCol.varOffsets, col->varmeta.offset, udfCol->colData.varLenCol.varOffsetsLen);
@@ -586,7 +526,6 @@
       udfCol->colData.fixLenCol.data = taosMemoryMalloc(udfCol->colData.fixLenCol.dataLen);
       char* data = udfCol->colData.fixLenCol.data;
       memcpy(data, col->pData, dataLen);
->>>>>>> 0776427f
     }
   }
   return 0;
@@ -608,17 +547,6 @@
   SUdfColumnData *data = &udfCol->colData;
 
   if (!IS_VAR_DATA_TYPE(meta->type)) {
-<<<<<<< HEAD
-    col->nullbitmap = taosMemoryMalloc(data->nullBitmapLen);
-    memcpy(col->nullbitmap, data->nullBitmap, data->nullBitmapLen);
-    col->pData = taosMemoryMalloc(data->dataLen);
-    memcpy(col->pData, data->payload, data->dataLen);
-  } else {
-    col->varmeta.offset = taosMemoryMalloc(data->varOffsetsLen);
-    memcpy(col->varmeta.offset, data->varOffsets, data->varOffsetsLen);
-    col->pData = taosMemoryMalloc(data->payloadLen);
-    memcpy(col->pData, data->payload, data->payloadLen);
-=======
     col->nullbitmap = taosMemoryMalloc(data->fixLenCol.nullBitmapLen);
     memcpy(col->nullbitmap, data->fixLenCol.nullBitmap, data->fixLenCol.nullBitmapLen);
     col->pData = taosMemoryMalloc(data->fixLenCol.dataLen);
@@ -628,7 +556,6 @@
     memcpy(col->varmeta.offset, data->varLenCol.varOffsets, data->varLenCol.varOffsetsLen);
     col->pData = taosMemoryMalloc(data->varLenCol.payloadLen);
     memcpy(col->pData, data->varLenCol.payload, data->varLenCol.payloadLen);
->>>>>>> 0776427f
   }
   return 0;
 }
@@ -872,16 +799,10 @@
     }
     int32_t bufLen = encodeUdfRequest(NULL, &request);
     request.msgLen = bufLen;
-<<<<<<< HEAD
-    void *buf = taosMemoryMalloc(bufLen);
-    encodeUdfRequest(&buf, &request);
-    uvTask->reqBuf = uv_buf_init(buf, bufLen);
-=======
     void *bufBegin = taosMemoryMalloc(bufLen);
     void *buf = bufBegin;
     encodeUdfRequest(&buf, &request);
     uvTask->reqBuf = uv_buf_init(bufBegin, bufLen);
->>>>>>> 0776427f
     uvTask->seqNum = request.seqNum;
   } else if (uvTaskType == UV_TASK_DISCONNECT) {
     uvTask->pipe = task->session->udfSvcPipe;
@@ -1007,27 +928,7 @@
     uv_stop(&gUdfdLoop);
   }
 }
-int32_t startUdfd();
-void onUdfdExit(uv_process_t *req, int64_t exit_status, int term_signal) {
-  debugPrint("Process exited with status %" PRId64 ", signal %d", exit_status, term_signal);
-  uv_close((uv_handle_t *) req, NULL);
-  //TODO: restart the udfd process
-  if (gUdfcState == UDFC_STATE_STOPPING) {
-    if (term_signal != SIGINT) {
-      //TODO: log error
-    }
-  }
-  if (gUdfcState == UDFC_STATE_READY) {
-    gUdfcState = UDFC_STATE_RESTARTING;
-    //TODO: asynchronous without blocking. how to do it
-    cleanUpUvTasks();
-    startUdfd();
-  }
-
-<<<<<<< HEAD
-}
-
-=======
+
 int32_t startUdfd();
 
 void onUdfdExit(uv_process_t *req, int64_t exit_status, int term_signal) {
@@ -1048,7 +949,6 @@
   }
 }
 
->>>>>>> 0776427f
 int32_t startUdfd() {
   //TODO: path
   uv_process_options_t options = {0};
@@ -1123,7 +1023,8 @@
   udfcGetUvTaskResponseResult(task, uvTask);
   if (uvTaskType == UV_TASK_CONNECT) {
     task->session->udfSvcPipe = uvTask->pipe;
-  }  taosMemoryFree(uvTask);
+  }
+  taosMemoryFree(uvTask);
   uvTask = NULL;
   return task->errCode;
 }
@@ -1164,12 +1065,9 @@
   task->type = UDF_TASK_CALL;
 
   SUdfCallRequest *req = &task->_call.req;
-<<<<<<< HEAD
-=======
   req->udfHandle = task->session->severHandle;
   req->callType = callType;
 
->>>>>>> 0776427f
   switch (callType) {
     case TSDB_UDF_CALL_AGG_INIT: {
       req->initFirst = 1;
