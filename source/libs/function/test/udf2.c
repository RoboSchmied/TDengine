--- conflicted
+++ resolved
@@ -68,14 +68,6 @@
   } else {
     newInterBuf->numOfResult = 1;
   }
-<<<<<<< HEAD
-  if (interBuf->numOfResult == 0 && numOutput == 0) {
-    newInterBuf->numOfResult = 0;
-  } else {
-    newInterBuf->numOfResult = 1;
-  }
-=======
->>>>>>> dbaa7446
   return 0;
 }
 
