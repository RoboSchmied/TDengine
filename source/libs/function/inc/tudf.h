/*
 * Copyright (c) 2019 TAOS Data, Inc. <jhtao@taosdata.com>
 *
 * This program is free software: you can use, redistribute, and/or modify
 * it under the terms of the GNU Affero General Public License, version 3
 * or later ("AGPL"), as published by the Free Software Foundation.
 *
 * This program is distributed in the hope that it will be useful, but WITHOUT
 * ANY WARRANTY; without even the implied warranty of MERCHANTABILITY or
 * FITNESS FOR A PARTICULAR PURPOSE.
 *
 * You should have received a copy of the GNU Affero General Public License
 * along with this program. If not, see <http://www.gnu.org/licenses/>.
 */

#ifndef TDENGINE_TUDF_H
#define TDENGINE_TUDF_H


#include <stdint.h>
#include <stdbool.h>
#include "tmsg.h"
#include "tcommon.h"

#ifdef __cplusplus
extern "C" {
#endif

//======================================================================================
//begin API to taosd and qworker

enum {
  UDFC_CODE_STOPPING = -1,
  UDFC_CODE_RESTARTING = -2,
<<<<<<< HEAD
=======
  UDFC_CODE_PIPE_READ_ERR = -3,
>>>>>>> 0776427f
};

/**
 * start udf dameon service
 * @return error code
 */
int32_t startUdfService();

/**
 * stop udf dameon service
 * @return error code
 */
int32_t stopUdfService();

typedef void *UdfHandle;

/**
 * setup udf
 * @param udf, in
 * @param handle, out
 * @return error code
 */
int32_t setupUdf(char udfName[], SEpSet *epSet, UdfHandle *handle);

typedef struct SUdfColumnMeta {
  int16_t type;
  int32_t bytes; // <0 var length, others fixed length bytes
  uint8_t precision;
  uint8_t scale;
} SUdfColumnMeta;

typedef struct SUdfColumnData {
  int32_t numOfRows;
  bool varLengthColumn;
  union {
<<<<<<< HEAD
    int32_t nullBitmapLen;
    char* nullBitmap;
    int32_t dataLen;
    char* data;
  };

  union {
    int32_t varOffsetsLen;
    char* varOffsets;
    int32_t payloadLen;
    char* payload;
=======
    struct {
      int32_t nullBitmapLen;
      char   *nullBitmap;
      int32_t dataLen;
      char   *data;
    } fixLenCol;

    struct {
      int32_t varOffsetsLen;
      char   *varOffsets;
      int32_t payloadLen;
      char   *payload;
    } varLenCol;
>>>>>>> 0776427f
  };
} SUdfColumnData;


typedef struct SUdfColumn {
  SUdfColumnMeta colMeta;
  SUdfColumnData colData;
} SUdfColumn;

typedef struct SUdfDataBlock {
  int32_t numOfRows;
  int32_t numOfCols;
  SUdfColumn **udfCols;
} SUdfDataBlock;

typedef struct SUdfInterBuf {
  int32_t bufLen;
  char* buf;
} SUdfInterBuf;

//TODO: translate these calls to callUdf
// output: interBuf
int32_t callUdfAggInit(UdfHandle handle, SUdfInterBuf *interBuf);
// input: block, state
// output: newState
int32_t callUdfAggProcess(UdfHandle handle, SSDataBlock *block, SUdfInterBuf *state, SUdfInterBuf *newState);
// input: interBuf
// output: resultData
int32_t callUdfAggFinalize(UdfHandle handle, SUdfInterBuf *interBuf, SUdfInterBuf *resultData);
// input: interbuf1, interbuf2
// output: resultBuf
int32_t callUdfAggMerge(UdfHandle handle, SUdfInterBuf *interBuf1, SUdfInterBuf *interBuf2, SUdfInterBuf *resultBuf);
// input: block
// output: resultData
int32_t callUdfScalaProcess(UdfHandle handle, SSDataBlock *block, SSDataBlock *resultData);

/**
 * tearn down udf
 * @param handle
 * @return
 */
int32_t teardownUdf(UdfHandle handle);

// end API to taosd and qworker
//=============================================================================================================================
// begin API to UDF writer.

// dynamic lib init and destroy
typedef int32_t (*TUdfSetupFunc)();
typedef int32_t (*TUdfTeardownFunc)();

//TODO: add API to check function arguments type, number etc.
//TODO: another way to manage memory is provide api for UDF to add data to SUdfColumnData and UDF framework will allocate memory.
// then UDF framework will free the memory
//typedef int32_t addFixedLengthColumnData(SColumnData *columnData, int rowIndex, bool isNull, int32_t colBytes, char* data);
//typedef int32_t addVariableLengthColumnData(SColumnData *columnData, int rowIndex, bool isNull, int32_t dataLen, char * data);

<<<<<<< HEAD
typedef int32_t (*TUdfFreeUdfColumnDataFunc)(SUdfColumn* columnData);
=======
typedef int32_t (*TUdfFreeUdfColumnFunc)(SUdfColumn* column);
>>>>>>> 0776427f

typedef int32_t (*TUdfScalarProcFunc)(SUdfDataBlock block, SUdfColumn *resultCol);
typedef int32_t (*TUdfAggInitFunc)(SUdfInterBuf *buf);
typedef int32_t (*TUdfAggProcessFunc)(SUdfDataBlock block, SUdfInterBuf *interBuf);
typedef int32_t (*TUdfAggFinalizeFunc)(SUdfInterBuf buf, SUdfInterBuf *resultData);


// end API to UDF writer
//=======================================================================================================================

#ifdef __cplusplus
}
#endif

#endif  // TDENGINE_TUDF_H<|MERGE_RESOLUTION|>--- conflicted
+++ resolved
@@ -32,10 +32,7 @@
 enum {
   UDFC_CODE_STOPPING = -1,
   UDFC_CODE_RESTARTING = -2,
-<<<<<<< HEAD
-=======
   UDFC_CODE_PIPE_READ_ERR = -3,
->>>>>>> 0776427f
 };
 
 /**
@@ -71,19 +68,6 @@
   int32_t numOfRows;
   bool varLengthColumn;
   union {
-<<<<<<< HEAD
-    int32_t nullBitmapLen;
-    char* nullBitmap;
-    int32_t dataLen;
-    char* data;
-  };
-
-  union {
-    int32_t varOffsetsLen;
-    char* varOffsets;
-    int32_t payloadLen;
-    char* payload;
-=======
     struct {
       int32_t nullBitmapLen;
       char   *nullBitmap;
@@ -97,7 +81,6 @@
       int32_t payloadLen;
       char   *payload;
     } varLenCol;
->>>>>>> 0776427f
   };
 } SUdfColumnData;
 
@@ -155,11 +138,7 @@
 //typedef int32_t addFixedLengthColumnData(SColumnData *columnData, int rowIndex, bool isNull, int32_t colBytes, char* data);
 //typedef int32_t addVariableLengthColumnData(SColumnData *columnData, int rowIndex, bool isNull, int32_t dataLen, char * data);
 
-<<<<<<< HEAD
-typedef int32_t (*TUdfFreeUdfColumnDataFunc)(SUdfColumn* columnData);
-=======
 typedef int32_t (*TUdfFreeUdfColumnFunc)(SUdfColumn* column);
->>>>>>> 0776427f
 
 typedef int32_t (*TUdfScalarProcFunc)(SUdfDataBlock block, SUdfColumn *resultCol);
 typedef int32_t (*TUdfAggInitFunc)(SUdfInterBuf *buf);
