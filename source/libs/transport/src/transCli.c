/** Copyright (c) 2019 TAOS Data, Inc. <jhtao@taosdata.com>
 *
 * This program is free software: you can use, redistribute, and/or modify
 * it under the terms of the GNU Affero General Public License, version 3
 * or later ("AGPL"), as published by the Free Software Foundation.
 *
 * This program is distributed in the hope that it will be useful, but WITHOUT
 * ANY WARRANTY; without even the implied warranty of MERCHANTABILITY or
 * FITNESS FOR A PARTICULAR PURPOSE.
 *
 * You should have received a copy of the GNU Affero General Public License
 * along with this program. If not, see <http://www.gnu.org/licenses/>.
 */

#ifdef USE_UV
#include "transComm.h"

typedef struct SCliConn {
  T_REF_DECLARE()
  uv_connect_t connReq;
  uv_stream_t* stream;
  queue        wreqQueue;

  void* hostThrd;

  SConnBuffer readBuf;
  STransQueue cliMsgs;
  queue       conn;
  uint64_t    expireTime;

  STransCtx  ctx;
  bool       broken;  // link broken or not
  ConnStatus status;  //

  int64_t  refId;
  char*    ip;
  uint32_t port;

  // debug and log info
  struct sockaddr_in addr;
  struct sockaddr_in localAddr;
} SCliConn;

typedef struct SCliMsg {
  STransConnCtx* ctx;
  STransMsg      msg;
  queue          q;
  STransMsgType  type;

  int64_t  refId;
  uint64_t st;
  int      sent;  //(0: no send, 1: alread sent)
} SCliMsg;

typedef struct SCliThrd {
  TdThread    thread;  // tid
  int64_t     pid;     // pid
  uv_loop_t*  loop;
  SAsyncPool* asyncPool;
  uv_timer_t  timer;
  void*       pool;  // conn pool

  // msg queue
  queue         msg;
  TdThreadMutex msgMtx;
  SDelayQueue*  delayQueue;
  uint64_t      nextTimeout;  // next timeout
  void*         pTransInst;   //

  SCvtAddr cvtAddr;

  bool quit;
} SCliThrd;

typedef struct SCliObj {
  char       label[TSDB_LABEL_LEN];
  int32_t    index;
  int        numOfThreads;
  SCliThrd** pThreadObj;
} SCliObj;

typedef struct SConnList {
  queue conn;
} SConnList;

// conn pool
// add expire timeout and capacity limit
static void*     createConnPool(int size);
static void*     destroyConnPool(void* pool);
static SCliConn* getConnFromPool(void* pool, char* ip, uint32_t port);
static void      addConnToPool(void* pool, SCliConn* conn);

// register timer in each thread to clear expire conn
static void cliTimeoutCb(uv_timer_t* handle);
// alloc buf for recv
static void cliAllocRecvBufferCb(uv_handle_t* handle, size_t suggested_size, uv_buf_t* buf);
// callback after  read nbytes from socket
static void cliRecvCb(uv_stream_t* cli, ssize_t nread, const uv_buf_t* buf);
// callback after write data to socket
static void cliSendCb(uv_write_t* req, int status);
// callback after conn  to server
static void cliConnCb(uv_connect_t* req, int status);
static void cliAsyncCb(uv_async_t* handle);

static int cliAppCb(SCliConn* pConn, STransMsg* pResp, SCliMsg* pMsg);

static SCliConn* cliCreateConn(SCliThrd* thrd);
static void      cliDestroyConn(SCliConn* pConn, bool clear /*clear tcp handle or not*/);
static void      cliDestroy(uv_handle_t* handle);
static void      cliSend(SCliConn* pConn);

static bool cliIsEpsetUpdated(int32_t code, STransConnCtx* pCtx) {
  if (code != 0) return false;
  if (pCtx->retryCnt == 0) return false;
  if (transEpSetIsEqual(&pCtx->epSet, &pCtx->origEpSet)) return false;
  return true;
}

void cliMayCvtFqdnToIp(SEpSet* pEpSet, SCvtAddr* pCvtAddr);
/*
 * set TCP connection timeout per-socket level
 */
static int cliCreateSocket();
// process data read from server, add decompress etc later
static void cliHandleResp(SCliConn* conn);
// handle except about conn
static void cliHandleExcept(SCliConn* conn);

// handle req from app
static void cliHandleReq(SCliMsg* pMsg, SCliThrd* pThrd);
static void cliHandleQuit(SCliMsg* pMsg, SCliThrd* pThrd);
static void cliHandleRelease(SCliMsg* pMsg, SCliThrd* pThrd);
static void cliHandleUpdate(SCliMsg* pMsg, SCliThrd* pThrd);
static void (*cliAsyncHandle[])(SCliMsg* pMsg, SCliThrd* pThrd) = {cliHandleReq, cliHandleQuit, cliHandleRelease, NULL,
                                                                   cliHandleUpdate};

static void cliSendQuit(SCliThrd* thrd);
static void destroyUserdata(STransMsg* userdata);

static int cliRBChoseIdx(STrans* pTransInst);

static void destroyCmsg(SCliMsg* cmsg);
static void transDestroyConnCtx(STransConnCtx* ctx);
// thread obj
static SCliThrd* createThrdObj();
static void      destroyThrdObj(SCliThrd* pThrd);

static void cliWalkCb(uv_handle_t* handle, void* arg);

static void cliReleaseUnfinishedMsg(SCliConn* conn) {
  SCliMsg* pMsg = NULL;
  for (int i = 0; i < transQueueSize(&conn->cliMsgs); i++) {
    pMsg = transQueueGet(&conn->cliMsgs, i);
    if (pMsg != NULL && pMsg->ctx != NULL) {
      if (conn->ctx.freeFunc != NULL) {
        conn->ctx.freeFunc(pMsg->ctx->ahandle);
      }
    }
    destroyCmsg(pMsg);
  }
}
#define CLI_RELEASE_UV(loop)        \
  do {                              \
    uv_walk(loop, cliWalkCb, NULL); \
    uv_run(loop, UV_RUN_DEFAULT);   \
    uv_loop_close(loop);            \
  } while (0);

// snprintf may cause performance problem
#define CONN_CONSTRUCT_HASH_KEY(key, ip, port)          \
  do {                                                  \
    snprintf(key, sizeof(key), "%s:%d", ip, (int)port); \
  } while (0)

#define CONN_HOST_THREAD_IDX1(idx, exh, refId, pThrd) \
  do {                                                \
    if (exh == NULL) {                                \
      idx = -1;                                       \
    } else {                                          \
      ASYNC_CHECK_HANDLE((exh), refId);               \
      pThrd = (SCliThrd*)(exh)->pThrd;                \
    }                                                 \
  } while (0)
#define CONN_PERSIST_TIME(para)    (para * 1000 * 10)
#define CONN_GET_HOST_THREAD(conn) (conn ? ((SCliConn*)conn)->hostThrd : NULL)
#define CONN_GET_INST_LABEL(conn)  (((STrans*)(((SCliThrd*)(conn)->hostThrd)->pTransInst))->label)
#define CONN_SHOULD_RELEASE(conn, head)                                                                           \
  do {                                                                                                            \
    if ((head)->release == 1 && (head->msgLen) == sizeof(*head)) {                                                \
      uint64_t ahandle = head->ahandle;                                                                           \
      CONN_GET_MSGCTX_BY_AHANDLE(conn, ahandle);                                                                  \
      transClearBuffer(&conn->readBuf);                                                                           \
      transFreeMsg(transContFromHead((char*)head));                                                               \
      tDebug("%s conn %p receive release request, ref:%d", CONN_GET_INST_LABEL(conn), conn, T_REF_VAL_GET(conn)); \
      if (T_REF_VAL_GET(conn) > 1) {                                                                              \
        transUnrefCliHandle(conn);                                                                                \
      }                                                                                                           \
      destroyCmsg(pMsg);                                                                                          \
      cliReleaseUnfinishedMsg(conn);                                                                              \
      addConnToPool(((SCliThrd*)conn->hostThrd)->pool, conn);                                                     \
      return;                                                                                                     \
    }                                                                                                             \
  } while (0)

#define CONN_GET_MSGCTX_BY_AHANDLE(conn, ahandle)                                         \
  do {                                                                                    \
    int i = 0, sz = transQueueSize(&conn->cliMsgs);                                       \
    for (; i < sz; i++) {                                                                 \
      pMsg = transQueueGet(&conn->cliMsgs, i);                                            \
      if (pMsg != NULL && pMsg->ctx != NULL && (uint64_t)pMsg->ctx->ahandle == ahandle) { \
        break;                                                                            \
      }                                                                                   \
    }                                                                                     \
    if (i == sz) {                                                                        \
      pMsg = NULL;                                                                        \
    } else {                                                                              \
      pMsg = transQueueRm(&conn->cliMsgs, i);                                             \
    }                                                                                     \
  } while (0)
#define CONN_GET_NEXT_SENDMSG(conn)                 \
  do {                                              \
    int i = 0;                                      \
    do {                                            \
      pCliMsg = transQueueGet(&conn->cliMsgs, i++); \
      if (pCliMsg && 0 == pCliMsg->sent) {          \
        break;                                      \
      }                                             \
    } while (pCliMsg != NULL);                      \
    if (pCliMsg == NULL) {                          \
      goto _RETURN;                                 \
    }                                               \
  } while (0)

#define CONN_HANDLE_THREAD_QUIT(thrd) \
  do {                                \
    if (thrd->quit) {                 \
      return;                         \
    }                                 \
  } while (0)

#define CONN_HANDLE_BROKEN(conn) \
  do {                           \
    if (conn->broken) {          \
      cliHandleExcept(conn);     \
      return;                    \
    }                            \
  } while (0)

#define CONN_SET_PERSIST_BY_APP(conn) \
  do {                                \
    if (conn->status == ConnNormal) { \
      conn->status = ConnAcquire;     \
      transRefCliHandle(conn);        \
    }                                 \
  } while (0)

#define CONN_NO_PERSIST_BY_APP(conn) \
  (((conn)->status == ConnNormal || (conn)->status == ConnInPool) && T_REF_VAL_GET(conn) == 1)
#define CONN_RELEASE_BY_SERVER(conn) \
  (((conn)->status == ConnRelease || (conn)->status == ConnInPool) && T_REF_VAL_GET(conn) == 1)

#define REQUEST_NO_RESP(msg)         ((msg)->info.noResp == 1)
#define REQUEST_PERSIS_HANDLE(msg)   ((msg)->info.persistHandle == 1)
#define REQUEST_RELEASE_HANDLE(cmsg) ((cmsg)->type == Release)

#define EPSET_IS_VALID(epSet)       ((epSet) != NULL && (epSet)->numOfEps != 0)
#define EPSET_GET_SIZE(epSet)       (epSet)->numOfEps
#define EPSET_GET_INUSE_IP(epSet)   ((epSet)->eps[(epSet)->inUse].fqdn)
#define EPSET_GET_INUSE_PORT(epSet) ((epSet)->eps[(epSet)->inUse].port)
#define EPSET_FORWARD_INUSE(epSet)                                 \
  do {                                                             \
    if ((epSet)->numOfEps != 0) {                                  \
      (epSet)->inUse = (++((epSet)->inUse)) % ((epSet)->numOfEps); \
    }                                                              \
  } while (0)

#define EPSET_DEBUG_STR(epSet, tbuf)                                                                                   \
  do {                                                                                                                 \
    int len = snprintf(tbuf, sizeof(tbuf), "epset:{");                                                                 \
    for (int i = 0; i < (epSet)->numOfEps; i++) {                                                                      \
      if (i == (epSet)->numOfEps - 1) {                                                                                \
        len += snprintf(tbuf + len, sizeof(tbuf) - len, "%d. %s:%d", i, (epSet)->eps[i].fqdn, (epSet)->eps[i].port);   \
      } else {                                                                                                         \
        len += snprintf(tbuf + len, sizeof(tbuf) - len, "%d. %s:%d, ", i, (epSet)->eps[i].fqdn, (epSet)->eps[i].port); \
      }                                                                                                                \
    }                                                                                                                  \
    len += snprintf(tbuf + len, sizeof(tbuf) - len, "}, inUse:%d", (epSet)->inUse);                                    \
  } while (0);

static void* cliWorkThread(void* arg);

bool cliMaySendCachedMsg(SCliConn* conn) {
  if (!transQueueEmpty(&conn->cliMsgs)) {
    SCliMsg* pCliMsg = NULL;
    CONN_GET_NEXT_SENDMSG(conn);
    cliSend(conn);
  }
  return false;
_RETURN:
  return false;
}
void cliHandleResp(SCliConn* conn) {
  SCliThrd* pThrd = conn->hostThrd;
  STrans*   pTransInst = pThrd->pTransInst;

  STransMsgHead* pHead = (STransMsgHead*)(conn->readBuf.buf);
  pHead->code = htonl(pHead->code);
  pHead->msgLen = htonl(pHead->msgLen);

  STransMsg transMsg = {0};
  transMsg.contLen = transContLenFromMsg(pHead->msgLen);
  transMsg.pCont = transContFromHead((char*)pHead);
  transMsg.code = pHead->code;
  transMsg.msgType = pHead->msgType;
  transMsg.info.ahandle = NULL;
  transMsg.info.traceId = pHead->traceId;
  transMsg.info.hasEpSet = pHead->hasEpSet;

  SCliMsg*       pMsg = NULL;
  STransConnCtx* pCtx = NULL;
  CONN_SHOULD_RELEASE(conn, pHead);

  if (CONN_NO_PERSIST_BY_APP(conn)) {
    pMsg = transQueuePop(&conn->cliMsgs);

    pCtx = pMsg ? pMsg->ctx : NULL;
    transMsg.info.ahandle = pCtx ? pCtx->ahandle : NULL;
    tDebug("%s conn %p get ahandle %p, persist: 0", CONN_GET_INST_LABEL(conn), conn, transMsg.info.ahandle);
  } else {
    uint64_t ahandle = (uint64_t)pHead->ahandle;
    CONN_GET_MSGCTX_BY_AHANDLE(conn, ahandle);
    if (pMsg == NULL) {
      transMsg.info.ahandle = transCtxDumpVal(&conn->ctx, transMsg.msgType);
      tDebug("%s conn %p construct ahandle %p by %s, persist: 1", CONN_GET_INST_LABEL(conn), conn,
             transMsg.info.ahandle, TMSG_INFO(transMsg.msgType));
      if (!CONN_RELEASE_BY_SERVER(conn) && transMsg.info.ahandle == NULL) {
        transMsg.code = TSDB_CODE_RPC_BROKEN_LINK;
        transMsg.info.ahandle = transCtxDumpBrokenlinkVal(&conn->ctx, (int32_t*)&(transMsg.msgType));
        tDebug("%s conn %p construct ahandle %p due brokenlink, persist: 1", CONN_GET_INST_LABEL(conn), conn,
               transMsg.info.ahandle);
      }
    } else {
      pCtx = pMsg ? pMsg->ctx : NULL;
      transMsg.info.ahandle = pCtx ? pCtx->ahandle : NULL;
      tDebug("%s conn %p get ahandle %p, persist: 1", CONN_GET_INST_LABEL(conn), conn, transMsg.info.ahandle);
    }
  }
  // buf's mem alread translated to transMsg.pCont
  transClearBuffer(&conn->readBuf);
  if (!CONN_NO_PERSIST_BY_APP(conn)) {
    transMsg.info.handle = (void*)conn->refId;
    tDebug("%s conn %p ref by app", CONN_GET_INST_LABEL(conn), conn);
  }

  STraceId* trace = &transMsg.info.traceId;
  tGTrace("%s conn %p %s received from %s:%d, local info:%s:%d, msg size:%d, code:0x%x", CONN_GET_INST_LABEL(conn),
          conn, TMSG_INFO(pHead->msgType), taosInetNtoa(conn->addr.sin_addr), ntohs(conn->addr.sin_port),
          taosInetNtoa(conn->localAddr.sin_addr), ntohs(conn->localAddr.sin_port), transMsg.contLen, transMsg.code);

  if (pCtx == NULL && CONN_NO_PERSIST_BY_APP(conn)) {
    tDebug("%s except, conn %p read while cli ignore it", CONN_GET_INST_LABEL(conn), conn);
    return;
  }
  if (CONN_RELEASE_BY_SERVER(conn) && transMsg.info.ahandle == NULL) {
    tDebug("%s except, conn %p read while cli ignore it", CONN_GET_INST_LABEL(conn), conn);
    return;
  }

  if (cliAppCb(conn, &transMsg, pMsg) != 0) {
    return;
  }
  destroyCmsg(pMsg);

  if (cliMaySendCachedMsg(conn) == true) {
    return;
  }

  if (CONN_NO_PERSIST_BY_APP(conn)) {
    addConnToPool(pThrd->pool, conn);
  }

  uv_read_start((uv_stream_t*)conn->stream, cliAllocRecvBufferCb, cliRecvCb);
  // start thread's timer of conn pool if not active
  if (!uv_is_active((uv_handle_t*)&pThrd->timer) && pTransInst->idleTime > 0) {
    // uv_timer_start((uv_timer_t*)&pThrd->timer, cliTimeoutCb, CONN_PERSIST_TIME(pRpc->idleTime) / 2, 0);
  }
}

void cliHandleExcept(SCliConn* pConn) {
  if (transQueueEmpty(&pConn->cliMsgs)) {
    if (pConn->broken == true && CONN_NO_PERSIST_BY_APP(pConn)) {
      tTrace("%s conn %p handle except, persist:0", CONN_GET_INST_LABEL(pConn), pConn);
      transUnrefCliHandle(pConn);
      return;
    }
  }
  SCliThrd* pThrd = pConn->hostThrd;
  STrans*   pTransInst = pThrd->pTransInst;
  bool      once = false;
  do {
    SCliMsg* pMsg = transQueuePop(&pConn->cliMsgs);
    if (pMsg == NULL && once) {
      break;
    }
    STransConnCtx* pCtx = pMsg ? pMsg->ctx : NULL;

    STransMsg transMsg = {0};
    transMsg.code = pConn->broken ? TSDB_CODE_RPC_BROKEN_LINK : TSDB_CODE_RPC_NETWORK_UNAVAIL;
    transMsg.msgType = pMsg ? pMsg->msg.msgType + 1 : 0;
    transMsg.info.ahandle = NULL;

    if (pMsg == NULL && !CONN_NO_PERSIST_BY_APP(pConn)) {
      transMsg.info.ahandle = transCtxDumpVal(&pConn->ctx, transMsg.msgType);
      tDebug("%s conn %p construct ahandle %p by %s", CONN_GET_INST_LABEL(pConn), pConn, transMsg.info.ahandle,
             TMSG_INFO(transMsg.msgType));
      if (transMsg.info.ahandle == NULL) {
        transMsg.info.ahandle = transCtxDumpBrokenlinkVal(&pConn->ctx, (int32_t*)&(transMsg.msgType));
        tDebug("%s conn %p construct ahandle %p due to brokenlink", CONN_GET_INST_LABEL(pConn), pConn,
               transMsg.info.ahandle);
      }
    } else {
      transMsg.info.ahandle = pCtx ? pCtx->ahandle : NULL;
    }

    if (pCtx == NULL || pCtx->pSem == NULL) {
      if (transMsg.info.ahandle == NULL) {
        once = true;
        continue;
      }
    }
    if (cliAppCb(pConn, &transMsg, pMsg) != 0) {
      return;
    }
    destroyCmsg(pMsg);
    tTrace("%s conn %p start to destroy, ref:%d", CONN_GET_INST_LABEL(pConn), pConn, T_REF_VAL_GET(pConn));
  } while (!transQueueEmpty(&pConn->cliMsgs));
  transUnrefCliHandle(pConn);
}

void cliTimeoutCb(uv_timer_t* handle) {
  SCliThrd* pThrd = handle->data;
  STrans*   pTransInst = pThrd->pTransInst;
  int64_t   currentTime = pThrd->nextTimeout;
  tTrace("%s conn timeout, try to remove expire conn from conn pool", pTransInst->label);

  SConnList* p = taosHashIterate((SHashObj*)pThrd->pool, NULL);
  while (p != NULL) {
    while (!QUEUE_IS_EMPTY(&p->conn)) {
      queue*    h = QUEUE_HEAD(&p->conn);
      SCliConn* c = QUEUE_DATA(h, SCliConn, conn);
      if (c->expireTime < currentTime) {
        QUEUE_REMOVE(h);
        transUnrefCliHandle(c);
      } else {
        break;
      }
    }
    p = taosHashIterate((SHashObj*)pThrd->pool, p);
  }

  pThrd->nextTimeout = taosGetTimestampMs() + CONN_PERSIST_TIME(pTransInst->idleTime);
  uv_timer_start(handle, cliTimeoutCb, CONN_PERSIST_TIME(pTransInst->idleTime) / 2, 0);
}

void* createConnPool(int size) {
  // thread local, no lock
  return taosHashInit(size, taosGetDefaultHashFunction(TSDB_DATA_TYPE_BINARY), false, HASH_NO_LOCK);
}
void* destroyConnPool(void* pool) {
  SConnList* connList = taosHashIterate((SHashObj*)pool, NULL);
  while (connList != NULL) {
    while (!QUEUE_IS_EMPTY(&connList->conn)) {
      queue*    h = QUEUE_HEAD(&connList->conn);
      SCliConn* c = QUEUE_DATA(h, SCliConn, conn);
      cliDestroyConn(c, true);
    }
    connList = taosHashIterate((SHashObj*)pool, connList);
  }
  taosHashCleanup(pool);
  return NULL;
}

static SCliConn* getConnFromPool(void* pool, char* ip, uint32_t port) {
  char key[128] = {0};
  CONN_CONSTRUCT_HASH_KEY(key, ip, port);

  SHashObj*  pPool = pool;
  SConnList* plist = taosHashGet(pPool, key, strlen(key));
  if (plist == NULL) {
    SConnList list;
    taosHashPut(pPool, key, strlen(key), (void*)&list, sizeof(list));
    plist = taosHashGet(pPool, key, strlen(key));
    QUEUE_INIT(&plist->conn);
  }

  if (QUEUE_IS_EMPTY(&plist->conn)) {
    return NULL;
  }
  queue*    h = QUEUE_HEAD(&plist->conn);
  SCliConn* conn = QUEUE_DATA(h, SCliConn, conn);
  conn->status = ConnNormal;
  QUEUE_REMOVE(&conn->conn);
  QUEUE_INIT(&conn->conn);
  assert(h == &conn->conn);
  return conn;
}
static void allocConnRef(SCliConn* conn, bool update) {
  if (update) {
    transRemoveExHandle(transGetRefMgt(), conn->refId);
    conn->refId = -1;
  }
  SExHandle* exh = taosMemoryCalloc(1, sizeof(SExHandle));
  exh->handle = conn;
  exh->pThrd = conn->hostThrd;
  exh->refId = transAddExHandle(transGetRefMgt(), exh);
  conn->refId = exh->refId;
}
static void addConnToPool(void* pool, SCliConn* conn) {
  if (conn->status == ConnInPool) {
    return;
  }
  SCliThrd* thrd = conn->hostThrd;
  CONN_HANDLE_THREAD_QUIT(thrd);

  allocConnRef(conn, true);

  STrans* pTransInst = thrd->pTransInst;
  conn->expireTime = taosGetTimestampMs() + CONN_PERSIST_TIME(pTransInst->idleTime);
  transQueueClear(&conn->cliMsgs);
  transCtxCleanup(&conn->ctx);
  conn->status = ConnInPool;

  char key[128] = {0};
  CONN_CONSTRUCT_HASH_KEY(key, conn->ip, conn->port);
  tTrace("%s conn %p added to conn pool, read buf cap:%d", CONN_GET_INST_LABEL(conn), conn, conn->readBuf.cap);

  SConnList* plist = taosHashGet((SHashObj*)pool, key, strlen(key));
  // list already create before
  assert(plist != NULL);
  QUEUE_INIT(&conn->conn);
  QUEUE_PUSH(&plist->conn, &conn->conn);
  assert(!QUEUE_IS_EMPTY(&plist->conn));
}
static void cliAllocRecvBufferCb(uv_handle_t* handle, size_t suggested_size, uv_buf_t* buf) {
  SCliConn*    conn = handle->data;
  SConnBuffer* pBuf = &conn->readBuf;
  transAllocBuffer(pBuf, buf);
}
static void cliRecvCb(uv_stream_t* handle, ssize_t nread, const uv_buf_t* buf) {
  // impl later
  if (handle->data == NULL) {
    return;
  }
  SCliConn*    conn = handle->data;
  SConnBuffer* pBuf = &conn->readBuf;
  if (nread > 0) {
    pBuf->len += nread;
    if (transReadComplete(pBuf)) {
      tTrace("%s conn %p read complete", CONN_GET_INST_LABEL(conn), conn);
      cliHandleResp(conn);
    } else {
      tTrace("%s conn %p read partial packet, continue to read", CONN_GET_INST_LABEL(conn), conn);
    }
    return;
  }

  assert(nread <= 0);
  if (nread == 0) {
    // ref http://docs.libuv.org/en/v1.x/stream.html?highlight=uv_read_start#c.uv_read_cb
    // nread might be 0, which does not indicate an error or EOF. This is equivalent to EAGAIN or EWOULDBLOCK under
    // read(2).
    tTrace("%s conn %p read empty", CONN_GET_INST_LABEL(conn), conn);
    return;
  }
  if (nread < 0) {
    tWarn("%s conn %p read error:%s, ref:%d", CONN_GET_INST_LABEL(conn), conn, uv_err_name(nread), T_REF_VAL_GET(conn));
    conn->broken = true;
    cliHandleExcept(conn);
  }
}

static SCliConn* cliCreateConn(SCliThrd* pThrd) {
  SCliConn* conn = taosMemoryCalloc(1, sizeof(SCliConn));
  // read/write stream handle
  conn->stream = (uv_stream_t*)taosMemoryMalloc(sizeof(uv_tcp_t));
  uv_tcp_init(pThrd->loop, (uv_tcp_t*)(conn->stream));
  conn->stream->data = conn;

  conn->connReq.data = conn;

  transReqQueueInit(&conn->wreqQueue);

  transQueueInit(&conn->cliMsgs, NULL);
  QUEUE_INIT(&conn->conn);
  conn->hostThrd = pThrd;
  conn->status = ConnNormal;
  conn->broken = 0;
  transRefCliHandle(conn);

  allocConnRef(conn, false);

  return conn;
}
static void cliDestroyConn(SCliConn* conn, bool clear) {
  tTrace("%s conn %p remove from conn pool", CONN_GET_INST_LABEL(conn), conn);
  QUEUE_REMOVE(&conn->conn);
  QUEUE_INIT(&conn->conn);
  transRemoveExHandle(transGetRefMgt(), conn->refId);
  conn->refId = -1;

  if (clear) {
    if (!uv_is_closing((uv_handle_t*)conn->stream)) {
      uv_read_stop(conn->stream);
      uv_close((uv_handle_t*)conn->stream, cliDestroy);
    }
  }
}
static void cliDestroy(uv_handle_t* handle) {
  if (uv_handle_get_type(handle) != UV_TCP || handle->data == NULL) {
    return;
  }

  SCliConn* conn = handle->data;
  transRemoveExHandle(transGetRefMgt(), conn->refId);
  taosMemoryFree(conn->ip);
  conn->stream->data = NULL;
  taosMemoryFree(conn->stream);
  transCtxCleanup(&conn->ctx);
  transQueueDestroy(&conn->cliMsgs);
  tTrace("%s conn %p destroy successfully", CONN_GET_INST_LABEL(conn), conn);
  transReqQueueClear(&conn->wreqQueue);

  transDestroyBuffer(&conn->readBuf);
  taosMemoryFree(conn);
}
static bool cliHandleNoResp(SCliConn* conn) {
  bool res = false;
  if (!transQueueEmpty(&conn->cliMsgs)) {
    SCliMsg* pMsg = transQueueGet(&conn->cliMsgs, 0);
    if (REQUEST_NO_RESP(&pMsg->msg)) {
      transQueuePop(&conn->cliMsgs);
      destroyCmsg(pMsg);
      res = true;
    }
    if (res == true) {
      if (cliMaySendCachedMsg(conn) == false) {
        SCliThrd* thrd = conn->hostThrd;
        addConnToPool(thrd->pool, conn);
      }
    }
  }
  return res;
}
static void cliSendCb(uv_write_t* req, int status) {
<<<<<<< HEAD
  SCliConn* pConn = req && req->handle ? req->handle->data : NULL;
  taosMemoryFree(req);
  if (pConn == NULL) {
    return;
  }
=======
  SCliConn* pConn = transReqQueueRemove(req);
  if (pConn == NULL) return;
>>>>>>> bd76ae52

  if (status == 0) {
    tTrace("%s conn %p data already was written out", CONN_GET_INST_LABEL(pConn), pConn);
  } else {
    tError("%s conn %p failed to write:%s", CONN_GET_INST_LABEL(pConn), pConn, uv_err_name(status));
    cliHandleExcept(pConn);
    return;
  }
  if (cliHandleNoResp(pConn) == true) {
    tTrace("%s conn %p no resp required", CONN_GET_INST_LABEL(pConn), pConn);
    return;
  }
  uv_read_start((uv_stream_t*)pConn->stream, cliAllocRecvBufferCb, cliRecvCb);
}

void cliSend(SCliConn* pConn) {
  CONN_HANDLE_BROKEN(pConn);

  assert(!transQueueEmpty(&pConn->cliMsgs));

  SCliMsg* pCliMsg = NULL;
  CONN_GET_NEXT_SENDMSG(pConn);
  pCliMsg->sent = 1;

  STransConnCtx* pCtx = pCliMsg->ctx;

  SCliThrd* pThrd = pConn->hostThrd;
  STrans*   pTransInst = pThrd->pTransInst;

  STransMsg* pMsg = (STransMsg*)(&pCliMsg->msg);
  if (pMsg->pCont == 0) {
    pMsg->pCont = (void*)rpcMallocCont(0);
    pMsg->contLen = 0;
  }
  int msgLen = transMsgLenFromCont(pMsg->contLen);

  STransMsgHead* pHead = transHeadFromCont(pMsg->pCont);
  pHead->ahandle = pCtx != NULL ? (uint64_t)pCtx->ahandle : 0;
  pHead->noResp = REQUEST_NO_RESP(pMsg) ? 1 : 0;
  pHead->persist = REQUEST_PERSIS_HANDLE(pMsg) ? 1 : 0;
  pHead->msgType = pMsg->msgType;
  pHead->msgLen = (int32_t)htonl((uint32_t)msgLen);
  pHead->release = REQUEST_RELEASE_HANDLE(pCliMsg) ? 1 : 0;
  memcpy(pHead->user, pTransInst->user, strlen(pTransInst->user));
  pHead->traceId = pMsg->info.traceId;

  uv_buf_t wb = uv_buf_init((char*)pHead, msgLen);

  STraceId* trace = &pMsg->info.traceId;
  tGTrace("%s conn %p %s is sent to %s:%d, local info %s:%d", CONN_GET_INST_LABEL(pConn), pConn,
          TMSG_INFO(pHead->msgType), taosInetNtoa(pConn->addr.sin_addr), ntohs(pConn->addr.sin_port),
          taosInetNtoa(pConn->localAddr.sin_addr), ntohs(pConn->localAddr.sin_port));

  if (pHead->persist == 1) {
    CONN_SET_PERSIST_BY_APP(pConn);
  }

<<<<<<< HEAD
  uv_write_t* req = taosMemoryCalloc(1, sizeof(uv_write_t));
=======
  uv_write_t* req = transReqQueuePushReq(&pConn->wreqQueue);
>>>>>>> bd76ae52
  uv_write(req, (uv_stream_t*)pConn->stream, &wb, 1, cliSendCb);
  return;
_RETURN:
  return;
}

void cliConnCb(uv_connect_t* req, int status) {
  // impl later
  SCliConn* pConn = req->data;
  if (status != 0) {
    tError("%s conn %p failed to connect server:%s", CONN_GET_INST_LABEL(pConn), pConn, uv_strerror(status));
    cliHandleExcept(pConn);
    return;
  }
  int addrlen = sizeof(pConn->addr);
  uv_tcp_getpeername((uv_tcp_t*)pConn->stream, (struct sockaddr*)&pConn->addr, &addrlen);

  addrlen = sizeof(pConn->localAddr);
  uv_tcp_getsockname((uv_tcp_t*)pConn->stream, (struct sockaddr*)&pConn->localAddr, &addrlen);

  tTrace("%s conn %p connect to server successfully", CONN_GET_INST_LABEL(pConn), pConn);
  assert(pConn->stream == req->handle);

  cliSend(pConn);
}

static void cliHandleQuit(SCliMsg* pMsg, SCliThrd* pThrd) {
  pThrd->quit = true;
  tDebug("cli work thread %p start to quit", pThrd);
  destroyCmsg(pMsg);
  destroyConnPool(pThrd->pool);
  uv_timer_stop(&pThrd->timer);
  uv_walk(pThrd->loop, cliWalkCb, NULL);

  // uv_stop(pThrd->loop);
}
static void cliHandleRelease(SCliMsg* pMsg, SCliThrd* pThrd) {
  int64_t    refId = (int64_t)(pMsg->msg.info.handle);
  SExHandle* exh = transAcquireExHandle(transGetRefMgt(), refId);
  if (exh == NULL) {
    tDebug("%" PRId64 " already release", refId);
  }

  SCliConn* conn = exh->handle;
  tDebug("%s conn %p start to release to inst", CONN_GET_INST_LABEL(conn), conn);

  if (T_REF_VAL_GET(conn) == 2) {
    transUnrefCliHandle(conn);
    if (!transQueuePush(&conn->cliMsgs, pMsg)) {
      return;
    }
    cliSend(conn);
  }
}
static void cliHandleUpdate(SCliMsg* pMsg, SCliThrd* pThrd) {
  STransConnCtx* pCtx = pMsg->ctx;
  pThrd->cvtAddr = pCtx->cvtAddr;
  destroyCmsg(pMsg);
}

SCliConn* cliGetConn(SCliMsg* pMsg, SCliThrd* pThrd, bool* ignore) {
  SCliConn* conn = NULL;
  int64_t   refId = (int64_t)(pMsg->msg.info.handle);
  if (refId != 0) {
    SExHandle* exh = transAcquireExHandle(transGetRefMgt(), refId);
    if (exh == NULL) {
      *ignore = true;
      destroyCmsg(pMsg);
      return NULL;
    } else {
      conn = exh->handle;
      transReleaseExHandle(transGetRefMgt(), refId);
    }
    return conn;
  };

  STransConnCtx* pCtx = pMsg->ctx;
  conn = getConnFromPool(pThrd->pool, EPSET_GET_INUSE_IP(&pCtx->epSet), EPSET_GET_INUSE_PORT(&pCtx->epSet));
  if (conn != NULL) {
    tTrace("%s conn %p get from conn pool:%p", CONN_GET_INST_LABEL(conn), conn, pThrd->pool);
  } else {
    tTrace("%s not found conn in conn pool:%p", ((STrans*)pThrd->pTransInst)->label, pThrd->pool);
  }
  return conn;
}
void cliMayCvtFqdnToIp(SEpSet* pEpSet, SCvtAddr* pCvtAddr) {
  if (pCvtAddr->cvt == false) {
    return;
  }
  for (int i = 0; i < pEpSet->numOfEps && pEpSet->numOfEps == 1; i++) {
    if (strncmp(pEpSet->eps[i].fqdn, pCvtAddr->fqdn, TSDB_FQDN_LEN) == 0) {
      memset(pEpSet->eps[i].fqdn, 0, TSDB_FQDN_LEN);
      memcpy(pEpSet->eps[i].fqdn, pCvtAddr->ip, TSDB_FQDN_LEN);
    }
  }
}
void cliHandleReq(SCliMsg* pMsg, SCliThrd* pThrd) {
  STransConnCtx* pCtx = pMsg->ctx;
  STrans*        pTransInst = pThrd->pTransInst;

  cliMayCvtFqdnToIp(&pCtx->epSet, &pThrd->cvtAddr);
  if (!EPSET_IS_VALID(&pCtx->epSet)) {
    destroyCmsg(pMsg);
    tError("invalid epset");
    return;
  }

  bool      ignore = false;
  SCliConn* conn = cliGetConn(pMsg, pThrd, &ignore);
  if (ignore == true) {
    return;
  }
  if (conn != NULL) {
    transCtxMerge(&conn->ctx, &pCtx->appCtx);
    transQueuePush(&conn->cliMsgs, pMsg);
    cliSend(conn);
  } else {
    conn = cliCreateConn(pThrd);
    transCtxMerge(&conn->ctx, &pCtx->appCtx);
    transQueuePush(&conn->cliMsgs, pMsg);

    conn->ip = strdup(EPSET_GET_INUSE_IP(&pCtx->epSet));
    conn->port = EPSET_GET_INUSE_PORT(&pCtx->epSet);

    int ret = transSetConnOption((uv_tcp_t*)conn->stream);
    if (ret) {
      tError("%s conn %p failed to set conn option, errmsg %s", transLabel(pTransInst), conn, uv_err_name(ret));
    }
    int32_t fd = taosCreateSocketWithTimeout(TRANS_CONN_TIMEOUT);
    if (fd == -1) {
      tTrace("%s conn %p failed to create socket", transLabel(pTransInst), conn);
      cliHandleExcept(conn);
      return;
    }
    uv_tcp_open((uv_tcp_t*)conn->stream, fd);

    struct sockaddr_in addr;
    addr.sin_family = AF_INET;
    addr.sin_addr.s_addr = taosGetIpv4FromFqdn(conn->ip);
    addr.sin_port = (uint16_t)htons((uint16_t)conn->port);
    tTrace("%s conn %p try to connect to %s:%d", pTransInst->label, conn, conn->ip, conn->port);
    ret = uv_tcp_connect(&conn->connReq, (uv_tcp_t*)(conn->stream), (const struct sockaddr*)&addr, cliConnCb);
    if (ret != 0) {
      tTrace("%s conn %p failed to connect to %s:%d, reason:%s", pTransInst->label, conn, conn->ip, conn->port,
             uv_err_name(ret));
      cliHandleExcept(conn);
      return;
    }
  }
}
static void cliAsyncCb(uv_async_t* handle) {
  SAsyncItem* item = handle->data;
  SCliThrd*   pThrd = item->pThrd;
  SCliMsg*    pMsg = NULL;

  // batch process to avoid to lock/unlock frequently
  queue wq;
  taosThreadMutexLock(&item->mtx);
  QUEUE_MOVE(&item->qmsg, &wq);
  taosThreadMutexUnlock(&item->mtx);

  int count = 0;
  while (!QUEUE_IS_EMPTY(&wq)) {
    queue* h = QUEUE_HEAD(&wq);
    QUEUE_REMOVE(h);

    SCliMsg* pMsg = QUEUE_DATA(h, SCliMsg, q);
    if (pMsg == NULL) {
      continue;
    }
    (*cliAsyncHandle[pMsg->type])(pMsg, pThrd);
    count++;
  }
  if (count >= 2) {
    tTrace("cli process batch size:%d", count);
  }
}

static void* cliWorkThread(void* arg) {
  SCliThrd* pThrd = (SCliThrd*)arg;
  pThrd->pid = taosGetSelfPthreadId();
  setThreadName("trans-cli-work");
  uv_run(pThrd->loop, UV_RUN_DEFAULT);
  return NULL;
}

void* transInitClient(uint32_t ip, uint32_t port, char* label, int numOfThreads, void* fp, void* shandle) {
  SCliObj* cli = taosMemoryCalloc(1, sizeof(SCliObj));

  STrans* pTransInst = shandle;
  memcpy(cli->label, label, strlen(label));
  cli->numOfThreads = numOfThreads;
  cli->pThreadObj = (SCliThrd**)taosMemoryCalloc(cli->numOfThreads, sizeof(SCliThrd*));

  for (int i = 0; i < cli->numOfThreads; i++) {
    SCliThrd* pThrd = createThrdObj();
    pThrd->nextTimeout = taosGetTimestampMs() + CONN_PERSIST_TIME(pTransInst->idleTime);
    pThrd->pTransInst = shandle;

    int err = taosThreadCreate(&pThrd->thread, NULL, cliWorkThread, (void*)(pThrd));
    if (err == 0) {
      tDebug("success to create tranport-cli thread:%d", i);
    }
    cli->pThreadObj[i] = pThrd;
  }

  return cli;
}

static void destroyUserdata(STransMsg* userdata) {
  if (userdata->pCont == NULL) {
    return;
  }
  transFreeMsg(userdata->pCont);
  userdata->pCont = NULL;
}
static void destroyCmsg(SCliMsg* pMsg) {
  if (pMsg == NULL) {
    return;
  }
  transDestroyConnCtx(pMsg->ctx);
  destroyUserdata(&pMsg->msg);
  taosMemoryFree(pMsg);
}

static SCliThrd* createThrdObj() {
  SCliThrd* pThrd = (SCliThrd*)taosMemoryCalloc(1, sizeof(SCliThrd));

  QUEUE_INIT(&pThrd->msg);
  taosThreadMutexInit(&pThrd->msgMtx, NULL);

  pThrd->loop = (uv_loop_t*)taosMemoryMalloc(sizeof(uv_loop_t));
  uv_loop_init(pThrd->loop);

  pThrd->asyncPool = transCreateAsyncPool(pThrd->loop, 5, pThrd, cliAsyncCb);
  uv_timer_init(pThrd->loop, &pThrd->timer);
  pThrd->timer.data = pThrd;

  pThrd->pool = createConnPool(4);
  transDQCreate(pThrd->loop, &pThrd->delayQueue);

  pThrd->quit = false;
  return pThrd;
}
static void destroyThrdObj(SCliThrd* pThrd) {
  if (pThrd == NULL) {
    return;
  }

  taosThreadJoin(pThrd->thread, NULL);
  CLI_RELEASE_UV(pThrd->loop);
  taosThreadMutexDestroy(&pThrd->msgMtx);
  TRANS_DESTROY_ASYNC_POOL_MSG(pThrd->asyncPool, SCliMsg, destroyCmsg);
  transDestroyAsyncPool(pThrd->asyncPool);

  transDQDestroy(pThrd->delayQueue);
  taosMemoryFree(pThrd->loop);
  taosMemoryFree(pThrd);
}

static void transDestroyConnCtx(STransConnCtx* ctx) {
  //
  taosMemoryFree(ctx);
}

void cliSendQuit(SCliThrd* thrd) {
  // cli can stop gracefully
  SCliMsg* msg = taosMemoryCalloc(1, sizeof(SCliMsg));
  msg->type = Quit;
  transAsyncSend(thrd->asyncPool, &msg->q);
}
void cliWalkCb(uv_handle_t* handle, void* arg) {
  if (!uv_is_closing(handle)) {
    uv_read_stop((uv_stream_t*)handle);
    uv_close(handle, cliDestroy);
  }
}

int cliRBChoseIdx(STrans* pTransInst) {
  int8_t index = pTransInst->index;
  if (pTransInst->numOfThreads == 0) {
    return -1;
  }
  if (pTransInst->index++ >= pTransInst->numOfThreads) {
    pTransInst->index = 0;
  }
  return index % pTransInst->numOfThreads;
}
static void doDelayTask(void* param) {
  STaskArg* arg = param;
  SCliMsg*  pMsg = arg->param1;
  SCliThrd* pThrd = arg->param2;
  taosMemoryFree(arg);

  cliHandleReq(pMsg, pThrd);
}

static void cliSchedMsgToNextNode(SCliMsg* pMsg, SCliThrd* pThrd) {
  STransConnCtx* pCtx = pMsg->ctx;

  STraceId* trace = &pMsg->msg.info.traceId;
  char      tbuf[256] = {0};
  EPSET_DEBUG_STR(&pCtx->epSet, tbuf);
  tGTrace("%s retry on next node, use %s, retryCnt:%d, limit:%d", transLabel(pThrd->pTransInst), tbuf,
          pCtx->retryCnt + 1, pCtx->retryLimit);

  STaskArg* arg = taosMemoryMalloc(sizeof(STaskArg));
  arg->param1 = pMsg;
  arg->param2 = pThrd;
  transDQSched(pThrd->delayQueue, doDelayTask, arg, TRANS_RETRY_INTERVAL);
}

void cliCompareAndSwap(int8_t* val, int8_t exp, int8_t newVal) {
  if (*val != exp) {
    *val = newVal;
  }
}

bool cliTryToExtractEpSet(STransMsg* pResp, SEpSet* dst) {
  if ((pResp == NULL || pResp->info.hasEpSet == 0)) {
    return false;
  }
  // rebuild resp msg
  SEpSet epset;
  if (tDeserializeSEpSet(pResp->pCont, pResp->contLen, &epset) < 0) {
    return false;
  }
  int32_t tlen = tSerializeSEpSet(NULL, 0, dst);

  char*   buf = NULL;
  int32_t len = pResp->contLen - tlen;
  if (len != 0) {
    buf = rpcMallocCont(len);
    memcpy(buf, (char*)pResp->pCont + tlen, len);
  }
  rpcFreeCont(pResp->pCont);

  pResp->pCont = buf;
  pResp->contLen = len;

  *dst = epset;
  return true;
}
int cliAppCb(SCliConn* pConn, STransMsg* pResp, SCliMsg* pMsg) {
  SCliThrd* pThrd = pConn->hostThrd;
  STrans*   pTransInst = pThrd->pTransInst;

  if (pMsg == NULL || pMsg->ctx == NULL) {
    tTrace("%s conn %p handle resp", pTransInst->label, pConn);
    pTransInst->cfp(pTransInst->parent, pResp, NULL);
    return 0;
  }
  /*
   *  no retry
   *  1. query conn
   *  2. rpc thread already receive quit msg
   */
  STransConnCtx* pCtx = pMsg->ctx;
  int32_t        code = pResp->code;
  bool           retry = (pTransInst->retry != NULL && pTransInst->retry(code, pResp->msgType - 1)) ? true : false;
  if (retry) {
    pMsg->sent = 0;
    pCtx->retryCnt += 1;
    if (code == TSDB_CODE_RPC_NETWORK_UNAVAIL || code == TSDB_CODE_RPC_BROKEN_LINK) {
      cliCompareAndSwap(&pCtx->retryLimit, TRANS_RETRY_COUNT_LIMIT, EPSET_GET_SIZE(&pCtx->epSet) * 3);
      if (pCtx->retryCnt < pCtx->retryLimit) {
        transUnrefCliHandle(pConn);
        EPSET_FORWARD_INUSE(&pCtx->epSet);
        cliSchedMsgToNextNode(pMsg, pThrd);
        return -1;
      }
    } else {
      cliCompareAndSwap(&pCtx->retryLimit, TRANS_RETRY_COUNT_LIMIT, TRANS_RETRY_COUNT_LIMIT);
      if (pCtx->retryCnt < pCtx->retryLimit) {
        if (pResp->contLen == 0) {
          EPSET_FORWARD_INUSE(&pCtx->epSet);
        } else {
          if (tDeserializeSEpSet(pResp->pCont, pResp->contLen, &pCtx->epSet) < 0) {
            tError("%s conn %p failed to deserialize epset", CONN_GET_INST_LABEL(pConn));
          }
        }
        addConnToPool(pThrd->pool, pConn);
        transFreeMsg(pResp->pCont);
        cliSchedMsgToNextNode(pMsg, pThrd);
        return -1;
      }
    }
  }

  STraceId* trace = &pResp->info.traceId;

  bool hasEpSet = cliTryToExtractEpSet(pResp, &pCtx->epSet);
  if (hasEpSet) {
    char tbuf[256] = {0};
    EPSET_DEBUG_STR(&pCtx->epSet, tbuf);
    tGTrace("%s conn %p extract epset from msg", CONN_GET_INST_LABEL(pConn), pConn);
  }

  if (pCtx->pSem != NULL) {
    tGTrace("%s conn %p(sync) handle resp", CONN_GET_INST_LABEL(pConn), pConn);
    if (pCtx->pRsp == NULL) {
      tGTrace("%s conn %p(sync) failed to resp, ignore", CONN_GET_INST_LABEL(pConn), pConn);
    } else {
      memcpy((char*)pCtx->pRsp, (char*)pResp, sizeof(*pResp));
    }
    tsem_post(pCtx->pSem);
    pCtx->pRsp = NULL;
  } else {
    tGTrace("%s conn %p handle resp", CONN_GET_INST_LABEL(pConn), pConn);
    if (retry == false && hasEpSet == true) {
      pTransInst->cfp(pTransInst->parent, pResp, &pCtx->epSet);
    } else {
      if (!cliIsEpsetUpdated(code, pCtx)) {
        pTransInst->cfp(pTransInst->parent, pResp, NULL);
      } else {
        pTransInst->cfp(pTransInst->parent, pResp, &pCtx->epSet);
      }
    }
  }
  return 0;
}

void transCloseClient(void* arg) {
  SCliObj* cli = arg;
  for (int i = 0; i < cli->numOfThreads; i++) {
    cliSendQuit(cli->pThreadObj[i]);
    destroyThrdObj(cli->pThreadObj[i]);
  }
  taosMemoryFree(cli->pThreadObj);
  taosMemoryFree(cli);
}
void transRefCliHandle(void* handle) {
  if (handle == NULL) {
    return;
  }
  int ref = T_REF_INC((SCliConn*)handle);
  tTrace("%s conn %p ref %d", CONN_GET_INST_LABEL((SCliConn*)handle), handle, ref);
  UNUSED(ref);
}
void transUnrefCliHandle(void* handle) {
  if (handle == NULL) {
    return;
  }
  int ref = T_REF_DEC((SCliConn*)handle);
  tTrace("%s conn %p ref:%d", CONN_GET_INST_LABEL((SCliConn*)handle), handle, ref);
  if (ref == 0) {
    cliDestroyConn((SCliConn*)handle, true);
  }
}
SCliThrd* transGetWorkThrdFromHandle(int64_t handle) {
  SCliThrd*  pThrd = NULL;
  SExHandle* exh = transAcquireExHandle(transGetRefMgt(), handle);
  if (exh == NULL) {
    return NULL;
  }
  pThrd = exh->pThrd;
  transReleaseExHandle(transGetRefMgt(), handle);
  return pThrd;
}
SCliThrd* transGetWorkThrd(STrans* trans, int64_t handle) {
  if (handle == 0) {
    int idx = cliRBChoseIdx(trans);
    if (idx < 0) return NULL;
    return ((SCliObj*)trans->tcphandle)->pThreadObj[idx];
  }
  return transGetWorkThrdFromHandle(handle);
}
void transReleaseCliHandle(void* handle) {
  int       idx = -1;
  SCliThrd* pThrd = transGetWorkThrdFromHandle((int64_t)handle);
  if (pThrd == NULL) {
    return;
  }
  STransMsg tmsg = {.info.handle = handle};
  SCliMsg*  cmsg = taosMemoryCalloc(1, sizeof(SCliMsg));
  cmsg->msg = tmsg;
  cmsg->type = Release;

  transAsyncSend(pThrd->asyncPool, &cmsg->q);
  return;
}

void transSendRequest(void* shandle, const SEpSet* pEpSet, STransMsg* pReq, STransCtx* ctx) {
  STrans* pTransInst = (STrans*)transAcquireExHandle(transGetInstMgt(), (int64_t)shandle);
  if (pTransInst == NULL) return;

  SCliThrd* pThrd = transGetWorkThrd(pTransInst, (int64_t)pReq->info.handle);
  if (pThrd == NULL) {
    transFreeMsg(pReq->pCont);
    transReleaseExHandle(transGetInstMgt(), (int64_t)shandle);
    return;
  }

  TRACE_SET_MSGID(&pReq->info.traceId, tGenIdPI64());

  STransConnCtx* pCtx = taosMemoryCalloc(1, sizeof(STransConnCtx));
  pCtx->epSet = *pEpSet;
  pCtx->ahandle = pReq->info.ahandle;
  pCtx->msgType = pReq->msgType;

  if (ctx != NULL) {
    pCtx->appCtx = *ctx;
  }
  assert(pTransInst->connType == TAOS_CONN_CLIENT);

  SCliMsg* cliMsg = taosMemoryCalloc(1, sizeof(SCliMsg));
  cliMsg->ctx = pCtx;
  cliMsg->msg = *pReq;
  cliMsg->st = taosGetTimestampUs();
  cliMsg->type = Normal;
  cliMsg->refId = (int64_t)shandle;

  STraceId* trace = &pReq->info.traceId;
  tGTrace("%s send request at thread:%08" PRId64 ", dst:%s:%d, app:%p", transLabel(pTransInst), pThrd->pid,
          EPSET_GET_INUSE_IP(&pCtx->epSet), EPSET_GET_INUSE_PORT(&pCtx->epSet), pReq->info.ahandle);
  ASSERT(transAsyncSend(pThrd->asyncPool, &(cliMsg->q)) == 0);
  transReleaseExHandle(transGetInstMgt(), (int64_t)shandle);
  return;
}

void transSendRecv(void* shandle, const SEpSet* pEpSet, STransMsg* pReq, STransMsg* pRsp) {
  STrans* pTransInst = (STrans*)transAcquireExHandle(transGetInstMgt(), (int64_t)shandle);
  if (pTransInst == NULL) return;

  SCliThrd* pThrd = transGetWorkThrd(pTransInst, (int64_t)pReq->info.handle);
  if (pThrd == NULL) {
    transFreeMsg(pReq->pCont);
    transReleaseExHandle(transGetInstMgt(), (int64_t)shandle);
    return;
  }
  tsem_t* sem = taosMemoryCalloc(1, sizeof(tsem_t));
  tsem_init(sem, 0, 0);

  TRACE_SET_MSGID(&pReq->info.traceId, tGenIdPI64());

  STransConnCtx* pCtx = taosMemoryCalloc(1, sizeof(STransConnCtx));
  pCtx->epSet = *pEpSet;
  pCtx->origEpSet = *pEpSet;
  pCtx->ahandle = pReq->info.ahandle;
  pCtx->msgType = pReq->msgType;
  pCtx->pSem = sem;
  pCtx->pRsp = pRsp;

  SCliMsg* cliMsg = taosMemoryCalloc(1, sizeof(SCliMsg));
  cliMsg->ctx = pCtx;
  cliMsg->msg = *pReq;
  cliMsg->st = taosGetTimestampUs();
  cliMsg->type = Normal;
  cliMsg->refId = (int64_t)shandle;

  STraceId* trace = &pReq->info.traceId;
  tGTrace("%s send request at thread:%08" PRId64 ", dst:%s:%d, app:%p", transLabel(pTransInst), pThrd->pid,
          EPSET_GET_INUSE_IP(&pCtx->epSet), EPSET_GET_INUSE_PORT(&pCtx->epSet), pReq->info.ahandle);

  transAsyncSend(pThrd->asyncPool, &(cliMsg->q));
  tsem_wait(sem);
  tsem_destroy(sem);
  taosMemoryFree(sem);

  transReleaseExHandle(transGetInstMgt(), (int64_t)shandle);
  return;
}
/*
 *
 **/
void transSetDefaultAddr(void* shandle, const char* ip, const char* fqdn) {
  STrans* pTransInst = (STrans*)transAcquireExHandle(transGetInstMgt(), (int64_t)shandle);
  if (pTransInst == NULL) return;

  SCvtAddr cvtAddr = {0};
  if (ip != NULL && fqdn != NULL) {
    memcpy(cvtAddr.ip, ip, strlen(ip));
    memcpy(cvtAddr.fqdn, fqdn, strlen(fqdn));
    cvtAddr.cvt = true;
  }
  for (int i = 0; i < pTransInst->numOfThreads; i++) {
    STransConnCtx* pCtx = taosMemoryCalloc(1, sizeof(STransConnCtx));
    pCtx->cvtAddr = cvtAddr;

    SCliMsg* cliMsg = taosMemoryCalloc(1, sizeof(SCliMsg));
    cliMsg->ctx = pCtx;
    cliMsg->type = Update;
    cliMsg->refId = (int64_t)shandle;

    SCliThrd* thrd = ((SCliObj*)pTransInst->tcphandle)->pThreadObj[i];
    tDebug("%s update epset at thread:%08" PRId64, pTransInst->label, thrd->pid);

    transAsyncSend(thrd->asyncPool, &(cliMsg->q));
  }
  transReleaseExHandle(transGetInstMgt(), (int64_t)shandle);
}
#endif<|MERGE_RESOLUTION|>--- conflicted
+++ resolved
@@ -652,16 +652,8 @@
   return res;
 }
 static void cliSendCb(uv_write_t* req, int status) {
-<<<<<<< HEAD
-  SCliConn* pConn = req && req->handle ? req->handle->data : NULL;
-  taosMemoryFree(req);
-  if (pConn == NULL) {
-    return;
-  }
-=======
   SCliConn* pConn = transReqQueueRemove(req);
   if (pConn == NULL) return;
->>>>>>> bd76ae52
 
   if (status == 0) {
     tTrace("%s conn %p data already was written out", CONN_GET_INST_LABEL(pConn), pConn);
@@ -719,11 +711,7 @@
     CONN_SET_PERSIST_BY_APP(pConn);
   }
 
-<<<<<<< HEAD
-  uv_write_t* req = taosMemoryCalloc(1, sizeof(uv_write_t));
-=======
   uv_write_t* req = transReqQueuePushReq(&pConn->wreqQueue);
->>>>>>> bd76ae52
   uv_write(req, (uv_stream_t*)pConn->stream, &wb, 1, cliSendCb);
   return;
 _RETURN:
