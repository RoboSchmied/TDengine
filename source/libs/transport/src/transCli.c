/* * Copyright (c) 2019 TAOS Data, Inc. <jhtao@taosdata.com>
 *
 * This program is free software: you can use, redistribute, and/or modify
 * it under the terms of the GNU Affero General Public License, version 3
 * or later ("AGPL"), as published by the Free Software Foundation.
 *
 * This program is distributed in the hope that it will be useful, but WITHOUT
 * ANY WARRANTY; without even the implied warranty of MERCHANTABILITY or
 * FITNESS FOR A PARTICULAR PURPOSE.
 *
 * You should have received a copy of the GNU Affero General Public License
 * along with this program. If not, see <http://www.gnu.org/licenses/>.
 */

#ifdef USE_UV
#include "transComm.h"

static int32_t transSCliInst = 0;
static int32_t refMgt = 0;

typedef struct SCliConn {
  T_REF_DECLARE()
  uv_connect_t connReq;
  uv_stream_t* stream;
  uv_write_t   writeReq;

  void* hostThrd;
  int   hThrdIdx;

  SConnBuffer readBuf;
  STransQueue cliMsgs;
  queue       conn;
  uint64_t    expireTime;

  STransCtx  ctx;
  bool       broken;  // link broken or not
  ConnStatus status;  //

  char*    ip;
  uint32_t port;

  // debug and log info
  struct sockaddr_in addr;
  struct sockaddr_in localAddr;
} SCliConn;

typedef struct SCliMsg {
  STransConnCtx* ctx;
  STransMsg      msg;
  queue          q;
  STransMsgType  type;

  uint64_t st;
  int      sent;  //(0: no send, 1: alread sent)
} SCliMsg;

typedef struct SCliThrdObj {
  TdThread    thread;  // tid
  int64_t     pid;     // pid
  uv_loop_t*  loop;
  SAsyncPool* asyncPool;
  uv_timer_t  timer;
  void*       pool;  // conn pool

  // msg queue
  queue         msg;
  TdThreadMutex msgMtx;
  SDelayQueue*  delayQueue;
  uint64_t      nextTimeout;  // next timeout
  void*         pTransInst;   //

  SCvtAddr cvtAddr;

  bool quit;
} SCliThrdObj;

typedef struct SCliObj {
  char          label[TSDB_LABEL_LEN];
  int32_t       index;
  int           numOfThreads;
  SCliThrdObj** pThreadObj;
} SCliObj;

typedef struct SConnList {
  queue conn;
} SConnList;

// conn pool
// add expire timeout and capacity limit
static void*     createConnPool(int size);
static void*     destroyConnPool(void* pool);
static SCliConn* getConnFromPool(void* pool, char* ip, uint32_t port);
static void      addConnToPool(void* pool, SCliConn* conn);

// register timer in each thread to clear expire conn
static void cliTimeoutCb(uv_timer_t* handle);
// alloc buf for recv
static void cliAllocRecvBufferCb(uv_handle_t* handle, size_t suggested_size, uv_buf_t* buf);
// callback after  read nbytes from socket
static void cliRecvCb(uv_stream_t* cli, ssize_t nread, const uv_buf_t* buf);
// callback after write data to socket
static void cliSendCb(uv_write_t* req, int status);
// callback after conn  to server
static void cliConnCb(uv_connect_t* req, int status);
static void cliAsyncCb(uv_async_t* handle);

static int cliAppCb(SCliConn* pConn, STransMsg* pResp, SCliMsg* pMsg);

static SCliConn* cliCreateConn(SCliThrdObj* thrd);
static void      cliDestroyConn(SCliConn* pConn, bool clear /*clear tcp handle or not*/);
static void      cliDestroy(uv_handle_t* handle);
static void      cliSend(SCliConn* pConn);

void cliMayCvtFqdnToIp(SEpSet* pEpSet, SCvtAddr* pCvtAddr);
/*
 * set TCP connection timeout per-socket level
 */
static int cliCreateSocket();
// process data read from server, add decompress etc later
static void cliHandleResp(SCliConn* conn);
// handle except about conn
static void cliHandleExcept(SCliConn* conn);

// handle req from app
static void cliHandleReq(SCliMsg* pMsg, SCliThrdObj* pThrd);
static void cliHandleQuit(SCliMsg* pMsg, SCliThrdObj* pThrd);
static void cliHandleRelease(SCliMsg* pMsg, SCliThrdObj* pThrd);
static void cliHandleUpdate(SCliMsg* pMsg, SCliThrdObj* pThrd);
static void (*cliAsyncHandle[])(SCliMsg* pMsg, SCliThrdObj* pThrd) = {cliHandleReq, cliHandleQuit, cliHandleRelease,
                                                                      NULL, cliHandleUpdate};

static void cliSendQuit(SCliThrdObj* thrd);
static void destroyUserdata(STransMsg* userdata);

static int cliRBChoseIdx(STrans* pTransInst);

static void destroyCmsg(SCliMsg* cmsg);
static void transDestroyConnCtx(STransConnCtx* ctx);
// thread obj
static SCliThrdObj* createThrdObj();
static void         destroyThrdObj(SCliThrdObj* pThrd);

static void cliWalkCb(uv_handle_t* handle, void* arg);

static void cliReleaseUnfinishedMsg(SCliConn* conn) {
  SCliMsg* pMsg = NULL;
  for (int i = 0; i < transQueueSize(&conn->cliMsgs); i++) {
    pMsg = transQueueGet(&conn->cliMsgs, i);
    if (pMsg != NULL && pMsg->ctx != NULL) {
      if (conn->ctx.freeFunc != NULL) {
        conn->ctx.freeFunc(pMsg->ctx->ahandle);
      }
    }
    destroyCmsg(pMsg);
  }
}

#define CLI_RELEASE_UV(loop)        \
  do {                              \
    uv_walk(loop, cliWalkCb, NULL); \
    uv_run(loop, UV_RUN_DEFAULT);   \
    uv_loop_close(loop);            \
  } while (0);

// snprintf may cause performance problem
#define CONN_CONSTRUCT_HASH_KEY(key, ip, port)          \
  do {                                                  \
    snprintf(key, sizeof(key), "%s:%d", ip, (int)port); \
  } while (0)

#define CONN_HOST_THREAD_IDX(conn) (conn ? ((SCliConn*)conn)->hThrdIdx : -1)
#define CONN_PERSIST_TIME(para)    (para * 1000 * 10)
#define CONN_GET_HOST_THREAD(conn) (conn ? ((SCliConn*)conn)->hostThrd : NULL)
#define CONN_GET_INST_LABEL(conn)  (((STrans*)(((SCliThrdObj*)(conn)->hostThrd)->pTransInst))->label)
#define CONN_SHOULD_RELEASE(conn, head)                                                                            \
  do {                                                                                                             \
    if ((head)->release == 1 && (head->msgLen) == sizeof(*head)) {                                                 \
      int      connStatus = conn->status;                                                                          \
      uint64_t ahandle = head->ahandle;                                                                            \
      CONN_GET_MSGCTX_BY_AHANDLE(conn, ahandle);                                                                   \
      conn->status = ConnRelease;                                                                                  \
      transClearBuffer(&conn->readBuf);                                                                            \
      transFreeMsg(transContFromHead((char*)head));                                                                \
      tDebug("%s conn %p receive release request, ref: %d", CONN_GET_INST_LABEL(conn), conn, T_REF_VAL_GET(conn)); \
      if (T_REF_VAL_GET(conn) > 1) {                                                                               \
        transUnrefCliHandle(conn);                                                                                 \
      }                                                                                                            \
      destroyCmsg(pMsg);                                                                                           \
      cliReleaseUnfinishedMsg(conn);                                                                               \
      if (connStatus != ConnInPool) {                                                                              \
        addConnToPool(((SCliThrdObj*)conn->hostThrd)->pool, conn);                                                 \
      }                                                                                                            \
      return;                                                                                                      \
    }                                                                                                              \
  } while (0)

#define CONN_GET_MSGCTX_BY_AHANDLE(conn, ahandle)                                         \
  do {                                                                                    \
    int i = 0, sz = transQueueSize(&conn->cliMsgs);                                       \
    for (; i < sz; i++) {                                                                 \
      pMsg = transQueueGet(&conn->cliMsgs, i);                                            \
      if (pMsg != NULL && pMsg->ctx != NULL && (uint64_t)pMsg->ctx->ahandle == ahandle) { \
        break;                                                                            \
      }                                                                                   \
    }                                                                                     \
    if (i == sz) {                                                                        \
      pMsg = NULL;                                                                        \
    } else {                                                                              \
      pMsg = transQueueRm(&conn->cliMsgs, i);                                             \
    }                                                                                     \
  } while (0)
#define CONN_GET_NEXT_SENDMSG(conn)                 \
  do {                                              \
    int i = 0;                                      \
    do {                                            \
      pCliMsg = transQueueGet(&conn->cliMsgs, i++); \
      if (pCliMsg && 0 == pCliMsg->sent) {          \
        break;                                      \
      }                                             \
    } while (pCliMsg != NULL);                      \
    if (pCliMsg == NULL) {                          \
      goto _RETURN;                                 \
    }                                               \
  } while (0)

#define CONN_HANDLE_THREAD_QUIT(thrd) \
  do {                                \
    if (thrd->quit) {                 \
      return;                         \
    }                                 \
  } while (0)

#define CONN_HANDLE_BROKEN(conn) \
  do {                           \
    if (conn->broken) {          \
      cliHandleExcept(conn);     \
      return;                    \
    }                            \
  } while (0)

#define CONN_SET_PERSIST_BY_APP(conn) \
  do {                                \
    if (conn->status == ConnNormal) { \
      conn->status = ConnAcquire;     \
      transRefCliHandle(conn);        \
    }                                 \
  } while (0)

#define CONN_NO_PERSIST_BY_APP(conn) \
  (((conn)->status == ConnNormal || (conn)->status == ConnInPool) && T_REF_VAL_GET(conn) == 1)
#define CONN_RELEASE_BY_SERVER(conn) \
  (((conn)->status == ConnRelease || (conn)->status == ConnInPool) && T_REF_VAL_GET(conn) == 1)

#define REQUEST_NO_RESP(msg)         ((msg)->info.noResp == 1)
#define REQUEST_PERSIS_HANDLE(msg)   ((msg)->info.persistHandle == 1)
#define REQUEST_RELEASE_HANDLE(cmsg) ((cmsg)->type == Release)

#define EPSET_GET_INUSE_IP(epSet)   ((epSet)->eps[(epSet)->inUse].fqdn)
#define EPSET_GET_INUSE_PORT(epSet) ((epSet)->eps[(epSet)->inUse].port)

static void* cliWorkThread(void* arg);

bool cliMaySendCachedMsg(SCliConn* conn) {
  if (!transQueueEmpty(&conn->cliMsgs)) {
    SCliMsg* pCliMsg = NULL;
    CONN_GET_NEXT_SENDMSG(conn);
    cliSend(conn);
  }
  return false;
_RETURN:
  return false;
}
void cliHandleResp(SCliConn* conn) {
  SCliThrdObj* pThrd = conn->hostThrd;
  STrans*      pTransInst = pThrd->pTransInst;

  STransMsgHead* pHead = (STransMsgHead*)(conn->readBuf.buf);
  pHead->code = htonl(pHead->code);
  pHead->msgLen = htonl(pHead->msgLen);

  STransMsg transMsg = {0};
  transMsg.contLen = transContLenFromMsg(pHead->msgLen);
  transMsg.pCont = transContFromHead((char*)pHead);
  transMsg.code = pHead->code;
  transMsg.msgType = pHead->msgType;
  transMsg.info.ahandle = NULL;
  transMsg.info.traceId = pHead->traceId;

  SCliMsg*       pMsg = NULL;
  STransConnCtx* pCtx = NULL;
  CONN_SHOULD_RELEASE(conn, pHead);

  if (CONN_NO_PERSIST_BY_APP(conn)) {
    pMsg = transQueuePop(&conn->cliMsgs);
    pCtx = pMsg ? pMsg->ctx : NULL;
    if (pMsg == NULL && !CONN_NO_PERSIST_BY_APP(conn)) {
      transMsg.info.ahandle = transCtxDumpVal(&conn->ctx, transMsg.msgType);
      if (transMsg.info.ahandle == NULL) {
        transMsg.info.ahandle = transCtxDumpBrokenlinkVal(&conn->ctx, (int32_t*)&(transMsg.msgType));
      }
      tDebug("%s conn %p construct ahandle %p, persist: 0", CONN_GET_INST_LABEL(conn), conn, transMsg.info.ahandle);
    } else {
      transMsg.info.ahandle = pCtx ? pCtx->ahandle : NULL;
      tDebug("%s conn %p get ahandle %p, persist: 0", CONN_GET_INST_LABEL(conn), conn, transMsg.info.ahandle);
    }
  } else {
    uint64_t ahandle = (uint64_t)pHead->ahandle;
    CONN_GET_MSGCTX_BY_AHANDLE(conn, ahandle);
    if (pMsg == NULL) {
      transMsg.info.ahandle = transCtxDumpVal(&conn->ctx, transMsg.msgType);
      tDebug("%s conn %p construct ahandle %p by %s, persist: 1", CONN_GET_INST_LABEL(conn), conn,
             transMsg.info.ahandle, TMSG_INFO(transMsg.msgType));
      if (!CONN_RELEASE_BY_SERVER(conn) && transMsg.info.ahandle == NULL) {
        transMsg.code = TSDB_CODE_RPC_NETWORK_UNAVAIL;
        transMsg.info.ahandle = transCtxDumpBrokenlinkVal(&conn->ctx, (int32_t*)&(transMsg.msgType));
        tDebug("%s conn %p construct ahandle %p due brokenlink, persist: 1", CONN_GET_INST_LABEL(conn), conn,
               transMsg.info.ahandle);
      }
    } else {
      pCtx = pMsg ? pMsg->ctx : NULL;
      transMsg.info.ahandle = pCtx ? pCtx->ahandle : NULL;
      tDebug("%s conn %p get ahandle %p, persist: 1", CONN_GET_INST_LABEL(conn), conn, transMsg.info.ahandle);
    }
  }
  // buf's mem alread translated to transMsg.pCont
  transClearBuffer(&conn->readBuf);

  if (!CONN_NO_PERSIST_BY_APP(conn)) {
    transMsg.info.handle = conn;
    tDebug("%s conn %p ref by app", CONN_GET_INST_LABEL(conn), conn);
  }
  // char buf[64] = {0};
  // TRACE_TO_STR(&transMsg.info.traceId, buf);
  STraceId* trace = &transMsg.info.traceId;
  tGTrace("conn %p %s received from %s:%d, local info: %s:%d, msg size: %d, code: %d", conn, TMSG_INFO(pHead->msgType),
          taosInetNtoa(conn->addr.sin_addr), ntohs(conn->addr.sin_port), taosInetNtoa(conn->localAddr.sin_addr),
          ntohs(conn->localAddr.sin_port), transMsg.contLen, transMsg.code);

  if (pCtx == NULL && CONN_NO_PERSIST_BY_APP(conn)) {
    tDebug("%s except, server continue send while cli ignore it", CONN_GET_INST_LABEL(conn));
    // transUnrefCliHandle(conn);
    return;
  }
  if (CONN_RELEASE_BY_SERVER(conn) && transMsg.info.ahandle == NULL) {
    tDebug("%s except, server continue send while cli ignore it", CONN_GET_INST_LABEL(conn));
    // transUnrefCliHandle(conn);
    return;
  }

  if (cliAppCb(conn, &transMsg, pMsg) != 0) {
    return;
  }
  destroyCmsg(pMsg);

  if (cliMaySendCachedMsg(conn) == true) {
    return;
  }

  if (CONN_NO_PERSIST_BY_APP(conn)) {
    addConnToPool(pThrd->pool, conn);
  }

  uv_read_start((uv_stream_t*)conn->stream, cliAllocRecvBufferCb, cliRecvCb);
  // start thread's timer of conn pool if not active
  if (!uv_is_active((uv_handle_t*)&pThrd->timer) && pTransInst->idleTime > 0) {
    // uv_timer_start((uv_timer_t*)&pThrd->timer, cliTimeoutCb, CONN_PERSIST_TIME(pRpc->idleTime) / 2, 0);
  }
}

void cliHandleExcept(SCliConn* pConn) {
  if (transQueueEmpty(&pConn->cliMsgs)) {
    if (pConn->broken == true && CONN_NO_PERSIST_BY_APP(pConn)) {
      tTrace("%s conn %p handle except, persist:0", CONN_GET_INST_LABEL(pConn), pConn);
      transUnrefCliHandle(pConn);
      return;
    }
  }
  SCliThrdObj* pThrd = pConn->hostThrd;
  STrans*      pTransInst = pThrd->pTransInst;
  bool         once = false;
  do {
    SCliMsg* pMsg = transQueuePop(&pConn->cliMsgs);
    if (pMsg == NULL && once) {
      break;
    }
    STransConnCtx* pCtx = pMsg ? pMsg->ctx : NULL;

    STransMsg transMsg = {0};
    transMsg.code = TSDB_CODE_RPC_NETWORK_UNAVAIL;
    transMsg.msgType = pMsg ? pMsg->msg.msgType + 1 : 0;
    transMsg.info.ahandle = NULL;
    transMsg.info.handle = pConn;

    if (pMsg == NULL && !CONN_NO_PERSIST_BY_APP(pConn)) {
      transMsg.info.ahandle = transCtxDumpVal(&pConn->ctx, transMsg.msgType);
      tDebug("%s conn %p construct ahandle %p by %s", CONN_GET_INST_LABEL(pConn), pConn, transMsg.info.ahandle,
             TMSG_INFO(transMsg.msgType));
      if (transMsg.info.ahandle == NULL) {
        transMsg.info.ahandle = transCtxDumpBrokenlinkVal(&pConn->ctx, (int32_t*)&(transMsg.msgType));
        tDebug("%s conn %p construct ahandle %p due to brokenlink", CONN_GET_INST_LABEL(pConn), pConn,
               transMsg.info.ahandle);
      }
    } else {
      transMsg.info.ahandle = pCtx ? pCtx->ahandle : NULL;
    }

    if (pCtx == NULL || pCtx->pSem == NULL) {
      if (transMsg.info.ahandle == NULL) {
        once = true;
        continue;
      }
    }
    if (cliAppCb(pConn, &transMsg, pMsg) != 0) {
      return;
    }
    destroyCmsg(pMsg);
    tTrace("%s conn %p start to destroy", CONN_GET_INST_LABEL(pConn), pConn);
  } while (!transQueueEmpty(&pConn->cliMsgs));
  transUnrefCliHandle(pConn);
}

void cliTimeoutCb(uv_timer_t* handle) {
  SCliThrdObj* pThrd = handle->data;
  STrans*      pTransInst = pThrd->pTransInst;
  int64_t      currentTime = pThrd->nextTimeout;
  tTrace("%s conn timeout, try to remove expire conn from conn pool", pTransInst->label);

  SConnList* p = taosHashIterate((SHashObj*)pThrd->pool, NULL);
  while (p != NULL) {
    while (!QUEUE_IS_EMPTY(&p->conn)) {
      queue*    h = QUEUE_HEAD(&p->conn);
      SCliConn* c = QUEUE_DATA(h, SCliConn, conn);
      if (c->expireTime < currentTime) {
        QUEUE_REMOVE(h);
        transUnrefCliHandle(c);
      } else {
        break;
      }
    }
    p = taosHashIterate((SHashObj*)pThrd->pool, p);
  }

  pThrd->nextTimeout = taosGetTimestampMs() + CONN_PERSIST_TIME(pTransInst->idleTime);
  uv_timer_start(handle, cliTimeoutCb, CONN_PERSIST_TIME(pTransInst->idleTime) / 2, 0);
}

void* createConnPool(int size) {
  // thread local, no lock
  return taosHashInit(size, taosGetDefaultHashFunction(TSDB_DATA_TYPE_BINARY), false, HASH_NO_LOCK);
}
void* destroyConnPool(void* pool) {
  SConnList* connList = taosHashIterate((SHashObj*)pool, NULL);
  while (connList != NULL) {
    while (!QUEUE_IS_EMPTY(&connList->conn)) {
      queue* h = QUEUE_HEAD(&connList->conn);
      // QUEUE_REMOVE(h);
      SCliConn* c = QUEUE_DATA(h, SCliConn, conn);
      cliDestroyConn(c, true);
    }
    connList = taosHashIterate((SHashObj*)pool, connList);
  }
  taosHashCleanup(pool);
  return NULL;
}

static SCliConn* getConnFromPool(void* pool, char* ip, uint32_t port) {
  char key[128] = {0};
  CONN_CONSTRUCT_HASH_KEY(key, ip, port);

  SHashObj*  pPool = pool;
  SConnList* plist = taosHashGet(pPool, key, strlen(key));
  if (plist == NULL) {
    SConnList list;
    taosHashPut(pPool, key, strlen(key), (void*)&list, sizeof(list));
    plist = taosHashGet(pPool, key, strlen(key));
    QUEUE_INIT(&plist->conn);
  }

  if (QUEUE_IS_EMPTY(&plist->conn)) {
    return NULL;
  }
<<<<<<< HEAD

=======
>>>>>>> 7f8b2601
  queue*    h = QUEUE_HEAD(&plist->conn);
  SCliConn* conn = QUEUE_DATA(h, SCliConn, conn);
  conn->status = ConnNormal;
  QUEUE_REMOVE(&conn->conn);
  QUEUE_INIT(&conn->conn);
  assert(h == &conn->conn);
  return conn;
}
static void addConnToPool(void* pool, SCliConn* conn) {
  SCliThrdObj* thrd = conn->hostThrd;
  CONN_HANDLE_THREAD_QUIT(thrd);

  STrans* pTransInst = thrd->pTransInst;
  conn->expireTime = taosGetTimestampMs() + CONN_PERSIST_TIME(pTransInst->idleTime);
  transQueueClear(&conn->cliMsgs);
  transCtxCleanup(&conn->ctx);
  conn->status = ConnInPool;

  char key[128] = {0};
  CONN_CONSTRUCT_HASH_KEY(key, conn->ip, conn->port);
  tTrace("%s conn %p added to conn pool, read buf cap: %d", CONN_GET_INST_LABEL(conn), conn, conn->readBuf.cap);

  SConnList* plist = taosHashGet((SHashObj*)pool, key, strlen(key));
  // list already create before
  assert(plist != NULL);
<<<<<<< HEAD
  // QUEUE_INIT(&conn->conn);
=======
  QUEUE_INIT(&conn->conn);
>>>>>>> 7f8b2601
  QUEUE_PUSH(&plist->conn, &conn->conn);
  assert(!QUEUE_IS_EMPTY(&plist->conn));
}
static void cliAllocRecvBufferCb(uv_handle_t* handle, size_t suggested_size, uv_buf_t* buf) {
  SCliConn*    conn = handle->data;
  SConnBuffer* pBuf = &conn->readBuf;
  transAllocBuffer(pBuf, buf);
}
static void cliRecvCb(uv_stream_t* handle, ssize_t nread, const uv_buf_t* buf) {
  // impl later
  if (handle->data == NULL) {
    return;
  }
  SCliConn*    conn = handle->data;
  SConnBuffer* pBuf = &conn->readBuf;
  if (nread > 0) {
    pBuf->len += nread;
    if (transReadComplete(pBuf)) {
      tTrace("%s conn %p read complete", CONN_GET_INST_LABEL(conn), conn);
      cliHandleResp(conn);
    } else {
      tTrace("%s conn %p read partial packet, continue to read", CONN_GET_INST_LABEL(conn), conn);
    }
    return;
  }

  assert(nread <= 0);
  if (nread == 0) {
    // ref http://docs.libuv.org/en/v1.x/stream.html?highlight=uv_read_start#c.uv_read_cb
    // nread might be 0, which does not indicate an error or EOF. This is equivalent to EAGAIN or EWOULDBLOCK under
    // read(2).
    tTrace("%s conn %p read empty", CONN_GET_INST_LABEL(conn), conn);
    return;
  }
  if (nread < 0) {
    tError("%s conn %p read error: %s", CONN_GET_INST_LABEL(conn), conn, uv_err_name(nread));
    conn->broken = true;
    cliHandleExcept(conn);
  }
}

static SCliConn* cliCreateConn(SCliThrdObj* pThrd) {
  SCliConn* conn = taosMemoryCalloc(1, sizeof(SCliConn));
  // read/write stream handle
  conn->stream = (uv_stream_t*)taosMemoryMalloc(sizeof(uv_tcp_t));
  uv_tcp_init(pThrd->loop, (uv_tcp_t*)(conn->stream));
  conn->stream->data = conn;

  conn->writeReq.data = conn;
  conn->connReq.data = conn;

  transQueueInit(&conn->cliMsgs, NULL);
  QUEUE_INIT(&conn->conn);
  conn->hostThrd = pThrd;
  conn->status = ConnNormal;
  conn->broken = 0;
  transRefCliHandle(conn);
  return conn;
}
static void cliDestroyConn(SCliConn* conn, bool clear) {
  tTrace("%s conn %p remove from conn pool", CONN_GET_INST_LABEL(conn), conn);
  QUEUE_REMOVE(&conn->conn);
<<<<<<< HEAD
  // QUEUE_INIT(&conn->conn);
=======
  QUEUE_INIT(&conn->conn);
>>>>>>> 7f8b2601
  if (clear) {
    uv_close((uv_handle_t*)conn->stream, cliDestroy);
  }
}
static void cliDestroy(uv_handle_t* handle) {
  SCliConn* conn = handle->data;
  taosMemoryFree(conn->ip);
  taosMemoryFree(conn->stream);
  transCtxCleanup(&conn->ctx);
  transQueueDestroy(&conn->cliMsgs);
  tTrace("%s conn %p destroy successfully", CONN_GET_INST_LABEL(conn), conn);
  transDestroyBuffer(&conn->readBuf);
  taosMemoryFree(conn);
}
static bool cliHandleNoResp(SCliConn* conn) {
  bool res = false;
  if (!transQueueEmpty(&conn->cliMsgs)) {
    SCliMsg* pMsg = transQueueGet(&conn->cliMsgs, 0);
    if (REQUEST_NO_RESP(&pMsg->msg)) {
      transQueuePop(&conn->cliMsgs);
      // taosArrayRemove(msgs, 0);
      destroyCmsg(pMsg);
      res = true;
    }
    if (res == true) {
      if (cliMaySendCachedMsg(conn) == false) {
        SCliThrdObj* thrd = conn->hostThrd;
        addConnToPool(thrd->pool, conn);
      }
    }
  }
  return res;
}
static void cliSendCb(uv_write_t* req, int status) {
  SCliConn* pConn = req->data;

  if (status == 0) {
    tTrace("%s conn %p data already was written out", CONN_GET_INST_LABEL(pConn), pConn);
  } else {
    tError("%s conn %p failed to write: %s", CONN_GET_INST_LABEL(pConn), pConn, uv_err_name(status));
    cliHandleExcept(pConn);
    return;
  }
  if (cliHandleNoResp(pConn) == true) {
    tTrace("%s conn %p no resp required", CONN_GET_INST_LABEL(pConn), pConn);
    return;
  }
  uv_read_start((uv_stream_t*)pConn->stream, cliAllocRecvBufferCb, cliRecvCb);
}

void cliSend(SCliConn* pConn) {
  CONN_HANDLE_BROKEN(pConn);

  // assert(taosArrayGetSize(pConn->cliMsgs) > 0);
  assert(!transQueueEmpty(&pConn->cliMsgs));

  SCliMsg* pCliMsg = NULL;
  CONN_GET_NEXT_SENDMSG(pConn);
  pCliMsg->sent = 1;

  STransConnCtx* pCtx = pCliMsg->ctx;

  SCliThrdObj* pThrd = pConn->hostThrd;
  STrans*      pTransInst = pThrd->pTransInst;

  STransMsg* pMsg = (STransMsg*)(&pCliMsg->msg);
  if (pMsg->pCont == 0) {
    pMsg->pCont = (void*)rpcMallocCont(0);
    pMsg->contLen = 0;
  }
  int msgLen = transMsgLenFromCont(pMsg->contLen);

  STransMsgHead* pHead = transHeadFromCont(pMsg->pCont);
  pHead->ahandle = pCtx != NULL ? (uint64_t)pCtx->ahandle : 0;
  pHead->noResp = REQUEST_NO_RESP(pMsg) ? 1 : 0;
  pHead->persist = REQUEST_PERSIS_HANDLE(pMsg) ? 1 : 0;
  pHead->msgType = pMsg->msgType;
  pHead->msgLen = (int32_t)htonl((uint32_t)msgLen);
  pHead->release = REQUEST_RELEASE_HANDLE(pCliMsg) ? 1 : 0;
  memcpy(pHead->user, pTransInst->user, strlen(pTransInst->user));
  pHead->traceId = pMsg->info.traceId;

  uv_buf_t wb = uv_buf_init((char*)pHead, msgLen);

  // char buf[64] = {0};
  // TRACE_TO_STR(&pMsg->info.traceId, buf);
  STraceId* trace = &pMsg->info.traceId;
  tGTrace("conn %p %s is sent to %s:%d, local info %s:%d", pConn, TMSG_INFO(pHead->msgType),
          taosInetNtoa(pConn->addr.sin_addr), ntohs(pConn->addr.sin_port), taosInetNtoa(pConn->localAddr.sin_addr),
          ntohs(pConn->localAddr.sin_port));

  if (pHead->persist == 1) {
    CONN_SET_PERSIST_BY_APP(pConn);
  }

  pConn->writeReq.data = pConn;
  uv_write(&pConn->writeReq, (uv_stream_t*)pConn->stream, &wb, 1, cliSendCb);

  return;
_RETURN:
  return;
}

void cliConnCb(uv_connect_t* req, int status) {
  // impl later
  SCliConn* pConn = req->data;
  if (status != 0) {
    tError("%s conn %p failed to connect server: %s", CONN_GET_INST_LABEL(pConn), pConn, uv_strerror(status));
    cliHandleExcept(pConn);
    return;
  }
  int addrlen = sizeof(pConn->addr);
  uv_tcp_getpeername((uv_tcp_t*)pConn->stream, (struct sockaddr*)&pConn->addr, &addrlen);

  addrlen = sizeof(pConn->localAddr);
  uv_tcp_getsockname((uv_tcp_t*)pConn->stream, (struct sockaddr*)&pConn->localAddr, &addrlen);

  tTrace("%s conn %p connect to server successfully", CONN_GET_INST_LABEL(pConn), pConn);
  assert(pConn->stream == req->handle);

  cliSend(pConn);
}

static void cliHandleQuit(SCliMsg* pMsg, SCliThrdObj* pThrd) {
  tDebug("cli work thread %p start to quit", pThrd);
  destroyCmsg(pMsg);
  destroyConnPool(pThrd->pool);
  uv_timer_stop(&pThrd->timer);
  uv_walk(pThrd->loop, cliWalkCb, NULL);

  pThrd->quit = true;

  // uv_stop(pThrd->loop);
}
static void cliHandleRelease(SCliMsg* pMsg, SCliThrdObj* pThrd) {
  SCliConn* conn = pMsg->msg.info.handle;
  tDebug("%s conn %p start to release to inst", CONN_GET_INST_LABEL(conn), conn);

  if (T_REF_VAL_GET(conn) == 2) {
    transUnrefCliHandle(conn);
    if (!transQueuePush(&conn->cliMsgs, pMsg)) {
      return;
    }
    cliSend(conn);
  } else {
    // conn already broken down
    transUnrefCliHandle(conn);
  }
}
static void cliHandleUpdate(SCliMsg* pMsg, SCliThrdObj* pThrd) {
  STransConnCtx* pCtx = pMsg->ctx;

  pThrd->cvtAddr = pCtx->cvtAddr;
  destroyCmsg(pMsg);
}

SCliConn* cliGetConn(SCliMsg* pMsg, SCliThrdObj* pThrd) {
  SCliConn* conn = NULL;
  if (pMsg->msg.info.handle != NULL) {
    conn = (SCliConn*)(pMsg->msg.info.handle);
    if (conn != NULL) {
      tTrace("%s conn %p reused", CONN_GET_INST_LABEL(conn), conn);
    }
  } else {
    STransConnCtx* pCtx = pMsg->ctx;
    conn = getConnFromPool(pThrd->pool, EPSET_GET_INUSE_IP(&pCtx->epSet), EPSET_GET_INUSE_PORT(&pCtx->epSet));
    if (conn != NULL) {
      tTrace("%s conn %p get from conn pool", CONN_GET_INST_LABEL(conn), conn);
    } else {
      tTrace("%s not found conn in conn pool %p", ((STrans*)pThrd->pTransInst)->label, pThrd->pool);
    }
  }
  return conn;
}
void cliMayCvtFqdnToIp(SEpSet* pEpSet, SCvtAddr* pCvtAddr) {
  if (pCvtAddr->cvt == false) {
    return;
  }
  for (int i = 0; i < pEpSet->numOfEps && pEpSet->numOfEps == 1; i++) {
    if (strncmp(pEpSet->eps[i].fqdn, pCvtAddr->fqdn, TSDB_FQDN_LEN) == 0) {
      memset(pEpSet->eps[i].fqdn, 0, TSDB_FQDN_LEN);
      memcpy(pEpSet->eps[i].fqdn, pCvtAddr->ip, TSDB_FQDN_LEN);
    }
  }
}
void cliHandleReq(SCliMsg* pMsg, SCliThrdObj* pThrd) {
  uint64_t et = taosGetTimestampUs();
  uint64_t el = et - pMsg->st;
  // tTrace("%s cli msg tran time cost: %" PRIu64 "us", ((STrans*)pThrd->pTransInst)->label, el);

  STransConnCtx* pCtx = pMsg->ctx;
  STrans*        pTransInst = pThrd->pTransInst;

  cliMayCvtFqdnToIp(&pCtx->epSet, &pThrd->cvtAddr);

  transPrintEpSet(&pCtx->epSet);

  SCliConn* conn = cliGetConn(pMsg, pThrd);
  if (conn != NULL) {
    conn->hThrdIdx = pCtx->hThrdIdx;

    transCtxMerge(&conn->ctx, &pCtx->appCtx);
    transQueuePush(&conn->cliMsgs, pMsg);
    cliSend(conn);
  } else {
    conn = cliCreateConn(pThrd);
    transCtxMerge(&conn->ctx, &pCtx->appCtx);
    transQueuePush(&conn->cliMsgs, pMsg);

    conn->hThrdIdx = pCtx->hThrdIdx;
    conn->ip = strdup(EPSET_GET_INUSE_IP(&pCtx->epSet));
    conn->port = EPSET_GET_INUSE_PORT(&pCtx->epSet);

    int ret = transSetConnOption((uv_tcp_t*)conn->stream);
    if (ret) {
      tError("%s conn %p failed to set conn option, errmsg %s", transLabel(pTransInst), conn, uv_err_name(ret));
    }
    int fd = taosCreateSocketWithTimeOutOpt(TRANS_CONN_TIMEOUT);
    if (fd == -1) {
      tTrace("%s conn %p failed to create socket", transLabel(pTransInst), conn);
      cliHandleExcept(conn);
      return;
    }
    uv_tcp_open((uv_tcp_t*)conn->stream, fd);

    struct sockaddr_in addr;
    addr.sin_family = AF_INET;
    addr.sin_addr.s_addr = taosGetIpv4FromFqdn(conn->ip);
    addr.sin_port = (uint16_t)htons((uint16_t)conn->port);
    tTrace("%s conn %p try to connect to %s:%d", pTransInst->label, conn, conn->ip, conn->port);
    ret = uv_tcp_connect(&conn->connReq, (uv_tcp_t*)(conn->stream), (const struct sockaddr*)&addr, cliConnCb);
    if (ret != 0) {
      tTrace("%s conn %p failed to connect to %s:%d, reason: %s", pTransInst->label, conn, conn->ip, conn->port,
             uv_err_name(ret));
      cliHandleExcept(conn);
      return;
    }
  }
}
static void cliAsyncCb(uv_async_t* handle) {
  SAsyncItem*  item = handle->data;
  SCliThrdObj* pThrd = item->pThrd;
  SCliMsg*     pMsg = NULL;

  // batch process to avoid to lock/unlock frequently
  queue wq;
  taosThreadMutexLock(&item->mtx);
  QUEUE_MOVE(&item->qmsg, &wq);
  taosThreadMutexUnlock(&item->mtx);

  int count = 0;
  while (!QUEUE_IS_EMPTY(&wq)) {
    queue* h = QUEUE_HEAD(&wq);
    QUEUE_REMOVE(h);

    SCliMsg* pMsg = QUEUE_DATA(h, SCliMsg, q);
    if (pMsg == NULL) {
      continue;
    }
    (*cliAsyncHandle[pMsg->type])(pMsg, pThrd);
    count++;
  }
  if (count >= 2) {
    tTrace("cli process batch size: %d", count);
  }
}

static void* cliWorkThread(void* arg) {
  SCliThrdObj* pThrd = (SCliThrdObj*)arg;
  pThrd->pid = taosGetSelfPthreadId();
  setThreadName("trans-cli-work");
  uv_run(pThrd->loop, UV_RUN_DEFAULT);
  return NULL;
}

void* transInitClient(uint32_t ip, uint32_t port, char* label, int numOfThreads, void* fp, void* shandle) {
  SCliObj* cli = taosMemoryCalloc(1, sizeof(SCliObj));

  STrans* pTransInst = shandle;
  memcpy(cli->label, label, strlen(label));
  cli->numOfThreads = numOfThreads;
  cli->pThreadObj = (SCliThrdObj**)taosMemoryCalloc(cli->numOfThreads, sizeof(SCliThrdObj*));

  for (int i = 0; i < cli->numOfThreads; i++) {
    SCliThrdObj* pThrd = createThrdObj();
    pThrd->nextTimeout = taosGetTimestampMs() + CONN_PERSIST_TIME(pTransInst->idleTime);
    pThrd->pTransInst = shandle;

    int err = taosThreadCreate(&pThrd->thread, NULL, cliWorkThread, (void*)(pThrd));
    if (err == 0) {
      tDebug("success to create tranport-cli thread %d", i);
    }
    cli->pThreadObj[i] = pThrd;
  }
  int ref = atomic_add_fetch_32(&transSCliInst, 1);
  if (ref == 1) {
    refMgt = transOpenExHandleMgt(50000);
  }

  return cli;
}

static void destroyUserdata(STransMsg* userdata) {
  if (userdata->pCont == NULL) {
    return;
  }
  transFreeMsg(userdata->pCont);
  userdata->pCont = NULL;
}
static void destroyCmsg(SCliMsg* pMsg) {
  if (pMsg == NULL) {
    return;
  }
  transDestroyConnCtx(pMsg->ctx);
  destroyUserdata(&pMsg->msg);
  taosMemoryFree(pMsg);
}

static SCliThrdObj* createThrdObj() {
  SCliThrdObj* pThrd = (SCliThrdObj*)taosMemoryCalloc(1, sizeof(SCliThrdObj));

  QUEUE_INIT(&pThrd->msg);
  taosThreadMutexInit(&pThrd->msgMtx, NULL);

  pThrd->loop = (uv_loop_t*)taosMemoryMalloc(sizeof(uv_loop_t));
  uv_loop_init(pThrd->loop);

  pThrd->asyncPool = transCreateAsyncPool(pThrd->loop, 5, pThrd, cliAsyncCb);
  uv_timer_init(pThrd->loop, &pThrd->timer);
  pThrd->timer.data = pThrd;

  pThrd->pool = createConnPool(4);
  transDQCreate(pThrd->loop, &pThrd->delayQueue);

  pThrd->quit = false;
  return pThrd;
}
static void destroyThrdObj(SCliThrdObj* pThrd) {
  if (pThrd == NULL) {
    return;
  }

  taosThreadJoin(pThrd->thread, NULL);
  CLI_RELEASE_UV(pThrd->loop);
  taosThreadMutexDestroy(&pThrd->msgMtx);
  TRANS_DESTROY_ASYNC_POOL_MSG(pThrd->asyncPool, SCliMsg, destroyCmsg);
  transDestroyAsyncPool(pThrd->asyncPool);

  transDQDestroy(pThrd->delayQueue);
  taosMemoryFree(pThrd->loop);
  taosMemoryFree(pThrd);
}

static void transDestroyConnCtx(STransConnCtx* ctx) {
  //
  taosMemoryFree(ctx);
}

void cliSendQuit(SCliThrdObj* thrd) {
  // cli can stop gracefully
  SCliMsg* msg = taosMemoryCalloc(1, sizeof(SCliMsg));
  msg->type = Quit;
  transSendAsync(thrd->asyncPool, &msg->q);
}
void cliWalkCb(uv_handle_t* handle, void* arg) {
  if (!uv_is_closing(handle)) {
    uv_close(handle, NULL);
  }
}

int cliRBChoseIdx(STrans* pTransInst) {
  int64_t index = pTransInst->index;
  if (pTransInst->index++ >= pTransInst->numOfThreads) {
    pTransInst->index = 0;
  }
  return index % pTransInst->numOfThreads;
}
static void doDelayTask(void* param) {
  STaskArg* arg = param;

  SCliMsg*     pMsg = arg->param1;
  SCliThrdObj* pThrd = arg->param2;
  cliHandleReq(pMsg, pThrd);

  taosMemoryFree(arg);
}
int cliAppCb(SCliConn* pConn, STransMsg* pResp, SCliMsg* pMsg) {
  SCliThrdObj* pThrd = pConn->hostThrd;
  STrans*      pTransInst = pThrd->pTransInst;

  if (pMsg == NULL || pMsg->ctx == NULL) {
    tTrace("%s conn %p handle resp", pTransInst->label, pConn);
    pTransInst->cfp(pTransInst->parent, pResp, NULL);
    return 0;
  }

  STransConnCtx* pCtx = pMsg->ctx;
  SEpSet*        pEpSet = &pCtx->epSet;

  if (pCtx->retryCount == 0) {
    pCtx->origEpSet = pCtx->epSet;
  }
  /*
   * upper layer handle retry if code equal TSDB_CODE_RPC_NETWORK_UNAVAIL
   */
  tmsg_t msgType = pCtx->msgType;
  if ((pTransInst->retry != NULL && pEpSet->numOfEps > 1 && (pTransInst->retry(pResp->code))) ||
      (pResp->code == TSDB_CODE_RPC_NETWORK_UNAVAIL || pResp->code == TSDB_CODE_APP_NOT_READY ||
       pResp->code == TSDB_CODE_NODE_NOT_DEPLOYED || pResp->code == TSDB_CODE_SYN_NOT_LEADER)) {
    pMsg->sent = 0;
    tTrace("try to send req to next node");
    pMsg->st = taosGetTimestampUs();
    pCtx->retryCount += 1;
    if (pResp->code == TSDB_CODE_RPC_NETWORK_UNAVAIL) {
      if (pCtx->retryCount < pEpSet->numOfEps * 3) {
        pEpSet->inUse = (++pEpSet->inUse) % pEpSet->numOfEps;

        STaskArg* arg = taosMemoryMalloc(sizeof(STaskArg));
        arg->param1 = pMsg;
        arg->param2 = pThrd;
        transDQSched(pThrd->delayQueue, doDelayTask, arg, TRANS_RETRY_INTERVAL);
        transPrintEpSet(pEpSet);
        tTrace("%s use local epset, inUse: %d, retry count:%d, limit: %d", pTransInst->label, pEpSet->inUse,
               pCtx->retryCount + 1, pEpSet->numOfEps * 3);

        transUnrefCliHandle(pConn);
        return -1;
      }
    } else if (pCtx->retryCount < TRANS_RETRY_COUNT_LIMIT) {
      if (pResp->contLen == 0) {
        pEpSet->inUse = (++pEpSet->inUse) % pEpSet->numOfEps;
        transPrintEpSet(&pCtx->epSet);
        tTrace("%s use local epset, inUse: %d, retry count:%d, limit: %d", pTransInst->label, pEpSet->inUse,
               pCtx->retryCount + 1, TRANS_RETRY_COUNT_LIMIT);
      } else {
        SEpSet epSet = {0};
        tDeserializeSEpSet(pResp->pCont, pResp->contLen, &epSet);
        pCtx->epSet = epSet;

        transPrintEpSet(&pCtx->epSet);
        tTrace("%s use remote epset, inUse: %d, retry count:%d, limit: %d", pTransInst->label, pEpSet->inUse,
               pCtx->retryCount + 1, TRANS_RETRY_COUNT_LIMIT);
      }
      if (pConn->status != ConnInPool) {
        addConnToPool(pThrd->pool, pConn);
      }

      STaskArg* arg = taosMemoryMalloc(sizeof(STaskArg));
      arg->param1 = pMsg;
      arg->param2 = pThrd;
      transDQSched(pThrd->delayQueue, doDelayTask, arg, TRANS_RETRY_INTERVAL);
      return -1;
    }
  }

  STraceId* trace = &pResp->info.traceId;
  if (pCtx->pSem != NULL) {
    tGTrace("conn %p(sync) handle resp", pConn);
    if (pCtx->pRsp == NULL) {
      tGTrace("conn %p(sync) failed to resp, ignore", pConn);
    } else {
      memcpy((char*)pCtx->pRsp, (char*)pResp, sizeof(*pResp));
    }
    tsem_post(pCtx->pSem);
    pCtx->pRsp = NULL;
  } else {
    tGTrace("conn %p handle resp", pConn);
    if (pResp->code != 0 || pCtx->retryCount == 0 || transEpSetIsEqual(&pCtx->epSet, &pCtx->origEpSet)) {
      pTransInst->cfp(pTransInst->parent, pResp, NULL);
    } else {
      pTransInst->cfp(pTransInst->parent, pResp, pEpSet);
    }
  }
  return 0;
}

void transCloseClient(void* arg) {
  SCliObj* cli = arg;
  for (int i = 0; i < cli->numOfThreads; i++) {
    cliSendQuit(cli->pThreadObj[i]);
    destroyThrdObj(cli->pThreadObj[i]);
  }
  taosMemoryFree(cli->pThreadObj);
  taosMemoryFree(cli);
  int ref = atomic_sub_fetch_32(&transSCliInst, 1);
  if (ref == 0) {
    transCloseExHandleMgt(refMgt);
  }
}
void transRefCliHandle(void* handle) {
  if (handle == NULL) {
    return;
  }
  int ref = T_REF_INC((SCliConn*)handle);
  tTrace("%s conn %p ref %d", CONN_GET_INST_LABEL((SCliConn*)handle), handle, ref);
  UNUSED(ref);
}
void transUnrefCliHandle(void* handle) {
  if (handle == NULL) {
    return;
  }
  int ref = T_REF_DEC((SCliConn*)handle);
  tTrace("%s conn %p ref %d", CONN_GET_INST_LABEL((SCliConn*)handle), handle, ref);
  if (ref == 0) {
    cliDestroyConn((SCliConn*)handle, true);
  }
}
void transReleaseCliHandle(void* handle) {
  SCliThrdObj* thrd = CONN_GET_HOST_THREAD(handle);
  if (thrd == NULL) {
    return;
  }

  STransMsg tmsg = {.info.handle = handle};
  SCliMsg*  cmsg = taosMemoryCalloc(1, sizeof(SCliMsg));
  cmsg->msg = tmsg;
  cmsg->type = Release;

  transSendAsync(thrd->asyncPool, &cmsg->q);
}

void transSendRequest(void* shandle, const SEpSet* pEpSet, STransMsg* pReq, STransCtx* ctx) {
  STrans* pTransInst = (STrans*)shandle;
  int     idx = CONN_HOST_THREAD_IDX((SCliConn*)pReq->info.handle);
  if (idx == -1) {
    idx = cliRBChoseIdx(pTransInst);
  }
  TRACE_SET_MSGID(&pReq->info.traceId, tGenIdPI64());

  STransConnCtx* pCtx = taosMemoryCalloc(1, sizeof(STransConnCtx));
  pCtx->epSet = *pEpSet;
  pCtx->ahandle = pReq->info.ahandle;
  pCtx->msgType = pReq->msgType;
  pCtx->hThrdIdx = idx;

  if (ctx != NULL) {
    pCtx->appCtx = *ctx;
  }
  assert(pTransInst->connType == TAOS_CONN_CLIENT);

  SCliMsg* cliMsg = taosMemoryCalloc(1, sizeof(SCliMsg));
  cliMsg->ctx = pCtx;
  cliMsg->msg = *pReq;
  cliMsg->st = taosGetTimestampUs();
  cliMsg->type = Normal;

  SCliThrdObj* thrd = ((SCliObj*)pTransInst->tcphandle)->pThreadObj[idx];

  STraceId* trace = &pReq->info.traceId;
  tGTrace("%s send request at thread:%08" PRId64 ", dst: %s:%d, app:%p", transLabel(pTransInst), thrd->pid,
          EPSET_GET_INUSE_IP(&pCtx->epSet), EPSET_GET_INUSE_PORT(&pCtx->epSet), pReq->info.ahandle);
  ASSERT(transSendAsync(thrd->asyncPool, &(cliMsg->q)) == 0);
}

void transSendRecv(void* shandle, const SEpSet* pEpSet, STransMsg* pReq, STransMsg* pRsp) {
  STrans* pTransInst = (STrans*)shandle;
  int     idx = CONN_HOST_THREAD_IDX(pReq->info.handle);
  if (idx == -1) {
    idx = cliRBChoseIdx(pTransInst);
  }
  tsem_t* sem = taosMemoryCalloc(1, sizeof(tsem_t));
  tsem_init(sem, 0, 0);

  TRACE_SET_MSGID(&pReq->info.traceId, tGenIdPI64());

  STransConnCtx* pCtx = taosMemoryCalloc(1, sizeof(STransConnCtx));
  pCtx->epSet = *pEpSet;
  pCtx->ahandle = pReq->info.ahandle;
  pCtx->msgType = pReq->msgType;
  pCtx->hThrdIdx = idx;
  pCtx->pSem = sem;
  pCtx->pRsp = pRsp;

  SCliMsg* cliMsg = taosMemoryCalloc(1, sizeof(SCliMsg));
  cliMsg->ctx = pCtx;
  cliMsg->msg = *pReq;
  cliMsg->st = taosGetTimestampUs();
  cliMsg->type = Normal;

  SCliThrdObj* thrd = ((SCliObj*)pTransInst->tcphandle)->pThreadObj[idx];

  STraceId* trace = &pReq->info.traceId;
  tGTrace("%s send request at thread:%08" PRId64 ", dst: %s:%d, app:%p", transLabel(pTransInst), thrd->pid,
          EPSET_GET_INUSE_IP(&pCtx->epSet), EPSET_GET_INUSE_PORT(&pCtx->epSet), pReq->info.ahandle);

  transSendAsync(thrd->asyncPool, &(cliMsg->q));
  tsem_wait(sem);
  tsem_destroy(sem);
  taosMemoryFree(sem);
}
/*
 *
 **/
void transSetDefaultAddr(void* ahandle, const char* ip, const char* fqdn) {
  STrans* pTransInst = ahandle;

  SCvtAddr cvtAddr = {0};
  if (ip != NULL && fqdn != NULL) {
    memcpy(cvtAddr.ip, ip, strlen(ip));
    memcpy(cvtAddr.fqdn, fqdn, strlen(fqdn));
    cvtAddr.cvt = true;
  }
  for (int i = 0; i < pTransInst->numOfThreads; i++) {
    STransConnCtx* pCtx = taosMemoryCalloc(1, sizeof(STransConnCtx));
    pCtx->hThrdIdx = i;
    pCtx->cvtAddr = cvtAddr;

    SCliMsg* cliMsg = taosMemoryCalloc(1, sizeof(SCliMsg));
    cliMsg->ctx = pCtx;
    cliMsg->type = Update;

    SCliThrdObj* thrd = ((SCliObj*)pTransInst->tcphandle)->pThreadObj[i];
    tDebug("%s update epset at thread:%08" PRId64 "", pTransInst->label, thrd->pid);

    transSendAsync(thrd->asyncPool, &(cliMsg->q));
  }
}
#endif<|MERGE_RESOLUTION|>--- conflicted
+++ resolved
@@ -479,10 +479,6 @@
   if (QUEUE_IS_EMPTY(&plist->conn)) {
     return NULL;
   }
-<<<<<<< HEAD
-
-=======
->>>>>>> 7f8b2601
   queue*    h = QUEUE_HEAD(&plist->conn);
   SCliConn* conn = QUEUE_DATA(h, SCliConn, conn);
   conn->status = ConnNormal;
@@ -508,11 +504,7 @@
   SConnList* plist = taosHashGet((SHashObj*)pool, key, strlen(key));
   // list already create before
   assert(plist != NULL);
-<<<<<<< HEAD
-  // QUEUE_INIT(&conn->conn);
-=======
   QUEUE_INIT(&conn->conn);
->>>>>>> 7f8b2601
   QUEUE_PUSH(&plist->conn, &conn->conn);
   assert(!QUEUE_IS_EMPTY(&plist->conn));
 }
@@ -575,11 +567,6 @@
 static void cliDestroyConn(SCliConn* conn, bool clear) {
   tTrace("%s conn %p remove from conn pool", CONN_GET_INST_LABEL(conn), conn);
   QUEUE_REMOVE(&conn->conn);
-<<<<<<< HEAD
-  // QUEUE_INIT(&conn->conn);
-=======
-  QUEUE_INIT(&conn->conn);
->>>>>>> 7f8b2601
   if (clear) {
     uv_close((uv_handle_t*)conn->stream, cliDestroy);
   }
