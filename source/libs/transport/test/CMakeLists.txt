add_executable(transportTest "")
add_executable(transUT "")
add_executable(svrBench "")
add_executable(cliBench "")
add_executable(httpBench "")

target_sources(transUT
  PRIVATE
  "transUT.cpp"
)

target_sources(transportTest 
  PRIVATE
  "transportTests.cpp"
)

target_sources(svrBench
  PRIVATE
  "svrBench.c"
)
target_sources(cliBench
  PRIVATE
  "cliBench.c"
)
target_sources(httpBench
  PRIVATE
  "http_test.c"
) 

target_include_directories(transportTest 
  PUBLIC
  "${TD_SOURCE_DIR}/include/libs/transport" 
  "${CMAKE_CURRENT_SOURCE_DIR}/../inc"
)

target_link_libraries (transportTest
  os  
  util
  common
  gtest_main
  transport
  function
)

target_link_libraries (transUT
  os  
  util
  common
  gtest_main
  transport 
)

target_include_directories(transUT
  PUBLIC
  "${TD_SOURCE_DIR}/include/libs/transport" 
  "${CMAKE_CURRENT_SOURCE_DIR}/../inc"
)

target_include_directories(svrBench
  PUBLIC
  "${TD_SOURCE_DIR}/include/libs/transport" 
  "${CMAKE_CURRENT_SOURCE_DIR}/../inc"
)

target_link_libraries (svrBench
  os  
  util
  common
  gtest_main
  transport 
)

target_include_directories(cliBench
  PUBLIC
  "${TD_SOURCE_DIR}/include/libs/transport" 
  "${CMAKE_CURRENT_SOURCE_DIR}/../inc"
)

target_include_directories(httpBench
  PUBLIC
  "${TD_SOURCE_DIR}/include/libs/transport" 
  "${CMAKE_CURRENT_SOURCE_DIR}/../inc"
)

target_link_libraries (cliBench
  os  
  util
  common
  gtest_main
  transport 
)

<<<<<<< HEAD
target_link_libraries(httpBench
  os  
  util
  common
  gtest_main
  transport 
)

add_test(
  NAME transUT 
  COMMAND transUT 
)
add_test(
  NAME transUtilUt 
  COMMAND transportTest
)
=======
# add_test(
#   NAME transUT 
#   COMMAND transUT 
# )
# add_test(
#   NAME transUtilUt 
#   COMMAND transportTest
# )
>>>>>>> 79785bd8
<|MERGE_RESOLUTION|>--- conflicted
+++ resolved
@@ -90,7 +90,6 @@
   transport 
 )
 
-<<<<<<< HEAD
 target_link_libraries(httpBench
   os  
   util
@@ -99,15 +98,6 @@
   transport 
 )
 
-add_test(
-  NAME transUT 
-  COMMAND transUT 
-)
-add_test(
-  NAME transUtilUt 
-  COMMAND transportTest
-)
-=======
 # add_test(
 #   NAME transUT 
 #   COMMAND transUT 
@@ -116,4 +106,3 @@
 #   NAME transUtilUt 
 #   COMMAND transportTest
 # )
->>>>>>> 79785bd8
