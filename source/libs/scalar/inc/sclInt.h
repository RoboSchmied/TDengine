--- conflicted
+++ resolved
@@ -94,16 +94,12 @@
 #define GET_PARAM_BYTES(_c)    ((_c)->columnData->info.bytes)
 #define GET_PARAM_PRECISON(_c) ((_c)->columnData->info.precision)
 
-<<<<<<< HEAD
-void sclFreeParam(SScalarParam *param);
+void sclFreeParam(SScalarParam* param);
 void doVectorCompare(SScalarParam* pLeft, SScalarParam* pRight, SScalarParam *pOut, int32_t startIndex, int32_t numOfRows, 
                      int32_t _ord, int32_t optr);
 void vectorCompareImpl(SScalarParam* pLeft, SScalarParam* pRight, SScalarParam *pOut, int32_t startIndex, int32_t numOfRows, 
                              int32_t _ord, int32_t optr);                     
 void vectorCompare(SScalarParam* pLeft, SScalarParam* pRight, SScalarParam *pOut, int32_t _ord, int32_t optr);
-=======
-void sclFreeParam(SScalarParam* param);
->>>>>>> 5a5cdb31
 
 #ifdef __cplusplus
 }
