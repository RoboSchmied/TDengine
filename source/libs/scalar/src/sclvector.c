--- conflicted
+++ resolved
@@ -444,16 +444,12 @@
         memcpy(tmp, varDataVal(data), varDataLen(data));
         tmp[varDataLen(data)] = 0;
       } else if (TSDB_DATA_TYPE_NCHAR == convertType) {
-<<<<<<< HEAD
+        // we need to convert it to native char string, and then perform the string to numeric data
         if (varDataLen(data) > bufSize) {
           sclError("castConvert convert buffer size too small");
           taosMemoryFreeClear(tmp);
           return TSDB_CODE_APP_ERROR;
         }
-=======
-        // we need to convert it to native char string, and then perform the string to numeric data
-        ASSERT(varDataLen(data) <= bufSize);
->>>>>>> cae835bd
 
         int len = taosUcs4ToMbs((TdUcs4 *)varDataVal(data), varDataLen(data), tmp);
         if (len < 0) {
