--- conflicted
+++ resolved
@@ -4,7 +4,6 @@
 #include "sclInt.h"
 #include "sclvector.h"
 
-<<<<<<< HEAD
 typedef float (*_float_fn)(float);
 typedef double (*_double_fn)(double);
 typedef double (*_double_fn_2)(double, double);
@@ -12,8 +11,6 @@
 typedef void (*_trim_fn)(char *, char*, int32_t, int32_t);
 typedef int16_t (*_len_fn)(char *, int32_t);
 
-=======
->>>>>>> 34f5f3fb
 /** Math functions **/
 double tlog(double v, double base) {
   return log(v) / log(base);
@@ -331,7 +328,7 @@
   SColumnInfoData **pInputData = taosMemoryCalloc(inputNum, sizeof(SColumnInfoData *));
   SColumnInfoData *pOutputData = pOutput->columnData;
   char **input = taosMemoryCalloc(inputNum, POINTER_BYTES);
-  char *output = NULL;
+  char *outputBuf = NULL;
 
   int32_t inputLen = 0;
   int32_t numOfRows = 0;
@@ -354,19 +351,15 @@
     }
   }
 
-  allocate output buf
-  if (pOutputData->pData == NULL) {
-    int32_t outputLen = inputLen + numOfRows * VARSTR_HEADER_SIZE;
-    setVarTypeOutputBuf(pOutputData, outputLen, GET_PARAM_TYPE(pInput));
-  }
-  output = pOutputData->pData;
+  int32_t outputLen = inputLen + numOfRows * VARSTR_HEADER_SIZE;
+  outputBuf = taosMemoryCalloc(outputLen, 1);
+  char *output = outputBuf;
 
   bool hasNull = false;
-  int32_t offset = 0;
   for (int32_t k = 0; k < numOfRows; ++k) {
     for (int32_t i = 0; i < inputNum; ++i) {
-      if (colDataIsNull_f(pInputData[i]->nullbitmap, k)) {
-        colDataSetNull_f(pOutputData->nullbitmap, k);
+      if (colDataIsNull_s(pInputData[i], k)) {
+        colDataAppendNULL(pOutputData, k);
         hasNull = true;
         break;
       }
@@ -385,14 +378,13 @@
       }
     }
     varDataSetLen(output, dataLen);
-    int32_t dataTLen = varDataTLen(output);
-    output += dataTLen;
-    pOutputData->varmeta.offset[k] = offset;
-    offset += dataTLen;
+    colDataAppend(pOutputData, k, output, false);
+    output += varDataTLen(output);
   }
 
   pOutput->numOfRows = numOfRows;
   taosMemoryFree(input);
+  taosMemoryFree(outputBuf);
   taosMemoryFree(pInputData);
 
   return TSDB_CODE_SUCCESS;
@@ -406,7 +398,7 @@
   SColumnInfoData **pInputData = taosMemoryCalloc(inputNum, sizeof(SColumnInfoData *));
   SColumnInfoData *pOutputData = pOutput->columnData;
   char **input = taosMemoryCalloc(inputNum, POINTER_BYTES);
-  char *output = NULL;
+  char *outputBuf = NULL;
 
   int32_t inputLen = 0;
   int32_t numOfRows = 0;
@@ -432,18 +424,14 @@
     input[i] = pInputData[i]->pData;
   }
 
-  //allocate output buf
-  if (pOutputData->pData == NULL) {
-    int32_t outputLen = inputLen + numOfRows * VARSTR_HEADER_SIZE;
-    setVarTypeOutputBuf(pOutputData, outputLen, GET_PARAM_TYPE(&pInput[1]));
-  }
-  output = pOutputData->pData;
-
-  int32_t offset = 0;
+  int32_t outputLen = inputLen + numOfRows * VARSTR_HEADER_SIZE;
+  outputBuf = taosMemoryCalloc(outputLen, 1);
+  char *output = outputBuf;
+
   for (int32_t k = 0; k < numOfRows; ++k) {
     char *sep = pInputData[0]->pData;
-    if (colDataIsNull_f(pInputData[0]->nullbitmap, k)) {
-      colDataSetNull_f(pOutputData->nullbitmap, k);
+    if (colDataIsNull_s(pInputData[0], k)) {
+      colDataAppendNULL(pOutputData, k);
       continue;
     }
 
@@ -466,14 +454,13 @@
       }
     }
     varDataSetLen(output, dataLen);
-    int32_t dataTLen = varDataTLen(output);
-    output += dataTLen;
-    pOutputData->varmeta.offset[k] = offset;
-    offset += dataTLen;
+    colDataAppend(pOutputData, k, output, false);
+    output += varDataTLen(output);
   }
 
   pOutput->numOfRows = numOfRows;
   taosMemoryFree(input);
+  taosMemoryFree(outputBuf);
   taosMemoryFree(pInputData);
 
   return TSDB_CODE_SUCCESS;
@@ -488,19 +475,16 @@
   SColumnInfoData *pInputData  = pInput->columnData;
   SColumnInfoData *pOutputData = pOutput->columnData;
 
-  //allocate output buf
-  if (pOutputData->pData == NULL) {
-    int32_t outputLen = pInputData->varmeta.length;
-    setVarTypeOutputBuf(pOutputData, outputLen, GET_PARAM_TYPE(pInput));
-  }
-
   char *input  = pInputData->pData;
-  char *output = pOutputData->pData;
-
-  int32_t offset = 0;
+  char *output = NULL;
+
+  int32_t outputLen = pInputData->varmeta.length;
+  char *outputBuf = taosMemoryCalloc(outputLen, 1);
+  output = outputBuf;
+
   for (int32_t i = 0; i < pInput->numOfRows; ++i) {
-    if (colDataIsNull_f(pInputData->nullbitmap, i)) {
-      colDataSetNull_f(pOutputData->nullbitmap, i);
+    if (colDataIsNull_s(pInputData, i)) {
+      colDataAppendNULL(pOutputData, i);
       continue;
     }
 
@@ -515,14 +499,13 @@
       }
     }
     varDataSetLen(output, len);
+    colDataAppend(pOutputData, i, output, false);
     input += varDataTLen(input);
     output += varDataTLen(output);
-
-    pOutputData->varmeta.offset[i] = offset;
-    offset += len + VARSTR_HEADER_SIZE;
   }
 
   pOutput->numOfRows = pInput->numOfRows;
+  taosMemoryFree(outputBuf);
 
   return TSDB_CODE_SUCCESS;
 }
@@ -537,19 +520,16 @@
   SColumnInfoData *pInputData  = pInput->columnData;
   SColumnInfoData *pOutputData = pOutput->columnData;
 
-  //allocate output buf
-  if (pOutputData->pData == NULL) {
-    int32_t outputLen = pInputData->varmeta.length;
-    setVarTypeOutputBuf(pOutputData, outputLen, GET_PARAM_TYPE(pInput));
-  }
-
   char *input  = pInputData->pData;
-  char *output = pOutputData->pData;
-
-  int32_t offset = 0;
+  char *output = NULL;
+
+  int32_t outputLen = pInputData->varmeta.length;
+  char *outputBuf = taosMemoryCalloc(outputLen, 1);
+  output = outputBuf;
+
   for (int32_t i = 0; i < pInput->numOfRows; ++i) {
-    if (colDataIsNull_f(pInputData->nullbitmap, i)) {
-      colDataSetNull_f(pOutputData->nullbitmap, i);
+    if (colDataIsNull_s(pInputData, i)) {
+      colDataAppendNULL(pOutputData, i);
       continue;
     }
 
@@ -558,14 +538,13 @@
     trimFn(input, output, type, charLen);
 
     varDataSetLen(output, len);
+    colDataAppend(pOutputData, i, output, false);
     input += varDataTLen(input);
     output += varDataTLen(output);
-
-    pOutputData->varmeta.offset[i] = offset;
-    offset += len + VARSTR_HEADER_SIZE;
   }
 
   pOutput->numOfRows = pInput->numOfRows;
+  taosMemoryFree(outputBuf);
 
   return TSDB_CODE_SUCCESS;
 }
@@ -593,19 +572,16 @@
   SColumnInfoData *pInputData  = pInput->columnData;
   SColumnInfoData *pOutputData = pOutput->columnData;
 
-  //allocate output buf
-  if (pOutputData->pData == NULL) {
-    int32_t outputLen = pInputData->varmeta.length;
-    setVarTypeOutputBuf(pOutputData, outputLen, GET_PARAM_TYPE(pInput));
-  }
-
   char *input  = pInputData->pData;
-  char *output = pOutputData->pData;
-
-  int32_t offset = 0;
+  char *output = NULL;
+
+  int32_t outputLen = pInputData->varmeta.length;
+  char *outputBuf = taosMemoryCalloc(outputLen, 1);
+  output = outputBuf;
+
   for (int32_t i = 0; i < pInput->numOfRows; ++i) {
-    if (colDataIsNull_f(pInputData->nullbitmap, i)) {
-      colDataSetNull_f(pOutputData->nullbitmap, i);
+    if (colDataIsNull_s(pInputData, i)) {
+      colDataAppendNULL(pOutputData, i);
       continue;
     }
 
@@ -626,14 +602,13 @@
     }
 
     varDataSetLen(output, subLen);
+    colDataAppend(pOutputData, i , output, false);
     input += varDataTLen(input);
     output += varDataTLen(output);
-
-    pOutputData->varmeta.offset[i] = offset;
-    offset += subLen + VARSTR_HEADER_SIZE;
   }
 
   pOutput->numOfRows = pInput->numOfRows;
+  taosMemoryFree(outputBuf);
 
   return TSDB_CODE_SUCCESS;
 }
