--- conflicted
+++ resolved
@@ -289,11 +289,7 @@
 static VarDataLenT tlength(char *input, int32_t type) { return varDataLen(input); }
 
 static VarDataLenT tcharlength(char *input, int32_t type) {
-<<<<<<< HEAD
-  if (type == TSDB_DATA_TYPE_VARCHAR) {
-=======
   if (type == TSDB_DATA_TYPE_VARCHAR || type == TSDB_DATA_TYPE_GEOMETRY) {
->>>>>>> 3c2bf197
     return varDataLen(input);
   } else {  // NCHAR
     return varDataLen(input) / TSDB_NCHAR_SIZE;
