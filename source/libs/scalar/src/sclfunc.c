#include "sclfunc.h"
#include "sclvector.h"

static void assignBasicParaInfo(struct SScalarParam* dst, const struct SScalarParam* src) {
<<<<<<< HEAD
//  dst->type = src->type;
//  dst->bytes = src->bytes;
//  dst->num = src->num;
}

static void tceil(SScalarParam* pOutput, size_t numOfInput, const SScalarParam *pLeft) {
  assignBasicParaInfo(pOutput, pLeft);
  assert(numOfInput == 1);
#if 0
  switch (pLeft->bytes) {
    case TSDB_DATA_TYPE_FLOAT: {
      float* p = (float*) pLeft->data;
      float* out = (float*) pOutput->data;
      for (int32_t i = 0; i < pLeft->num; ++i) {
        out[i] = ceilf(p[i]);
=======
  dst->type = src->type;
  dst->bytes = src->bytes;
  //dst->num = src->num;
}

/** Math functions **/
int32_t absFunction(SScalarParam *pInput, int32_t inputNum, SScalarParam *pOutput) {
  assignBasicParaInfo(pOutput, pInput);
  if (inputNum != 1 || !IS_NUMERIC_TYPE(pInput->type)) {
    return TSDB_CODE_FAILED;
  }

  char *input = NULL, *output = NULL;
  for (int32_t i = 0; i < pOutput->num; ++i) {
    if (pInput->num == 1) {
      input = pInput->data;
    } else {
      input = pInput->data + i * pInput->bytes;
    }
    output = pOutput->data + i * pOutput->bytes;

    if (isNull(input, pInput->type)) {
      setNull(output, pOutput->type, pOutput->bytes);
      continue;
    }

    switch (pInput->type) {
      case TSDB_DATA_TYPE_FLOAT: {
        float v;
        GET_TYPED_DATA(v, float, pInput->type, input);
        float result;
        result = (v > 0) ? v : -v;
        SET_TYPED_DATA(output, pOutput->type, result);
        break;
      }

      case TSDB_DATA_TYPE_DOUBLE: {
        double v;
        GET_TYPED_DATA(v, double, pInput->type, input);
        double result;
        result = (v > 0) ? v : -v;
        SET_TYPED_DATA(output, pOutput->type, result);
        break;
      }

      case TSDB_DATA_TYPE_TINYINT: {
        int8_t v;
        GET_TYPED_DATA(v, int8_t, pInput->type, input);
        int8_t result;
        result = (v > 0) ? v : -v;
        SET_TYPED_DATA(output, pOutput->type, result);
        break;
      }

      case TSDB_DATA_TYPE_SMALLINT: {
        int16_t v;
        GET_TYPED_DATA(v, int16_t, pInput->type, input);
        int16_t result;
        result = (v > 0) ? v : -v;
        SET_TYPED_DATA(output, pOutput->type, result);
        break;
      }

      case TSDB_DATA_TYPE_INT: {
        int32_t v;
        GET_TYPED_DATA(v, int32_t, pInput->type, input);
        int32_t result;
        result = (v > 0) ? v : -v;
        SET_TYPED_DATA(output, pOutput->type, result);
        break;
      }

      case TSDB_DATA_TYPE_BIGINT: {
        int64_t v;
        GET_TYPED_DATA(v, int64_t, pInput->type, input);
        int64_t result;
        result = (v > 0) ? v : -v;
        SET_TYPED_DATA(output, pOutput->type, result);
        break;
      }

      default: {
        memcpy(output, input, pInput->bytes);
        break;
>>>>>>> c4df3781
      }
    }
  }

  return TSDB_CODE_SUCCESS;
}

int32_t logFunction(SScalarParam *pInput, int32_t inputNum, SScalarParam *pOutput) {
  if (inputNum != 2 || !IS_NUMERIC_TYPE(pInput[0].type) || !IS_NUMERIC_TYPE(pInput[1].type)) {
    return TSDB_CODE_FAILED;
  }

  pOutput->type = TSDB_DATA_TYPE_DOUBLE;
  pOutput->bytes = tDataTypes[TSDB_DATA_TYPE_DOUBLE].bytes;

  char **input = NULL, *output = NULL;
  bool hasNullInput = false;
  input = taosMemoryCalloc(inputNum, sizeof(char *));
  for (int32_t i = 0; i < pOutput->num; ++i) {
    for (int32_t j = 0; j < inputNum; ++j) {
      if (pInput[j].num == 1) {
        input[j] = pInput[j].data;
      } else {
        input[j] = pInput[j].data + i * pInput[j].bytes;
      }
      if (isNull(input[j], pInput[j].type)) {
        hasNullInput = true;
        break;
      }
    }
    output = pOutput->data + i * pOutput->bytes;

    if (hasNullInput) {
      setNull(output, pOutput->type, pOutput->bytes);
      continue;
    }

    double base;
    GET_TYPED_DATA(base, double, pInput[1].type, input[1]);
    double v;
    GET_TYPED_DATA(v, double, pInput[0].type, input[0]);
    double result = log(v) / log(base);
    SET_TYPED_DATA(output, pOutput->type, result);
  }
<<<<<<< HEAD
#endif

}

static void tfloor(SScalarParam* pOutput, size_t numOfInput, const SScalarParam *pLeft) {
  assignBasicParaInfo(pOutput, pLeft);
  assert(numOfInput == 1);
#if 0
  switch (pLeft->bytes) {
    case TSDB_DATA_TYPE_FLOAT: {
      float* p = (float*) pLeft->data;
      float* out = (float*) pOutput->data;
=======

  taosMemoryFree(input);

  return TSDB_CODE_SUCCESS;
}

int32_t powFunction(SScalarParam *pInput, int32_t inputNum, SScalarParam *pOutput) {
  if (inputNum != 2 || !IS_NUMERIC_TYPE(pInput[0].type) || !IS_NUMERIC_TYPE(pInput[1].type)) {
    return TSDB_CODE_FAILED;
  }
>>>>>>> c4df3781

  pOutput->type = TSDB_DATA_TYPE_DOUBLE;
  pOutput->bytes = tDataTypes[TSDB_DATA_TYPE_DOUBLE].bytes;

  char **input = NULL, *output = NULL;
  bool hasNullInput = false;
  input = taosMemoryCalloc(inputNum, sizeof(char *));
  for (int32_t i = 0; i < pOutput->num; ++i) {
    for (int32_t j = 0; j < inputNum; ++j) {
      if (pInput[j].num == 1) {
        input[j] = pInput[j].data;
      } else {
        input[j] = pInput[j].data + i * pInput[j].bytes;
      }
      if (isNull(input[j], pInput[j].type)) {
        hasNullInput = true;
        break;
      }
    }
    output = pOutput->data + i * pOutput->bytes;

    if (hasNullInput) {
      setNull(output, pOutput->type, pOutput->bytes);
      continue;
    }

    double base;
    GET_TYPED_DATA(base, double, pInput[1].type, input[1]);
    double v;
    GET_TYPED_DATA(v, double, pInput[0].type, input[0]);
    double result = pow(v, base);
    SET_TYPED_DATA(output, pOutput->type, result);
  }

  taosMemoryFree(input);

  return TSDB_CODE_SUCCESS;
}

int32_t sqrtFunction(SScalarParam *pInput, int32_t inputNum, SScalarParam *pOutput) {
  if (inputNum != 1 || !IS_NUMERIC_TYPE(pInput->type)) {
    return TSDB_CODE_FAILED;
  }

  pOutput->type = TSDB_DATA_TYPE_DOUBLE;
  pOutput->bytes = tDataTypes[TSDB_DATA_TYPE_DOUBLE].bytes;

  char *input = NULL, *output = NULL;
  for (int32_t i = 0; i < pOutput->num; ++i) {
    if (pInput->num == 1) {
      input = pInput->data;
    } else {
      input = pInput->data + i * pInput->bytes;
    }
    output = pOutput->data + i * pOutput->bytes;

    if (isNull(input, pInput->type)) {
      setNull(output, pOutput->type, pOutput->bytes);
      continue;
    }

    double v;
    GET_TYPED_DATA(v, double, pInput->type, input);
    double result = sqrt(v);
    SET_TYPED_DATA(output, pOutput->type, result);
  }
<<<<<<< HEAD
#endif
}

static void _tabs(SScalarParam* pOutput, size_t numOfInput, const SScalarParam *pLeft) {
  assignBasicParaInfo(pOutput, pLeft);
  assert(numOfInput == 1);
#if 0
  switch (pLeft->bytes) {
    case TSDB_DATA_TYPE_FLOAT: {
      float* p = (float*) pLeft->data;
      float* out = (float*) pOutput->data;
      for (int32_t i = 0; i < pLeft->num; ++i) {
        out[i] = (p[i] > 0)? p[i]:-p[i];
      }
=======

  return TSDB_CODE_SUCCESS;
}

int32_t sinFunction(SScalarParam *pInput, int32_t inputNum, SScalarParam *pOutput) {
  if (inputNum != 1 || !IS_NUMERIC_TYPE(pInput->type)) {
    return TSDB_CODE_FAILED;
  }

  pOutput->type = TSDB_DATA_TYPE_DOUBLE;
  pOutput->bytes = tDataTypes[TSDB_DATA_TYPE_DOUBLE].bytes;

  char *input = NULL, *output = NULL;
  for (int32_t i = 0; i < pOutput->num; ++i) {
    if (pInput->num == 1) {
      input = pInput->data;
    } else {
      input = pInput->data + i * pInput->bytes;
>>>>>>> c4df3781
    }
    output = pOutput->data + i * pOutput->bytes;

    if (isNull(input, pInput->type)) {
      setNull(output, pOutput->type, pOutput->bytes);
      continue;
    }

    double v;
    GET_TYPED_DATA(v, double, pInput->type, input);
    double result = sin(v);
    SET_TYPED_DATA(output, pOutput->type, result);
  }

  return TSDB_CODE_SUCCESS;
}

int32_t cosFunction(SScalarParam *pInput, int32_t inputNum, SScalarParam *pOutput) {
  if (inputNum != 1 || !IS_NUMERIC_TYPE(pInput->type)) {
    return TSDB_CODE_FAILED;
  }

  pOutput->type = TSDB_DATA_TYPE_DOUBLE;
  pOutput->bytes = tDataTypes[TSDB_DATA_TYPE_DOUBLE].bytes;

  char *input = NULL, *output = NULL;
  for (int32_t i = 0; i < pOutput->num; ++i) {
    if (pInput->num == 1) {
      input = pInput->data;
    } else {
      input = pInput->data + i * pInput->bytes;
    }
    output = pOutput->data + i * pOutput->bytes;

    if (isNull(input, pInput->type)) {
      setNull(output, pOutput->type, pOutput->bytes);
      continue;
    }

    double v;
    GET_TYPED_DATA(v, double, pInput->type, input);
    double result = cos(v);
    SET_TYPED_DATA(output, pOutput->type, result);
  }

  return TSDB_CODE_SUCCESS;
}

int32_t tanFunction(SScalarParam *pInput, int32_t inputNum, SScalarParam *pOutput) {
  if (inputNum != 1 || !IS_NUMERIC_TYPE(pInput->type)) {
    return TSDB_CODE_FAILED;
  }

  pOutput->type = TSDB_DATA_TYPE_DOUBLE;
  pOutput->bytes = tDataTypes[TSDB_DATA_TYPE_DOUBLE].bytes;

  char *input = NULL, *output = NULL;
  for (int32_t i = 0; i < pOutput->num; ++i) {
    if (pInput->num == 1) {
      input = pInput->data;
    } else {
      input = pInput->data + i * pInput->bytes;
    }
    output = pOutput->data + i * pOutput->bytes;

    if (isNull(input, pInput->type)) {
      setNull(output, pOutput->type, pOutput->bytes);
      continue;
    }

    double v;
    GET_TYPED_DATA(v, double, pInput->type, input);
    double result = tan(v);
    SET_TYPED_DATA(output, pOutput->type, result);
  }
<<<<<<< HEAD
#endif
}

static void tround(SScalarParam* pOutput, size_t numOfInput, const SScalarParam *pLeft) {
  assignBasicParaInfo(pOutput, pLeft);
  assert(numOfInput == 1);
#if 0
  switch (pLeft->bytes) {
    case TSDB_DATA_TYPE_FLOAT: {
      float* p = (float*) pLeft->data;
      float* out = (float*) pOutput->data;
      for (int32_t i = 0; i < pLeft->num; ++i) {
        out[i] = roundf(p[i]);
=======

  return TSDB_CODE_SUCCESS;
}

int32_t asinFunction(SScalarParam *pInput, int32_t inputNum, SScalarParam *pOutput) {
  if (inputNum != 1 || !IS_NUMERIC_TYPE(pInput->type)) {
    return TSDB_CODE_FAILED;
  }

  pOutput->type = TSDB_DATA_TYPE_DOUBLE;
  pOutput->bytes = tDataTypes[TSDB_DATA_TYPE_DOUBLE].bytes;

  char *input = NULL, *output = NULL;
  for (int32_t i = 0; i < pOutput->num; ++i) {
    if (pInput->num == 1) {
      input = pInput->data;
    } else {
      input = pInput->data + i * pInput->bytes;
    }
    output = pOutput->data + i * pOutput->bytes;

    if (isNull(input, pInput->type)) {
      setNull(output, pOutput->type, pOutput->bytes);
      continue;
    }

    double v;
    GET_TYPED_DATA(v, double, pInput->type, input);
    double result = asin(v);
    SET_TYPED_DATA(output, pOutput->type, result);
  }

  return TSDB_CODE_SUCCESS;
}

int32_t acosFunction(SScalarParam *pInput, int32_t inputNum, SScalarParam *pOutput) {
  if (inputNum != 1 || !IS_NUMERIC_TYPE(pInput->type)) {
    return TSDB_CODE_FAILED;
  }

  pOutput->type = TSDB_DATA_TYPE_DOUBLE;
  pOutput->bytes = tDataTypes[TSDB_DATA_TYPE_DOUBLE].bytes;

  char *input = NULL, *output = NULL;
  for (int32_t i = 0; i < pOutput->num; ++i) {
    if (pInput->num == 1) {
      input = pInput->data;
    } else {
      input = pInput->data + i * pInput->bytes;
    }
    output = pOutput->data + i * pOutput->bytes;

    if (isNull(input, pInput->type)) {
      setNull(output, pOutput->type, pOutput->bytes);
      continue;
    }

    double v;
    GET_TYPED_DATA(v, double, pInput->type, input);
    double result = acos(v);
    SET_TYPED_DATA(output, pOutput->type, result);
  }

  return TSDB_CODE_SUCCESS;
}

int32_t atanFunction(SScalarParam *pInput, int32_t inputNum, SScalarParam *pOutput) {
  if (inputNum != 1 || !IS_NUMERIC_TYPE(pInput->type)) {
    return TSDB_CODE_FAILED;
  }

  pOutput->type = TSDB_DATA_TYPE_DOUBLE;
  pOutput->bytes = tDataTypes[TSDB_DATA_TYPE_DOUBLE].bytes;

  char *input = NULL, *output = NULL;
  for (int32_t i = 0; i < pOutput->num; ++i) {
    if (pInput->num == 1) {
      input = pInput->data;
    } else {
      input = pInput->data + i * pInput->bytes;
    }
    output = pOutput->data + i * pOutput->bytes;

    if (isNull(input, pInput->type)) {
      setNull(output, pOutput->type, pOutput->bytes);
      continue;
    }

    double v;
    GET_TYPED_DATA(v, double, pInput->type, input);
    double result = atan(v);
    SET_TYPED_DATA(output, pOutput->type, result);
  }

  return TSDB_CODE_SUCCESS;
}

int32_t ceilFunction(SScalarParam *pInput, int32_t inputNum, SScalarParam *pOutput) {
  if (inputNum != 1 || !IS_NUMERIC_TYPE(pInput->type)) {
    return TSDB_CODE_FAILED;
  }

  char *input = NULL, *output = NULL;
  for (int32_t i = 0; i < pOutput->num; ++i) {
    if (pInput->num == 1) {
      input = pInput->data;
    } else {
      input = pInput->data + i * pInput->bytes;
    }
    output = pOutput->data + i * pOutput->bytes;

    if (isNull(input, pInput->type)) {
      setNull(output, pOutput->type, pOutput->bytes);
      continue;
    }

    switch (pInput->type) {
      case TSDB_DATA_TYPE_FLOAT: {
        float v;
        GET_TYPED_DATA(v, float, pInput->type, input);
        float result = ceilf(v);
        SET_TYPED_DATA(output, pOutput->type, result);
        break;
      }

      case TSDB_DATA_TYPE_DOUBLE: {
        double v;
        GET_TYPED_DATA(v, double, pInput->type, input);
        double result = ceil(v);
        SET_TYPED_DATA(output, pOutput->type, result);
        break;
      }

      default: {
        memcpy(output, input, pInput->bytes);
        break;
>>>>>>> c4df3781
      }
    }
  }

  return TSDB_CODE_SUCCESS;
}

int32_t floorFunction(SScalarParam *pInput, int32_t inputNum, SScalarParam *pOutput) {
  assignBasicParaInfo(pOutput, pInput);
  if (inputNum != 1 || !IS_NUMERIC_TYPE(pInput->type)) {
    return TSDB_CODE_FAILED;
  }

  char *input = NULL, *output = NULL;
  for (int32_t i = 0; i < pOutput->num; ++i) {
    if (pInput->num == 1) {
      input = pInput->data;
    } else {
      input = pInput->data + i * pInput->bytes;
    }
    output = pOutput->data + i * pOutput->bytes;

    if (isNull(input, pInput->type)) {
      setNull(output, pOutput->type, pOutput->bytes);
      continue;
    }

    switch (pInput->type) {
      case TSDB_DATA_TYPE_FLOAT: {
        float v;
        GET_TYPED_DATA(v, float, pInput->type, input);
        float result = floorf(v);
        SET_TYPED_DATA(output, pOutput->type, result);
        break;
      }

      case TSDB_DATA_TYPE_DOUBLE: {
        double v;
        GET_TYPED_DATA(v, double, pInput->type, input);
        double result = floor(v);
        SET_TYPED_DATA(output, pOutput->type, result);
        break;
      }

      default: {
        memcpy(output, input, pInput->bytes);
        break;
      }
    }
  }

  return TSDB_CODE_SUCCESS;
}

int32_t roundFunction(SScalarParam *pInput, int32_t inputNum, SScalarParam *pOutput) {
  assignBasicParaInfo(pOutput, pInput);
  if (inputNum != 1 || !IS_NUMERIC_TYPE(pInput->type)) {
    return TSDB_CODE_FAILED;
  }

  char *input = NULL, *output = NULL;
  for (int32_t i = 0; i < pOutput->num; ++i) {
    if (pInput->num == 1) {
      input = pInput->data;
    } else {
      input = pInput->data + i * pInput->bytes;
    }
    output = pOutput->data + i * pOutput->bytes;

    if (isNull(input, pInput->type)) {
      setNull(output, pOutput->type, pOutput->bytes);
      continue;
    }

    switch (pInput->type) {
      case TSDB_DATA_TYPE_FLOAT: {
        float v;
        GET_TYPED_DATA(v, float, pInput->type, input);
        float result = roundf(v);
        SET_TYPED_DATA(output, pOutput->type, result);
        break;
      }

      case TSDB_DATA_TYPE_DOUBLE: {
        double v;
        GET_TYPED_DATA(v, double, pInput->type, input);
        double result = round(v);
        SET_TYPED_DATA(output, pOutput->type, result);
        break;
      }

      default: {
        memcpy(output, input, pInput->bytes);
        break;
      }
    }
  }
<<<<<<< HEAD
#endif
=======

  return TSDB_CODE_SUCCESS;
>>>>>>> c4df3781
}

static void tlength(SScalarParam* pOutput, size_t numOfInput, const SScalarParam *pLeft) {
  assert(numOfInput == 1);
#if 0
  int64_t* out = (int64_t*) pOutput->data;
  char* s = pLeft->data;

  for(int32_t i = 0; i < pLeft->num; ++i) {
    out[i] = varDataLen(POINTER_SHIFT(s, i * pLeft->bytes));
  }
#endif
}

static void tconcat(SScalarParam* pOutput, size_t numOfInput, const SScalarParam *pLeft) {
  assert(numOfInput > 0);
#if 0
  int32_t rowLen = 0;
  int32_t num = 1;
  for(int32_t i = 0; i < numOfInput; ++i) {
    rowLen += pLeft[i].bytes;

    if (pLeft[i].num > 1) {
      num = pLeft[i].num;
    }
  }

  pOutput->data = taosMemoryRealloc(pOutput->data, rowLen * num);
  assert(pOutput->data);

  char* rstart = pOutput->data;
  for(int32_t i = 0; i < num; ++i) {

    char* s = rstart;
    varDataSetLen(s, 0);
    for (int32_t j = 0; j < numOfInput; ++j) {
      char* p1 = POINTER_SHIFT(pLeft[j].data, i * pLeft[j].bytes);

      memcpy(varDataVal(s) + varDataLen(s), varDataVal(p1), varDataLen(p1));
      varDataLen(s) += varDataLen(p1);
    }

    rstart += rowLen;
  }
#endif
}

static void tltrim(SScalarParam* pOutput, size_t numOfInput, const SScalarParam *pLeft) {

}

static void trtrim(SScalarParam* pOutput, size_t numOfInput, const SScalarParam *pLeft) {

}

static void reverseCopy(char* dest, const char* src, int16_t type, int32_t numOfRows) {
  switch(type) {
    case TSDB_DATA_TYPE_TINYINT:
    case TSDB_DATA_TYPE_UTINYINT:{
      int8_t* p = (int8_t*) dest;
      int8_t* pSrc = (int8_t*) src;

      for(int32_t i = 0; i < numOfRows; ++i) {
        p[i] = pSrc[numOfRows - i - 1];
      }
      return;
    }

    case TSDB_DATA_TYPE_SMALLINT:
    case TSDB_DATA_TYPE_USMALLINT:{
      int16_t* p = (int16_t*) dest;
      int16_t* pSrc = (int16_t*) src;

      for(int32_t i = 0; i < numOfRows; ++i) {
        p[i] = pSrc[numOfRows - i - 1];
      }
      return;
    }
    case TSDB_DATA_TYPE_INT:
    case TSDB_DATA_TYPE_UINT: {
      int32_t* p = (int32_t*) dest;
      int32_t* pSrc = (int32_t*) src;

      for(int32_t i = 0; i < numOfRows; ++i) {
        p[i] = pSrc[numOfRows - i - 1];
      }
      return;
    }
    case TSDB_DATA_TYPE_BIGINT:
    case TSDB_DATA_TYPE_UBIGINT: {
      int64_t* p = (int64_t*) dest;
      int64_t* pSrc = (int64_t*) src;

      for(int32_t i = 0; i < numOfRows; ++i) {
        p[i] = pSrc[numOfRows - i - 1];
      }
      return;
    }
    case TSDB_DATA_TYPE_FLOAT: {
      float* p = (float*) dest;
      float* pSrc = (float*) src;

      for(int32_t i = 0; i < numOfRows; ++i) {
        p[i] = pSrc[numOfRows - i - 1];
      }
      return;
    }
    case TSDB_DATA_TYPE_DOUBLE: {
      double* p = (double*) dest;
      double* pSrc = (double*) src;

      for(int32_t i = 0; i < numOfRows; ++i) {
        p[i] = pSrc[numOfRows - i - 1];
      }
      return;
    }
    default: assert(0);
  }
}

static void setScalarFuncParam(SScalarParam* param, int32_t type, int32_t bytes, void* pInput, int32_t numOfRows) {
//  param->bytes = bytes;
//  param->type = type;
//  param->num  = numOfRows;
//  param->data = pInput;
}

#if 0
int32_t evaluateExprNodeTree(tExprNode* pExprs, int32_t numOfRows, SScalarFuncParam* pOutput, void* param,
                          char* (*getSourceDataBlock)(void*, const char*, int32_t)) {
  if (pExprs == NULL) {
    return 0;
  }

  tExprNode* pLeft = pExprs->_node.pLeft;
  tExprNode* pRight = pExprs->_node.pRight;

  /* the left output has result from the left child syntax tree */
  SScalarFuncParam leftOutput = {0};
  SScalarFuncParam rightOutput = {0};

  if (pLeft->nodeType == TEXPR_BINARYEXPR_NODE || pLeft->nodeType == TEXPR_UNARYEXPR_NODE) {
    leftOutput.data = taosMemoryMalloc(sizeof(int64_t) * numOfRows);
    evaluateExprNodeTree(pLeft, numOfRows, &leftOutput, param, getSourceDataBlock);
  }

  // the right output has result from the right child syntax tree
  if (pRight->nodeType == TEXPR_BINARYEXPR_NODE || pRight->nodeType == TEXPR_UNARYEXPR_NODE) {
    rightOutput.data = taosMemoryMalloc(sizeof(int64_t) * numOfRows);
    evaluateExprNodeTree(pRight, numOfRows, &rightOutput, param, getSourceDataBlock);
  }

  if (pExprs->nodeType == TEXPR_BINARYEXPR_NODE) {
    _bin_scalar_fn_t OperatorFn = getBinScalarOperatorFn(pExprs->_node.optr);

    SScalarFuncParam left = {0}, right = {0};
    if (pLeft->nodeType == TEXPR_BINARYEXPR_NODE || pLeft->nodeType == TEXPR_UNARYEXPR_NODE) {
      setScalarFuncParam(&left, leftOutput.type, leftOutput.bytes, leftOutput.data, leftOutput.num);
    } else if (pLeft->nodeType == TEXPR_COL_NODE) {
      SSchema* pschema = pLeft->pSchema;
      char*    pLeftInputData = getSourceDataBlock(param, pschema->name, pschema->colId);
      setScalarFuncParam(&right, pschema->type, pschema->bytes, pLeftInputData, numOfRows);
    } else if (pLeft->nodeType == TEXPR_VALUE_NODE) {
      SVariant* pVar = pRight->pVal;
      setScalarFuncParam(&left, pVar->nType, pVar->nLen, &pVar->i, 1);
    }

    if (pRight->nodeType == TEXPR_BINARYEXPR_NODE || pRight->nodeType == TEXPR_UNARYEXPR_NODE) {
      setScalarFuncParam(&right, rightOutput.type, rightOutput.bytes, rightOutput.data, rightOutput.num);
    } else if (pRight->nodeType == TEXPR_COL_NODE) {  // exprLeft + columnRight
      SSchema* pschema = pRight->pSchema;
      char*    pInputData = getSourceDataBlock(param, pschema->name, pschema->colId);
      setScalarFuncParam(&right, pschema->type, pschema->bytes, pInputData, numOfRows);
    } else if (pRight->nodeType == TEXPR_VALUE_NODE) {  // exprLeft + 12
      SVariant* pVar = pRight->pVal;
      setScalarFuncParam(&right, pVar->nType, pVar->nLen, &pVar->i, 1);
    }

    void* outputBuf = pOutput->data;
    if (isStringOp(pExprs->_node.optr)) {
      outputBuf = taosMemoryRealloc(pOutput->data, (left.bytes + right.bytes) * left.num);
    }

    OperatorFn(&left, &right, outputBuf, TSDB_ORDER_ASC);
    // Set the result info
    setScalarFuncParam(pOutput, TSDB_DATA_TYPE_DOUBLE, sizeof(double), outputBuf, numOfRows);
  } else if (pExprs->nodeType == TEXPR_UNARYEXPR_NODE) {
    _unary_scalar_fn_t OperatorFn = getUnaryScalarOperatorFn(pExprs->_node.optr);
    SScalarFuncParam   left = {0};

    if (pLeft->nodeType == TEXPR_BINARYEXPR_NODE || pLeft->nodeType == TEXPR_UNARYEXPR_NODE) {
      setScalarFuncParam(&left, leftOutput.type, leftOutput.bytes, leftOutput.data, leftOutput.num);
    } else if (pLeft->nodeType == TEXPR_COL_NODE) {
      SSchema* pschema = pLeft->pSchema;
      char*    pLeftInputData = getSourceDataBlock(param, pschema->name, pschema->colId);
      setScalarFuncParam(&left, pschema->type, pschema->bytes, pLeftInputData, numOfRows);
    } else if (pLeft->nodeType == TEXPR_VALUE_NODE) {
      SVariant* pVar = pLeft->pVal;
      setScalarFuncParam(&left, pVar->nType, pVar->nLen, &pVar->i, 1);
    }

    // reserve enough memory buffer
    if (isBinaryStringOp(pExprs->_node.optr)) {
      void* outputBuf = taosMemoryRealloc(pOutput->data, left.bytes * left.num);
      assert(outputBuf != NULL);
      pOutput->data = outputBuf;
    }

    OperatorFn(&left, pOutput);
  }

  taosMemoryFreeClear(leftOutput.data);
  taosMemoryFreeClear(rightOutput.data);

  return 0;
}
#endif


//SScalarFunctionInfo scalarFunc[8] = {
//    {"ceil",   FUNCTION_TYPE_SCALAR, FUNCTION_CEIL,   tceil},
//    {"floor",  FUNCTION_TYPE_SCALAR, FUNCTION_FLOOR,  tfloor},
//    {"abs",    FUNCTION_TYPE_SCALAR, FUNCTION_ABS,    _tabs},
//    {"round",  FUNCTION_TYPE_SCALAR, FUNCTION_ROUND,  tround},
//    {"length", FUNCTION_TYPE_SCALAR, FUNCTION_LENGTH, tlength},
//    {"concat", FUNCTION_TYPE_SCALAR, FUNCTION_CONCAT, tconcat},
//    {"ltrim",  FUNCTION_TYPE_SCALAR, FUNCTION_LTRIM, tltrim},
//    {"rtrim",  FUNCTION_TYPE_SCALAR, FUNCTION_RTRIM, trtrim},
//};

void setScalarFunctionSupp(struct SScalarFunctionSupport* sas, SExprInfo *pExprInfo, SSDataBlock* pSDataBlock) {
  sas->numOfCols = (int32_t) pSDataBlock->info.numOfCols;
  sas->pExprInfo = pExprInfo;
  if (sas->colList != NULL) {
    return;
  }

  sas->colList = taosMemoryCalloc(1, pSDataBlock->info.numOfCols*sizeof(SColumnInfo));
  for(int32_t i = 0; i < sas->numOfCols; ++i) {
    SColumnInfoData* pColData = taosArrayGet(pSDataBlock->pDataBlock, i);
    sas->colList[i] = pColData->info;
  }

  sas->data = taosMemoryCalloc(sas->numOfCols, POINTER_BYTES);

  // set the input column data
  for (int32_t f = 0; f < pSDataBlock->info.numOfCols; ++f) {
    SColumnInfoData *pColumnInfoData = taosArrayGet(pSDataBlock->pDataBlock, f);
    sas->data[f] = pColumnInfoData->pData;
  }
}

SScalarFunctionSupport* createScalarFuncSupport(int32_t num) {
  SScalarFunctionSupport* pSupp = taosMemoryCalloc(num, sizeof(SScalarFunctionSupport));
  return pSupp;
}

void destroyScalarFuncSupport(struct SScalarFunctionSupport* pSupport, int32_t num) {
  if (pSupport == NULL) {
    return;
  }

  for(int32_t i = 0; i < num; ++i) {
    SScalarFunctionSupport* pSupp = &pSupport[i];
    taosMemoryFreeClear(pSupp->data);
    taosMemoryFreeClear(pSupp->colList);
  }

  taosMemoryFreeClear(pSupport);
}<|MERGE_RESOLUTION|>--- conflicted
+++ resolved
@@ -1,113 +1,115 @@
 #include "sclfunc.h"
+#include <common/tdatablock.h>
+#include "sclInt.h"
 #include "sclvector.h"
 
 static void assignBasicParaInfo(struct SScalarParam* dst, const struct SScalarParam* src) {
-<<<<<<< HEAD
 //  dst->type = src->type;
 //  dst->bytes = src->bytes;
 //  dst->num = src->num;
 }
 
-static void tceil(SScalarParam* pOutput, size_t numOfInput, const SScalarParam *pLeft) {
-  assignBasicParaInfo(pOutput, pLeft);
-  assert(numOfInput == 1);
-#if 0
-  switch (pLeft->bytes) {
-    case TSDB_DATA_TYPE_FLOAT: {
-      float* p = (float*) pLeft->data;
-      float* out = (float*) pOutput->data;
-      for (int32_t i = 0; i < pLeft->num; ++i) {
-        out[i] = ceilf(p[i]);
-=======
-  dst->type = src->type;
-  dst->bytes = src->bytes;
-  //dst->num = src->num;
-}
-
 /** Math functions **/
 int32_t absFunction(SScalarParam *pInput, int32_t inputNum, SScalarParam *pOutput) {
-  assignBasicParaInfo(pOutput, pInput);
-  if (inputNum != 1 || !IS_NUMERIC_TYPE(pInput->type)) {
-    return TSDB_CODE_FAILED;
-  }
-
-  char *input = NULL, *output = NULL;
-  for (int32_t i = 0; i < pOutput->num; ++i) {
-    if (pInput->num == 1) {
-      input = pInput->data;
-    } else {
-      input = pInput->data + i * pInput->bytes;
-    }
-    output = pOutput->data + i * pOutput->bytes;
-
-    if (isNull(input, pInput->type)) {
-      setNull(output, pOutput->type, pOutput->bytes);
-      continue;
-    }
-
-    switch (pInput->type) {
-      case TSDB_DATA_TYPE_FLOAT: {
-        float v;
-        GET_TYPED_DATA(v, float, pInput->type, input);
-        float result;
-        result = (v > 0) ? v : -v;
-        SET_TYPED_DATA(output, pOutput->type, result);
-        break;
-      }
-
-      case TSDB_DATA_TYPE_DOUBLE: {
-        double v;
-        GET_TYPED_DATA(v, double, pInput->type, input);
-        double result;
-        result = (v > 0) ? v : -v;
-        SET_TYPED_DATA(output, pOutput->type, result);
-        break;
-      }
-
-      case TSDB_DATA_TYPE_TINYINT: {
-        int8_t v;
-        GET_TYPED_DATA(v, int8_t, pInput->type, input);
-        int8_t result;
-        result = (v > 0) ? v : -v;
-        SET_TYPED_DATA(output, pOutput->type, result);
-        break;
-      }
-
-      case TSDB_DATA_TYPE_SMALLINT: {
-        int16_t v;
-        GET_TYPED_DATA(v, int16_t, pInput->type, input);
-        int16_t result;
-        result = (v > 0) ? v : -v;
-        SET_TYPED_DATA(output, pOutput->type, result);
-        break;
-      }
-
-      case TSDB_DATA_TYPE_INT: {
-        int32_t v;
-        GET_TYPED_DATA(v, int32_t, pInput->type, input);
-        int32_t result;
-        result = (v > 0) ? v : -v;
-        SET_TYPED_DATA(output, pOutput->type, result);
-        break;
-      }
-
-      case TSDB_DATA_TYPE_BIGINT: {
-        int64_t v;
-        GET_TYPED_DATA(v, int64_t, pInput->type, input);
-        int64_t result;
-        result = (v > 0) ? v : -v;
-        SET_TYPED_DATA(output, pOutput->type, result);
-        break;
-      }
-
-      default: {
-        memcpy(output, input, pInput->bytes);
-        break;
->>>>>>> c4df3781
-      }
-    }
-  }
-
+  SColumnInfoData *pInputData  = pInput->columnData;
+  SColumnInfoData *pOutputData = pOutput->columnData;
+
+  int32_t type = GET_PARAM_TYPE(pInput);
+  if (!IS_NUMERIC_TYPE(type)) {
+    return TSDB_CODE_FAILED;
+  }
+
+  switch (type) {
+    case TSDB_DATA_TYPE_FLOAT: {
+      for (int32_t i = 0; i < pOutput->numOfRows; ++i) {
+        if (colDataIsNull_f(pInputData->nullbitmap, i)) {
+          colDataAppendNULL(pOutputData, i);
+          continue;
+        }
+
+        float *in = (float *)pInputData->pData;
+        float *out = (float *)pOutputData;
+        in[i] = (out[i] > 0)? out[i] : -out[i];
+      }
+      break;
+    }
+
+    case TSDB_DATA_TYPE_DOUBLE: {
+      for (int32_t i = 0; i < pOutput->numOfRows; ++i) {
+        if (colDataIsNull_f(pInputData->nullbitmap, i)) {
+          colDataAppendNULL(pOutputData, i);
+          continue;
+        }
+
+        double *in = (double *)pInputData->pData;
+        double *out = (double *)pOutputData;
+        in[i] = (out[i] > 0)? out[i] : -out[i];
+      }
+      break;
+    }
+
+    case TSDB_DATA_TYPE_TINYINT: {
+      for (int32_t i = 0; i < pOutput->numOfRows; ++i) {
+        if (colDataIsNull_f(pInputData->nullbitmap, i)) {
+          colDataAppendNULL(pOutputData, i);
+          continue;
+        }
+
+        int8_t *in = (int8_t *)pInputData->pData;
+        int8_t *out = (int8_t *)pOutputData;
+        in[i] = (out[i] > 0)? out[i] : -out[i];
+      }
+      break;
+    }
+
+    case TSDB_DATA_TYPE_SMALLINT: {
+      for (int32_t i = 0; i < pOutput->numOfRows; ++i) {
+        if (colDataIsNull_f(pInputData->nullbitmap, i)) {
+          colDataAppendNULL(pOutputData, i);
+          continue;
+        }
+
+        int16_t *in = (int16_t *)pInputData->pData;
+        int16_t *out = (int16_t *)pOutputData;
+        in[i] = (out[i] > 0)? out[i] : -out[i];
+      }
+      break;
+    }
+
+    case TSDB_DATA_TYPE_INT: {
+      for (int32_t i = 0; i < pOutput->numOfRows; ++i) {
+        if (colDataIsNull_f(pInputData->nullbitmap, i)) {
+          colDataAppendNULL(pOutputData, i);
+          continue;
+        }
+
+        int32_t *in = (int32_t *)pInputData->pData;
+        int32_t *out = (int32_t *)pOutputData;
+        in[i] = (out[i] > 0) ? out[i] : -out[i];
+      }
+      break;
+    }
+
+    case TSDB_DATA_TYPE_BIGINT: {
+      for (int32_t i = 0; i < pOutput->numOfRows; ++i) {
+        if (colDataIsNull_f(pInputData->nullbitmap, i)) {
+          colDataAppendNULL(pOutputData, i);
+          continue;
+        }
+
+        int64_t *in = (int64_t *)pInputData->pData;
+        int64_t *out = (int64_t *)pOutputData;
+        in[i] = (out[i] > 0) ? out[i] : -out[i];
+      }
+      break;
+    }
+
+    default: {
+      colDataAssign(pOutputData, pInputData, pInput->numOfRows);
+    }
+  }
+
+  pOutput->numOfRows = pInput->numOfRows;
   return TSDB_CODE_SUCCESS;
 }
 
@@ -115,9 +117,6 @@
   if (inputNum != 2 || !IS_NUMERIC_TYPE(pInput[0].type) || !IS_NUMERIC_TYPE(pInput[1].type)) {
     return TSDB_CODE_FAILED;
   }
-
-  pOutput->type = TSDB_DATA_TYPE_DOUBLE;
-  pOutput->bytes = tDataTypes[TSDB_DATA_TYPE_DOUBLE].bytes;
 
   char **input = NULL, *output = NULL;
   bool hasNullInput = false;
@@ -148,20 +147,6 @@
     double result = log(v) / log(base);
     SET_TYPED_DATA(output, pOutput->type, result);
   }
-<<<<<<< HEAD
-#endif
-
-}
-
-static void tfloor(SScalarParam* pOutput, size_t numOfInput, const SScalarParam *pLeft) {
-  assignBasicParaInfo(pOutput, pLeft);
-  assert(numOfInput == 1);
-#if 0
-  switch (pLeft->bytes) {
-    case TSDB_DATA_TYPE_FLOAT: {
-      float* p = (float*) pLeft->data;
-      float* out = (float*) pOutput->data;
-=======
 
   taosMemoryFree(input);
 
@@ -172,7 +157,6 @@
   if (inputNum != 2 || !IS_NUMERIC_TYPE(pInput[0].type) || !IS_NUMERIC_TYPE(pInput[1].type)) {
     return TSDB_CODE_FAILED;
   }
->>>>>>> c4df3781
 
   pOutput->type = TSDB_DATA_TYPE_DOUBLE;
   pOutput->bytes = tDataTypes[TSDB_DATA_TYPE_DOUBLE].bytes;
@@ -239,22 +223,6 @@
     double result = sqrt(v);
     SET_TYPED_DATA(output, pOutput->type, result);
   }
-<<<<<<< HEAD
-#endif
-}
-
-static void _tabs(SScalarParam* pOutput, size_t numOfInput, const SScalarParam *pLeft) {
-  assignBasicParaInfo(pOutput, pLeft);
-  assert(numOfInput == 1);
-#if 0
-  switch (pLeft->bytes) {
-    case TSDB_DATA_TYPE_FLOAT: {
-      float* p = (float*) pLeft->data;
-      float* out = (float*) pOutput->data;
-      for (int32_t i = 0; i < pLeft->num; ++i) {
-        out[i] = (p[i] > 0)? p[i]:-p[i];
-      }
-=======
 
   return TSDB_CODE_SUCCESS;
 }
@@ -273,7 +241,6 @@
       input = pInput->data;
     } else {
       input = pInput->data + i * pInput->bytes;
->>>>>>> c4df3781
     }
     output = pOutput->data + i * pOutput->bytes;
 
@@ -349,21 +316,6 @@
     double result = tan(v);
     SET_TYPED_DATA(output, pOutput->type, result);
   }
-<<<<<<< HEAD
-#endif
-}
-
-static void tround(SScalarParam* pOutput, size_t numOfInput, const SScalarParam *pLeft) {
-  assignBasicParaInfo(pOutput, pLeft);
-  assert(numOfInput == 1);
-#if 0
-  switch (pLeft->bytes) {
-    case TSDB_DATA_TYPE_FLOAT: {
-      float* p = (float*) pLeft->data;
-      float* out = (float*) pOutput->data;
-      for (int32_t i = 0; i < pLeft->num; ++i) {
-        out[i] = roundf(p[i]);
-=======
 
   return TSDB_CODE_SUCCESS;
 }
@@ -500,7 +452,6 @@
       default: {
         memcpy(output, input, pInput->bytes);
         break;
->>>>>>> c4df3781
       }
     }
   }
@@ -598,12 +549,8 @@
       }
     }
   }
-<<<<<<< HEAD
-#endif
-=======
-
-  return TSDB_CODE_SUCCESS;
->>>>>>> c4df3781
+
+  return TSDB_CODE_SUCCESS;
 }
 
 static void tlength(SScalarParam* pOutput, size_t numOfInput, const SScalarParam *pLeft) {
