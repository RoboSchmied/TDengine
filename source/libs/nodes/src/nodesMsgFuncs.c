--- conflicted
+++ resolved
@@ -1854,11 +1854,8 @@
   PHY_NODE_CODE_SLIMIT,
   PHY_NODE_CODE_INPUT_TS_ORDER,
   PHY_NODE_CODE_OUTPUT_TS_ORDER,
-<<<<<<< HEAD
   PHY_NODE_CODE_DYNAMIC_OP,
-=======
   PHY_NODE_CODE_FORCE_NONBLOCKING_OPTR
->>>>>>> 13bab114
 };
 
 static int32_t physiNodeToMsg(const void* pObj, STlvEncoder* pEncoder) {
@@ -1884,11 +1881,10 @@
     code = tlvEncodeEnum(pEncoder, PHY_NODE_CODE_OUTPUT_TS_ORDER, pNode->outputTsOrder);
   }
   if (TSDB_CODE_SUCCESS == code) {
-<<<<<<< HEAD
     code = tlvEncodeBool(pEncoder, PHY_NODE_CODE_DYNAMIC_OP, pNode->dynamicOp);
-=======
+  }
+  if (TSDB_CODE_SUCCESS == code) { 
     code = tlvEncodeBool(pEncoder, PHY_NODE_CODE_FORCE_NONBLOCKING_OPTR, pNode->forceCreateNonBlockingOptr);
->>>>>>> 13bab114
   }
 
   return code;
@@ -1922,14 +1918,12 @@
       case PHY_NODE_CODE_OUTPUT_TS_ORDER:
         code = tlvDecodeEnum(pTlv, &pNode->outputTsOrder, sizeof(pNode->outputTsOrder));
         break;
-<<<<<<< HEAD
       case PHY_NODE_CODE_DYNAMIC_OP:
         code = tlvDecodeBool(pTlv, &pNode->dynamicOp);
         break;
-=======
       case PHY_NODE_CODE_FORCE_NONBLOCKING_OPTR:
         code = tlvDecodeBool(pTlv, &pNode->forceCreateNonBlockingOptr);
->>>>>>> 13bab114
+        break;
       default:
         break;
     }
