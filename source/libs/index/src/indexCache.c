--- conflicted
+++ resolved
@@ -269,22 +269,16 @@
   int8_t dType = INDEX_TYPE_GET_TYPE(term->colType);
   int    skip = 0;
   char*  exBuf = NULL;
-
-<<<<<<< HEAD
-  if (INDEX_TYPE_CONTAIN_EXTERN_TYPE(term->colType, TSDB_DATA_TYPE_JSON)) {
-    exBuf = idxPackJsonDataPrefix(term, &skip);
-=======
   if (type == CONTAINS) {
     SIndexTerm tm = {.suid = term->suid,
                      .operType = term->operType,
                      .colType = term->colType,
                      .colName = term->colVal,
                      .nColName = term->nColVal};
-    exBuf = indexPackJsonDataPrefixNoType(&tm, &skip);
+    exBuf = idxPackJsonDataPrefixNoType(&tm, &skip);
     pCt->colVal = exBuf;
   } else {
-    exBuf = indexPackJsonDataPrefix(term, &skip);
->>>>>>> 0d634d52
+    exBuf = idxPackJsonDataPrefix(term, &skip);
     pCt->colVal = exBuf;
   }
   char* key = idxCacheTermGet(pCt);
