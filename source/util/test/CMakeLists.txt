--- conflicted
+++ resolved
@@ -101,19 +101,26 @@
     COMMAND talgoTest
 )
 
-<<<<<<< HEAD
+# tbaseCodecTest
+add_executable(tbaseCodecTest "tbaseCodecTest.cpp")
+target_link_libraries(tbaseCodecTest os util common gtest_main)
+add_test(
+    NAME tbaseCodecTest
+    COMMAND tbaseCodecTest
+)
+
+# tbaseCodecTest
+add_executable(tbaseCodecTest "tbaseCodecTest.cpp")
+target_link_libraries(tbaseCodecTest os util common gtest_main)
+add_test(
+    NAME tbaseCodecTest
+    COMMAND tbaseCodecTest
+)
+
 # bufferTest
 add_executable(bufferTest "bufferTest.cpp")
 target_link_libraries(bufferTest os util gtest_main)
 add_test(
     NAME bufferTest
     COMMAND bufferTest
-=======
-# tbaseCodecTest
-add_executable(tbaseCodecTest "tbaseCodecTest.cpp")
-target_link_libraries(tbaseCodecTest os util common gtest_main)
-add_test(
-    NAME tbaseCodecTest
-    COMMAND tbaseCodecTest
->>>>>>> 20cd0d08
 )