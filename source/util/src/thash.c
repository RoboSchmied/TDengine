--- conflicted
+++ resolved
@@ -147,11 +147,7 @@
                                                    uint32_t hashVal) {
   SHashNode *pNode = pe->next;
   while (pNode) {
-<<<<<<< HEAD
-//    atomic_add_fetch_64(&pHashObj->compTimes, 1);
-=======
     //atomic_add_fetch_64(&pHashObj->compTimes, 1);
->>>>>>> 130d6e3b
     if ((pNode->keyLen == keyLen) && ((*(pHashObj->equalFp))(GET_HASH_NODE_KEY(pNode), key, keyLen) == 0) &&
         pNode->removed == 0) {
       assert(pNode->hashVal == hashVal);
