--- conflicted
+++ resolved
@@ -18,7 +18,6 @@
 #include "os.h"
 #include "tconfig.h"
 #include "tutil.h"
-#include "tconfig.h"
 
 #define LOG_MAX_LINE_SIZE             (1024)
 #define LOG_MAX_LINE_BUFFER_SIZE      (LOG_MAX_LINE_SIZE + 3)
@@ -65,17 +64,10 @@
 } SLogObj;
 
 extern SConfig *tsCfg;
-<<<<<<< HEAD
-static int8_t  tsLogInited = 0;
-static SLogObj tsLogObj = {.fileNum = 1};
-static int64_t tsAsyncLogLostLines = 0;
-static int32_t tsWriteInterval = LOG_DEFAULT_INTERVAL;
-=======
 static int8_t   tsLogInited = 0;
 static SLogObj  tsLogObj = {.fileNum = 1};
 static int64_t  tsAsyncLogLostLines = 0;
 static int32_t  tsWriteInterval = LOG_DEFAULT_INTERVAL;
->>>>>>> 594caca3
 
 bool    tsLogEmbedded = 0;
 bool    tsAsyncLog = true;
