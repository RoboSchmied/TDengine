--- conflicted
+++ resolved
@@ -1234,17 +1234,8 @@
   return compareLenPrefixedStr(x, y);
 }
 
-<<<<<<< HEAD
-int32_t compareStrPatternMatch(const void *pLeft, const void *pRight) {
-  SPatternCompareInfo pInfo = {'%', '_'};
-
-  ASSERTS(varDataLen(pRight) <= TSDB_MAX_FIELD_LEN, "variant data len over TSDB_MAX_FIELD_LEN");
-  char *pattern = taosMemoryCalloc(varDataLen(pRight) + 1, sizeof(char));
-  memcpy(pattern, varDataVal(pRight), varDataLen(pRight));
-=======
 int32_t comparestrPatternMatch(const void *pLeft, const void *pRight) {
   SPatternCompareInfo pInfo = PATTERN_COMPARE_INFO_INITIALIZER;
->>>>>>> fcf64fa3
 
   ASSERT(varDataLen(pRight) <= TSDB_MAX_FIELD_LEN);
   size_t pLen = varDataLen(pRight);
@@ -1261,18 +1252,7 @@
 int32_t comparewcsPatternMatch(const void *pLeft, const void *pRight) {
   SPatternCompareInfo pInfo = PATTERN_COMPARE_INFO_INITIALIZER;
 
-<<<<<<< HEAD
-  ASSERTS(varDataLen(pRight) <= TSDB_MAX_FIELD_LEN * TSDB_NCHAR_SIZE, "variant data len over TSDB_MAX_FIELD_LEN * TSDB_NCHAR_SIZE");
-
-  char *pattern = taosMemoryCalloc(varDataLen(pRight) + TSDB_NCHAR_SIZE, 1);
-  memcpy(pattern, varDataVal(pRight), varDataLen(pRight));
-
-  int32_t ret =
-      WCSPatternMatch((TdUcs4 *)pattern, (TdUcs4 *)varDataVal(pLeft), varDataLen(pLeft) / TSDB_NCHAR_SIZE, &pInfo);
-  taosMemoryFree(pattern);
-=======
   size_t psize = varDataLen(pRight);
->>>>>>> fcf64fa3
 
   int32_t ret = wcsPatternMatch((TdUcs4 *)varDataVal(pRight), psize / TSDB_NCHAR_SIZE, (TdUcs4 *)varDataVal(pLeft),
                                 varDataLen(pLeft) / TSDB_NCHAR_SIZE, &pInfo);
