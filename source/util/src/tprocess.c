--- conflicted
+++ resolved
@@ -167,34 +167,21 @@
   pQueue->bufferShmid = shmId;
 
   if (taosProcInitMutex(&pQueue->mutex, &pQueue->mutexShmid) != 0) {
-<<<<<<< HEAD
     taosProcDestroyBuffer(pQueue, pQueue->bufferShmid);
-=======
-    taosMemoryFree(pQueue);
->>>>>>> 427c9389
     return NULL;
   }
 
   if (tsem_init(&pQueue->sem, 1, 0) != 0) {
-<<<<<<< HEAD
     taosProcDestroyMutex(pQueue->mutex, pQueue->mutexShmid);
     taosProcDestroyBuffer(pQueue, pQueue->bufferShmid);
-=======
-    taosProcDestroyMutex(pQueue->mutex, &pQueue->mutexShmid);
-    taosMemoryFree(pQueue);
->>>>>>> 427c9389
     terrno = TSDB_CODE_OUT_OF_MEMORY;
     return NULL;
   }
 
   if (taosProcInitMutex(&pQueue->mutex, &pQueue->mutexShmid) != 0) {
     tsem_destroy(&pQueue->sem);
-<<<<<<< HEAD
     taosProcDestroyMutex(pQueue->mutex, pQueue->mutexShmid);
     taosProcDestroyBuffer(pQueue, pQueue->bufferShmid);
-=======
-    taosMemoryFree(pQueue);
->>>>>>> 427c9389
     return NULL;
   }
 
@@ -211,12 +198,8 @@
   if (pQueue != NULL) {
     uDebug("proc:%s, queue:%p clean up", pQueue->name, pQueue);
     tsem_destroy(&pQueue->sem);
-<<<<<<< HEAD
     taosProcDestroyMutex(pQueue->mutex, pQueue->mutexShmid);
     taosProcDestroyBuffer(pQueue, pQueue->bufferShmid);
-=======
-    taosMemoryFree(pQueue);
->>>>>>> 427c9389
   }
 }
 
@@ -373,13 +356,8 @@
   pProc->pChildQueue = taosProcQueueInit(pCfg->childQueueSize);
   pProc->pParentQueue = taosProcQueueInit(pCfg->parentQueueSize);
   if (pProc->pChildQueue == NULL || pProc->pParentQueue == NULL) {
-<<<<<<< HEAD
-    taosProcCleanupQueue(pProc->pChildQueue);
-    free(pProc);
-=======
     taosProcQueueCleanup(pProc->pChildQueue);
     taosMemoryFree(pProc);
->>>>>>> 427c9389
     return NULL;
   }
 
@@ -472,15 +450,9 @@
   if (pProc != NULL) {
     uDebug("proc:%s, clean up", pProc->name);
     taosProcStop(pProc);
-<<<<<<< HEAD
-    taosProcCleanupQueue(pProc->pChildQueue);
-    taosProcCleanupQueue(pProc->pParentQueue);
-    free(pProc);
-=======
     taosProcQueueCleanup(pProc->pChildQueue);
     taosProcQueueCleanup(pProc->pParentQueue);
     taosMemoryFree(pProc);
->>>>>>> 427c9389
   }
 }
 
