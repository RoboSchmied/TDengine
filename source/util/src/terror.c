--- conflicted
+++ resolved
@@ -569,12 +569,6 @@
 TAOS_DEFINE_ERROR(TSDB_CODE_UDF_INVALID_OUTPUT_TYPE,        "udf invalid output type")
 
 //schemaless
-<<<<<<< HEAD
-TAOS_DEFINE_ERROR(TSDB_CODE_SML_INVALID_PROTOCOL_TYPE,    "Invalid line protocol type")
-TAOS_DEFINE_ERROR(TSDB_CODE_SML_INVALID_PRECISION_TYPE,   "Invalid timestamp precision type")
-TAOS_DEFINE_ERROR(TSDB_CODE_SML_INVALID_DATA,             "Invalid data type")
-TAOS_DEFINE_ERROR(TSDB_CODE_SML_INVALID_DB_CONF,          "Invalid schemaless db config")
-=======
 TAOS_DEFINE_ERROR(TSDB_CODE_SML_INVALID_PROTOCOL_TYPE,      "Invalid line protocol type")
 TAOS_DEFINE_ERROR(TSDB_CODE_SML_INVALID_PRECISION_TYPE,     "Invalid timestamp precision type")
 TAOS_DEFINE_ERROR(TSDB_CODE_SML_INVALID_DATA,               "Invalid data format")
@@ -605,7 +599,6 @@
 TAOS_DEFINE_ERROR(TSDB_CODE_INDEX_REBUILDING,               "Invalid index file")
 
 TAOS_DEFINE_ERROR(TSDB_CODE_TMQ_INVALID_MSG,                "Invalid message")
->>>>>>> 2fddb8a6
 
 #ifdef TAOS_ERROR_C
 };
