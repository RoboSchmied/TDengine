/*
 * Copyright (c) 2019 TAOS Data, Inc. <jhtao@taosdata.com>
 *
 * This program is free software: you can use, redistribute, and/or modify
 * it under the terms of the GNU Affero General Public License, version 3
 * or later ("AGPL"), as published by the Free Software Foundation.
 *
 * This program is distributed in the hope that it will be useful, but WITHOUT
 * ANY WARRANTY; without even the implied warranty of MERCHANTABILITY or
 * FITNESS FOR A PARTICULAR PURPOSE.
 *
 * You should have received a copy of the GNU Affero General Public License
 * along with this program. If not, see <http://www.gnu.org/licenses/>.
 */

// clang-format off

#define _DEFAULT_SOURCE
#include "os.h"
#include "taoserror.h"

#define TAOS_ERROR_C

typedef struct {
  int32_t     val;
  const char* str;
} STaosError;

static threadlocal int32_t tsErrno;

int32_t* taosGetErrno() { return &tsErrno; }

#ifdef TAOS_ERROR_C
#define TAOS_DEFINE_ERROR(name, msg) {.val = (name), .str = (msg)},
#else
#define TAOS_DEFINE_ERROR(name, mod, code, msg) static const int32_t name = TAOS_DEF_ERROR_CODE(mod, code);
#endif

#define TAOS_SYSTEM_ERROR(code) (0x80ff0000 | (code))
#define TAOS_SUCCEEDED(err)     ((err) >= 0)
#define TAOS_FAILED(err)        ((err) < 0)

#ifdef TAOS_ERROR_C
STaosError errors[] = {
    {.val = 0, .str = "success"},
#endif

//common & util
TAOS_DEFINE_ERROR(TSDB_CODE_ACTION_IN_PROGRESS,           "Action in progress")
TAOS_DEFINE_ERROR(TSDB_CODE_APP_ERROR,                    "Unexpected generic error")
TAOS_DEFINE_ERROR(TSDB_CODE_APP_NOT_READY,                "Database not ready")
TAOS_DEFINE_ERROR(TSDB_CODE_OUT_OF_MEMORY,                "Out of Memory")
TAOS_DEFINE_ERROR(TSDB_CODE_OUT_OF_RANGE,                 "Out of range")
TAOS_DEFINE_ERROR(TSDB_CODE_OUT_OF_SHM_MEM,               "Out of Shared memory")
TAOS_DEFINE_ERROR(TSDB_CODE_INVALID_SHM_ID,               "Invalid SHM ID")
TAOS_DEFINE_ERROR(TSDB_CODE_INVALID_PTR,                  "Invalid pointer")
TAOS_DEFINE_ERROR(TSDB_CODE_INVALID_MSG,                  "Invalid message")
TAOS_DEFINE_ERROR(TSDB_CODE_INVALID_MSG_LEN,              "Invalid message len")
TAOS_DEFINE_ERROR(TSDB_CODE_INVALID_PARA,                 "Invalid parameters")
TAOS_DEFINE_ERROR(TSDB_CODE_INVALID_CFG,                  "Invalid config option")
TAOS_DEFINE_ERROR(TSDB_CODE_INVALID_OPTION,               "Invalid option")
TAOS_DEFINE_ERROR(TSDB_CODE_INVALID_JSON_FORMAT,          "Invalid json format")
TAOS_DEFINE_ERROR(TSDB_CODE_INVALID_VERSION_NUMBER,       "Invalid version number")
TAOS_DEFINE_ERROR(TSDB_CODE_INVALID_VERSION_STRING,       "Invalid version string")
TAOS_DEFINE_ERROR(TSDB_CODE_VERSION_NOT_COMPATIBLE,       "Version not compatible")
TAOS_DEFINE_ERROR(TSDB_CODE_MEMORY_CORRUPTED,             "Memory corrupted")
TAOS_DEFINE_ERROR(TSDB_CODE_FILE_CORRUPTED,               "Data file corrupted")
TAOS_DEFINE_ERROR(TSDB_CODE_CHECKSUM_ERROR,               "Checksum error")
TAOS_DEFINE_ERROR(TSDB_CODE_COMPRESS_ERROR,               "Failed to compress msg")
TAOS_DEFINE_ERROR(TSDB_CODE_OPS_NOT_SUPPORT,              "Operation not supported")
TAOS_DEFINE_ERROR(TSDB_CODE_MSG_NOT_PROCESSED,            "Message not processed")
TAOS_DEFINE_ERROR(TSDB_CODE_CFG_NOT_FOUND,                "Config not found")
TAOS_DEFINE_ERROR(TSDB_CODE_REPEAT_INIT,                  "Repeat initialization")
TAOS_DEFINE_ERROR(TSDB_CODE_DUP_KEY,                      "Cannot add duplicate keys to hash")
TAOS_DEFINE_ERROR(TSDB_CODE_NEED_RETRY,                   "Retry needed")
TAOS_DEFINE_ERROR(TSDB_CODE_OUT_OF_RPC_MEMORY_QUEUE,      "Out of memory in rpc queue")
TAOS_DEFINE_ERROR(TSDB_CODE_INVALID_TIMESTAMP,            "Invalid timestamp format")
TAOS_DEFINE_ERROR(TSDB_CODE_MSG_DECODE_ERROR,             "Msg decode error")

TAOS_DEFINE_ERROR(TSDB_CODE_REF_NO_MEMORY,                "Ref out of memory")
TAOS_DEFINE_ERROR(TSDB_CODE_REF_FULL,                     "too many Ref Objs")
TAOS_DEFINE_ERROR(TSDB_CODE_REF_ID_REMOVED,               "Ref ID is removed")
TAOS_DEFINE_ERROR(TSDB_CODE_REF_INVALID_ID,               "Invalid Ref ID")
TAOS_DEFINE_ERROR(TSDB_CODE_REF_ALREADY_EXIST,            "Ref is already there")
TAOS_DEFINE_ERROR(TSDB_CODE_REF_NOT_EXIST,                "Ref is not there")

// rpc
TAOS_DEFINE_ERROR(TSDB_CODE_RPC_REDIRECT,                 "Redirect")
TAOS_DEFINE_ERROR(TSDB_CODE_RPC_AUTH_FAILURE,             "Authentication failure")
TAOS_DEFINE_ERROR(TSDB_CODE_RPC_NETWORK_UNAVAIL,          "Unable to establish connection")
TAOS_DEFINE_ERROR(TSDB_CODE_RPC_FQDN_ERROR,               "Unable to resolve FQDN")
TAOS_DEFINE_ERROR(TSDB_CODE_RPC_PORT_EADDRINUSE,          "Port already in use")

//client
TAOS_DEFINE_ERROR(TSDB_CODE_TSC_INVALID_OPERATION,        "Invalid operation")
TAOS_DEFINE_ERROR(TSDB_CODE_TSC_INVALID_QHANDLE,          "Invalid qhandle")
TAOS_DEFINE_ERROR(TSDB_CODE_TSC_INVALID_TIME_STAMP,       "Invalid combination of client/service time")
TAOS_DEFINE_ERROR(TSDB_CODE_TSC_INVALID_VALUE,            "Invalid value in client")
TAOS_DEFINE_ERROR(TSDB_CODE_TSC_INVALID_VERSION,          "Invalid client version")
TAOS_DEFINE_ERROR(TSDB_CODE_TSC_INVALID_IE,               "Invalid client ie")
TAOS_DEFINE_ERROR(TSDB_CODE_TSC_INVALID_FQDN,             "Invalid host name")
TAOS_DEFINE_ERROR(TSDB_CODE_TSC_INVALID_USER_LENGTH,      "Invalid user name")
TAOS_DEFINE_ERROR(TSDB_CODE_TSC_INVALID_PASS_LENGTH,      "Invalid password")
TAOS_DEFINE_ERROR(TSDB_CODE_TSC_INVALID_DB_LENGTH,        "Database name too long")
TAOS_DEFINE_ERROR(TSDB_CODE_TSC_INVALID_TABLE_ID_LENGTH,  "Table name too long")
TAOS_DEFINE_ERROR(TSDB_CODE_TSC_INVALID_CONNECTION,       "Invalid connection")
TAOS_DEFINE_ERROR(TSDB_CODE_TSC_OUT_OF_MEMORY,            "System out of memory")
TAOS_DEFINE_ERROR(TSDB_CODE_TSC_NO_DISKSPACE,             "System out of disk space")
TAOS_DEFINE_ERROR(TSDB_CODE_TSC_QUERY_CACHE_ERASED,       "Query cache erased")
TAOS_DEFINE_ERROR(TSDB_CODE_TSC_QUERY_CANCELLED,          "Query terminated")
TAOS_DEFINE_ERROR(TSDB_CODE_TSC_SORTED_RES_TOO_MANY,      "Result set too large to be sorted")      // too many result for ordered super table projection query
TAOS_DEFINE_ERROR(TSDB_CODE_TSC_APP_ERROR,                "Application error")
TAOS_DEFINE_ERROR(TSDB_CODE_TSC_ACTION_IN_PROGRESS,       "Action in progress")
TAOS_DEFINE_ERROR(TSDB_CODE_TSC_DISCONNECTED,             "Disconnected from service")
TAOS_DEFINE_ERROR(TSDB_CODE_TSC_NO_WRITE_AUTH,            "No write permission")
TAOS_DEFINE_ERROR(TSDB_CODE_TSC_CONN_KILLED,              "Connection killed")
TAOS_DEFINE_ERROR(TSDB_CODE_TSC_SQL_SYNTAX_ERROR,         "Syntax error in SQL")
TAOS_DEFINE_ERROR(TSDB_CODE_TSC_DB_NOT_SELECTED,          "Database not specified or available")
TAOS_DEFINE_ERROR(TSDB_CODE_TSC_INVALID_TABLE_NAME,       "Table does not exist")
TAOS_DEFINE_ERROR(TSDB_CODE_TSC_EXCEED_SQL_LIMIT,         "SQL statement too long, check maxSQLLength config")
TAOS_DEFINE_ERROR(TSDB_CODE_TSC_FILE_EMPTY,               "File is empty")
TAOS_DEFINE_ERROR(TSDB_CODE_TSC_LINE_SYNTAX_ERROR,        "Syntax error in Line")
TAOS_DEFINE_ERROR(TSDB_CODE_TSC_NO_META_CACHED,           "No table meta cached")
TAOS_DEFINE_ERROR(TSDB_CODE_TSC_DUP_COL_NAMES,            "duplicated column names")
TAOS_DEFINE_ERROR(TSDB_CODE_TSC_INVALID_TAG_LENGTH,       "Invalid tag length")
TAOS_DEFINE_ERROR(TSDB_CODE_TSC_INVALID_COLUMN_LENGTH,    "Invalid column length")
TAOS_DEFINE_ERROR(TSDB_CODE_TSC_DUP_TAG_NAMES,            "duplicated tag names")
TAOS_DEFINE_ERROR(TSDB_CODE_TSC_INVALID_JSON,             "Invalid JSON format")
TAOS_DEFINE_ERROR(TSDB_CODE_TSC_INVALID_JSON_TYPE,        "Invalid JSON data type")
TAOS_DEFINE_ERROR(TSDB_CODE_TSC_VALUE_OUT_OF_RANGE,       "Value out of range")
TAOS_DEFINE_ERROR(TSDB_CODE_TSC_INVALID_INPUT,            "Invalid tsc input")
TAOS_DEFINE_ERROR(TSDB_CODE_TSC_STMT_API_ERROR,           "Stmt API usage error")
TAOS_DEFINE_ERROR(TSDB_CODE_TSC_STMT_TBNAME_ERROR,        "Stmt table name not set")
TAOS_DEFINE_ERROR(TSDB_CODE_TSC_STMT_CLAUSE_ERROR,        "not supported stmt clause")

// mnode-common
TAOS_DEFINE_ERROR(TSDB_CODE_MND_APP_ERROR,                "Mnode internal error")
TAOS_DEFINE_ERROR(TSDB_CODE_MND_NOT_READY,                "Mnode not ready")
TAOS_DEFINE_ERROR(TSDB_CODE_MND_NO_RIGHTS,                "Insufficient privilege for operation")
TAOS_DEFINE_ERROR(TSDB_CODE_MND_INVALID_CONNECTION,       "Invalid message connection")

// mnode-show
TAOS_DEFINE_ERROR(TSDB_CODE_MND_INVALID_SHOWOBJ,          "Data expired")

// mnode-profile
TAOS_DEFINE_ERROR(TSDB_CODE_MND_INVALID_QUERY_ID,         "Invalid query id")
TAOS_DEFINE_ERROR(TSDB_CODE_MND_INVALID_STREAM_ID,        "Invalid stream id")
TAOS_DEFINE_ERROR(TSDB_CODE_MND_INVALID_CONN_ID,          "Invalid connection id")
TAOS_DEFINE_ERROR(TSDB_CODE_MND_MNODE_IS_RUNNING,         "mnode is alreay running")
TAOS_DEFINE_ERROR(TSDB_CODE_MND_FAILED_TO_CONFIG_SYNC,    "failed to config sync")
TAOS_DEFINE_ERROR(TSDB_CODE_MND_FAILED_TO_START_SYNC,     "failed to start sync")
TAOS_DEFINE_ERROR(TSDB_CODE_MND_FAILED_TO_CREATE_DIR,     "failed to create mnode dir")
TAOS_DEFINE_ERROR(TSDB_CODE_MND_FAILED_TO_INIT_STEP,      "failed to init components")

// mnode-sdb
TAOS_DEFINE_ERROR(TSDB_CODE_SDB_APP_ERROR,                "Unexpected generic error in sdb")
TAOS_DEFINE_ERROR(TSDB_CODE_SDB_OBJ_ALREADY_THERE,        "Object already there")
TAOS_DEFINE_ERROR(TSDB_CODE_SDB_OBJ_NOT_THERE,            "Object not there")
TAOS_DEFINE_ERROR(TSDB_CODE_SDB_OBJ_CREATING,             "Object is creating")
TAOS_DEFINE_ERROR(TSDB_CODE_SDB_OBJ_DROPPING,             "Object is dropping")
TAOS_DEFINE_ERROR(TSDB_CODE_SDB_INVALID_TABLE_TYPE,       "Invalid table type")
TAOS_DEFINE_ERROR(TSDB_CODE_SDB_INVALID_KEY_TYPE,         "Invalid key type")
TAOS_DEFINE_ERROR(TSDB_CODE_SDB_INVALID_ACTION_TYPE,      "Invalid action type")
TAOS_DEFINE_ERROR(TSDB_CODE_SDB_INVALID_STATUS_TYPE,      "Invalid status type")
TAOS_DEFINE_ERROR(TSDB_CODE_SDB_INVALID_DATA_VER,         "Invalid raw data version")
TAOS_DEFINE_ERROR(TSDB_CODE_SDB_INVALID_DATA_LEN,         "Invalid raw data len")
TAOS_DEFINE_ERROR(TSDB_CODE_SDB_INVALID_DATA_CONTENT,     "Invalid raw data content")
TAOS_DEFINE_ERROR(TSDB_CODE_SDB_INVALID_WAl_VER,          "Invalid wal version")

// mnode-dnode
TAOS_DEFINE_ERROR(TSDB_CODE_MND_DNODE_ALREADY_EXIST,      "Dnode already exists")
TAOS_DEFINE_ERROR(TSDB_CODE_MND_DNODE_NOT_EXIST,          "Dnode does not exist")
TAOS_DEFINE_ERROR(TSDB_CODE_MND_TOO_MANY_DNODES,          "Too many dnodes")
TAOS_DEFINE_ERROR(TSDB_CODE_MND_NO_ENOUGH_DNODES,         "Out of dnodes")
TAOS_DEFINE_ERROR(TSDB_CODE_MND_INVALID_CLUSTER_CFG,      "Cluster cfg inconsistent")
TAOS_DEFINE_ERROR(TSDB_CODE_MND_INVALID_CLUSTER_ID,       "Cluster id not match")
TAOS_DEFINE_ERROR(TSDB_CODE_MND_INVALID_DNODE_CFG,        "Invalid dnode cfg")
TAOS_DEFINE_ERROR(TSDB_CODE_MND_INVALID_DNODE_EP,         "Invalid dnode end point")
TAOS_DEFINE_ERROR(TSDB_CODE_MND_INVALID_DNODE_ID,         "Invalid dnode id")

// mnode-node
TAOS_DEFINE_ERROR(TSDB_CODE_MND_MNODE_ALREADY_EXIST,      "Mnode already exists")
TAOS_DEFINE_ERROR(TSDB_CODE_MND_MNODE_NOT_EXIST,          "Mnode not there")
TAOS_DEFINE_ERROR(TSDB_CODE_MND_QNODE_ALREADY_EXIST,      "Qnode already exists")
TAOS_DEFINE_ERROR(TSDB_CODE_MND_QNODE_NOT_EXIST,          "Qnode not there")
TAOS_DEFINE_ERROR(TSDB_CODE_MND_SNODE_ALREADY_EXIST,      "Snode already exists")
TAOS_DEFINE_ERROR(TSDB_CODE_MND_SNODE_NOT_EXIST,          "Snode not there")
TAOS_DEFINE_ERROR(TSDB_CODE_MND_BNODE_ALREADY_EXIST,      "Bnode already exists")
TAOS_DEFINE_ERROR(TSDB_CODE_MND_BNODE_NOT_EXIST,          "Bnode not there")
TAOS_DEFINE_ERROR(TSDB_CODE_MND_TOO_FEW_MNODES,           "The replica of mnode cannot less than 1")
TAOS_DEFINE_ERROR(TSDB_CODE_MND_TOO_MANY_MNODES,          "The replica of mnode cannot exceed 3")
TAOS_DEFINE_ERROR(TSDB_CODE_MND_CANT_DROP_LEADER,         "Cannot drop mnode which is leader")

// mnode-acct
TAOS_DEFINE_ERROR(TSDB_CODE_MND_ACCT_ALREADY_EXIST,       "Account already exists")
TAOS_DEFINE_ERROR(TSDB_CODE_MND_ACCT_NOT_EXIST,           "Invalid account")
TAOS_DEFINE_ERROR(TSDB_CODE_MND_TOO_MANY_ACCTS,           "Too many accounts")
TAOS_DEFINE_ERROR(TSDB_CODE_MND_INVALID_ACCT_OPTION,      "Invalid account options")
TAOS_DEFINE_ERROR(TSDB_CODE_MND_ACCT_EXPIRED,             "Account authorization has expired")

// mnode-user
TAOS_DEFINE_ERROR(TSDB_CODE_MND_USER_ALREADY_EXIST,       "User already exists")
TAOS_DEFINE_ERROR(TSDB_CODE_MND_USER_NOT_EXIST,           "Invalid user")
TAOS_DEFINE_ERROR(TSDB_CODE_MND_TOO_MANY_USERS,           "Too many users")
TAOS_DEFINE_ERROR(TSDB_CODE_MND_INVALID_USER_FORMAT,      "Invalid user format")
TAOS_DEFINE_ERROR(TSDB_CODE_MND_INVALID_PASS_FORMAT,      "Invalid password format")
TAOS_DEFINE_ERROR(TSDB_CODE_MND_NO_USER_FROM_CONN,        "Can not get user from conn")
TAOS_DEFINE_ERROR(TSDB_CODE_MND_INVALID_ALTER_OPER,       "Invalid alter operation")

// mnode-db
TAOS_DEFINE_ERROR(TSDB_CODE_MND_DB_ALREADY_EXIST,         "Database already exists")
TAOS_DEFINE_ERROR(TSDB_CODE_MND_DB_NOT_EXIST,             "Database not exist")
TAOS_DEFINE_ERROR(TSDB_CODE_MND_TOO_MANY_DATABASES,       "Too many databases for account")
TAOS_DEFINE_ERROR(TSDB_CODE_MND_DB_NOT_SELECTED,          "Database not specified or available")
TAOS_DEFINE_ERROR(TSDB_CODE_MND_INVALID_DB,               "Invalid database name")
TAOS_DEFINE_ERROR(TSDB_CODE_MND_INVALID_DB_OPTION,        "Invalid database options")
TAOS_DEFINE_ERROR(TSDB_CODE_MND_INVALID_DB_ACCT,          "Invalid database account")
TAOS_DEFINE_ERROR(TSDB_CODE_MND_DB_OPTION_UNCHANGED,      "Database options not changed")
TAOS_DEFINE_ERROR(TSDB_CODE_MND_DB_INDEX_NOT_EXIST,       "Index not exist")

// mnode-vgroup
TAOS_DEFINE_ERROR(TSDB_CODE_MND_VGROUP_ALREADY_IN_DNODE,  "Vgroup already in dnode")
TAOS_DEFINE_ERROR(TSDB_CODE_MND_VGROUP_NOT_IN_DNODE,      "Vgroup not in dnode")
TAOS_DEFINE_ERROR(TSDB_CODE_MND_VGROUP_NOT_EXIST,         "Vgroup does not exist")
TAOS_DEFINE_ERROR(TSDB_CODE_MND_VGROUP_UN_CHANGED,        "Vgroup distribution has not changed")
TAOS_DEFINE_ERROR(TSDB_CODE_MND_HAS_OFFLINE_DNODE,        "Offline dnode exists")
TAOS_DEFINE_ERROR(TSDB_CODE_MND_INVALID_REPLICA,          "Invalid vgroup replica")

// mnode-stable
TAOS_DEFINE_ERROR(TSDB_CODE_MND_STB_ALREADY_EXIST,        "STable already exists")
TAOS_DEFINE_ERROR(TSDB_CODE_MND_STB_NOT_EXIST,            "STable not exist")
TAOS_DEFINE_ERROR(TSDB_CODE_MND_NAME_CONFLICT_WITH_TOPIC, "STable confilct with topic")
TAOS_DEFINE_ERROR(TSDB_CODE_MND_TOO_MANY_STBS,            "Too many stables")
TAOS_DEFINE_ERROR(TSDB_CODE_MND_INVALID_STB,              "Invalid stable name")
TAOS_DEFINE_ERROR(TSDB_CODE_MND_INVALID_STB_OPTION,       "Invalid stable options")
TAOS_DEFINE_ERROR(TSDB_CODE_MND_INVALID_STB_ALTER_OPTION, "Invalid stable alter options")
TAOS_DEFINE_ERROR(TSDB_CODE_MND_STB_OPTION_UNCHNAGED,     "STable option unchanged")
TAOS_DEFINE_ERROR(TSDB_CODE_MND_INVALID_ROW_BYTES,        "Invalid row bytes")
TAOS_DEFINE_ERROR(TSDB_CODE_MND_TOO_MANY_TAGS,            "Too many tags")
TAOS_DEFINE_ERROR(TSDB_CODE_MND_TAG_ALREADY_EXIST,        "Tag already exists")
TAOS_DEFINE_ERROR(TSDB_CODE_MND_TAG_NOT_EXIST,            "Tag does not exist")
TAOS_DEFINE_ERROR(TSDB_CODE_MND_TOO_MANY_COLUMNS,         "Too many columns")
TAOS_DEFINE_ERROR(TSDB_CODE_MND_COLUMN_ALREADY_EXIST,     "Column already exists")
TAOS_DEFINE_ERROR(TSDB_CODE_MND_COLUMN_NOT_EXIST,         "Column does not exist")
TAOS_DEFINE_ERROR(TSDB_CODE_MND_FIELD_CONFLICT_WITH_TOPIC,"Field used by topic")
TAOS_DEFINE_ERROR(TSDB_CODE_MND_SINGLE_STB_MODE_DB,       "Database is single stable mode")

// mnode-infoSchema
TAOS_DEFINE_ERROR(TSDB_CODE_MND_INVALID_SYS_TABLENAME,    "Invalid system table name")

// mnode-func
TAOS_DEFINE_ERROR(TSDB_CODE_MND_FUNC_ALREADY_EXIST,       "Func already exists")
TAOS_DEFINE_ERROR(TSDB_CODE_MND_FUNC_NOT_EXIST,           "Func not exists")
TAOS_DEFINE_ERROR(TSDB_CODE_MND_INVALID_FUNC,             "Invalid func")
TAOS_DEFINE_ERROR(TSDB_CODE_MND_INVALID_FUNC_NAME,        "Invalid func name")
TAOS_DEFINE_ERROR(TSDB_CODE_MND_INVALID_FUNC_COMMENT,     "Invalid func comment")
TAOS_DEFINE_ERROR(TSDB_CODE_MND_INVALID_FUNC_CODE,        "Invalid func code")
TAOS_DEFINE_ERROR(TSDB_CODE_MND_INVALID_FUNC_BUFSIZE,     "Invalid func bufSize")
TAOS_DEFINE_ERROR(TSDB_CODE_MND_INVALID_FUNC_RETRIEVE,    "Invalid func retrieve msg")

// mnode-trans
TAOS_DEFINE_ERROR(TSDB_CODE_MND_TRANS_ALREADY_EXIST,      "Transaction already exists")
TAOS_DEFINE_ERROR(TSDB_CODE_MND_TRANS_NOT_EXIST,          "Transaction not exists")
TAOS_DEFINE_ERROR(TSDB_CODE_MND_TRANS_INVALID_STAGE,      "Invalid stage to kill")
TAOS_DEFINE_ERROR(TSDB_CODE_MND_TRANS_CONFLICT,           "Conflict transaction not completed")
TAOS_DEFINE_ERROR(TSDB_CODE_MND_TRANS_UNKNOW_ERROR,       "Unknown transaction error")
TAOS_DEFINE_ERROR(TSDB_CODE_MND_TRANS_CLOG_IS_NULL,       "Transaction commitlog is null")
TAOS_DEFINE_ERROR(TSDB_CODE_MND_TRANS_NETWORK_UNAVAILL,   "Unable to establish connection While execute transaction")

// mnode-mq
TAOS_DEFINE_ERROR(TSDB_CODE_MND_TOPIC_ALREADY_EXIST,      "Topic already exists")
TAOS_DEFINE_ERROR(TSDB_CODE_MND_TOPIC_NOT_EXIST,          "Topic not exist")
TAOS_DEFINE_ERROR(TSDB_CODE_MND_TOO_MANY_TOPICS,          "Too many Topics")
TAOS_DEFINE_ERROR(TSDB_CODE_MND_INVALID_TOPIC,            "Invalid topic")
TAOS_DEFINE_ERROR(TSDB_CODE_MND_INVALID_TOPIC_QUERY,      "Topic with invalid query")
TAOS_DEFINE_ERROR(TSDB_CODE_MND_INVALID_TOPIC_OPTION,     "Topic with invalid option")
TAOS_DEFINE_ERROR(TSDB_CODE_MND_CONSUMER_NOT_EXIST,       "Consumer not exist")
TAOS_DEFINE_ERROR(TSDB_CODE_MND_CGROUP_USED,              "Consumer group being used by some consumer")
TAOS_DEFINE_ERROR(TSDB_CODE_MND_TOPIC_SUBSCRIBED,         "Topic subscribed cannot be dropped")

TAOS_DEFINE_ERROR(TSDB_CODE_MND_STREAM_ALREADY_EXIST,     "Stream already exists")
TAOS_DEFINE_ERROR(TSDB_CODE_MND_STREAM_NOT_EXIST,         "Stream not exist")
TAOS_DEFINE_ERROR(TSDB_CODE_MND_INVALID_STREAM_OPTION,    "Invalid stream option")

// mnode-sma
TAOS_DEFINE_ERROR(TSDB_CODE_MND_SMA_ALREADY_EXIST,        "SMA already exists")
TAOS_DEFINE_ERROR(TSDB_CODE_MND_SMA_NOT_EXIST,            "SMA does not exist")
TAOS_DEFINE_ERROR(TSDB_CODE_MND_INVALID_SMA_OPTION,       "Invalid sma option")

// dnode
TAOS_DEFINE_ERROR(TSDB_CODE_NODE_REDIRECT,                "Node need redirect")
TAOS_DEFINE_ERROR(TSDB_CODE_NODE_OFFLINE,                 "Node is offline")
TAOS_DEFINE_ERROR(TSDB_CODE_NODE_ALREADY_DEPLOYED,        "Node already deployed")
TAOS_DEFINE_ERROR(TSDB_CODE_NODE_NOT_DEPLOYED,            "Node not deployed")

// vnode
TAOS_DEFINE_ERROR(TSDB_CODE_VND_ACTION_IN_PROGRESS,       "Action in progress")
TAOS_DEFINE_ERROR(TSDB_CODE_VND_MSG_NOT_PROCESSED,        "Message not processed")
TAOS_DEFINE_ERROR(TSDB_CODE_VND_ACTION_NEED_REPROCESSED,  "Action need to be reprocessed")
TAOS_DEFINE_ERROR(TSDB_CODE_VND_INVALID_VGROUP_ID,        "Invalid Vgroup ID")
TAOS_DEFINE_ERROR(TSDB_CODE_VND_INIT_FAILED,              "Vnode initialization failed")
TAOS_DEFINE_ERROR(TSDB_CODE_VND_NO_DISKSPACE,             "System out of disk space")
TAOS_DEFINE_ERROR(TSDB_CODE_VND_NO_DISK_PERMISSIONS,      "No write permission for disk files")
TAOS_DEFINE_ERROR(TSDB_CODE_VND_NO_SUCH_FILE_OR_DIR,      "Missing data file")
TAOS_DEFINE_ERROR(TSDB_CODE_VND_OUT_OF_MEMORY,            "Out of memory")
TAOS_DEFINE_ERROR(TSDB_CODE_VND_APP_ERROR,                "Unexpected generic error in vnode")
TAOS_DEFINE_ERROR(TSDB_CODE_VND_INVALID_CFG_FILE,         "Invalid config file")
TAOS_DEFINE_ERROR(TSDB_CODE_VND_INVALID_TERM_FILE,        "Invalid term file")
TAOS_DEFINE_ERROR(TSDB_CODE_VND_IS_FLOWCTRL,              "Database memory is full")
TAOS_DEFINE_ERROR(TSDB_CODE_VND_IS_DROPPING,              "Database is dropping")
TAOS_DEFINE_ERROR(TSDB_CODE_VND_IS_UPDATING,              "Database is updating")
TAOS_DEFINE_ERROR(TSDB_CODE_VND_IS_CLOSING,               "Database is closing")
TAOS_DEFINE_ERROR(TSDB_CODE_VND_NOT_SYNCED,               "Database suspended")
TAOS_DEFINE_ERROR(TSDB_CODE_VND_NO_WRITE_AUTH,            "Database write operation denied")
TAOS_DEFINE_ERROR(TSDB_CODE_VND_IS_SYNCING,               "Database is syncing")
TAOS_DEFINE_ERROR(TSDB_CODE_VND_INVALID_TSDB_STATE,       "Invalid tsdb state")
TAOS_DEFINE_ERROR(TSDB_CODE_VND_TB_NOT_EXIST,             "Table not exists")
TAOS_DEFINE_ERROR(TSDB_CODE_VND_SMA_NOT_EXIST,            "SMA not exists")
TAOS_DEFINE_ERROR(TSDB_CODE_VND_HASH_MISMATCH,            "Hash value mismatch")
TAOS_DEFINE_ERROR(TSDB_CODE_VND_TABLE_NOT_EXIST,          "Table does not exists")
TAOS_DEFINE_ERROR(TSDB_CODE_VND_INVALID_TABLE_ACTION,     "Invalid table action")
TAOS_DEFINE_ERROR(TSDB_CODE_VND_COL_ALREADY_EXISTS,       "Table column already exists")
TAOS_DEFINE_ERROR(TSDB_CODE_VND_TABLE_COL_NOT_EXISTS,     "Table column not exists")
TAOS_DEFINE_ERROR(TSDB_CODE_VND_READ_END,                 "Read end")


// tsdb
TAOS_DEFINE_ERROR(TSDB_CODE_TDB_INVALID_TABLE_ID,         "Invalid table ID")
TAOS_DEFINE_ERROR(TSDB_CODE_TDB_INVALID_TABLE_TYPE,       "Invalid table type")
TAOS_DEFINE_ERROR(TSDB_CODE_TDB_IVD_TB_SCHEMA_VERSION,    "Invalid table schema version")
TAOS_DEFINE_ERROR(TSDB_CODE_TDB_TABLE_ALREADY_EXIST,      "Table already exists")
TAOS_DEFINE_ERROR(TSDB_CODE_TDB_TABLE_NOT_EXIST,          "Table not exists")
TAOS_DEFINE_ERROR(TSDB_CODE_TDB_STB_ALREADY_EXIST,        "Stable already exists")
TAOS_DEFINE_ERROR(TSDB_CODE_TDB_STB_NOT_EXIST,            "Stable not exists")
TAOS_DEFINE_ERROR(TSDB_CODE_TDB_INVALID_CONFIG,           "Invalid configuration")
TAOS_DEFINE_ERROR(TSDB_CODE_TDB_INIT_FAILED,              "Tsdb init failed")
TAOS_DEFINE_ERROR(TSDB_CODE_TDB_NO_DISKSPACE,             "No diskspace for tsdb")
TAOS_DEFINE_ERROR(TSDB_CODE_TDB_NO_DISK_PERMISSIONS,      "No permission for disk files")
TAOS_DEFINE_ERROR(TSDB_CODE_TDB_FILE_CORRUPTED,           "Data file(s) corrupted")
TAOS_DEFINE_ERROR(TSDB_CODE_TDB_OUT_OF_MEMORY,            "Out of memory")
TAOS_DEFINE_ERROR(TSDB_CODE_TDB_TAG_VER_OUT_OF_DATE,      "Tag too old")
TAOS_DEFINE_ERROR(TSDB_CODE_TDB_TIMESTAMP_OUT_OF_RANGE,   "Timestamp data out of range")
TAOS_DEFINE_ERROR(TSDB_CODE_TDB_SUBMIT_MSG_MSSED_UP,      "Submit message is messed up")
TAOS_DEFINE_ERROR(TSDB_CODE_TDB_INVALID_ACTION,           "Invalid operation")
TAOS_DEFINE_ERROR(TSDB_CODE_TDB_INVALID_CREATE_TB_MSG,    "Invalid creation of table")
TAOS_DEFINE_ERROR(TSDB_CODE_TDB_NO_TABLE_DATA_IN_MEM,     "No table data in memory skiplist")
TAOS_DEFINE_ERROR(TSDB_CODE_TDB_FILE_ALREADY_EXISTS,      "File already exists")
TAOS_DEFINE_ERROR(TSDB_CODE_TDB_TABLE_RECONFIGURE,        "Need to reconfigure table")
TAOS_DEFINE_ERROR(TSDB_CODE_TDB_IVD_CREATE_TABLE_INFO,    "Invalid information to create table")
TAOS_DEFINE_ERROR(TSDB_CODE_TDB_NO_AVAIL_DISK,            "No available disk")
TAOS_DEFINE_ERROR(TSDB_CODE_TDB_MESSED_MSG,               "TSDB messed message")
TAOS_DEFINE_ERROR(TSDB_CODE_TDB_IVLD_TAG_VAL,             "TSDB invalid tag value")
TAOS_DEFINE_ERROR(TSDB_CODE_TDB_NO_CACHE_LAST_ROW,        "TSDB no cache last row data")
TAOS_DEFINE_ERROR(TSDB_CODE_TDB_TABLE_RECREATED,          "Table re-created")
TAOS_DEFINE_ERROR(TSDB_CODE_TDB_TDB_ENV_OPEN_ERROR,       "TDB env open error")


// query
TAOS_DEFINE_ERROR(TSDB_CODE_QRY_INVALID_QHANDLE,          "Invalid handle")
TAOS_DEFINE_ERROR(TSDB_CODE_QRY_INVALID_MSG,              "Invalid message")    // failed to validate the sql expression msg by vnode
TAOS_DEFINE_ERROR(TSDB_CODE_QRY_NO_DISKSPACE,             "No diskspace for query")
TAOS_DEFINE_ERROR(TSDB_CODE_QRY_OUT_OF_MEMORY,            "System out of memory")
TAOS_DEFINE_ERROR(TSDB_CODE_QRY_APP_ERROR,                "Unexpected generic error in query")
TAOS_DEFINE_ERROR(TSDB_CODE_QRY_DUP_JOIN_KEY,             "Duplicated join key")
TAOS_DEFINE_ERROR(TSDB_CODE_QRY_EXCEED_TAGS_LIMIT,        "Tag conditon too many")
TAOS_DEFINE_ERROR(TSDB_CODE_QRY_NOT_READY,                "Query not ready")
TAOS_DEFINE_ERROR(TSDB_CODE_QRY_HAS_RSP,                  "Query should response")
TAOS_DEFINE_ERROR(TSDB_CODE_QRY_IN_EXEC,                  "Multiple retrieval of this query")
TAOS_DEFINE_ERROR(TSDB_CODE_QRY_TOO_MANY_TIMEWINDOW,      "Too many time window in query")
TAOS_DEFINE_ERROR(TSDB_CODE_QRY_NOT_ENOUGH_BUFFER,        "Query buffer limit has reached")
TAOS_DEFINE_ERROR(TSDB_CODE_QRY_INCONSISTAN,              "File inconsistance in replica")
TAOS_DEFINE_ERROR(TSDB_CODE_QRY_INVALID_TIME_CONDITION,   "One valid time range condition expected")
TAOS_DEFINE_ERROR(TSDB_CODE_QRY_SYS_ERROR,                "System error")
TAOS_DEFINE_ERROR(TSDB_CODE_QRY_INVALID_INPUT,            "invalid input")
TAOS_DEFINE_ERROR(TSDB_CODE_QRY_SCH_NOT_EXIST,            "Scheduler not exist")
TAOS_DEFINE_ERROR(TSDB_CODE_QRY_TASK_NOT_EXIST,           "Task not exist")
TAOS_DEFINE_ERROR(TSDB_CODE_QRY_TASK_ALREADY_EXIST,       "Task already exist")
TAOS_DEFINE_ERROR(TSDB_CODE_QRY_TASK_CTX_NOT_EXIST,       "Task context not exist")
TAOS_DEFINE_ERROR(TSDB_CODE_QRY_TASK_CANCELLED,           "Task cancelled")
TAOS_DEFINE_ERROR(TSDB_CODE_QRY_TASK_DROPPED,             "Task dropped")
TAOS_DEFINE_ERROR(TSDB_CODE_QRY_TASK_CANCELLING,          "Task cancelling")
TAOS_DEFINE_ERROR(TSDB_CODE_QRY_TASK_DROPPING,            "Task dropping")
TAOS_DEFINE_ERROR(TSDB_CODE_QRY_DUPLICATTED_OPERATION,    "Duplicatted operation")
TAOS_DEFINE_ERROR(TSDB_CODE_QRY_TASK_MSG_ERROR,           "Task message error")
TAOS_DEFINE_ERROR(TSDB_CODE_QRY_JOB_FREED,                "Job already freed")
TAOS_DEFINE_ERROR(TSDB_CODE_QRY_TASK_STATUS_ERROR,        "Task status error")

// grant
TAOS_DEFINE_ERROR(TSDB_CODE_GRANT_EXPIRED,                "License expired")
TAOS_DEFINE_ERROR(TSDB_CODE_GRANT_DNODE_LIMITED,          "DNode creation limited by licence")
TAOS_DEFINE_ERROR(TSDB_CODE_GRANT_ACCT_LIMITED,           "Account creation limited by license")
TAOS_DEFINE_ERROR(TSDB_CODE_GRANT_TIMESERIES_LIMITED,     "Table creation limited by license")
TAOS_DEFINE_ERROR(TSDB_CODE_GRANT_DB_LIMITED,             "DB creation limited by license")
TAOS_DEFINE_ERROR(TSDB_CODE_GRANT_USER_LIMITED,           "User creation limited by license")
TAOS_DEFINE_ERROR(TSDB_CODE_GRANT_CONN_LIMITED,           "Conn creation limited by license")
TAOS_DEFINE_ERROR(TSDB_CODE_GRANT_STREAM_LIMITED,         "Stream creation limited by license")
TAOS_DEFINE_ERROR(TSDB_CODE_GRANT_SPEED_LIMITED,          "Write speed limited by license")
TAOS_DEFINE_ERROR(TSDB_CODE_GRANT_STORAGE_LIMITED,        "Storage capacity limited by license")
TAOS_DEFINE_ERROR(TSDB_CODE_GRANT_QUERYTIME_LIMITED,      "Query time limited by license")
TAOS_DEFINE_ERROR(TSDB_CODE_GRANT_CPU_LIMITED,            "CPU cores limited by license")

// sync
TAOS_DEFINE_ERROR(TSDB_CODE_SYN_INVALID_CONFIG,           "Invalid Sync Configuration")
TAOS_DEFINE_ERROR(TSDB_CODE_SYN_NOT_ENABLED,              "Sync module not enabled")
TAOS_DEFINE_ERROR(TSDB_CODE_SYN_INVALID_VERSION,          "Invalid Sync version")
TAOS_DEFINE_ERROR(TSDB_CODE_SYN_CONFIRM_EXPIRED,          "Sync confirm expired")
TAOS_DEFINE_ERROR(TSDB_CODE_SYN_TOO_MANY_FWDINFO,         "Too many sync fwd infos")
TAOS_DEFINE_ERROR(TSDB_CODE_SYN_MISMATCHED_PROTOCOL,      "Mismatched protocol")
TAOS_DEFINE_ERROR(TSDB_CODE_SYN_MISMATCHED_CLUSTERID,     "Mismatched clusterId")
TAOS_DEFINE_ERROR(TSDB_CODE_SYN_MISMATCHED_SIGNATURE,     "Mismatched signature")
TAOS_DEFINE_ERROR(TSDB_CODE_SYN_INVALID_CHECKSUM,         "Invalid msg checksum")
TAOS_DEFINE_ERROR(TSDB_CODE_SYN_INVALID_MSGLEN,           "Invalid msg length")
TAOS_DEFINE_ERROR(TSDB_CODE_SYN_INVALID_MSGTYPE,          "Invalid msg type")

TAOS_DEFINE_ERROR(TSDB_CODE_SYN_NOT_LEADER,               "Sync not leader")
TAOS_DEFINE_ERROR(TSDB_CODE_SYN_INTERNAL_ERROR,           "Sync internal error")

// wal
TAOS_DEFINE_ERROR(TSDB_CODE_WAL_APP_ERROR,                "Unexpected generic error in wal")
TAOS_DEFINE_ERROR(TSDB_CODE_WAL_FILE_CORRUPTED,           "WAL file is corrupted")
TAOS_DEFINE_ERROR(TSDB_CODE_WAL_SIZE_LIMIT,               "WAL size exceeds limit")
TAOS_DEFINE_ERROR(TSDB_CODE_WAL_INVALID_VER,              "WAL use invalid version")

// tfs
TAOS_DEFINE_ERROR(TSDB_CODE_FS_APP_ERROR,                 "tfs out of memory")
TAOS_DEFINE_ERROR(TSDB_CODE_FS_INVLD_CFG,                 "tfs invalid mount config")
TAOS_DEFINE_ERROR(TSDB_CODE_FS_TOO_MANY_MOUNT,            "tfs too many mount")
TAOS_DEFINE_ERROR(TSDB_CODE_FS_DUP_PRIMARY,               "tfs duplicate primary mount")
TAOS_DEFINE_ERROR(TSDB_CODE_FS_NO_PRIMARY_DISK,           "tfs no primary mount")
TAOS_DEFINE_ERROR(TSDB_CODE_FS_NO_MOUNT_AT_TIER,          "tfs no mount at tier")
TAOS_DEFINE_ERROR(TSDB_CODE_FS_FILE_ALREADY_EXISTS,       "tfs file already exists")
TAOS_DEFINE_ERROR(TSDB_CODE_FS_INVLD_LEVEL,               "tfs invalid level")
TAOS_DEFINE_ERROR(TSDB_CODE_FS_NO_VALID_DISK,             "tfs no valid disk")

// catalog
TAOS_DEFINE_ERROR(TSDB_CODE_CTG_INTERNAL_ERROR,           "catalog internal error")
TAOS_DEFINE_ERROR(TSDB_CODE_CTG_INVALID_INPUT,            "invalid catalog input parameters")
TAOS_DEFINE_ERROR(TSDB_CODE_CTG_NOT_READY,                "catalog is not ready")
TAOS_DEFINE_ERROR(TSDB_CODE_CTG_MEM_ERROR,                "catalog memory error")
TAOS_DEFINE_ERROR(TSDB_CODE_CTG_SYS_ERROR,                "catalog system error")
TAOS_DEFINE_ERROR(TSDB_CODE_CTG_DB_DROPPED,               "Database is dropped")
TAOS_DEFINE_ERROR(TSDB_CODE_CTG_OUT_OF_SERVICE,           "catalog is out of service")
TAOS_DEFINE_ERROR(TSDB_CODE_CTG_VG_META_MISMATCH,         "table meta and vgroup mismatch")

//scheduler
TAOS_DEFINE_ERROR(TSDB_CODE_SCH_STATUS_ERROR,             "scheduler status error")
TAOS_DEFINE_ERROR(TSDB_CODE_SCH_INTERNAL_ERROR,           "scheduler internal error")
TAOS_DEFINE_ERROR(TSDB_CODE_SCH_TIMEOUT_ERROR,            "Task timeout")
TAOS_DEFINE_ERROR(TSDB_CODE_QW_MSG_ERROR,                 "Invalid msg order")

// parser
TAOS_DEFINE_ERROR(TSDB_CODE_PAR_PERMISSION_DENIED,         "Permission denied")
TAOS_DEFINE_ERROR(TSDB_CODE_PAR_INTERNAL_ERROR,            "Parser internal error")
TAOS_DEFINE_ERROR(TSDB_CODE_PAR_SYNTAX_ERROR,              "syntax error near")
TAOS_DEFINE_ERROR(TSDB_CODE_PAR_INCOMPLETE_SQL,            "Incomplete SQL statement")
TAOS_DEFINE_ERROR(TSDB_CODE_PAR_INVALID_COLUMN,            "Invalid column name")
TAOS_DEFINE_ERROR(TSDB_CODE_PAR_TABLE_NOT_EXIST,           "Table does not exist")
TAOS_DEFINE_ERROR(TSDB_CODE_PAR_AMBIGUOUS_COLUMN,          "Column ambiguously defined")
TAOS_DEFINE_ERROR(TSDB_CODE_PAR_WRONG_VALUE_TYPE,          "Invalid value type")
TAOS_DEFINE_ERROR(TSDB_CODE_PAR_ILLEGAL_USE_AGG_FUNCTION,  "There mustn't be aggregation")
TAOS_DEFINE_ERROR(TSDB_CODE_PAR_WRONG_NUMBER_OF_SELECT,    "ORDER BY item must be the number of a SELECT-list expression")
TAOS_DEFINE_ERROR(TSDB_CODE_PAR_GROUPBY_LACK_EXPRESSION,   "Not a GROUP BY expression")
TAOS_DEFINE_ERROR(TSDB_CODE_PAR_NOT_SELECTED_EXPRESSION,   "Not SELECTed expression")
TAOS_DEFINE_ERROR(TSDB_CODE_PAR_NOT_SINGLE_GROUP,          "Not a single-group group function")
TAOS_DEFINE_ERROR(TSDB_CODE_PAR_TAGS_NOT_MATCHED,          "Tags number not matched")
TAOS_DEFINE_ERROR(TSDB_CODE_PAR_INVALID_TAG_NAME,          "Invalid tag name")
TAOS_DEFINE_ERROR(TSDB_CODE_PAR_NAME_OR_PASSWD_TOO_LONG,   "Name or password too long")
TAOS_DEFINE_ERROR(TSDB_CODE_PAR_PASSWD_EMPTY,              "Password can not be empty")
TAOS_DEFINE_ERROR(TSDB_CODE_PAR_INVALID_PORT,              "Port should be an integer that is less than 65535 and greater than 0")
TAOS_DEFINE_ERROR(TSDB_CODE_PAR_INVALID_ENDPOINT,          "Endpoint should be in the format of 'fqdn:port'")
TAOS_DEFINE_ERROR(TSDB_CODE_PAR_EXPRIE_STATEMENT,          "This statement is no longer supported")
TAOS_DEFINE_ERROR(TSDB_CODE_PAR_INTER_VALUE_TOO_SMALL,     "Interval too small")
TAOS_DEFINE_ERROR(TSDB_CODE_PAR_DB_NOT_SPECIFIED,          "Database not specified")
TAOS_DEFINE_ERROR(TSDB_CODE_PAR_INVALID_IDENTIFIER_NAME,   "Invalid identifier name")
TAOS_DEFINE_ERROR(TSDB_CODE_PAR_CORRESPONDING_STABLE_ERR,  "Corresponding super table not in this db")
TAOS_DEFINE_ERROR(TSDB_CODE_PAR_INVALID_RANGE_OPTION,      "Invalid option")
TAOS_DEFINE_ERROR(TSDB_CODE_PAR_INVALID_STR_OPTION,        "Invalid option")
TAOS_DEFINE_ERROR(TSDB_CODE_PAR_INVALID_ENUM_OPTION,       "Invalid option")
TAOS_DEFINE_ERROR(TSDB_CODE_PAR_INVALID_KEEP_NUM,          "Invalid number of keep options")
TAOS_DEFINE_ERROR(TSDB_CODE_PAR_INVALID_KEEP_ORDER,        "Invalid keep value, should be keep0 <= keep1 <= keep2")
TAOS_DEFINE_ERROR(TSDB_CODE_PAR_INVALID_KEEP_VALUE,        "Invalid option keep")
TAOS_DEFINE_ERROR(TSDB_CODE_PAR_INVALID_COMMENT_OPTION,    "Invalid option comment")
TAOS_DEFINE_ERROR(TSDB_CODE_PAR_INVALID_F_RANGE_OPTION,    "Invalid option")
TAOS_DEFINE_ERROR(TSDB_CODE_PAR_INVALID_ROLLUP_OPTION,     "Invalid option rollup: only one function is allowed")
TAOS_DEFINE_ERROR(TSDB_CODE_PAR_INVALID_RETENTIONS_OPTION, "Invalid option retentions")
TAOS_DEFINE_ERROR(TSDB_CODE_PAR_GROUPBY_WINDOW_COEXIST,    "GROUP BY and WINDOW-clause can't be used together")
TAOS_DEFINE_ERROR(TSDB_CODE_PAR_INVALID_OPTION_UNIT,       "Invalid option unit: only m, h, d allowed")
TAOS_DEFINE_ERROR(TSDB_CODE_PAR_INVALID_KEEP_UNIT,         "Invalid option keep unit: only m, h, d allowed")
TAOS_DEFINE_ERROR(TSDB_CODE_PAR_AGG_FUNC_NESTING,          "Aggregate functions do not support nesting")
TAOS_DEFINE_ERROR(TSDB_CODE_PAR_INVALID_STATE_WIN_TYPE,    "Only support STATE_WINDOW on integer/bool/varchar column")
TAOS_DEFINE_ERROR(TSDB_CODE_PAR_INVALID_STATE_WIN_COL,     "Not support STATE_WINDOW on tag column")
TAOS_DEFINE_ERROR(TSDB_CODE_PAR_INVALID_STATE_WIN_TABLE,   "STATE_WINDOW not support for super table query")
TAOS_DEFINE_ERROR(TSDB_CODE_PAR_INTER_SESSION_GAP,         "SESSION gap should be fixed time window, and greater than 0")
TAOS_DEFINE_ERROR(TSDB_CODE_PAR_INTER_SESSION_COL,         "Only support SESSION on primary timestamp column")
TAOS_DEFINE_ERROR(TSDB_CODE_PAR_INTER_OFFSET_NEGATIVE,     "Interval offset cannot be negative")
TAOS_DEFINE_ERROR(TSDB_CODE_PAR_INTER_OFFSET_UNIT,         "Cannot use 'year' as offset when interval is 'month'")
TAOS_DEFINE_ERROR(TSDB_CODE_PAR_INTER_OFFSET_TOO_BIG,      "Interval offset should be shorter than interval")
TAOS_DEFINE_ERROR(TSDB_CODE_PAR_INTER_SLIDING_UNIT,        "Does not support sliding when interval is natural month/year")
TAOS_DEFINE_ERROR(TSDB_CODE_PAR_INTER_SLIDING_TOO_BIG,     "sliding value no larger than the interval value")
TAOS_DEFINE_ERROR(TSDB_CODE_PAR_INTER_SLIDING_TOO_SMALL,   "sliding value can not less than 1% of interval value")
TAOS_DEFINE_ERROR(TSDB_CODE_PAR_ONLY_ONE_JSON_TAG,         "Only one tag if there is a json tag")
TAOS_DEFINE_ERROR(TSDB_CODE_PAR_INCORRECT_NUM_OF_COL,      "Query block has incorrect number of result columns")
TAOS_DEFINE_ERROR(TSDB_CODE_PAR_INCORRECT_TIMESTAMP_VAL,   "Incorrect TIMESTAMP value")
TAOS_DEFINE_ERROR(TSDB_CODE_PAR_INVALID_DAYS_VALUE,        "Invalid days value, should be keep2 >= keep1 >= keep0 >= days")
TAOS_DEFINE_ERROR(TSDB_CODE_PAR_OFFSET_LESS_ZERO,          "soffset/offset can not be less than 0")
TAOS_DEFINE_ERROR(TSDB_CODE_PAR_SLIMIT_LEAK_PARTITION_BY,  "slimit/soffset only available for PARTITION BY query")
TAOS_DEFINE_ERROR(TSDB_CODE_PAR_INVALID_TOPIC_QUERY,        "Invalid topic query")
TAOS_DEFINE_ERROR(TSDB_CODE_PAR_INVALID_DROP_STABLE,        "Cannot drop super table in batch")
TAOS_DEFINE_ERROR(TSDB_CODE_PAR_INVALID_FILL_TIME_RANGE,    "Start(end) time of query range required or time range too large")
TAOS_DEFINE_ERROR(TSDB_CODE_PAR_DUPLICATED_COLUMN,          "Duplicated column names")
TAOS_DEFINE_ERROR(TSDB_CODE_PAR_INVALID_TAGS_LENGTH,        "Tags length exceeds max length")
TAOS_DEFINE_ERROR(TSDB_CODE_PAR_INVALID_ROW_LENGTH,         "Row length exceeds max length")
TAOS_DEFINE_ERROR(TSDB_CODE_PAR_INVALID_COLUMNS_NUM,        "Illegal number of columns")
TAOS_DEFINE_ERROR(TSDB_CODE_PAR_TOO_MANY_COLUMNS,           "Too many columns")
TAOS_DEFINE_ERROR(TSDB_CODE_PAR_INVALID_FIRST_COLUMN,       "First column must be timestamp")
TAOS_DEFINE_ERROR(TSDB_CODE_PAR_INVALID_VAR_COLUMN_LEN,     "Invalid binary/nchar column length")
TAOS_DEFINE_ERROR(TSDB_CODE_PAR_INVALID_TAGS_NUM,           "Invalid number of tag columns")
TAOS_DEFINE_ERROR(TSDB_CODE_PAR_INVALID_INTERNAL_PK,        "Invalid _c0 or _rowts expression")
TAOS_DEFINE_ERROR(TSDB_CODE_PAR_INVALID_TIMELINE_FUNC,      "Invalid timeline function")
TAOS_DEFINE_ERROR(TSDB_CODE_PAR_INVALID_PASSWD,             "Invalid password")
TAOS_DEFINE_ERROR(TSDB_CODE_PAR_INVALID_ALTER_TABLE,        "Invalid alter table statement")
TAOS_DEFINE_ERROR(TSDB_CODE_PAR_CANNOT_DROP_PRIMARY_KEY,    "Primary timestamp column cannot be dropped")
TAOS_DEFINE_ERROR(TSDB_CODE_PAR_INVALID_MODIFY_COL,         "Only binary/nchar column length could be modified")
TAOS_DEFINE_ERROR(TSDB_CODE_PAR_INVALID_TBNAME,             "Invalid tbname pseudo column")
TAOS_DEFINE_ERROR(TSDB_CODE_PAR_INVALID_FUNCTION_NAME,      "Invalid function name")
TAOS_DEFINE_ERROR(TSDB_CODE_PAR_COMMENT_TOO_LONG,           "Comment too long")
TAOS_DEFINE_ERROR(TSDB_CODE_PAR_NOT_ALLOWED_FUNC,           "Some functions are allowed only in the SELECT list of a query. "
                                                            "And, cannot be mixed with other non scalar functions or columns.")
TAOS_DEFINE_ERROR(TSDB_CODE_PAR_NOT_ALLOWED_WIN_QUERY,      "Window query not supported, since the result of subquery not include valid timestamp column")
TAOS_DEFINE_ERROR(TSDB_CODE_PAR_INVALID_DROP_COL,           "No columns can be dropped")
TAOS_DEFINE_ERROR(TSDB_CODE_PAR_INVALID_COL_JSON,           "Only tag can be json type")
TAOS_DEFINE_ERROR(TSDB_CODE_PAR_VALUE_TOO_LONG,             "Value too long for column/tag")
TAOS_DEFINE_ERROR(TSDB_CODE_PAR_INVALID_DELETE_WHERE,       "The DELETE statement must have a definite time window range")
TAOS_DEFINE_ERROR(TSDB_CODE_PAR_INVALID_REDISTRIBUTE_VG,    "The REDISTRIBUTE VGROUP statement only support 1 to 3 dnodes")

//planner
TAOS_DEFINE_ERROR(TSDB_CODE_PLAN_INTERNAL_ERROR,            "Planner internal error")

//udf
TAOS_DEFINE_ERROR(TSDB_CODE_UDF_STOPPING,                   "udf is stopping")
TAOS_DEFINE_ERROR(TSDB_CODE_UDF_PIPE_READ_ERR,              "udf pipe read error")
TAOS_DEFINE_ERROR(TSDB_CODE_UDF_PIPE_CONNECT_ERR,           "udf pipe connect error")
TAOS_DEFINE_ERROR(TSDB_CODE_UDF_PIPE_NO_PIPE,               "udf no pipe")
TAOS_DEFINE_ERROR(TSDB_CODE_UDF_LOAD_UDF_FAILURE,           "udf load failure")
TAOS_DEFINE_ERROR(TSDB_CODE_UDF_INVALID_STATE,              "udf invalid state")
TAOS_DEFINE_ERROR(TSDB_CODE_UDF_INVALID_INPUT,              "udf invalid function input")
TAOS_DEFINE_ERROR(TSDB_CODE_UDF_NO_FUNC_HANDLE,             "udf no function handle")
TAOS_DEFINE_ERROR(TSDB_CODE_UDF_INVALID_BUFSIZE,            "udf invalid bufsize")
TAOS_DEFINE_ERROR(TSDB_CODE_UDF_INVALID_OUTPUT_TYPE,        "udf invalid output type")

//schemaless
TAOS_DEFINE_ERROR(TSDB_CODE_SML_INVALID_PROTOCOL_TYPE,      "Invalid line protocol type")
TAOS_DEFINE_ERROR(TSDB_CODE_SML_INVALID_PRECISION_TYPE,     "Invalid timestamp precision type")
TAOS_DEFINE_ERROR(TSDB_CODE_SML_INVALID_DATA,               "Invalid data type")
TAOS_DEFINE_ERROR(TSDB_CODE_SML_INVALID_DB_CONF,            "Invalid schemaless db config")

//tsma
TAOS_DEFINE_ERROR(TSDB_CODE_TSMA_ALREADY_EXIST,             "Tsma already exists")
TAOS_DEFINE_ERROR(TSDB_CODE_TSMA_NO_INDEX_IN_META,          "No tsma index in meta")
TAOS_DEFINE_ERROR(TSDB_CODE_TSMA_INVALID_ENV,               "Invalid tsma env")
TAOS_DEFINE_ERROR(TSDB_CODE_TSMA_INVALID_STAT,              "Invalid tsma state")
TAOS_DEFINE_ERROR(TSDB_CODE_TSMA_NO_INDEX_IN_CACHE,         "No tsma index in cache")
TAOS_DEFINE_ERROR(TSDB_CODE_TSMA_RM_SKEY_IN_HASH,           "Rm tsma skey in cache")

//rsma
TAOS_DEFINE_ERROR(TSDB_CODE_RSMA_INVALID_ENV,               "Invalid rsma env")
TAOS_DEFINE_ERROR(TSDB_CODE_RSMA_INVALID_STAT,              "Invalid rsma state")

<<<<<<< HEAD
//indx
TAOS_DEFINE_ERROR(TSDB_CODE_INDEX_REBUILD,              "Index is rebuilding")

=======
TAOS_DEFINE_ERROR(TSDB_CODE_INDEX_REBUILDING,               "Index is rebuilding")
>>>>>>> fee911d7

#ifdef TAOS_ERROR_C
};
#endif

static int32_t taosCompareTaosError(const void* a, const void* b) {
  const STaosError* x = (const STaosError*)a;
  const STaosError* y = (const STaosError*)b;
  if (x->val < y->val) {
    return -1;
  }
  if (x->val > y->val) {
    return 1;
  }
  return 0;
}

static TdThreadOnce tsErrorInit = PTHREAD_ONCE_INIT;

static void tsSortError(void) {
  qsort(errors, sizeof(errors) / sizeof(errors[0]), sizeof(errors[0]), taosCompareTaosError);
}

const char* tstrerror(int32_t err) {
  taosThreadOnce(&tsErrorInit, tsSortError);

  // this is a system errno
  if ((err & 0x00ff0000) == 0x00ff0000) {
    return strerror(err & 0x0000ffff);
  }

  int32_t s = 0;
  int32_t e = sizeof(errors) / sizeof(errors[0]);

  while (s < e) {
    int32_t mid = (s + e) / 2;
    int32_t val = errors[mid].val;
    if (err > val) {
      s = mid + 1;
    } else if (err < val) {
      e = mid;
    } else if (err == val) {
      return errors[mid].str;
    } else {
      break;
    }
  }

  return "";
}

const char* terrstr() { return tstrerror(terrno); }<|MERGE_RESOLUTION|>--- conflicted
+++ resolved
@@ -566,13 +566,8 @@
 TAOS_DEFINE_ERROR(TSDB_CODE_RSMA_INVALID_ENV,               "Invalid rsma env")
 TAOS_DEFINE_ERROR(TSDB_CODE_RSMA_INVALID_STAT,              "Invalid rsma state")
 
-<<<<<<< HEAD
-//indx
-TAOS_DEFINE_ERROR(TSDB_CODE_INDEX_REBUILD,              "Index is rebuilding")
-
-=======
+
 TAOS_DEFINE_ERROR(TSDB_CODE_INDEX_REBUILDING,               "Index is rebuilding")
->>>>>>> fee911d7
 
 #ifdef TAOS_ERROR_C
 };
