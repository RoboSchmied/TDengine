--- conflicted
+++ resolved
@@ -190,7 +190,6 @@
   if (dmSetMgmtHandle(pArray, TDMT_VND_DISABLE_WRITE_RSP, mmPutMsgToWriteQueue, 0) == NULL) goto _OVER;
 
   if (dmSetMgmtHandle(pArray, TDMT_SYNC_TIMEOUT_ELECTION, mmPutMsgToSyncQueue, 1) == NULL) goto _OVER;
-  if (dmSetMgmtHandle(pArray, TDMT_SYNC_HEARTBEAT, mmPutMsgToSyncRdQueue, 1) == NULL) goto _OVER;
   if (dmSetMgmtHandle(pArray, TDMT_SYNC_CLIENT_REQUEST, mmPutMsgToSyncQueue, 1) == NULL) goto _OVER;
   if (dmSetMgmtHandle(pArray, TDMT_SYNC_CLIENT_REQUEST_BATCH, mmPutMsgToSyncQueue, 1) == NULL) goto _OVER;
   if (dmSetMgmtHandle(pArray, TDMT_SYNC_CLIENT_REQUEST_REPLY, mmPutMsgToSyncQueue, 1) == NULL) goto _OVER;
@@ -201,18 +200,14 @@
   if (dmSetMgmtHandle(pArray, TDMT_SYNC_APPEND_ENTRIES_REPLY, mmPutMsgToSyncQueue, 1) == NULL) goto _OVER;
   if (dmSetMgmtHandle(pArray, TDMT_SYNC_SNAPSHOT_SEND, mmPutMsgToSyncQueue, 1) == NULL) goto _OVER;
   if (dmSetMgmtHandle(pArray, TDMT_SYNC_PRE_SNAPSHOT, mmPutMsgToSyncQueue, 1) == NULL) goto _OVER;
-<<<<<<< HEAD
-  if (dmSetMgmtHandle(pArray, TDMT_SYNC_PRE_SNAPSHOT_REPLY, mmPutMsgToSyncQueue, 1) == NULL) goto _OVER;
-  if (dmSetMgmtHandle(pArray, TDMT_SYNC_HEARTBEAT, mmPutMsgToSyncCtrlQueue, 1) == NULL) goto _OVER;
-  if (dmSetMgmtHandle(pArray, TDMT_SYNC_HEARTBEAT_REPLY, mmPutMsgToSyncCtrlQueue, 1) == NULL) goto _OVER;
+
   if (dmSetMgmtHandle(pArray, TDMT_SYNC_FORCE_FOLLOWER_RSP, mmPutMsgToWriteQueue, 0) == NULL) goto _OVER;
-=======
 
   if (dmSetMgmtHandle(pArray, TDMT_SYNC_TIMEOUT, mmPutMsgToSyncRdQueue, 1) == NULL) goto _OVER;
+  if (dmSetMgmtHandle(pArray, TDMT_SYNC_HEARTBEAT, mmPutMsgToSyncRdQueue, 1) == NULL) goto _OVER;
   if (dmSetMgmtHandle(pArray, TDMT_SYNC_HEARTBEAT_REPLY, mmPutMsgToSyncRdQueue, 1) == NULL) goto _OVER;
   if (dmSetMgmtHandle(pArray, TDMT_SYNC_SNAPSHOT_RSP, mmPutMsgToSyncRdQueue, 1) == NULL) goto _OVER;
   if (dmSetMgmtHandle(pArray, TDMT_SYNC_PRE_SNAPSHOT_REPLY, mmPutMsgToSyncRdQueue, 1) == NULL) goto _OVER;
->>>>>>> 0e53e578
 
   code = 0;
 
