/*
 * Copyright (c) 2019 TAOS Data, Inc. <jhtao@taosdata.com>
 *
 * This program is free software: you can use, redistribute, and/or modify
 * it under the terms of the GNU Affero General Public License, version 3
 * or later ("AGPL"), as published by the Free Software Foundation.
 *
 * This program is distributed in the hope that it will be useful, but WITHOUT
 * ANY WARRANTY; without even the implied warranty of MERCHANTABILITY or
 * FITNESS FOR A PARTICULAR PURPOSE.
 *
 * You should have received a copy of the GNU Affero General Public License
 * along with this program. If not, see <http:www.gnu.org/licenses/>.
 */

#define _DEFAULT_SOURCE
#include "dndVnodes.h"
#include "dndTransport.h"

typedef struct {
  int32_t    vgId;
  int32_t    refCount;
  int8_t     dropped;
  int8_t     accessState;
  char      *path;
  SVnode    *pImpl;
  taos_queue pWriteQ;
  taos_queue pSyncQ;
  taos_queue pApplyQ;
  taos_queue pQueryQ;
  taos_queue pFetchQ;
} SVnodeObj;

typedef struct {
  int32_t    vnodeNum;
  int32_t    opened;
  int32_t    failed;
  int32_t    threadIndex;
  pthread_t *pThreadId;
  SVnodeObj *pVnodes;
  SDnode *   pDnode;
} SVnodeThread;

static int32_t dndInitVnodeReadWorker(SDnode *pDnode);
static int32_t dndInitVnodeWriteWorker(SDnode *pDnode);
static int32_t dndInitVnodeSyncWorker(SDnode *pDnode);
static int32_t dndInitVnodeMgmtWorker(SDnode *pDnode);
static void    dndCleanupVnodeReadWorker(SDnode *pDnode);
static void    dndCleanupVnodeWriteWorker(SDnode *pDnode);
static void    dndCleanupVnodeSyncWorker(SDnode *pDnode);
static void    dndCleanupVnodeMgmtWorker(SDnode *pDnode);
static int32_t dndAllocVnodeQueryQueue(SDnode *pDnode, SVnodeObj *pVnode);
static int32_t dndAllocVnodeFetchQueue(SDnode *pDnode, SVnodeObj *pVnode);
static int32_t dndAllocVnodeWriteQueue(SDnode *pDnode, SVnodeObj *pVnode);
static int32_t dndAllocVnodeApplyQueue(SDnode *pDnode, SVnodeObj *pVnode);
static int32_t dndAllocVnodeSyncQueue(SDnode *pDnode, SVnodeObj *pVnode);
static void    dndFreeVnodeQueryQueue(SDnode *pDnode, SVnodeObj *pVnode);
static void    dndFreeVnodeFetchQueue(SDnode *pDnode, SVnodeObj *pVnode);
static void    dndFreeVnodeWriteQueue(SDnode *pDnode, SVnodeObj *pVnode);
static void    dndFreeVnodeApplyQueue(SDnode *pDnode, SVnodeObj *pVnode);
static void    dndFreeVnodeSyncQueue(SDnode *pDnode, SVnodeObj *pVnode);

static void    dndProcessVnodeQueryQueue(SVnodeObj *pVnode, SVnodeMsg *pMsg);
static void    dndProcessVnodeFetchQueue(SVnodeObj *pVnode, SVnodeMsg *pMsg);
static void    dndProcessVnodeWriteQueue(SVnodeObj *pVnode, taos_qall qall, int32_t numOfMsgs);
static void    dndProcessVnodeApplyQueue(SVnodeObj *pVnode, taos_qall qall, int32_t numOfMsgs);
static void    dndProcessVnodeSyncQueue(SVnodeObj *pVnode, taos_qall qall, int32_t numOfMsgs);
static void    dndProcessVnodeMgmtQueue(SDnode *pDnode, SRpcMsg *pMsg);
void           dndProcessVnodeQueryMsg(SDnode *pDnode, SRpcMsg *pMsg, SEpSet *pEpSet);
void           dndProcessVnodeFetchMsg(SDnode *pDnode, SRpcMsg *pMsg, SEpSet *pEpSet);
void           dndProcessVnodeWriteMsg(SDnode *pDnode, SRpcMsg *pMsg, SEpSet *pEpSet);
void           dndProcessVnodeSyncMsg(SDnode *pDnode, SRpcMsg *pMsg, SEpSet *pEpSet);
void           dndProcessVnodeMgmtMsg(SDnode *pDnode, SRpcMsg *pMsg, SEpSet *pEpSet);
static int32_t dndPutMsgIntoVnodeApplyQueue(SDnode *pDnode, int32_t vgId, SVnodeMsg *pMsg);

static SVnodeObj * dndAcquireVnode(SDnode *pDnode, int32_t vgId);
static void        dndReleaseVnode(SDnode *pDnode, SVnodeObj *pVnode);
static int32_t     dndCreateVnodeWrapper(SDnode *pDnode, int32_t vgId, char *path, SVnode *pImpl);
static void        dndDropVnodeWrapper(SDnode *pDnode, SVnodeObj *pVnode);
static SVnodeObj **dndGetVnodesFromHash(SDnode *pDnode, int32_t *numOfVnodes);
static int32_t     dndGetVnodesFromFile(SDnode *pDnode, SVnodeObj **ppVnodes, int32_t *numOfVnodes);
static int32_t     dndWriteVnodesToFile(SDnode *pDnode);

static int32_t dndCreateVnode(SDnode *pDnode, int32_t vgId, SVnodeCfg *pCfg);
static int32_t dndDropVnode(SDnode *pDnode, SVnodeObj *pVnode);
static int32_t dndOpenVnodes(SDnode *pDnode);
static void    dndCloseVnodes(SDnode *pDnode);

static int32_t dndProcessCreateVnodeReq(SDnode *pDnode, SRpcMsg *rpcMsg);
static int32_t dndProcessAlterVnodeReq(SDnode *pDnode, SRpcMsg *rpcMsg);
static int32_t dndProcessDropVnodeReq(SDnode *pDnode, SRpcMsg *rpcMsg);
static int32_t dndProcessAuthVnodeReq(SDnode *pDnode, SRpcMsg *rpcMsg);
static int32_t dndProcessSyncVnodeReq(SDnode *pDnode, SRpcMsg *rpcMsg);
static int32_t dndProcessCompactVnodeReq(SDnode *pDnode, SRpcMsg *rpcMsg);

static SVnodeObj *dndAcquireVnode(SDnode *pDnode, int32_t vgId) {
  SVnodesMgmt *pMgmt = &pDnode->vmgmt;
  SVnodeObj *  pVnode = NULL;
  int32_t      refCount = 0;

  taosRLockLatch(&pMgmt->latch);
  taosHashGetClone(pMgmt->hash, &vgId, sizeof(int32_t), (void *)&pVnode);
  if (pVnode == NULL) {
    terrno = TSDB_CODE_VND_INVALID_VGROUP_ID;
  } else {
    refCount = atomic_add_fetch_32(&pVnode->refCount, 1);
  }
  taosRUnLockLatch(&pMgmt->latch);

  dTrace("vgId:%d, acquire vnode, refCount:%d", pVnode->vgId, refCount);
  return pVnode;
}

static void dndReleaseVnode(SDnode *pDnode, SVnodeObj *pVnode) {
  SVnodesMgmt *pMgmt = &pDnode->vmgmt;
  int32_t      refCount = 0;

  taosRLockLatch(&pMgmt->latch);
  if (pVnode != NULL) {
    refCount = atomic_sub_fetch_32(&pVnode->refCount, 1);
  }
  taosRUnLockLatch(&pMgmt->latch);

  if (pVnode != NULL) {
    dTrace("vgId:%d, release vnode, refCount:%d", pVnode->vgId, refCount);
  }
}

static int32_t dndCreateVnodeWrapper(SDnode *pDnode, int32_t vgId, char *path, SVnode *pImpl) {
  SVnodesMgmt *pMgmt = &pDnode->vmgmt;
  SVnodeObj *  pVnode = calloc(1, sizeof(SVnodeObj));
  if (pVnode == NULL) {
    terrno = TSDB_CODE_OUT_OF_MEMORY;
    return -1;
  }

  pVnode->vgId = vgId;
  pVnode->refCount = 0;
  pVnode->dropped = 0;
  pVnode->accessState = TSDB_VN_ALL_ACCCESS;
  pVnode->pImpl = pImpl;

  pVnode->path = tstrdup(path);
  if (pVnode->path == NULL) {
    terrno = TSDB_CODE_OUT_OF_MEMORY;
    return -1;
  }

  if (dndAllocVnodeQueryQueue(pDnode, pVnode) != 0) {
    return -1;
  }

  if (dndAllocVnodeFetchQueue(pDnode, pVnode) != 0) {
    return -1;
  }

  if (dndAllocVnodeWriteQueue(pDnode, pVnode) != 0) {
    return -1;
  }

  if (dndAllocVnodeApplyQueue(pDnode, pVnode) != 0) {
    return -1;
  }

  if (dndAllocVnodeSyncQueue(pDnode, pVnode) != 0) {
    return -1;
  }

  taosWLockLatch(&pMgmt->latch);
  int32_t code = taosHashPut(pMgmt->hash, &vgId, sizeof(int32_t), &pVnode, sizeof(SVnodeObj *));
  taosWUnLockLatch(&pMgmt->latch);

  if (code != 0) {
    terrno = TSDB_CODE_OUT_OF_MEMORY;
  }
  return code;
}

static void dndDropVnodeWrapper(SDnode *pDnode, SVnodeObj *pVnode) {
  SVnodesMgmt *pMgmt = &pDnode->vmgmt;
  taosWLockLatch(&pMgmt->latch);
  taosHashRemove(pMgmt->hash, &pVnode->vgId, sizeof(int32_t));
  taosWUnLockLatch(&pMgmt->latch);

  dndReleaseVnode(pDnode, pVnode);
  while (pVnode->refCount > 0) taosMsleep(10);
  while (!taosQueueEmpty(pVnode->pWriteQ)) taosMsleep(10);
  while (!taosQueueEmpty(pVnode->pSyncQ)) taosMsleep(10);
  while (!taosQueueEmpty(pVnode->pApplyQ)) taosMsleep(10);
  while (!taosQueueEmpty(pVnode->pQueryQ)) taosMsleep(10);
  while (!taosQueueEmpty(pVnode->pFetchQ)) taosMsleep(10);

  dndFreeVnodeQueryQueue(pDnode, pVnode);
  dndFreeVnodeFetchQueue(pDnode, pVnode);
  dndFreeVnodeWriteQueue(pDnode, pVnode);
  dndFreeVnodeApplyQueue(pDnode, pVnode);
  dndFreeVnodeSyncQueue(pDnode, pVnode);
}

static SVnodeObj **dndGetVnodesFromHash(SDnode *pDnode, int32_t *numOfVnodes) {
  SVnodesMgmt *pMgmt = &pDnode->vmgmt;
  taosRLockLatch(&pMgmt->latch);

  int32_t     num = 0;
  int32_t     size = taosHashGetSize(pMgmt->hash);
  SVnodeObj **pVnodes = calloc(size, sizeof(SVnodeObj *));

  void *pIter = taosHashIterate(pMgmt->hash, NULL);
  while (pIter) {
    SVnodeObj **ppVnode = pIter;
    SVnodeObj * pVnode = *ppVnode;
    if (pVnode) {
      num++;
      if (num < size) {
        int32_t refCount = atomic_add_fetch_32(&pVnode->refCount, 1);
        dTrace("vgId:%d, acquire vnode, refCount:%d", pVnode->vgId, refCount);
        pVnodes[num] = (*ppVnode);
      }
    }
    pIter = taosHashIterate(pMgmt->hash, pIter);
  }

  taosRUnLockLatch(&pMgmt->latch);
  *numOfVnodes = num;

  return pVnodes;
}

static int32_t dndGetVnodesFromFile(SDnode *pDnode, SVnodeObj **ppVnodes, int32_t *numOfVnodes) {
  int32_t    code = TSDB_CODE_DND_VNODE_READ_FILE_ERROR;
  int32_t    len = 0;
  int32_t    maxLen = 30000;
  char *     content = calloc(1, maxLen + 1);
  cJSON *    root = NULL;
  FILE *     fp = NULL;
  char       file[PATH_MAX + 20] = {0};
  SVnodeObj *pVnodes = NULL;

  snprintf(file, PATH_MAX + 20, "%s/vnodes.json", pDnode->dir.vnodes);

  fp = fopen(file, "r");
  if (fp == NULL) {
    dDebug("file %s not exist", file);
    code = 0;
    goto PRASE_VNODE_OVER;
  }

  len = (int32_t)fread(content, 1, maxLen, fp);
  if (len <= 0) {
    dError("failed to read %s since content is null", file);
    goto PRASE_VNODE_OVER;
  }

  content[len] = 0;
  root = cJSON_Parse(content);
  if (root == NULL) {
    dError("failed to read %s since invalid json format", file);
    goto PRASE_VNODE_OVER;
  }

  cJSON *vnodes = cJSON_GetObjectItem(root, "vnodes");
  if (!vnodes || vnodes->type != cJSON_Array) {
    dError("failed to read %s since vnodes not found", file);
    goto PRASE_VNODE_OVER;
  }

  int32_t vnodesNum = cJSON_GetArraySize(vnodes);
  if (vnodesNum <= 0) {
    dError("failed to read %s since vnodes size:%d invalid", file, vnodesNum);
    goto PRASE_VNODE_OVER;
  }

  pVnodes = calloc(vnodesNum, sizeof(SVnodeObj));
  if (pVnodes == NULL) {
    dError("failed to read %s since out of memory", file);
    goto PRASE_VNODE_OVER;
  }

  for (int32_t i = 0; i < vnodesNum; ++i) {
    cJSON *    vnode = cJSON_GetArrayItem(vnodes, i);
    SVnodeObj *pVnode = &pVnodes[i];

    cJSON *vgId = cJSON_GetObjectItem(vnode, "vgId");
    if (!vgId || vgId->type != cJSON_String) {
      dError("failed to read %s since vgId not found", file);
      goto PRASE_VNODE_OVER;
    }
    pVnode->vgId = atoi(vgId->valuestring);

    cJSON *dropped = cJSON_GetObjectItem(vnode, "dropped");
    if (!dropped || dropped->type != cJSON_String) {
      dError("failed to read %s since dropped not found", file);
      goto PRASE_VNODE_OVER;
    }
    pVnode->dropped = atoi(vnode->valuestring);
  }

  code = 0;
  dInfo("succcessed to read file %s", file);

PRASE_VNODE_OVER:
  if (content != NULL) free(content);
  if (root != NULL) cJSON_Delete(root);
  if (fp != NULL) fclose(fp);

  return code;
}

static int32_t dndWriteVnodesToFile(SDnode *pDnode) {
  char file[PATH_MAX + 20] = {0};
  char realfile[PATH_MAX + 20] = {0};
  snprintf(file, PATH_MAX + 20, "%s/vnodes.json.bak", pDnode->dir.vnodes);
  snprintf(realfile, PATH_MAX + 20, "%s/vnodes.json", pDnode->dir.vnodes);

  FILE *fp = fopen(file, "w");
  if (fp != NULL) {
    terrno = TAOS_SYSTEM_ERROR(errno);
    dError("failed to write %s since %s", file, terrstr());
    return -1;
  }

  int32_t     len = 0;
  int32_t     maxLen = 30000;
  char *      content = calloc(1, maxLen + 1);
  int32_t     numOfVnodes = 0;
  SVnodeObj **pVnodes = dndGetVnodesFromHash(pDnode, &numOfVnodes);

  len += snprintf(content + len, maxLen - len, "{\n");
  len += snprintf(content + len, maxLen - len, "  \"vnodes\": [{\n");
  for (int32_t i = 0; i < numOfVnodes; ++i) {
    SVnodeObj *pVnode = pVnodes[i];
    len += snprintf(content + len, maxLen - len, "    \"vgId\": \"%d\",\n", pVnode->vgId);
    len += snprintf(content + len, maxLen - len, "    \"dropped\": \"%d\"\n", pVnode->dropped);
    if (i < numOfVnodes - 1) {
      len += snprintf(content + len, maxLen - len, "  },{\n");
    } else {
      len += snprintf(content + len, maxLen - len, "  }]\n");
    }
  }
  len += snprintf(content + len, maxLen - len, "}\n");

  fwrite(content, 1, len, fp);
  taosFsyncFile(fileno(fp));
  fclose(fp);
  free(content);
  terrno = 0;

  for (int32_t i = 0; i < numOfVnodes; ++i) {
    SVnodeObj *pVnode = pVnodes[i];
    dndReleaseVnode(pDnode, pVnode);
  }

  if (pVnodes != NULL) {
    free(pVnodes);
  }

  dInfo("successed to write %s", file);
  return taosRenameFile(file, realfile);
}

static int32_t dndCreateVnode(SDnode *pDnode, int32_t vgId, SVnodeCfg *pCfg) {
  char path[PATH_MAX + 20] = {0};
  snprintf(path, sizeof(path), "%s/vnode%d", pDnode->dir.vnodes, vgId);
  // SVnode *pImpl = vnodeCreate(vgId, path, pCfg);

  SVnode *pImpl = vnodeOpen(path, NULL);
  if (pImpl == NULL) {
    return -1;
  }

  int32_t code = dndCreateVnodeWrapper(pDnode, vgId, path, pImpl);
  if (code != 0) {
    vnodeClose(pImpl);
    vnodeDestroy(path);
    terrno = code;
    return code;
  }

  code = dndWriteVnodesToFile(pDnode);
  if (code != 0) {
    vnodeClose(pImpl);
    vnodeDestroy(path);
    terrno = code;
    return code;
  }

  return 0;
}

static int32_t dndDropVnode(SDnode *pDnode, SVnodeObj *pVnode) {
  pVnode->dropped = 1;
  if (dndWriteVnodesToFile(pDnode) != 0) {
    pVnode->dropped = 0;
    return -1;
  }

  dndDropVnodeWrapper(pDnode, pVnode);
  vnodeClose(pVnode->pImpl);
  vnodeDestroy(pVnode->path);
  dndWriteVnodesToFile(pDnode);
  return 0;
}

static void *dnodeOpenVnodeFunc(void *param) {
  SVnodeThread *pThread = param;
  SDnode *      pDnode = pThread->pDnode;
  SVnodesMgmt * pMgmt = &pDnode->vmgmt;

  dDebug("thread:%d, start to open %d vnodes", pThread->threadIndex, pThread->vnodeNum);
  setThreadName("open-vnodes");

  for (int32_t v = 0; v < pThread->vnodeNum; ++v) {
    SVnodeObj *pVnode = &pThread->pVnodes[v];

    char stepDesc[TSDB_STEP_DESC_LEN] = {0};
    snprintf(stepDesc, TSDB_STEP_DESC_LEN, "vgId:%d, start to restore, %d of %d have been opened", pVnode->vgId,
             pMgmt->openVnodes, pMgmt->totalVnodes);
    dndReportStartup(pDnode, "open-vnodes", stepDesc);

    char path[PATH_MAX + 20] = {0};
    snprintf(path, sizeof(path), "%s/vnode%d", pDnode->dir.vnodes, pVnode->vgId);
    SVnode *pImpl = vnodeOpen(path, NULL);
    if (pImpl == NULL) {
      dError("vgId:%d, failed to open vnode by thread:%d", pVnode->vgId, pThread->threadIndex);
      pThread->failed++;
    } else {
      dndCreateVnodeWrapper(pDnode, pVnode->vgId, path, pImpl);
      dDebug("vgId:%d, is opened by thread:%d", pVnode->vgId, pThread->threadIndex);
      pThread->opened++;
    }

    atomic_add_fetch_32(&pMgmt->openVnodes, 1);
  }

  dDebug("thread:%d, total vnodes:%d, opened:%d failed:%d", pThread->threadIndex, pThread->vnodeNum, pThread->opened,
         pThread->failed);
  return NULL;
}

static int32_t dndOpenVnodes(SDnode *pDnode) {
  SVnodesMgmt *pMgmt = &pDnode->vmgmt;
  taosInitRWLatch(&pMgmt->latch);

  pMgmt->hash = taosHashInit(TSDB_MIN_VNODES, taosGetDefaultHashFunction(TSDB_DATA_TYPE_INT), true, HASH_NO_LOCK);
  if (pMgmt->hash == NULL) {
    dError("failed to init vnode hash");
    terrno = TSDB_CODE_OUT_OF_MEMORY;
    return -1;
  }

  SVnodeObj *pVnodes = NULL;
  int32_t    numOfVnodes = 0;
  if (dndGetVnodesFromFile(pDnode, &pVnodes, &numOfVnodes) != 0) {
    dInfo("failed to get vnode list from disk since %s", terrstr());
    return -1;
  }

  pMgmt->totalVnodes = numOfVnodes;

  int32_t threadNum = tsNumOfCores;
  int32_t vnodesPerThread = numOfVnodes / threadNum + 1;

  SVnodeThread *threads = calloc(threadNum, sizeof(SVnodeThread));
  for (int32_t t = 0; t < threadNum; ++t) {
    threads[t].threadIndex = t;
    threads[t].pVnodes = calloc(vnodesPerThread, sizeof(SVnodeObj));
  }

  for (int32_t v = 0; v < numOfVnodes; ++v) {
    int32_t       t = v % threadNum;
    SVnodeThread *pThread = &threads[t];
    pThread->pVnodes[pThread->vnodeNum++] = pVnodes[v];
  }

  dInfo("start %d threads to open %d vnodes", threadNum, numOfVnodes);

  for (int32_t t = 0; t < threadNum; ++t) {
    SVnodeThread *pThread = &threads[t];
    if (pThread->vnodeNum == 0) continue;

    pThread->pThreadId = taosCreateThread(dnodeOpenVnodeFunc, pThread);
    if (pThread->pThreadId == NULL) {
      dError("thread:%d, failed to create thread to open vnode, reason:%s", pThread->threadIndex, strerror(errno));
    }
  }

  for (int32_t t = 0; t < threadNum; ++t) {
    SVnodeThread *pThread = &threads[t];
    taosDestoryThread(pThread->pThreadId);
    pThread->pThreadId = NULL;
    free(pThread->pVnodes);
  }
  free(threads);

  if (pMgmt->openVnodes != pMgmt->totalVnodes) {
    dError("there are total vnodes:%d, opened:%d", pMgmt->totalVnodes, pMgmt->openVnodes);
    return -1;
  } else {
    dInfo("total vnodes:%d open successfully", pMgmt->totalVnodes);
    return 0;
  }
}

static void dndCloseVnodes(SDnode *pDnode) {
  SVnodesMgmt *pMgmt = &pDnode->vmgmt;

  int32_t     numOfVnodes = 0;
  SVnodeObj **pVnodes = dndGetVnodesFromHash(pDnode, &numOfVnodes);

  for (int32_t i = 0; i < numOfVnodes; ++i) {
    dndDropVnodeWrapper(pDnode, pVnodes[i]);
  }

  if (pVnodes != NULL) {
    free(pVnodes);
  }

  if (pMgmt->hash != NULL) {
    taosHashCleanup(pMgmt->hash);
    pMgmt->hash = NULL;
  }

  dInfo("total vnodes:%d are all closed", numOfVnodes);
}

static int32_t dndParseCreateVnodeReq(SRpcMsg *rpcMsg, int32_t *vgId, SVnodeCfg *pCfg) {
  SCreateVnodeMsg *pCreate = rpcMsg->pCont;
  *vgId = htonl(pCreate->vgId);

#if 0
  tstrncpy(pCfg->db, pCreate->db, TSDB_FULL_DB_NAME_LEN);
  pCfg->cacheBlockSize = htonl(pCreate->cacheBlockSize);
  pCfg->totalBlocks = htonl(pCreate->totalBlocks);
  pCfg->daysPerFile = htonl(pCreate->daysPerFile);
  pCfg->daysToKeep0 = htonl(pCreate->daysToKeep0);
  pCfg->daysToKeep1 = htonl(pCreate->daysToKeep1);
  pCfg->daysToKeep2 = htonl(pCreate->daysToKeep2);
  pCfg->minRowsPerFileBlock = htonl(pCreate->minRowsPerFileBlock);
  pCfg->maxRowsPerFileBlock = htonl(pCreate->maxRowsPerFileBlock);
  pCfg->precision = pCreate->precision;
  pCfg->compression = pCreate->compression;
  pCfg->cacheLastRow = pCreate->cacheLastRow;
  pCfg->update = pCreate->update;
  pCfg->quorum = pCreate->quorum;
  pCfg->replica = pCreate->replica;
  pCfg->walLevel = pCreate->walLevel;
  pCfg->fsyncPeriod = htonl(pCreate->fsyncPeriod);

  for (int32_t i = 0; i < pCfg->replica; ++i) {
    pCfg->replicas[i].port = htons(pCreate->replicas[i].port);
    tstrncpy(pCfg->replicas[i].fqdn, pCreate->replicas[i].fqdn, TSDB_FQDN_LEN);
  }
#endif

  return 0;
}

static SDropVnodeMsg *vnodeParseDropVnodeReq(SRpcMsg *rpcMsg) {
  SDropVnodeMsg *pDrop = rpcMsg->pCont;
  pDrop->vgId = htonl(pDrop->vgId);
  return pDrop;
}

static SAuthVnodeMsg *vnodeParseAuthVnodeReq(SRpcMsg *rpcMsg) {
  SAuthVnodeMsg *pAuth = rpcMsg->pCont;
  pAuth->vgId = htonl(pAuth->vgId);
  return pAuth;
}

static int32_t dndProcessCreateVnodeReq(SDnode *pDnode, SRpcMsg *rpcMsg) {
  SVnodeCfg vnodeCfg = {0};
  int32_t   vgId = 0;

  dndParseCreateVnodeReq(rpcMsg, &vgId, &vnodeCfg);
  dDebug("vgId:%d, create vnode req is received", vgId);

  SVnodeObj *pVnode = dndAcquireVnode(pDnode, vgId);
  if (pVnode != NULL) {
    dDebug("vgId:%d, already exist, return success", vgId);
    dndReleaseVnode(pDnode, pVnode);
    return 0;
  }

  if (dndCreateVnode(pDnode, vgId, &vnodeCfg) != 0) {
    dError("vgId:%d, failed to create vnode since %s", vgId, terrstr());
    return terrno;
  }

  return 0;
}

static int32_t dndProcessAlterVnodeReq(SDnode *pDnode, SRpcMsg *rpcMsg) {
  SVnodeCfg vnodeCfg = {0};
  int32_t   vgId = 0;

  dndParseCreateVnodeReq(rpcMsg, &vgId, &vnodeCfg);
  dDebug("vgId:%d, alter vnode req is received", vgId);

  SVnodeObj *pVnode = dndAcquireVnode(pDnode, vgId);
  if (pVnode == NULL) {
    dDebug("vgId:%d, failed to alter vnode since %s", vgId, terrstr());
    return terrno;
  }

  if (vnodeAlter(pVnode->pImpl, &vnodeCfg) != 0) {
    dError("vgId:%d, failed to alter vnode since %s", vgId, terrstr());
    dndReleaseVnode(pDnode, pVnode);
    return terrno;
  }

  dndReleaseVnode(pDnode, pVnode);
  return 0;
}

static int32_t dndProcessDropVnodeReq(SDnode *pDnode, SRpcMsg *rpcMsg) {
  SDropVnodeMsg *pDrop = vnodeParseDropVnodeReq(rpcMsg);

  int32_t vgId = pDrop->vgId;
  dDebug("vgId:%d, drop vnode req is received", vgId);

  SVnodeObj *pVnode = dndAcquireVnode(pDnode, vgId);
  if (pVnode == NULL) {
    dDebug("vgId:%d, failed to drop since %s", vgId, terrstr());
    return terrno;
  }

  if (dndDropVnode(pDnode, pVnode) != 0) {
    dError("vgId:%d, failed to drop vnode since %s", vgId, terrstr());
    dndReleaseVnode(pDnode, pVnode);
    return terrno;
  }

  return 0;
}

static int32_t dndProcessAuthVnodeReq(SDnode *pDnode, SRpcMsg *rpcMsg) {
  SAuthVnodeMsg *pAuth = (SAuthVnodeMsg *)vnodeParseAuthVnodeReq(rpcMsg);

  int32_t code = 0;
  int32_t vgId = pAuth->vgId;
  dDebug("vgId:%d, auth vnode req is received", vgId);

  SVnodeObj *pVnode = dndAcquireVnode(pDnode, vgId);
  if (pVnode == NULL) {
    dDebug("vgId:%d, failed to auth since %s", vgId, terrstr());
    return terrno;
  }

  pVnode->accessState = pAuth->accessState;
  dndReleaseVnode(pDnode, pVnode);
  return 0;
}

static int32_t dndProcessSyncVnodeReq(SDnode *pDnode, SRpcMsg *rpcMsg) {
  SAuthVnodeMsg *pAuth = (SAuthVnodeMsg *)vnodeParseAuthVnodeReq(rpcMsg);

  int32_t vgId = pAuth->vgId;
  dDebug("vgId:%d, auth vnode req is received", vgId);

  SVnodeObj *pVnode = dndAcquireVnode(pDnode, vgId);
  if (pVnode == NULL) {
    dDebug("vgId:%d, failed to auth since %s", vgId, terrstr());
    return terrno;
  }

  if (vnodeSync(pVnode->pImpl) != 0) {
    dError("vgId:%d, failed to auth vnode since %s", vgId, terrstr());
    dndReleaseVnode(pDnode, pVnode);
    return terrno;
  }

  dndReleaseVnode(pDnode, pVnode);
  return 0;
}

static int32_t dndProcessCompactVnodeReq(SDnode *pDnode, SRpcMsg *rpcMsg) {
  SCompactVnodeMsg *pCompact = (SCompactVnodeMsg *)vnodeParseDropVnodeReq(rpcMsg);

  int32_t vgId = pCompact->vgId;
  dDebug("vgId:%d, compact vnode req is received", vgId);

  SVnodeObj *pVnode = dndAcquireVnode(pDnode, vgId);
  if (pVnode == NULL) {
    dDebug("vgId:%d, failed to compact since %s", vgId, terrstr());
    return terrno;
  }

  if (vnodeCompact(pVnode->pImpl) != 0) {
    dError("vgId:%d, failed to compact vnode since %s", vgId, terrstr());
    dndReleaseVnode(pDnode, pVnode);
    return terrno;
  }

  dndReleaseVnode(pDnode, pVnode);
  return 0;
}

static void dndProcessVnodeMgmtQueue(SDnode *pDnode, SRpcMsg *pMsg) {
  int32_t code = 0;

  switch (pMsg->msgType) {
    case TSDB_MSG_TYPE_CREATE_VNODE_IN:
      code = dndProcessCreateVnodeReq(pDnode, pMsg);
      break;
    case TSDB_MSG_TYPE_ALTER_VNODE_IN:
      code = dndProcessAlterVnodeReq(pDnode, pMsg);
      break;
    case TSDB_MSG_TYPE_DROP_VNODE_IN:
      code = dndProcessDropVnodeReq(pDnode, pMsg);
      break;
    case TSDB_MSG_TYPE_AUTH_VNODE_IN:
      code = dndProcessAuthVnodeReq(pDnode, pMsg);
      break;
    case TSDB_MSG_TYPE_SYNC_VNODE_IN:
      code = dndProcessSyncVnodeReq(pDnode, pMsg);
      break;
    case TSDB_MSG_TYPE_COMPACT_VNODE_IN:
      code = dndProcessCompactVnodeReq(pDnode, pMsg);
      break;
    default:
      code = TSDB_CODE_MSG_NOT_PROCESSED;
      break;
  }

  if (code != 0) {
    SRpcMsg rsp = {.code = code, .handle = pMsg->handle};
    rpcSendResponse(&rsp);
    rpcFreeCont(pMsg->pCont);
    taosFreeQitem(pMsg);
  }
}

static void dndProcessVnodeQueryQueue(SVnodeObj *pVnode, SVnodeMsg *pMsg) {
  vnodeProcessMsg(pVnode->pImpl, pMsg, VN_MSG_TYPE_QUERY);
}

static void dndProcessVnodeFetchQueue(SVnodeObj *pVnode, SVnodeMsg *pMsg) {
  vnodeProcessMsg(pVnode->pImpl, pMsg, VN_MSG_TYPE_FETCH);
}

static void dndProcessVnodeWriteQueue(SVnodeObj *pVnode, taos_qall qall, int32_t numOfMsgs) {
  SVnodeMsg *pMsg = vnodeInitMsg(numOfMsgs);
  SRpcMsg *  pRpcMsg = NULL;

  for (int32_t i = 0; i < numOfMsgs; ++i) {
    taosGetQitem(qall, (void **)&pRpcMsg);
    vnodeAppendMsg(pMsg, pRpcMsg);
    taosFreeQitem(pRpcMsg);
  }

  vnodeProcessMsg(pVnode->pImpl, pMsg, VN_MSG_TYPE_WRITE);
}

static void dndProcessVnodeApplyQueue(SVnodeObj *pVnode, taos_qall qall, int32_t numOfMsgs) {
  SVnodeMsg *pMsg = NULL;
  for (int32_t i = 0; i < numOfMsgs; ++i) {
    taosGetQitem(qall, (void **)&pMsg);
    vnodeProcessMsg(pVnode->pImpl, pMsg, VN_MSG_TYPE_APPLY);
  }
}

static void dndProcessVnodeSyncQueue(SVnodeObj *pVnode, taos_qall qall, int32_t numOfMsgs) {
  SVnodeMsg *pMsg = NULL;
  for (int32_t i = 0; i < numOfMsgs; ++i) {
    taosGetQitem(qall, (void **)&pMsg);
    vnodeProcessMsg(pVnode->pImpl, pMsg, VN_MSG_TYPE_SYNC);
  }
}

static int32_t dndWriteRpcMsgToVnodeQueue(taos_queue pQueue, SRpcMsg *pRpcMsg) {
  int32_t code = 0;

  if (pQueue == NULL) {
    code = TSDB_CODE_MSG_NOT_PROCESSED;
  } else {
    SRpcMsg *pMsg = taosAllocateQitem(sizeof(SRpcMsg));
    if (pMsg == NULL) {
      code = TSDB_CODE_OUT_OF_MEMORY;
    } else {
      *pMsg = *pRpcMsg;
      if (taosWriteQitem(pQueue, pMsg) != 0) {
        code = TSDB_CODE_OUT_OF_MEMORY;
      }
    }
  }

  if (code != TSDB_CODE_SUCCESS) {
    SRpcMsg rsp = {.handle = pRpcMsg->handle, .code = code};
    rpcSendResponse(&rsp);
    rpcFreeCont(pRpcMsg->pCont);
  }
}

static int32_t dndWriteVnodeMsgToVnodeQueue(taos_queue pQueue, SRpcMsg *pRpcMsg) {
  int32_t code = 0;

  if (pQueue == NULL) {
    code = TSDB_CODE_MSG_NOT_PROCESSED;
  } else {
    SVnodeMsg *pMsg = vnodeInitMsg(1);
    if (pMsg == NULL) {
      code = TSDB_CODE_OUT_OF_MEMORY;
    } else {
      if (vnodeAppendMsg(pMsg, pRpcMsg) != 0) {
        code = terrno;
      } else {
        if (taosWriteQitem(pQueue, pMsg) != 0) {
          code = TSDB_CODE_OUT_OF_MEMORY;
        }
      }
    }
  }

  if (code != TSDB_CODE_SUCCESS) {
    SRpcMsg rsp = {.handle = pRpcMsg->handle, .code = code};
    rpcSendResponse(&rsp);
    rpcFreeCont(pRpcMsg->pCont);
  }
}

static SVnodeObj *dndAcquireVnodeFromMsg(SDnode *pDnode, SRpcMsg *pMsg) {
  SMsgHead *pHead = (SMsgHead *)pMsg->pCont;
  pHead->vgId = htonl(pHead->vgId);

  SVnodeObj *pVnode = dndAcquireVnode(pDnode, pHead->vgId);
  if (pVnode == NULL) {
    SRpcMsg rsp = {.handle = pMsg->handle, .code = terrno};
    rpcSendResponse(&rsp);
    rpcFreeCont(pMsg->pCont);
  }

  return pVnode;
}

void dndProcessVnodeMgmtMsg(SDnode *pDnode, SRpcMsg *pMsg, SEpSet *pEpSet) {
  SVnodesMgmt *pMgmt = &pDnode->vmgmt;
  dndWriteRpcMsgToVnodeQueue(pMgmt->pMgmtQ, pMsg);
}

void dndProcessVnodeWriteMsg(SDnode *pDnode, SRpcMsg *pMsg, SEpSet *pEpSet) {
  SVnodeObj *pVnode = dndAcquireVnodeFromMsg(pDnode, pMsg);
  if (pVnode != NULL) {
    dndWriteRpcMsgToVnodeQueue(pVnode->pWriteQ, pMsg);
    dndReleaseVnode(pDnode, pVnode);
  }
}

void dndProcessVnodeSyncMsg(SDnode *pDnode, SRpcMsg *pMsg, SEpSet *pEpSet) {
  SVnodeObj *pVnode = dndAcquireVnodeFromMsg(pDnode, pMsg);
  if (pVnode != NULL) {
    dndWriteVnodeMsgToVnodeQueue(pVnode->pSyncQ, pMsg);
    dndReleaseVnode(pDnode, pVnode);
  }
}

void dndProcessVnodeQueryMsg(SDnode *pDnode, SRpcMsg *pMsg, SEpSet *pEpSet) {
  SVnodeObj *pVnode = dndAcquireVnodeFromMsg(pDnode, pMsg);
  if (pVnode != NULL) {
    dndWriteVnodeMsgToVnodeQueue(pVnode->pQueryQ, pMsg);
    dndReleaseVnode(pDnode, pVnode);
  }
}

void dndProcessVnodeFetchMsg(SDnode *pDnode, SRpcMsg *pMsg, SEpSet *pEpSet) {
  SVnodeObj *pVnode = dndAcquireVnodeFromMsg(pDnode, pMsg);
  if (pVnode != NULL) {
    dndWriteVnodeMsgToVnodeQueue(pVnode->pFetchQ, pMsg);
    dndReleaseVnode(pDnode, pVnode);
  }
}

static int32_t dndPutMsgIntoVnodeApplyQueue(SDnode *pDnode, int32_t vgId, SVnodeMsg *pMsg) {
  SVnodeObj *pVnode = dndAcquireVnode(pDnode, vgId);
  if (pVnode == NULL) {
    return -1;
  }

  int32_t code = taosWriteQitem(pVnode->pApplyQ, pMsg);
  dndReleaseVnode(pDnode, pVnode);
  return code;
}

static int32_t dndInitVnodeMgmtWorker(SDnode *pDnode) {
  SVnodesMgmt *pMgmt = &pDnode->vmgmt;
  SWorkerPool *pPool = &pMgmt->mgmtPool;
  pPool->name = "vnode-mgmt";
  pPool->min = 1;
  pPool->max = 1;
  if (tWorkerInit(pPool) != 0) {
    terrno = TSDB_CODE_OUT_OF_MEMORY;
    return -1;
  }

  pMgmt->pMgmtQ = tWorkerAllocQueue(pPool, pDnode, (FProcessItem)dndProcessVnodeMgmtQueue);
  if (pMgmt->pMgmtQ == NULL) {
    terrno = TSDB_CODE_OUT_OF_MEMORY;
    return -1;
  }

  dDebug("vnode mgmt worker is initialized");
  return 0;
}

static void dndCleanupVnodeMgmtWorker(SDnode *pDnode) {
  SVnodesMgmt *pMgmt = &pDnode->vmgmt;
  tWorkerFreeQueue(&pMgmt->mgmtPool, pMgmt->pMgmtQ);
  tWorkerCleanup(&pMgmt->mgmtPool);
  pMgmt->pMgmtQ = NULL;
  dDebug("vnode mgmt worker is closed");
}

static int32_t dndAllocVnodeQueryQueue(SDnode *pDnode, SVnodeObj *pVnode) {
  SVnodesMgmt *pMgmt = &pDnode->vmgmt;
  pVnode->pQueryQ = tWorkerAllocQueue(&pMgmt->queryPool, pVnode, (FProcessItem)dndProcessVnodeQueryQueue);
  if (pVnode->pQueryQ == NULL) {
    terrno = TSDB_CODE_OUT_OF_MEMORY;
    return -1;
  }

  return 0;
}

static void dndFreeVnodeQueryQueue(SDnode *pDnode, SVnodeObj *pVnode) {
  SVnodesMgmt *pMgmt = &pDnode->vmgmt;
  tWorkerFreeQueue(&pMgmt->queryPool, pVnode->pQueryQ);
  pVnode->pQueryQ = NULL;
}

static int32_t dndAllocVnodeFetchQueue(SDnode *pDnode, SVnodeObj *pVnode) {
  SVnodesMgmt *pMgmt = &pDnode->vmgmt;
  pVnode->pFetchQ = tWorkerAllocQueue(&pMgmt->fetchPool, pVnode, (FProcessItem)dndProcessVnodeFetchQueue);
  if (pVnode->pFetchQ == NULL) {
    terrno = TSDB_CODE_OUT_OF_MEMORY;
    return -1;
  }

  return 0;
}

static void dndFreeVnodeFetchQueue(SDnode *pDnode, SVnodeObj *pVnode) {
  SVnodesMgmt *pMgmt = &pDnode->vmgmt;
  tWorkerFreeQueue(&pMgmt->fetchPool, pVnode->pFetchQ);
  pVnode->pFetchQ = NULL;
}

static int32_t dndInitVnodeReadWorker(SDnode *pDnode) {
  SVnodesMgmt *pMgmt = &pDnode->vmgmt;

  int32_t maxFetchThreads = 4;
  float   threadsForQuery = MAX(pDnode->opt.numOfCores * pDnode->opt.ratioOfQueryCores, 1);

  SWorkerPool *pPool = &pMgmt->queryPool;
  pPool->name = "vnode-query";
  pPool->min = (int32_t)threadsForQuery;
  pPool->max = pPool->min;
  if (tWorkerInit(pPool) != 0) {
    terrno = TSDB_CODE_OUT_OF_MEMORY;
    return -1;
  }

  pPool = &pMgmt->fetchPool;
  pPool->name = "vnode-fetch";
  pPool->min = MIN(maxFetchThreads, pDnode->opt.numOfCores);
  pPool->max = pPool->min;
  if (tWorkerInit(pPool) != 0) {
    terrno = TSDB_CODE_OUT_OF_MEMORY;
    return -1;
  }

  dDebug("vnode read worker is initialized");
  return 0;
}

static void dndCleanupVnodeReadWorker(SDnode *pDnode) {
  SVnodesMgmt *pMgmt = &pDnode->vmgmt;
  tWorkerCleanup(&pMgmt->fetchPool);
  tWorkerCleanup(&pMgmt->queryPool);
  dDebug("vnode close worker is initialized");
}

static int32_t dndAllocVnodeWriteQueue(SDnode *pDnode, SVnodeObj *pVnode) {
  SVnodesMgmt *pMgmt = &pDnode->vmgmt;
  pVnode->pWriteQ = tMWorkerAllocQueue(&pMgmt->writePool, pVnode, (FProcessItems)dndProcessVnodeWriteQueue);
  if (pVnode->pWriteQ == NULL) {
    terrno = TSDB_CODE_OUT_OF_MEMORY;
    return -1;
  }

  return 0;
}

static void dndFreeVnodeWriteQueue(SDnode *pDnode, SVnodeObj *pVnode) {
  SVnodesMgmt *pMgmt = &pDnode->vmgmt;
  tMWorkerFreeQueue(&pMgmt->writePool, pVnode->pWriteQ);
  pVnode->pWriteQ = NULL;
}

static int32_t dndAllocVnodeApplyQueue(SDnode *pDnode, SVnodeObj *pVnode) {
  SVnodesMgmt *pMgmt = &pDnode->vmgmt;
  pVnode->pApplyQ = tMWorkerAllocQueue(&pMgmt->writePool, pVnode, (FProcessItems)dndProcessVnodeApplyQueue);
  if (pVnode->pApplyQ == NULL) {
    terrno = TSDB_CODE_OUT_OF_MEMORY;
    return -1;
  }

  return 0;
}

static void dndFreeVnodeApplyQueue(SDnode *pDnode, SVnodeObj *pVnode) {
  SVnodesMgmt *pMgmt = &pDnode->vmgmt;
  tMWorkerFreeQueue(&pMgmt->writePool, pVnode->pApplyQ);
  pVnode->pApplyQ = NULL;
}

static int32_t dndInitVnodeWriteWorker(SDnode *pDnode) {
  SVnodesMgmt * pMgmt = &pDnode->vmgmt;
  SMWorkerPool *pPool = &pMgmt->writePool;
  pPool->name = "vnode-write";
  pPool->max = tsNumOfCores;
  if (tMWorkerInit(pPool) != 0) {
    terrno = TSDB_CODE_OUT_OF_MEMORY;
    return -1;
  }

  dDebug("vnode write worker is initialized");
  return 0;
}

static void dndCleanupVnodeWriteWorker(SDnode *pDnode) {
  SVnodesMgmt *pMgmt = &pDnode->vmgmt;
  tMWorkerCleanup(&pMgmt->writePool);
  dDebug("vnode write worker is closed");
}

static int32_t dndAllocVnodeSyncQueue(SDnode *pDnode, SVnodeObj *pVnode) {
  SVnodesMgmt *pMgmt = &pDnode->vmgmt;
  pVnode->pSyncQ = tMWorkerAllocQueue(&pMgmt->writePool, pVnode, (FProcessItems)dndProcessVnodeSyncQueue);
  if (pVnode->pSyncQ == NULL) {
    terrno = TSDB_CODE_OUT_OF_MEMORY;
    return -1;
  }

  return 0;
}

static void dndFreeVnodeSyncQueue(SDnode *pDnode, SVnodeObj *pVnode) {
  SVnodesMgmt *pMgmt = &pDnode->vmgmt;
  tMWorkerFreeQueue(&pMgmt->writePool, pVnode->pSyncQ);
  pVnode->pSyncQ = NULL;
}

static int32_t dndInitVnodeSyncWorker(SDnode *pDnode) {
  int32_t maxThreads = tsNumOfCores / 2;
  if (maxThreads < 1) maxThreads = 1;

<<<<<<< HEAD
  SVnodesMgmt  *pMgmt = &pDnode->vmgmt;
  SMWorkerPool *pPool = &pMgmt->syncPool;
=======
  SVnodesMgmt * pMgmt = &pDnode->vmgmt;
  SMWorkerPool *pPool = &pMgmt->writePool;
>>>>>>> 8fb88848
  pPool->name = "vnode-sync";
  pPool->max = maxThreads;
  if (tMWorkerInit(pPool) != 0) {
    terrno = TSDB_CODE_OUT_OF_MEMORY;
    return -1;
  }

  dDebug("vnode sync worker is initialized");
  return 0;
}

static void dndCleanupVnodeSyncWorker(SDnode *pDnode) {
  SVnodesMgmt *pMgmt = &pDnode->vmgmt;
  tMWorkerCleanup(&pMgmt->syncPool);
  dDebug("vnode sync worker is closed");
}

int32_t dndInitVnodes(SDnode *pDnode) {
  dInfo("dnode-vnodes start to init");

  if (dndInitVnodeReadWorker(pDnode) != 0) {
    dError("failed to init vnodes read worker since %s", terrstr());
    return -1;
  }

  if (dndInitVnodeWriteWorker(pDnode) != 0) {
    dError("failed to init vnodes write worker since %s", terrstr());
    return -1;
  }

  if (dndInitVnodeSyncWorker(pDnode) != 0) {
    dError("failed to init vnodes sync worker since %s", terrstr());
    return -1;
  }

  if (dndInitVnodeMgmtWorker(pDnode) != 0) {
    dError("failed to init vnodes mgmt worker since %s", terrstr());
    return -1;
  }

  if (dndOpenVnodes(pDnode) != 0) {
    dError("failed to open vnodes since %s", terrstr());
    return -1;
  }

  dInfo("dnode-vnodes is initialized");
  return 0;
}

void dndCleanupVnodes(SDnode *pDnode) {
  dInfo("dnode-vnodes start to clean up");
  dndCloseVnodes(pDnode);
  dndCleanupVnodeReadWorker(pDnode);
  dndCleanupVnodeWriteWorker(pDnode);
  dndCleanupVnodeSyncWorker(pDnode);
  dndCleanupVnodeMgmtWorker(pDnode);
  dInfo("dnode-vnodes is cleaned up");
}

void dndGetVnodeLoads(SDnode *pDnode, SVnodeLoads *pLoads) {
  SVnodesMgmt *pMgmt = &pDnode->vmgmt;

  taosRLockLatch(&pMgmt->latch);
  pLoads->num = taosHashGetSize(pMgmt->hash);

  int32_t v = 0;
  void *  pIter = taosHashIterate(pMgmt->hash, NULL);
  while (pIter) {
    SVnodeObj **ppVnode = pIter;
    if (ppVnode == NULL || *ppVnode == NULL) continue;

    SVnodeObj * pVnode = *ppVnode;
    SVnodeLoad *pLoad = &pLoads->data[v++];

    vnodeGetLoad(pVnode->pImpl, pLoad);
    pLoad->vgId = htonl(pLoad->vgId);
    pLoad->totalStorage = htobe64(pLoad->totalStorage);
    pLoad->compStorage = htobe64(pLoad->compStorage);
    pLoad->pointsWritten = htobe64(pLoad->pointsWritten);
    pLoad->tablesNum = htobe64(pLoad->tablesNum);

    pIter = taosHashIterate(pMgmt->hash, pIter);
  }

  taosRUnLockLatch(&pMgmt->latch);
}<|MERGE_RESOLUTION|>--- conflicted
+++ resolved
@@ -1053,13 +1053,8 @@
   int32_t maxThreads = tsNumOfCores / 2;
   if (maxThreads < 1) maxThreads = 1;
 
-<<<<<<< HEAD
   SVnodesMgmt  *pMgmt = &pDnode->vmgmt;
   SMWorkerPool *pPool = &pMgmt->syncPool;
-=======
-  SVnodesMgmt * pMgmt = &pDnode->vmgmt;
-  SMWorkerPool *pPool = &pMgmt->writePool;
->>>>>>> 8fb88848
   pPool->name = "vnode-sync";
   pPool->max = maxThreads;
   if (tMWorkerInit(pPool) != 0) {
