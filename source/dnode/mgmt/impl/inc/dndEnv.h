/*
 * Copyright (c) 2019 TAOS Data, Inc. <jhtao@taosdata.com>
 *
 * This program is free software: you can use, redistribute, and/or modify
 * it under the terms of the GNU Affero General Public License, version 3
 * or later ("AGPL"), as published by the Free Software Foundation.
 *
 * This program is distributed in the hope that it will be useful, but WITHOUT
 * ANY WARRANTY; without even the implied warranty of MERCHANTABILITY or
 * FITNESS FOR A PARTICULAR PURPOSE.
 *
 * You should have received a copy of the GNU Affero General Public License
 * along with this program. If not, see <http://www.gnu.org/licenses/>.
 */

#ifndef _TD_DND_ENV_H_
#define _TD_DND_ENV_H_

#ifdef __cplusplus
extern "C" {
#endif

#include "dndInt.h"

typedef struct {
  EWorkerType type;
  const char *name;
  int32_t     minNum;
  int32_t     maxNum;
  void       *queueFp;
  SDnode     *pDnode;
  STaosQueue *queue;
  union {
    SQWorkerPool pool;
    SWWorkerPool mpool;
  };
} SDnodeWorker;

typedef struct {
  char *dnode;
  char *mnode;
  char *snode;
  char *bnode;
  char *vnodes;
} SDnodeDir;

typedef struct {
  int32_t      dnodeId;
  int32_t      dropped;
  int64_t      clusterId;
  int64_t      dver;
  int64_t      rebootTime;
  int64_t      updateTime;
  int8_t       statusSent;
  SEpSet       mnodeEpSet;
  char        *file;
  SHashObj    *dnodeHash;
  SArray      *pDnodeEps;
  pthread_t   *threadId;
  SRWLatch     latch;
  SDnodeWorker mgmtWorker;
  SDnodeWorker statusWorker;
} SDnodeMgmt;

typedef struct {
  int32_t      refCount;
  int8_t       deployed;
  int8_t       dropped;
  SMnode      *pMnode;
  SRWLatch     latch;
  SDnodeWorker readWorker;
  SDnodeWorker writeWorker;
  SDnodeWorker syncWorker;
  int8_t       replica;
  int8_t       selfIndex;
  SReplica     replicas[TSDB_MAX_REPLICA];
} SMnodeMgmt;

typedef struct {
  int32_t      refCount;
  int8_t       deployed;
  int8_t       dropped;
  SQnode      *pQnode;
  SRWLatch     latch;
  SDnodeWorker queryWorker;
  SDnodeWorker fetchWorker;
} SQnodeMgmt;

typedef struct {
  int32_t      refCount;
  int8_t       deployed;
  int8_t       dropped;
  SSnode      *pSnode;
  SRWLatch     latch;
  SDnodeWorker writeWorker;
} SSnodeMgmt;

typedef struct {
  int32_t      refCount;
  int8_t       deployed;
  int8_t       dropped;
  SBnode      *pBnode;
  SRWLatch     latch;
  SDnodeWorker writeWorker;
} SBnodeMgmt;

typedef struct {
  SHashObj    *hash;
  int32_t      openVnodes;
  int32_t      totalVnodes;
  int32_t      masterNum;
  SRWLatch     latch;
  SQWorkerPool queryPool;
  SFWorkerPool fetchPool;
  SWWorkerPool syncPool;
  SWWorkerPool writePool;
} SVnodesMgmt;

typedef struct {
  void    *serverRpc;
  void    *clientRpc;
  DndMsgFp msgFp[TDMT_MAX];
} STransMgmt;

typedef struct SDnode {
  EStat        stat;
  SDnodeObjCfg cfg;
  SDnodeDir    dir;
  TdFilePtr    pLockFile;
  SDnodeMgmt   dmgmt;
  SMnodeMgmt   mmgmt;
  SQnodeMgmt   qmgmt;
  SSnodeMgmt   smgmt;
  SBnodeMgmt   bmgmt;
  SVnodesMgmt  vmgmt;
  STransMgmt   tmgmt;
  STfs        *pTfs;
  SStartupReq  startup;
} SDnode;

<<<<<<< HEAD

int32_t dndGetDiskInfo(SDnode *pDnode, SMonDiskInfo *pInfo);
=======
int32_t dndGetMonitorDiskInfo(SDnode *pDnode, SMonDiskInfo *pInfo);
>>>>>>> 9f33b3ea

#ifdef __cplusplus
}
#endif

#endif /*_TD_DND_ENV_H_*/<|MERGE_RESOLUTION|>--- conflicted
+++ resolved
@@ -138,12 +138,7 @@
   SStartupReq  startup;
 } SDnode;
 
-<<<<<<< HEAD
-
-int32_t dndGetDiskInfo(SDnode *pDnode, SMonDiskInfo *pInfo);
-=======
 int32_t dndGetMonitorDiskInfo(SDnode *pDnode, SMonDiskInfo *pInfo);
->>>>>>> 9f33b3ea
 
 #ifdef __cplusplus
 }
