/*
 * Copyright (c) 2019 TAOS Data, Inc. <jhtao@taosdata.com>
 *
 * This program is free software: you can use, redistribute, and/or modify
 * it under the terms of the GNU Affero General Public License, version 3
 * or later ("AGPL"), as published by the Free Software Foundation.
 *
 * This program is distributed in the hope that it will be useful, but WITHOUT
 * ANY WARRANTY; without even the implied warranty of MERCHANTABILITY or
 * FITNESS FOR A PARTICULAR PURPOSE.
 *
 * You should have received a copy of the GNU Affero General Public License
 * along with this program. If not, see <http://www.gnu.org/licenses/>.
 */

#ifndef _TD_TEST_BASE_H_
#define _TD_TEST_BASE_H_

#include <gtest/gtest.h>
#include "os.h"

#include "dnode.h"
<<<<<<< HEAD
#include "tmsg.h"
=======
#include "tconfig.h"
>>>>>>> 3662e6b0
#include "tdataformat.h"
#include "tglobal.h"
#include "tmsg.h"
#include "tnote.h"
#include "trpc.h"
#include "tthread.h"
#include "ulog.h"

#include "client.h"
#include "server.h"

class Testbase {
 public:
  void     Init(const char* path, int16_t port);
  void     Cleanup();
  void     Restart();
  void     ServerStop();
  void     ServerStart();
  void     ClientRestart();
  SRpcMsg* SendReq(tmsg_t msgType, void* pCont, int32_t contLen);

 private:
  void InitLog(const char* path);

 private:
  TestServer server;
  TestClient client;
  int32_t    connId;

 public:
  void SendShowMetaReq(int8_t showType, const char* db);
  void SendShowRetrieveReq();

  STableMetaRsp*     GetShowMeta();
  SRetrieveTableRsp* GetRetrieveRsp();

  int32_t     GetMetaNum();
  const char* GetMetaTbName();
  int32_t     GetMetaColId(int32_t index);
  int8_t      GetMetaType(int32_t index);
  int32_t     GetMetaBytes(int32_t index);
  const char* GetMetaName(int32_t index);

  const char* GetShowName();
  int32_t     GetShowRows();
  int8_t      GetShowInt8();
  int16_t     GetShowInt16();
  int32_t     GetShowInt32();
  int64_t     GetShowInt64();
  int64_t     GetShowTimestamp();
  const char* GetShowBinary(int32_t len);

 private:
  int64_t            showId;
  STableMetaRsp      metaRsp;
  SRetrieveTableRsp* pRetrieveRsp;
  char*              pData;
  int32_t            pos;
};

#define CHECK_META(tbName, numOfColumns)        \
  {                                             \
    EXPECT_EQ(test.GetMetaNum(), numOfColumns); \
    EXPECT_STREQ(test.GetMetaTbName(), tbName); \
  }

#define CHECK_SCHEMA(colId, type, bytes, colName)   \
  {                                                 \
    EXPECT_EQ(test.GetMetaType(colId), type);       \
    EXPECT_EQ(test.GetMetaBytes(colId), bytes);     \
    EXPECT_STREQ(test.GetMetaName(colId), colName); \
  }

#define CheckBinary(val, len) \
  { EXPECT_STREQ(test.GetShowBinary(len), val); }

#define CheckBinaryByte(b, len)                   \
  {                                               \
    char* bytes = (char*)calloc(1, len);          \
    for (int32_t i = 0; i < len - 1; ++i) {       \
      bytes[i] = b;                               \
    }                                             \
    EXPECT_STREQ(test.GetShowBinary(len), bytes); \
  }

#define CheckInt8(val) \
  { EXPECT_EQ(test.GetShowInt8(), val); }

#define CheckInt16(val) \
  { EXPECT_EQ(test.GetShowInt16(), val); }

#define CheckInt32(val) \
  { EXPECT_EQ(test.GetShowInt32(), val); }

#define CheckInt64(val) \
  { EXPECT_EQ(test.GetShowInt64(), val); }

#define CheckTimestamp() \
  { EXPECT_GT(test.GetShowTimestamp(), 0); }

#define IgnoreBinary(len) \
  { test.GetShowBinary(len); }

#define IgnoreInt8() \
  { test.GetShowInt8(); }

#define IgnoreInt16() \
  { test.GetShowInt16(); }

#define IgnoreInt32() \
  { test.GetShowInt32(); }

#define IgnoreInt64() \
  { test.GetShowInt64(); }

#define IgnoreTimestamp() \
  { test.GetShowTimestamp(); }

#endif /* _TD_TEST_BASE_H_ */<|MERGE_RESOLUTION|>--- conflicted
+++ resolved
@@ -20,11 +20,7 @@
 #include "os.h"
 
 #include "dnode.h"
-<<<<<<< HEAD
 #include "tmsg.h"
-=======
-#include "tconfig.h"
->>>>>>> 3662e6b0
 #include "tdataformat.h"
 #include "tglobal.h"
 #include "tmsg.h"
