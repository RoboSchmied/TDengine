/*
 * Copyright (c) 2019 TAOS Data, Inc. <jhtao@taosdata.com>
 *
 * This program is free software: you can use, redistribute, and/or modify
 * it under the terms of the GNU Affero General Public License, version 3
 * or later ("AGPL"), as published by the Free Software Foundation.
 *
 * This program is distributed in the hope that it will be useful, but WITHOUT
 * ANY WARRANTY; without even the implied warranty of MERCHANTABILITY or
 * FITNESS FOR A PARTICULAR PURPOSE.
 *
 * You should have received a copy of the GNU Affero General Public License
 * along with this program. If not, see <http://www.gnu.org/licenses/>.
 */

#define _DEFAULT_SOURCE
#include "dmMgmt.h"
#include "qworker.h"

static inline void dmSendRsp(SRpcMsg *pMsg) { rpcSendResponse(pMsg); }

static inline void dmBuildMnodeRedirectRsp(SDnode *pDnode, SRpcMsg *pMsg) {
  SEpSet epSet = {0};
  dmGetMnodeEpSetForRedirect(&pDnode->data, pMsg, &epSet);

  const int32_t contLen = tSerializeSEpSet(NULL, 0, &epSet);
  pMsg->pCont = rpcMallocCont(contLen);
  if (pMsg->pCont == NULL) {
    pMsg->code = TSDB_CODE_OUT_OF_MEMORY;
  } else {
    tSerializeSEpSet(pMsg->pCont, contLen, &epSet);
    pMsg->contLen = contLen;
  }
}

int32_t dmProcessNodeMsg(SMgmtWrapper *pWrapper, SRpcMsg *pMsg) {
  const STraceId *trace = &pMsg->info.traceId;

  NodeMsgFp msgFp = pWrapper->msgFps[TMSG_INDEX(pMsg->msgType)];
  if (msgFp == NULL) {
    terrno = TSDB_CODE_MSG_NOT_PROCESSED;
<<<<<<< HEAD
    dGError("msg:%p,info:%s not processed since no handler", pMsg, TMSG_INFO(pMsg->msgType));
=======
    dGError("msg:%p, not processed since no handler, type:%s", pMsg, TMSG_INFO(pMsg->msgType));
>>>>>>> 17112754
    return -1;
  }

  dGTrace("msg:%p, will be processed by %s", pMsg, pWrapper->name);
  pMsg->info.wrapper = pWrapper;
  return (*msgFp)(pWrapper->pMgmt, pMsg);
}

static bool dmFailFastFp(tmsg_t msgType) {
  // add more msg type later
  return msgType == TDMT_SYNC_HEARTBEAT || msgType == TDMT_SYNC_APPEND_ENTRIES;
}

static void dmConvertErrCode(tmsg_t msgType) {
  if (terrno != TSDB_CODE_APP_IS_STOPPING) {
    return;
  }
  if ((msgType > TDMT_VND_MSG && msgType < TDMT_VND_MAX_MSG) ||
      (msgType > TDMT_SCH_MSG && msgType < TDMT_SCH_MAX_MSG)) {
    terrno = TSDB_CODE_VND_STOPPED;
  }
}
static void dmProcessRpcMsg(SDnode *pDnode, SRpcMsg *pRpc, SEpSet *pEpSet) {
  SDnodeTrans  *pTrans = &pDnode->trans;
  int32_t       code = -1;
  SRpcMsg      *pMsg = NULL;
  SMgmtWrapper *pWrapper = NULL;
  SDnodeHandle *pHandle = &pTrans->msgHandles[TMSG_INDEX(pRpc->msgType)];

  const STraceId *trace = &pRpc->info.traceId;
  dGTrace("msg:%s is received, handle:%p len:%d code:0x%x app:%p refId:%" PRId64, TMSG_INFO(pRpc->msgType),
          pRpc->info.handle, pRpc->contLen, pRpc->code, pRpc->info.ahandle, pRpc->info.refId);

  switch (pRpc->msgType) {
    case TDMT_DND_NET_TEST:
      dmProcessNetTestReq(pDnode, pRpc);
      return;
    case TDMT_MND_SYSTABLE_RETRIEVE_RSP:
    case TDMT_DND_SYSTABLE_RETRIEVE_RSP:
    case TDMT_SCH_FETCH_RSP:
    case TDMT_SCH_MERGE_FETCH_RSP:
    case TDMT_VND_SUBMIT_RSP:
      qWorkerProcessRspMsg(NULL, NULL, pRpc, 0);
      return;
    case TDMT_MND_STATUS_RSP:
      if (pEpSet != NULL) {
        dmSetMnodeEpSet(&pDnode->data, pEpSet);
      }
      break;
    default:
      break;
  }

  if (pDnode->status != DND_STAT_RUNNING) {
    if (pRpc->msgType == TDMT_DND_SERVER_STATUS) {
      dmProcessServerStartupStatus(pDnode, pRpc);
      return;
    } else {
      if (pDnode->status == DND_STAT_INIT) {
        terrno = TSDB_CODE_APP_IS_STARTING;
      } else {
        terrno = TSDB_CODE_APP_IS_STOPPING;
      }
      goto _OVER;
    }
  }

  if (pRpc->pCont == NULL && (IsReq(pRpc) || pRpc->contLen != 0)) {
    dGError("msg:%p, type:%s pCont is NULL", pRpc, TMSG_INFO(pRpc->msgType));
    terrno = TSDB_CODE_INVALID_MSG_LEN;
    goto _OVER;
  } else if ((pRpc->code == TSDB_CODE_RPC_NETWORK_UNAVAIL || pRpc->code == TSDB_CODE_RPC_BROKEN_LINK) &&
             (!IsReq(pRpc)) && (pRpc->pCont == NULL)) {
    dGError("msg:%p, type:%s pCont is NULL, err: %s", pRpc, TMSG_INFO(pRpc->msgType), tstrerror(pRpc->code));
    terrno = pRpc->code;
    goto _OVER;
  }

  if (pHandle->defaultNtype == NODE_END) {
    dGError("msg:%p, type:%s not processed since no handle", pRpc, TMSG_INFO(pRpc->msgType));
    terrno = TSDB_CODE_MSG_NOT_PROCESSED;
    goto _OVER;
  }

  pWrapper = &pDnode->wrappers[pHandle->defaultNtype];
  if (pHandle->needCheckVgId) {
    if (pRpc->contLen > 0) {
      const SMsgHead *pHead = pRpc->pCont;
      const int32_t   vgId = ntohl(pHead->vgId);
      switch (vgId) {
        case QNODE_HANDLE:
          pWrapper = &pDnode->wrappers[QNODE];
          break;
        case SNODE_HANDLE:
          pWrapper = &pDnode->wrappers[SNODE];
          break;
        case MNODE_HANDLE:
          pWrapper = &pDnode->wrappers[MNODE];
          break;
        default:
          break;
      }
    } else {
      dGError("msg:%p, type:%s contLen is 0", pRpc, TMSG_INFO(pRpc->msgType));
      terrno = TSDB_CODE_INVALID_MSG_LEN;
      goto _OVER;
    }
  }

  if (dmMarkWrapper(pWrapper) != 0) {
    pWrapper = NULL;
    goto _OVER;
  }

  pRpc->info.wrapper = pWrapper;
  pMsg = taosAllocateQitem(sizeof(SRpcMsg), RPC_QITEM, pRpc->contLen);
  if (pMsg == NULL) goto _OVER;

  memcpy(pMsg, pRpc, sizeof(SRpcMsg));
  dGTrace("msg:%p, is created, type:%s handle:%p len:%d", pMsg, TMSG_INFO(pRpc->msgType), pMsg->info.handle,
          pRpc->contLen);

  code = dmProcessNodeMsg(pWrapper, pMsg);

_OVER:
  if (code != 0) {
    dmConvertErrCode(pRpc->msgType);
    if (terrno != 0) code = terrno;
    if (pMsg) {
      dGTrace("msg:%p, failed to process %s since %s", pMsg, TMSG_INFO(pMsg->msgType), terrstr());
    } else {
      dGTrace("msg:%p, failed to process empty msg since %s", pMsg, terrstr());
    }

    if (IsReq(pRpc)) {
      SRpcMsg rsp = {.code = code, .info = pRpc->info};
      if (code == TSDB_CODE_MNODE_NOT_FOUND) {
        dmBuildMnodeRedirectRsp(pDnode, &rsp);
      }

      if (pWrapper != NULL) {
        dmSendRsp(&rsp);
      } else {
        rpcSendResponse(&rsp);
      }
    }

    if (pMsg != NULL) {
      dGTrace("msg:%p, is freed", pMsg);
      taosFreeQitem(pMsg);
    }
    rpcFreeCont(pRpc->pCont);
    pRpc->pCont = NULL;
  }

  dmReleaseWrapper(pWrapper);
}

int32_t dmInitMsgHandle(SDnode *pDnode) {
  SDnodeTrans *pTrans = &pDnode->trans;

  for (EDndNodeType ntype = DNODE; ntype < NODE_END; ++ntype) {
    SMgmtWrapper *pWrapper = &pDnode->wrappers[ntype];
    SArray       *pArray = (*pWrapper->func.getHandlesFp)();
    if (pArray == NULL) return -1;

    for (int32_t i = 0; i < taosArrayGetSize(pArray); ++i) {
      SMgmtHandle  *pMgmt = taosArrayGet(pArray, i);
      SDnodeHandle *pHandle = &pTrans->msgHandles[TMSG_INDEX(pMgmt->msgType)];
      if (pMgmt->needCheckVgId) {
        pHandle->needCheckVgId = pMgmt->needCheckVgId;
      }
      if (!pMgmt->needCheckVgId) {
        pHandle->defaultNtype = ntype;
      }
      pWrapper->msgFps[TMSG_INDEX(pMgmt->msgType)] = pMgmt->msgFp;
    }

    taosArrayDestroy(pArray);
  }

  return 0;
}

static inline int32_t dmSendReq(const SEpSet *pEpSet, SRpcMsg *pMsg) {
  SDnode *pDnode = dmInstance();
  if (pDnode->status != DND_STAT_RUNNING && pMsg->msgType < TDMT_SYNC_MSG) {
    rpcFreeCont(pMsg->pCont);
    pMsg->pCont = NULL;
    if (pDnode->status == DND_STAT_INIT) {
      terrno = TSDB_CODE_APP_IS_STARTING;
    } else {
      terrno = TSDB_CODE_APP_IS_STOPPING;
    }
    dError("failed to send rpc msg:%s since %s, handle:%p", TMSG_INFO(pMsg->msgType), terrstr(), pMsg->info.handle);
    return -1;
  } else {
    rpcSendRequest(pDnode->trans.clientRpc, pEpSet, pMsg, NULL);
    return 0;
  }
}

static inline void dmRegisterBrokenLinkArg(SRpcMsg *pMsg) { rpcRegisterBrokenLinkArg(pMsg); }

static inline void dmReleaseHandle(SRpcHandleInfo *pHandle, int8_t type) { rpcReleaseHandle(pHandle, type); }

static bool rpcRfp(int32_t code, tmsg_t msgType) {
  if (code == TSDB_CODE_RPC_NETWORK_UNAVAIL || code == TSDB_CODE_RPC_BROKEN_LINK || code == TSDB_CODE_MNODE_NOT_FOUND ||
      code == TSDB_CODE_RPC_SOMENODE_NOT_CONNECTED || code == TSDB_CODE_SYN_NOT_LEADER ||
      code == TSDB_CODE_SYN_RESTORING || code == TSDB_CODE_VND_STOPPED || code == TSDB_CODE_APP_IS_STARTING ||
      code == TSDB_CODE_APP_IS_STOPPING) {
    if (msgType == TDMT_SCH_QUERY || msgType == TDMT_SCH_MERGE_QUERY || msgType == TDMT_SCH_FETCH ||
        msgType == TDMT_SCH_MERGE_FETCH) {
      return false;
    }
    return true;
  } else {
    return false;
  }
}

int32_t dmInitClient(SDnode *pDnode) {
  SDnodeTrans *pTrans = &pDnode->trans;

  SRpcInit rpcInit = {0};
  rpcInit.label = "DND-C";
  rpcInit.numOfThreads = tsNumOfRpcThreads;
  rpcInit.cfp = (RpcCfp)dmProcessRpcMsg;
  rpcInit.sessions = 1024;
  rpcInit.connType = TAOS_CONN_CLIENT;
  rpcInit.idleTime = tsShellActivityTimer * 1000;
  rpcInit.parent = pDnode;
  rpcInit.rfp = rpcRfp;
  rpcInit.compressSize = tsCompressMsgSize;

  rpcInit.retryMinInterval = tsRedirectPeriod;
  rpcInit.retryStepFactor = tsRedirectFactor;
  rpcInit.retryMaxInterval = tsRedirectMaxPeriod;
  rpcInit.retryMaxTimouet = tsMaxRetryWaitTime;

  rpcInit.failFastInterval = 1000;  // interval threshold(ms)
  rpcInit.failFastThreshold = 3;    // failed threshold
  rpcInit.ffp = dmFailFastFp;

  pTrans->clientRpc = rpcOpen(&rpcInit);
  if (pTrans->clientRpc == NULL) {
    dError("failed to init dnode rpc client");
    return -1;
  }

  dDebug("dnode rpc client is initialized");
  return 0;
}

void dmCleanupClient(SDnode *pDnode) {
  SDnodeTrans *pTrans = &pDnode->trans;
  if (pTrans->clientRpc) {
    rpcClose(pTrans->clientRpc);
    pTrans->clientRpc = NULL;
    dDebug("dnode rpc client is closed");
  }
}

int32_t dmInitServer(SDnode *pDnode) {
  SDnodeTrans *pTrans = &pDnode->trans;

  SRpcInit rpcInit = {0};
  tstrncpy(rpcInit.localFqdn, tsLocalFqdn, TSDB_FQDN_LEN);
  rpcInit.localPort = tsServerPort;
  rpcInit.label = "DND-S";
  rpcInit.numOfThreads = tsNumOfRpcThreads;
  rpcInit.cfp = (RpcCfp)dmProcessRpcMsg;
  rpcInit.sessions = tsMaxShellConns;
  rpcInit.connType = TAOS_CONN_SERVER;
  rpcInit.idleTime = tsShellActivityTimer * 1000;
  rpcInit.parent = pDnode;
  rpcInit.compressSize = tsCompressMsgSize;

  pTrans->serverRpc = rpcOpen(&rpcInit);
  if (pTrans->serverRpc == NULL) {
    dError("failed to init dnode rpc server");
    return -1;
  }

  dDebug("dnode rpc server is initialized");
  return 0;
}

void dmCleanupServer(SDnode *pDnode) {
  SDnodeTrans *pTrans = &pDnode->trans;
  if (pTrans->serverRpc) {
    rpcClose(pTrans->serverRpc);
    pTrans->serverRpc = NULL;
    dDebug("dnode rpc server is closed");
  }
}

SMsgCb dmGetMsgcb(SDnode *pDnode) {
  SMsgCb msgCb = {
      .clientRpc = pDnode->trans.clientRpc,
      .sendReqFp = dmSendReq,
      .sendRspFp = dmSendRsp,
      .registerBrokenLinkArgFp = dmRegisterBrokenLinkArg,
      .releaseHandleFp = dmReleaseHandle,
      .reportStartupFp = dmReportStartup,
      .updateDnodeInfoFp = dmUpdateDnodeInfo,
      .data = &pDnode->data,
  };
  return msgCb;
}<|MERGE_RESOLUTION|>--- conflicted
+++ resolved
@@ -39,11 +39,7 @@
   NodeMsgFp msgFp = pWrapper->msgFps[TMSG_INDEX(pMsg->msgType)];
   if (msgFp == NULL) {
     terrno = TSDB_CODE_MSG_NOT_PROCESSED;
-<<<<<<< HEAD
-    dGError("msg:%p,info:%s not processed since no handler", pMsg, TMSG_INFO(pMsg->msgType));
-=======
     dGError("msg:%p, not processed since no handler, type:%s", pMsg, TMSG_INFO(pMsg->msgType));
->>>>>>> 17112754
     return -1;
   }
 
