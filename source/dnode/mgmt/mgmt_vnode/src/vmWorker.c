--- conflicted
+++ resolved
@@ -193,17 +193,7 @@
 
     // todo
     SRpcMsg *pRsp = NULL;
-<<<<<<< HEAD
-    (void)vnodeProcessWriteReq(pVnode->pImpl, &pMsg->rpcMsg, &pRsp);
-
-    // sync integration response
-    // leader
-    // if (pMsg->rpcMsg.handle != NULL && pMsg->rpcMsg.ahandle !-NULL) {
-    // send response;
-    //}
-=======
     // (void)vnodeProcessWriteReq(pVnode->pImpl, &pMsg->rpcMsg, &pRsp);
->>>>>>> 29608b08
   }
 }
 
