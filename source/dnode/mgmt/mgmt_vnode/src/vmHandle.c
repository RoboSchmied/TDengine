/*
 * Copyright (c) 2019 TAOS Data, Inc. <jhtao@taosdata.com>
 *
 * This program is free software: you can use, redistribute, and/or modify
 * it under the terms of the GNU Affero General Public License, version 3
 * or later ("AGPL"), as published by the Free Software Foundation.
 *
 * This program is distributed in the hope that it will be useful, but WITHOUT
 * ANY WARRANTY; without even the implied warranty of MERCHANTABILITY or
 * FITNESS FOR A PARTICULAR PURPOSE.
 *
 * You should have received a copy of the GNU Affero General Public License
 * along with this program. If not, see <http:www.gnu.org/licenses/>.
 */

#define _DEFAULT_SOURCE
#include "vmInt.h"

void vmGetVnodeLoads(SVnodeMgmt *pMgmt, SMonVloadInfo *pInfo) {
  pInfo->pVloads = taosArrayInit(pMgmt->state.totalVnodes, sizeof(SVnodeLoad));
  if (pInfo->pVloads == NULL) return;

  taosThreadRwlockRdlock(&pMgmt->lock);

  void *pIter = taosHashIterate(pMgmt->hash, NULL);
  while (pIter) {
    SVnodeObj **ppVnode = pIter;
    if (ppVnode == NULL || *ppVnode == NULL) continue;

    SVnodeObj *pVnode = *ppVnode;
    SVnodeLoad vload = {0};
    vnodeGetLoad(pVnode->pImpl, &vload);
    taosArrayPush(pInfo->pVloads, &vload);
    pIter = taosHashIterate(pMgmt->hash, pIter);
  }

  taosThreadRwlockUnlock(&pMgmt->lock);
}

void vmGetMonitorInfo(SVnodeMgmt *pMgmt, SMonVmInfo *pInfo) {
  SMonVloadInfo vloads = {0};
  vmGetVnodeLoads(pMgmt, &vloads);

  SArray *pVloads = vloads.pVloads;
  if (pVloads == NULL) return;

  int32_t totalVnodes = 0;
  int32_t masterNum = 0;
  int64_t numOfSelectReqs = 0;
  int64_t numOfInsertReqs = 0;
  int64_t numOfInsertSuccessReqs = 0;
  int64_t numOfBatchInsertReqs = 0;
  int64_t numOfBatchInsertSuccessReqs = 0;

  for (int32_t i = 0; i < taosArrayGetSize(pVloads); ++i) {
    SVnodeLoad *pLoad = taosArrayGet(pVloads, i);
    numOfSelectReqs += pLoad->numOfSelectReqs;
    numOfInsertReqs += pLoad->numOfInsertReqs;
    numOfInsertSuccessReqs += pLoad->numOfInsertSuccessReqs;
    numOfBatchInsertReqs += pLoad->numOfBatchInsertReqs;
    numOfBatchInsertSuccessReqs += pLoad->numOfBatchInsertSuccessReqs;
    if (pLoad->syncState == TAOS_SYNC_STATE_LEADER) masterNum++;
    totalVnodes++;
  }

  pInfo->vstat.totalVnodes = totalVnodes;
  pInfo->vstat.masterNum = masterNum;
  pInfo->vstat.numOfSelectReqs = numOfSelectReqs - pMgmt->state.numOfSelectReqs;
  pInfo->vstat.numOfInsertReqs = numOfInsertReqs - pMgmt->state.numOfInsertReqs;
  pInfo->vstat.numOfInsertSuccessReqs = numOfInsertSuccessReqs - pMgmt->state.numOfInsertSuccessReqs;
  pInfo->vstat.numOfBatchInsertReqs = numOfBatchInsertReqs - pMgmt->state.numOfBatchInsertReqs;
  pInfo->vstat.numOfBatchInsertSuccessReqs = numOfBatchInsertSuccessReqs - pMgmt->state.numOfBatchInsertSuccessReqs;
  pMgmt->state.totalVnodes = totalVnodes;
  pMgmt->state.masterNum = masterNum;
  pMgmt->state.numOfSelectReqs = numOfSelectReqs;
  pMgmt->state.numOfInsertReqs = numOfInsertReqs;
  pMgmt->state.numOfInsertSuccessReqs = numOfInsertSuccessReqs;
  pMgmt->state.numOfBatchInsertReqs = numOfBatchInsertReqs;
  pMgmt->state.numOfBatchInsertSuccessReqs = numOfBatchInsertSuccessReqs;

  tfsGetMonitorInfo(pMgmt->pTfs, &pInfo->tfs);
  taosArrayDestroy(pVloads);
}

int32_t vmProcessGetMonitorInfoReq(SVnodeMgmt *pMgmt, SRpcMsg *pMsg) {
  SMonVmInfo vmInfo = {0};
  vmGetMonitorInfo(pMgmt, &vmInfo);
  dmGetMonitorSystemInfo(&vmInfo.sys);
  monGetLogs(&vmInfo.log);

  int32_t rspLen = tSerializeSMonVmInfo(NULL, 0, &vmInfo);
  if (rspLen < 0) {
    terrno = TSDB_CODE_INVALID_MSG;
    return -1;
  }

  void *pRsp = rpcMallocCont(rspLen);
  if (pRsp == NULL) {
    terrno = TSDB_CODE_OUT_OF_MEMORY;
    return -1;
  }

  tSerializeSMonVmInfo(pRsp, rspLen, &vmInfo);
  pMsg->info.rsp = pRsp;
  pMsg->info.rspLen = rspLen;
  tFreeSMonVmInfo(&vmInfo);
  return 0;
}

int32_t vmProcessGetLoadsReq(SVnodeMgmt *pMgmt, SRpcMsg *pMsg) {
  SMonVloadInfo vloads = {0};
  vmGetVnodeLoads(pMgmt, &vloads);

  int32_t rspLen = tSerializeSMonVloadInfo(NULL, 0, &vloads);
  if (rspLen < 0) {
    terrno = TSDB_CODE_INVALID_MSG;
    return -1;
  }

  void *pRsp = rpcMallocCont(rspLen);
  if (pRsp == NULL) {
    terrno = TSDB_CODE_OUT_OF_MEMORY;
    return -1;
  }

  tSerializeSMonVloadInfo(pRsp, rspLen, &vloads);
  pMsg->info.rsp = pRsp;
  pMsg->info.rspLen = rspLen;
  tFreeSMonVloadInfo(&vloads);
  return 0;
}

static void vmGenerateVnodeCfg(SCreateVnodeReq *pCreate, SVnodeCfg *pCfg) {
  memcpy(pCfg, &vnodeCfgDefault, sizeof(SVnodeCfg));

  pCfg->vgId = pCreate->vgId;
  tstrncpy(pCfg->dbname, pCreate->db, sizeof(pCfg->dbname));
  pCfg->dbId = pCreate->dbUid;
  pCfg->szPage = pCreate->pageSize * 1024;
  pCfg->szCache = pCreate->pages;
  pCfg->cacheLast = pCreate->cacheLast;
  pCfg->cacheLastSize = pCreate->cacheLastSize;
  pCfg->szBuf = (uint64_t)pCreate->buffer * 1024 * 1024;
  pCfg->isWeak = true;
  pCfg->isTsma = pCreate->isTsma;
  pCfg->tsdbCfg.compression = pCreate->compression;
  pCfg->tsdbCfg.precision = pCreate->precision;
  pCfg->tsdbCfg.days = pCreate->daysPerFile;
  pCfg->tsdbCfg.keep0 = pCreate->daysToKeep0;
  pCfg->tsdbCfg.keep1 = pCreate->daysToKeep1;
  pCfg->tsdbCfg.keep2 = pCreate->daysToKeep2;
  pCfg->tsdbCfg.minRows = pCreate->minRows;
  pCfg->tsdbCfg.maxRows = pCreate->maxRows;
  for (size_t i = 0; i < taosArrayGetSize(pCreate->pRetensions); ++i) {
    SRetention *pRetention = &pCfg->tsdbCfg.retentions[i];
    memcpy(pRetention, taosArrayGet(pCreate->pRetensions, i), sizeof(SRetention));
    if (i == 0) {
      if ((pRetention->freq > 0 && pRetention->keep > 0)) pCfg->isRsma = 1;
    }
  }

  pCfg->walCfg.vgId = pCreate->vgId;
  pCfg->walCfg.fsyncPeriod = pCreate->walFsyncPeriod;
  pCfg->walCfg.retentionPeriod = pCreate->walRetentionPeriod;
  pCfg->walCfg.rollPeriod = pCreate->walRollPeriod;
  pCfg->walCfg.retentionSize = pCreate->walRetentionSize;
  pCfg->walCfg.segSize = pCreate->walSegmentSize;
  pCfg->walCfg.level = pCreate->walLevel;

<<<<<<< HEAD
  pCfg->sstTrigger = pCreate->sstTrigger;
=======
  pCfg->sttTrigger = pCreate->sstTrigger;
>>>>>>> 2f905064
  pCfg->hashBegin = pCreate->hashBegin;
  pCfg->hashEnd = pCreate->hashEnd;
  pCfg->hashMethod = pCreate->hashMethod;
  pCfg->hashPrefix = pCreate->hashPrefix;
  pCfg->hashSuffix = pCreate->hashSuffix;

  pCfg->standby = pCfg->standby;
  pCfg->syncCfg.myIndex = pCreate->selfIndex;
  pCfg->syncCfg.replicaNum = pCreate->replica;
  memset(&pCfg->syncCfg.nodeInfo, 0, sizeof(pCfg->syncCfg.nodeInfo));
  for (int i = 0; i < pCreate->replica; ++i) {
    SNodeInfo *pNode = &pCfg->syncCfg.nodeInfo[i];
    pNode->nodePort = pCreate->replicas[i].port;
    tstrncpy(pNode->nodeFqdn, pCreate->replicas[i].fqdn, sizeof(pNode->nodeFqdn));
  }
}

static void vmGenerateWrapperCfg(SVnodeMgmt *pMgmt, SCreateVnodeReq *pCreate, SWrapperCfg *pCfg) {
  pCfg->vgId = pCreate->vgId;
  pCfg->vgVersion = pCreate->vgVersion;
  pCfg->dropped = 0;
  snprintf(pCfg->path, sizeof(pCfg->path), "%s%svnode%d", pMgmt->path, TD_DIRSEP, pCreate->vgId);
}

static int32_t vmTsmaAdjustDays(SVnodeCfg *pCfg, SCreateVnodeReq *pReq) {
  if (pReq->isTsma) {
    SMsgHead *smaMsg = pReq->pTsma;
    uint32_t  contLen = (uint32_t)(htonl(smaMsg->contLen) - sizeof(SMsgHead));
    return smaGetTSmaDays(pCfg, POINTER_SHIFT(smaMsg, sizeof(SMsgHead)), contLen, &pCfg->tsdbCfg.days);
  }
  return 0;
}

static int32_t vmTsmaProcessCreate(SVnode *pVnode, SCreateVnodeReq *pReq) {
  if (pReq->isTsma) {
    SMsgHead *smaMsg = pReq->pTsma;
    uint32_t  contLen = (uint32_t)(htonl(smaMsg->contLen) - sizeof(SMsgHead));
    return vnodeProcessCreateTSma(pVnode, POINTER_SHIFT(smaMsg, sizeof(SMsgHead)), contLen);
  }
  return 0;
}

int32_t vmProcessCreateVnodeReq(SVnodeMgmt *pMgmt, SRpcMsg *pMsg) {
  SCreateVnodeReq createReq = {0};
  SVnodeCfg       vnodeCfg = {0};
  SWrapperCfg     wrapperCfg = {0};
  int32_t         code = -1;
  char            path[TSDB_FILENAME_LEN] = {0};

  if (tDeserializeSCreateVnodeReq(pMsg->pCont, pMsg->contLen, &createReq) != 0) {
    terrno = TSDB_CODE_INVALID_MSG;
    return -1;
  }

<<<<<<< HEAD
  dDebug("vgId:%d, start to create vnode, tsma:%d standby:%d cacheLast:%d cacheLastSize:%d sstTrigger:%d",
         createReq.vgId, createReq.isTsma, createReq.standby, createReq.cacheLast, createReq.cacheLastSize,
         createReq.sstTrigger);
=======
  dInfo("vgId:%d, start to create vnode, tsma:%d standby:%d cacheLast:%d cacheLastSize:%d sstTrigger:%d",
        createReq.vgId, createReq.isTsma, createReq.standby, createReq.cacheLast, createReq.cacheLastSize,
        createReq.sstTrigger);
  dInfo("vgId:%d, hashMethod:%d begin:%u end:%u prefix:%d surfix:%d", createReq.vgId, createReq.hashMethod,
        createReq.hashBegin, createReq.hashEnd, createReq.hashPrefix, createReq.hashSuffix);
>>>>>>> 2f905064
  vmGenerateVnodeCfg(&createReq, &vnodeCfg);

  if (vmTsmaAdjustDays(&vnodeCfg, &createReq) < 0) {
    dError("vgId:%d, failed to adjust tsma days since %s", createReq.vgId, terrstr());
    code = terrno;
    goto _OVER;
  }

  vmGenerateWrapperCfg(pMgmt, &createReq, &wrapperCfg);

  SVnodeObj *pVnode = vmAcquireVnode(pMgmt, createReq.vgId);
  if (pVnode != NULL) {
    dDebug("vgId:%d, already exist", createReq.vgId);
    tFreeSCreateVnodeReq(&createReq);
    vmReleaseVnode(pMgmt, pVnode);
    terrno = TSDB_CODE_NODE_ALREADY_DEPLOYED;
    code = terrno;
    return 0;
  }

  snprintf(path, TSDB_FILENAME_LEN, "vnode%svnode%d", TD_DIRSEP, vnodeCfg.vgId);
  if (vnodeCreate(path, &vnodeCfg, pMgmt->pTfs) < 0) {
    tFreeSCreateVnodeReq(&createReq);
    dError("vgId:%d, failed to create vnode since %s", createReq.vgId, terrstr());
    code = terrno;
    goto _OVER;
  }

  SVnode *pImpl = vnodeOpen(path, pMgmt->pTfs, pMgmt->msgCb);
  if (pImpl == NULL) {
    dError("vgId:%d, failed to open vnode since %s", createReq.vgId, terrstr());
    code = terrno;
    goto _OVER;
  }

  code = vmOpenVnode(pMgmt, &wrapperCfg, pImpl);
  if (code != 0) {
    dError("vgId:%d, failed to open vnode since %s", createReq.vgId, terrstr());
    code = terrno;
    goto _OVER;
  }

  code = vmTsmaProcessCreate(pImpl, &createReq);
  if (code != 0) {
    dError("vgId:%d, failed to create tsma since %s", createReq.vgId, terrstr());
    code = terrno;
    goto _OVER;
  }

  code = vnodeStart(pImpl);
  if (code != 0) {
    dError("vgId:%d, failed to start sync since %s", createReq.vgId, terrstr());
    goto _OVER;
  }

  code = vmWriteVnodeListToFile(pMgmt);
  if (code != 0) {
    code = terrno;
    goto _OVER;
  }

_OVER:
  if (code != 0) {
    vnodeClose(pImpl);
    vnodeDestroy(path, pMgmt->pTfs);
  } else {
    dInfo("vgId:%d, vnode is created", createReq.vgId);
  }

  tFreeSCreateVnodeReq(&createReq);
  terrno = code;
  return code;
}

int32_t vmProcessDropVnodeReq(SVnodeMgmt *pMgmt, SRpcMsg *pMsg) {
  SDropVnodeReq dropReq = {0};
  if (tDeserializeSDropVnodeReq(pMsg->pCont, pMsg->contLen, &dropReq) != 0) {
    terrno = TSDB_CODE_INVALID_MSG;
    return -1;
  }

  int32_t vgId = dropReq.vgId;
  dDebug("vgId:%d, start to drop vnode", vgId);

  SVnodeObj *pVnode = vmAcquireVnode(pMgmt, vgId);
  if (pVnode == NULL) {
    dDebug("vgId:%d, failed to drop since %s", vgId, terrstr());
    terrno = TSDB_CODE_NODE_NOT_DEPLOYED;
    return -1;
  }

  pVnode->dropped = 1;
  if (vmWriteVnodeListToFile(pMgmt) != 0) {
    pVnode->dropped = 0;
    vmReleaseVnode(pMgmt, pVnode);
    return -1;
  }

  vmCloseVnode(pMgmt, pVnode);
  vmWriteVnodeListToFile(pMgmt);

  return 0;
}

SArray *vmGetMsgHandles() {
  int32_t code = -1;
  SArray *pArray = taosArrayInit(32, sizeof(SMgmtHandle));
  if (pArray == NULL) goto _OVER;

  if (dmSetMgmtHandle(pArray, TDMT_MON_VM_INFO, vmPutMsgToMonitorQueue, 0) == NULL) goto _OVER;
  if (dmSetMgmtHandle(pArray, TDMT_MON_VM_LOAD, vmPutMsgToMonitorQueue, 0) == NULL) goto _OVER;

  if (dmSetMgmtHandle(pArray, TDMT_VND_SUBMIT, vmPutMsgToWriteQueue, 0) == NULL) goto _OVER;
  if (dmSetMgmtHandle(pArray, TDMT_SCH_QUERY, vmPutMsgToQueryQueue, 0) == NULL) goto _OVER;
  if (dmSetMgmtHandle(pArray, TDMT_SCH_MERGE_QUERY, vmPutMsgToQueryQueue, 0) == NULL) goto _OVER;
  if (dmSetMgmtHandle(pArray, TDMT_SCH_QUERY_CONTINUE, vmPutMsgToQueryQueue, 0) == NULL) goto _OVER;
  if (dmSetMgmtHandle(pArray, TDMT_VND_FETCH_RSMA, vmPutMsgToQueryQueue, 0) == NULL) goto _OVER;
  if (dmSetMgmtHandle(pArray, TDMT_VND_EXEC_RSMA, vmPutMsgToQueryQueue, 0) == NULL) goto _OVER;
  if (dmSetMgmtHandle(pArray, TDMT_SCH_FETCH, vmPutMsgToFetchQueue, 0) == NULL) goto _OVER;
  if (dmSetMgmtHandle(pArray, TDMT_SCH_MERGE_FETCH, vmPutMsgToFetchQueue, 0) == NULL) goto _OVER;
  if (dmSetMgmtHandle(pArray, TDMT_VND_ALTER_TABLE, vmPutMsgToWriteQueue, 0) == NULL) goto _OVER;
  if (dmSetMgmtHandle(pArray, TDMT_VND_UPDATE_TAG_VAL, vmPutMsgToWriteQueue, 0) == NULL) goto _OVER;
  if (dmSetMgmtHandle(pArray, TDMT_VND_TABLE_META, vmPutMsgToFetchQueue, 0) == NULL) goto _OVER;
  if (dmSetMgmtHandle(pArray, TDMT_VND_TABLE_CFG, vmPutMsgToFetchQueue, 0) == NULL) goto _OVER;
  if (dmSetMgmtHandle(pArray, TDMT_VND_BATCH_META, vmPutMsgToFetchQueue, 0) == NULL) goto _OVER;
  if (dmSetMgmtHandle(pArray, TDMT_VND_TABLES_META, vmPutMsgToFetchQueue, 0) == NULL) goto _OVER;
  if (dmSetMgmtHandle(pArray, TDMT_SCH_CANCEL_TASK, vmPutMsgToFetchQueue, 0) == NULL) goto _OVER;
  if (dmSetMgmtHandle(pArray, TDMT_SCH_DROP_TASK, vmPutMsgToFetchQueue, 0) == NULL) goto _OVER;
  if (dmSetMgmtHandle(pArray, TDMT_VND_CREATE_STB, vmPutMsgToWriteQueue, 0) == NULL) goto _OVER;
  if (dmSetMgmtHandle(pArray, TDMT_VND_DROP_TTL_TABLE, vmPutMsgToWriteQueue, 0) == NULL) goto _OVER;
  if (dmSetMgmtHandle(pArray, TDMT_VND_ALTER_STB, vmPutMsgToWriteQueue, 0) == NULL) goto _OVER;
  if (dmSetMgmtHandle(pArray, TDMT_VND_DROP_STB, vmPutMsgToWriteQueue, 0) == NULL) goto _OVER;
  if (dmSetMgmtHandle(pArray, TDMT_VND_CREATE_TABLE, vmPutMsgToWriteQueue, 0) == NULL) goto _OVER;
  if (dmSetMgmtHandle(pArray, TDMT_VND_DROP_TABLE, vmPutMsgToWriteQueue, 0) == NULL) goto _OVER;
  if (dmSetMgmtHandle(pArray, TDMT_VND_CREATE_SMA, vmPutMsgToWriteQueue, 0) == NULL) goto _OVER;
  if (dmSetMgmtHandle(pArray, TDMT_VND_CANCEL_SMA, vmPutMsgToWriteQueue, 0) == NULL) goto _OVER;
  if (dmSetMgmtHandle(pArray, TDMT_VND_DROP_SMA, vmPutMsgToWriteQueue, 0) == NULL) goto _OVER;
  if (dmSetMgmtHandle(pArray, TDMT_VND_SUBMIT_RSMA, vmPutMsgToWriteQueue, 0) == NULL) goto _OVER;
  if (dmSetMgmtHandle(pArray, TDMT_VND_MQ_VG_CHANGE, vmPutMsgToWriteQueue, 0) == NULL) goto _OVER;
  if (dmSetMgmtHandle(pArray, TDMT_VND_MQ_VG_DELETE, vmPutMsgToWriteQueue, 0) == NULL) goto _OVER;
  if (dmSetMgmtHandle(pArray, TDMT_VND_MQ_COMMIT_OFFSET, vmPutMsgToWriteQueue, 0) == NULL) goto _OVER;
  if (dmSetMgmtHandle(pArray, TDMT_VND_ADD_CHECK_INFO, vmPutMsgToWriteQueue, 0) == NULL) goto _OVER;
  if (dmSetMgmtHandle(pArray, TDMT_VND_DELETE_CHECK_INFO, vmPutMsgToWriteQueue, 0) == NULL) goto _OVER;
  if (dmSetMgmtHandle(pArray, TDMT_VND_CONSUME, vmPutMsgToFetchQueue, 0) == NULL) goto _OVER;
  if (dmSetMgmtHandle(pArray, TDMT_VND_DELETE, vmPutMsgToWriteQueue, 0) == NULL) goto _OVER;
  if (dmSetMgmtHandle(pArray, TDMT_VND_BATCH_DEL, vmPutMsgToWriteQueue, 0) == NULL) goto _OVER;
  if (dmSetMgmtHandle(pArray, TDMT_VND_COMMIT, vmPutMsgToWriteQueue, 0) == NULL) goto _OVER;
  if (dmSetMgmtHandle(pArray, TDMT_SCH_QUERY_HEARTBEAT, vmPutMsgToFetchQueue, 0) == NULL) goto _OVER;

  if (dmSetMgmtHandle(pArray, TDMT_VND_STREAM_TRIGGER, vmPutMsgToStreamQueue, 0) == NULL) goto _OVER;
  if (dmSetMgmtHandle(pArray, TDMT_STREAM_TASK_DROP, vmPutMsgToWriteQueue, 0) == NULL) goto _OVER;
  if (dmSetMgmtHandle(pArray, TDMT_STREAM_TASK_DEPLOY, vmPutMsgToWriteQueue, 0) == NULL) goto _OVER;
  if (dmSetMgmtHandle(pArray, TDMT_STREAM_TASK_RUN, vmPutMsgToStreamQueue, 0) == NULL) goto _OVER;
  if (dmSetMgmtHandle(pArray, TDMT_STREAM_TASK_DISPATCH, vmPutMsgToStreamQueue, 0) == NULL) goto _OVER;
  if (dmSetMgmtHandle(pArray, TDMT_STREAM_TASK_DISPATCH_RSP, vmPutMsgToStreamQueue, 0) == NULL) goto _OVER;
  if (dmSetMgmtHandle(pArray, TDMT_STREAM_TASK_RECOVER, vmPutMsgToStreamQueue, 0) == NULL) goto _OVER;
  if (dmSetMgmtHandle(pArray, TDMT_STREAM_TASK_RECOVER_RSP, vmPutMsgToStreamQueue, 0) == NULL) goto _OVER;
  if (dmSetMgmtHandle(pArray, TDMT_STREAM_RETRIEVE, vmPutMsgToStreamQueue, 0) == NULL) goto _OVER;
  if (dmSetMgmtHandle(pArray, TDMT_STREAM_RETRIEVE_RSP, vmPutMsgToStreamQueue, 0) == NULL) goto _OVER;

  if (dmSetMgmtHandle(pArray, TDMT_VND_ALTER_REPLICA, vmPutMsgToWriteQueue, 0) == NULL) goto _OVER;
  if (dmSetMgmtHandle(pArray, TDMT_VND_ALTER_CONFIG, vmPutMsgToWriteQueue, 0) == NULL) goto _OVER;
  if (dmSetMgmtHandle(pArray, TDMT_VND_ALTER_CONFIRM, vmPutMsgToWriteQueue, 0) == NULL) goto _OVER;
  if (dmSetMgmtHandle(pArray, TDMT_VND_ALTER_HASHRANGE, vmPutMsgToWriteQueue, 0) == NULL) goto _OVER;
  if (dmSetMgmtHandle(pArray, TDMT_VND_COMPACT, vmPutMsgToWriteQueue, 0) == NULL) goto _OVER;
  if (dmSetMgmtHandle(pArray, TDMT_VND_TRIM, vmPutMsgToWriteQueue, 0) == NULL) goto _OVER;
  if (dmSetMgmtHandle(pArray, TDMT_DND_CREATE_VNODE, vmPutMsgToMgmtQueue, 0) == NULL) goto _OVER;
  if (dmSetMgmtHandle(pArray, TDMT_DND_DROP_VNODE, vmPutMsgToMgmtQueue, 0) == NULL) goto _OVER;

  if (dmSetMgmtHandle(pArray, TDMT_SYNC_TIMEOUT, vmPutMsgToSyncQueue, 0) == NULL) goto _OVER;
  if (dmSetMgmtHandle(pArray, TDMT_SYNC_PING, vmPutMsgToSyncQueue, 0) == NULL) goto _OVER;
  if (dmSetMgmtHandle(pArray, TDMT_SYNC_PING_REPLY, vmPutMsgToSyncQueue, 0) == NULL) goto _OVER;
  if (dmSetMgmtHandle(pArray, TDMT_SYNC_CLIENT_REQUEST, vmPutMsgToSyncQueue, 0) == NULL) goto _OVER;
  if (dmSetMgmtHandle(pArray, TDMT_SYNC_CLIENT_REQUEST_BATCH, vmPutMsgToSyncQueue, 0) == NULL) goto _OVER;
  if (dmSetMgmtHandle(pArray, TDMT_SYNC_CLIENT_REQUEST_REPLY, vmPutMsgToSyncQueue, 0) == NULL) goto _OVER;
  if (dmSetMgmtHandle(pArray, TDMT_SYNC_REQUEST_VOTE, vmPutMsgToSyncQueue, 0) == NULL) goto _OVER;
  if (dmSetMgmtHandle(pArray, TDMT_SYNC_REQUEST_VOTE_REPLY, vmPutMsgToSyncQueue, 0) == NULL) goto _OVER;
  if (dmSetMgmtHandle(pArray, TDMT_SYNC_APPEND_ENTRIES, vmPutMsgToSyncQueue, 0) == NULL) goto _OVER;
  if (dmSetMgmtHandle(pArray, TDMT_SYNC_APPEND_ENTRIES_BATCH, vmPutMsgToSyncQueue, 0) == NULL) goto _OVER;
  if (dmSetMgmtHandle(pArray, TDMT_SYNC_APPEND_ENTRIES_REPLY, vmPutMsgToSyncQueue, 0) == NULL) goto _OVER;
  if (dmSetMgmtHandle(pArray, TDMT_SYNC_SNAPSHOT_SEND, vmPutMsgToSyncQueue, 0) == NULL) goto _OVER;
  if (dmSetMgmtHandle(pArray, TDMT_SYNC_SNAPSHOT_RSP, vmPutMsgToSyncQueue, 0) == NULL) goto _OVER;
  if (dmSetMgmtHandle(pArray, TDMT_SYNC_SET_VNODE_STANDBY, vmPutMsgToSyncQueue, 0) == NULL) goto _OVER;

  code = 0;

_OVER:
  if (code != 0) {
    taosArrayDestroy(pArray);
    return NULL;
  } else {
    return pArray;
  }
}<|MERGE_RESOLUTION|>--- conflicted
+++ resolved
@@ -167,11 +167,7 @@
   pCfg->walCfg.segSize = pCreate->walSegmentSize;
   pCfg->walCfg.level = pCreate->walLevel;
 
-<<<<<<< HEAD
-  pCfg->sstTrigger = pCreate->sstTrigger;
-=======
   pCfg->sttTrigger = pCreate->sstTrigger;
->>>>>>> 2f905064
   pCfg->hashBegin = pCreate->hashBegin;
   pCfg->hashEnd = pCreate->hashEnd;
   pCfg->hashMethod = pCreate->hashMethod;
@@ -226,17 +222,11 @@
     return -1;
   }
 
-<<<<<<< HEAD
-  dDebug("vgId:%d, start to create vnode, tsma:%d standby:%d cacheLast:%d cacheLastSize:%d sstTrigger:%d",
-         createReq.vgId, createReq.isTsma, createReq.standby, createReq.cacheLast, createReq.cacheLastSize,
-         createReq.sstTrigger);
-=======
   dInfo("vgId:%d, start to create vnode, tsma:%d standby:%d cacheLast:%d cacheLastSize:%d sstTrigger:%d",
         createReq.vgId, createReq.isTsma, createReq.standby, createReq.cacheLast, createReq.cacheLastSize,
         createReq.sstTrigger);
   dInfo("vgId:%d, hashMethod:%d begin:%u end:%u prefix:%d surfix:%d", createReq.vgId, createReq.hashMethod,
         createReq.hashBegin, createReq.hashEnd, createReq.hashPrefix, createReq.hashSuffix);
->>>>>>> 2f905064
   vmGenerateVnodeCfg(&createReq, &vnodeCfg);
 
   if (vmTsmaAdjustDays(&vnodeCfg, &createReq) < 0) {
