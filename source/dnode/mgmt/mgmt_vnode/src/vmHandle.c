/*
 * Copyright (c) 2019 TAOS Data, Inc. <jhtao@taosdata.com>
 *
 * This program is free software: you can use, redistribute, and/or modify
 * it under the terms of the GNU Affero General Public License, version 3
 * or later ("AGPL"), as published by the Free Software Foundation.
 *
 * This program is distributed in the hope that it will be useful, but WITHOUT
 * ANY WARRANTY; without even the implied warranty of MERCHANTABILITY or
 * FITNESS FOR A PARTICULAR PURPOSE.
 *
 * You should have received a copy of the GNU Affero General Public License
 * along with this program. If not, see <http:www.gnu.org/licenses/>.
 */

#define _DEFAULT_SOURCE
#include "vmInt.h"

void vmGetMonitorInfo(SMgmtWrapper *pWrapper, SMonVmInfo *pInfo) {
  SVnodesMgmt *pMgmt = pWrapper->pMgmt;

  SMonVloadInfo vloads = {0};
  vmGetVnodeLoads(pWrapper, &vloads);
  if (vloads.pVloads == NULL) return;

  int32_t totalVnodes = 0;
  int32_t masterNum = 0;
  int64_t numOfSelectReqs = 0;
  int64_t numOfInsertReqs = 0;
  int64_t numOfInsertSuccessReqs = 0;
  int64_t numOfBatchInsertReqs = 0;
  int64_t numOfBatchInsertSuccessReqs = 0;

  for (int32_t i = 0; i < taosArrayGetSize(vloads.pVloads); ++i) {
    SVnodeLoad *pLoad = taosArrayGet(vloads.pVloads, i);
    numOfSelectReqs += pLoad->numOfSelectReqs;
    numOfInsertReqs += pLoad->numOfInsertReqs;
    numOfInsertSuccessReqs += pLoad->numOfInsertSuccessReqs;
    numOfBatchInsertReqs += pLoad->numOfBatchInsertReqs;
    numOfBatchInsertSuccessReqs += pLoad->numOfBatchInsertSuccessReqs;
    if (pLoad->syncState == TAOS_SYNC_STATE_LEADER) masterNum++;
    totalVnodes++;
  }

  pInfo->vstat.totalVnodes = totalVnodes;
  pInfo->vstat.masterNum = masterNum;
  pInfo->vstat.numOfSelectReqs = numOfSelectReqs - pMgmt->state.numOfSelectReqs;
  pInfo->vstat.numOfInsertReqs = numOfInsertReqs - pMgmt->state.numOfInsertReqs;
  pInfo->vstat.numOfInsertSuccessReqs = numOfInsertSuccessReqs - pMgmt->state.numOfInsertSuccessReqs;
  pInfo->vstat.numOfBatchInsertReqs = numOfBatchInsertReqs - pMgmt->state.numOfBatchInsertReqs;
  pInfo->vstat.numOfBatchInsertSuccessReqs = numOfBatchInsertSuccessReqs - pMgmt->state.numOfBatchInsertSuccessReqs;
  pMgmt->state = pInfo->vstat;

  taosArrayDestroy(vloads.pVloads);
}

int32_t vmProcessGetMonVmInfoReq(SMgmtWrapper *pWrapper, SNodeMsg *pReq) {
  SMonVmInfo vmInfo = {0};
  vmGetMonitorInfo(pWrapper, &vmInfo);
  dmGetMonitorSysInfo(&vmInfo.sys);
  monGetLogs(&vmInfo.log);

  int32_t rspLen = tSerializeSMonVmInfo(NULL, 0, &vmInfo);
  if (rspLen < 0) {
    terrno = TSDB_CODE_INVALID_MSG;
    return -1;
  }

  void *pRsp = rpcMallocCont(rspLen);
  if (pRsp == NULL) {
    terrno = TSDB_CODE_OUT_OF_MEMORY;
    return -1;
  }

  tSerializeSMonVmInfo(pRsp, rspLen, &vmInfo);
  pReq->pRsp = pRsp;
  pReq->rspLen = rspLen;
  tFreeSMonVmInfo(&vmInfo);
  return 0;
}

int32_t vmProcessGetVnodeLoadsReq(SMgmtWrapper *pWrapper, SNodeMsg *pReq) {
  SMonVloadInfo vloads = {0};
  vmGetVnodeLoads(pWrapper, &vloads);

  int32_t rspLen = tSerializeSMonVloadInfo(NULL, 0, &vloads);
  if (rspLen < 0) {
    terrno = TSDB_CODE_INVALID_MSG;
    return -1;
  }

  void *pRsp = rpcMallocCont(rspLen);
  if (pRsp == NULL) {
    terrno = TSDB_CODE_OUT_OF_MEMORY;
    return -1;
  }

  tSerializeSMonVloadInfo(pRsp, rspLen, &vloads);
  pReq->pRsp = pRsp;
  pReq->rspLen = rspLen;
  tFreeSMonVloadInfo(&vloads);
  return 0;
}

static void vmGenerateVnodeCfg(SCreateVnodeReq *pCreate, SVnodeCfg *pCfg) {
  memcpy(pCfg, &vnodeCfgDefault, sizeof(SVnodeCfg));

  pCfg->vgId = pCreate->vgId;
  strcpy(pCfg->dbname, pCreate->db);
<<<<<<< HEAD
  pCfg->wsize = 16 * 1024 * 1024;
  pCfg->ssize = 1024;
  pCfg->lsize = 1024 * 1024;
  pCfg->streamMode = pCreate->streamMode;
  pCfg->isWeak = true;
  pCfg->tsdbCfg.keep2 = pCreate->durationToKeep0;
  pCfg->tsdbCfg.keep0 = pCreate->durationToKeep2;
  pCfg->tsdbCfg.keep1 = pCreate->durationToKeep0;
  pCfg->tsdbCfg.lruCacheSize = 16;
=======
  // pCfg->szBuf = pCreate->cacheBlockSize * 1024 * 1024;
  pCfg->streamMode = pCreate->streamMode;
  pCfg->isWeak = true;
  pCfg->tsdbCfg.days = 10;
  pCfg->tsdbCfg.keep2 = 3650;  // pCreate->daysToKeep0;
  pCfg->tsdbCfg.keep0 = 3650;  // pCreate->daysToKeep2;
  pCfg->tsdbCfg.keep1 = 3650;  // pCreate->daysToKeep0;
>>>>>>> d5ae5fc6
  pCfg->tsdbCfg.retentions = pCreate->pRetensions;
  pCfg->walCfg.vgId = pCreate->vgId;
  pCfg->hashBegin = pCreate->hashBegin;
  pCfg->hashEnd = pCreate->hashEnd;
  pCfg->hashMethod = pCreate->hashMethod;

  // sync integration
  pCfg->syncCfg.myIndex = pCreate->selfIndex;
  pCfg->syncCfg.replicaNum = pCreate->replica;
  memset(&(pCfg->syncCfg.nodeInfo), 0, sizeof(pCfg->syncCfg.nodeInfo));
  for (int i = 0; i < pCreate->replica; ++i) {
    (pCfg->syncCfg.nodeInfo)[i].nodePort = (pCreate->replicas)[i].port;
    snprintf((pCfg->syncCfg.nodeInfo)[i].nodeFqdn, sizeof((pCfg->syncCfg.nodeInfo)[i].nodeFqdn), "%s",
             (pCreate->replicas)[i].fqdn);
  }
}

static void vmGenerateWrapperCfg(SVnodesMgmt *pMgmt, SCreateVnodeReq *pCreate, SWrapperCfg *pCfg) {
  memcpy(pCfg->db, pCreate->db, TSDB_DB_FNAME_LEN);
  pCfg->dbUid = pCreate->dbUid;
  pCfg->dropped = 0;
  snprintf(pCfg->path, sizeof(pCfg->path), "%s%svnode%d", pMgmt->path, TD_DIRSEP, pCreate->vgId);
  pCfg->vgId = pCreate->vgId;
  pCfg->vgVersion = pCreate->vgVersion;
}

int32_t vmProcessCreateVnodeReq(SVnodesMgmt *pMgmt, SNodeMsg *pMsg) {
  SRpcMsg        *pReq = &pMsg->rpcMsg;
  SCreateVnodeReq createReq = {0};
  char            path[TSDB_FILENAME_LEN];

  if (tDeserializeSCreateVnodeReq(pReq->pCont, pReq->contLen, &createReq) != 0) {
    terrno = TSDB_CODE_INVALID_MSG;
    return -1;
  }

  dDebug("vgId:%d, create vnode req is received", createReq.vgId);

  SVnodeCfg vnodeCfg = {0};
  vmGenerateVnodeCfg(&createReq, &vnodeCfg);

  SWrapperCfg wrapperCfg = {0};
  vmGenerateWrapperCfg(pMgmt, &createReq, &wrapperCfg);

  SVnodeObj *pVnode = vmAcquireVnode(pMgmt, createReq.vgId);
  if (pVnode != NULL) {
    tFreeSCreateVnodeReq(&createReq);
    dDebug("vgId:%d, already exist", createReq.vgId);
    vmReleaseVnode(pMgmt, pVnode);
    terrno = TSDB_CODE_NODE_ALREADY_DEPLOYED;
    return -1;
  }

  // create vnode
  snprintf(path, TSDB_FILENAME_LEN, "vnode%svnode%d", TD_DIRSEP, vnodeCfg.vgId);
  if (vnodeCreate(path, &vnodeCfg, pMgmt->pTfs) < 0) {
    tFreeSCreateVnodeReq(&createReq);
    dError("vgId:%d, failed to create vnode since %s", createReq.vgId, terrstr());
    return -1;
  }

  SMsgCb msgCb = pMgmt->pDnode->data.msgCb;
  msgCb.pWrapper = pMgmt->pWrapper;
  msgCb.queueFps[QUERY_QUEUE] = vmPutMsgToQueryQueue;
  msgCb.queueFps[FETCH_QUEUE] = vmPutMsgToFetchQueue;
  msgCb.queueFps[APPLY_QUEUE] = vmPutMsgToApplyQueue;
  msgCb.queueFps[SYNC_QUEUE] = vmPutMsgToSyncQueue;  // sync integration
  msgCb.qsizeFp = vmGetQueueSize;

  SVnode *pImpl = vnodeOpen(path, pMgmt->pTfs, msgCb);
  if (pImpl == NULL) {
    dError("vgId:%d, failed to create vnode since %s", createReq.vgId, terrstr());
    tFreeSCreateVnodeReq(&createReq);
    return -1;
  }

  int32_t code = vmOpenVnode(pMgmt, &wrapperCfg, pImpl);
  if (code != 0) {
    tFreeSCreateVnodeReq(&createReq);
    dError("vgId:%d, failed to open vnode since %s", createReq.vgId, terrstr());
    vnodeClose(pImpl);
    vnodeDestroy(path, pMgmt->pTfs);
    terrno = code;
    return code;
  }

  code = vnodeStart(pImpl);
  if (code != 0) {
    tFreeSCreateVnodeReq(&createReq);
    dError("vgId:%d, failed to start sync since %s", createReq.vgId, terrstr());
    vnodeClose(pImpl);
    vnodeDestroy(path, pMgmt->pTfs);
    terrno = code;
    return code;
  }

  code = vmWriteVnodesToFile(pMgmt);
  if (code != 0) {
    tFreeSCreateVnodeReq(&createReq);
    vnodeClose(pImpl);
    vnodeDestroy(path, pMgmt->pTfs);
    terrno = code;
    return code;
  }

  return 0;
}

int32_t vmProcessDropVnodeReq(SVnodesMgmt *pMgmt, SNodeMsg *pMsg) {
  SRpcMsg      *pReq = &pMsg->rpcMsg;
  SDropVnodeReq dropReq = {0};
  if (tDeserializeSDropVnodeReq(pReq->pCont, pReq->contLen, &dropReq) != 0) {
    terrno = TSDB_CODE_INVALID_MSG;
    return -1;
  }

  int32_t vgId = dropReq.vgId;
  dDebug("vgId:%d, drop vnode req is received", vgId);

  SVnodeObj *pVnode = vmAcquireVnode(pMgmt, vgId);
  if (pVnode == NULL) {
    dDebug("vgId:%d, failed to drop since %s", vgId, terrstr());
    terrno = TSDB_CODE_NODE_NOT_DEPLOYED;
    return -1;
  }

  pVnode->dropped = 1;
  if (vmWriteVnodesToFile(pMgmt) != 0) {
    pVnode->dropped = 0;
    vmReleaseVnode(pMgmt, pVnode);
    return -1;
  }

  vmCloseVnode(pMgmt, pVnode);
  vmWriteVnodesToFile(pMgmt);

  return 0;
}

void vmInitMsgHandle(SMgmtWrapper *pWrapper) {
  dmSetMsgHandle(pWrapper, TDMT_MON_VM_INFO, vmProcessMonitorMsg, DEFAULT_HANDLE);
  dmSetMsgHandle(pWrapper, TDMT_MON_VM_LOAD, vmProcessMonitorMsg, DEFAULT_HANDLE);

  // Requests handled by VNODE
  dmSetMsgHandle(pWrapper, TDMT_VND_SUBMIT, vmProcessWriteMsg, DEFAULT_HANDLE);
  dmSetMsgHandle(pWrapper, TDMT_VND_QUERY, vmProcessQueryMsg, DEFAULT_HANDLE);
  dmSetMsgHandle(pWrapper, TDMT_VND_QUERY_CONTINUE, vmProcessQueryMsg, DEFAULT_HANDLE);
  dmSetMsgHandle(pWrapper, TDMT_VND_FETCH, vmProcessFetchMsg, DEFAULT_HANDLE);
  dmSetMsgHandle(pWrapper, TDMT_VND_FETCH_RSP, vmProcessFetchMsg, DEFAULT_HANDLE);
  dmSetMsgHandle(pWrapper, TDMT_VND_ALTER_TABLE, vmProcessWriteMsg, DEFAULT_HANDLE);
  dmSetMsgHandle(pWrapper, TDMT_VND_UPDATE_TAG_VAL, vmProcessWriteMsg, DEFAULT_HANDLE);
  dmSetMsgHandle(pWrapper, TDMT_VND_TABLE_META, vmProcessFetchMsg, DEFAULT_HANDLE);
  dmSetMsgHandle(pWrapper, TDMT_VND_TABLES_META, vmProcessFetchMsg, DEFAULT_HANDLE);
  dmSetMsgHandle(pWrapper, TDMT_VND_MQ_CONSUME, vmProcessQueryMsg, DEFAULT_HANDLE);
  dmSetMsgHandle(pWrapper, TDMT_VND_MQ_QUERY, vmProcessQueryMsg, DEFAULT_HANDLE);
  dmSetMsgHandle(pWrapper, TDMT_VND_MQ_CONNECT, vmProcessWriteMsg, DEFAULT_HANDLE);
  dmSetMsgHandle(pWrapper, TDMT_VND_MQ_DISCONNECT, vmProcessWriteMsg, DEFAULT_HANDLE);
  // dmSetMsgHandle(pWrapper, TDMT_VND_MQ_SET_CUR, vmProcessWriteMsg, DEFAULT_HANDLE);
  dmSetMsgHandle(pWrapper, TDMT_VND_RES_READY, vmProcessFetchMsg, DEFAULT_HANDLE);
  dmSetMsgHandle(pWrapper, TDMT_VND_TASKS_STATUS, vmProcessFetchMsg, DEFAULT_HANDLE);
  dmSetMsgHandle(pWrapper, TDMT_VND_CANCEL_TASK, vmProcessFetchMsg, DEFAULT_HANDLE);
  dmSetMsgHandle(pWrapper, TDMT_VND_DROP_TASK, vmProcessFetchMsg, DEFAULT_HANDLE);
  dmSetMsgHandle(pWrapper, TDMT_VND_CREATE_STB, vmProcessWriteMsg, DEFAULT_HANDLE);
  dmSetMsgHandle(pWrapper, TDMT_VND_ALTER_STB, vmProcessWriteMsg, DEFAULT_HANDLE);
  dmSetMsgHandle(pWrapper, TDMT_VND_DROP_STB, vmProcessWriteMsg, DEFAULT_HANDLE);
  dmSetMsgHandle(pWrapper, TDMT_VND_CREATE_TABLE, vmProcessWriteMsg, DEFAULT_HANDLE);
  dmSetMsgHandle(pWrapper, TDMT_VND_DROP_TABLE, vmProcessWriteMsg, DEFAULT_HANDLE);
  dmSetMsgHandle(pWrapper, TDMT_VND_CREATE_SMA, vmProcessWriteMsg, DEFAULT_HANDLE);
  dmSetMsgHandle(pWrapper, TDMT_VND_CANCEL_SMA, vmProcessWriteMsg, DEFAULT_HANDLE);
  dmSetMsgHandle(pWrapper, TDMT_VND_DROP_SMA, vmProcessWriteMsg, DEFAULT_HANDLE);
  dmSetMsgHandle(pWrapper, TDMT_VND_MQ_VG_CHANGE, (NodeMsgFp)vmProcessWriteMsg, DEFAULT_HANDLE);
  dmSetMsgHandle(pWrapper, TDMT_VND_CONSUME, vmProcessFetchMsg, DEFAULT_HANDLE);
  dmSetMsgHandle(pWrapper, TDMT_VND_TASK_DEPLOY, vmProcessWriteMsg, DEFAULT_HANDLE);
  dmSetMsgHandle(pWrapper, TDMT_VND_QUERY_HEARTBEAT, vmProcessFetchMsg, DEFAULT_HANDLE);
  dmSetMsgHandle(pWrapper, TDMT_VND_TASK_PIPE_EXEC, vmProcessFetchMsg, DEFAULT_HANDLE);
  dmSetMsgHandle(pWrapper, TDMT_VND_TASK_MERGE_EXEC, vmProcessMergeMsg, DEFAULT_HANDLE);
  dmSetMsgHandle(pWrapper, TDMT_VND_TASK_WRITE_EXEC, vmProcessWriteMsg, DEFAULT_HANDLE);
  dmSetMsgHandle(pWrapper, TDMT_VND_STREAM_TRIGGER, vmProcessFetchMsg, DEFAULT_HANDLE);

  dmSetMsgHandle(pWrapper, TDMT_VND_ALTER_VNODE, vmProcessWriteMsg, DEFAULT_HANDLE);
  dmSetMsgHandle(pWrapper, TDMT_VND_COMPACT_VNODE, vmProcessWriteMsg, DEFAULT_HANDLE);

  dmSetMsgHandle(pWrapper, TDMT_DND_CREATE_VNODE, vmProcessMgmtMsg, DEFAULT_HANDLE);
  dmSetMsgHandle(pWrapper, TDMT_DND_DROP_VNODE, vmProcessMgmtMsg, DEFAULT_HANDLE);
  // dmSetMsgHandle(pWrapper, TDMT_DND_SYNC_VNODE, vmProcessMgmtMsg, DEFAULT_HANDLE);
  // dmSetMsgHandle(pWrapper, TDMT_DND_COMPACT_VNODE, vmProcessMgmtMsg, DEFAULT_HANDLE);

  // sync integration
  dmSetMsgHandle(pWrapper, TDMT_VND_SYNC_TIMEOUT, (NodeMsgFp)vmProcessSyncMsg, DEFAULT_HANDLE);
  dmSetMsgHandle(pWrapper, TDMT_VND_SYNC_PING, (NodeMsgFp)vmProcessSyncMsg, DEFAULT_HANDLE);
  dmSetMsgHandle(pWrapper, TDMT_VND_SYNC_PING_REPLY, (NodeMsgFp)vmProcessSyncMsg, DEFAULT_HANDLE);
  dmSetMsgHandle(pWrapper, TDMT_VND_SYNC_CLIENT_REQUEST, (NodeMsgFp)vmProcessSyncMsg, DEFAULT_HANDLE);
  dmSetMsgHandle(pWrapper, TDMT_VND_SYNC_CLIENT_REQUEST_REPLY, (NodeMsgFp)vmProcessSyncMsg, DEFAULT_HANDLE);
  dmSetMsgHandle(pWrapper, TDMT_VND_SYNC_REQUEST_VOTE, (NodeMsgFp)vmProcessSyncMsg, DEFAULT_HANDLE);
  dmSetMsgHandle(pWrapper, TDMT_VND_SYNC_REQUEST_VOTE_REPLY, (NodeMsgFp)vmProcessSyncMsg, DEFAULT_HANDLE);
  dmSetMsgHandle(pWrapper, TDMT_VND_SYNC_APPEND_ENTRIES, (NodeMsgFp)vmProcessSyncMsg, DEFAULT_HANDLE);
  dmSetMsgHandle(pWrapper, TDMT_VND_SYNC_APPEND_ENTRIES_REPLY, (NodeMsgFp)vmProcessSyncMsg, DEFAULT_HANDLE);
}<|MERGE_RESOLUTION|>--- conflicted
+++ resolved
@@ -107,25 +107,12 @@
 
   pCfg->vgId = pCreate->vgId;
   strcpy(pCfg->dbname, pCreate->db);
-<<<<<<< HEAD
-  pCfg->wsize = 16 * 1024 * 1024;
-  pCfg->ssize = 1024;
-  pCfg->lsize = 1024 * 1024;
-  pCfg->streamMode = pCreate->streamMode;
-  pCfg->isWeak = true;
-  pCfg->tsdbCfg.keep2 = pCreate->durationToKeep0;
-  pCfg->tsdbCfg.keep0 = pCreate->durationToKeep2;
-  pCfg->tsdbCfg.keep1 = pCreate->durationToKeep0;
-  pCfg->tsdbCfg.lruCacheSize = 16;
-=======
-  // pCfg->szBuf = pCreate->cacheBlockSize * 1024 * 1024;
   pCfg->streamMode = pCreate->streamMode;
   pCfg->isWeak = true;
   pCfg->tsdbCfg.days = 10;
-  pCfg->tsdbCfg.keep2 = 3650;  // pCreate->daysToKeep0;
-  pCfg->tsdbCfg.keep0 = 3650;  // pCreate->daysToKeep2;
-  pCfg->tsdbCfg.keep1 = 3650;  // pCreate->daysToKeep0;
->>>>>>> d5ae5fc6
+  pCfg->tsdbCfg.keep2 = 3650;
+  pCfg->tsdbCfg.keep0 = 3650;
+  pCfg->tsdbCfg.keep1 = 3650;
   pCfg->tsdbCfg.retentions = pCreate->pRetensions;
   pCfg->walCfg.vgId = pCreate->vgId;
   pCfg->hashBegin = pCreate->hashBegin;
