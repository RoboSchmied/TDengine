--- conflicted
+++ resolved
@@ -21,7 +21,7 @@
   if (pInfo->pVloads == NULL) return;
 
   tfsUpdateSize(pMgmt->pTfs);
-  
+
   taosThreadRwlockRdlock(&pMgmt->lock);
 
   void *pIter = taosHashIterate(pMgmt->hash, NULL);
@@ -550,7 +550,6 @@
   if (dmSetMgmtHandle(pArray, TDMT_DND_DROP_VNODE, vmPutMsgToMgmtQueue, 0) == NULL) goto _OVER;
 
   if (dmSetMgmtHandle(pArray, TDMT_SYNC_TIMEOUT_ELECTION, vmPutMsgToSyncQueue, 0) == NULL) goto _OVER;
-  if (dmSetMgmtHandle(pArray, TDMT_SYNC_HEARTBEAT, vmPutMsgToSyncRdQueue, 0) == NULL) goto _OVER;
   if (dmSetMgmtHandle(pArray, TDMT_SYNC_CLIENT_REQUEST, vmPutMsgToSyncQueue, 0) == NULL) goto _OVER;
   if (dmSetMgmtHandle(pArray, TDMT_SYNC_CLIENT_REQUEST_BATCH, vmPutMsgToSyncQueue, 0) == NULL) goto _OVER;
   if (dmSetMgmtHandle(pArray, TDMT_SYNC_CLIENT_REQUEST_REPLY, vmPutMsgToSyncQueue, 0) == NULL) goto _OVER;
@@ -561,17 +560,13 @@
   if (dmSetMgmtHandle(pArray, TDMT_SYNC_APPEND_ENTRIES_REPLY, vmPutMsgToSyncQueue, 0) == NULL) goto _OVER;
   if (dmSetMgmtHandle(pArray, TDMT_SYNC_SNAPSHOT_SEND, vmPutMsgToSyncQueue, 0) == NULL) goto _OVER;
   if (dmSetMgmtHandle(pArray, TDMT_SYNC_PRE_SNAPSHOT, vmPutMsgToSyncQueue, 0) == NULL) goto _OVER;
-
-<<<<<<< HEAD
-  if (dmSetMgmtHandle(pArray, TDMT_SYNC_HEARTBEAT, vmPutMsgToSyncCtrlQueue, 0) == NULL) goto _OVER;
-  if (dmSetMgmtHandle(pArray, TDMT_SYNC_HEARTBEAT_REPLY, vmPutMsgToSyncCtrlQueue, 0) == NULL) goto _OVER;
   if (dmSetMgmtHandle(pArray, TDMT_SYNC_FORCE_FOLLOWER, vmPutMsgToSyncQueue, 0) == NULL) goto _OVER;
-=======
+
   if (dmSetMgmtHandle(pArray, TDMT_SYNC_TIMEOUT, vmPutMsgToSyncRdQueue, 0) == NULL) goto _OVER;
+  if (dmSetMgmtHandle(pArray, TDMT_SYNC_HEARTBEAT, vmPutMsgToSyncRdQueue, 0) == NULL) goto _OVER;
   if (dmSetMgmtHandle(pArray, TDMT_SYNC_HEARTBEAT_REPLY, vmPutMsgToSyncRdQueue, 0) == NULL) goto _OVER;
   if (dmSetMgmtHandle(pArray, TDMT_SYNC_SNAPSHOT_RSP, vmPutMsgToSyncRdQueue, 0) == NULL) goto _OVER;
   if (dmSetMgmtHandle(pArray, TDMT_SYNC_PRE_SNAPSHOT_REPLY, vmPutMsgToSyncRdQueue, 0) == NULL) goto _OVER;
->>>>>>> 0e53e578
 
   code = 0;
 
