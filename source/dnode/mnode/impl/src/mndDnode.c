--- conflicted
+++ resolved
@@ -389,16 +389,13 @@
     mndReleaseMnode(pMnode, pObj);
   }
 
-<<<<<<< HEAD
   SQnodeObj *pQnode = mndAcquireQnode(pMnode, statusReq.qload.dnodeId);
   if (pQnode != NULL) {
     pQnode->load = statusReq.qload;
     mndReleaseQnode(pMnode, pQnode);
   }
 
-=======
   int64_t dnodeVer = sdbGetTableVer(pMnode->pSdb, SDB_DNODE) + sdbGetTableVer(pMnode->pSdb, SDB_MNODE);
->>>>>>> 7a3995d5
   int64_t curMs = taosGetTimestampMs();
   bool    online = mndIsDnodeOnline(pMnode, pDnode, curMs);
   bool    dnodeChanged = (statusReq.dnodeVer != dnodeVer);
