/*
 * Copyright (c) 2019 TAOS Data, Inc. <jhtao@taosdata.com>
 *
 * This program is free software: you can use, redistribute, and/or modify
 * it under the terms of the GNU Affero General Public License, version 3
 * or later ("AGPL"), as published by the Free Software Foundation.
 *
 * This program is distributed in the hope that it will be useful, but WITHOUT
 * ANY WARRANTY; without even the implied warranty of MERCHANTABILITY or
 * FITNESS FOR A PARTICULAR PURPOSE.
 *
 * You should have received a copy of the GNU Affero General Public License
 * along with this program. If not, see <http://www.gnu.org/licenses/>.
 */

#include "mndStb.h"
#include "mndAuth.h"
#include "mndDb.h"
#include "mndDnode.h"
#include "mndInfoSchema.h"
#include "mndMnode.h"
#include "mndPerfSchema.h"
#include "mndScheduler.h"
#include "mndShow.h"
#include "mndTrans.h"
#include "mndUser.h"
#include "mndVgroup.h"
#include "tname.h"

#define TSDB_STB_VER_NUMBER   1
#define TSDB_STB_RESERVE_SIZE 64

static SSdbRow *mndStbActionDecode(SSdbRaw *pRaw);
static int32_t  mndStbActionInsert(SSdb *pSdb, SStbObj *pStb);
static int32_t  mndStbActionDelete(SSdb *pSdb, SStbObj *pStb);
static int32_t  mndStbActionUpdate(SSdb *pSdb, SStbObj *pOld, SStbObj *pNew);
static int32_t  mndProcessMCreateStbReq(SNodeMsg *pReq);
static int32_t  mndProcessMAlterStbReq(SNodeMsg *pReq);
static int32_t  mndProcessMDropStbReq(SNodeMsg *pReq);
static int32_t  mndProcessVCreateStbRsp(SNodeMsg *pRsp);
static int32_t  mndProcessVAlterStbRsp(SNodeMsg *pRsp);
static int32_t  mndProcessVDropStbRsp(SNodeMsg *pRsp);
static int32_t  mndProcessTableMetaReq(SNodeMsg *pReq);
static int32_t  mndRetrieveStb(SNodeMsg *pReq, SShowObj *pShow, SSDataBlock *pBlock, int32_t rows);
static void     mndCancelGetNextStb(SMnode *pMnode, void *pIter);

int32_t mndInitStb(SMnode *pMnode) {
  SSdbTable table = {.sdbType = SDB_STB,
                     .keyType = SDB_KEY_BINARY,
                     .encodeFp = (SdbEncodeFp)mndStbActionEncode,
                     .decodeFp = (SdbDecodeFp)mndStbActionDecode,
                     .insertFp = (SdbInsertFp)mndStbActionInsert,
                     .updateFp = (SdbUpdateFp)mndStbActionUpdate,
                     .deleteFp = (SdbDeleteFp)mndStbActionDelete};

  mndSetMsgHandle(pMnode, TDMT_MND_CREATE_STB, mndProcessMCreateStbReq);
  mndSetMsgHandle(pMnode, TDMT_MND_ALTER_STB, mndProcessMAlterStbReq);
  mndSetMsgHandle(pMnode, TDMT_MND_DROP_STB, mndProcessMDropStbReq);
  mndSetMsgHandle(pMnode, TDMT_VND_CREATE_STB_RSP, mndProcessVCreateStbRsp);
  mndSetMsgHandle(pMnode, TDMT_VND_ALTER_STB_RSP, mndProcessVAlterStbRsp);
  mndSetMsgHandle(pMnode, TDMT_VND_DROP_STB_RSP, mndProcessVDropStbRsp);
  mndSetMsgHandle(pMnode, TDMT_MND_TABLE_META, mndProcessTableMetaReq);

  mndAddShowRetrieveHandle(pMnode, TSDB_MGMT_TABLE_STB, mndRetrieveStb);
  mndAddShowFreeIterHandle(pMnode, TSDB_MGMT_TABLE_STB, mndCancelGetNextStb);

  return sdbSetTable(pMnode->pSdb, table);
}

void mndCleanupStb(SMnode *pMnode) {}

SSdbRaw *mndStbActionEncode(SStbObj *pStb) {
  terrno = TSDB_CODE_OUT_OF_MEMORY;

  int32_t size = sizeof(SStbObj) + (pStb->numOfColumns + pStb->numOfTags) * sizeof(SSchema) + +pStb->commentLen +
                 pStb->ast1Len + pStb->ast2Len + TSDB_STB_RESERVE_SIZE;
  SSdbRaw *pRaw = sdbAllocRaw(SDB_STB, TSDB_STB_VER_NUMBER, size);
  if (pRaw == NULL) goto _OVER;

  int32_t dataPos = 0;
  SDB_SET_BINARY(pRaw, dataPos, pStb->name, TSDB_TABLE_FNAME_LEN, _OVER)
  SDB_SET_BINARY(pRaw, dataPos, pStb->db, TSDB_DB_FNAME_LEN, _OVER)
  SDB_SET_INT64(pRaw, dataPos, pStb->createdTime, _OVER)
  SDB_SET_INT64(pRaw, dataPos, pStb->updateTime, _OVER)
  SDB_SET_INT64(pRaw, dataPos, pStb->uid, _OVER)
  SDB_SET_INT64(pRaw, dataPos, pStb->dbUid, _OVER)
  SDB_SET_INT32(pRaw, dataPos, pStb->version, _OVER)
  SDB_SET_INT32(pRaw, dataPos, pStb->nextColId, _OVER)
  SDB_SET_INT32(pRaw, dataPos, (int32_t)(pStb->xFilesFactor * 10000), _OVER)
  SDB_SET_INT32(pRaw, dataPos, pStb->delay, _OVER)
  SDB_SET_INT32(pRaw, dataPos, pStb->ttl, _OVER)
  SDB_SET_INT32(pRaw, dataPos, pStb->numOfColumns, _OVER)
  SDB_SET_INT32(pRaw, dataPos, pStb->numOfTags, _OVER)
  SDB_SET_INT32(pRaw, dataPos, pStb->commentLen, _OVER)
  SDB_SET_INT32(pRaw, dataPos, pStb->ast1Len, _OVER)
  SDB_SET_INT32(pRaw, dataPos, pStb->ast2Len, _OVER)

  for (int32_t i = 0; i < pStb->numOfColumns; ++i) {
    SSchema *pSchema = &pStb->pColumns[i];
    SDB_SET_INT8(pRaw, dataPos, pSchema->type, _OVER)
    SDB_SET_INT16(pRaw, dataPos, pSchema->colId, _OVER)
    SDB_SET_INT32(pRaw, dataPos, pSchema->bytes, _OVER)
    SDB_SET_BINARY(pRaw, dataPos, pSchema->name, TSDB_COL_NAME_LEN, _OVER)
  }

  for (int32_t i = 0; i < pStb->numOfTags; ++i) {
    SSchema *pSchema = &pStb->pTags[i];
    SDB_SET_INT8(pRaw, dataPos, pSchema->type, _OVER)
    SDB_SET_INT16(pRaw, dataPos, pSchema->colId, _OVER)
    SDB_SET_INT32(pRaw, dataPos, pSchema->bytes, _OVER)
    SDB_SET_BINARY(pRaw, dataPos, pSchema->name, TSDB_COL_NAME_LEN, _OVER)
  }

  if (pStb->commentLen > 0) {
    SDB_SET_BINARY(pRaw, dataPos, pStb->comment, pStb->commentLen, _OVER)
  }
  if (pStb->ast1Len > 0) {
    SDB_SET_BINARY(pRaw, dataPos, pStb->pAst1, pStb->ast1Len, _OVER)
  }
  if (pStb->ast2Len > 0) {
    SDB_SET_BINARY(pRaw, dataPos, pStb->pAst2, pStb->ast2Len, _OVER)
  }
  SDB_SET_RESERVE(pRaw, dataPos, TSDB_STB_RESERVE_SIZE, _OVER)
  SDB_SET_DATALEN(pRaw, dataPos, _OVER)

  terrno = 0;

_OVER:
  if (terrno != 0) {
    mError("stb:%s, failed to encode to raw:%p since %s", pStb->name, pRaw, terrstr());
    sdbFreeRaw(pRaw);
    return NULL;
  }

  mTrace("stb:%s, encode to raw:%p, row:%p", pStb->name, pRaw, pStb);
  return pRaw;
}

static SSdbRow *mndStbActionDecode(SSdbRaw *pRaw) {
  terrno = TSDB_CODE_OUT_OF_MEMORY;

  int8_t sver = 0;
  if (sdbGetRawSoftVer(pRaw, &sver) != 0) goto _OVER;

  if (sver != TSDB_STB_VER_NUMBER) {
    terrno = TSDB_CODE_SDB_INVALID_DATA_VER;
    goto _OVER;
  }

  SSdbRow *pRow = sdbAllocRow(sizeof(SStbObj));
  if (pRow == NULL) goto _OVER;

  SStbObj *pStb = sdbGetRowObj(pRow);
  if (pStb == NULL) goto _OVER;

  int32_t dataPos = 0;
  SDB_GET_BINARY(pRaw, dataPos, pStb->name, TSDB_TABLE_FNAME_LEN, _OVER)
  SDB_GET_BINARY(pRaw, dataPos, pStb->db, TSDB_DB_FNAME_LEN, _OVER)
  SDB_GET_INT64(pRaw, dataPos, &pStb->createdTime, _OVER)
  SDB_GET_INT64(pRaw, dataPos, &pStb->updateTime, _OVER)
  SDB_GET_INT64(pRaw, dataPos, &pStb->uid, _OVER)
  SDB_GET_INT64(pRaw, dataPos, &pStb->dbUid, _OVER)
  SDB_GET_INT32(pRaw, dataPos, &pStb->version, _OVER)
  SDB_GET_INT32(pRaw, dataPos, &pStb->nextColId, _OVER)
  int32_t xFilesFactor = 0;
  SDB_GET_INT32(pRaw, dataPos, &xFilesFactor, _OVER)
  pStb->xFilesFactor = xFilesFactor / 10000.0f;
  SDB_GET_INT32(pRaw, dataPos, &pStb->delay, _OVER)
  SDB_GET_INT32(pRaw, dataPos, &pStb->ttl, _OVER)
  SDB_GET_INT32(pRaw, dataPos, &pStb->numOfColumns, _OVER)
  SDB_GET_INT32(pRaw, dataPos, &pStb->numOfTags, _OVER)
  SDB_GET_INT32(pRaw, dataPos, &pStb->commentLen, _OVER)
  SDB_GET_INT32(pRaw, dataPos, &pStb->ast1Len, _OVER)
  SDB_GET_INT32(pRaw, dataPos, &pStb->ast2Len, _OVER)

  pStb->pColumns = taosMemoryCalloc(pStb->numOfColumns, sizeof(SSchema));
  pStb->pTags = taosMemoryCalloc(pStb->numOfTags, sizeof(SSchema));
  if (pStb->pColumns == NULL || pStb->pTags == NULL) {
    goto _OVER;
  }

  for (int32_t i = 0; i < pStb->numOfColumns; ++i) {
    SSchema *pSchema = &pStb->pColumns[i];
    SDB_GET_INT8(pRaw, dataPos, &pSchema->type, _OVER)
    SDB_GET_INT16(pRaw, dataPos, &pSchema->colId, _OVER)
    SDB_GET_INT32(pRaw, dataPos, &pSchema->bytes, _OVER)
    SDB_GET_BINARY(pRaw, dataPos, pSchema->name, TSDB_COL_NAME_LEN, _OVER)
  }

  for (int32_t i = 0; i < pStb->numOfTags; ++i) {
    SSchema *pSchema = &pStb->pTags[i];
    SDB_GET_INT8(pRaw, dataPos, &pSchema->type, _OVER)
    SDB_GET_INT16(pRaw, dataPos, &pSchema->colId, _OVER)
    SDB_GET_INT32(pRaw, dataPos, &pSchema->bytes, _OVER)
    SDB_GET_BINARY(pRaw, dataPos, pSchema->name, TSDB_COL_NAME_LEN, _OVER)
  }

  if (pStb->commentLen > 0) {
    pStb->comment = taosMemoryCalloc(pStb->commentLen, 1);
    if (pStb->comment == NULL) goto _OVER;
    SDB_GET_BINARY(pRaw, dataPos, pStb->comment, pStb->commentLen, _OVER)
  }
  if (pStb->ast1Len > 0) {
    pStb->pAst1 = taosMemoryCalloc(pStb->ast1Len, 1);
    if (pStb->pAst1 == NULL) goto _OVER;
    SDB_GET_BINARY(pRaw, dataPos, pStb->pAst1, pStb->ast1Len, _OVER)
  }
  if (pStb->ast2Len > 0) {
    pStb->pAst2 = taosMemoryCalloc(pStb->ast2Len, 1);
    if (pStb->pAst2 == NULL) goto _OVER;
    SDB_GET_BINARY(pRaw, dataPos, pStb->pAst2, pStb->ast2Len, _OVER)
  }
  SDB_GET_RESERVE(pRaw, dataPos, TSDB_STB_RESERVE_SIZE, _OVER)

  terrno = 0;

_OVER:
  if (terrno != 0) {
    mError("stb:%s, failed to decode from raw:%p since %s", pStb->name, pRaw, terrstr());
    taosMemoryFreeClear(pStb->pColumns);
    taosMemoryFreeClear(pStb->pTags);
    taosMemoryFreeClear(pStb->comment);
    taosMemoryFreeClear(pRow);
    return NULL;
  }

  mTrace("stb:%s, decode from raw:%p, row:%p", pStb->name, pRaw, pStb);
  return pRow;
}

static int32_t mndStbActionInsert(SSdb *pSdb, SStbObj *pStb) {
  mTrace("stb:%s, perform insert action, row:%p", pStb->name, pStb);
  return 0;
}

static int32_t mndStbActionDelete(SSdb *pSdb, SStbObj *pStb) {
  mTrace("stb:%s, perform delete action, row:%p", pStb->name, pStb);
  taosMemoryFreeClear(pStb->pColumns);
  taosMemoryFreeClear(pStb->pTags);
  taosMemoryFreeClear(pStb->comment);
  taosMemoryFreeClear(pStb->pAst1);
  taosMemoryFreeClear(pStb->pAst2);
  return 0;
}

static int32_t mndStbActionUpdate(SSdb *pSdb, SStbObj *pOld, SStbObj *pNew) {
  mTrace("stb:%s, perform update action, old row:%p new row:%p", pOld->name, pOld, pNew);

  taosWLockLatch(&pOld->lock);

  if (pOld->numOfColumns < pNew->numOfColumns) {
    void *pColumns = taosMemoryMalloc(pNew->numOfColumns * sizeof(SSchema));
    if (pColumns != NULL) {
      taosMemoryFree(pOld->pColumns);
      pOld->pColumns = pColumns;
    } else {
      terrno = TSDB_CODE_OUT_OF_MEMORY;
      mTrace("stb:%s, failed to perform update action since %s", pOld->name, terrstr());
      taosWUnLockLatch(&pOld->lock);
    }
  }

  if (pOld->numOfTags < pNew->numOfTags) {
    void *pTags = taosMemoryMalloc(pNew->numOfTags * sizeof(SSchema));
    if (pTags != NULL) {
      taosMemoryFree(pOld->pTags);
      pOld->pTags = pTags;
    } else {
      terrno = TSDB_CODE_OUT_OF_MEMORY;
      mTrace("stb:%s, failed to perform update action since %s", pOld->name, terrstr());
      taosWUnLockLatch(&pOld->lock);
    }
  }

  if (pOld->commentLen < pNew->commentLen) {
    void *comment = taosMemoryMalloc(pNew->commentLen);
    if (comment != NULL) {
      taosMemoryFree(pOld->comment);
      pOld->comment = comment;
    } else {
      terrno = TSDB_CODE_OUT_OF_MEMORY;
      mTrace("stb:%s, failed to perform update action since %s", pOld->name, terrstr());
      taosWUnLockLatch(&pOld->lock);
    }
  }

  if (pOld->ast1Len < pNew->ast1Len) {
    void *pAst1 = taosMemoryMalloc(pNew->ast1Len);
    if (pAst1 != NULL) {
      taosMemoryFree(pOld->pAst1);
      pOld->pAst1 = pAst1;
    } else {
      terrno = TSDB_CODE_OUT_OF_MEMORY;
      mTrace("stb:%s, failed to perform update action since %s", pOld->name, terrstr());
      taosWUnLockLatch(&pOld->lock);
    }
  }

  if (pOld->ast2Len < pNew->ast2Len) {
    void *pAst2 = taosMemoryMalloc(pNew->ast2Len);
    if (pAst2 != NULL) {
      taosMemoryFree(pOld->pAst2);
      pOld->pAst2 = pAst2;
    } else {
      terrno = TSDB_CODE_OUT_OF_MEMORY;
      mTrace("stb:%s, failed to perform update action since %s", pOld->name, terrstr());
      taosWUnLockLatch(&pOld->lock);
    }
  }

  pOld->updateTime = pNew->updateTime;
  pOld->version = pNew->version;
  pOld->nextColId = pNew->nextColId;
  pOld->numOfColumns = pNew->numOfColumns;
  pOld->numOfTags = pNew->numOfTags;
  memcpy(pOld->pColumns, pNew->pColumns, pOld->numOfColumns * sizeof(SSchema));
  memcpy(pOld->pTags, pNew->pTags, pOld->numOfTags * sizeof(SSchema));
  if (pNew->commentLen != 0) {
    memcpy(pOld->comment, pNew->comment, pNew->commentLen);
  }
  if (pNew->ast1Len != 0) {
    memcpy(pOld->pAst1, pNew->pAst1, pNew->ast1Len);
  }
  if (pNew->ast2Len != 0) {
    memcpy(pOld->pAst2, pNew->pAst2, pNew->ast2Len);
  }
  taosWUnLockLatch(&pOld->lock);
  return 0;
}

SStbObj *mndAcquireStb(SMnode *pMnode, char *stbName) {
  SSdb    *pSdb = pMnode->pSdb;
  SStbObj *pStb = sdbAcquire(pSdb, SDB_STB, stbName);
  if (pStb == NULL && terrno == TSDB_CODE_SDB_OBJ_NOT_THERE) {
    terrno = TSDB_CODE_MND_STB_NOT_EXIST;
  }
  return pStb;
}

void mndReleaseStb(SMnode *pMnode, SStbObj *pStb) {
  SSdb *pSdb = pMnode->pSdb;
  sdbRelease(pSdb, pStb);
}

static SDbObj *mndAcquireDbByStb(SMnode *pMnode, const char *stbName) {
  SName name = {0};
  tNameFromString(&name, stbName, T_NAME_ACCT | T_NAME_DB | T_NAME_TABLE);

  char db[TSDB_TABLE_FNAME_LEN] = {0};
  tNameGetFullDbName(&name, db);

  return mndAcquireDb(pMnode, db);
}

static FORCE_INLINE int schemaExColIdCompare(const void *colId, const void *pSchema) {
  if (*(col_id_t *)colId < ((SSchema *)pSchema)->colId) {
    return -1;
  } else if (*(col_id_t *)colId > ((SSchema *)pSchema)->colId) {
    return 1;
  }
  return 0;
}

static void *mndBuildVCreateStbReq(SMnode *pMnode, SVgObj *pVgroup, SStbObj *pStb, int32_t *pContLen) {
  SCoder         coder = {0};
  int32_t        contLen;
  SName          name = {0};
  SVCreateStbReq req = {0};

  tNameFromString(&name, pStb->name, T_NAME_ACCT | T_NAME_DB | T_NAME_TABLE);
  char dbFName[TSDB_DB_FNAME_LEN] = {0};
  tNameGetFullDbName(&name, dbFName);

  req.name = (char *)tNameGetTableName(&name);
  req.suid = pStb->uid;
  req.rollup = pStb->ast1Len > 0 ? 1 : 0;
  req.schema.nCols = pStb->numOfColumns;
  req.schema.sver = 0;
  req.schema.pSchema = pStb->pColumns;
  req.schemaTag.nCols = pStb->numOfTags;
  req.schemaTag.pSchema = pStb->pTags;

  if (req.rollup) {
    req.pRSmaParam.xFilesFactor = pStb->xFilesFactor;
    req.pRSmaParam.delay = pStb->delay;
    if (pStb->ast1Len > 0) {
      if (mndConvertRSmaTask(pStb->pAst1, 0, 0, &req.pRSmaParam.qmsg1, &req.pRSmaParam.qmsg1Len) != TSDB_CODE_SUCCESS) {
        return NULL;
      }
    }
    if (pStb->ast2Len > 0) {
      if (mndConvertRSmaTask(pStb->pAst2, 0, 0, &req.pRSmaParam.qmsg2, &req.pRSmaParam.qmsg2Len) != TSDB_CODE_SUCCESS) {
        return NULL;
      }
    }
  }
  // get length
  int32_t ret = 0;
  tEncodeSize(tEncodeSVCreateStbReq, &req, contLen, ret);
  if (ret < 0) {
    return NULL;
  }

  contLen += sizeof(SMsgHead);

  SMsgHead *pHead = taosMemoryMalloc(contLen);
  if (pHead == NULL) {
    taosMemoryFreeClear(req.pRSmaParam.qmsg1);
    taosMemoryFreeClear(req.pRSmaParam.qmsg2);
    terrno = TSDB_CODE_OUT_OF_MEMORY;
    return NULL;
  }

  pHead->contLen = htonl(contLen);
  pHead->vgId = htonl(pVgroup->vgId);

  void *pBuf = POINTER_SHIFT(pHead, sizeof(SMsgHead));
  tCoderInit(&coder, TD_LITTLE_ENDIAN, pBuf, contLen - sizeof(SMsgHead), TD_ENCODER);
  if (tEncodeSVCreateStbReq(&coder, &req) < 0) {
    return NULL;
  }
  tCoderClear(&coder);

  *pContLen = contLen;
  taosMemoryFreeClear(req.pRSmaParam.qmsg1);
  taosMemoryFreeClear(req.pRSmaParam.qmsg2);
  return pHead;
}

static void *mndBuildVDropStbReq(SMnode *pMnode, SVgObj *pVgroup, SStbObj *pStb, int32_t *pContLen) {
  SName        name = {0};
  SVDropStbReq req = {0};
  int32_t      contLen = 0;
  int32_t      ret = 0;
  SMsgHead    *pHead = NULL;
  SCoder       coder = {0};

  tNameFromString(&name, pStb->name, T_NAME_ACCT | T_NAME_DB | T_NAME_TABLE);

  req.name = (char *)tNameGetTableName(&name);
  req.suid = pStb->uid;

  tEncodeSize(tEncodeSVDropStbReq, &req, contLen, ret);
  if (ret < 0) return NULL;

  contLen += sizeof(SMsgHead);
  pHead = taosMemoryMalloc(contLen);
  if (pHead == NULL) {
    terrno = TSDB_CODE_OUT_OF_MEMORY;
    return NULL;
  }

  pHead->contLen = htonl(contLen);
  pHead->vgId = htonl(pVgroup->vgId);

  void *pBuf = POINTER_SHIFT(pHead, sizeof(SMsgHead));

  tCoderInit(&coder, TD_LITTLE_ENDIAN, pBuf, contLen - sizeof(SMsgHead), TD_ENCODER);
  tEncodeSVDropStbReq(&coder, &req);
  tCoderClear(&coder);

  *pContLen = contLen;
  return pHead;
}

static int32_t mndCheckCreateStbReq(SMCreateStbReq *pCreate) {
  if (pCreate->igExists < 0 || pCreate->igExists > 1) {
    terrno = TSDB_CODE_MND_INVALID_STB_OPTION;
    return -1;
  }

  if (pCreate->numOfColumns < TSDB_MIN_COLUMNS || pCreate->numOfColumns > TSDB_MAX_COLUMNS) {
    terrno = TSDB_CODE_MND_INVALID_STB_OPTION;
    return -1;
  }

  if (pCreate->numOfTags <= 0 || pCreate->numOfTags > TSDB_MAX_TAGS) {
    terrno = TSDB_CODE_MND_INVALID_STB_OPTION;
    return -1;
  }

  SField *pField = taosArrayGet(pCreate->pColumns, 0);
  if (pField->type != TSDB_DATA_TYPE_TIMESTAMP) {
    terrno = TSDB_CODE_MND_INVALID_STB_OPTION;
    return -1;
  }

  for (int32_t i = 0; i < pCreate->numOfColumns; ++i) {
    SField *pField1 = taosArrayGet(pCreate->pColumns, i);
    if (pField->type < 0) {
      terrno = TSDB_CODE_MND_INVALID_STB_OPTION;
      return -1;
    }
    if (pField1->bytes <= 0) {
      terrno = TSDB_CODE_MND_INVALID_STB_OPTION;
      return -1;
    }
    if (pField1->name[0] == 0) {
      terrno = TSDB_CODE_MND_INVALID_STB_OPTION;
      return -1;
    }
  }

  for (int32_t i = 0; i < pCreate->numOfTags; ++i) {
    SField *pField1 = taosArrayGet(pCreate->pTags, i);
    if (pField1->type < 0) {
      terrno = TSDB_CODE_MND_INVALID_STB_OPTION;
      return -1;
    }
    if (pField1->bytes <= 0) {
      terrno = TSDB_CODE_MND_INVALID_STB_OPTION;
      return -1;
    }
    if (pField1->name[0] == 0) {
      terrno = TSDB_CODE_MND_INVALID_STB_OPTION;
      return -1;
    }
  }

  return 0;
}

static int32_t mndSetCreateStbRedoLogs(SMnode *pMnode, STrans *pTrans, SDbObj *pDb, SStbObj *pStb) {
  SSdbRaw *pRedoRaw = mndStbActionEncode(pStb);
  if (pRedoRaw == NULL) return -1;
  if (mndTransAppendRedolog(pTrans, pRedoRaw) != 0) return -1;
  if (sdbSetRawStatus(pRedoRaw, SDB_STATUS_CREATING) != 0) return -1;

  return 0;
}

static int32_t mndSetCreateStbUndoLogs(SMnode *pMnode, STrans *pTrans, SDbObj *pDb, SStbObj *pStb) {
  SSdbRaw *pUndoRaw = mndStbActionEncode(pStb);
  if (pUndoRaw == NULL) return -1;
  if (mndTransAppendUndolog(pTrans, pUndoRaw) != 0) return -1;
  if (sdbSetRawStatus(pUndoRaw, SDB_STATUS_DROPPED) != 0) return -1;

  return 0;
}

static int32_t mndSetCreateStbCommitLogs(SMnode *pMnode, STrans *pTrans, SDbObj *pDb, SStbObj *pStb) {
  SSdbRaw *pCommitRaw = mndStbActionEncode(pStb);
  if (pCommitRaw == NULL) return -1;
  if (mndTransAppendCommitlog(pTrans, pCommitRaw) != 0) return -1;
  if (sdbSetRawStatus(pCommitRaw, SDB_STATUS_READY) != 0) return -1;

  return 0;
}

static int32_t mndSetCreateStbRedoActions(SMnode *pMnode, STrans *pTrans, SDbObj *pDb, SStbObj *pStb) {
  SSdb   *pSdb = pMnode->pSdb;
  SVgObj *pVgroup = NULL;
  void   *pIter = NULL;
  int32_t contLen;

  while (1) {
    pIter = sdbFetch(pSdb, SDB_VGROUP, pIter, (void **)&pVgroup);
    if (pIter == NULL) break;
    if (pVgroup->dbUid != pDb->uid) {
      sdbRelease(pSdb, pVgroup);
      continue;
    }

    void *pReq = mndBuildVCreateStbReq(pMnode, pVgroup, pStb, &contLen);
    if (pReq == NULL) {
      sdbCancelFetch(pSdb, pIter);
      sdbRelease(pSdb, pVgroup);
      return -1;
    }

    STransAction action = {0};
    action.epSet = mndGetVgroupEpset(pMnode, pVgroup);
    action.pCont = pReq;
    action.contLen = contLen;
    action.msgType = TDMT_VND_CREATE_STB;
    if (mndTransAppendRedoAction(pTrans, &action) != 0) {
      taosMemoryFree(pReq);
      sdbCancelFetch(pSdb, pIter);
      sdbRelease(pSdb, pVgroup);
      return -1;
    }
    sdbRelease(pSdb, pVgroup);
  }

  return 0;
}

static int32_t mndSetCreateStbUndoActions(SMnode *pMnode, STrans *pTrans, SDbObj *pDb, SStbObj *pStb) {
  SSdb   *pSdb = pMnode->pSdb;
  SVgObj *pVgroup = NULL;
  void   *pIter = NULL;

  while (1) {
    pIter = sdbFetch(pSdb, SDB_VGROUP, pIter, (void **)&pVgroup);
    if (pIter == NULL) break;
    if (pVgroup->dbUid != pDb->uid) {
      sdbRelease(pSdb, pVgroup);
      continue;
    }

    int32_t contLen = 0;
    void   *pReq = mndBuildVDropStbReq(pMnode, pVgroup, pStb, &contLen);
    if (pReq == NULL) {
      sdbCancelFetch(pSdb, pIter);
      sdbRelease(pSdb, pVgroup);
      terrno = TSDB_CODE_OUT_OF_MEMORY;
      return -1;
    }

    STransAction action = {0};
    action.epSet = mndGetVgroupEpset(pMnode, pVgroup);
    action.pCont = pReq;
    action.contLen = contLen;
    action.msgType = TDMT_VND_DROP_STB;
    if (mndTransAppendUndoAction(pTrans, &action) != 0) {
      taosMemoryFree(pReq);
      sdbCancelFetch(pSdb, pIter);
      sdbRelease(pSdb, pVgroup);
      return -1;
    }
    sdbRelease(pSdb, pVgroup);
  }

  return 0;
}

static SSchema *mndFindStbColumns(const SStbObj *pStb, const char *colName) {
  for (int32_t col = 0; col < pStb->numOfColumns; ++col) {
    SSchema *pSchema = &pStb->pColumns[col];
    if (strncasecmp(pSchema->name, colName, TSDB_COL_NAME_LEN) == 0) {
      return pSchema;
    }
  }
  return NULL;
}

static int32_t mndCreateStb(SMnode *pMnode, SNodeMsg *pReq, SMCreateStbReq *pCreate, SDbObj *pDb) {
  SStbObj stbObj = {0};
  memcpy(stbObj.name, pCreate->name, TSDB_TABLE_FNAME_LEN);
  memcpy(stbObj.db, pDb->name, TSDB_DB_FNAME_LEN);
  stbObj.createdTime = taosGetTimestampMs();
  stbObj.updateTime = stbObj.createdTime;
  stbObj.uid = mndGenerateUid(pCreate->name, TSDB_TABLE_FNAME_LEN);
  stbObj.dbUid = pDb->uid;
  stbObj.version = 1;
  stbObj.nextColId = 1;
  stbObj.xFilesFactor = pCreate->xFilesFactor;
  stbObj.delay = pCreate->delay;
  stbObj.ttl = pCreate->ttl;
  stbObj.numOfColumns = pCreate->numOfColumns;
  stbObj.numOfTags = pCreate->numOfTags;
  stbObj.commentLen = pCreate->commentLen;
  if (stbObj.commentLen > 0) {
    stbObj.comment = taosMemoryCalloc(stbObj.commentLen, 1);
    if (stbObj.comment == NULL) {
      terrno = TSDB_CODE_OUT_OF_MEMORY;
      return -1;
    }
    memcpy(stbObj.comment, pCreate->comment, stbObj.commentLen);
  }

  stbObj.ast1Len = pCreate->ast1Len;
  if (stbObj.ast1Len > 0) {
    stbObj.pAst1 = taosMemoryCalloc(stbObj.ast1Len, 1);
    if (stbObj.pAst1 == NULL) {
      terrno = TSDB_CODE_OUT_OF_MEMORY;
      return -1;
    }
    memcpy(stbObj.pAst1, pCreate->pAst1, stbObj.ast1Len);
  }

  stbObj.ast2Len = pCreate->ast2Len;
  if (stbObj.ast2Len > 0) {
    stbObj.pAst2 = taosMemoryCalloc(stbObj.ast2Len, 1);
    if (stbObj.pAst2 == NULL) {
      terrno = TSDB_CODE_OUT_OF_MEMORY;
      return -1;
    }
    memcpy(stbObj.pAst2, pCreate->pAst2, stbObj.ast2Len);
  }

  stbObj.pColumns = taosMemoryCalloc(1, stbObj.numOfColumns * sizeof(SSchema));
  stbObj.pTags = taosMemoryCalloc(1, stbObj.numOfTags * sizeof(SSchema));
  if (stbObj.pColumns == NULL || stbObj.pTags == NULL) {
    terrno = TSDB_CODE_OUT_OF_MEMORY;
    return -1;
  }

  for (int32_t i = 0; i < stbObj.numOfColumns; ++i) {
    SField  *pField = taosArrayGet(pCreate->pColumns, i);
    SSchema *pSchema = &stbObj.pColumns[i];
    pSchema->type = pField->type;
    pSchema->bytes = pField->bytes;
    pSchema->flags = pField->flags;
    memcpy(pSchema->name, pField->name, TSDB_COL_NAME_LEN);
    pSchema->colId = stbObj.nextColId;
    stbObj.nextColId++;
  }

  for (int32_t i = 0; i < stbObj.numOfTags; ++i) {
    SField  *pField = taosArrayGet(pCreate->pTags, i);
    SSchema *pSchema = &stbObj.pTags[i];
    pSchema->type = pField->type;
    pSchema->bytes = pField->bytes;
    memcpy(pSchema->name, pField->name, TSDB_COL_NAME_LEN);
    pSchema->colId = stbObj.nextColId;
    stbObj.nextColId++;
  }

  int32_t code = -1;
  STrans *pTrans = mndTransCreate(pMnode, TRN_POLICY_ROLLBACK, TRN_TYPE_CREATE_STB, &pReq->rpcMsg);
  if (pTrans == NULL) goto _OVER;

  mDebug("trans:%d, used to create stb:%s", pTrans->id, pCreate->name);
  mndTransSetDbInfo(pTrans, pDb);

  if (mndSetCreateStbRedoLogs(pMnode, pTrans, pDb, &stbObj) != 0) goto _OVER;
  if (mndSetCreateStbUndoLogs(pMnode, pTrans, pDb, &stbObj) != 0) goto _OVER;
  if (mndSetCreateStbCommitLogs(pMnode, pTrans, pDb, &stbObj) != 0) goto _OVER;
  if (mndSetCreateStbRedoActions(pMnode, pTrans, pDb, &stbObj) != 0) goto _OVER;
  if (mndSetCreateStbUndoActions(pMnode, pTrans, pDb, &stbObj) != 0) goto _OVER;
  if (mndTransPrepare(pMnode, pTrans) != 0) goto _OVER;

  code = 0;

_OVER:
  mndTransDrop(pTrans);
  return code;
}

static int32_t mndProcessMCreateStbReq(SNodeMsg *pReq) {
  SMnode        *pMnode = pReq->pNode;
  int32_t        code = -1;
  SStbObj       *pStb = NULL;
  SDbObj        *pDb = NULL;
  SUserObj      *pUser = NULL;
  SMCreateStbReq createReq = {0};

  if (tDeserializeSMCreateStbReq(pReq->rpcMsg.pCont, pReq->rpcMsg.contLen, &createReq) != 0) {
    terrno = TSDB_CODE_INVALID_MSG;
    goto _OVER;
  }

  mDebug("stb:%s, start to create", createReq.name);
  if (mndCheckCreateStbReq(&createReq) != 0) {
    terrno = TSDB_CODE_INVALID_MSG;
    goto _OVER;
  }

  pStb = mndAcquireStb(pMnode, createReq.name);
  if (pStb != NULL) {
    if (createReq.igExists) {
      mDebug("stb:%s, already exist, ignore exist is set", createReq.name);
      code = 0;
      goto _OVER;
    } else {
      terrno = TSDB_CODE_MND_STB_ALREADY_EXIST;
      goto _OVER;
    }
  } else if (terrno != TSDB_CODE_MND_STB_NOT_EXIST) {
    goto _OVER;
  }

  pDb = mndAcquireDbByStb(pMnode, createReq.name);
  if (pDb == NULL) {
    terrno = TSDB_CODE_MND_DB_NOT_SELECTED;
    goto _OVER;
  }

  pUser = mndAcquireUser(pMnode, pReq->user);
  if (pUser == NULL) {
    goto _OVER;
  }

  if (mndCheckWriteAuth(pUser, pDb) != 0) {
    goto _OVER;
  }

  int32_t numOfStbs = -1;
  mndGetNumOfStbs(pMnode, pDb->name, &numOfStbs);
<<<<<<< HEAD
  if (pDb->cfg.numOfStables == 1 && numOfStbs != 0 ) {
=======
  if (pDb->cfg.numOfStables == 1 && numOfStbs != 0) {
>>>>>>> 98173cfb
    terrno = TSDB_CODE_MND_SINGLE_STB_MODE_DB;
    goto _OVER;
  }

  code = mndCreateStb(pMnode, pReq, &createReq, pDb);
  if (code == 0) code = TSDB_CODE_MND_ACTION_IN_PROGRESS;

_OVER:
  if (code != 0 && code != TSDB_CODE_MND_ACTION_IN_PROGRESS) {
    mError("stb:%s, failed to create since %s", createReq.name, terrstr());
  }

  mndReleaseStb(pMnode, pStb);
  mndReleaseDb(pMnode, pDb);
  mndReleaseUser(pMnode, pUser);
  tFreeSMCreateStbReq(&createReq);

  return code;
}

static int32_t mndProcessVCreateStbRsp(SNodeMsg *pRsp) {
  mndTransProcessRsp(pRsp);
  return 0;
}

static int32_t mndCheckAlterStbReq(SMAltertbReq *pAlter) {
  if (pAlter->numOfFields < 1 || pAlter->numOfFields != (int32_t)taosArrayGetSize(pAlter->pFields)) {
    terrno = TSDB_CODE_MND_INVALID_STB_OPTION;
    return -1;
  }

  for (int32_t i = 0; i < pAlter->numOfFields; ++i) {
    SField *pField = taosArrayGet(pAlter->pFields, i);

    if (pField->type <= 0) {
      terrno = TSDB_CODE_MND_INVALID_STB_OPTION;
      return -1;
    }
    if (pField->bytes <= 0) {
      terrno = TSDB_CODE_MND_INVALID_STB_OPTION;
      return -1;
    }
    if (pField->name[0] == 0) {
      terrno = TSDB_CODE_MND_INVALID_STB_OPTION;
      return -1;
    }
  }

  return 0;
}

static int32_t mndFindSuperTableTagIndex(const SStbObj *pStb, const char *tagName) {
  for (int32_t tag = 0; tag < pStb->numOfTags; tag++) {
    if (strcasecmp(pStb->pTags[tag].name, tagName) == 0) {
      return tag;
    }
  }

  return -1;
}

static int32_t mndFindSuperTableColumnIndex(const SStbObj *pStb, const char *colName) {
  for (int32_t col = 0; col < pStb->numOfColumns; col++) {
    if (strcasecmp(pStb->pColumns[col].name, colName) == 0) {
      return col;
    }
  }

  return -1;
}

static int32_t mndAllocStbSchemas(const SStbObj *pOld, SStbObj *pNew) {
  pNew->pTags = taosMemoryCalloc(pNew->numOfTags, sizeof(SSchema));
  pNew->pColumns = taosMemoryCalloc(pNew->numOfColumns, sizeof(SSchema));
  if (pNew->pTags == NULL || pNew->pColumns == NULL) {
    terrno = TSDB_CODE_OUT_OF_MEMORY;
    return -1;
  }

  memcpy(pNew->pColumns, pOld->pColumns, sizeof(SSchema) * pOld->numOfColumns);
  memcpy(pNew->pTags, pOld->pTags, sizeof(SSchema) * pOld->numOfTags);
  return 0;
}

static int32_t mndAddSuperTableTag(const SStbObj *pOld, SStbObj *pNew, SArray *pFields, int32_t ntags) {
  if (pOld->numOfTags + ntags > TSDB_MAX_TAGS) {
    terrno = TSDB_CODE_MND_TOO_MANY_TAGS;
    return -1;
  }

  if (pOld->numOfColumns + ntags + pOld->numOfTags > TSDB_MAX_COLUMNS) {
    terrno = TSDB_CODE_MND_TOO_MANY_COLUMNS;
    return -1;
  }

  pNew->numOfTags = pNew->numOfTags + ntags;
  if (mndAllocStbSchemas(pOld, pNew) != 0) {
    return -1;
  }

  for (int32_t i = 0; i < ntags; i++) {
    SField *pField = taosArrayGet(pFields, i);
    if (mndFindSuperTableColumnIndex(pOld, pField->name) > 0) {
      terrno = TSDB_CODE_MND_COLUMN_ALREADY_EXIST;
      return -1;
    }

    if (mndFindSuperTableTagIndex(pOld, pField->name) > 0) {
      terrno = TSDB_CODE_MND_TAG_ALREADY_EXIST;
      return -1;
    }

    SSchema *pSchema = &pNew->pTags[pOld->numOfTags + i];
    pSchema->bytes = pField->bytes;
    pSchema->type = pField->type;
    memcpy(pSchema->name, pField->name, TSDB_COL_NAME_LEN);
    pSchema->colId = pNew->nextColId;
    pNew->nextColId++;

    mDebug("stb:%s, start to add tag %s", pNew->name, pSchema->name);
  }

  pNew->version++;
  return 0;
}

static int32_t mndDropSuperTableTag(const SStbObj *pOld, SStbObj *pNew, const char *tagName) {
  int32_t tag = mndFindSuperTableTagIndex(pOld, tagName);
  if (tag < 0) {
    terrno = TSDB_CODE_MND_TAG_NOT_EXIST;
    return -1;
  }

  if (mndAllocStbSchemas(pOld, pNew) != 0) {
    return -1;
  }

  memmove(pNew->pTags + tag, pNew->pTags + tag + 1, sizeof(SSchema) * (pNew->numOfTags - tag - 1));
  pNew->numOfTags--;

  pNew->version++;
  mDebug("stb:%s, start to drop tag %s", pNew->name, tagName);
  return 0;
}

static int32_t mndAlterStbTagName(const SStbObj *pOld, SStbObj *pNew, SArray *pFields) {
  if ((int32_t)taosArrayGetSize(pFields) != 2) {
    terrno = TSDB_CODE_MND_INVALID_STB_OPTION;
    return -1;
  }

  SField *pField0 = taosArrayGet(pFields, 0);
  SField *pField1 = taosArrayGet(pFields, 1);

  const char *oldTagName = pField0->name;
  const char *newTagName = pField1->name;

  int32_t tag = mndFindSuperTableTagIndex(pOld, oldTagName);
  if (tag < 0) {
    terrno = TSDB_CODE_MND_TAG_NOT_EXIST;
    return -1;
  }

  if (mndFindSuperTableTagIndex(pOld, newTagName) >= 0) {
    terrno = TSDB_CODE_MND_TAG_ALREADY_EXIST;
    return -1;
  }

  if (mndFindSuperTableColumnIndex(pOld, newTagName) >= 0) {
    terrno = TSDB_CODE_MND_COLUMN_ALREADY_EXIST;
    return -1;
  }

  if (mndAllocStbSchemas(pOld, pNew) != 0) {
    return -1;
  }

  SSchema *pSchema = (SSchema *)(pNew->pTags + tag);
  memcpy(pSchema->name, newTagName, TSDB_COL_NAME_LEN);

  pNew->version++;
  mDebug("stb:%s, start to modify tag %s to %s", pNew->name, oldTagName, newTagName);
  return 0;
}

static int32_t mndAlterStbTagBytes(const SStbObj *pOld, SStbObj *pNew, const SField *pField) {
  int32_t tag = mndFindSuperTableTagIndex(pOld, pField->name);
  if (tag < 0) {
    terrno = TSDB_CODE_MND_TAG_NOT_EXIST;
    return -1;
  }

  if (mndAllocStbSchemas(pOld, pNew) != 0) {
    return -1;
  }

  SSchema *pTag = pNew->pTags + tag;

  if (!(pTag->type == TSDB_DATA_TYPE_BINARY || pTag->type == TSDB_DATA_TYPE_NCHAR)) {
    terrno = TSDB_CODE_MND_INVALID_STB_OPTION;
    return -1;
  }

  if (pField->bytes <= pTag->bytes) {
    terrno = TSDB_CODE_MND_INVALID_ROW_BYTES;
    return -1;
  }

  pTag->bytes = pField->bytes;
  pNew->version++;

  mDebug("stb:%s, start to modify tag len %s to %d", pNew->name, pField->name, pField->bytes);
  return 0;
}

static int32_t mndAddSuperTableColumn(const SStbObj *pOld, SStbObj *pNew, SArray *pFields, int32_t ncols) {
  if (pOld->numOfColumns + ncols + pOld->numOfTags > TSDB_MAX_COLUMNS) {
    terrno = TSDB_CODE_MND_TOO_MANY_COLUMNS;
    return -1;
  }

  pNew->numOfColumns = pNew->numOfColumns + ncols;
  if (mndAllocStbSchemas(pOld, pNew) != 0) {
    return -1;
  }

  for (int32_t i = 0; i < ncols; i++) {
    SField *pField = taosArrayGet(pFields, i);
    if (mndFindSuperTableColumnIndex(pOld, pField->name) > 0) {
      terrno = TSDB_CODE_MND_COLUMN_ALREADY_EXIST;
      return -1;
    }

    if (mndFindSuperTableTagIndex(pOld, pField->name) > 0) {
      terrno = TSDB_CODE_MND_TAG_ALREADY_EXIST;
      return -1;
    }

    SSchema *pSchema = &pNew->pColumns[pOld->numOfColumns + i];
    pSchema->bytes = pField->bytes;
    pSchema->type = pField->type;
    memcpy(pSchema->name, pField->name, TSDB_COL_NAME_LEN);
    pSchema->colId = pNew->nextColId;
    pNew->nextColId++;

    mDebug("stb:%s, start to add column %s", pNew->name, pSchema->name);
  }

  pNew->version++;
  return 0;
}

static int32_t mndDropSuperTableColumn(const SStbObj *pOld, SStbObj *pNew, const char *colName) {
  int32_t col = mndFindSuperTableColumnIndex(pOld, colName);
  if (col < 0) {
    terrno = TSDB_CODE_MND_COLUMN_NOT_EXIST;
    return -1;
  }

  if (col == 0) {
    terrno = TSDB_CODE_MND_INVALID_STB_ALTER_OPTION;
    return -1;
  }

  if (pOld->numOfColumns == 2) {
    terrno = TSDB_CODE_MND_INVALID_STB_ALTER_OPTION;
    return -1;
  }

  if (mndAllocStbSchemas(pOld, pNew) != 0) {
    return -1;
  }

  memmove(pNew->pColumns + col, pNew->pColumns + col + 1, sizeof(SSchema) * (pNew->numOfColumns - col - 1));
  pNew->numOfColumns--;

  pNew->version++;
  mDebug("stb:%s, start to drop col %s", pNew->name, colName);
  return 0;
}

static int32_t mndAlterStbColumnBytes(const SStbObj *pOld, SStbObj *pNew, const SField *pField) {
  int32_t col = mndFindSuperTableColumnIndex(pOld, pField->name);
  if (col < 0) {
    terrno = TSDB_CODE_MND_COLUMN_NOT_EXIST;
    return -1;
  }

  uint32_t nLen = 0;
  for (int32_t i = 0; i < pOld->numOfColumns; ++i) {
    nLen += (pOld->pColumns[i].colId == col) ? pField->bytes : pOld->pColumns[i].bytes;
  }

  if (nLen > TSDB_MAX_BYTES_PER_ROW) {
    terrno = TSDB_CODE_MND_INVALID_ROW_BYTES;
    return -1;
  }

  if (mndAllocStbSchemas(pOld, pNew) != 0) {
    return -1;
  }

  SSchema *pCol = pNew->pColumns + col;
  if (!(pCol->type == TSDB_DATA_TYPE_BINARY || pCol->type == TSDB_DATA_TYPE_NCHAR)) {
    terrno = TSDB_CODE_MND_INVALID_STB_OPTION;
    return -1;
  }

  if (pField->bytes <= pCol->bytes) {
    terrno = TSDB_CODE_MND_INVALID_ROW_BYTES;
    return -1;
  }

  pCol->bytes = pField->bytes;
  pNew->version++;

  mDebug("stb:%s, start to modify col len %s to %d", pNew->name, pField->name, pField->bytes);
  return 0;
}

static int32_t mndSetAlterStbRedoLogs(SMnode *pMnode, STrans *pTrans, SDbObj *pDb, SStbObj *pStb) {
  SSdbRaw *pRedoRaw = mndStbActionEncode(pStb);
  if (pRedoRaw == NULL) return -1;
  if (mndTransAppendRedolog(pTrans, pRedoRaw) != 0) return -1;
  if (sdbSetRawStatus(pRedoRaw, SDB_STATUS_READY) != 0) return -1;

  return 0;
}

static int32_t mndSetAlterStbCommitLogs(SMnode *pMnode, STrans *pTrans, SDbObj *pDb, SStbObj *pStb) {
  SSdbRaw *pCommitRaw = mndStbActionEncode(pStb);
  if (pCommitRaw == NULL) return -1;
  if (mndTransAppendCommitlog(pTrans, pCommitRaw) != 0) return -1;
  if (sdbSetRawStatus(pCommitRaw, SDB_STATUS_READY) != 0) return -1;

  return 0;
}

static int32_t mndSetAlterStbRedoActions(SMnode *pMnode, STrans *pTrans, SDbObj *pDb, SStbObj *pStb) {
  SSdb   *pSdb = pMnode->pSdb;
  SVgObj *pVgroup = NULL;
  void   *pIter = NULL;
  int32_t contLen;

  while (1) {
    pIter = sdbFetch(pSdb, SDB_VGROUP, pIter, (void **)&pVgroup);
    if (pIter == NULL) break;
    if (pVgroup->dbUid != pDb->uid) {
      sdbRelease(pSdb, pVgroup);
      continue;
    }

    void *pReq = mndBuildVCreateStbReq(pMnode, pVgroup, pStb, &contLen);
    if (pReq == NULL) {
      sdbCancelFetch(pSdb, pIter);
      sdbRelease(pSdb, pVgroup);
      return -1;
    }

    STransAction action = {0};
    action.epSet = mndGetVgroupEpset(pMnode, pVgroup);
    action.pCont = pReq;
    action.contLen = contLen;
    action.msgType = TDMT_VND_ALTER_STB;
    if (mndTransAppendRedoAction(pTrans, &action) != 0) {
      taosMemoryFree(pReq);
      sdbCancelFetch(pSdb, pIter);
      sdbRelease(pSdb, pVgroup);
      return -1;
    }
    sdbRelease(pSdb, pVgroup);
  }

  return 0;
}

static int32_t mndAlterStb(SMnode *pMnode, SNodeMsg *pReq, const SMAltertbReq *pAlter, SDbObj *pDb, SStbObj *pOld) {
  SStbObj stbObj = {0};
  taosRLockLatch(&pOld->lock);
  memcpy(&stbObj, pOld, sizeof(SStbObj));
  stbObj.pColumns = NULL;
  stbObj.pTags = NULL;
  stbObj.updateTime = taosGetTimestampMs();
  taosRUnLockLatch(&pOld->lock);

  int32_t code = -1;
  STrans *pTrans = NULL;
  SField *pField0 = taosArrayGet(pAlter->pFields, 0);

  switch (pAlter->alterType) {
    case TSDB_ALTER_TABLE_ADD_TAG:
      code = mndAddSuperTableTag(pOld, &stbObj, pAlter->pFields, pAlter->numOfFields);
      break;
    case TSDB_ALTER_TABLE_DROP_TAG:
      code = mndDropSuperTableTag(pOld, &stbObj, pField0->name);
      break;
    case TSDB_ALTER_TABLE_UPDATE_TAG_NAME:
      code = mndAlterStbTagName(pOld, &stbObj, pAlter->pFields);
      break;
    case TSDB_ALTER_TABLE_UPDATE_TAG_BYTES:
      code = mndAlterStbTagBytes(pOld, &stbObj, pField0);
      break;
    case TSDB_ALTER_TABLE_ADD_COLUMN:
      code = mndAddSuperTableColumn(pOld, &stbObj, pAlter->pFields, pAlter->numOfFields);
      break;
    case TSDB_ALTER_TABLE_DROP_COLUMN:
      code = mndDropSuperTableColumn(pOld, &stbObj, pField0->name);
      break;
    case TSDB_ALTER_TABLE_UPDATE_COLUMN_BYTES:
      code = mndAlterStbColumnBytes(pOld, &stbObj, pField0);
      break;
    default:
      terrno = TSDB_CODE_MND_INVALID_STB_OPTION;
      break;
  }

  if (code != 0) goto _OVER;

  code = -1;
  pTrans = mndTransCreate(pMnode, TRN_POLICY_RETRY, TRN_TYPE_ALTER_STB, &pReq->rpcMsg);
  if (pTrans == NULL) goto _OVER;

  mDebug("trans:%d, used to alter stb:%s", pTrans->id, pAlter->name);
  mndTransSetDbInfo(pTrans, pDb);

  if (mndSetAlterStbRedoLogs(pMnode, pTrans, pDb, &stbObj) != 0) goto _OVER;
  if (mndSetAlterStbCommitLogs(pMnode, pTrans, pDb, &stbObj) != 0) goto _OVER;
  if (mndSetAlterStbRedoActions(pMnode, pTrans, pDb, &stbObj) != 0) goto _OVER;
  if (mndTransPrepare(pMnode, pTrans) != 0) goto _OVER;

  code = 0;

_OVER:
  mndTransDrop(pTrans);
  taosMemoryFreeClear(stbObj.pTags);
  taosMemoryFreeClear(stbObj.pColumns);
  return code;
}

static int32_t mndProcessMAlterStbReq(SNodeMsg *pReq) {
  SMnode      *pMnode = pReq->pNode;
  int32_t      code = -1;
  SDbObj      *pDb = NULL;
  SStbObj     *pStb = NULL;
  SUserObj    *pUser = NULL;
  SMAltertbReq alterReq = {0};

  if (tDeserializeSMAlterStbReq(pReq->rpcMsg.pCont, pReq->rpcMsg.contLen, &alterReq) != 0) {
    terrno = TSDB_CODE_INVALID_MSG;
    goto _OVER;
  }

  mDebug("stb:%s, start to alter", alterReq.name);
  if (mndCheckAlterStbReq(&alterReq) != 0) goto _OVER;

  pDb = mndAcquireDbByStb(pMnode, alterReq.name);
  if (pDb == NULL) {
    terrno = TSDB_CODE_MND_INVALID_DB;
    goto _OVER;
  }

  pStb = mndAcquireStb(pMnode, alterReq.name);
  if (pStb == NULL) {
    terrno = TSDB_CODE_MND_STB_NOT_EXIST;
    goto _OVER;
  }

  pUser = mndAcquireUser(pMnode, pReq->user);
  if (pUser == NULL) {
    goto _OVER;
  }

  if (mndCheckWriteAuth(pUser, pDb) != 0) {
    goto _OVER;
  }

  code = mndAlterStb(pMnode, pReq, &alterReq, pDb, pStb);
  if (code == 0) code = TSDB_CODE_MND_ACTION_IN_PROGRESS;

_OVER:
  if (code != 0 && code != TSDB_CODE_MND_ACTION_IN_PROGRESS) {
    mError("stb:%s, failed to alter since %s", alterReq.name, terrstr());
  }

  mndReleaseStb(pMnode, pStb);
  mndReleaseDb(pMnode, pDb);
  mndReleaseUser(pMnode, pUser);
  taosArrayDestroy(alterReq.pFields);

  return code;
}

static int32_t mndProcessVAlterStbRsp(SNodeMsg *pRsp) {
  mndTransProcessRsp(pRsp);
  return 0;
}

static int32_t mndSetDropStbRedoLogs(SMnode *pMnode, STrans *pTrans, SStbObj *pStb) {
  SSdbRaw *pRedoRaw = mndStbActionEncode(pStb);
  if (pRedoRaw == NULL) return -1;
  if (mndTransAppendRedolog(pTrans, pRedoRaw) != 0) return -1;
  if (sdbSetRawStatus(pRedoRaw, SDB_STATUS_DROPPING) != 0) return -1;

  return 0;
}

static int32_t mndSetDropStbCommitLogs(SMnode *pMnode, STrans *pTrans, SStbObj *pStb) {
  SSdbRaw *pCommitRaw = mndStbActionEncode(pStb);
  if (pCommitRaw == NULL) return -1;
  if (mndTransAppendCommitlog(pTrans, pCommitRaw) != 0) return -1;
  if (sdbSetRawStatus(pCommitRaw, SDB_STATUS_DROPPED) != 0) return -1;

  return 0;
}

static int32_t mndSetDropStbRedoActions(SMnode *pMnode, STrans *pTrans, SDbObj *pDb, SStbObj *pStb) {
  SSdb   *pSdb = pMnode->pSdb;
  SVgObj *pVgroup = NULL;
  void   *pIter = NULL;

  while (1) {
    pIter = sdbFetch(pSdb, SDB_VGROUP, pIter, (void **)&pVgroup);
    if (pIter == NULL) break;
    if (pVgroup->dbUid != pDb->uid) {
      sdbRelease(pSdb, pVgroup);
      continue;
    }

    int32_t contLen = 0;
    void   *pReq = mndBuildVDropStbReq(pMnode, pVgroup, pStb, &contLen);
    if (pReq == NULL) {
      sdbCancelFetch(pSdb, pIter);
      sdbRelease(pSdb, pVgroup);
      terrno = TSDB_CODE_OUT_OF_MEMORY;
      return -1;
    }

    STransAction action = {0};
    action.epSet = mndGetVgroupEpset(pMnode, pVgroup);
    action.pCont = pReq;
    action.contLen = contLen;
    action.msgType = TDMT_VND_DROP_STB;
    action.acceptableCode = TSDB_CODE_VND_TB_NOT_EXIST;
    if (mndTransAppendRedoAction(pTrans, &action) != 0) {
      taosMemoryFree(pReq);
      sdbCancelFetch(pSdb, pIter);
      sdbRelease(pSdb, pVgroup);
      return -1;
    }
    sdbRelease(pSdb, pVgroup);
  }

  return 0;
}

static int32_t mndDropStb(SMnode *pMnode, SNodeMsg *pReq, SDbObj *pDb, SStbObj *pStb) {
  int32_t code = -1;
  STrans *pTrans = mndTransCreate(pMnode, TRN_POLICY_ROLLBACK, TRN_TYPE_DROP_STB, &pReq->rpcMsg);
  if (pTrans == NULL) goto _OVER;

  mDebug("trans:%d, used to drop stb:%s", pTrans->id, pStb->name);
  mndTransSetDbInfo(pTrans, pDb);

  if (mndSetDropStbRedoLogs(pMnode, pTrans, pStb) != 0) goto _OVER;
  if (mndSetDropStbCommitLogs(pMnode, pTrans, pStb) != 0) goto _OVER;
  if (mndSetDropStbRedoActions(pMnode, pTrans, pDb, pStb) != 0) goto _OVER;
  if (mndTransPrepare(pMnode, pTrans) != 0) goto _OVER;

  code = 0;

_OVER:
  mndTransDrop(pTrans);
  return code;
}

static int32_t mndProcessMDropStbReq(SNodeMsg *pReq) {
  SMnode      *pMnode = pReq->pNode;
  int32_t      code = -1;
  SUserObj    *pUser = NULL;
  SDbObj      *pDb = NULL;
  SStbObj     *pStb = NULL;
  SMDropStbReq dropReq = {0};

  if (tDeserializeSMDropStbReq(pReq->rpcMsg.pCont, pReq->rpcMsg.contLen, &dropReq) != 0) {
    terrno = TSDB_CODE_INVALID_MSG;
    goto _OVER;
  }

  mDebug("stb:%s, start to drop", dropReq.name);

  pStb = mndAcquireStb(pMnode, dropReq.name);
  if (pStb == NULL) {
    if (dropReq.igNotExists) {
      mDebug("stb:%s, not exist, ignore not exist is set", dropReq.name);
      code = 0;
      goto _OVER;
    } else {
      terrno = TSDB_CODE_MND_STB_NOT_EXIST;
      goto _OVER;
    }
  }

  pDb = mndAcquireDbByStb(pMnode, dropReq.name);
  if (pDb == NULL) {
    terrno = TSDB_CODE_MND_DB_NOT_SELECTED;
    goto _OVER;
  }

  pUser = mndAcquireUser(pMnode, pReq->user);
  if (pUser == NULL) {
    goto _OVER;
  }

  if (mndCheckWriteAuth(pUser, pDb) != 0) {
    goto _OVER;
  }

  code = mndDropStb(pMnode, pReq, pDb, pStb);
  if (code == 0) code = TSDB_CODE_MND_ACTION_IN_PROGRESS;

_OVER:
  if (code != 0 && code != TSDB_CODE_MND_ACTION_IN_PROGRESS) {
    mError("stb:%s, failed to drop since %s", dropReq.name, terrstr());
  }

  mndReleaseDb(pMnode, pDb);
  mndReleaseStb(pMnode, pStb);
  mndReleaseUser(pMnode, pUser);

  return code;
}

static int32_t mndProcessVDropStbRsp(SNodeMsg *pRsp) {
  mndTransProcessRsp(pRsp);
  return 0;
}

static int32_t mndBuildStbSchemaImp(SDbObj *pDb, SStbObj *pStb, const char *tbName, STableMetaRsp *pRsp) {
  taosRLockLatch(&pStb->lock);

  int32_t totalCols = pStb->numOfColumns + pStb->numOfTags;
  pRsp->pSchemas = taosMemoryCalloc(totalCols, sizeof(SSchema));
  if (pRsp->pSchemas == NULL) {
    taosRUnLockLatch(&pStb->lock);
    terrno = TSDB_CODE_OUT_OF_MEMORY;
    return -1;
  }

  strcpy(pRsp->dbFName, pStb->db);
  strcpy(pRsp->tbName, tbName);
  strcpy(pRsp->stbName, tbName);
  pRsp->dbId = pDb->uid;
  pRsp->numOfTags = pStb->numOfTags;
  pRsp->numOfColumns = pStb->numOfColumns;
  pRsp->precision = pDb->cfg.precision;
  pRsp->tableType = TSDB_SUPER_TABLE;
  pRsp->sversion = pStb->version;
  pRsp->suid = pStb->uid;
  pRsp->tuid = pStb->uid;

  for (int32_t i = 0; i < pStb->numOfColumns; ++i) {
    SSchema *pSchema = &pRsp->pSchemas[i];
    SSchema *pSrcSchema = &pStb->pColumns[i];
    memcpy(pSchema->name, pSrcSchema->name, TSDB_COL_NAME_LEN);
    pSchema->type = pSrcSchema->type;
    pSchema->colId = pSrcSchema->colId;
    pSchema->bytes = pSrcSchema->bytes;
  }

  for (int32_t i = 0; i < pStb->numOfTags; ++i) {
    SSchema *pSchema = &pRsp->pSchemas[i + pStb->numOfColumns];
    SSchema *pSrcSchema = &pStb->pTags[i];
    memcpy(pSchema->name, pSrcSchema->name, TSDB_COL_NAME_LEN);
    pSchema->type = pSrcSchema->type;
    pSchema->colId = pSrcSchema->colId;
    pSchema->bytes = pSrcSchema->bytes;
  }

  taosRUnLockLatch(&pStb->lock);
  return 0;
}

static int32_t mndBuildStbSchema(SMnode *pMnode, const char *dbFName, const char *tbName, STableMetaRsp *pRsp) {
  char tbFName[TSDB_TABLE_FNAME_LEN] = {0};
  snprintf(tbFName, sizeof(tbFName), "%s.%s", dbFName, tbName);

  SDbObj *pDb = mndAcquireDb(pMnode, dbFName);
  if (pDb == NULL) {
    terrno = TSDB_CODE_MND_DB_NOT_SELECTED;
    return -1;
  }

  SStbObj *pStb = mndAcquireStb(pMnode, tbFName);
  if (pStb == NULL) {
    mndReleaseDb(pMnode, pDb);
    terrno = TSDB_CODE_MND_INVALID_STB;
    return -1;
  }

  int32_t code = mndBuildStbSchemaImp(pDb, pStb, tbName, pRsp);
  mndReleaseDb(pMnode, pDb);
  mndReleaseStb(pMnode, pStb);
  return code;
}

static int32_t mndProcessTableMetaReq(SNodeMsg *pReq) {
  SMnode       *pMnode = pReq->pNode;
  int32_t       code = -1;
  STableInfoReq infoReq = {0};
  STableMetaRsp metaRsp = {0};

  if (tDeserializeSTableInfoReq(pReq->rpcMsg.pCont, pReq->rpcMsg.contLen, &infoReq) != 0) {
    terrno = TSDB_CODE_INVALID_MSG;
    goto _OVER;
  }

  if (0 == strcmp(infoReq.dbFName, TSDB_INFORMATION_SCHEMA_DB)) {
    mDebug("information_schema table:%s.%s, start to retrieve meta", infoReq.dbFName, infoReq.tbName);
    if (mndBuildInsTableSchema(pMnode, infoReq.dbFName, infoReq.tbName, &metaRsp) != 0) {
      goto _OVER;
    }
  } else if (0 == strcmp(infoReq.dbFName, TSDB_PERFORMANCE_SCHEMA_DB)) {
    mDebug("performance_schema table:%s.%s, start to retrieve meta", infoReq.dbFName, infoReq.tbName);
    if (mndBuildPerfsTableSchema(pMnode, infoReq.dbFName, infoReq.tbName, &metaRsp) != 0) {
      goto _OVER;
    }
  } else {
    mDebug("stb:%s.%s, start to retrieve meta", infoReq.dbFName, infoReq.tbName);
    if (mndBuildStbSchema(pMnode, infoReq.dbFName, infoReq.tbName, &metaRsp) != 0) {
      goto _OVER;
    }
  }

  int32_t rspLen = tSerializeSTableMetaRsp(NULL, 0, &metaRsp);
  if (rspLen < 0) {
    terrno = TSDB_CODE_INVALID_MSG;
    goto _OVER;
  }

  void *pRsp = rpcMallocCont(rspLen);
  if (pRsp == NULL) {
    terrno = TSDB_CODE_OUT_OF_MEMORY;
    goto _OVER;
  }

  tSerializeSTableMetaRsp(pRsp, rspLen, &metaRsp);
  pReq->pRsp = pRsp;
  pReq->rspLen = rspLen;
  code = 0;

  mDebug("stb:%s.%s, meta is retrieved", infoReq.dbFName, infoReq.tbName);

_OVER:
  if (code != 0) {
    mError("stb:%s.%s, failed to retrieve meta since %s", infoReq.dbFName, infoReq.tbName, terrstr());
  }

  tFreeSTableMetaRsp(&metaRsp);
  return code;
}

int32_t mndValidateStbInfo(SMnode *pMnode, SSTableMetaVersion *pStbVersions, int32_t numOfStbs, void **ppRsp,
                           int32_t *pRspLen) {
  STableMetaBatchRsp batchMetaRsp = {0};
  batchMetaRsp.pArray = taosArrayInit(numOfStbs, sizeof(STableMetaRsp));
  if (batchMetaRsp.pArray == NULL) {
    terrno = TSDB_CODE_OUT_OF_MEMORY;
    return -1;
  }

  for (int32_t i = 0; i < numOfStbs; ++i) {
    SSTableMetaVersion *pStbVersion = &pStbVersions[i];
    pStbVersion->suid = be64toh(pStbVersion->suid);
    pStbVersion->sversion = ntohs(pStbVersion->sversion);
    pStbVersion->tversion = ntohs(pStbVersion->tversion);

    STableMetaRsp metaRsp = {0};
    mDebug("stb:%s.%s, start to retrieve meta", pStbVersion->dbFName, pStbVersion->stbName);
    if (mndBuildStbSchema(pMnode, pStbVersion->dbFName, pStbVersion->stbName, &metaRsp) != 0) {
      metaRsp.numOfColumns = -1;
      metaRsp.suid = pStbVersion->suid;
    }

    if (pStbVersion->sversion != metaRsp.sversion) {
      taosArrayPush(batchMetaRsp.pArray, &metaRsp);
    }
  }

  int32_t rspLen = tSerializeSTableMetaBatchRsp(NULL, 0, &batchMetaRsp);
  if (rspLen < 0) {
    tFreeSTableMetaBatchRsp(&batchMetaRsp);
    terrno = TSDB_CODE_INVALID_MSG;
    return -1;
  }

  void *pRsp = taosMemoryMalloc(rspLen);
  if (pRsp == NULL) {
    tFreeSTableMetaBatchRsp(&batchMetaRsp);
    terrno = TSDB_CODE_OUT_OF_MEMORY;
    return -1;
  }

  tSerializeSTableMetaBatchRsp(pRsp, rspLen, &batchMetaRsp);
  *ppRsp = pRsp;
  *pRspLen = rspLen;
  return 0;
}

int32_t mndGetNumOfStbs(SMnode *pMnode, char *dbName, int32_t *pNumOfStbs) {
  SSdb   *pSdb = pMnode->pSdb;
  SDbObj *pDb = mndAcquireDb(pMnode, dbName);
  if (pDb == NULL) {
    terrno = TSDB_CODE_MND_DB_NOT_SELECTED;
    return -1;
  }

  int32_t numOfStbs = 0;
  void   *pIter = NULL;
  while (1) {
    SStbObj *pStb = NULL;
    pIter = sdbFetch(pSdb, SDB_STB, pIter, (void **)&pStb);
    if (pIter == NULL) break;

    if (pStb->dbUid == pDb->uid) {
      numOfStbs++;
    }

    sdbRelease(pSdb, pStb);
  }

  *pNumOfStbs = numOfStbs;
  mndReleaseDb(pMnode, pDb);
  return 0;
}

static void mndExtractTableName(char *tableId, char *name) {
  int32_t pos = -1;
  int32_t num = 0;
  for (pos = 0; tableId[pos] != 0; ++pos) {
    if (tableId[pos] == TS_PATH_DELIMITER[0]) num++;
    if (num == 2) break;
  }

  if (num == 2) {
    strcpy(name, tableId + pos + 1);
  }
}

static int32_t mndRetrieveStb(SNodeMsg *pReq, SShowObj *pShow, SSDataBlock *pBlock, int32_t rows) {
  SMnode  *pMnode = pReq->pNode;
  SSdb    *pSdb = pMnode->pSdb;
  int32_t  numOfRows = 0;
  SStbObj *pStb = NULL;
  int32_t  cols = 0;

  SDbObj *pDb = NULL;
  if (strlen(pShow->db) > 0) {
    pDb = mndAcquireDb(pMnode, pShow->db);
    if (pDb == NULL) return terrno;
  }

  while (numOfRows < rows) {
    pShow->pIter = sdbFetch(pSdb, SDB_STB, pShow->pIter, (void **)&pStb);
    if (pShow->pIter == NULL) break;

    if (pDb != NULL && pStb->dbUid != pDb->uid) {
      sdbRelease(pSdb, pStb);
      continue;
    }

    cols = 0;

    SName name = {0};
    char  stbName[TSDB_TABLE_NAME_LEN + VARSTR_HEADER_SIZE] = {0};
    mndExtractTableName(pStb->name, &stbName[VARSTR_HEADER_SIZE]);
    varDataSetLen(stbName, strlen(&stbName[VARSTR_HEADER_SIZE]));

    SColumnInfoData *pColInfo = taosArrayGet(pBlock->pDataBlock, cols++);
    colDataAppend(pColInfo, numOfRows, (const char *)stbName, false);

    char db[TSDB_DB_NAME_LEN + VARSTR_HEADER_SIZE] = {0};
    tNameFromString(&name, pStb->db, T_NAME_ACCT | T_NAME_DB);
    tNameGetDbName(&name, varDataVal(db));
    varDataSetLen(db, strlen(varDataVal(db)));

    pColInfo = taosArrayGet(pBlock->pDataBlock, cols++);
    colDataAppend(pColInfo, numOfRows, (const char *)db, false);

    pColInfo = taosArrayGet(pBlock->pDataBlock, cols++);
    colDataAppend(pColInfo, numOfRows, (const char *)&pStb->createdTime, false);

    pColInfo = taosArrayGet(pBlock->pDataBlock, cols++);
    colDataAppend(pColInfo, numOfRows, (const char *)&pStb->numOfColumns, false);

    pColInfo = taosArrayGet(pBlock->pDataBlock, cols++);
    colDataAppend(pColInfo, numOfRows, (const char *)&pStb->numOfTags, false);

    pColInfo = taosArrayGet(pBlock->pDataBlock, cols++);
    colDataAppend(pColInfo, numOfRows, (const char *)&pStb->updateTime, false);  // number of tables

    char *p = taosMemoryMalloc(pStb->commentLen + VARSTR_HEADER_SIZE);  // check malloc failures
    if (p != NULL) {
      if (pStb->commentLen != 0) {
        STR_TO_VARSTR(p, pStb->comment);
      } else {
        STR_TO_VARSTR(p, "");
      }

      pColInfo = taosArrayGet(pBlock->pDataBlock, cols);
      colDataAppend(pColInfo, numOfRows, (const char *)p, false);
      taosMemoryFree(p);
    }

    numOfRows++;
    sdbRelease(pSdb, pStb);
  }

  if (pDb != NULL) {
    mndReleaseDb(pMnode, pDb);
  }

  pShow->numOfRows += numOfRows;
  return numOfRows;
}

static void mndCancelGetNextStb(SMnode *pMnode, void *pIter) {
  SSdb *pSdb = pMnode->pSdb;
  sdbCancelFetch(pSdb, pIter);
}<|MERGE_RESOLUTION|>--- conflicted
+++ resolved
@@ -778,11 +778,7 @@
 
   int32_t numOfStbs = -1;
   mndGetNumOfStbs(pMnode, pDb->name, &numOfStbs);
-<<<<<<< HEAD
-  if (pDb->cfg.numOfStables == 1 && numOfStbs != 0 ) {
-=======
   if (pDb->cfg.numOfStables == 1 && numOfStbs != 0) {
->>>>>>> 98173cfb
     terrno = TSDB_CODE_MND_SINGLE_STB_MODE_DB;
     goto _OVER;
   }
