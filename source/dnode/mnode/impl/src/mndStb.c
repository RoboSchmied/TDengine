--- conflicted
+++ resolved
@@ -1189,11 +1189,7 @@
     return -1;
   }
 
-<<<<<<< HEAD
   if (pNew->nextColId < 0 || pNew->nextColId >= 0x7fff - ntags) {
-=======
-  if(pNew->nextColId < 0 || pNew->nextColId >= 0x7fff - ntags){
->>>>>>> 05c7ec61
     terrno = TSDB_CODE_MND_FIELD_VALUE_OVERFLOW;
     return -1;
   }
@@ -3165,7 +3161,6 @@
   SSdb    *pSdb = pMnode->pSdb;
   SStbObj *pStb = NULL;
 
-
   int32_t numOfRows = 0;
   if (!pShow->sysDbRsp) {
     numOfRows = buildSysDbColsInfo(pBlock, pShow->db, pShow->filterTb);
