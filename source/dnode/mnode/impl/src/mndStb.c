/*
 * Copyright (c) 2019 TAOS Data, Inc. <jhtao@taosdata.com>
 *
 * This program is free software: you can use, redistribute, and/or modify
 * it under the terms of the GNU Affero General Public License, version 3
 * or later ("AGPL"), as published by the Free Software Foundation.
 *
 * This program is distributed in the hope that it will be useful, but WITHOUT
 * ANY WARRANTY; without even the implied warranty of MERCHANTABILITY or
 * FITNESS FOR A PARTICULAR PURPOSE.
 *
 * You should have received a copy of the GNU Affero General Public License
 * along with this program. If not, see <http://www.gnu.org/licenses/>.
 */

#include "mndStb.h"
#include "mndAuth.h"
#include "mndDb.h"
#include "mndDnode.h"
#include "mndInfoSchema.h"
#include "mndMnode.h"
#include "mndPerfSchema.h"
#include "mndScheduler.h"
#include "mndShow.h"
#include "mndTrans.h"
#include "mndUser.h"
#include "mndVgroup.h"
#include "tname.h"

#define TSDB_STB_VER_NUMBER   1
#define TSDB_STB_RESERVE_SIZE 64

static SSdbRow *mndStbActionDecode(SSdbRaw *pRaw);
static int32_t  mndStbActionInsert(SSdb *pSdb, SStbObj *pStb);
static int32_t  mndStbActionDelete(SSdb *pSdb, SStbObj *pStb);
static int32_t  mndStbActionUpdate(SSdb *pSdb, SStbObj *pOld, SStbObj *pNew);
static int32_t  mndProcessMCreateStbReq(SNodeMsg *pReq);
static int32_t  mndProcessMAlterStbReq(SNodeMsg *pReq);
static int32_t  mndProcessMDropStbReq(SNodeMsg *pReq);
static int32_t  mndProcessVCreateStbRsp(SNodeMsg *pRsp);
static int32_t  mndProcessVAlterStbRsp(SNodeMsg *pRsp);
static int32_t  mndProcessVDropStbRsp(SNodeMsg *pRsp);
static int32_t  mndProcessTableMetaReq(SNodeMsg *pReq);
static int32_t  mndRetrieveStb(SNodeMsg *pReq, SShowObj *pShow, SSDataBlock *pBlock, int32_t rows);
static void     mndCancelGetNextStb(SMnode *pMnode, void *pIter);

int32_t mndInitStb(SMnode *pMnode) {
  SSdbTable table = {.sdbType = SDB_STB,
                     .keyType = SDB_KEY_BINARY,
                     .encodeFp = (SdbEncodeFp)mndStbActionEncode,
                     .decodeFp = (SdbDecodeFp)mndStbActionDecode,
                     .insertFp = (SdbInsertFp)mndStbActionInsert,
                     .updateFp = (SdbUpdateFp)mndStbActionUpdate,
                     .deleteFp = (SdbDeleteFp)mndStbActionDelete};

  mndSetMsgHandle(pMnode, TDMT_MND_CREATE_STB, mndProcessMCreateStbReq);
  mndSetMsgHandle(pMnode, TDMT_MND_ALTER_STB, mndProcessMAlterStbReq);
  mndSetMsgHandle(pMnode, TDMT_MND_DROP_STB, mndProcessMDropStbReq);
  mndSetMsgHandle(pMnode, TDMT_VND_CREATE_STB_RSP, mndProcessVCreateStbRsp);
  mndSetMsgHandle(pMnode, TDMT_VND_ALTER_STB_RSP, mndProcessVAlterStbRsp);
  mndSetMsgHandle(pMnode, TDMT_VND_DROP_STB_RSP, mndProcessVDropStbRsp);
  mndSetMsgHandle(pMnode, TDMT_MND_TABLE_META, mndProcessTableMetaReq);

  mndAddShowRetrieveHandle(pMnode, TSDB_MGMT_TABLE_STB, mndRetrieveStb);
  mndAddShowFreeIterHandle(pMnode, TSDB_MGMT_TABLE_STB, mndCancelGetNextStb);

  return sdbSetTable(pMnode->pSdb, table);
}

void mndCleanupStb(SMnode *pMnode) {}

SSdbRaw *mndStbActionEncode(SStbObj *pStb) {
  terrno = TSDB_CODE_OUT_OF_MEMORY;

<<<<<<< HEAD
  int32_t size = sizeof(SStbObj) + (pStb->numOfColumns + pStb->numOfTags) * sizeof(SSchema) + +pStb->commentLen +
                 pStb->ast1Len + pStb->ast2Len + TSDB_STB_RESERVE_SIZE;
=======
  int32_t size = sizeof(SStbObj) + (pStb->numOfColumns + pStb->numOfTags + pStb->numOfSmas) * sizeof(SSchema) +
                 +pStb->commentLen + pStb->ast1Len + pStb->ast2Len + TSDB_STB_RESERVE_SIZE;
>>>>>>> 0bd5a15d
  SSdbRaw *pRaw = sdbAllocRaw(SDB_STB, TSDB_STB_VER_NUMBER, size);
  if (pRaw == NULL) goto _OVER;

  int32_t dataPos = 0;
  SDB_SET_BINARY(pRaw, dataPos, pStb->name, TSDB_TABLE_FNAME_LEN, _OVER)
  SDB_SET_BINARY(pRaw, dataPos, pStb->db, TSDB_DB_FNAME_LEN, _OVER)
  SDB_SET_INT64(pRaw, dataPos, pStb->createdTime, _OVER)
  SDB_SET_INT64(pRaw, dataPos, pStb->updateTime, _OVER)
  SDB_SET_INT64(pRaw, dataPos, pStb->uid, _OVER)
  SDB_SET_INT64(pRaw, dataPos, pStb->dbUid, _OVER)
  SDB_SET_INT32(pRaw, dataPos, pStb->version, _OVER)
  SDB_SET_INT32(pRaw, dataPos, pStb->nextColId, _OVER)
  SDB_SET_INT32(pRaw, dataPos, (int32_t)(pStb->xFilesFactor * 10000), _OVER)
  SDB_SET_INT32(pRaw, dataPos, pStb->delay, _OVER)
  SDB_SET_INT32(pRaw, dataPos, pStb->ttl, _OVER)
  SDB_SET_INT32(pRaw, dataPos, pStb->numOfColumns, _OVER)
  SDB_SET_INT32(pRaw, dataPos, pStb->numOfTags, _OVER)
  SDB_SET_INT32(pRaw, dataPos, pStb->commentLen, _OVER)
  SDB_SET_INT32(pRaw, dataPos, pStb->ast1Len, _OVER)
  SDB_SET_INT32(pRaw, dataPos, pStb->ast2Len, _OVER)

  for (int32_t i = 0; i < pStb->numOfColumns; ++i) {
    SSchema *pSchema = &pStb->pColumns[i];
    SDB_SET_INT8(pRaw, dataPos, pSchema->type, _OVER)
    SDB_SET_INT16(pRaw, dataPos, pSchema->colId, _OVER)
    SDB_SET_INT32(pRaw, dataPos, pSchema->bytes, _OVER)
    SDB_SET_BINARY(pRaw, dataPos, pSchema->name, TSDB_COL_NAME_LEN, _OVER)
  }

  for (int32_t i = 0; i < pStb->numOfTags; ++i) {
    SSchema *pSchema = &pStb->pTags[i];
    SDB_SET_INT8(pRaw, dataPos, pSchema->type, _OVER)
    SDB_SET_INT16(pRaw, dataPos, pSchema->colId, _OVER)
    SDB_SET_INT32(pRaw, dataPos, pSchema->bytes, _OVER)
    SDB_SET_BINARY(pRaw, dataPos, pSchema->name, TSDB_COL_NAME_LEN, _OVER)
  }

  if (pStb->commentLen > 0) {
    SDB_SET_BINARY(pRaw, dataPos, pStb->comment, pStb->commentLen, _OVER)
  }
  if (pStb->ast1Len > 0) {
    SDB_SET_BINARY(pRaw, dataPos, pStb->pAst1, pStb->ast1Len, _OVER)
  }
  if (pStb->ast2Len > 0) {
    SDB_SET_BINARY(pRaw, dataPos, pStb->pAst2, pStb->ast2Len, _OVER)
  }
  SDB_SET_RESERVE(pRaw, dataPos, TSDB_STB_RESERVE_SIZE, _OVER)
  SDB_SET_DATALEN(pRaw, dataPos, _OVER)

  terrno = 0;

_OVER:
  if (terrno != 0) {
    mError("stb:%s, failed to encode to raw:%p since %s", pStb->name, pRaw, terrstr());
    sdbFreeRaw(pRaw);
    return NULL;
  }

  mTrace("stb:%s, encode to raw:%p, row:%p", pStb->name, pRaw, pStb);
  return pRaw;
}

static SSdbRow *mndStbActionDecode(SSdbRaw *pRaw) {
  terrno = TSDB_CODE_OUT_OF_MEMORY;

  int8_t sver = 0;
  if (sdbGetRawSoftVer(pRaw, &sver) != 0) goto _OVER;

  if (sver != TSDB_STB_VER_NUMBER) {
    terrno = TSDB_CODE_SDB_INVALID_DATA_VER;
    goto _OVER;
  }

  SSdbRow *pRow = sdbAllocRow(sizeof(SStbObj));
  if (pRow == NULL) goto _OVER;

  SStbObj *pStb = sdbGetRowObj(pRow);
  if (pStb == NULL) goto _OVER;

  int32_t dataPos = 0;
  SDB_GET_BINARY(pRaw, dataPos, pStb->name, TSDB_TABLE_FNAME_LEN, _OVER)
  SDB_GET_BINARY(pRaw, dataPos, pStb->db, TSDB_DB_FNAME_LEN, _OVER)
  SDB_GET_INT64(pRaw, dataPos, &pStb->createdTime, _OVER)
  SDB_GET_INT64(pRaw, dataPos, &pStb->updateTime, _OVER)
  SDB_GET_INT64(pRaw, dataPos, &pStb->uid, _OVER)
  SDB_GET_INT64(pRaw, dataPos, &pStb->dbUid, _OVER)
  SDB_GET_INT32(pRaw, dataPos, &pStb->version, _OVER)
  SDB_GET_INT32(pRaw, dataPos, &pStb->nextColId, _OVER)
  int32_t xFilesFactor = 0;
  SDB_GET_INT32(pRaw, dataPos, &xFilesFactor, _OVER)
  pStb->xFilesFactor = xFilesFactor / 10000.0f;
  SDB_GET_INT32(pRaw, dataPos, &pStb->delay, _OVER)
  SDB_GET_INT32(pRaw, dataPos, &pStb->ttl, _OVER)
  SDB_GET_INT32(pRaw, dataPos, &pStb->numOfColumns, _OVER)
  SDB_GET_INT32(pRaw, dataPos, &pStb->numOfTags, _OVER)
  SDB_GET_INT32(pRaw, dataPos, &pStb->commentLen, _OVER)
  SDB_GET_INT32(pRaw, dataPos, &pStb->ast1Len, _OVER)
  SDB_GET_INT32(pRaw, dataPos, &pStb->ast2Len, _OVER)

  pStb->pColumns = taosMemoryCalloc(pStb->numOfColumns, sizeof(SSchema));
  pStb->pTags = taosMemoryCalloc(pStb->numOfTags, sizeof(SSchema));
  if (pStb->pColumns == NULL || pStb->pTags == NULL) {
    goto _OVER;
  }

  for (int32_t i = 0; i < pStb->numOfColumns; ++i) {
    SSchema *pSchema = &pStb->pColumns[i];
    SDB_GET_INT8(pRaw, dataPos, &pSchema->type, _OVER)
    SDB_GET_INT16(pRaw, dataPos, &pSchema->colId, _OVER)
    SDB_GET_INT32(pRaw, dataPos, &pSchema->bytes, _OVER)
    SDB_GET_BINARY(pRaw, dataPos, pSchema->name, TSDB_COL_NAME_LEN, _OVER)
  }

  for (int32_t i = 0; i < pStb->numOfTags; ++i) {
    SSchema *pSchema = &pStb->pTags[i];
    SDB_GET_INT8(pRaw, dataPos, &pSchema->type, _OVER)
    SDB_GET_INT16(pRaw, dataPos, &pSchema->colId, _OVER)
    SDB_GET_INT32(pRaw, dataPos, &pSchema->bytes, _OVER)
    SDB_GET_BINARY(pRaw, dataPos, pSchema->name, TSDB_COL_NAME_LEN, _OVER)
  }

  if (pStb->commentLen > 0) {
    pStb->comment = taosMemoryCalloc(pStb->commentLen, 1);
    if (pStb->comment == NULL) goto _OVER;
    SDB_GET_BINARY(pRaw, dataPos, pStb->comment, pStb->commentLen, _OVER)
  }
  if (pStb->ast1Len > 0) {
    pStb->pAst1 = taosMemoryCalloc(pStb->ast1Len, 1);
    if (pStb->pAst1 == NULL) goto _OVER;
    SDB_GET_BINARY(pRaw, dataPos, pStb->pAst1, pStb->ast1Len, _OVER)
  }
  if (pStb->ast2Len > 0) {
    pStb->pAst2 = taosMemoryCalloc(pStb->ast2Len, 1);
    if (pStb->pAst2 == NULL) goto _OVER;
    SDB_GET_BINARY(pRaw, dataPos, pStb->pAst2, pStb->ast2Len, _OVER)
  }
  SDB_GET_RESERVE(pRaw, dataPos, TSDB_STB_RESERVE_SIZE, _OVER)

  terrno = 0;

_OVER:
  if (terrno != 0) {
    mError("stb:%s, failed to decode from raw:%p since %s", pStb->name, pRaw, terrstr());
    taosMemoryFreeClear(pStb->pColumns);
    taosMemoryFreeClear(pStb->pTags);
    taosMemoryFreeClear(pStb->comment);
    taosMemoryFreeClear(pRow);
    return NULL;
  }

  mTrace("stb:%s, decode from raw:%p, row:%p", pStb->name, pRaw, pStb);
  return pRow;
}

static int32_t mndStbActionInsert(SSdb *pSdb, SStbObj *pStb) {
  mTrace("stb:%s, perform insert action, row:%p", pStb->name, pStb);
  return 0;
}

static int32_t mndStbActionDelete(SSdb *pSdb, SStbObj *pStb) {
  mTrace("stb:%s, perform delete action, row:%p", pStb->name, pStb);
  taosMemoryFreeClear(pStb->pColumns);
  taosMemoryFreeClear(pStb->pTags);
  taosMemoryFreeClear(pStb->comment);
  taosMemoryFreeClear(pStb->pAst1);
  taosMemoryFreeClear(pStb->pAst2);
  return 0;
}

static int32_t mndStbActionUpdate(SSdb *pSdb, SStbObj *pOld, SStbObj *pNew) {
  mTrace("stb:%s, perform update action, old row:%p new row:%p", pOld->name, pOld, pNew);

  taosWLockLatch(&pOld->lock);

  if (pOld->numOfColumns < pNew->numOfColumns) {
    void *pColumns = taosMemoryMalloc(pNew->numOfColumns * sizeof(SSchema));
    if (pColumns != NULL) {
      taosMemoryFree(pOld->pColumns);
      pOld->pColumns = pColumns;
    } else {
      terrno = TSDB_CODE_OUT_OF_MEMORY;
      mTrace("stb:%s, failed to perform update action since %s", pOld->name, terrstr());
      taosWUnLockLatch(&pOld->lock);
    }
  }

  if (pOld->numOfTags < pNew->numOfTags) {
    void *pTags = taosMemoryMalloc(pNew->numOfTags * sizeof(SSchema));
    if (pTags != NULL) {
      taosMemoryFree(pOld->pTags);
      pOld->pTags = pTags;
    } else {
      terrno = TSDB_CODE_OUT_OF_MEMORY;
      mTrace("stb:%s, failed to perform update action since %s", pOld->name, terrstr());
      taosWUnLockLatch(&pOld->lock);
    }
  }

  if (pOld->commentLen < pNew->commentLen) {
    void *comment = taosMemoryMalloc(pNew->commentLen);
    if (comment != NULL) {
      taosMemoryFree(pOld->comment);
      pOld->comment = comment;
    } else {
      terrno = TSDB_CODE_OUT_OF_MEMORY;
      mTrace("stb:%s, failed to perform update action since %s", pOld->name, terrstr());
      taosWUnLockLatch(&pOld->lock);
    }
  }

  if (pOld->ast1Len < pNew->ast1Len) {
    void *pAst1 = taosMemoryMalloc(pNew->ast1Len);
    if (pAst1 != NULL) {
      taosMemoryFree(pOld->pAst1);
      pOld->pAst1 = pAst1;
    } else {
      terrno = TSDB_CODE_OUT_OF_MEMORY;
      mTrace("stb:%s, failed to perform update action since %s", pOld->name, terrstr());
      taosWUnLockLatch(&pOld->lock);
    }
  }

  if (pOld->ast2Len < pNew->ast2Len) {
    void *pAst2 = taosMemoryMalloc(pNew->ast2Len);
    if (pAst2 != NULL) {
      taosMemoryFree(pOld->pAst2);
      pOld->pAst2 = pAst2;
    } else {
      terrno = TSDB_CODE_OUT_OF_MEMORY;
      mTrace("stb:%s, failed to perform update action since %s", pOld->name, terrstr());
      taosWUnLockLatch(&pOld->lock);
    }
  }

  pOld->updateTime = pNew->updateTime;
  pOld->version = pNew->version;
  pOld->nextColId = pNew->nextColId;
  pOld->numOfColumns = pNew->numOfColumns;
  pOld->numOfTags = pNew->numOfTags;
  memcpy(pOld->pColumns, pNew->pColumns, pOld->numOfColumns * sizeof(SSchema));
  memcpy(pOld->pTags, pNew->pTags, pOld->numOfTags * sizeof(SSchema));
  if (pNew->commentLen != 0) {
    memcpy(pOld->comment, pNew->comment, pNew->commentLen);
  }
  if (pNew->ast1Len != 0) {
    memcpy(pOld->pAst1, pNew->pAst1, pNew->ast1Len);
  }
  if (pNew->ast2Len != 0) {
    memcpy(pOld->pAst2, pNew->pAst2, pNew->ast2Len);
  }
  taosWUnLockLatch(&pOld->lock);
  return 0;
}

SStbObj *mndAcquireStb(SMnode *pMnode, char *stbName) {
  SSdb    *pSdb = pMnode->pSdb;
  SStbObj *pStb = sdbAcquire(pSdb, SDB_STB, stbName);
  if (pStb == NULL && terrno == TSDB_CODE_SDB_OBJ_NOT_THERE) {
    terrno = TSDB_CODE_MND_STB_NOT_EXIST;
  }
  return pStb;
}

void mndReleaseStb(SMnode *pMnode, SStbObj *pStb) {
  SSdb *pSdb = pMnode->pSdb;
  sdbRelease(pSdb, pStb);
}

static SDbObj *mndAcquireDbByStb(SMnode *pMnode, const char *stbName) {
  SName name = {0};
  tNameFromString(&name, stbName, T_NAME_ACCT | T_NAME_DB | T_NAME_TABLE);

  char db[TSDB_TABLE_FNAME_LEN] = {0};
  tNameGetFullDbName(&name, db);

  return mndAcquireDb(pMnode, db);
}

static FORCE_INLINE int schemaExColIdCompare(const void *colId, const void *pSchema) {
  if (*(col_id_t *)colId < ((SSchema *)pSchema)->colId) {
    return -1;
  } else if (*(col_id_t *)colId > ((SSchema *)pSchema)->colId) {
    return 1;
  }
  return 0;
}

static void *mndBuildVCreateStbReq(SMnode *pMnode, SVgObj *pVgroup, SStbObj *pStb, int32_t *pContLen) {
  SCoder         coder = {0};
  int32_t        contLen;
  SName          name = {0};
  SVCreateStbReq req = {0};

  tNameFromString(&name, pStb->name, T_NAME_ACCT | T_NAME_DB | T_NAME_TABLE);
  char dbFName[TSDB_DB_FNAME_LEN] = {0};
  tNameGetFullDbName(&name, dbFName);

  req.name = (char *)tNameGetTableName(&name);
<<<<<<< HEAD
  req.ttl = 0;
  req.keep = 0;
  req.rollup = pStb->pAst1 > 0 ? 1 : 0;
  req.type = TD_SUPER_TABLE;
  req.stbCfg.suid = pStb->uid;
  req.stbCfg.nCols = pStb->numOfColumns;
  req.stbCfg.nTagCols = pStb->numOfTags;
  req.stbCfg.pTagSchema = pStb->pTags;
  req.stbCfg.pSchema = (SSchema *)taosMemoryCalloc(pStb->numOfColumns, sizeof(SSchema));
  if (req.stbCfg.pSchema == NULL) {
    terrno = TSDB_CODE_OUT_OF_MEMORY;
    return NULL;
  }

  memcpy(req.stbCfg.pSchema, pStb->pColumns, sizeof(SSchema) * pStb->numOfColumns);
=======
  req.suid = pStb->uid;
  req.rollup = pStb->ast1Len > 0 ? 1 : 0;
  req.schema.nCols = pStb->numOfColumns;
  req.schema.sver = 0;
  req.schema.pSchema = pStb->pColumns;
  req.schemaTag.nCols = pStb->numOfTags;
  req.schemaTag.pSchema = pStb->pTags;

  // TODO: remove here
  for (int iCol = 0; iCol < req.schema.nCols; iCol++) {
    req.schema.pSchema[iCol].flags = SCHEMA_SMA_ON;
  }
>>>>>>> 0bd5a15d

  if (req.rollup) {
    req.pRSmaParam.xFilesFactor = pStb->xFilesFactor;
    req.pRSmaParam.delay = pStb->delay;
    if (pStb->ast1Len > 0) {
      if (mndConvertRSmaTask(pStb->pAst1, 0, 0, &req.pRSmaParam.qmsg1, &req.pRSmaParam.qmsg1Len) != TSDB_CODE_SUCCESS) {
        return NULL;
      }
    }
    if (pStb->ast2Len > 0) {
      if (mndConvertRSmaTask(pStb->pAst2, 0, 0, &req.pRSmaParam.qmsg2, &req.pRSmaParam.qmsg2Len) != TSDB_CODE_SUCCESS) {
        return NULL;
      }
    }
  }
  // get length
  if (tEncodeSize(tEncodeSVCreateStbReq, &req, contLen) < 0) {
    return NULL;
  }

  contLen += sizeof(SMsgHead);

  SMsgHead *pHead = taosMemoryMalloc(contLen);
  if (pHead == NULL) {
    taosMemoryFreeClear(req.pRSmaParam.qmsg1);
    taosMemoryFreeClear(req.pRSmaParam.qmsg2);
    terrno = TSDB_CODE_OUT_OF_MEMORY;
    return NULL;
  }

  pHead->contLen = htonl(contLen);
  pHead->vgId = htonl(pVgroup->vgId);

  void *pBuf = POINTER_SHIFT(pHead, sizeof(SMsgHead));
  tCoderInit(&coder, TD_LITTLE_ENDIAN, pBuf, contLen - sizeof(SMsgHead), TD_ENCODER);
  if (tEncodeSVCreateStbReq(&coder, &req) < 0) {
    return NULL;
  }
  tCoderClear(&coder);

  *pContLen = contLen;
  taosMemoryFreeClear(req.pRSmaParam.qmsg1);
  taosMemoryFreeClear(req.pRSmaParam.qmsg2);
  return pHead;
}

static void *mndBuildVDropStbReq(SMnode *pMnode, SVgObj *pVgroup, SStbObj *pStb, int32_t *pContLen) {
  SName name = {0};
  tNameFromString(&name, pStb->name, T_NAME_ACCT | T_NAME_DB | T_NAME_TABLE);

  SVDropTbReq req = {0};
  req.ver = 0;
  req.name = (char *)tNameGetTableName(&name);
  req.type = TD_SUPER_TABLE;
  req.suid = pStb->uid;

  int32_t   contLen = tSerializeSVDropTbReq(NULL, &req) + sizeof(SMsgHead);
  SMsgHead *pHead = taosMemoryMalloc(contLen);
  if (pHead == NULL) {
    terrno = TSDB_CODE_OUT_OF_MEMORY;
    return NULL;
  }

  pHead->contLen = htonl(contLen);
  pHead->vgId = htonl(pVgroup->vgId);

  void *pBuf = POINTER_SHIFT(pHead, sizeof(SMsgHead));
  tSerializeSVDropTbReq(&pBuf, &req);

  *pContLen = contLen;
  return pHead;
}

static int32_t mndCheckCreateStbReq(SMCreateStbReq *pCreate) {
  if (pCreate->igExists < 0 || pCreate->igExists > 1) {
    terrno = TSDB_CODE_MND_INVALID_STB_OPTION;
    return -1;
  }

  if (pCreate->numOfColumns < TSDB_MIN_COLUMNS || pCreate->numOfColumns > TSDB_MAX_COLUMNS) {
    terrno = TSDB_CODE_MND_INVALID_STB_OPTION;
    return -1;
  }

  if (pCreate->numOfTags <= 0 || pCreate->numOfTags > TSDB_MAX_TAGS) {
    terrno = TSDB_CODE_MND_INVALID_STB_OPTION;
    return -1;
  }

  SField *pField = taosArrayGet(pCreate->pColumns, 0);
  if (pField->type != TSDB_DATA_TYPE_TIMESTAMP) {
    terrno = TSDB_CODE_MND_INVALID_STB_OPTION;
    return -1;
  }

  for (int32_t i = 0; i < pCreate->numOfColumns; ++i) {
    SField *pField1 = taosArrayGet(pCreate->pColumns, i);
    if (pField->type < 0) {
      terrno = TSDB_CODE_MND_INVALID_STB_OPTION;
      return -1;
    }
    if (pField1->bytes <= 0) {
      terrno = TSDB_CODE_MND_INVALID_STB_OPTION;
      return -1;
    }
    if (pField1->name[0] == 0) {
      terrno = TSDB_CODE_MND_INVALID_STB_OPTION;
      return -1;
    }
  }

  for (int32_t i = 0; i < pCreate->numOfTags; ++i) {
    SField *pField1 = taosArrayGet(pCreate->pTags, i);
    if (pField1->type < 0) {
      terrno = TSDB_CODE_MND_INVALID_STB_OPTION;
      return -1;
    }
    if (pField1->bytes <= 0) {
      terrno = TSDB_CODE_MND_INVALID_STB_OPTION;
      return -1;
    }
    if (pField1->name[0] == 0) {
      terrno = TSDB_CODE_MND_INVALID_STB_OPTION;
      return -1;
    }
  }

  return 0;
}

static int32_t mndSetCreateStbRedoLogs(SMnode *pMnode, STrans *pTrans, SDbObj *pDb, SStbObj *pStb) {
  SSdbRaw *pRedoRaw = mndStbActionEncode(pStb);
  if (pRedoRaw == NULL) return -1;
  if (mndTransAppendRedolog(pTrans, pRedoRaw) != 0) return -1;
  if (sdbSetRawStatus(pRedoRaw, SDB_STATUS_CREATING) != 0) return -1;

  return 0;
}

static int32_t mndSetCreateStbUndoLogs(SMnode *pMnode, STrans *pTrans, SDbObj *pDb, SStbObj *pStb) {
  SSdbRaw *pUndoRaw = mndStbActionEncode(pStb);
  if (pUndoRaw == NULL) return -1;
  if (mndTransAppendUndolog(pTrans, pUndoRaw) != 0) return -1;
  if (sdbSetRawStatus(pUndoRaw, SDB_STATUS_DROPPED) != 0) return -1;

  return 0;
}

static int32_t mndSetCreateStbCommitLogs(SMnode *pMnode, STrans *pTrans, SDbObj *pDb, SStbObj *pStb) {
  SSdbRaw *pCommitRaw = mndStbActionEncode(pStb);
  if (pCommitRaw == NULL) return -1;
  if (mndTransAppendCommitlog(pTrans, pCommitRaw) != 0) return -1;
  if (sdbSetRawStatus(pCommitRaw, SDB_STATUS_READY) != 0) return -1;

  return 0;
}

static int32_t mndSetCreateStbRedoActions(SMnode *pMnode, STrans *pTrans, SDbObj *pDb, SStbObj *pStb) {
  SSdb   *pSdb = pMnode->pSdb;
  SVgObj *pVgroup = NULL;
  void   *pIter = NULL;
  int32_t contLen;

  while (1) {
    pIter = sdbFetch(pSdb, SDB_VGROUP, pIter, (void **)&pVgroup);
    if (pIter == NULL) break;
    if (pVgroup->dbUid != pDb->uid) {
      sdbRelease(pSdb, pVgroup);
      continue;
    }

    void *pReq = mndBuildVCreateStbReq(pMnode, pVgroup, pStb, &contLen);
    if (pReq == NULL) {
      sdbCancelFetch(pSdb, pIter);
      sdbRelease(pSdb, pVgroup);
      return -1;
    }

    STransAction action = {0};
    action.epSet = mndGetVgroupEpset(pMnode, pVgroup);
    action.pCont = pReq;
    action.contLen = contLen;
    action.msgType = TDMT_VND_CREATE_STB;
    if (mndTransAppendRedoAction(pTrans, &action) != 0) {
      taosMemoryFree(pReq);
      sdbCancelFetch(pSdb, pIter);
      sdbRelease(pSdb, pVgroup);
      return -1;
    }
    sdbRelease(pSdb, pVgroup);
  }

  return 0;
}

static int32_t mndSetCreateStbUndoActions(SMnode *pMnode, STrans *pTrans, SDbObj *pDb, SStbObj *pStb) {
  SSdb   *pSdb = pMnode->pSdb;
  SVgObj *pVgroup = NULL;
  void   *pIter = NULL;

  while (1) {
    pIter = sdbFetch(pSdb, SDB_VGROUP, pIter, (void **)&pVgroup);
    if (pIter == NULL) break;
    if (pVgroup->dbUid != pDb->uid) {
      sdbRelease(pSdb, pVgroup);
      continue;
    }

    int32_t contLen = 0;
    void   *pReq = mndBuildVDropStbReq(pMnode, pVgroup, pStb, &contLen);
    if (pReq == NULL) {
      sdbCancelFetch(pSdb, pIter);
      sdbRelease(pSdb, pVgroup);
      terrno = TSDB_CODE_OUT_OF_MEMORY;
      return -1;
    }

    STransAction action = {0};
    action.epSet = mndGetVgroupEpset(pMnode, pVgroup);
    action.pCont = pReq;
    action.contLen = contLen;
    action.msgType = TDMT_VND_DROP_STB;
    if (mndTransAppendUndoAction(pTrans, &action) != 0) {
      taosMemoryFree(pReq);
      sdbCancelFetch(pSdb, pIter);
      sdbRelease(pSdb, pVgroup);
      return -1;
    }
    sdbRelease(pSdb, pVgroup);
  }

  return 0;
}

static SSchema *mndFindStbColumns(const SStbObj *pStb, const char *colName) {
  for (int32_t col = 0; col < pStb->numOfColumns; ++col) {
    SSchema *pSchema = &pStb->pColumns[col];
    if (strncasecmp(pSchema->name, colName, TSDB_COL_NAME_LEN) == 0) {
      return pSchema;
    }
  }
  return NULL;
}

static int32_t mndCreateStb(SMnode *pMnode, SNodeMsg *pReq, SMCreateStbReq *pCreate, SDbObj *pDb) {
  SStbObj stbObj = {0};
  memcpy(stbObj.name, pCreate->name, TSDB_TABLE_FNAME_LEN);
  memcpy(stbObj.db, pDb->name, TSDB_DB_FNAME_LEN);
  stbObj.createdTime = taosGetTimestampMs();
  stbObj.updateTime = stbObj.createdTime;
  stbObj.uid = mndGenerateUid(pCreate->name, TSDB_TABLE_FNAME_LEN);
  stbObj.dbUid = pDb->uid;
  stbObj.version = 1;
  stbObj.nextColId = 1;
  stbObj.xFilesFactor = pCreate->xFilesFactor;
  stbObj.delay = pCreate->delay;
  stbObj.ttl = pCreate->ttl;
  stbObj.numOfColumns = pCreate->numOfColumns;
  stbObj.numOfTags = pCreate->numOfTags;
  stbObj.commentLen = pCreate->commentLen;
  if (stbObj.commentLen > 0) {
    stbObj.comment = taosMemoryCalloc(stbObj.commentLen, 1);
    if (stbObj.comment == NULL) {
      terrno = TSDB_CODE_OUT_OF_MEMORY;
      return -1;
    }
    memcpy(stbObj.comment, pCreate->comment, stbObj.commentLen);
  }

  stbObj.ast1Len = pCreate->ast1Len;
  if (stbObj.ast1Len > 0) {
    stbObj.pAst1 = taosMemoryCalloc(stbObj.ast1Len, 1);
    if (stbObj.pAst1 == NULL) {
      terrno = TSDB_CODE_OUT_OF_MEMORY;
      return -1;
    }
    memcpy(stbObj.pAst1, pCreate->pAst1, stbObj.ast1Len);
  }

  stbObj.ast2Len = pCreate->ast2Len;
  if (stbObj.ast2Len > 0) {
    stbObj.pAst2 = taosMemoryCalloc(stbObj.ast2Len, 1);
    if (stbObj.pAst2 == NULL) {
      terrno = TSDB_CODE_OUT_OF_MEMORY;
      return -1;
    }
    memcpy(stbObj.pAst2, pCreate->pAst2, stbObj.ast2Len);
  }

  stbObj.pColumns = taosMemoryMalloc(stbObj.numOfColumns * sizeof(SSchema));
  stbObj.pTags = taosMemoryMalloc(stbObj.numOfTags * sizeof(SSchema));
  if (stbObj.pColumns == NULL || stbObj.pTags == NULL) {
    terrno = TSDB_CODE_OUT_OF_MEMORY;
    return -1;
  }

  for (int32_t i = 0; i < stbObj.numOfColumns; ++i) {
    SField  *pField = taosArrayGet(pCreate->pColumns, i);
    SSchema *pSchema = &stbObj.pColumns[i];
    pSchema->type = pField->type;
    pSchema->bytes = pField->bytes;
    pSchema->flags = pField->flags;
    memcpy(pSchema->name, pField->name, TSDB_COL_NAME_LEN);
    pSchema->colId = stbObj.nextColId;
    stbObj.nextColId++;
  }

  for (int32_t i = 0; i < stbObj.numOfTags; ++i) {
    SField  *pField = taosArrayGet(pCreate->pTags, i);
    SSchema *pSchema = &stbObj.pTags[i];
    pSchema->type = pField->type;
    pSchema->bytes = pField->bytes;
    memcpy(pSchema->name, pField->name, TSDB_COL_NAME_LEN);
    pSchema->colId = stbObj.nextColId;
    stbObj.nextColId++;
  }

  int32_t code = -1;
  STrans *pTrans = mndTransCreate(pMnode, TRN_POLICY_ROLLBACK, TRN_TYPE_CREATE_STB, &pReq->rpcMsg);
  if (pTrans == NULL) goto _OVER;

  mDebug("trans:%d, used to create stb:%s", pTrans->id, pCreate->name);
  mndTransSetDbInfo(pTrans, pDb);

  if (mndSetCreateStbRedoLogs(pMnode, pTrans, pDb, &stbObj) != 0) goto _OVER;
  if (mndSetCreateStbUndoLogs(pMnode, pTrans, pDb, &stbObj) != 0) goto _OVER;
  if (mndSetCreateStbCommitLogs(pMnode, pTrans, pDb, &stbObj) != 0) goto _OVER;
  if (mndSetCreateStbRedoActions(pMnode, pTrans, pDb, &stbObj) != 0) goto _OVER;
  if (mndSetCreateStbUndoActions(pMnode, pTrans, pDb, &stbObj) != 0) goto _OVER;
  if (mndTransPrepare(pMnode, pTrans) != 0) goto _OVER;

  code = 0;

_OVER:
  mndTransDrop(pTrans);
  return code;
}

static int32_t mndProcessMCreateStbReq(SNodeMsg *pReq) {
  SMnode        *pMnode = pReq->pNode;
  int32_t        code = -1;
  SStbObj       *pTopicStb = NULL;
  SStbObj       *pStb = NULL;
  SDbObj        *pDb = NULL;
  SUserObj      *pUser = NULL;
  SMCreateStbReq createReq = {0};

  if (tDeserializeSMCreateStbReq(pReq->rpcMsg.pCont, pReq->rpcMsg.contLen, &createReq) != 0) {
    terrno = TSDB_CODE_INVALID_MSG;
    goto _OVER;
  }

  mDebug("stb:%s, start to create", createReq.name);
  if (mndCheckCreateStbReq(&createReq) != 0) {
    terrno = TSDB_CODE_INVALID_MSG;
    goto _OVER;
  }

  pStb = mndAcquireStb(pMnode, createReq.name);
  if (pStb != NULL) {
    if (createReq.igExists) {
      mDebug("stb:%s, already exist, ignore exist is set", createReq.name);
      code = 0;
      goto _OVER;
    } else {
      terrno = TSDB_CODE_MND_STB_ALREADY_EXIST;
      goto _OVER;
    }
  } else if (terrno != TSDB_CODE_MND_STB_NOT_EXIST) {
    goto _OVER;
  }

  pTopicStb = mndAcquireStb(pMnode, createReq.name);
  if (pTopicStb != NULL) {
    terrno = TSDB_CODE_MND_NAME_CONFLICT_WITH_TOPIC;
    goto _OVER;
  }

  pDb = mndAcquireDbByStb(pMnode, createReq.name);
  if (pDb == NULL) {
    terrno = TSDB_CODE_MND_DB_NOT_SELECTED;
    goto _OVER;
  }

  pUser = mndAcquireUser(pMnode, pReq->user);
  if (pUser == NULL) {
    goto _OVER;
  }

  if (mndCheckWriteAuth(pUser, pDb) != 0) {
    goto _OVER;
  }

  code = mndCreateStb(pMnode, pReq, &createReq, pDb);
  if (code == 0) code = TSDB_CODE_MND_ACTION_IN_PROGRESS;

_OVER:
  if (code != 0 && code != TSDB_CODE_MND_ACTION_IN_PROGRESS) {
    mError("stb:%s, failed to create since %s", createReq.name, terrstr());
  }

  mndReleaseStb(pMnode, pStb);
  mndReleaseStb(pMnode, pTopicStb);
  mndReleaseDb(pMnode, pDb);
  mndReleaseUser(pMnode, pUser);
  tFreeSMCreateStbReq(&createReq);

  return code;
}

static int32_t mndProcessVCreateStbRsp(SNodeMsg *pRsp) {
  mndTransProcessRsp(pRsp);
  return 0;
}

static int32_t mndCheckAlterStbReq(SMAltertbReq *pAlter) {
  if (pAlter->numOfFields < 1 || pAlter->numOfFields != (int32_t)taosArrayGetSize(pAlter->pFields)) {
    terrno = TSDB_CODE_MND_INVALID_STB_OPTION;
    return -1;
  }

  for (int32_t i = 0; i < pAlter->numOfFields; ++i) {
    SField *pField = taosArrayGet(pAlter->pFields, i);

    if (pField->type <= 0) {
      terrno = TSDB_CODE_MND_INVALID_STB_OPTION;
      return -1;
    }
    if (pField->bytes <= 0) {
      terrno = TSDB_CODE_MND_INVALID_STB_OPTION;
      return -1;
    }
    if (pField->name[0] == 0) {
      terrno = TSDB_CODE_MND_INVALID_STB_OPTION;
      return -1;
    }
  }

  return 0;
}

static int32_t mndFindSuperTableTagIndex(const SStbObj *pStb, const char *tagName) {
  for (int32_t tag = 0; tag < pStb->numOfTags; tag++) {
    if (strcasecmp(pStb->pTags[tag].name, tagName) == 0) {
      return tag;
    }
  }

  return -1;
}

static int32_t mndFindSuperTableColumnIndex(const SStbObj *pStb, const char *colName) {
  for (int32_t col = 0; col < pStb->numOfColumns; col++) {
    if (strcasecmp(pStb->pColumns[col].name, colName) == 0) {
      return col;
    }
  }

  return -1;
}

static int32_t mndAllocStbSchemas(const SStbObj *pOld, SStbObj *pNew) {
  pNew->pTags = taosMemoryCalloc(pNew->numOfTags, sizeof(SSchema));
  pNew->pColumns = taosMemoryCalloc(pNew->numOfColumns, sizeof(SSchema));
  if (pNew->pTags == NULL || pNew->pColumns == NULL) {
    terrno = TSDB_CODE_OUT_OF_MEMORY;
    return -1;
  }

  memcpy(pNew->pColumns, pOld->pColumns, sizeof(SSchema) * pOld->numOfColumns);
  memcpy(pNew->pTags, pOld->pTags, sizeof(SSchema) * pOld->numOfTags);
  return 0;
}

static int32_t mndAddSuperTableTag(const SStbObj *pOld, SStbObj *pNew, SArray *pFields, int32_t ntags) {
  if (pOld->numOfTags + ntags > TSDB_MAX_TAGS) {
    terrno = TSDB_CODE_MND_TOO_MANY_TAGS;
    return -1;
  }

  if (pOld->numOfColumns + ntags + pOld->numOfTags > TSDB_MAX_COLUMNS) {
    terrno = TSDB_CODE_MND_TOO_MANY_COLUMNS;
    return -1;
  }

  pNew->numOfTags = pNew->numOfTags + ntags;
  if (mndAllocStbSchemas(pOld, pNew) != 0) {
    return -1;
  }

  for (int32_t i = 0; i < ntags; i++) {
    SField *pField = taosArrayGet(pFields, i);
    if (mndFindSuperTableColumnIndex(pOld, pField->name) > 0) {
      terrno = TSDB_CODE_MND_COLUMN_ALREADY_EXIST;
      return -1;
    }

    if (mndFindSuperTableTagIndex(pOld, pField->name) > 0) {
      terrno = TSDB_CODE_MND_TAG_ALREADY_EXIST;
      return -1;
    }

    SSchema *pSchema = &pNew->pTags[pOld->numOfTags + i];
    pSchema->bytes = pField->bytes;
    pSchema->type = pField->type;
    memcpy(pSchema->name, pField->name, TSDB_COL_NAME_LEN);
    pSchema->colId = pNew->nextColId;
    pNew->nextColId++;

    mDebug("stb:%s, start to add tag %s", pNew->name, pSchema->name);
  }

  pNew->version++;
  return 0;
}

static int32_t mndDropSuperTableTag(const SStbObj *pOld, SStbObj *pNew, const char *tagName) {
  int32_t tag = mndFindSuperTableTagIndex(pOld, tagName);
  if (tag < 0) {
    terrno = TSDB_CODE_MND_TAG_NOT_EXIST;
    return -1;
  }

  if (mndAllocStbSchemas(pOld, pNew) != 0) {
    return -1;
  }

  memmove(pNew->pTags + tag, pNew->pTags + tag + 1, sizeof(SSchema) * (pNew->numOfTags - tag - 1));
  pNew->numOfTags--;

  pNew->version++;
  mDebug("stb:%s, start to drop tag %s", pNew->name, tagName);
  return 0;
}

static int32_t mndAlterStbTagName(const SStbObj *pOld, SStbObj *pNew, SArray *pFields) {
  if ((int32_t)taosArrayGetSize(pFields) != 2) {
    terrno = TSDB_CODE_MND_INVALID_STB_OPTION;
    return -1;
  }

  SField *pField0 = taosArrayGet(pFields, 0);
  SField *pField1 = taosArrayGet(pFields, 1);

  const char *oldTagName = pField0->name;
  const char *newTagName = pField1->name;

  int32_t tag = mndFindSuperTableTagIndex(pOld, oldTagName);
  if (tag < 0) {
    terrno = TSDB_CODE_MND_TAG_NOT_EXIST;
    return -1;
  }

  if (mndFindSuperTableTagIndex(pOld, newTagName) >= 0) {
    terrno = TSDB_CODE_MND_TAG_ALREADY_EXIST;
    return -1;
  }

  if (mndFindSuperTableColumnIndex(pOld, newTagName) >= 0) {
    terrno = TSDB_CODE_MND_COLUMN_ALREADY_EXIST;
    return -1;
  }

  if (mndAllocStbSchemas(pOld, pNew) != 0) {
    return -1;
  }

  SSchema *pSchema = (SSchema *)(pNew->pTags + tag);
  memcpy(pSchema->name, newTagName, TSDB_COL_NAME_LEN);

  pNew->version++;
  mDebug("stb:%s, start to modify tag %s to %s", pNew->name, oldTagName, newTagName);
  return 0;
}

static int32_t mndAlterStbTagBytes(const SStbObj *pOld, SStbObj *pNew, const SField *pField) {
  int32_t tag = mndFindSuperTableTagIndex(pOld, pField->name);
  if (tag < 0) {
    terrno = TSDB_CODE_MND_TAG_NOT_EXIST;
    return -1;
  }

  if (mndAllocStbSchemas(pOld, pNew) != 0) {
    return -1;
  }

  SSchema *pTag = pNew->pTags + tag;

  if (!(pTag->type == TSDB_DATA_TYPE_BINARY || pTag->type == TSDB_DATA_TYPE_NCHAR)) {
    terrno = TSDB_CODE_MND_INVALID_STB_OPTION;
    return -1;
  }

  if (pField->bytes <= pTag->bytes) {
    terrno = TSDB_CODE_MND_INVALID_ROW_BYTES;
    return -1;
  }

  pTag->bytes = pField->bytes;
  pNew->version++;

  mDebug("stb:%s, start to modify tag len %s to %d", pNew->name, pField->name, pField->bytes);
  return 0;
}

static int32_t mndAddSuperTableColumn(const SStbObj *pOld, SStbObj *pNew, SArray *pFields, int32_t ncols) {
  if (pOld->numOfColumns + ncols + pOld->numOfTags > TSDB_MAX_COLUMNS) {
    terrno = TSDB_CODE_MND_TOO_MANY_COLUMNS;
    return -1;
  }

  pNew->numOfColumns = pNew->numOfColumns + ncols;
  if (mndAllocStbSchemas(pOld, pNew) != 0) {
    return -1;
  }

  for (int32_t i = 0; i < ncols; i++) {
    SField *pField = taosArrayGet(pFields, i);
    if (mndFindSuperTableColumnIndex(pOld, pField->name) > 0) {
      terrno = TSDB_CODE_MND_COLUMN_ALREADY_EXIST;
      return -1;
    }

    if (mndFindSuperTableTagIndex(pOld, pField->name) > 0) {
      terrno = TSDB_CODE_MND_TAG_ALREADY_EXIST;
      return -1;
    }

    SSchema *pSchema = &pNew->pColumns[pOld->numOfColumns + i];
    pSchema->bytes = pField->bytes;
    pSchema->type = pField->type;
    memcpy(pSchema->name, pField->name, TSDB_COL_NAME_LEN);
    pSchema->colId = pNew->nextColId;
    pNew->nextColId++;

    mDebug("stb:%s, start to add column %s", pNew->name, pSchema->name);
  }

  pNew->version++;
  return 0;
}

static int32_t mndDropSuperTableColumn(const SStbObj *pOld, SStbObj *pNew, const char *colName) {
  int32_t col = mndFindSuperTableColumnIndex(pOld, colName);
  if (col < 0) {
    terrno = TSDB_CODE_MND_COLUMN_NOT_EXIST;
    return -1;
  }

  if (col == 0) {
    terrno = TSDB_CODE_MND_INVALID_STB_ALTER_OPTION;
    return -1;
  }

  if (pOld->numOfColumns == 2) {
    terrno = TSDB_CODE_MND_INVALID_STB_ALTER_OPTION;
    return -1;
  }

  if (mndAllocStbSchemas(pOld, pNew) != 0) {
    return -1;
  }

  memmove(pNew->pColumns + col, pNew->pColumns + col + 1, sizeof(SSchema) * (pNew->numOfColumns - col - 1));
  pNew->numOfColumns--;

  pNew->version++;
  mDebug("stb:%s, start to drop col %s", pNew->name, colName);
  return 0;
}

static int32_t mndAlterStbColumnBytes(const SStbObj *pOld, SStbObj *pNew, const SField *pField) {
  int32_t col = mndFindSuperTableColumnIndex(pOld, pField->name);
  if (col < 0) {
    terrno = TSDB_CODE_MND_COLUMN_NOT_EXIST;
    return -1;
  }

  uint32_t nLen = 0;
  for (int32_t i = 0; i < pOld->numOfColumns; ++i) {
    nLen += (pOld->pColumns[i].colId == col) ? pField->bytes : pOld->pColumns[i].bytes;
  }

  if (nLen > TSDB_MAX_BYTES_PER_ROW) {
    terrno = TSDB_CODE_MND_INVALID_ROW_BYTES;
    return -1;
  }

  if (mndAllocStbSchemas(pOld, pNew) != 0) {
    return -1;
  }

  SSchema *pCol = pNew->pColumns + col;
  if (!(pCol->type == TSDB_DATA_TYPE_BINARY || pCol->type == TSDB_DATA_TYPE_NCHAR)) {
    terrno = TSDB_CODE_MND_INVALID_STB_OPTION;
    return -1;
  }

  if (pField->bytes <= pCol->bytes) {
    terrno = TSDB_CODE_MND_INVALID_ROW_BYTES;
    return -1;
  }

  pCol->bytes = pField->bytes;
  pNew->version++;

  mDebug("stb:%s, start to modify col len %s to %d", pNew->name, pField->name, pField->bytes);
  return 0;
}

static int32_t mndSetAlterStbRedoLogs(SMnode *pMnode, STrans *pTrans, SDbObj *pDb, SStbObj *pStb) {
  SSdbRaw *pRedoRaw = mndStbActionEncode(pStb);
  if (pRedoRaw == NULL) return -1;
  if (mndTransAppendRedolog(pTrans, pRedoRaw) != 0) return -1;
  if (sdbSetRawStatus(pRedoRaw, SDB_STATUS_UPDATING) != 0) return -1;

  return 0;
}

static int32_t mndSetAlterStbCommitLogs(SMnode *pMnode, STrans *pTrans, SDbObj *pDb, SStbObj *pStb) {
  SSdbRaw *pCommitRaw = mndStbActionEncode(pStb);
  if (pCommitRaw == NULL) return -1;
  if (mndTransAppendCommitlog(pTrans, pCommitRaw) != 0) return -1;
  if (sdbSetRawStatus(pCommitRaw, SDB_STATUS_READY) != 0) return -1;

  return 0;
}

static int32_t mndSetAlterStbRedoActions(SMnode *pMnode, STrans *pTrans, SDbObj *pDb, SStbObj *pStb) {
  SSdb   *pSdb = pMnode->pSdb;
  SVgObj *pVgroup = NULL;
  void   *pIter = NULL;
  int32_t contLen;

  while (1) {
    pIter = sdbFetch(pSdb, SDB_VGROUP, pIter, (void **)&pVgroup);
    if (pIter == NULL) break;
    if (pVgroup->dbUid != pDb->uid) {
      sdbRelease(pSdb, pVgroup);
      continue;
    }

    void *pReq = mndBuildVCreateStbReq(pMnode, pVgroup, pStb, &contLen);
    if (pReq == NULL) {
      sdbCancelFetch(pSdb, pIter);
      sdbRelease(pSdb, pVgroup);
      return -1;
    }

    STransAction action = {0};
    action.epSet = mndGetVgroupEpset(pMnode, pVgroup);
    action.pCont = pReq;
    action.contLen = contLen;
    action.msgType = TDMT_VND_ALTER_STB;
    if (mndTransAppendRedoAction(pTrans, &action) != 0) {
      taosMemoryFree(pReq);
      sdbCancelFetch(pSdb, pIter);
      sdbRelease(pSdb, pVgroup);
      return -1;
    }
    sdbRelease(pSdb, pVgroup);
  }

  return 0;
}

static int32_t mndAlterStb(SMnode *pMnode, SNodeMsg *pReq, const SMAltertbReq *pAlter, SDbObj *pDb, SStbObj *pOld) {
  SStbObj stbObj = {0};
  taosRLockLatch(&pOld->lock);
  memcpy(&stbObj, pOld, sizeof(SStbObj));
  stbObj.pColumns = NULL;
  stbObj.pTags = NULL;
  stbObj.updateTime = taosGetTimestampMs();
  taosRUnLockLatch(&pOld->lock);

  int32_t code = -1;
  STrans *pTrans = NULL;
  SField *pField0 = taosArrayGet(pAlter->pFields, 0);

  switch (pAlter->alterType) {
    case TSDB_ALTER_TABLE_ADD_TAG:
      code = mndAddSuperTableTag(pOld, &stbObj, pAlter->pFields, pAlter->numOfFields);
      break;
    case TSDB_ALTER_TABLE_DROP_TAG:
      code = mndDropSuperTableTag(pOld, &stbObj, pField0->name);
      break;
    case TSDB_ALTER_TABLE_UPDATE_TAG_NAME:
      code = mndAlterStbTagName(pOld, &stbObj, pAlter->pFields);
      break;
    case TSDB_ALTER_TABLE_UPDATE_TAG_BYTES:
      code = mndAlterStbTagBytes(pOld, &stbObj, pField0);
      break;
    case TSDB_ALTER_TABLE_ADD_COLUMN:
      code = mndAddSuperTableColumn(pOld, &stbObj, pAlter->pFields, pAlter->numOfFields);
      break;
    case TSDB_ALTER_TABLE_DROP_COLUMN:
      code = mndDropSuperTableColumn(pOld, &stbObj, pField0->name);
      break;
    case TSDB_ALTER_TABLE_UPDATE_COLUMN_BYTES:
      code = mndAlterStbColumnBytes(pOld, &stbObj, pField0);
      break;
    default:
      terrno = TSDB_CODE_MND_INVALID_STB_OPTION;
      break;
  }

  if (code != 0) goto _OVER;

  code = -1;
  pTrans = mndTransCreate(pMnode, TRN_POLICY_RETRY, TRN_TYPE_ALTER_STB, &pReq->rpcMsg);
  if (pTrans == NULL) goto _OVER;

  mDebug("trans:%d, used to alter stb:%s", pTrans->id, pAlter->name);
  mndTransSetDbInfo(pTrans, pDb);

  if (mndSetAlterStbRedoLogs(pMnode, pTrans, pDb, &stbObj) != 0) goto _OVER;
  if (mndSetAlterStbCommitLogs(pMnode, pTrans, pDb, &stbObj) != 0) goto _OVER;
  if (mndSetAlterStbRedoActions(pMnode, pTrans, pDb, &stbObj) != 0) goto _OVER;
  if (mndTransPrepare(pMnode, pTrans) != 0) goto _OVER;

  code = 0;

_OVER:
  mndTransDrop(pTrans);
  taosMemoryFreeClear(stbObj.pTags);
  taosMemoryFreeClear(stbObj.pColumns);
  return code;
}

static int32_t mndProcessMAlterStbReq(SNodeMsg *pReq) {
  SMnode      *pMnode = pReq->pNode;
  int32_t      code = -1;
  SDbObj      *pDb = NULL;
  SStbObj     *pStb = NULL;
  SUserObj    *pUser = NULL;
  SMAltertbReq alterReq = {0};

  if (tDeserializeSMAlterStbReq(pReq->rpcMsg.pCont, pReq->rpcMsg.contLen, &alterReq) != 0) {
    terrno = TSDB_CODE_INVALID_MSG;
    goto _OVER;
  }

  mDebug("stb:%s, start to alter", alterReq.name);
  if (mndCheckAlterStbReq(&alterReq) != 0) goto _OVER;

  pDb = mndAcquireDbByStb(pMnode, alterReq.name);
  if (pDb == NULL) {
    terrno = TSDB_CODE_MND_INVALID_DB;
    goto _OVER;
  }

  pStb = mndAcquireStb(pMnode, alterReq.name);
  if (pStb == NULL) {
    terrno = TSDB_CODE_MND_STB_NOT_EXIST;
    goto _OVER;
  }

  pUser = mndAcquireUser(pMnode, pReq->user);
  if (pUser == NULL) {
    goto _OVER;
  }

  if (mndCheckWriteAuth(pUser, pDb) != 0) {
    goto _OVER;
  }

  code = mndAlterStb(pMnode, pReq, &alterReq, pDb, pStb);
  if (code == 0) code = TSDB_CODE_MND_ACTION_IN_PROGRESS;

_OVER:
  if (code != 0 && code != TSDB_CODE_MND_ACTION_IN_PROGRESS) {
    mError("stb:%s, failed to alter since %s", alterReq.name, terrstr());
  }

  mndReleaseStb(pMnode, pStb);
  mndReleaseDb(pMnode, pDb);
  mndReleaseUser(pMnode, pUser);
  taosArrayDestroy(alterReq.pFields);

  return code;
}

static int32_t mndProcessVAlterStbRsp(SNodeMsg *pRsp) {
  mndTransProcessRsp(pRsp);
  return 0;
}

static int32_t mndSetDropStbRedoLogs(SMnode *pMnode, STrans *pTrans, SStbObj *pStb) {
  SSdbRaw *pRedoRaw = mndStbActionEncode(pStb);
  if (pRedoRaw == NULL) return -1;
  if (mndTransAppendRedolog(pTrans, pRedoRaw) != 0) return -1;
  if (sdbSetRawStatus(pRedoRaw, SDB_STATUS_DROPPING) != 0) return -1;

  return 0;
}

static int32_t mndSetDropStbCommitLogs(SMnode *pMnode, STrans *pTrans, SStbObj *pStb) {
  SSdbRaw *pCommitRaw = mndStbActionEncode(pStb);
  if (pCommitRaw == NULL) return -1;
  if (mndTransAppendCommitlog(pTrans, pCommitRaw) != 0) return -1;
  if (sdbSetRawStatus(pCommitRaw, SDB_STATUS_DROPPED) != 0) return -1;

  return 0;
}

static int32_t mndSetDropStbRedoActions(SMnode *pMnode, STrans *pTrans, SDbObj *pDb, SStbObj *pStb) {
  SSdb   *pSdb = pMnode->pSdb;
  SVgObj *pVgroup = NULL;
  void   *pIter = NULL;

  while (1) {
    pIter = sdbFetch(pSdb, SDB_VGROUP, pIter, (void **)&pVgroup);
    if (pIter == NULL) break;
    if (pVgroup->dbUid != pDb->uid) {
      sdbRelease(pSdb, pVgroup);
      continue;
    }

    int32_t contLen = 0;
    void   *pReq = mndBuildVDropStbReq(pMnode, pVgroup, pStb, &contLen);
    if (pReq == NULL) {
      sdbCancelFetch(pSdb, pIter);
      sdbRelease(pSdb, pVgroup);
      terrno = TSDB_CODE_OUT_OF_MEMORY;
      return -1;
    }

    STransAction action = {0};
    action.epSet = mndGetVgroupEpset(pMnode, pVgroup);
    action.pCont = pReq;
    action.contLen = contLen;
    action.msgType = TDMT_VND_DROP_STB;
    action.acceptableCode = TSDB_CODE_VND_TB_NOT_EXIST;
    if (mndTransAppendRedoAction(pTrans, &action) != 0) {
      taosMemoryFree(pReq);
      sdbCancelFetch(pSdb, pIter);
      sdbRelease(pSdb, pVgroup);
      return -1;
    }
    sdbRelease(pSdb, pVgroup);
  }

  return 0;
}

static int32_t mndDropStb(SMnode *pMnode, SNodeMsg *pReq, SDbObj *pDb, SStbObj *pStb) {
  int32_t code = -1;
  STrans *pTrans = mndTransCreate(pMnode, TRN_POLICY_ROLLBACK, TRN_TYPE_DROP_STB, &pReq->rpcMsg);
  if (pTrans == NULL) goto _OVER;

  mDebug("trans:%d, used to drop stb:%s", pTrans->id, pStb->name);
  mndTransSetDbInfo(pTrans, pDb);

  if (mndSetDropStbRedoLogs(pMnode, pTrans, pStb) != 0) goto _OVER;
  if (mndSetDropStbCommitLogs(pMnode, pTrans, pStb) != 0) goto _OVER;
  if (mndSetDropStbRedoActions(pMnode, pTrans, pDb, pStb) != 0) goto _OVER;
  if (mndTransPrepare(pMnode, pTrans) != 0) goto _OVER;

  code = 0;

_OVER:
  mndTransDrop(pTrans);
  return code;
}

static int32_t mndProcessMDropStbReq(SNodeMsg *pReq) {
  SMnode      *pMnode = pReq->pNode;
  int32_t      code = -1;
  SUserObj    *pUser = NULL;
  SDbObj      *pDb = NULL;
  SStbObj     *pStb = NULL;
  SMDropStbReq dropReq = {0};

  if (tDeserializeSMDropStbReq(pReq->rpcMsg.pCont, pReq->rpcMsg.contLen, &dropReq) != 0) {
    terrno = TSDB_CODE_INVALID_MSG;
    goto _OVER;
  }

  mDebug("stb:%s, start to drop", dropReq.name);

  pStb = mndAcquireStb(pMnode, dropReq.name);
  if (pStb == NULL) {
    if (dropReq.igNotExists) {
      mDebug("stb:%s, not exist, ignore not exist is set", dropReq.name);
      code = 0;
      goto _OVER;
    } else {
      terrno = TSDB_CODE_MND_STB_NOT_EXIST;
      goto _OVER;
    }
  }

  pDb = mndAcquireDbByStb(pMnode, dropReq.name);
  if (pDb == NULL) {
    terrno = TSDB_CODE_MND_DB_NOT_SELECTED;
    goto _OVER;
  }

  pUser = mndAcquireUser(pMnode, pReq->user);
  if (pUser == NULL) {
    goto _OVER;
  }

  if (mndCheckWriteAuth(pUser, pDb) != 0) {
    goto _OVER;
  }

  code = mndDropStb(pMnode, pReq, pDb, pStb);
  if (code == 0) code = TSDB_CODE_MND_ACTION_IN_PROGRESS;

_OVER:
  if (code != 0 && code != TSDB_CODE_MND_ACTION_IN_PROGRESS) {
    mError("stb:%s, failed to drop since %s", dropReq.name, terrstr());
  }

  mndReleaseDb(pMnode, pDb);
  mndReleaseStb(pMnode, pStb);
  mndReleaseUser(pMnode, pUser);

  return code;
}

static int32_t mndProcessVDropStbRsp(SNodeMsg *pRsp) {
  mndTransProcessRsp(pRsp);
  return 0;
}

static int32_t mndBuildStbSchemaImp(SDbObj *pDb, SStbObj *pStb, const char *tbName, STableMetaRsp *pRsp) {
  taosRLockLatch(&pStb->lock);

  int32_t totalCols = pStb->numOfColumns + pStb->numOfTags;
  pRsp->pSchemas = taosMemoryCalloc(totalCols, sizeof(SSchema));
  if (pRsp->pSchemas == NULL) {
    taosRUnLockLatch(&pStb->lock);
    terrno = TSDB_CODE_OUT_OF_MEMORY;
    return -1;
  }

  strcpy(pRsp->dbFName, pStb->db);
  strcpy(pRsp->tbName, tbName);
  strcpy(pRsp->stbName, tbName);
  pRsp->dbId = pDb->uid;
  pRsp->numOfTags = pStb->numOfTags;
  pRsp->numOfColumns = pStb->numOfColumns;
  pRsp->precision = pDb->cfg.precision;
  pRsp->tableType = TSDB_SUPER_TABLE;
  pRsp->update = pDb->cfg.update;
  pRsp->sversion = pStb->version;
  pRsp->suid = pStb->uid;
  pRsp->tuid = pStb->uid;

  for (int32_t i = 0; i < pStb->numOfColumns; ++i) {
    SSchema *pSchema = &pRsp->pSchemas[i];
    SSchema *pSrcSchema = &pStb->pColumns[i];
    memcpy(pSchema->name, pSrcSchema->name, TSDB_COL_NAME_LEN);
    pSchema->type = pSrcSchema->type;
    pSchema->colId = pSrcSchema->colId;
    pSchema->bytes = pSrcSchema->bytes;
  }

  for (int32_t i = 0; i < pStb->numOfTags; ++i) {
    SSchema *pSchema = &pRsp->pSchemas[i + pStb->numOfColumns];
    SSchema *pSrcSchema = &pStb->pTags[i];
    memcpy(pSchema->name, pSrcSchema->name, TSDB_COL_NAME_LEN);
    pSchema->type = pSrcSchema->type;
    pSchema->colId = pSrcSchema->colId;
    pSchema->bytes = pSrcSchema->bytes;
  }

  taosRUnLockLatch(&pStb->lock);
  return 0;
}

static int32_t mndBuildStbSchema(SMnode *pMnode, const char *dbFName, const char *tbName, STableMetaRsp *pRsp) {
  char tbFName[TSDB_TABLE_FNAME_LEN] = {0};
  snprintf(tbFName, sizeof(tbFName), "%s.%s", dbFName, tbName);

  SDbObj *pDb = mndAcquireDb(pMnode, dbFName);
  if (pDb == NULL) {
    terrno = TSDB_CODE_MND_DB_NOT_SELECTED;
    return -1;
  }

  SStbObj *pStb = mndAcquireStb(pMnode, tbFName);
  if (pStb == NULL) {
    mndReleaseDb(pMnode, pDb);
    terrno = TSDB_CODE_MND_INVALID_STB;
    return -1;
  }

  int32_t code = mndBuildStbSchemaImp(pDb, pStb, tbName, pRsp);
  mndReleaseDb(pMnode, pDb);
  mndReleaseStb(pMnode, pStb);
  return code;
}

static int32_t mndProcessTableMetaReq(SNodeMsg *pReq) {
  SMnode       *pMnode = pReq->pNode;
  int32_t       code = -1;
  STableInfoReq infoReq = {0};
  STableMetaRsp metaRsp = {0};

  if (tDeserializeSTableInfoReq(pReq->rpcMsg.pCont, pReq->rpcMsg.contLen, &infoReq) != 0) {
    terrno = TSDB_CODE_INVALID_MSG;
    goto _OVER;
  }

  if (0 == strcmp(infoReq.dbFName, TSDB_INFORMATION_SCHEMA_DB)) {
    mDebug("information_schema table:%s.%s, start to retrieve meta", infoReq.dbFName, infoReq.tbName);
    if (mndBuildInsTableSchema(pMnode, infoReq.dbFName, infoReq.tbName, &metaRsp) != 0) {
      goto _OVER;
    }
  } else if (0 == strcmp(infoReq.dbFName, TSDB_PERFORMANCE_SCHEMA_DB)) {
    mDebug("performance_schema table:%s.%s, start to retrieve meta", infoReq.dbFName, infoReq.tbName);
    if (mndBuildPerfsTableSchema(pMnode, infoReq.dbFName, infoReq.tbName, &metaRsp) != 0) {
      goto _OVER;
    }
  } else {
    mDebug("stb:%s.%s, start to retrieve meta", infoReq.dbFName, infoReq.tbName);
    if (mndBuildStbSchema(pMnode, infoReq.dbFName, infoReq.tbName, &metaRsp) != 0) {
      goto _OVER;
    }
  }

  int32_t rspLen = tSerializeSTableMetaRsp(NULL, 0, &metaRsp);
  if (rspLen < 0) {
    terrno = TSDB_CODE_INVALID_MSG;
    goto _OVER;
  }

  void *pRsp = rpcMallocCont(rspLen);
  if (pRsp == NULL) {
    terrno = TSDB_CODE_OUT_OF_MEMORY;
    goto _OVER;
  }

  tSerializeSTableMetaRsp(pRsp, rspLen, &metaRsp);
  pReq->pRsp = pRsp;
  pReq->rspLen = rspLen;
  code = 0;

  mDebug("stb:%s.%s, meta is retrieved", infoReq.dbFName, infoReq.tbName);

_OVER:
  if (code != 0) {
    mError("stb:%s.%s, failed to retrieve meta since %s", infoReq.dbFName, infoReq.tbName, terrstr());
  }

  tFreeSTableMetaRsp(&metaRsp);
  return code;
}

int32_t mndValidateStbInfo(SMnode *pMnode, SSTableMetaVersion *pStbVersions, int32_t numOfStbs, void **ppRsp,
                           int32_t *pRspLen) {
  STableMetaBatchRsp batchMetaRsp = {0};
  batchMetaRsp.pArray = taosArrayInit(numOfStbs, sizeof(STableMetaRsp));
  if (batchMetaRsp.pArray == NULL) {
    terrno = TSDB_CODE_OUT_OF_MEMORY;
    return -1;
  }

  for (int32_t i = 0; i < numOfStbs; ++i) {
    SSTableMetaVersion *pStbVersion = &pStbVersions[i];
    pStbVersion->suid = be64toh(pStbVersion->suid);
    pStbVersion->sversion = ntohs(pStbVersion->sversion);
    pStbVersion->tversion = ntohs(pStbVersion->tversion);

    STableMetaRsp metaRsp = {0};
    mDebug("stb:%s.%s, start to retrieve meta", pStbVersion->dbFName, pStbVersion->stbName);
    if (mndBuildStbSchema(pMnode, pStbVersion->dbFName, pStbVersion->stbName, &metaRsp) != 0) {
      metaRsp.numOfColumns = -1;
      metaRsp.suid = pStbVersion->suid;
    }

    if (pStbVersion->sversion != metaRsp.sversion) {
      taosArrayPush(batchMetaRsp.pArray, &metaRsp);
    }
  }

  int32_t rspLen = tSerializeSTableMetaBatchRsp(NULL, 0, &batchMetaRsp);
  if (rspLen < 0) {
    tFreeSTableMetaBatchRsp(&batchMetaRsp);
    terrno = TSDB_CODE_INVALID_MSG;
    return -1;
  }

  void *pRsp = taosMemoryMalloc(rspLen);
  if (pRsp == NULL) {
    tFreeSTableMetaBatchRsp(&batchMetaRsp);
    terrno = TSDB_CODE_OUT_OF_MEMORY;
    return -1;
  }

  tSerializeSTableMetaBatchRsp(pRsp, rspLen, &batchMetaRsp);
  *ppRsp = pRsp;
  *pRspLen = rspLen;
  return 0;
}

static int32_t mndGetNumOfStbs(SMnode *pMnode, char *dbName, int32_t *pNumOfStbs) {
  SSdb   *pSdb = pMnode->pSdb;
  SDbObj *pDb = mndAcquireDb(pMnode, dbName);
  if (pDb == NULL) {
    terrno = TSDB_CODE_MND_DB_NOT_SELECTED;
    return -1;
  }

  int32_t numOfStbs = 0;
  void   *pIter = NULL;
  while (1) {
    SStbObj *pStb = NULL;
    pIter = sdbFetch(pSdb, SDB_STB, pIter, (void **)&pStb);
    if (pIter == NULL) break;

    if (pStb->dbUid == pDb->uid) {
      numOfStbs++;
    }

    sdbRelease(pSdb, pStb);
  }

  *pNumOfStbs = numOfStbs;
  mndReleaseDb(pMnode, pDb);
  return 0;
}

static void mndExtractTableName(char *tableId, char *name) {
  int32_t pos = -1;
  int32_t num = 0;
  for (pos = 0; tableId[pos] != 0; ++pos) {
    if (tableId[pos] == TS_PATH_DELIMITER[0]) num++;
    if (num == 2) break;
  }

  if (num == 2) {
    strcpy(name, tableId + pos + 1);
  }
}

static int32_t mndRetrieveStb(SNodeMsg *pReq, SShowObj *pShow, SSDataBlock *pBlock, int32_t rows) {
  SMnode  *pMnode = pReq->pNode;
  SSdb    *pSdb = pMnode->pSdb;
  int32_t  numOfRows = 0;
  SStbObj *pStb = NULL;
  int32_t  cols = 0;

  SDbObj *pDb = NULL;
  if (strlen(pShow->db) > 0) {
    pDb = mndAcquireDb(pMnode, pShow->db);
    if (pDb == NULL) return terrno;
  }

  while (numOfRows < rows) {
    pShow->pIter = sdbFetch(pSdb, SDB_STB, pShow->pIter, (void **)&pStb);
    if (pShow->pIter == NULL) break;

    if (pDb != NULL && pStb->dbUid != pDb->uid) {
      sdbRelease(pSdb, pStb);
      continue;
    }

    cols = 0;

    SName name = {0};
    char  stbName[TSDB_TABLE_NAME_LEN + VARSTR_HEADER_SIZE] = {0};
    mndExtractTableName(pStb->name, &stbName[VARSTR_HEADER_SIZE]);
    varDataSetLen(stbName, strlen(&stbName[VARSTR_HEADER_SIZE]));

    SColumnInfoData *pColInfo = taosArrayGet(pBlock->pDataBlock, cols++);
    colDataAppend(pColInfo, numOfRows, (const char *)stbName, false);

    char db[TSDB_DB_NAME_LEN + VARSTR_HEADER_SIZE] = {0};
    tNameFromString(&name, pStb->db, T_NAME_ACCT | T_NAME_DB);
    tNameGetDbName(&name, varDataVal(db));
    varDataSetLen(db, strlen(varDataVal(db)));

    pColInfo = taosArrayGet(pBlock->pDataBlock, cols++);
    colDataAppend(pColInfo, numOfRows, (const char *)db, false);

    pColInfo = taosArrayGet(pBlock->pDataBlock, cols++);
    colDataAppend(pColInfo, numOfRows, (const char *)&pStb->createdTime, false);

    pColInfo = taosArrayGet(pBlock->pDataBlock, cols++);
    colDataAppend(pColInfo, numOfRows, (const char *)&pStb->numOfColumns, false);

    pColInfo = taosArrayGet(pBlock->pDataBlock, cols++);
    colDataAppend(pColInfo, numOfRows, (const char *)&pStb->numOfTags, false);

    pColInfo = taosArrayGet(pBlock->pDataBlock, cols++);
    colDataAppend(pColInfo, numOfRows, (const char *)&pStb->updateTime, false);  // number of tables

    char *p = taosMemoryMalloc(pStb->commentLen + VARSTR_HEADER_SIZE);  // check malloc failures
    if (p != NULL) {
      if (pStb->commentLen != 0) {
        STR_TO_VARSTR(p, pStb->comment);
      } else {
        STR_TO_VARSTR(p, "");
      }

      pColInfo = taosArrayGet(pBlock->pDataBlock, cols);
      colDataAppend(pColInfo, numOfRows, (const char *)p, false);
      taosMemoryFree(p);
    }

    numOfRows++;
    sdbRelease(pSdb, pStb);
  }

  if (pDb != NULL) {
    mndReleaseDb(pMnode, pDb);
  }

  pShow->numOfRows += numOfRows;
  return numOfRows;
}

static void mndCancelGetNextStb(SMnode *pMnode, void *pIter) {
  SSdb *pSdb = pMnode->pSdb;
  sdbCancelFetch(pSdb, pIter);
}<|MERGE_RESOLUTION|>--- conflicted
+++ resolved
@@ -72,13 +72,8 @@
 SSdbRaw *mndStbActionEncode(SStbObj *pStb) {
   terrno = TSDB_CODE_OUT_OF_MEMORY;
 
-<<<<<<< HEAD
   int32_t size = sizeof(SStbObj) + (pStb->numOfColumns + pStb->numOfTags) * sizeof(SSchema) + +pStb->commentLen +
                  pStb->ast1Len + pStb->ast2Len + TSDB_STB_RESERVE_SIZE;
-=======
-  int32_t size = sizeof(SStbObj) + (pStb->numOfColumns + pStb->numOfTags + pStb->numOfSmas) * sizeof(SSchema) +
-                 +pStb->commentLen + pStb->ast1Len + pStb->ast2Len + TSDB_STB_RESERVE_SIZE;
->>>>>>> 0bd5a15d
   SSdbRaw *pRaw = sdbAllocRaw(SDB_STB, TSDB_STB_VER_NUMBER, size);
   if (pRaw == NULL) goto _OVER;
 
@@ -377,23 +372,6 @@
   tNameGetFullDbName(&name, dbFName);
 
   req.name = (char *)tNameGetTableName(&name);
-<<<<<<< HEAD
-  req.ttl = 0;
-  req.keep = 0;
-  req.rollup = pStb->pAst1 > 0 ? 1 : 0;
-  req.type = TD_SUPER_TABLE;
-  req.stbCfg.suid = pStb->uid;
-  req.stbCfg.nCols = pStb->numOfColumns;
-  req.stbCfg.nTagCols = pStb->numOfTags;
-  req.stbCfg.pTagSchema = pStb->pTags;
-  req.stbCfg.pSchema = (SSchema *)taosMemoryCalloc(pStb->numOfColumns, sizeof(SSchema));
-  if (req.stbCfg.pSchema == NULL) {
-    terrno = TSDB_CODE_OUT_OF_MEMORY;
-    return NULL;
-  }
-
-  memcpy(req.stbCfg.pSchema, pStb->pColumns, sizeof(SSchema) * pStb->numOfColumns);
-=======
   req.suid = pStb->uid;
   req.rollup = pStb->ast1Len > 0 ? 1 : 0;
   req.schema.nCols = pStb->numOfColumns;
@@ -401,12 +379,6 @@
   req.schema.pSchema = pStb->pColumns;
   req.schemaTag.nCols = pStb->numOfTags;
   req.schemaTag.pSchema = pStb->pTags;
-
-  // TODO: remove here
-  for (int iCol = 0; iCol < req.schema.nCols; iCol++) {
-    req.schema.pSchema[iCol].flags = SCHEMA_SMA_ON;
-  }
->>>>>>> 0bd5a15d
 
   if (req.rollup) {
     req.pRSmaParam.xFilesFactor = pStb->xFilesFactor;
