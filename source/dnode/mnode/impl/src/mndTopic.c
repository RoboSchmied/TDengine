--- conflicted
+++ resolved
@@ -480,15 +480,6 @@
     goto _OVER;
   }
 
-<<<<<<< HEAD
-  if (mndCheckDbPrivilege(pMnode, pReq->info.conn.user, MND_OPER_WRITE_DB, pDb) != 0) {
-=======
-  if (mndCheckDbPrivilege(pMnode, pReq->info.conn.user, MND_OPER_READ_DB, pDb) != 0) {
->>>>>>> 43f1d411
-    goto _OVER;
-  }
-
-  code = mndCreateTopic(pMnode, pReq, &createTopicReq, pDb);
   if (code == 0) code = TSDB_CODE_ACTION_IN_PROGRESS;
 
 _OVER:
