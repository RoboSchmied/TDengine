--- conflicted
+++ resolved
@@ -183,7 +183,45 @@
   return TSDB_CODE_SUCCESS;
 }
 
-<<<<<<< HEAD
+static int32_t mndDropOrphanTasks(SMnode* pMnode, SArray* pList) {
+  SOrphanTask* pTask = taosArrayGet(pList, 0);
+
+  // check if it is conflict with other trans in both sourceDb and targetDb.
+  bool conflict = mndStreamTransConflictCheck(pMnode, pTask->streamId, MND_STREAM_DROP_NAME, false);
+  if (conflict) {
+    return -1;
+  }
+
+  SStreamObj dummyObj = {.uid = pTask->streamId, .sourceDb = "", .targetSTbName = ""};
+  STrans* pTrans = doCreateTrans(pMnode, &dummyObj, NULL, MND_STREAM_DROP_NAME, "drop stream");
+  if (pTrans == NULL) {
+    mError("failed to create trans to drop orphan tasks since %s", terrstr());
+    return -1;
+  }
+
+  int32_t code = mndStreamRegisterTrans(pTrans, MND_STREAM_DROP_NAME, pTask->streamId);
+
+  // drop all tasks
+  if (mndStreamSetDropActionFromList(pMnode, pTrans, pList) < 0) {
+    mError("failed to create trans to drop orphan tasks since %s", terrstr());
+    mndTransDrop(pTrans);
+    return -1;
+  }
+
+  // drop stream
+  if (mndPersistTransLog(&dummyObj, pTrans, SDB_STATUS_DROPPED) < 0) {
+    mndTransDrop(pTrans);
+    return -1;
+  }
+
+  if (mndTransPrepare(pMnode, pTrans) != 0) {
+    mError("trans:%d, failed to prepare drop stream trans since %s", pTrans->id, terrstr());
+    mndTransDrop(pTrans);
+    return -1;
+  }
+  return 0;
+}
+
 int32_t suspendAllStreams(SMnode *pMnode, SRpcHandleInfo* info){
   SSdb       *pSdb = pMnode->pSdb;
   SStreamObj *pStream = NULL;
@@ -214,45 +252,6 @@
 
     sdbRelease(pSdb, pStream);
   }
-=======
-static int32_t mndDropOrphanTasks(SMnode* pMnode, SArray* pList) {
-  SOrphanTask* pTask = taosArrayGet(pList, 0);
-
-  // check if it is conflict with other trans in both sourceDb and targetDb.
-  bool conflict = mndStreamTransConflictCheck(pMnode, pTask->streamId, MND_STREAM_DROP_NAME, false);
-  if (conflict) {
-    return -1;
-  }
-
-  SStreamObj dummyObj = {.uid = pTask->streamId, .sourceDb = "", .targetSTbName = ""};
-  STrans* pTrans = doCreateTrans(pMnode, &dummyObj, NULL, MND_STREAM_DROP_NAME, "drop stream");
-  if (pTrans == NULL) {
-    mError("failed to create trans to drop orphan tasks since %s", terrstr());
-    return -1;
-  }
-
-  int32_t code = mndStreamRegisterTrans(pTrans, MND_STREAM_DROP_NAME, pTask->streamId);
-
-  // drop all tasks
-  if (mndStreamSetDropActionFromList(pMnode, pTrans, pList) < 0) {
-    mError("failed to create trans to drop orphan tasks since %s", terrstr());
-    mndTransDrop(pTrans);
-    return -1;
-  }
-
-  // drop stream
-  if (mndPersistTransLog(&dummyObj, pTrans, SDB_STATUS_DROPPED) < 0) {
-    mndTransDrop(pTrans);
-    return -1;
-  }
-
-  if (mndTransPrepare(pMnode, pTrans) != 0) {
-    mError("trans:%d, failed to prepare drop stream trans since %s", pTrans->id, terrstr());
-    mndTransDrop(pTrans);
-    return -1;
-  }
-
->>>>>>> 01c50d8d
   return 0;
 }
 
