--- conflicted
+++ resolved
@@ -86,13 +86,8 @@
     pIter = sdbFetch(pSdb, SDB_VGROUP, pIter, (void **)&pVgroup);
     if (pIter == NULL) break;
 
-<<<<<<< HEAD
-    int32_t contLen = sizeof(SMsgHead) + sizeof(int32_t);
-    SMsgHead   *pHead = rpcMallocCont(contLen);
-=======
     int32_t   contLen = sizeof(SMsgHead) + sizeof(int32_t);
     SMsgHead *pHead = rpcMallocCont(contLen);
->>>>>>> 4cacb51e
     if (pHead == NULL) {
       mError("ttl time malloc err. contLen:%d", contLen);
       sdbRelease(pSdb, pVgroup);
@@ -102,15 +97,6 @@
     pHead->vgId = htonl(pVgroup->vgId);
 
     int32_t t = taosGetTimestampSec();
-<<<<<<< HEAD
-    *(int32_t*)(POINTER_SHIFT(pHead, sizeof(SMsgHead))) = htonl(t);
-
-    SRpcMsg rpcMsg = {.msgType = TDMT_VND_DROP_TTL_TABLE, .pCont = pHead, .contLen = contLen};
-
-    SEpSet epSet = mndGetVgroupEpset(pMnode, pVgroup);
-    int32_t code = tmsgSendReq(&epSet, &rpcMsg);
-    if(code != 0){
-=======
     *(int32_t *)(POINTER_SHIFT(pHead, sizeof(SMsgHead))) = htonl(t);
 
     SRpcMsg rpcMsg = {.msgType = TDMT_VND_DROP_TTL_TABLE, .pCont = pHead, .contLen = contLen};
@@ -118,7 +104,6 @@
     SEpSet  epSet = mndGetVgroupEpset(pMnode, pVgroup);
     int32_t code = tmsgSendReq(&epSet, &rpcMsg);
     if (code != 0) {
->>>>>>> 4cacb51e
       mError("ttl time seed err. code:%d", code);
     }
     mError("ttl time seed succ. time:%d", t);
@@ -132,11 +117,7 @@
   setThreadName("mnode-timer");
 
   while (1) {
-<<<<<<< HEAD
-    if (lastTime % (864000) == 0) {   // sleep 1 day for ttl
-=======
     if (lastTime % (864000) == 0) {  // sleep 1 day for ttl
->>>>>>> 4cacb51e
       mndPushTtlTime(pMnode);
     }
 
