/*
 * Copyright (c) 2019 TAOS Data, Inc. <jhtao@taosdata.com>
 *
 * This program is free software: you can use, redistribute, and/or modify
 * it under the terms of the GNU Affero General Public License, version 3
 * or later ("AGPL"), as published by the Free Software Foundation.
 *
 * This program is distributed in the hope that it will be useful, but WITHOUT
 * ANY WARRANTY; without even the implied warranty of MERCHANTABILITY or
 * FITNESS FOR A PARTICULAR PURPOSE.
 *
 * You should have received a copy of the GNU Affero General Public License
 * along with this program. If not, see <http://www.gnu.org/licenses/>.
 */

#define _DEFAULT_SOURCE
#include "mndProfile.h"
<<<<<<< HEAD
#include "mndAuth.h"
=======
#include "mndPrivilege.h"
>>>>>>> aa8faeba
#include "mndDb.h"
#include "mndDnode.h"
#include "mndMnode.h"
#include "mndQnode.h"
#include "mndShow.h"
#include "mndStb.h"
#include "mndUser.h"
#include "tglobal.h"
#include "version.h"

typedef struct {
  uint32_t id;
  int8_t   connType;
  char     user[TSDB_USER_LEN];
  char     app[TSDB_APP_NAME_LEN];  // app name that invokes taosc
  int64_t  appStartTimeMs;          // app start time
  int32_t  pid;                     // pid of app that invokes taosc
  uint32_t ip;
  uint16_t port;
  int8_t   killed;
  int64_t  loginTimeMs;
  int64_t  lastAccessTimeMs;
  uint64_t killId;
  int32_t  numOfQueries;
  SRWLatch queryLock;
  SArray  *pQueries;  // SArray<SQueryDesc>
} SConnObj;

typedef struct {
  int64_t            appId;
  uint32_t           ip;
  int32_t            pid;
  char               name[TSDB_APP_NAME_LEN];
  int64_t            startTime;
  SAppClusterSummary summary;
  int64_t            lastAccessTimeMs;
} SAppObj;

static SConnObj *mndCreateConn(SMnode *pMnode, const char *user, int8_t connType, uint32_t ip, uint16_t port,
                               int32_t pid, const char *app, int64_t startTime);
static void      mndFreeConn(SConnObj *pConn);
static SConnObj *mndAcquireConn(SMnode *pMnode, uint32_t connId);
static void      mndReleaseConn(SMnode *pMnode, SConnObj *pConn);
static void     *mndGetNextConn(SMnode *pMnode, SCacheIter *pIter);
static void      mndCancelGetNextConn(SMnode *pMnode, void *pIter);
static int32_t   mndProcessHeartBeatReq(SRpcMsg *pReq);
static int32_t   mndProcessConnectReq(SRpcMsg *pReq);
static int32_t   mndProcessKillQueryReq(SRpcMsg *pReq);
static int32_t   mndProcessKillConnReq(SRpcMsg *pReq);
static int32_t   mndRetrieveConns(SRpcMsg *pReq, SShowObj *pShow, SSDataBlock *pBlock, int32_t rows);
static int32_t   mndRetrieveQueries(SRpcMsg *pReq, SShowObj *pShow, SSDataBlock *pBlock, int32_t rows);
static void      mndCancelGetNextQuery(SMnode *pMnode, void *pIter);
static void      mndFreeApp(SAppObj *pApp);
static int32_t   mndRetrieveApps(SRpcMsg *pReq, SShowObj *pShow, SSDataBlock *pBlock, int32_t rows);
static void      mndCancelGetNextApp(SMnode *pMnode, void *pIter);
static int32_t   mndProcessSvrVerReq(SRpcMsg *pReq);

int32_t mndInitProfile(SMnode *pMnode) {
  SProfileMgmt *pMgmt = &pMnode->profileMgmt;

  // in ms
  int32_t checkTime = tsShellActivityTimer * 2 * 1000;
  pMgmt->connCache = taosCacheInit(TSDB_DATA_TYPE_UINT, checkTime, true, (__cache_free_fn_t)mndFreeConn, "conn");
  if (pMgmt->connCache == NULL) {
    terrno = TSDB_CODE_OUT_OF_MEMORY;
    mError("failed to alloc profile cache since %s", terrstr());
    return -1;
  }

  pMgmt->appCache = taosCacheInit(TSDB_DATA_TYPE_BIGINT, checkTime, true, (__cache_free_fn_t)mndFreeApp, "app");
  if (pMgmt->appCache == NULL) {
    terrno = TSDB_CODE_OUT_OF_MEMORY;
    mError("failed to alloc profile cache since %s", terrstr());
    return -1;
  }

  mndSetMsgHandle(pMnode, TDMT_MND_HEARTBEAT, mndProcessHeartBeatReq);
  mndSetMsgHandle(pMnode, TDMT_MND_CONNECT, mndProcessConnectReq);
  mndSetMsgHandle(pMnode, TDMT_MND_KILL_QUERY, mndProcessKillQueryReq);
  mndSetMsgHandle(pMnode, TDMT_MND_KILL_CONN, mndProcessKillConnReq);
  mndSetMsgHandle(pMnode, TDMT_MND_SERVER_VERSION, mndProcessSvrVerReq);

  mndAddShowRetrieveHandle(pMnode, TSDB_MGMT_TABLE_CONNS, mndRetrieveConns);
  mndAddShowFreeIterHandle(pMnode, TSDB_MGMT_TABLE_CONNS, mndCancelGetNextConn);
  mndAddShowRetrieveHandle(pMnode, TSDB_MGMT_TABLE_QUERIES, mndRetrieveQueries);
  mndAddShowFreeIterHandle(pMnode, TSDB_MGMT_TABLE_QUERIES, mndCancelGetNextQuery);
  mndAddShowRetrieveHandle(pMnode, TSDB_MGMT_TABLE_APPS, mndRetrieveApps);
  mndAddShowFreeIterHandle(pMnode, TSDB_MGMT_TABLE_APPS, mndCancelGetNextApp);

  return 0;
}

void mndCleanupProfile(SMnode *pMnode) {
  SProfileMgmt *pMgmt = &pMnode->profileMgmt;
  if (pMgmt->connCache != NULL) {
    taosCacheCleanup(pMgmt->connCache);
    pMgmt->connCache = NULL;
  }

  if (pMgmt->appCache != NULL) {
    taosCacheCleanup(pMgmt->appCache);
    pMgmt->appCache = NULL;
  }
}

static SConnObj *mndCreateConn(SMnode *pMnode, const char *user, int8_t connType, uint32_t ip, uint16_t port,
                               int32_t pid, const char *app, int64_t startTime) {
  SProfileMgmt *pMgmt = &pMnode->profileMgmt;

  char     connStr[255] = {0};
  int32_t  len = snprintf(connStr, sizeof(connStr), "%s%d%d%d%s", user, ip, port, pid, app);
  uint32_t connId = mndGenerateUid(connStr, len);
  if (startTime == 0) startTime = taosGetTimestampMs();

  SConnObj connObj = {
      .id = connId,
      .connType = connType,
      .appStartTimeMs = startTime,
      .pid = pid,
      .ip = ip,
      .port = port,
      .killed = 0,
      .loginTimeMs = taosGetTimestampMs(),
      .lastAccessTimeMs = 0,
      .killId = 0,
      .numOfQueries = 0,
      .pQueries = NULL,
  };

  connObj.lastAccessTimeMs = connObj.loginTimeMs;
  tstrncpy(connObj.user, user, TSDB_USER_LEN);
  tstrncpy(connObj.app, app, TSDB_APP_NAME_LEN);

  int32_t   keepTime = tsShellActivityTimer * 3;
  SConnObj *pConn =
      taosCachePut(pMgmt->connCache, &connId, sizeof(uint32_t), &connObj, sizeof(connObj), keepTime * 1000);
  if (pConn == NULL) {
    terrno = TSDB_CODE_OUT_OF_MEMORY;
    mError("conn:%d, failed to put into cache since %s, user:%s", connId, user, terrstr());
    return NULL;
  } else {
    mTrace("conn:%u, is created, data:%p user:%s", pConn->id, pConn, user);
    return pConn;
  }
}

static void mndFreeConn(SConnObj *pConn) {
  taosWLockLatch(&pConn->queryLock);
  taosArrayDestroyEx(pConn->pQueries, tFreeClientHbQueryDesc);
  taosWUnLockLatch(&pConn->queryLock);

  mTrace("conn:%u, is destroyed, data:%p", pConn->id, pConn);
}

static SConnObj *mndAcquireConn(SMnode *pMnode, uint32_t connId) {
  SProfileMgmt *pMgmt = &pMnode->profileMgmt;

  SConnObj *pConn = taosCacheAcquireByKey(pMgmt->connCache, &connId, sizeof(connId));
  if (pConn == NULL) {
    mDebug("conn:%u, already destroyed", connId);
    return NULL;
  }

  pConn->lastAccessTimeMs = taosGetTimestampMs();
  mTrace("conn:%u, acquired from cache, data:%p", pConn->id, pConn);
  return pConn;
}

static void mndReleaseConn(SMnode *pMnode, SConnObj *pConn) {
  if (pConn == NULL) return;
  mTrace("conn:%u, released from cache, data:%p", pConn->id, pConn);

  SProfileMgmt *pMgmt = &pMnode->profileMgmt;
  taosCacheRelease(pMgmt->connCache, (void **)&pConn, false);
}

void *mndGetNextConn(SMnode *pMnode, SCacheIter *pIter) {
  SConnObj *pConn = NULL;
  bool      hasNext = taosCacheIterNext(pIter);
  if (hasNext) {
    size_t dataLen = 0;
    pConn = taosCacheIterGetData(pIter, &dataLen);
  } else {
    taosCacheDestroyIter(pIter);
  }

  return pConn;
}

static void mndCancelGetNextConn(SMnode *pMnode, void *pIter) {
  if (pIter != NULL) {
    taosCacheDestroyIter(pIter);
  }
}

static int32_t mndProcessConnectReq(SRpcMsg *pReq) {
  SMnode         *pMnode = pReq->info.node;
  SUserObj       *pUser = NULL;
  SDbObj         *pDb = NULL;
  SConnObj       *pConn = NULL;
  int32_t         code = -1;
  SConnectReq     connReq = {0};
  char            ip[24] = {0};
  const STraceId *trace = &pReq->info.traceId;

  if (tDeserializeSConnectReq(pReq->pCont, pReq->contLen, &connReq) != 0) {
    terrno = TSDB_CODE_INVALID_MSG;
    goto _OVER;
  }

  taosIp2String(pReq->info.conn.clientIp, ip);
  if (mndCheckOperPrivilege(pMnode, pReq->info.conn.user, MND_OPER_CONNECT) != 0) {
    mGError("user:%s, failed to login from %s since %s", pReq->info.conn.user, ip, terrstr());
    goto _OVER;
  }

  pUser = mndAcquireUser(pMnode, pReq->info.conn.user);
  if (pUser == NULL) {
    mGError("user:%s, failed to login from %s while acquire user since %s", pReq->info.conn.user, ip, terrstr());
    goto _OVER;
  }

  if (strncmp(connReq.passwd, pUser->pass, TSDB_PASSWORD_LEN - 1) != 0) {
    mGError("user:%s, failed to login from %s since invalid pass, input:%s", pReq->info.conn.user, ip, connReq.passwd);
    code = TSDB_CODE_RPC_AUTH_FAILURE;
    goto _OVER;
<<<<<<< HEAD
  }

  if (mndCheckOperAuth(pMnode, pReq->info.conn.user, MND_OPER_CONNECT) != 0) {
    mGError("user:%s, failed to login from %s since %s", pReq->info.conn.user, ip, terrstr());
    goto _OVER;
=======
>>>>>>> aa8faeba
  }

  if (connReq.db[0]) {
    char db[TSDB_DB_FNAME_LEN] = {0};
    snprintf(db, TSDB_DB_FNAME_LEN, "%d%s%s", pUser->acctId, TS_PATH_DELIMITER, connReq.db);
    pDb = mndAcquireDb(pMnode, db);
    if (pDb == NULL) {
      terrno = TSDB_CODE_MND_INVALID_DB;
      mGError("user:%s, failed to login from %s while use db:%s since %s", pReq->info.conn.user, ip, connReq.db,
              terrstr());
      goto _OVER;
    }
  }

  pConn = mndCreateConn(pMnode, pReq->info.conn.user, connReq.connType, pReq->info.conn.clientIp,
                        pReq->info.conn.clientPort, connReq.pid, connReq.app, connReq.startTime);
  if (pConn == NULL) {
    mGError("user:%s, failed to login from %s while create connection since %s", pReq->info.conn.user, ip, terrstr());
    goto _OVER;
  }

  SConnectRsp connectRsp = {0};
  connectRsp.acctId = pUser->acctId;
  connectRsp.superUser = pUser->superUser;
  connectRsp.clusterId = pMnode->clusterId;
  connectRsp.connId = pConn->id;
  connectRsp.connType = connReq.connType;
  connectRsp.dnodeNum = mndGetDnodeSize(pMnode);

  strcpy(connectRsp.sVer, version);
  snprintf(connectRsp.sDetailVer, sizeof(connectRsp.sDetailVer), "ver:%s\nbuild:%s\ngitinfo:%s", version, buildinfo,
           gitinfo);
  mndGetMnodeEpSet(pMnode, &connectRsp.epSet);

  int32_t contLen = tSerializeSConnectRsp(NULL, 0, &connectRsp);
  if (contLen < 0) goto _OVER;
  void *pRsp = rpcMallocCont(contLen);
  if (pRsp == NULL) goto _OVER;
  tSerializeSConnectRsp(pRsp, contLen, &connectRsp);

  pReq->info.rspLen = contLen;
  pReq->info.rsp = pRsp;

  mGDebug("user:%s, login from %s:%d, conn:%u, app:%s", pReq->info.conn.user, ip, pConn->port, pConn->id, connReq.app);

  code = 0;

_OVER:

  mndReleaseUser(pMnode, pUser);
  mndReleaseDb(pMnode, pDb);
  mndReleaseConn(pMnode, pConn);

  return code;
}

static int32_t mndSaveQueryList(SConnObj *pConn, SQueryHbReqBasic *pBasic) {
  taosWLockLatch(&pConn->queryLock);

  taosArrayDestroyEx(pConn->pQueries, tFreeClientHbQueryDesc);

  pConn->pQueries = pBasic->queryDesc;
  pConn->numOfQueries = pBasic->queryDesc ? taosArrayGetSize(pBasic->queryDesc) : 0;
  pBasic->queryDesc = NULL;

  mDebug("queries updated in conn %d, num:%d", pConn->id, pConn->numOfQueries);

  taosWUnLockLatch(&pConn->queryLock);

  return TSDB_CODE_SUCCESS;
}

static SAppObj *mndCreateApp(SMnode *pMnode, uint32_t clientIp, SAppHbReq *pReq) {
  SProfileMgmt *pMgmt = &pMnode->profileMgmt;

  SAppObj app;
  app.appId = pReq->appId;
  app.ip = clientIp;
  app.pid = pReq->pid;
  strcpy(app.name, pReq->name);
  app.startTime = pReq->startTime;
  memcpy(&app.summary, &pReq->summary, sizeof(pReq->summary));
  app.lastAccessTimeMs = taosGetTimestampMs();

  const int32_t keepTime = tsShellActivityTimer * 3;
  SAppObj *pApp = taosCachePut(pMgmt->appCache, &pReq->appId, sizeof(pReq->appId), &app, sizeof(app), keepTime * 1000);
  if (pApp == NULL) {
    terrno = TSDB_CODE_OUT_OF_MEMORY;
    mError("failed to app %" PRIx64 " into cache since %s", pReq->appId, terrstr());
    return NULL;
  }

  mTrace("app %" PRIx64 " is put into cache", pReq->appId);
  return pApp;
}

static void mndFreeApp(SAppObj *pApp) { mTrace("app %" PRIx64 " is destroyed", pApp->appId); }

static SAppObj *mndAcquireApp(SMnode *pMnode, int64_t appId) {
  SProfileMgmt *pMgmt = &pMnode->profileMgmt;

  SAppObj *pApp = taosCacheAcquireByKey(pMgmt->appCache, &appId, sizeof(appId));
  if (pApp == NULL) {
    mDebug("app %" PRIx64 " not in cache", appId);
    return NULL;
  }

  pApp->lastAccessTimeMs = (uint64_t)taosGetTimestampMs();

  mTrace("app %" PRIx64 " acquired from cache", appId);
  return pApp;
}

static void mndReleaseApp(SMnode *pMnode, SAppObj *pApp) {
  if (pApp == NULL) return;
  mTrace("release app %" PRIx64 " to cache", pApp->appId);

  SProfileMgmt *pMgmt = &pMnode->profileMgmt;
  taosCacheRelease(pMgmt->appCache, (void **)&pApp, false);
}

void *mndGetNextApp(SMnode *pMnode, SCacheIter *pIter) {
  SAppObj *pApp = NULL;
  bool     hasNext = taosCacheIterNext(pIter);
  if (hasNext) {
    size_t dataLen = 0;
    pApp = taosCacheIterGetData(pIter, &dataLen);
  } else {
    taosCacheDestroyIter(pIter);
  }

  return pApp;
}

static void mndCancelGetNextApp(SMnode *pMnode, void *pIter) {
  if (pIter != NULL) {
    taosCacheDestroyIter(pIter);
  }
}

static SClientHbRsp *mndMqHbBuildRsp(SMnode *pMnode, SClientHbReq *pReq) {
#if 0
  SClientHbRsp* pRsp = taosMemoryMalloc(sizeof(SClientHbRsp));
  if (pRsp == NULL) {
    terrno = TSDB_CODE_OUT_OF_MEMORY;
    return NULL;
  }
  pRsp->connKey = pReq->connKey;
  SMqHbBatchRsp batchRsp;
  batchRsp.batchRsps = taosArrayInit(0, sizeof(SMqHbRsp));
  if (batchRsp.batchRsps == NULL) {
    terrno = TSDB_CODE_OUT_OF_MEMORY;
    return NULL;
  }
  SClientHbKey connKey = pReq->connKey;
  SHashObj* pObj =  pReq->info;
  SKv* pKv = taosHashGet(pObj, "mq-tmp", strlen("mq-tmp") + 1);
  if (pKv == NULL) {
    taosMemoryFree(pRsp);
    return NULL;
  }
  SMqHbMsg mqHb;
  taosDecodeSMqMsg(pKv->value, &mqHb);
  /*int64_t clientUid = htonl(pKv->value);*/
  /*if (mqHb.epoch )*/
  int sz = taosArrayGetSize(mqHb.pTopics);
  SMqConsumerObj* pConsumer = mndAcquireConsumer(pMnode, mqHb.consumerId); 
  for (int i = 0; i < sz; i++) {
    SMqHbOneTopicBatchRsp innerBatchRsp;
    innerBatchRsp.rsps = taosArrayInit(sz, sizeof(SMqHbRsp));
    if (innerBatchRsp.rsps == NULL) {
      //TODO
      terrno = TSDB_CODE_OUT_OF_MEMORY;
      return NULL;
    }
    SMqHbTopicInfo* topicInfo = taosArrayGet(mqHb.pTopics, i);
    SMqConsumerTopic* pConsumerTopic = taosHashGet(pConsumer->topicHash, topicInfo->name, strlen(topicInfo->name)+1);
    if (pConsumerTopic->epoch != topicInfo->epoch) {
      //add new vgids into rsp
      int vgSz = taosArrayGetSize(topicInfo->pVgInfo);
      for (int j = 0; j < vgSz; j++) {
        SMqHbRsp innerRsp;
        SMqHbVgInfo* pVgInfo = taosArrayGet(topicInfo->pVgInfo, i);
        SVgObj* pVgObj = mndAcquireVgroup(pMnode, pVgInfo->vgId);
        innerRsp.epSet = mndGetVgroupEpset(pMnode, pVgObj);
        taosArrayPush(innerBatchRsp.rsps, &innerRsp);
      }
    }
    taosArrayPush(batchRsp.batchRsps, &innerBatchRsp);
  }
  int32_t tlen = taosEncodeSMqHbBatchRsp(NULL, &batchRsp);
  void* buf = taosMemoryMalloc(tlen);
  if (buf == NULL) {
    //TODO
    return NULL;
  }
  void* abuf = buf;
  taosEncodeSMqHbBatchRsp(&abuf, &batchRsp);
  pRsp->body = buf;
  pRsp->bodyLen = tlen;
  return pRsp;
#endif
  return NULL;
}

static int32_t mndUpdateAppInfo(SMnode *pMnode, SClientHbReq *pHbReq, SRpcConnInfo *connInfo) {
  SAppHbReq *pReq = &pHbReq->app;
  SAppObj   *pApp = mndAcquireApp(pMnode, pReq->appId);
  if (pApp == NULL) {
    pApp = mndCreateApp(pMnode, connInfo->clientIp, pReq);
    if (pApp == NULL) {
      mError("failed to create new app %" PRIx64 " since %s", pReq->appId, terrstr());
      return -1;
    } else {
      mDebug("a new app %" PRIx64 " is created", pReq->appId);
      mndReleaseApp(pMnode, pApp);
      return TSDB_CODE_SUCCESS;
    }
  }

  memcpy(&pApp->summary, &pReq->summary, sizeof(pReq->summary));

  mndReleaseApp(pMnode, pApp);

  return TSDB_CODE_SUCCESS;
}

static int32_t mndGetOnlineDnodeNum(SMnode *pMnode, int32_t *num) {
  SSdb      *pSdb = pMnode->pSdb;
  SDnodeObj *pDnode = NULL;
  int64_t    curMs = taosGetTimestampMs();
  void      *pIter = NULL;

  while (true) {
    pIter = sdbFetch(pSdb, SDB_DNODE, pIter, (void **)&pDnode);
    if (pIter == NULL) break;

    bool online = mndIsDnodeOnline(pDnode, curMs);
    if (online) {
      (*num)++;
    }

    sdbRelease(pSdb, pDnode);
  }

  return TSDB_CODE_SUCCESS;
}

static int32_t mndProcessQueryHeartBeat(SMnode *pMnode, SRpcMsg *pMsg, SClientHbReq *pHbReq,
                                        SClientHbBatchRsp *pBatchRsp) {
  SProfileMgmt *pMgmt = &pMnode->profileMgmt;
  SClientHbRsp  hbRsp = {.connKey = pHbReq->connKey, .status = 0, .info = NULL, .query = NULL};
  SRpcConnInfo  connInfo = pMsg->info.conn;

  mndUpdateAppInfo(pMnode, pHbReq, &connInfo);

  if (pHbReq->query) {
    SQueryHbReqBasic *pBasic = pHbReq->query;

    SConnObj *pConn = mndAcquireConn(pMnode, pBasic->connId);
    if (pConn == NULL) {
      pConn = mndCreateConn(pMnode, connInfo.user, CONN_TYPE__QUERY, connInfo.clientIp, connInfo.clientPort,
                            pHbReq->app.pid, pHbReq->app.name, 0);
      if (pConn == NULL) {
        mError("user:%s, conn:%u is freed and failed to create new since %s", connInfo.user, pBasic->connId, terrstr());
        return -1;
      } else {
        mDebug("user:%s, conn:%u is freed, will create a new conn:%u", connInfo.user, pBasic->connId, pConn->id);
      }
    }

    SQueryHbRspBasic *rspBasic = taosMemoryCalloc(1, sizeof(SQueryHbRspBasic));
    if (rspBasic == NULL) {
      mndReleaseConn(pMnode, pConn);
      terrno = TSDB_CODE_OUT_OF_MEMORY;
      mError("user:%s, conn:%u failed to process hb while since %s", pConn->user, pBasic->connId, terrstr());
      return -1;
    }

    mndSaveQueryList(pConn, pBasic);
    if (pConn->killed != 0) {
      rspBasic->killConnection = 1;
    }

    if (pConn->killId != 0) {
      rspBasic->killRid = pConn->killId;
      pConn->killId = 0;
    }

    rspBasic->connId = pConn->id;
    rspBasic->totalDnodes = mndGetDnodeSize(pMnode);
    mndGetOnlineDnodeNum(pMnode, &rspBasic->onlineDnodes);
    mndGetMnodeEpSet(pMnode, &rspBasic->epSet);

    mndCreateQnodeList(pMnode, &rspBasic->pQnodeList, -1);

    mndReleaseConn(pMnode, pConn);

    hbRsp.query = rspBasic;
  } else {
    mDebug("no query info in hb msg");
  }

  int32_t kvNum = taosHashGetSize(pHbReq->info);
  if (NULL == pHbReq->info || kvNum <= 0) {
    taosArrayPush(pBatchRsp->rsps, &hbRsp);
    return TSDB_CODE_SUCCESS;
  }

  hbRsp.info = taosArrayInit(kvNum, sizeof(SKv));
  if (NULL == hbRsp.info) {
    mError("taosArrayInit %d rsp kv failed", kvNum);
    terrno = TSDB_CODE_OUT_OF_MEMORY;
    tFreeClientHbRsp(&hbRsp);
    return -1;
  }

  void *pIter = taosHashIterate(pHbReq->info, NULL);
  while (pIter != NULL) {
    SKv *kv = pIter;

    switch (kv->key) {
      case HEARTBEAT_KEY_USER_AUTHINFO: {
        void   *rspMsg = NULL;
        int32_t rspLen = 0;
        mndValidateUserAuthInfo(pMnode, kv->value, kv->valueLen / sizeof(SUserAuthVersion), &rspMsg, &rspLen);
        if (rspMsg && rspLen > 0) {
          SKv kv1 = {.key = HEARTBEAT_KEY_USER_AUTHINFO, .valueLen = rspLen, .value = rspMsg};
          taosArrayPush(hbRsp.info, &kv1);
        }
        break;
      }
      case HEARTBEAT_KEY_DBINFO: {
        void   *rspMsg = NULL;
        int32_t rspLen = 0;
        mndValidateDbInfo(pMnode, kv->value, kv->valueLen / sizeof(SDbVgVersion), &rspMsg, &rspLen);
        if (rspMsg && rspLen > 0) {
          SKv kv1 = {.key = HEARTBEAT_KEY_DBINFO, .valueLen = rspLen, .value = rspMsg};
          taosArrayPush(hbRsp.info, &kv1);
        }
        break;
      }
      case HEARTBEAT_KEY_STBINFO: {
        void   *rspMsg = NULL;
        int32_t rspLen = 0;
        mndValidateStbInfo(pMnode, kv->value, kv->valueLen / sizeof(SSTableVersion), &rspMsg, &rspLen);
        if (rspMsg && rspLen > 0) {
          SKv kv1 = {.key = HEARTBEAT_KEY_STBINFO, .valueLen = rspLen, .value = rspMsg};
          taosArrayPush(hbRsp.info, &kv1);
        }
        break;
      }
      default:
        mError("invalid kv key:%d", kv->key);
        hbRsp.status = TSDB_CODE_MND_APP_ERROR;
        break;
    }

    pIter = taosHashIterate(pHbReq->info, pIter);
  }

  taosArrayPush(pBatchRsp->rsps, &hbRsp);

  return TSDB_CODE_SUCCESS;
}

static int32_t mndProcessHeartBeatReq(SRpcMsg *pReq) {
  SMnode *pMnode = pReq->info.node;

  SClientHbBatchReq batchReq = {0};
  if (tDeserializeSClientHbBatchReq(pReq->pCont, pReq->contLen, &batchReq) != 0) {
    taosArrayDestroyEx(batchReq.reqs, tFreeClientHbReq);
    terrno = TSDB_CODE_INVALID_MSG;
    return -1;
  }

  SClientHbBatchRsp batchRsp = {0};
  batchRsp.rsps = taosArrayInit(0, sizeof(SClientHbRsp));

  int32_t sz = taosArrayGetSize(batchReq.reqs);
  for (int i = 0; i < sz; i++) {
    SClientHbReq *pHbReq = taosArrayGet(batchReq.reqs, i);
    if (pHbReq->connKey.connType == CONN_TYPE__QUERY) {
      mndProcessQueryHeartBeat(pMnode, pReq, pHbReq, &batchRsp);
    } else if (pHbReq->connKey.connType == CONN_TYPE__TMQ) {
      SClientHbRsp *pRsp = mndMqHbBuildRsp(pMnode, pHbReq);
      if (pRsp != NULL) {
        taosArrayPush(batchRsp.rsps, pRsp);
        taosMemoryFree(pRsp);
      }
    }
  }
  taosArrayDestroyEx(batchReq.reqs, tFreeClientHbReq);

  int32_t tlen = tSerializeSClientHbBatchRsp(NULL, 0, &batchRsp);
  void   *buf = rpcMallocCont(tlen);
  tSerializeSClientHbBatchRsp(buf, tlen, &batchRsp);

  tFreeClientHbBatchRsp(&batchRsp);
  pReq->info.rspLen = tlen;
  pReq->info.rsp = buf;

  return 0;
}

static int32_t mndProcessKillQueryReq(SRpcMsg *pReq) {
  SMnode       *pMnode = pReq->info.node;
  SProfileMgmt *pMgmt = &pMnode->profileMgmt;

  SKillQueryReq killReq = {0};
  if (tDeserializeSKillQueryReq(pReq->pCont, pReq->contLen, &killReq) != 0) {
    terrno = TSDB_CODE_INVALID_MSG;
    return -1;
  }

  mInfo("kill query msg is received, queryId:%s", killReq.queryStrId);
  if (mndCheckOperPrivilege(pMnode, pReq->info.conn.user, MND_OPER_KILL_QUERY) != 0) {
    return -1;
  }

  int32_t  connId = 0;
  uint64_t queryId = 0;
  char    *p = strchr(killReq.queryStrId, ':');
  if (NULL == p) {
    mError("invalid query id %s", killReq.queryStrId);
    terrno = TSDB_CODE_MND_INVALID_QUERY_ID;
    return -1;
  }
  *p = 0;
  connId = taosStr2Int32(killReq.queryStrId, NULL, 16);
  queryId = taosStr2UInt64(p + 1, NULL, 16);

  SConnObj *pConn = taosCacheAcquireByKey(pMgmt->connCache, &connId, sizeof(int32_t));
  if (pConn == NULL) {
    mError("connId:%x, failed to kill queryId:%" PRIx64 ", conn not exist", connId, queryId);
    terrno = TSDB_CODE_MND_INVALID_CONN_ID;
    return -1;
  } else {
    mInfo("connId:%x, queryId:%" PRIx64 " is killed by user:%s", connId, queryId, pReq->info.conn.user);
    pConn->killId = queryId;
    taosCacheRelease(pMgmt->connCache, (void **)&pConn, false);
    return 0;
  }
}

static int32_t mndProcessKillConnReq(SRpcMsg *pReq) {
  SMnode       *pMnode = pReq->info.node;
  SProfileMgmt *pMgmt = &pMnode->profileMgmt;

  SKillConnReq killReq = {0};
  if (tDeserializeSKillConnReq(pReq->pCont, pReq->contLen, &killReq) != 0) {
    terrno = TSDB_CODE_INVALID_MSG;
    return -1;
  }

  if (mndCheckOperPrivilege(pMnode, pReq->info.conn.user, MND_OPER_KILL_CONN) != 0) {
    return -1;
  }

  SConnObj *pConn = taosCacheAcquireByKey(pMgmt->connCache, &killReq.connId, sizeof(uint32_t));
  if (pConn == NULL) {
    mError("connId:%u, failed to kill connection, conn not exist", killReq.connId);
    terrno = TSDB_CODE_MND_INVALID_CONN_ID;
    return -1;
  } else {
    mInfo("connId:%u, is killed by user:%s", killReq.connId, pReq->info.conn.user);
    pConn->killed = 1;
    taosCacheRelease(pMgmt->connCache, (void **)&pConn, false);
    return TSDB_CODE_SUCCESS;
  }
}

static int32_t mndProcessSvrVerReq(SRpcMsg *pReq) {
  int32_t       code = -1;
  SServerVerRsp rsp = {0};
  strcpy(rsp.ver, version);

  int32_t contLen = tSerializeSServerVerRsp(NULL, 0, &rsp);
  if (contLen < 0) goto _over;
  void *pRsp = rpcMallocCont(contLen);
  if (pRsp == NULL) goto _over;
  tSerializeSServerVerRsp(pRsp, contLen, &rsp);

  pReq->info.rspLen = contLen;
  pReq->info.rsp = pRsp;

  code = 0;

_over:

  return code;
}

static int32_t mndRetrieveConns(SRpcMsg *pReq, SShowObj *pShow, SSDataBlock *pBlock, int32_t rows) {
  SMnode   *pMnode = pReq->info.node;
  SSdb     *pSdb = pMnode->pSdb;
  int32_t   numOfRows = 0;
  int32_t   cols = 0;
  SConnObj *pConn = NULL;

  if (pShow->pIter == NULL) {
    SProfileMgmt *pMgmt = &pMnode->profileMgmt;
    pShow->pIter = taosCacheCreateIter(pMgmt->connCache);
  }

  while (numOfRows < rows) {
    pConn = mndGetNextConn(pMnode, pShow->pIter);
    if (pConn == NULL) {
      pShow->pIter = NULL;
      break;
    }

    cols = 0;

    SColumnInfoData *pColInfo = taosArrayGet(pBlock->pDataBlock, cols++);
    colDataAppend(pColInfo, numOfRows, (const char *)&pConn->id, false);

    char user[TSDB_USER_LEN + VARSTR_HEADER_SIZE] = {0};
    STR_TO_VARSTR(user, pConn->user);
    pColInfo = taosArrayGet(pBlock->pDataBlock, cols++);
    colDataAppend(pColInfo, numOfRows, (const char *)user, false);

    char app[TSDB_APP_NAME_LEN + VARSTR_HEADER_SIZE];
    STR_TO_VARSTR(app, pConn->app);
    pColInfo = taosArrayGet(pBlock->pDataBlock, cols++);
    colDataAppend(pColInfo, numOfRows, (const char *)app, false);

    pColInfo = taosArrayGet(pBlock->pDataBlock, cols++);
    colDataAppend(pColInfo, numOfRows, (const char *)&pConn->pid, false);

    char endpoint[TSDB_IPv4ADDR_LEN + 6 + VARSTR_HEADER_SIZE] = {0};
    sprintf(&endpoint[VARSTR_HEADER_SIZE], "%s:%d", taosIpStr(pConn->ip), pConn->port);
    varDataLen(endpoint) = strlen(&endpoint[VARSTR_HEADER_SIZE]);
    pColInfo = taosArrayGet(pBlock->pDataBlock, cols++);
    colDataAppend(pColInfo, numOfRows, (const char *)endpoint, false);

    pColInfo = taosArrayGet(pBlock->pDataBlock, cols++);
    colDataAppend(pColInfo, numOfRows, (const char *)&pConn->loginTimeMs, false);

    pColInfo = taosArrayGet(pBlock->pDataBlock, cols++);
    colDataAppend(pColInfo, numOfRows, (const char *)&pConn->lastAccessTimeMs, false);

    numOfRows++;
  }

  pShow->numOfRows += numOfRows;
  return numOfRows;
}

static int32_t mndRetrieveQueries(SRpcMsg *pReq, SShowObj *pShow, SSDataBlock *pBlock, int32_t rows) {
  SMnode   *pMnode = pReq->info.node;
  SSdb     *pSdb = pMnode->pSdb;
  int32_t   numOfRows = 0;
  int32_t   cols = 0;
  SConnObj *pConn = NULL;

  if (pShow->pIter == NULL) {
    SProfileMgmt *pMgmt = &pMnode->profileMgmt;
    pShow->pIter = taosCacheCreateIter(pMgmt->connCache);
  }

  while (numOfRows < rows) {
    pConn = mndGetNextConn(pMnode, pShow->pIter);
    if (pConn == NULL) {
      pShow->pIter = NULL;
      break;
    }

    taosRLockLatch(&pConn->queryLock);
    if (NULL == pConn->pQueries || taosArrayGetSize(pConn->pQueries) <= 0) {
      taosRUnLockLatch(&pConn->queryLock);
      continue;
    }

    int32_t numOfQueries = taosArrayGetSize(pConn->pQueries);
    for (int32_t i = 0; i < numOfQueries; ++i) {
      SQueryDesc *pQuery = taosArrayGet(pConn->pQueries, i);
      cols = 0;

      char queryId[26 + VARSTR_HEADER_SIZE] = {0};
      sprintf(&queryId[VARSTR_HEADER_SIZE], "%x:%" PRIx64, pConn->id, pQuery->reqRid);
      varDataLen(queryId) = strlen(&queryId[VARSTR_HEADER_SIZE]);
      SColumnInfoData *pColInfo = taosArrayGet(pBlock->pDataBlock, cols++);
      colDataAppend(pColInfo, numOfRows, (const char *)queryId, false);

      pColInfo = taosArrayGet(pBlock->pDataBlock, cols++);
      colDataAppend(pColInfo, numOfRows, (const char *)&pQuery->queryId, false);

      pColInfo = taosArrayGet(pBlock->pDataBlock, cols++);
      colDataAppend(pColInfo, numOfRows, (const char *)&pConn->id, false);

      char app[TSDB_APP_NAME_LEN + VARSTR_HEADER_SIZE];
      STR_TO_VARSTR(app, pConn->app);
      pColInfo = taosArrayGet(pBlock->pDataBlock, cols++);
      colDataAppend(pColInfo, numOfRows, (const char *)app, false);

      pColInfo = taosArrayGet(pBlock->pDataBlock, cols++);
      colDataAppend(pColInfo, numOfRows, (const char *)&pConn->pid, false);

      char user[TSDB_USER_LEN + VARSTR_HEADER_SIZE] = {0};
      STR_TO_VARSTR(user, pConn->user);
      pColInfo = taosArrayGet(pBlock->pDataBlock, cols++);
      colDataAppend(pColInfo, numOfRows, (const char *)user, false);

      char endpoint[TSDB_IPv4ADDR_LEN + 6 + VARSTR_HEADER_SIZE] = {0};
      sprintf(&endpoint[VARSTR_HEADER_SIZE], "%s:%d", taosIpStr(pConn->ip), pConn->port);
      varDataLen(endpoint) = strlen(&endpoint[VARSTR_HEADER_SIZE]);
      pColInfo = taosArrayGet(pBlock->pDataBlock, cols++);
      colDataAppend(pColInfo, numOfRows, (const char *)endpoint, false);

      pColInfo = taosArrayGet(pBlock->pDataBlock, cols++);
      colDataAppend(pColInfo, numOfRows, (const char *)&pQuery->stime, false);

      pColInfo = taosArrayGet(pBlock->pDataBlock, cols++);
      colDataAppend(pColInfo, numOfRows, (const char *)&pQuery->useconds, false);

      pColInfo = taosArrayGet(pBlock->pDataBlock, cols++);
      colDataAppend(pColInfo, numOfRows, (const char *)&pQuery->stableQuery, false);

      pColInfo = taosArrayGet(pBlock->pDataBlock, cols++);
      colDataAppend(pColInfo, numOfRows, (const char *)&pQuery->subPlanNum, false);

      char    subStatus[TSDB_SHOW_SUBQUERY_LEN + VARSTR_HEADER_SIZE] = {0};
      int32_t strSize = sizeof(subStatus);
      int32_t offset = VARSTR_HEADER_SIZE;
      for (int32_t i = 0; i < pQuery->subPlanNum && offset < strSize; ++i) {
        if (i) {
          offset += snprintf(subStatus + offset, strSize - offset - 1, ",");
        }
        SQuerySubDesc *pDesc = taosArrayGet(pQuery->subDesc, i);
        offset += snprintf(subStatus + offset, strSize - offset - 1, "%" PRIu64 ":%s", pDesc->tid, pDesc->status);
      }
      varDataLen(subStatus) = strlen(&subStatus[VARSTR_HEADER_SIZE]);
      pColInfo = taosArrayGet(pBlock->pDataBlock, cols++);
      colDataAppend(pColInfo, numOfRows, subStatus, false);

      char sql[TSDB_SHOW_SQL_LEN + VARSTR_HEADER_SIZE] = {0};
      STR_TO_VARSTR(sql, pQuery->sql);
      pColInfo = taosArrayGet(pBlock->pDataBlock, cols++);
      colDataAppend(pColInfo, numOfRows, (const char *)sql, false);

      numOfRows++;
    }

    taosRUnLockLatch(&pConn->queryLock);
  }

  pShow->numOfRows += numOfRows;
  return numOfRows;
}

static int32_t mndRetrieveApps(SRpcMsg *pReq, SShowObj *pShow, SSDataBlock *pBlock, int32_t rows) {
  SMnode  *pMnode = pReq->info.node;
  SSdb    *pSdb = pMnode->pSdb;
  int32_t  numOfRows = 0;
  int32_t  cols = 0;
  SAppObj *pApp = NULL;

  if (pShow->pIter == NULL) {
    SProfileMgmt *pMgmt = &pMnode->profileMgmt;
    pShow->pIter = taosCacheCreateIter(pMgmt->appCache);
  }

  while (numOfRows < rows) {
    pApp = mndGetNextApp(pMnode, pShow->pIter);
    if (pApp == NULL) {
      pShow->pIter = NULL;
      break;
    }

    cols = 0;

    SColumnInfoData *pColInfo = taosArrayGet(pBlock->pDataBlock, cols++);
    colDataAppend(pColInfo, numOfRows, (const char *)&pApp->appId, false);

    char ip[TSDB_IPv4ADDR_LEN + 6 + VARSTR_HEADER_SIZE] = {0};
    sprintf(&ip[VARSTR_HEADER_SIZE], "%s", taosIpStr(pApp->ip));
    varDataLen(ip) = strlen(&ip[VARSTR_HEADER_SIZE]);
    pColInfo = taosArrayGet(pBlock->pDataBlock, cols++);
    colDataAppend(pColInfo, numOfRows, (const char *)ip, false);

    pColInfo = taosArrayGet(pBlock->pDataBlock, cols++);
    colDataAppend(pColInfo, numOfRows, (const char *)&pApp->pid, false);

    char name[TSDB_APP_NAME_LEN + 6 + VARSTR_HEADER_SIZE] = {0};
    sprintf(&name[VARSTR_HEADER_SIZE], "%s", pApp->name);
    varDataLen(name) = strlen(&name[VARSTR_HEADER_SIZE]);
    pColInfo = taosArrayGet(pBlock->pDataBlock, cols++);
    colDataAppend(pColInfo, numOfRows, (const char *)name, false);

    pColInfo = taosArrayGet(pBlock->pDataBlock, cols++);
    colDataAppend(pColInfo, numOfRows, (const char *)&pApp->startTime, false);

    pColInfo = taosArrayGet(pBlock->pDataBlock, cols++);
    colDataAppend(pColInfo, numOfRows, (const char *)&pApp->summary.numOfInsertsReq, false);

    pColInfo = taosArrayGet(pBlock->pDataBlock, cols++);
    colDataAppend(pColInfo, numOfRows, (const char *)&pApp->summary.numOfInsertRows, false);

    pColInfo = taosArrayGet(pBlock->pDataBlock, cols++);
    colDataAppend(pColInfo, numOfRows, (const char *)&pApp->summary.insertElapsedTime, false);

    pColInfo = taosArrayGet(pBlock->pDataBlock, cols++);
    colDataAppend(pColInfo, numOfRows, (const char *)&pApp->summary.insertBytes, false);

    pColInfo = taosArrayGet(pBlock->pDataBlock, cols++);
    colDataAppend(pColInfo, numOfRows, (const char *)&pApp->summary.fetchBytes, false);

    pColInfo = taosArrayGet(pBlock->pDataBlock, cols++);
    colDataAppend(pColInfo, numOfRows, (const char *)&pApp->summary.queryElapsedTime, false);

    pColInfo = taosArrayGet(pBlock->pDataBlock, cols++);
    colDataAppend(pColInfo, numOfRows, (const char *)&pApp->summary.numOfSlowQueries, false);

    pColInfo = taosArrayGet(pBlock->pDataBlock, cols++);
    colDataAppend(pColInfo, numOfRows, (const char *)&pApp->summary.totalRequests, false);

    pColInfo = taosArrayGet(pBlock->pDataBlock, cols++);
    colDataAppend(pColInfo, numOfRows, (const char *)&pApp->summary.currentRequests, false);

    pColInfo = taosArrayGet(pBlock->pDataBlock, cols++);
    colDataAppend(pColInfo, numOfRows, (const char *)&pApp->lastAccessTimeMs, false);

    numOfRows++;
  }

  pShow->numOfRows += numOfRows;
  return numOfRows;
}

static void mndCancelGetNextQuery(SMnode *pMnode, void *pIter) {
  if (pIter != NULL) {
    taosCacheDestroyIter(pIter);
  }
}

int32_t mndGetNumOfConnections(SMnode *pMnode) {
  SProfileMgmt *pMgmt = &pMnode->profileMgmt;
  return taosCacheGetNumOfObj(pMgmt->connCache);
}<|MERGE_RESOLUTION|>--- conflicted
+++ resolved
@@ -15,11 +15,7 @@
 
 #define _DEFAULT_SOURCE
 #include "mndProfile.h"
-<<<<<<< HEAD
-#include "mndAuth.h"
-=======
 #include "mndPrivilege.h"
->>>>>>> aa8faeba
 #include "mndDb.h"
 #include "mndDnode.h"
 #include "mndMnode.h"
@@ -246,14 +242,6 @@
     mGError("user:%s, failed to login from %s since invalid pass, input:%s", pReq->info.conn.user, ip, connReq.passwd);
     code = TSDB_CODE_RPC_AUTH_FAILURE;
     goto _OVER;
-<<<<<<< HEAD
-  }
-
-  if (mndCheckOperAuth(pMnode, pReq->info.conn.user, MND_OPER_CONNECT) != 0) {
-    mGError("user:%s, failed to login from %s since %s", pReq->info.conn.user, ip, terrstr());
-    goto _OVER;
-=======
->>>>>>> aa8faeba
   }
 
   if (connReq.db[0]) {
