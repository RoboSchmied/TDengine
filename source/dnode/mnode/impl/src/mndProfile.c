/*
 * Copyright (c) 2019 TAOS Data, Inc. <jhtao@taosdata.com>
 *
 * This program is free software: you can use, redistribute, and/or modify
 * it under the terms of the GNU Affero General Public License, version 3
 * or later ("AGPL"), as published by the Free Software Foundation.
 *
 * This program is distributed in the hope that it will be useful, but WITHOUT
 * ANY WARRANTY; without even the implied warranty of MERCHANTABILITY or
 * FITNESS FOR A PARTICULAR PURPOSE.
 *
 * You should have received a copy of the GNU Affero General Public License
 * along with this program. If not, see <http://www.gnu.org/licenses/>.
 */

#define _DEFAULT_SOURCE
#include "mndProfile.h"
#include "mndDb.h"
#include "mndMnode.h"
#include "mndShow.h"
#include "mndStb.h"
#include "mndUser.h"
#include "tglobal.h"
#include "version.h"

typedef struct {
  uint32_t id;
  int8_t   connType;
  char     user[TSDB_USER_LEN];
  char     app[TSDB_APP_NAME_LEN];  // app name that invokes taosc
  int64_t  appStartTimeMs;          // app start time
  int32_t  pid;                     // pid of app that invokes taosc
  uint32_t ip;
  uint16_t port;
  int8_t   killed;
  int64_t  loginTimeMs;
  int64_t  lastAccessTimeMs;
  uint64_t killId;
  int32_t  numOfQueries;
<<<<<<< HEAD
  SArray  *pQueries;  // SArray<SQueryDesc>
=======
  SArray * pQueries;  // SArray<SQueryDesc>
>>>>>>> 78f05459
} SConnObj;

static SConnObj *mndCreateConn(SMnode *pMnode, const char *user, int8_t connType, uint32_t ip, uint16_t port,
                               int32_t pid, const char *app, int64_t startTime);
static void      mndFreeConn(SConnObj *pConn);
static SConnObj *mndAcquireConn(SMnode *pMnode, uint32_t connId);
static void      mndReleaseConn(SMnode *pMnode, SConnObj *pConn);
static void *    mndGetNextConn(SMnode *pMnode, SCacheIter *pIter);
static void      mndCancelGetNextConn(SMnode *pMnode, void *pIter);
static int32_t   mndProcessHeartBeatReq(SNodeMsg *pReq);
static int32_t   mndProcessConnectReq(SNodeMsg *pReq);
static int32_t   mndProcessKillQueryReq(SNodeMsg *pReq);
static int32_t   mndProcessKillConnReq(SNodeMsg *pReq);
static int32_t   mndRetrieveConns(SNodeMsg *pReq, SShowObj *pShow, char *data, int32_t rows);
static int32_t   mndRetrieveQueries(SNodeMsg *pReq, SShowObj *pShow, char *data, int32_t rows);
static void      mndCancelGetNextQuery(SMnode *pMnode, void *pIter);

int32_t mndInitProfile(SMnode *pMnode) {
  SProfileMgmt *pMgmt = &pMnode->profileMgmt;

  // in ms
  int32_t connCheckTime = tsShellActivityTimer * 2 * 1000;
  pMgmt->cache = taosCacheInit(TSDB_DATA_TYPE_INT, connCheckTime, true, (__cache_free_fn_t)mndFreeConn, "conn");
  if (pMgmt->cache == NULL) {
    terrno = TSDB_CODE_OUT_OF_MEMORY;
    mError("failed to alloc profile cache since %s", terrstr());
    return -1;
  }

  mndSetMsgHandle(pMnode, TDMT_MND_HEARTBEAT, mndProcessHeartBeatReq);
  mndSetMsgHandle(pMnode, TDMT_MND_CONNECT, mndProcessConnectReq);
  mndSetMsgHandle(pMnode, TDMT_MND_KILL_QUERY, mndProcessKillQueryReq);
  mndSetMsgHandle(pMnode, TDMT_MND_KILL_CONN, mndProcessKillConnReq);

  //  mndAddShowRetrieveHandle(pMnode, TSDB_MGMT_TABLE_CONNS, mndRetrieveConns);
  mndAddShowFreeIterHandle(pMnode, TSDB_MGMT_TABLE_CONNS, mndCancelGetNextConn);
  //  mndAddShowRetrieveHandle(pMnode, TSDB_MGMT_TABLE_QUERIES, mndRetrieveQueries);
  mndAddShowFreeIterHandle(pMnode, TSDB_MGMT_TABLE_QUERIES, mndCancelGetNextQuery);

  return 0;
}

void mndCleanupProfile(SMnode *pMnode) {
  SProfileMgmt *pMgmt = &pMnode->profileMgmt;
  if (pMgmt->cache != NULL) {
    taosCacheCleanup(pMgmt->cache);
    pMgmt->cache = NULL;
  }
}

static SConnObj *mndCreateConn(SMnode *pMnode, const char *user, int8_t connType, uint32_t ip, uint16_t port,
                               int32_t pid, const char *app, int64_t startTime) {
  SProfileMgmt *pMgmt = &pMnode->profileMgmt;

  char    connStr[255] = {0};
  int32_t len = snprintf(connStr, sizeof(connStr), "%s%d%d%d%s", user, ip, port, pid, app);
  int32_t connId = mndGenerateUid(connStr, len);
  if (startTime == 0) startTime = taosGetTimestampMs();

  SConnObj connObj = {.id = connId,
                      .connType = connType,
                      .appStartTimeMs = startTime,
                      .pid = pid,
                      .ip = ip,
                      .port = port,
                      .killed = 0,
                      .loginTimeMs = taosGetTimestampMs(),
                      .lastAccessTimeMs = 0,
                      .killId = 0,
                      .numOfQueries = 0,
                      .pQueries = NULL};

  connObj.lastAccessTimeMs = connObj.loginTimeMs;
  tstrncpy(connObj.user, user, TSDB_USER_LEN);
  tstrncpy(connObj.app, app, TSDB_APP_NAME_LEN);

  int32_t   keepTime = tsShellActivityTimer * 3;
  SConnObj *pConn = taosCachePut(pMgmt->cache, &connId, sizeof(int32_t), &connObj, sizeof(connObj), keepTime * 1000);
  if (pConn == NULL) {
    terrno = TSDB_CODE_OUT_OF_MEMORY;
    mError("conn:%d, failed to put into cache since %s, user:%s", connId, user, terrstr());
    return NULL;
  } else {
    mTrace("conn:%u, is created, data:%p user:%s", pConn->id, pConn, user);
    return pConn;
  }
}

static void mndFreeConn(SConnObj *pConn) {
  taosMemoryFreeClear(pConn->pQueries);
  mTrace("conn:%u, is destroyed, data:%p", pConn->id, pConn);
}

static SConnObj *mndAcquireConn(SMnode *pMnode, uint32_t connId) {
  SProfileMgmt *pMgmt = &pMnode->profileMgmt;

  SConnObj *pConn = taosCacheAcquireByKey(pMgmt->cache, &connId, sizeof(connId));
  if (pConn == NULL) {
    mDebug("conn:%u, already destroyed", connId);
    return NULL;
  }

  int32_t keepTime = tsShellActivityTimer * 3;
  pConn->lastAccessTimeMs = keepTime * 1000 + (uint64_t)taosGetTimestampMs();

  mTrace("conn:%u, acquired from cache, data:%p", pConn->id, pConn);
  return pConn;
}

static void mndReleaseConn(SMnode *pMnode, SConnObj *pConn) {
  if (pConn == NULL) return;
  mTrace("conn:%u, released from cache, data:%p", pConn->id, pConn);

  SProfileMgmt *pMgmt = &pMnode->profileMgmt;
  taosCacheRelease(pMgmt->cache, (void **)&pConn, false);
}

void *mndGetNextConn(SMnode *pMnode, SCacheIter *pIter) {
  SConnObj *pConn = NULL;
  bool      hasNext = taosCacheIterNext(pIter);
  if (hasNext) {
    size_t dataLen = 0;
    pConn = taosCacheIterGetData(pIter, &dataLen);
  } else {
    taosCacheDestroyIter(pIter);
  }

  return pConn;
}

static void mndCancelGetNextConn(SMnode *pMnode, void *pIter) {
  if (pIter != NULL) {
    taosCacheDestroyIter(pIter);
  }
}

static int32_t mndProcessConnectReq(SNodeMsg *pReq) {
  SMnode *    pMnode = pReq->pNode;
  SUserObj *  pUser = NULL;
  SDbObj *    pDb = NULL;
  SConnObj *  pConn = NULL;
  int32_t     code = -1;
  SConnectReq connReq = {0};
  char        ip[30] = {0};

  if (tDeserializeSConnectReq(pReq->rpcMsg.pCont, pReq->rpcMsg.contLen, &connReq) != 0) {
    terrno = TSDB_CODE_INVALID_MSG;
    goto CONN_OVER;
  }

  taosIp2String(pReq->clientIp, ip);

  pUser = mndAcquireUser(pMnode, pReq->user);
  if (pUser == NULL) {
    mError("user:%s, failed to login while acquire user since %s", pReq->user, terrstr());
    goto CONN_OVER;
  }
  if (0 != strncmp(connReq.passwd, pUser->pass, TSDB_PASSWORD_LEN - 1)) {
    mError("user:%s, failed to auth while acquire user\n %s \r\n %s", pReq->user, connReq.passwd, pUser->pass);
    code = TSDB_CODE_RPC_AUTH_FAILURE;
    goto CONN_OVER;
  }

  if (connReq.db[0]) {
    char db[TSDB_DB_FNAME_LEN];
    snprintf(db, TSDB_DB_FNAME_LEN, "%d%s%s", pUser->acctId, TS_PATH_DELIMITER, connReq.db);
    pDb = mndAcquireDb(pMnode, db);
    if (pDb == NULL) {
      terrno = TSDB_CODE_MND_INVALID_DB;
      mError("user:%s, failed to login from %s while use db:%s since %s", pReq->user, ip, connReq.db, terrstr());
      goto CONN_OVER;
    }
  }

  pConn = mndCreateConn(pMnode, pReq->user, connReq.connType, pReq->clientIp, pReq->clientPort, connReq.pid,
                        connReq.app, connReq.startTime);
  if (pConn == NULL) {
    mError("user:%s, failed to login from %s while create connection since %s", pReq->user, ip, terrstr());
    goto CONN_OVER;
  }

  mndAcquireConn(pMnode, pConn->id);

  SConnectRsp connectRsp = {0};
  connectRsp.acctId = pUser->acctId;
  connectRsp.superUser = pUser->superUser;
  connectRsp.clusterId = pMnode->clusterId;
  connectRsp.connId = pConn->id;
  connectRsp.connType = connReq.connType;

  snprintf(connectRsp.sVersion, sizeof(connectRsp.sVersion), "ver:%s\nbuild:%s\ngitinfo:%s", version, buildinfo,
           gitinfo);
  mndGetMnodeEpSet(pMnode, &connectRsp.epSet);

  int32_t contLen = tSerializeSConnectRsp(NULL, 0, &connectRsp);
  if (contLen < 0) goto CONN_OVER;
  void *pRsp = rpcMallocCont(contLen);
  if (pRsp == NULL) goto CONN_OVER;
  tSerializeSConnectRsp(pRsp, contLen, &connectRsp);

  pReq->rspLen = contLen;
  pReq->pRsp = pRsp;

  mDebug("user:%s, login from %s:%d, conn:%u, app:%s", pReq->user, ip, pConn->port, pConn->id, connReq.app);

  code = 0;

CONN_OVER:

  mndReleaseUser(pMnode, pUser);
  mndReleaseDb(pMnode, pDb);
  mndReleaseConn(pMnode, pConn);

  return code;
}

static int32_t mndSaveQueryList(SConnObj *pConn, SQueryHbReqBasic *pBasic) {
  taosArrayDestroyEx(pConn->pQueries, tFreeClientHbQueryDesc);

  pConn->pQueries = pBasic->queryDesc;
  pBasic->queryDesc = NULL;

  pConn->numOfQueries = pBasic->queryDesc ? taosArrayGetSize(pBasic->queryDesc) : 0;

  return TSDB_CODE_SUCCESS;
}

static SClientHbRsp *mndMqHbBuildRsp(SMnode *pMnode, SClientHbReq *pReq) {
#if 0
  SClientHbRsp* pRsp = taosMemoryMalloc(sizeof(SClientHbRsp));
  if (pRsp == NULL) {
    terrno = TSDB_CODE_OUT_OF_MEMORY;
    return NULL;
  }
  pRsp->connKey = pReq->connKey;
  SMqHbBatchRsp batchRsp;
  batchRsp.batchRsps = taosArrayInit(0, sizeof(SMqHbRsp));
  if (batchRsp.batchRsps == NULL) {
    terrno = TSDB_CODE_OUT_OF_MEMORY;
    return NULL;
  }
  SClientHbKey connKey = pReq->connKey;
  SHashObj* pObj =  pReq->info;
  SKv* pKv = taosHashGet(pObj, "mq-tmp", strlen("mq-tmp") + 1);
  if (pKv == NULL) {
    taosMemoryFree(pRsp);
    return NULL;
  }
  SMqHbMsg mqHb;
  taosDecodeSMqMsg(pKv->value, &mqHb);
  /*int64_t clientUid = htonl(pKv->value);*/
  /*if (mqHb.epoch )*/
  int sz = taosArrayGetSize(mqHb.pTopics);
  SMqConsumerObj* pConsumer = mndAcquireConsumer(pMnode, mqHb.consumerId); 
  for (int i = 0; i < sz; i++) {
    SMqHbOneTopicBatchRsp innerBatchRsp;
    innerBatchRsp.rsps = taosArrayInit(sz, sizeof(SMqHbRsp));
    if (innerBatchRsp.rsps == NULL) {
      //TODO
      terrno = TSDB_CODE_OUT_OF_MEMORY;
      return NULL;
    }
    SMqHbTopicInfo* topicInfo = taosArrayGet(mqHb.pTopics, i);
    SMqConsumerTopic* pConsumerTopic = taosHashGet(pConsumer->topicHash, topicInfo->name, strlen(topicInfo->name)+1);
    if (pConsumerTopic->epoch != topicInfo->epoch) {
      //add new vgids into rsp
      int vgSz = taosArrayGetSize(topicInfo->pVgInfo);
      for (int j = 0; j < vgSz; j++) {
        SMqHbRsp innerRsp;
        SMqHbVgInfo* pVgInfo = taosArrayGet(topicInfo->pVgInfo, i);
        SVgObj* pVgObj = mndAcquireVgroup(pMnode, pVgInfo->vgId);
        innerRsp.epSet = mndGetVgroupEpset(pMnode, pVgObj);
        taosArrayPush(innerBatchRsp.rsps, &innerRsp);
      }
    }
    taosArrayPush(batchRsp.batchRsps, &innerBatchRsp);
  }
  int32_t tlen = taosEncodeSMqHbBatchRsp(NULL, &batchRsp);
  void* buf = taosMemoryMalloc(tlen);
  if (buf == NULL) {
    //TODO
    return NULL;
  }
  void* abuf = buf;
  taosEncodeSMqHbBatchRsp(&abuf, &batchRsp);
  pRsp->body = buf;
  pRsp->bodyLen = tlen;
  return pRsp;
#endif
  return NULL;
}

static int32_t mndProcessQueryHeartBeat(SMnode *pMnode, SRpcMsg *pMsg, SClientHbReq *pHbReq,
                                        SClientHbBatchRsp *pBatchRsp) {
  SProfileMgmt *pMgmt = &pMnode->profileMgmt;
  SClientHbRsp  hbRsp = {.connKey = pHbReq->connKey, .status = 0, .info = NULL, .query = NULL};

  if (pHbReq->query) {
    SQueryHbReqBasic *pBasic = pHbReq->query;

    SRpcConnInfo connInfo = {0};
    rpcGetConnInfo(pMsg->handle, &connInfo);

    SConnObj *pConn = mndAcquireConn(pMnode, pBasic->connId);
    if (pConn == NULL) {
      pConn = mndCreateConn(pMnode, connInfo.user, CONN_TYPE__QUERY, connInfo.clientIp, connInfo.clientPort,
                            pBasic->pid, pBasic->app, 0);
      if (pConn == NULL) {
        mError("user:%s, conn:%u is freed and failed to create new since %s", connInfo.user, pBasic->connId, terrstr());
        return -1;
      } else {
        mDebug("user:%s, conn:%u is freed and create a new conn:%u", connInfo.user, pBasic->connId, pConn->id);
      }
    } else if (pConn->killed) {
      mError("user:%s, conn:%u is already killed", connInfo.user, pConn->id);
      mndReleaseConn(pMnode, pConn);
      terrno = TSDB_CODE_MND_INVALID_CONNECTION;
      return -1;
    }

    SQueryHbRspBasic *rspBasic = taosMemoryCalloc(1, sizeof(SQueryHbRspBasic));
    if (rspBasic == NULL) {
      mndReleaseConn(pMnode, pConn);
      terrno = TSDB_CODE_OUT_OF_MEMORY;
      mError("user:%s, conn:%u failed to process hb while since %s", pConn->user, pBasic->connId, terrstr());
      return -1;
    }

    mndSaveQueryList(pConn, pBasic);
    if (pConn->killed != 0) {
      rspBasic->killConnection = 1;
    }

    if (pConn->killId != 0) {
      rspBasic->killRid = pConn->killId;
      pConn->killId = 0;
    }

    rspBasic->connId = pConn->id;
    rspBasic->totalDnodes = 1;   // TODO
    rspBasic->onlineDnodes = 1;  // TODO
    mndGetMnodeEpSet(pMnode, &rspBasic->epSet);
    mndReleaseConn(pMnode, pConn);

    hbRsp.query = rspBasic;
  }

  int32_t kvNum = taosHashGetSize(pHbReq->info);
  if (NULL == pHbReq->info || kvNum <= 0) {
    taosArrayPush(pBatchRsp->rsps, &hbRsp);
    return TSDB_CODE_SUCCESS;
  }

  hbRsp.info = taosArrayInit(kvNum, sizeof(SKv));
  if (NULL == hbRsp.info) {
    mError("taosArrayInit %d rsp kv failed", kvNum);
    terrno = TSDB_CODE_OUT_OF_MEMORY;
    return -1;
  }

  void *pIter = taosHashIterate(pHbReq->info, NULL);
  while (pIter != NULL) {
    SKv *kv = pIter;

    switch (kv->key) {
      case HEARTBEAT_KEY_DBINFO: {
        void *  rspMsg = NULL;
        int32_t rspLen = 0;
        mndValidateDbInfo(pMnode, kv->value, kv->valueLen / sizeof(SDbVgVersion), &rspMsg, &rspLen);
        if (rspMsg && rspLen > 0) {
          SKv kv1 = {.key = HEARTBEAT_KEY_DBINFO, .valueLen = rspLen, .value = rspMsg};
          taosArrayPush(hbRsp.info, &kv1);
        }
        break;
      }
      case HEARTBEAT_KEY_STBINFO: {
        void *  rspMsg = NULL;
        int32_t rspLen = 0;
        mndValidateStbInfo(pMnode, kv->value, kv->valueLen / sizeof(SSTableMetaVersion), &rspMsg, &rspLen);
        if (rspMsg && rspLen > 0) {
          SKv kv1 = {.key = HEARTBEAT_KEY_STBINFO, .valueLen = rspLen, .value = rspMsg};
          taosArrayPush(hbRsp.info, &kv1);
        }
        break;
      }
      default:
        mError("invalid kv key:%d", kv->key);
        hbRsp.status = TSDB_CODE_MND_APP_ERROR;
        break;
    }

    pIter = taosHashIterate(pHbReq->info, pIter);
  }

  taosArrayPush(pBatchRsp->rsps, &hbRsp);

  return TSDB_CODE_SUCCESS;
}

static int32_t mndProcessHeartBeatReq(SNodeMsg *pReq) {
  SMnode *pMnode = pReq->pNode;

  SClientHbBatchReq batchReq = {0};
  if (tDeserializeSClientHbBatchReq(pReq->rpcMsg.pCont, pReq->rpcMsg.contLen, &batchReq) != 0) {
    terrno = TSDB_CODE_INVALID_MSG;
    return -1;
  }

  SClientHbBatchRsp batchRsp = {0};
  batchRsp.rsps = taosArrayInit(0, sizeof(SClientHbRsp));

  int32_t sz = taosArrayGetSize(batchReq.reqs);
  for (int i = 0; i < sz; i++) {
    SClientHbReq *pHbReq = taosArrayGet(batchReq.reqs, i);
    if (pHbReq->connKey.connType == CONN_TYPE__QUERY) {
      mndProcessQueryHeartBeat(pMnode, &pReq->rpcMsg, pHbReq, &batchRsp);
    } else if (pHbReq->connKey.connType == CONN_TYPE__TMQ) {
      SClientHbRsp *pRsp = mndMqHbBuildRsp(pMnode, pHbReq);
      if (pRsp != NULL) {
        taosArrayPush(batchRsp.rsps, pRsp);
        taosMemoryFree(pRsp);
      }
    }
  }
  taosArrayDestroyEx(batchReq.reqs, tFreeClientHbReq);

  int32_t tlen = tSerializeSClientHbBatchRsp(NULL, 0, &batchRsp);
  void *  buf = rpcMallocCont(tlen);
  tSerializeSClientHbBatchRsp(buf, tlen, &batchRsp);

  int32_t rspNum = (int32_t)taosArrayGetSize(batchRsp.rsps);
  for (int32_t i = 0; i < rspNum; ++i) {
    SClientHbRsp *rsp = taosArrayGet(batchRsp.rsps, i);
    int32_t       kvNum = (rsp->info) ? taosArrayGetSize(rsp->info) : 0;
    for (int32_t n = 0; n < kvNum; ++n) {
      SKv *kv = taosArrayGet(rsp->info, n);
      taosMemoryFreeClear(kv->value);
    }
    taosArrayDestroy(rsp->info);
  }

  taosArrayDestroy(batchRsp.rsps);
  pReq->rspLen = tlen;
  pReq->pRsp = buf;

  return 0;
}

static int32_t mndProcessKillQueryReq(SNodeMsg *pReq) {
  SMnode *      pMnode = pReq->pNode;
  SProfileMgmt *pMgmt = &pMnode->profileMgmt;

  SUserObj *pUser = mndAcquireUser(pMnode, pReq->user);
  if (pUser == NULL) return 0;
  if (!pUser->superUser) {
    mndReleaseUser(pMnode, pUser);
    terrno = TSDB_CODE_MND_NO_RIGHTS;
    return -1;
  }
  mndReleaseUser(pMnode, pUser);

  SKillQueryReq killReq = {0};
  if (tDeserializeSKillQueryReq(pReq->rpcMsg.pCont, pReq->rpcMsg.contLen, &killReq) != 0) {
    terrno = TSDB_CODE_INVALID_MSG;
    return -1;
  }

  mInfo("kill query msg is received, queryId:%d", killReq.queryId);

  SConnObj *pConn = taosCacheAcquireByKey(pMgmt->cache, &killReq.connId, sizeof(int32_t));
  if (pConn == NULL) {
    mError("connId:%d, failed to kill queryId:%d, conn not exist", killReq.connId, killReq.queryId);
    terrno = TSDB_CODE_MND_INVALID_CONN_ID;
    return -1;
  } else {
    mInfo("connId:%d, queryId:%d is killed by user:%s", killReq.connId, killReq.queryId, pReq->user);
    pConn->killId = killReq.queryId;
    taosCacheRelease(pMgmt->cache, (void **)&pConn, false);
    return 0;
  }
}

static int32_t mndProcessKillConnReq(SNodeMsg *pReq) {
  SMnode *      pMnode = pReq->pNode;
  SProfileMgmt *pMgmt = &pMnode->profileMgmt;

  SUserObj *pUser = mndAcquireUser(pMnode, pReq->user);
  if (pUser == NULL) return 0;
  if (!pUser->superUser) {
    mndReleaseUser(pMnode, pUser);
    terrno = TSDB_CODE_MND_NO_RIGHTS;
    return -1;
  }
  mndReleaseUser(pMnode, pUser);

  SKillConnReq killReq = {0};
  if (tDeserializeSKillConnReq(pReq->rpcMsg.pCont, pReq->rpcMsg.contLen, &killReq) != 0) {
    terrno = TSDB_CODE_INVALID_MSG;
    return -1;
  }

  SConnObj *pConn = taosCacheAcquireByKey(pMgmt->cache, &killReq.connId, sizeof(int32_t));
  if (pConn == NULL) {
    mError("connId:%d, failed to kill connection, conn not exist", killReq.connId);
    terrno = TSDB_CODE_MND_INVALID_CONN_ID;
    return -1;
  } else {
    mInfo("connId:%d, is killed by user:%s", killReq.connId, pReq->user);
    pConn->killed = 1;
    taosCacheRelease(pMgmt->cache, (void **)&pConn, false);
    return TSDB_CODE_SUCCESS;
  }
}

static int32_t mndRetrieveConns(SNodeMsg *pReq, SShowObj *pShow, char *data, int32_t rows) {
  SMnode *  pMnode = pReq->pNode;
  int32_t   numOfRows = 0;
  SConnObj *pConn = NULL;
  int32_t   cols = 0;
  char *    pWrite;
  char      ipStr[TSDB_IPv4ADDR_LEN + 6];

  if (pShow->pIter == NULL) {
    SProfileMgmt *pMgmt = &pMnode->profileMgmt;
    pShow->pIter = taosCacheCreateIter(pMgmt->cache);
  }

  while (numOfRows < rows) {
    pConn = mndGetNextConn(pMnode, pShow->pIter);
    if (pConn == NULL) break;

    cols = 0;

    pWrite = data + pShow->offset[cols] * rows + pShow->bytes[cols] * numOfRows;
    *(uint32_t *)pWrite = pConn->id;
    cols++;

    pWrite = data + pShow->offset[cols] * rows + pShow->bytes[cols] * numOfRows;
    STR_WITH_MAXSIZE_TO_VARSTR(pWrite, pConn->user, pShow->bytes[cols]);
    cols++;

    // app name
    pWrite = data + pShow->offset[cols] * rows + pShow->bytes[cols] * numOfRows;
    STR_WITH_MAXSIZE_TO_VARSTR(pWrite, pConn->app, pShow->bytes[cols]);
    cols++;

    // app pid
    pWrite = data + pShow->offset[cols] * rows + pShow->bytes[cols] * numOfRows;
    *(int32_t *)pWrite = pConn->pid;
    cols++;

    pWrite = data + pShow->offset[cols] * rows + pShow->bytes[cols] * numOfRows;
    taosIpPort2String(pConn->ip, pConn->port, ipStr);
    STR_WITH_MAXSIZE_TO_VARSTR(pWrite, ipStr, pShow->bytes[cols]);
    cols++;

    pWrite = data + pShow->offset[cols] * rows + pShow->bytes[cols] * numOfRows;
    *(int64_t *)pWrite = pConn->loginTimeMs;
    cols++;

    pWrite = data + pShow->offset[cols] * rows + pShow->bytes[cols] * numOfRows;
    if (pConn->lastAccessTimeMs < pConn->loginTimeMs) pConn->lastAccessTimeMs = pConn->loginTimeMs;
    *(int64_t *)pWrite = pConn->lastAccessTimeMs;
    cols++;

    numOfRows++;
  }

  pShow->numOfRows += numOfRows;

  return numOfRows;
}

static int32_t mndRetrieveQueries(SNodeMsg *pReq, SShowObj *pShow, char *data, int32_t rows) {
  SMnode *pMnode = pReq->pNode;
  int32_t numOfRows = 0;
#if 0
  SConnObj *pConn = NULL;
  int32_t   cols = 0;
  char     *pWrite;
  void     *pIter;
  char      str[TSDB_IPv4ADDR_LEN + 6] = {0};

  if (pShow->pIter == NULL) {
    SProfileMgmt *pMgmt = &pMnode->profileMgmt;
    pShow->pIter = taosCacheCreateIter(pMgmt->cache);
  }

  while (numOfRows < rows) {
    pConn = mndGetNextConn(pMnode, pShow->pIter);
    if (pConn == NULL) {
      pShow->pIter = NULL;
      break;
    }

    if (numOfRows + pConn->numOfQueries >= rows) {
      taosCacheDestroyIter(pShow->pIter);
      pShow->pIter = NULL;
      break;
    }

    for (int32_t i = 0; i < pConn->numOfQueries; ++i) {
      SQueryDesc *pDesc = pConn->pQueries + i;
      cols = 0;

      pWrite = data + pShow->offset[cols] * rows + pShow->bytes[cols] * numOfRows;
      *(int64_t *)pWrite = htobe64(pDesc->queryId);
      cols++;

      pWrite = data + pShow->offset[cols] * rows + pShow->bytes[cols] * numOfRows;
      *(int64_t *)pWrite = htobe64(pConn->id);
      cols++;

      pWrite = data + pShow->offset[cols] * rows + pShow->bytes[cols] * numOfRows;
      STR_WITH_MAXSIZE_TO_VARSTR(pWrite, pConn->user, pShow->bytes[cols]);
      cols++;

      pWrite = data + pShow->offset[cols] * rows + pShow->bytes[cols] * numOfRows;
      snprintf(str, tListLen(str), "%s:%u", taosIpStr(pConn->ip), pConn->port);
      STR_WITH_MAXSIZE_TO_VARSTR(pWrite, str, pShow->bytes[cols]);
      cols++;

      char handleBuf[24] = {0};
      snprintf(handleBuf, tListLen(handleBuf), "%" PRIu64, htobe64(pDesc->qId));
      pWrite = data + pShow->offset[cols] * rows + pShow->bytes[cols] * numOfRows;

      STR_WITH_MAXSIZE_TO_VARSTR(pWrite, handleBuf, pShow->bytes[cols]);
      cols++;

      pWrite = data + pShow->offset[cols] * rows + pShow->bytes[cols] * numOfRows;
      *(int64_t *)pWrite = htobe64(pDesc->stime);
      cols++;

      pWrite = data + pShow->offset[cols] * rows + pShow->bytes[cols] * numOfRows;
      *(int64_t *)pWrite = htobe64(pDesc->useconds);
      cols++;

      snprintf(str, tListLen(str), "0x%" PRIx64, htobe64(pDesc->sqlObjId));
      pWrite = data + pShow->offset[cols] * rows + pShow->bytes[cols] * numOfRows;
      STR_WITH_MAXSIZE_TO_VARSTR(pWrite, str, pShow->bytes[cols]);
      cols++;

      pWrite = data + pShow->offset[cols] * rows + pShow->bytes[cols] * numOfRows;
      *(int32_t *)pWrite = htonl(pDesc->pid);
      cols++;

      char epBuf[TSDB_EP_LEN + 1] = {0};
      snprintf(epBuf, tListLen(epBuf), "%s:%u", pDesc->fqdn, pConn->port);
      pWrite = data + pShow->offset[cols] * rows + pShow->bytes[cols] * numOfRows;
      STR_WITH_MAXSIZE_TO_VARSTR(pWrite, epBuf, pShow->bytes[cols]);
      cols++;

      pWrite = data + pShow->offset[cols] * rows + pShow->bytes[cols] * numOfRows;
      *(bool *)pWrite = pDesc->stableQuery;
      cols++;

      pWrite = data + pShow->offset[cols] * rows + pShow->bytes[cols] * numOfRows;
      *(int32_t *)pWrite = htonl(pDesc->numOfSub);
      cols++;

      pWrite = data + pShow->offset[cols] * rows + pShow->bytes[cols] * numOfRows;
      STR_WITH_MAXSIZE_TO_VARSTR(pWrite, pDesc->subSqlInfo, pShow->bytes[cols]);
      cols++;

      pWrite = data + pShow->offset[cols] * rows + pShow->bytes[cols] * numOfRows;
      STR_WITH_MAXSIZE_TO_VARSTR(pWrite, pDesc->sql, pShow->bytes[cols]);
      cols++;

      numOfRows++;
    }
  }

  pShow->numOfRows += numOfRows;
#endif
  return numOfRows;
}

static void mndCancelGetNextQuery(SMnode *pMnode, void *pIter) {
  if (pIter != NULL) {
    taosCacheDestroyIter(pIter);
  }
}

int32_t mndGetNumOfConnections(SMnode *pMnode) {
  SProfileMgmt *pMgmt = &pMnode->profileMgmt;
  return taosCacheGetNumOfObj(pMgmt->cache);
}<|MERGE_RESOLUTION|>--- conflicted
+++ resolved
@@ -37,11 +37,7 @@
   int64_t  lastAccessTimeMs;
   uint64_t killId;
   int32_t  numOfQueries;
-<<<<<<< HEAD
-  SArray  *pQueries;  // SArray<SQueryDesc>
-=======
   SArray * pQueries;  // SArray<SQueryDesc>
->>>>>>> 78f05459
 } SConnObj;
 
 static SConnObj *mndCreateConn(SMnode *pMnode, const char *user, int8_t connType, uint32_t ip, uint16_t port,
@@ -179,10 +175,10 @@
 }
 
 static int32_t mndProcessConnectReq(SNodeMsg *pReq) {
-  SMnode *    pMnode = pReq->pNode;
-  SUserObj *  pUser = NULL;
-  SDbObj *    pDb = NULL;
-  SConnObj *  pConn = NULL;
+  SMnode     *pMnode = pReq->pNode;
+  SUserObj   *pUser = NULL;
+  SDbObj     *pDb = NULL;
+  SConnObj   *pConn = NULL;
   int32_t     code = -1;
   SConnectReq connReq = {0};
   char        ip[30] = {0};
@@ -469,7 +465,7 @@
   taosArrayDestroyEx(batchReq.reqs, tFreeClientHbReq);
 
   int32_t tlen = tSerializeSClientHbBatchRsp(NULL, 0, &batchRsp);
-  void *  buf = rpcMallocCont(tlen);
+  void   *buf = rpcMallocCont(tlen);
   tSerializeSClientHbBatchRsp(buf, tlen, &batchRsp);
 
   int32_t rspNum = (int32_t)taosArrayGetSize(batchRsp.rsps);
@@ -491,7 +487,7 @@
 }
 
 static int32_t mndProcessKillQueryReq(SNodeMsg *pReq) {
-  SMnode *      pMnode = pReq->pNode;
+  SMnode       *pMnode = pReq->pNode;
   SProfileMgmt *pMgmt = &pMnode->profileMgmt;
 
   SUserObj *pUser = mndAcquireUser(pMnode, pReq->user);
@@ -525,7 +521,7 @@
 }
 
 static int32_t mndProcessKillConnReq(SNodeMsg *pReq) {
-  SMnode *      pMnode = pReq->pNode;
+  SMnode       *pMnode = pReq->pNode;
   SProfileMgmt *pMgmt = &pMnode->profileMgmt;
 
   SUserObj *pUser = mndAcquireUser(pMnode, pReq->user);
@@ -557,11 +553,11 @@
 }
 
 static int32_t mndRetrieveConns(SNodeMsg *pReq, SShowObj *pShow, char *data, int32_t rows) {
-  SMnode *  pMnode = pReq->pNode;
+  SMnode   *pMnode = pReq->pNode;
   int32_t   numOfRows = 0;
   SConnObj *pConn = NULL;
   int32_t   cols = 0;
-  char *    pWrite;
+  char     *pWrite;
   char      ipStr[TSDB_IPv4ADDR_LEN + 6];
 
   if (pShow->pIter == NULL) {
@@ -616,8 +612,8 @@
 }
 
 static int32_t mndRetrieveQueries(SNodeMsg *pReq, SShowObj *pShow, char *data, int32_t rows) {
-  SMnode *pMnode = pReq->pNode;
-  int32_t numOfRows = 0;
+  SMnode   *pMnode = pReq->pNode;
+  int32_t   numOfRows = 0;
 #if 0
   SConnObj *pConn = NULL;
   int32_t   cols = 0;
