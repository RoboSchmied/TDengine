/*
 * Copyright (c) 2019 TAOS Data, Inc. <jhtao@taosdata.com>
 *
 * This program is free software: you can use, redistribute, and/or modify
 * it under the terms of the GNU Affero General Public License, version 3
 * or later ("AGPL"), as published by the Free Software Foundation.
 *
 * This program is distributed in the hope that it will be useful, but WITHOUT
 * ANY WARRANTY; without even the implied warranty of MERCHANTABILITY or
 * FITNESS FOR A PARTICULAR PURPOSE.
 *
 * You should have received a copy of the GNU Affero General Public License
 * along with this program. If not, see <http://www.gnu.org/licenses/>.
 */

#define _DEFAULT_SOURCE
#include "mndProfile.h"
#include "mndDb.h"
#include "mndDnode.h"
#include "mndMnode.h"
#include "mndPrivilege.h"
#include "mndQnode.h"
#include "mndShow.h"
#include "mndStb.h"
#include "mndUser.h"
#include "tglobal.h"
#include "tversion.h"

typedef struct {
  uint32_t id;
  int8_t   connType;
  char     user[TSDB_USER_LEN];
  char     app[TSDB_APP_NAME_LEN];  // app name that invokes taosc
  int64_t  appStartTimeMs;          // app start time
  int32_t  pid;                     // pid of app that invokes taosc
  uint32_t ip;
  uint16_t port;
  int8_t   killed;
  int64_t  loginTimeMs;
  int64_t  lastAccessTimeMs;
  uint64_t killId;
  int32_t  numOfQueries;
  SRWLatch queryLock;
  SArray  *pQueries;  // SArray<SQueryDesc>
} SConnObj;

typedef struct {
  int64_t            appId;
  uint32_t           ip;
  int32_t            pid;
  char               name[TSDB_APP_NAME_LEN];
  int64_t            startTime;
  SAppClusterSummary summary;
  int64_t            lastAccessTimeMs;
} SAppObj;

static SConnObj *mndCreateConn(SMnode *pMnode, const char *user, int8_t connType, uint32_t ip, uint16_t port,
                               int32_t pid, const char *app, int64_t startTime);
static void      mndFreeConn(SConnObj *pConn);
static SConnObj *mndAcquireConn(SMnode *pMnode, uint32_t connId);
static void      mndReleaseConn(SMnode *pMnode, SConnObj *pConn);
static void     *mndGetNextConn(SMnode *pMnode, SCacheIter *pIter);
static void      mndCancelGetNextConn(SMnode *pMnode, void *pIter);
static int32_t   mndProcessHeartBeatReq(SRpcMsg *pReq);
static int32_t   mndProcessConnectReq(SRpcMsg *pReq);
static int32_t   mndProcessKillQueryReq(SRpcMsg *pReq);
static int32_t   mndProcessKillConnReq(SRpcMsg *pReq);
static int32_t   mndRetrieveConns(SRpcMsg *pReq, SShowObj *pShow, SSDataBlock *pBlock, int32_t rows);
static int32_t   mndRetrieveQueries(SRpcMsg *pReq, SShowObj *pShow, SSDataBlock *pBlock, int32_t rows);
static void      mndCancelGetNextQuery(SMnode *pMnode, void *pIter);
static void      mndFreeApp(SAppObj *pApp);
static int32_t   mndRetrieveApps(SRpcMsg *pReq, SShowObj *pShow, SSDataBlock *pBlock, int32_t rows);
static void      mndCancelGetNextApp(SMnode *pMnode, void *pIter);
static int32_t   mndProcessSvrVerReq(SRpcMsg *pReq);

int32_t mndInitProfile(SMnode *pMnode) {
  SProfileMgmt *pMgmt = &pMnode->profileMgmt;

  // in ms
  int32_t checkTime = tsShellActivityTimer * 2 * 1000;
  pMgmt->connCache = taosCacheInit(TSDB_DATA_TYPE_UINT, checkTime, true, (__cache_free_fn_t)mndFreeConn, "conn");
  if (pMgmt->connCache == NULL) {
    terrno = TSDB_CODE_OUT_OF_MEMORY;
    mError("failed to alloc profile cache since %s", terrstr());
    return -1;
  }

  pMgmt->appCache = taosCacheInit(TSDB_DATA_TYPE_BIGINT, checkTime, true, (__cache_free_fn_t)mndFreeApp, "app");
  if (pMgmt->appCache == NULL) {
    terrno = TSDB_CODE_OUT_OF_MEMORY;
    mError("failed to alloc profile cache since %s", terrstr());
    return -1;
  }

  mndSetMsgHandle(pMnode, TDMT_MND_HEARTBEAT, mndProcessHeartBeatReq);
  mndSetMsgHandle(pMnode, TDMT_MND_CONNECT, mndProcessConnectReq);
  mndSetMsgHandle(pMnode, TDMT_MND_KILL_QUERY, mndProcessKillQueryReq);
  mndSetMsgHandle(pMnode, TDMT_MND_KILL_CONN, mndProcessKillConnReq);
  mndSetMsgHandle(pMnode, TDMT_MND_SERVER_VERSION, mndProcessSvrVerReq);

  mndAddShowRetrieveHandle(pMnode, TSDB_MGMT_TABLE_CONNS, mndRetrieveConns);
  mndAddShowFreeIterHandle(pMnode, TSDB_MGMT_TABLE_CONNS, mndCancelGetNextConn);
  mndAddShowRetrieveHandle(pMnode, TSDB_MGMT_TABLE_QUERIES, mndRetrieveQueries);
  mndAddShowFreeIterHandle(pMnode, TSDB_MGMT_TABLE_QUERIES, mndCancelGetNextQuery);
  mndAddShowRetrieveHandle(pMnode, TSDB_MGMT_TABLE_APPS, mndRetrieveApps);
  mndAddShowFreeIterHandle(pMnode, TSDB_MGMT_TABLE_APPS, mndCancelGetNextApp);

  return 0;
}

void mndCleanupProfile(SMnode *pMnode) {
  SProfileMgmt *pMgmt = &pMnode->profileMgmt;
  if (pMgmt->connCache != NULL) {
    taosCacheCleanup(pMgmt->connCache);
    pMgmt->connCache = NULL;
  }

  if (pMgmt->appCache != NULL) {
    taosCacheCleanup(pMgmt->appCache);
    pMgmt->appCache = NULL;
  }
}

static SConnObj *mndCreateConn(SMnode *pMnode, const char *user, int8_t connType, uint32_t ip, uint16_t port,
                               int32_t pid, const char *app, int64_t startTime) {
  SProfileMgmt *pMgmt = &pMnode->profileMgmt;

  char     connStr[255] = {0};
  int32_t  len = snprintf(connStr, sizeof(connStr), "%s%d%d%d%s", user, ip, port, pid, app);
  uint32_t connId = mndGenerateUid(connStr, len);
  if (startTime == 0) startTime = taosGetTimestampMs();

  SConnObj connObj = {
      .id = connId,
      .connType = connType,
      .appStartTimeMs = startTime,
      .pid = pid,
      .ip = ip,
      .port = port,
      .killed = 0,
      .loginTimeMs = taosGetTimestampMs(),
      .lastAccessTimeMs = 0,
      .killId = 0,
      .numOfQueries = 0,
      .pQueries = NULL,
  };

  connObj.lastAccessTimeMs = connObj.loginTimeMs;
  tstrncpy(connObj.user, user, TSDB_USER_LEN);
  tstrncpy(connObj.app, app, TSDB_APP_NAME_LEN);

  int32_t   keepTime = tsShellActivityTimer * 3;
  SConnObj *pConn =
      taosCachePut(pMgmt->connCache, &connId, sizeof(uint32_t), &connObj, sizeof(connObj), keepTime * 1000);
  if (pConn == NULL) {
    terrno = TSDB_CODE_OUT_OF_MEMORY;
    mError("conn:%d, failed to put into cache since %s, user:%s", connId, user, terrstr());
    return NULL;
  } else {
    mTrace("conn:%u, is created, data:%p user:%s", pConn->id, pConn, user);
    return pConn;
  }
}

static void mndFreeConn(SConnObj *pConn) {
  taosWLockLatch(&pConn->queryLock);
  taosArrayDestroyEx(pConn->pQueries, tFreeClientHbQueryDesc);
  taosWUnLockLatch(&pConn->queryLock);

  mTrace("conn:%u, is destroyed, data:%p", pConn->id, pConn);
}

static SConnObj *mndAcquireConn(SMnode *pMnode, uint32_t connId) {
  SProfileMgmt *pMgmt = &pMnode->profileMgmt;

  SConnObj *pConn = taosCacheAcquireByKey(pMgmt->connCache, &connId, sizeof(connId));
  if (pConn == NULL) {
    mDebug("conn:%u, already destroyed", connId);
    return NULL;
  }

  pConn->lastAccessTimeMs = taosGetTimestampMs();
  mTrace("conn:%u, acquired from cache, data:%p", pConn->id, pConn);
  return pConn;
}

static void mndReleaseConn(SMnode *pMnode, SConnObj *pConn) {
  if (pConn == NULL) return;
  mTrace("conn:%u, released from cache, data:%p", pConn->id, pConn);

  SProfileMgmt *pMgmt = &pMnode->profileMgmt;
  taosCacheRelease(pMgmt->connCache, (void **)&pConn, false);
}

void *mndGetNextConn(SMnode *pMnode, SCacheIter *pIter) {
  SConnObj *pConn = NULL;
  bool      hasNext = taosCacheIterNext(pIter);
  if (hasNext) {
    size_t dataLen = 0;
    pConn = taosCacheIterGetData(pIter, &dataLen);
  } else {
    taosCacheDestroyIter(pIter);
  }

  return pConn;
}

static void mndCancelGetNextConn(SMnode *pMnode, void *pIter) {
  if (pIter != NULL) {
    taosCacheDestroyIter(pIter);
  }
}

static int32_t mndProcessConnectReq(SRpcMsg *pReq) {
  SMnode         *pMnode = pReq->info.node;
  SUserObj       *pUser = NULL;
  SDbObj         *pDb = NULL;
  SConnObj       *pConn = NULL;
  int32_t         code = -1;
  SConnectReq     connReq = {0};
  char            ip[24] = {0};
  const STraceId *trace = &pReq->info.traceId;

  if ((code = tDeserializeSConnectReq(pReq->pCont, pReq->contLen, &connReq)) != 0) {
    terrno = (-1 == code ? TSDB_CODE_INVALID_MSG : code);
    goto _OVER;
  }

  if ((code = taosCheckVersionCompatibleFromStr(connReq.sVer, version, 3)) != 0) {
    mGError("version not compatible. client version: %s, server version: %s", connReq.sVer, version);
    terrno = code;
    goto _OVER;
  }

  code = -1;
  taosIp2String(pReq->info.conn.clientIp, ip);
  if (mndCheckOperPrivilege(pMnode, pReq->info.conn.user, MND_OPER_CONNECT) != 0) {
    mGError("user:%s, failed to login from %s since %s", pReq->info.conn.user, ip, terrstr());
    goto _OVER;
  }

  pUser = mndAcquireUser(pMnode, pReq->info.conn.user);
  if (pUser == NULL) {
    mGError("user:%s, failed to login from %s while acquire user since %s", pReq->info.conn.user, ip, terrstr());
    goto _OVER;
  }
<<<<<<< HEAD

  if (strncmp(connReq.passwd, pUser->pass, TSDB_PASSWORD_LEN - 1) != 0 && !tsMndSkipGrant) {
=======
  
  if (strncmp(connReq.passwd, pUser->pass, TSDB_PASSWORD_LEN - 1) != 0) {
>>>>>>> 24ce15c2
    mGError("user:%s, failed to login from %s since invalid pass, input:%s", pReq->info.conn.user, ip, connReq.passwd);
    code = TSDB_CODE_MND_AUTH_FAILURE;
    goto _OVER;
  }

  if (connReq.db[0]) {
    char db[TSDB_DB_FNAME_LEN] = {0};
    snprintf(db, TSDB_DB_FNAME_LEN, "%d%s%s", pUser->acctId, TS_PATH_DELIMITER, connReq.db);
    pDb = mndAcquireDb(pMnode, db);
    if (pDb == NULL) {
      if (0 != strcmp(connReq.db, TSDB_INFORMATION_SCHEMA_DB) &&
          (0 != strcmp(connReq.db, TSDB_PERFORMANCE_SCHEMA_DB))) {
        terrno = TSDB_CODE_MND_INVALID_DB;
        mGError("user:%s, failed to login from %s while use db:%s since %s", pReq->info.conn.user, ip, connReq.db,
                terrstr());
        goto _OVER;
      }
    }

    if (mndCheckDbPrivilege(pMnode, pReq->info.conn.user, MND_OPER_READ_OR_WRITE_DB, pDb) != 0) {
      goto _OVER;
    }
  }

_CONNECT:
  pConn = mndCreateConn(pMnode, pReq->info.conn.user, connReq.connType, pReq->info.conn.clientIp,
                        pReq->info.conn.clientPort, connReq.pid, connReq.app, connReq.startTime);
  if (pConn == NULL) {
    mGError("user:%s, failed to login from %s while create connection since %s", pReq->info.conn.user, ip, terrstr());
    goto _OVER;
  }

  SConnectRsp connectRsp = {0};
  connectRsp.acctId = pUser->acctId;
  connectRsp.superUser = pUser->superUser;
  connectRsp.sysInfo = pUser->sysInfo;
  connectRsp.clusterId = pMnode->clusterId;
  connectRsp.connId = pConn->id;
  connectRsp.connType = connReq.connType;
  connectRsp.dnodeNum = mndGetDnodeSize(pMnode);
  connectRsp.svrTimestamp = taosGetTimestampSec();
  connectRsp.passVer = pUser->passVersion;

  strcpy(connectRsp.sVer, version);
  snprintf(connectRsp.sDetailVer, sizeof(connectRsp.sDetailVer), "ver:%s\nbuild:%s\ngitinfo:%s", version, buildinfo,
           gitinfo);
  mndGetMnodeEpSet(pMnode, &connectRsp.epSet);

  int32_t contLen = tSerializeSConnectRsp(NULL, 0, &connectRsp);
  if (contLen < 0) goto _OVER;
  void *pRsp = rpcMallocCont(contLen);
  if (pRsp == NULL) goto _OVER;
  tSerializeSConnectRsp(pRsp, contLen, &connectRsp);

  pReq->info.rspLen = contLen;
  pReq->info.rsp = pRsp;

  mGDebug("user:%s, login from %s:%d, conn:%u, app:%s", pReq->info.conn.user, ip, pConn->port, pConn->id, connReq.app);

  code = 0;

_OVER:

  mndReleaseUser(pMnode, pUser);
  mndReleaseDb(pMnode, pDb);
  mndReleaseConn(pMnode, pConn);

  return code;
}

static int32_t mndSaveQueryList(SConnObj *pConn, SQueryHbReqBasic *pBasic) {
  taosWLockLatch(&pConn->queryLock);

  taosArrayDestroyEx(pConn->pQueries, tFreeClientHbQueryDesc);

  pConn->pQueries = pBasic->queryDesc;
  pConn->numOfQueries = pBasic->queryDesc ? taosArrayGetSize(pBasic->queryDesc) : 0;
  pBasic->queryDesc = NULL;

  mDebug("queries updated in conn %u, num:%d", pConn->id, pConn->numOfQueries);

  taosWUnLockLatch(&pConn->queryLock);

  return TSDB_CODE_SUCCESS;
}

static SAppObj *mndCreateApp(SMnode *pMnode, uint32_t clientIp, SAppHbReq *pReq) {
  SProfileMgmt *pMgmt = &pMnode->profileMgmt;

  SAppObj app;
  app.appId = pReq->appId;
  app.ip = clientIp;
  app.pid = pReq->pid;
  strcpy(app.name, pReq->name);
  app.startTime = pReq->startTime;
  memcpy(&app.summary, &pReq->summary, sizeof(pReq->summary));
  app.lastAccessTimeMs = taosGetTimestampMs();

  const int32_t keepTime = tsShellActivityTimer * 3;
  SAppObj *pApp = taosCachePut(pMgmt->appCache, &pReq->appId, sizeof(pReq->appId), &app, sizeof(app), keepTime * 1000);
  if (pApp == NULL) {
    terrno = TSDB_CODE_OUT_OF_MEMORY;
    mError("failed to app %" PRIx64 " into cache since %s", pReq->appId, terrstr());
    return NULL;
  }

  mTrace("app %" PRIx64 " is put into cache", pReq->appId);
  return pApp;
}

static void mndFreeApp(SAppObj *pApp) { mTrace("app %" PRIx64 " is destroyed", pApp->appId); }

static SAppObj *mndAcquireApp(SMnode *pMnode, int64_t appId) {
  SProfileMgmt *pMgmt = &pMnode->profileMgmt;

  SAppObj *pApp = taosCacheAcquireByKey(pMgmt->appCache, &appId, sizeof(appId));
  if (pApp == NULL) {
    mDebug("app %" PRIx64 " not in cache", appId);
    return NULL;
  }

  pApp->lastAccessTimeMs = (uint64_t)taosGetTimestampMs();

  mTrace("app %" PRIx64 " acquired from cache", appId);
  return pApp;
}

static void mndReleaseApp(SMnode *pMnode, SAppObj *pApp) {
  if (pApp == NULL) return;
  mTrace("release app %" PRIx64 " to cache", pApp->appId);

  SProfileMgmt *pMgmt = &pMnode->profileMgmt;
  taosCacheRelease(pMgmt->appCache, (void **)&pApp, false);
}

SAppObj *mndGetNextApp(SMnode *pMnode, SCacheIter *pIter) {
  SAppObj *pApp = NULL;
  bool     hasNext = taosCacheIterNext(pIter);
  if (hasNext) {
    size_t dataLen = 0;
    pApp = taosCacheIterGetData(pIter, &dataLen);
  } else {
    taosCacheDestroyIter(pIter);
  }

  return pApp;
}

static void mndCancelGetNextApp(SMnode *pMnode, void *pIter) {
  if (pIter != NULL) {
    taosCacheDestroyIter(pIter);
  }
}

static SClientHbRsp *mndMqHbBuildRsp(SMnode *pMnode, SClientHbReq *pReq) {
  //
  return NULL;
}

static int32_t mndUpdateAppInfo(SMnode *pMnode, SClientHbReq *pHbReq, SRpcConnInfo *connInfo) {
  SAppHbReq *pReq = &pHbReq->app;
  SAppObj   *pApp = mndAcquireApp(pMnode, pReq->appId);
  if (pApp == NULL) {
    pApp = mndCreateApp(pMnode, connInfo->clientIp, pReq);
    if (pApp == NULL) {
      mError("failed to create new app %" PRIx64 " since %s", pReq->appId, terrstr());
      return -1;
    } else {
      mDebug("a new app %" PRIx64 " is created", pReq->appId);
      mndReleaseApp(pMnode, pApp);
      return TSDB_CODE_SUCCESS;
    }
  }

  memcpy(&pApp->summary, &pReq->summary, sizeof(pReq->summary));

  mndReleaseApp(pMnode, pApp);

  return TSDB_CODE_SUCCESS;
}

static int32_t mndGetOnlineDnodeNum(SMnode *pMnode, int32_t *num) {
  SSdb      *pSdb = pMnode->pSdb;
  SDnodeObj *pDnode = NULL;
  int64_t    curMs = taosGetTimestampMs();
  void      *pIter = NULL;

  while (true) {
    pIter = sdbFetch(pSdb, SDB_DNODE, pIter, (void **)&pDnode);
    if (pIter == NULL) break;

    bool online = mndIsDnodeOnline(pDnode, curMs);
    if (online) {
      (*num)++;
    }

    sdbRelease(pSdb, pDnode);
  }

  return TSDB_CODE_SUCCESS;
}

static int32_t mndProcessQueryHeartBeat(SMnode *pMnode, SRpcMsg *pMsg, SClientHbReq *pHbReq,
                                        SClientHbBatchRsp *pBatchRsp) {
  SProfileMgmt *pMgmt = &pMnode->profileMgmt;
  SClientHbRsp  hbRsp = {.connKey = pHbReq->connKey, .status = 0, .info = NULL, .query = NULL};
  SRpcConnInfo  connInfo = pMsg->info.conn;

  mndUpdateAppInfo(pMnode, pHbReq, &connInfo);

  if (pHbReq->query) {
    SQueryHbReqBasic *pBasic = pHbReq->query;

    SConnObj *pConn = mndAcquireConn(pMnode, pBasic->connId);
    if (pConn == NULL) {
      pConn = mndCreateConn(pMnode, connInfo.user, CONN_TYPE__QUERY, connInfo.clientIp, connInfo.clientPort,
                            pHbReq->app.pid, pHbReq->app.name, 0);
      if (pConn == NULL) {
        mError("user:%s, conn:%u is freed and failed to create new since %s", connInfo.user, pBasic->connId, terrstr());
        return -1;
      } else {
        mDebug("user:%s, conn:%u is freed, will create a new conn:%u", connInfo.user, pBasic->connId, pConn->id);
      }
    }

    SQueryHbRspBasic *rspBasic = taosMemoryCalloc(1, sizeof(SQueryHbRspBasic));
    if (rspBasic == NULL) {
      mndReleaseConn(pMnode, pConn);
      terrno = TSDB_CODE_OUT_OF_MEMORY;
      mError("user:%s, conn:%u failed to process hb while since %s", pConn->user, pBasic->connId, terrstr());
      return -1;
    }

    mndSaveQueryList(pConn, pBasic);
    if (pConn->killed != 0) {
      rspBasic->killConnection = 1;
    }

    if (pConn->killId != 0) {
      rspBasic->killRid = pConn->killId;
      pConn->killId = 0;
    }

    rspBasic->connId = pConn->id;
    rspBasic->totalDnodes = mndGetDnodeSize(pMnode);
    mndGetOnlineDnodeNum(pMnode, &rspBasic->onlineDnodes);
    mndGetMnodeEpSet(pMnode, &rspBasic->epSet);

    mndCreateQnodeList(pMnode, &rspBasic->pQnodeList, -1);

    mndReleaseConn(pMnode, pConn);

    hbRsp.query = rspBasic;
  } else {
    mDebug("no query info in hb msg");
  }

  int32_t kvNum = taosHashGetSize(pHbReq->info);
  if (NULL == pHbReq->info || kvNum <= 0) {
    taosArrayPush(pBatchRsp->rsps, &hbRsp);
    return TSDB_CODE_SUCCESS;
  }

  hbRsp.info = taosArrayInit(kvNum, sizeof(SKv));
  if (NULL == hbRsp.info) {
    mError("taosArrayInit %d rsp kv failed", kvNum);
    terrno = TSDB_CODE_OUT_OF_MEMORY;
    tFreeClientHbRsp(&hbRsp);
    return -1;
  }

  void *pIter = taosHashIterate(pHbReq->info, NULL);
  while (pIter != NULL) {
    SKv *kv = pIter;

    switch (kv->key) {
      case HEARTBEAT_KEY_USER_AUTHINFO: {
        void   *rspMsg = NULL;
        int32_t rspLen = 0;
        mndValidateUserAuthInfo(pMnode, kv->value, kv->valueLen / sizeof(SUserAuthVersion), &rspMsg, &rspLen);
        if (rspMsg && rspLen > 0) {
          SKv kv1 = {.key = HEARTBEAT_KEY_USER_AUTHINFO, .valueLen = rspLen, .value = rspMsg};
          taosArrayPush(hbRsp.info, &kv1);
        }
        break;
      }
      case HEARTBEAT_KEY_DBINFO: {
        void   *rspMsg = NULL;
        int32_t rspLen = 0;
        mndValidateDbInfo(pMnode, kv->value, kv->valueLen / sizeof(SDbCacheInfo), &rspMsg, &rspLen);
        if (rspMsg && rspLen > 0) {
          SKv kv1 = {.key = HEARTBEAT_KEY_DBINFO, .valueLen = rspLen, .value = rspMsg};
          taosArrayPush(hbRsp.info, &kv1);
        }
        break;
      }
      case HEARTBEAT_KEY_STBINFO: {
        void   *rspMsg = NULL;
        int32_t rspLen = 0;
        mndValidateStbInfo(pMnode, kv->value, kv->valueLen / sizeof(SSTableVersion), &rspMsg, &rspLen);
        if (rspMsg && rspLen > 0) {
          SKv kv1 = {.key = HEARTBEAT_KEY_STBINFO, .valueLen = rspLen, .value = rspMsg};
          taosArrayPush(hbRsp.info, &kv1);
        }
        break;
      }
      case HEARTBEAT_KEY_USER_PASSINFO: {
        void   *rspMsg = NULL;
        int32_t rspLen = 0;
        mndValidateUserPassInfo(pMnode, kv->value, kv->valueLen / sizeof(SUserPassVersion), &rspMsg, &rspLen);
        if (rspMsg && rspLen > 0) {
          SKv kv1 = {.key = HEARTBEAT_KEY_USER_PASSINFO, .valueLen = rspLen, .value = rspMsg};
          taosArrayPush(hbRsp.info, &kv1);
        }
        break;
      }
      default:
        mError("invalid kv key:%d", kv->key);
        hbRsp.status = TSDB_CODE_APP_ERROR;
        break;
    }

    pIter = taosHashIterate(pHbReq->info, pIter);
  }

  taosArrayPush(pBatchRsp->rsps, &hbRsp);

  return TSDB_CODE_SUCCESS;
}

static int32_t mndProcessHeartBeatReq(SRpcMsg *pReq) {
  SMnode *pMnode = pReq->info.node;

  SClientHbBatchReq batchReq = {0};
  if (tDeserializeSClientHbBatchReq(pReq->pCont, pReq->contLen, &batchReq) != 0) {
    taosArrayDestroyEx(batchReq.reqs, tFreeClientHbReq);
    terrno = TSDB_CODE_INVALID_MSG;
    return -1;
  }

  SClientHbBatchRsp batchRsp = {0};
  batchRsp.svrTimestamp = taosGetTimestampSec();
  batchRsp.rsps = taosArrayInit(0, sizeof(SClientHbRsp));

  int32_t sz = taosArrayGetSize(batchReq.reqs);
  for (int i = 0; i < sz; i++) {
    SClientHbReq *pHbReq = taosArrayGet(batchReq.reqs, i);
    if (pHbReq->connKey.connType == CONN_TYPE__QUERY) {
      mndProcessQueryHeartBeat(pMnode, pReq, pHbReq, &batchRsp);
    } else if (pHbReq->connKey.connType == CONN_TYPE__TMQ) {
      SClientHbRsp *pRsp = mndMqHbBuildRsp(pMnode, pHbReq);
      if (pRsp != NULL) {
        taosArrayPush(batchRsp.rsps, pRsp);
        taosMemoryFree(pRsp);
      }
    }
  }
  taosArrayDestroyEx(batchReq.reqs, tFreeClientHbReq);

  int32_t tlen = tSerializeSClientHbBatchRsp(NULL, 0, &batchRsp);
  void   *buf = rpcMallocCont(tlen);
  tSerializeSClientHbBatchRsp(buf, tlen, &batchRsp);

  tFreeClientHbBatchRsp(&batchRsp);
  pReq->info.rspLen = tlen;
  pReq->info.rsp = buf;

  return 0;
}

static int32_t mndProcessKillQueryReq(SRpcMsg *pReq) {
  SMnode       *pMnode = pReq->info.node;
  SProfileMgmt *pMgmt = &pMnode->profileMgmt;

  SKillQueryReq killReq = {0};
  if (tDeserializeSKillQueryReq(pReq->pCont, pReq->contLen, &killReq) != 0) {
    terrno = TSDB_CODE_INVALID_MSG;
    return -1;
  }

  mInfo("kill query msg is received, queryId:%s", killReq.queryStrId);
  if (mndCheckOperPrivilege(pMnode, pReq->info.conn.user, MND_OPER_KILL_QUERY) != 0) {
    return -1;
  }

  int32_t  connId = 0;
  uint64_t queryId = 0;
  char    *p = strchr(killReq.queryStrId, ':');
  if (NULL == p) {
    mError("invalid query id %s", killReq.queryStrId);
    terrno = TSDB_CODE_MND_INVALID_QUERY_ID;
    return -1;
  }
  *p = 0;
  connId = taosStr2Int32(killReq.queryStrId, NULL, 16);
  queryId = taosStr2UInt64(p + 1, NULL, 16);

  SConnObj *pConn = taosCacheAcquireByKey(pMgmt->connCache, &connId, sizeof(int32_t));
  if (pConn == NULL) {
    mError("connId:%x, failed to kill queryId:%" PRIx64 ", conn not exist", connId, queryId);
    terrno = TSDB_CODE_MND_INVALID_CONN_ID;
    return -1;
  } else {
    mInfo("connId:%x, queryId:%" PRIx64 " is killed by user:%s", connId, queryId, pReq->info.conn.user);
    pConn->killId = queryId;
    taosCacheRelease(pMgmt->connCache, (void **)&pConn, false);
    return 0;
  }
}

static int32_t mndProcessKillConnReq(SRpcMsg *pReq) {
  SMnode       *pMnode = pReq->info.node;
  SProfileMgmt *pMgmt = &pMnode->profileMgmt;

  SKillConnReq killReq = {0};
  if (tDeserializeSKillConnReq(pReq->pCont, pReq->contLen, &killReq) != 0) {
    terrno = TSDB_CODE_INVALID_MSG;
    return -1;
  }

  if (mndCheckOperPrivilege(pMnode, pReq->info.conn.user, MND_OPER_KILL_CONN) != 0) {
    return -1;
  }

  SConnObj *pConn = taosCacheAcquireByKey(pMgmt->connCache, &killReq.connId, sizeof(uint32_t));
  if (pConn == NULL) {
    mError("connId:%u, failed to kill connection, conn not exist", killReq.connId);
    terrno = TSDB_CODE_MND_INVALID_CONN_ID;
    return -1;
  } else {
    mInfo("connId:%u, is killed by user:%s", killReq.connId, pReq->info.conn.user);
    pConn->killed = 1;
    taosCacheRelease(pMgmt->connCache, (void **)&pConn, false);
    return TSDB_CODE_SUCCESS;
  }
}

static int32_t mndProcessSvrVerReq(SRpcMsg *pReq) {
  int32_t       code = -1;
  SServerVerRsp rsp = {0};
  tstrncpy(rsp.ver, version, sizeof(rsp.ver));

  int32_t contLen = tSerializeSServerVerRsp(NULL, 0, &rsp);
  if (contLen < 0) goto _over;
  void *pRsp = rpcMallocCont(contLen);
  if (pRsp == NULL) goto _over;
  tSerializeSServerVerRsp(pRsp, contLen, &rsp);

  pReq->info.rspLen = contLen;
  pReq->info.rsp = pRsp;

  code = 0;

_over:

  return code;
}

static int32_t mndRetrieveConns(SRpcMsg *pReq, SShowObj *pShow, SSDataBlock *pBlock, int32_t rows) {
  SMnode   *pMnode = pReq->info.node;
  SSdb     *pSdb = pMnode->pSdb;
  int32_t   numOfRows = 0;
  int32_t   cols = 0;
  SConnObj *pConn = NULL;
  int32_t   keepTime = tsShellActivityTimer * 3;

  if (pShow->pIter == NULL) {
    SProfileMgmt *pMgmt = &pMnode->profileMgmt;
    pShow->pIter = taosCacheCreateIter(pMgmt->connCache);
  }

  while (numOfRows < rows) {
    pConn = mndGetNextConn(pMnode, pShow->pIter);
    if (pConn == NULL) {
      pShow->pIter = NULL;
      break;
    }

    if ((taosGetTimestampMs() - pConn->lastAccessTimeMs) > ((int64_t)keepTime * 1000)) {
      continue;
    }

    cols = 0;

    SColumnInfoData *pColInfo = taosArrayGet(pBlock->pDataBlock, cols++);
    colDataSetVal(pColInfo, numOfRows, (const char *)&pConn->id, false);

    char user[TSDB_USER_LEN + VARSTR_HEADER_SIZE] = {0};
    STR_TO_VARSTR(user, pConn->user);
    pColInfo = taosArrayGet(pBlock->pDataBlock, cols++);
    colDataSetVal(pColInfo, numOfRows, (const char *)user, false);

    char app[TSDB_APP_NAME_LEN + VARSTR_HEADER_SIZE];
    STR_TO_VARSTR(app, pConn->app);
    pColInfo = taosArrayGet(pBlock->pDataBlock, cols++);
    colDataSetVal(pColInfo, numOfRows, (const char *)app, false);

    pColInfo = taosArrayGet(pBlock->pDataBlock, cols++);
    colDataSetVal(pColInfo, numOfRows, (const char *)&pConn->pid, false);

    char endpoint[TSDB_IPv4ADDR_LEN + 6 + VARSTR_HEADER_SIZE] = {0};
    sprintf(&endpoint[VARSTR_HEADER_SIZE], "%s:%d", taosIpStr(pConn->ip), pConn->port);
    varDataLen(endpoint) = strlen(&endpoint[VARSTR_HEADER_SIZE]);
    pColInfo = taosArrayGet(pBlock->pDataBlock, cols++);
    colDataSetVal(pColInfo, numOfRows, (const char *)endpoint, false);

    pColInfo = taosArrayGet(pBlock->pDataBlock, cols++);
    colDataSetVal(pColInfo, numOfRows, (const char *)&pConn->loginTimeMs, false);

    pColInfo = taosArrayGet(pBlock->pDataBlock, cols++);
    colDataSetVal(pColInfo, numOfRows, (const char *)&pConn->lastAccessTimeMs, false);

    numOfRows++;
  }

  pShow->numOfRows += numOfRows;
  return numOfRows;
}

/**
 * @param pConn the conn queries pack from
 * @param[out] pBlock the block data packed into
 * @param offset skip [offset] queries in pConn
 * @param rowsToPack at most rows to pack
 * @return rows packed
*/
static int32_t packQueriesIntoBlock(SShowObj* pShow, SConnObj* pConn, SSDataBlock* pBlock, uint32_t offset, uint32_t rowsToPack) {
  int32_t cols = 0;
  taosRLockLatch(&pConn->queryLock);
  int32_t numOfQueries = taosArrayGetSize(pConn->pQueries);
  if (NULL == pConn->pQueries || numOfQueries <= offset) {
    taosRUnLockLatch(&pConn->queryLock);
    return 0;
  }

  int32_t i = offset;
  for (; i < numOfQueries && (i - offset) < rowsToPack; ++i) {
    int32_t curRowIndex = pBlock->info.rows;
    SQueryDesc *pQuery = taosArrayGet(pConn->pQueries, i);
    cols = 0;

    char queryId[26 + VARSTR_HEADER_SIZE] = {0};
    sprintf(&queryId[VARSTR_HEADER_SIZE], "%x:%" PRIx64, pConn->id, pQuery->reqRid);
    varDataLen(queryId) = strlen(&queryId[VARSTR_HEADER_SIZE]);
    SColumnInfoData *pColInfo = taosArrayGet(pBlock->pDataBlock, cols++);
    colDataSetVal(pColInfo, curRowIndex, (const char *)queryId, false);

    pColInfo = taosArrayGet(pBlock->pDataBlock, cols++);
    colDataSetVal(pColInfo, curRowIndex, (const char *)&pQuery->queryId, false);

    pColInfo = taosArrayGet(pBlock->pDataBlock, cols++);
    colDataSetVal(pColInfo, curRowIndex, (const char *)&pConn->id, false);

    char app[TSDB_APP_NAME_LEN + VARSTR_HEADER_SIZE];
    STR_TO_VARSTR(app, pConn->app);
    pColInfo = taosArrayGet(pBlock->pDataBlock, cols++);
    colDataSetVal(pColInfo, curRowIndex, (const char *)app, false);

    pColInfo = taosArrayGet(pBlock->pDataBlock, cols++);
    colDataSetVal(pColInfo, curRowIndex, (const char *)&pConn->pid, false);

    char user[TSDB_USER_LEN + VARSTR_HEADER_SIZE] = {0};
    STR_TO_VARSTR(user, pConn->user);
    pColInfo = taosArrayGet(pBlock->pDataBlock, cols++);
    colDataSetVal(pColInfo, curRowIndex, (const char *)user, false);

    char endpoint[TSDB_IPv4ADDR_LEN + 6 + VARSTR_HEADER_SIZE] = {0};
    sprintf(&endpoint[VARSTR_HEADER_SIZE], "%s:%d", taosIpStr(pConn->ip), pConn->port);
    varDataLen(endpoint) = strlen(&endpoint[VARSTR_HEADER_SIZE]);
    pColInfo = taosArrayGet(pBlock->pDataBlock, cols++);
    colDataSetVal(pColInfo, curRowIndex, (const char *)endpoint, false);
<<<<<<< HEAD

    pColInfo = taosArrayGet(pBlock->pDataBlock, cols++);
    colDataSetVal(pColInfo, curRowIndex, (const char *)&pQuery->stime, false);

    pColInfo = taosArrayGet(pBlock->pDataBlock, cols++);
    colDataSetVal(pColInfo, curRowIndex, (const char *)&pQuery->useconds, false);

    pColInfo = taosArrayGet(pBlock->pDataBlock, cols++);
    colDataSetVal(pColInfo, curRowIndex, (const char *)&pQuery->stableQuery, false);

    pColInfo = taosArrayGet(pBlock->pDataBlock, cols++);
    colDataSetVal(pColInfo, curRowIndex, (const char *)&pQuery->subPlanNum, false);

    char    subStatus[TSDB_SHOW_SUBQUERY_LEN + VARSTR_HEADER_SIZE] = {0};
    int32_t strSize = sizeof(subStatus);
    int32_t offset = VARSTR_HEADER_SIZE;
    for (int32_t i = 0; i < pQuery->subPlanNum && offset < strSize; ++i) {
      if (i) {
        offset += snprintf(subStatus + offset, strSize - offset - 1, ",");
      }
      SQuerySubDesc *pDesc = taosArrayGet(pQuery->subDesc, i);
      offset += snprintf(subStatus + offset, strSize - offset - 1, "%" PRIu64 ":%s", pDesc->tid, pDesc->status);
    }
    varDataLen(subStatus) = strlen(&subStatus[VARSTR_HEADER_SIZE]);
    pColInfo = taosArrayGet(pBlock->pDataBlock, cols++);
    colDataSetVal(pColInfo, curRowIndex, subStatus, false);

    char sql[TSDB_SHOW_SQL_LEN + VARSTR_HEADER_SIZE] = {0};
    STR_TO_VARSTR(sql, pQuery->sql);
    pColInfo = taosArrayGet(pBlock->pDataBlock, cols++);
    colDataSetVal(pColInfo, curRowIndex, (const char *)sql, false);

    pBlock->info.rows++;
  }

  taosRUnLockLatch(&pConn->queryLock);
  return i - offset;
}

static int32_t mndRetrieveQueries(SRpcMsg *pReq, SShowObj *pShow, SSDataBlock *pBlock, int32_t rows) {
  SMnode *  pMnode = pReq->info.node;
  SSdb *    pSdb = pMnode->pSdb;
  int32_t   numOfRows = 0;
  SConnObj *pConn = NULL;

  if (pShow->pIter == NULL) {
    SProfileMgmt *pMgmt = &pMnode->profileMgmt;
    pShow->pIter = taosCacheCreateIter(pMgmt->connCache);
  }

=======

    pColInfo = taosArrayGet(pBlock->pDataBlock, cols++);
    colDataSetVal(pColInfo, curRowIndex, (const char *)&pQuery->stime, false);

    pColInfo = taosArrayGet(pBlock->pDataBlock, cols++);
    colDataSetVal(pColInfo, curRowIndex, (const char *)&pQuery->useconds, false);

    pColInfo = taosArrayGet(pBlock->pDataBlock, cols++);
    colDataSetVal(pColInfo, curRowIndex, (const char *)&pQuery->stableQuery, false);

    pColInfo = taosArrayGet(pBlock->pDataBlock, cols++);
    colDataSetVal(pColInfo, curRowIndex, (const char *)&pQuery->subPlanNum, false);

    char    subStatus[TSDB_SHOW_SUBQUERY_LEN + VARSTR_HEADER_SIZE] = {0};
    int32_t strSize = sizeof(subStatus);
    int32_t offset = VARSTR_HEADER_SIZE;
    for (int32_t i = 0; i < pQuery->subPlanNum && offset < strSize; ++i) {
      if (i) {
        offset += snprintf(subStatus + offset, strSize - offset - 1, ",");
      }
      SQuerySubDesc *pDesc = taosArrayGet(pQuery->subDesc, i);
      offset += snprintf(subStatus + offset, strSize - offset - 1, "%" PRIu64 ":%s", pDesc->tid, pDesc->status);
    }
    varDataLen(subStatus) = strlen(&subStatus[VARSTR_HEADER_SIZE]);
    pColInfo = taosArrayGet(pBlock->pDataBlock, cols++);
    colDataSetVal(pColInfo, curRowIndex, subStatus, false);

    char sql[TSDB_SHOW_SQL_LEN + VARSTR_HEADER_SIZE] = {0};
    STR_TO_VARSTR(sql, pQuery->sql);
    pColInfo = taosArrayGet(pBlock->pDataBlock, cols++);
    colDataSetVal(pColInfo, curRowIndex, (const char *)sql, false);

    pBlock->info.rows++;
  }

  taosRUnLockLatch(&pConn->queryLock);
  return i - offset;
}

static int32_t mndRetrieveQueries(SRpcMsg *pReq, SShowObj *pShow, SSDataBlock *pBlock, int32_t rows) {
  SMnode *  pMnode = pReq->info.node;
  SSdb *    pSdb = pMnode->pSdb;
  int32_t   numOfRows = 0;
  SConnObj *pConn = NULL;

  if (pShow->pIter == NULL) {
    SProfileMgmt *pMgmt = &pMnode->profileMgmt;
    pShow->pIter = taosCacheCreateIter(pMgmt->connCache);
  }

>>>>>>> 24ce15c2
  // means fetched some data last time for this conn
  if (pShow->curIterPackedRows > 0) {
    size_t len = 0;
    pConn = taosCacheIterGetData(pShow->pIter, &len);
    if (pConn && (taosArrayGetSize(pConn->pQueries) > pShow->curIterPackedRows)) {
      numOfRows = packQueriesIntoBlock(pShow, pConn, pBlock, pShow->curIterPackedRows, rows);
      pShow->curIterPackedRows += numOfRows;
    }
  }

  while (numOfRows < rows) {
    pConn = mndGetNextConn(pMnode, pShow->pIter);
    if (pConn == NULL) {
      pShow->pIter = NULL;
      break;
    }

    int32_t packedRows = packQueriesIntoBlock(pShow, pConn, pBlock, 0, rows - numOfRows);
    pShow->curIterPackedRows = packedRows;
    numOfRows += packedRows;
  }
  pShow->numOfRows += numOfRows;
  return numOfRows;
}

static int32_t mndRetrieveApps(SRpcMsg *pReq, SShowObj *pShow, SSDataBlock *pBlock, int32_t rows) {
  SMnode  *pMnode = pReq->info.node;
  SSdb    *pSdb = pMnode->pSdb;
  int32_t  numOfRows = 0;
  int32_t  cols = 0;
  SAppObj *pApp = NULL;

  if (pShow->pIter == NULL) {
    SProfileMgmt *pMgmt = &pMnode->profileMgmt;
    pShow->pIter = taosCacheCreateIter(pMgmt->appCache);
  }

  while (numOfRows < rows) {
    pApp = mndGetNextApp(pMnode, pShow->pIter);
    if (pApp == NULL) {
      pShow->pIter = NULL;
      break;
    }

    cols = 0;

    SColumnInfoData *pColInfo = taosArrayGet(pBlock->pDataBlock, cols++);
    colDataSetVal(pColInfo, numOfRows, (const char *)&pApp->appId, false);

    char ip[TSDB_IPv4ADDR_LEN + 6 + VARSTR_HEADER_SIZE] = {0};
    sprintf(&ip[VARSTR_HEADER_SIZE], "%s", taosIpStr(pApp->ip));
    varDataLen(ip) = strlen(&ip[VARSTR_HEADER_SIZE]);
    pColInfo = taosArrayGet(pBlock->pDataBlock, cols++);
    colDataSetVal(pColInfo, numOfRows, (const char *)ip, false);

    pColInfo = taosArrayGet(pBlock->pDataBlock, cols++);
    colDataSetVal(pColInfo, numOfRows, (const char *)&pApp->pid, false);

    char name[TSDB_APP_NAME_LEN + 6 + VARSTR_HEADER_SIZE] = {0};
    sprintf(&name[VARSTR_HEADER_SIZE], "%s", pApp->name);
    varDataLen(name) = strlen(&name[VARSTR_HEADER_SIZE]);
    pColInfo = taosArrayGet(pBlock->pDataBlock, cols++);
    colDataSetVal(pColInfo, numOfRows, (const char *)name, false);

    pColInfo = taosArrayGet(pBlock->pDataBlock, cols++);
    colDataSetVal(pColInfo, numOfRows, (const char *)&pApp->startTime, false);

    pColInfo = taosArrayGet(pBlock->pDataBlock, cols++);
    colDataSetVal(pColInfo, numOfRows, (const char *)&pApp->summary.numOfInsertsReq, false);

    pColInfo = taosArrayGet(pBlock->pDataBlock, cols++);
    colDataSetVal(pColInfo, numOfRows, (const char *)&pApp->summary.numOfInsertRows, false);

    pColInfo = taosArrayGet(pBlock->pDataBlock, cols++);
    colDataSetVal(pColInfo, numOfRows, (const char *)&pApp->summary.insertElapsedTime, false);

    pColInfo = taosArrayGet(pBlock->pDataBlock, cols++);
    colDataSetVal(pColInfo, numOfRows, (const char *)&pApp->summary.insertBytes, false);

    pColInfo = taosArrayGet(pBlock->pDataBlock, cols++);
    colDataSetVal(pColInfo, numOfRows, (const char *)&pApp->summary.fetchBytes, false);

    pColInfo = taosArrayGet(pBlock->pDataBlock, cols++);
    colDataSetVal(pColInfo, numOfRows, (const char *)&pApp->summary.queryElapsedTime, false);

    pColInfo = taosArrayGet(pBlock->pDataBlock, cols++);
    colDataSetVal(pColInfo, numOfRows, (const char *)&pApp->summary.numOfSlowQueries, false);

    pColInfo = taosArrayGet(pBlock->pDataBlock, cols++);
    colDataSetVal(pColInfo, numOfRows, (const char *)&pApp->summary.totalRequests, false);

    pColInfo = taosArrayGet(pBlock->pDataBlock, cols++);
    colDataSetVal(pColInfo, numOfRows, (const char *)&pApp->summary.currentRequests, false);

    pColInfo = taosArrayGet(pBlock->pDataBlock, cols++);
    colDataSetVal(pColInfo, numOfRows, (const char *)&pApp->lastAccessTimeMs, false);

    numOfRows++;
  }

  pShow->numOfRows += numOfRows;
  return numOfRows;
}

static void mndCancelGetNextQuery(SMnode *pMnode, void *pIter) {
  if (pIter != NULL) {
    taosCacheDestroyIter(pIter);
  }
}

int32_t mndGetNumOfConnections(SMnode *pMnode) {
  SProfileMgmt *pMgmt = &pMnode->profileMgmt;
  return taosCacheGetNumOfObj(pMgmt->connCache);
}<|MERGE_RESOLUTION|>--- conflicted
+++ resolved
@@ -244,13 +244,8 @@
     mGError("user:%s, failed to login from %s while acquire user since %s", pReq->info.conn.user, ip, terrstr());
     goto _OVER;
   }
-<<<<<<< HEAD
 
   if (strncmp(connReq.passwd, pUser->pass, TSDB_PASSWORD_LEN - 1) != 0 && !tsMndSkipGrant) {
-=======
-  
-  if (strncmp(connReq.passwd, pUser->pass, TSDB_PASSWORD_LEN - 1) != 0) {
->>>>>>> 24ce15c2
     mGError("user:%s, failed to login from %s since invalid pass, input:%s", pReq->info.conn.user, ip, connReq.passwd);
     code = TSDB_CODE_MND_AUTH_FAILURE;
     goto _OVER;
@@ -822,7 +817,6 @@
     varDataLen(endpoint) = strlen(&endpoint[VARSTR_HEADER_SIZE]);
     pColInfo = taosArrayGet(pBlock->pDataBlock, cols++);
     colDataSetVal(pColInfo, curRowIndex, (const char *)endpoint, false);
-<<<<<<< HEAD
 
     pColInfo = taosArrayGet(pBlock->pDataBlock, cols++);
     colDataSetVal(pColInfo, curRowIndex, (const char *)&pQuery->stime, false);
@@ -873,58 +867,6 @@
     pShow->pIter = taosCacheCreateIter(pMgmt->connCache);
   }
 
-=======
-
-    pColInfo = taosArrayGet(pBlock->pDataBlock, cols++);
-    colDataSetVal(pColInfo, curRowIndex, (const char *)&pQuery->stime, false);
-
-    pColInfo = taosArrayGet(pBlock->pDataBlock, cols++);
-    colDataSetVal(pColInfo, curRowIndex, (const char *)&pQuery->useconds, false);
-
-    pColInfo = taosArrayGet(pBlock->pDataBlock, cols++);
-    colDataSetVal(pColInfo, curRowIndex, (const char *)&pQuery->stableQuery, false);
-
-    pColInfo = taosArrayGet(pBlock->pDataBlock, cols++);
-    colDataSetVal(pColInfo, curRowIndex, (const char *)&pQuery->subPlanNum, false);
-
-    char    subStatus[TSDB_SHOW_SUBQUERY_LEN + VARSTR_HEADER_SIZE] = {0};
-    int32_t strSize = sizeof(subStatus);
-    int32_t offset = VARSTR_HEADER_SIZE;
-    for (int32_t i = 0; i < pQuery->subPlanNum && offset < strSize; ++i) {
-      if (i) {
-        offset += snprintf(subStatus + offset, strSize - offset - 1, ",");
-      }
-      SQuerySubDesc *pDesc = taosArrayGet(pQuery->subDesc, i);
-      offset += snprintf(subStatus + offset, strSize - offset - 1, "%" PRIu64 ":%s", pDesc->tid, pDesc->status);
-    }
-    varDataLen(subStatus) = strlen(&subStatus[VARSTR_HEADER_SIZE]);
-    pColInfo = taosArrayGet(pBlock->pDataBlock, cols++);
-    colDataSetVal(pColInfo, curRowIndex, subStatus, false);
-
-    char sql[TSDB_SHOW_SQL_LEN + VARSTR_HEADER_SIZE] = {0};
-    STR_TO_VARSTR(sql, pQuery->sql);
-    pColInfo = taosArrayGet(pBlock->pDataBlock, cols++);
-    colDataSetVal(pColInfo, curRowIndex, (const char *)sql, false);
-
-    pBlock->info.rows++;
-  }
-
-  taosRUnLockLatch(&pConn->queryLock);
-  return i - offset;
-}
-
-static int32_t mndRetrieveQueries(SRpcMsg *pReq, SShowObj *pShow, SSDataBlock *pBlock, int32_t rows) {
-  SMnode *  pMnode = pReq->info.node;
-  SSdb *    pSdb = pMnode->pSdb;
-  int32_t   numOfRows = 0;
-  SConnObj *pConn = NULL;
-
-  if (pShow->pIter == NULL) {
-    SProfileMgmt *pMgmt = &pMnode->profileMgmt;
-    pShow->pIter = taosCacheCreateIter(pMgmt->connCache);
-  }
-
->>>>>>> 24ce15c2
   // means fetched some data last time for this conn
   if (pShow->curIterPackedRows > 0) {
     size_t len = 0;
