--- conflicted
+++ resolved
@@ -27,10 +27,6 @@
 #define SINK_NODE_LEVEL (0)
 extern bool tsDeployOnSnode;
 
-<<<<<<< HEAD
-static int32_t doAddSinkTask(SStreamObj* pStream, SArray* pTaskList, SMnode* pMnode, int32_t vgId, SVgObj* pVgroup,
-                             SEpSet* pEpset, bool isFillhistory);
-
 static bool hasCountWindowNode(SPhysiNode* pNode) {
   if (nodeType(pNode) == QUERY_NODE_PHYSICAL_PLAN_STREAM_COUNT) {
     return true;
@@ -53,8 +49,6 @@
   return hasCountWindowNode(pNode);
 }
 
-=======
->>>>>>> 31b8410c
 int32_t mndConvertRsmaTask(char** pDst, int32_t* pDstLen, const char* ast, int64_t uid, int8_t triggerType,
                            int64_t watermark, int64_t deleteMark) {
   SNode*      pAst = NULL;
@@ -348,30 +342,27 @@
   }
 }
 
+static void haltInitialTaskStatus(SStreamTask* pTask, SSubplan* pPlan) {
+  bool hasCountWindowNode = countWindowStreamTask(pPlan);
+  bool isRelStreamTask = (pTask->hTaskInfo.id.taskId != 0);
+  if (hasCountWindowNode && isRelStreamTask) {
+    SStreamStatus* pStatus = &pTask->status;
+    mDebug("s-task:0x%x status is set to %s from %s for count window agg task with fill-history option set",
+           pTask->id.taskId, streamTaskGetStatusStr(pStatus->taskStatus), streamTaskGetStatusStr(TASK_STATUS__HALT));
+    pStatus->taskStatus = TASK_STATUS__HALT;
+  }
+}
+
 static SStreamTask* buildSourceTask(SStreamObj* pStream, SEpSet* pEpset,
                                     bool isFillhistory, bool useTriggerParam) {
   uint64_t uid = (isFillhistory) ? pStream->hTaskUid : pStream->uid;
   SArray** pTaskList = (isFillhistory) ? taosArrayGetLast(pStream->pHTasksList) : taosArrayGetLast(pStream->tasks);
 
-<<<<<<< HEAD
-  bool hasCountWindowNode = countWindowStreamTask(plan);
-  if (hasCountWindowNode && (!fillHistory) && hasFillHistory) {
-    SStreamStatus* pStatus = &pTask->status;
-    mDebug("s-task:0x%x status is set to %s from %s for count window agg task with fill-history option set",
-           pTask->id.taskId, streamTaskGetStatusStr(pStatus->taskStatus), streamTaskGetStatusStr(TASK_STATUS__HALT));
-    pStatus->taskStatus = TASK_STATUS__HALT;
-  }
-
-  for(int32_t i = 0; i < taosArrayGetSize(pSinkTaskList); ++i) {
-    SStreamTask* pSinkTask = taosArrayGetP(pSinkTaskList, i);
-    streamTaskSetUpstreamInfo(pSinkTask, pTask);
-=======
   SStreamTask* pTask = tNewStreamTask(uid, TASK_LEVEL__SOURCE, pEpset,
                                       isFillhistory, useTriggerParam ? pStream->conf.triggerParam : 0,
                                       *pTaskList, pStream->conf.fillHistory);
   if (pTask == NULL) {
     return NULL;
->>>>>>> 31b8410c
   }
 
   return pTask;
@@ -415,6 +406,8 @@
     return terrno;
   }
   mDebug("doAddSourceTask taskId:%s, vgId:%d, isFillHistory:%d", pTask->id.idStr, pVgroup->vgId, isFillhistory);
+
+  haltInitialTaskStatus(pTask, plan);
 
   streamTaskSetDataRange(pTask, skey, pVerList, pVgroup->vgId);
 
