/*
 * Copyright (c) 2019 TAOS Data, Inc. <jhtao@taosdata.com>
 *
 * This program is free software: you can use, redistribute, and/or modify
 * it under the terms of the GNU Affero General Public License, version 3
 * or later ("AGPL"), as published by the Free Software Foundation.
 *
 * This program is distributed in the hope that it will be useful, but WITHOUT
 * ANY WARRANTY; without even the implied warranty of MERCHANTABILITY or
 * FITNESS FOR A PARTICULAR PURPOSE.
 *
 * You should have received a copy of the GNU Affero General Public License
 * along with this program. If not, see <http://www.gnu.org/licenses/>.
 */

#include "mndScheduler.h"
#include "mndDb.h"
#include "mndMnode.h"
#include "mndSnode.h"
#include "mndVgroup.h"
#include "parser.h"
#include "tcompare.h"
#include "tmisce.h"
#include "tname.h"
#include "tuuid.h"

#define SINK_NODE_LEVEL (0)
extern bool tsDeployOnSnode;

int32_t mndConvertRsmaTask(char** pDst, int32_t* pDstLen, const char* ast, int64_t uid, int8_t triggerType,
                           int64_t watermark, int64_t deleteMark) {
  SNode*      pAst = NULL;
  SQueryPlan* pPlan = NULL;
  terrno = TSDB_CODE_SUCCESS;

  if (nodesStringToNode(ast, &pAst) < 0) {
    terrno = TSDB_CODE_QRY_INVALID_INPUT;
    goto END;
  }

  if (qSetSTableIdForRsma(pAst, uid) < 0) {
    terrno = TSDB_CODE_QRY_INVALID_INPUT;
    goto END;
  }

  SPlanContext cxt = {
      .pAstRoot = pAst,
      .topicQuery = false,
      .streamQuery = true,
      .rSmaQuery = true,
      .triggerType = triggerType,
      .watermark = watermark,
      .deleteMark = deleteMark,
  };

  if (qCreateQueryPlan(&cxt, &pPlan, NULL) < 0) {
    terrno = TSDB_CODE_QRY_INVALID_INPUT;
    goto END;
  }

  int32_t levelNum = LIST_LENGTH(pPlan->pSubplans);
  if (levelNum != 1) {
    terrno = TSDB_CODE_QRY_INVALID_INPUT;
    goto END;
  }
  SNodeListNode* inner = (SNodeListNode*)nodesListGetNode(pPlan->pSubplans, 0);

  int32_t opNum = LIST_LENGTH(inner->pNodeList);
  if (opNum != 1) {
    terrno = TSDB_CODE_QRY_INVALID_INPUT;
    goto END;
  }

  SSubplan* plan = (SSubplan*)nodesListGetNode(inner->pNodeList, 0);
  if (qSubPlanToString(plan, pDst, pDstLen) < 0) {
    terrno = TSDB_CODE_QRY_INVALID_INPUT;
    goto END;
  }

END:
  if (pAst) nodesDestroyNode(pAst);
  if (pPlan) nodesDestroyNode((SNode*)pPlan);
  return terrno;
}

int32_t mndSetSinkTaskInfo(SStreamObj* pStream, SStreamTask* pTask) {
  STaskOutputInfo* pInfo = &pTask->outputInfo;

  mDebug("mndSetSinkTaskInfo to sma or table, taskId:%s", pTask->id.idStr);

  if (pStream->smaId != 0) {
    pInfo->type = TASK_OUTPUT__SMA;
    pInfo->smaSink.smaId = pStream->smaId;
  } else {
    pInfo->type = TASK_OUTPUT__TABLE;
    pInfo->tbSink.stbUid = pStream->targetStbUid;
    memcpy(pInfo->tbSink.stbFullName, pStream->targetSTbName, TSDB_TABLE_FNAME_LEN);
    pInfo->tbSink.pSchemaWrapper = tCloneSSchemaWrapper(&pStream->outputSchema);
    if (pInfo->tbSink.pSchemaWrapper == NULL) {
      return TSDB_CODE_OUT_OF_MEMORY;
    }
  }

  return 0;
}

int32_t mndAddDispatcherForInternalTask(SMnode* pMnode, SStreamObj* pStream, SArray* pSinkNodeList,
                                        SStreamTask* pTask) {
  bool isShuffle = false;

  if (pStream->fixedSinkVgId == 0) {
    SDbObj* pDb = mndAcquireDb(pMnode, pStream->targetDb);
    if (pDb != NULL && pDb->cfg.numOfVgroups > 1) {
      isShuffle = true;
      pTask->outputInfo.type = TASK_OUTPUT__SHUFFLE_DISPATCH;
      pTask->msgInfo.msgType = TDMT_STREAM_TASK_DISPATCH;
      if (mndExtractDbInfo(pMnode, pDb, &pTask->outputInfo.shuffleDispatcher.dbInfo, NULL) < 0) {
        return -1;
      }
    }

    sdbRelease(pMnode->pSdb, pDb);
  }

  int32_t numOfSinkNodes = taosArrayGetSize(pSinkNodeList);

  if (isShuffle) {
    memcpy(pTask->outputInfo.shuffleDispatcher.stbFullName, pStream->targetSTbName, TSDB_TABLE_FNAME_LEN);
    SArray* pVgs = pTask->outputInfo.shuffleDispatcher.dbInfo.pVgroupInfos;

    int32_t numOfVgroups = taosArrayGetSize(pVgs);
    for (int32_t i = 0; i < numOfVgroups; i++) {
      SVgroupInfo* pVgInfo = taosArrayGet(pVgs, i);

      for (int32_t j = 0; j < numOfSinkNodes; j++) {
        SStreamTask* pSinkTask = taosArrayGetP(pSinkNodeList, j);
        if (pSinkTask->info.nodeId == pVgInfo->vgId) {
          pVgInfo->taskId = pSinkTask->id.taskId;
          break;
        }
      }
    }
  } else {
    SStreamTask* pOneSinkTask = taosArrayGetP(pSinkNodeList, 0);
    streamTaskSetFixedDownstreamInfo(pTask, pOneSinkTask);
  }

  return 0;
}

int32_t mndAssignStreamTaskToVgroup(SMnode* pMnode, SStreamTask* pTask, SSubplan* plan, const SVgObj* pVgroup) {
  int32_t msgLen;

  pTask->info.nodeId = pVgroup->vgId;
  pTask->info.epSet = mndGetVgroupEpset(pMnode, pVgroup);

  plan->execNode.nodeId = pTask->info.nodeId;
  plan->execNode.epSet = pTask->info.epSet;
  return qSubPlanToString(plan, &pTask->exec.qmsg, &msgLen);
}

SSnodeObj* mndSchedFetchOneSnode(SMnode* pMnode) {
  SSnodeObj* pObj = NULL;
  void*      pIter = NULL;
  // TODO random fetch
  pIter = sdbFetch(pMnode->pSdb, SDB_SNODE, pIter, (void**)&pObj);
  sdbCancelFetch(pMnode->pSdb, pIter);
  return pObj;
}

int32_t mndAssignStreamTaskToSnode(SMnode* pMnode, SStreamTask* pTask, SSubplan* plan, const SSnodeObj* pSnode) {
  int32_t msgLen;

  pTask->info.nodeId = SNODE_HANDLE;
  pTask->info.epSet = mndAcquireEpFromSnode(pMnode, pSnode);

  plan->execNode.nodeId = SNODE_HANDLE;
  plan->execNode.epSet = pTask->info.epSet;
  mDebug("s-task:0x%x set the agg task to snode:%d", pTask->id.taskId, SNODE_HANDLE);

  return qSubPlanToString(plan, &pTask->exec.qmsg, &msgLen);
}

// random choose a node to do compute
SVgObj* mndSchedFetchOneVg(SMnode* pMnode, SStreamObj* pStream) {
  SDbObj* pDbObj = mndAcquireDb(pMnode, pStream->sourceDb);
  if (pDbObj == NULL) {
    terrno = TSDB_CODE_QRY_INVALID_INPUT;
    return NULL;
  }

  if (pStream->indexForMultiAggBalance == -1) {
    taosSeedRand(taosSafeRand());
    pStream->indexForMultiAggBalance = taosRand() % pDbObj->cfg.numOfVgroups;
  }

  int32_t index = 0;
  void*   pIter = NULL;
  SVgObj* pVgroup = NULL;
  while (1) {
    pIter = sdbFetch(pMnode->pSdb, SDB_VGROUP, pIter, (void**)&pVgroup);
    if (pIter == NULL) break;
    if (pVgroup->dbUid != pStream->sourceDbUid) {
      sdbRelease(pMnode->pSdb, pVgroup);
      continue;
    }
    if (index++ == pStream->indexForMultiAggBalance) {
      pStream->indexForMultiAggBalance++;
      pStream->indexForMultiAggBalance %= pDbObj->cfg.numOfVgroups;
      sdbCancelFetch(pMnode->pSdb, pIter);
      break;
    }
    sdbRelease(pMnode->pSdb, pVgroup);
  }
  sdbRelease(pMnode->pSdb, pDbObj);

  return pVgroup;
}

static int32_t doAddSinkTask(SStreamObj* pStream, SMnode* pMnode, SVgObj* pVgroup, SEpSet* pEpset, bool isFillhistory) {
  int64_t  uid = (isFillhistory) ? pStream->hTaskUid : pStream->uid;
  SArray** pTaskList = (isFillhistory) ? taosArrayGetLast(pStream->pHTasksList) : taosArrayGetLast(pStream->tasks);

<<<<<<< HEAD
  SStreamTask* pTask =
      tNewStreamTask(uid, TASK_LEVEL__SINK, pEpset, isFillhistory, 0, *pTaskList, pStream->conf.fillHistory);
=======
  SStreamTask* pTask = tNewStreamTask(uid, TASK_LEVEL__SINK, pEpset, isFillhistory, 0, *pTaskList,
                                      pStream->conf.fillHistory, pStream->subTableWithoutMd5);
>>>>>>> 129da0ab
  if (pTask == NULL) {
    terrno = TSDB_CODE_OUT_OF_MEMORY;
    return terrno;
  }

  mDebug("doAddSinkTask taskId:%s, vgId:%d, isFillHistory:%d", pTask->id.idStr, pVgroup->vgId, isFillhistory);

  pTask->info.nodeId = pVgroup->vgId;
  pTask->info.epSet = mndGetVgroupEpset(pMnode, pVgroup);
  return mndSetSinkTaskInfo(pStream, pTask);
}

static int32_t doAddSinkTaskToVg(SMnode* pMnode, SStreamObj* pStream, SEpSet* pEpset, SVgObj* vgObj) {
  int32_t code = doAddSinkTask(pStream, pMnode, vgObj, pEpset, false);
  if (code != 0) {
    return code;
  }
  if (pStream->conf.fillHistory) {
    code = doAddSinkTask(pStream, pMnode, vgObj, pEpset, true);
    if (code != 0) {
      return code;
    }
  }
  return TDB_CODE_SUCCESS;
}

// create sink node for each vgroup.
static int32_t doAddShuffleSinkTask(SMnode* pMnode, SStreamObj* pStream, SEpSet* pEpset) {
  SSdb* pSdb = pMnode->pSdb;
  void* pIter = NULL;

  while (1) {
    SVgObj* pVgroup = NULL;
    pIter = sdbFetch(pSdb, SDB_VGROUP, pIter, (void**)&pVgroup);
    if (pIter == NULL) {
      break;
    }

    if (!mndVgroupInDb(pVgroup, pStream->targetDbUid)) {
      sdbRelease(pSdb, pVgroup);
      continue;
    }

    int32_t code = doAddSinkTaskToVg(pMnode, pStream, pEpset, pVgroup);
    if (code != 0) {
      sdbRelease(pSdb, pVgroup);
      return code;
    }

    sdbRelease(pSdb, pVgroup);
  }

  return TDB_CODE_SUCCESS;
}

static int64_t getVgroupLastVer(const SArray* pList, int32_t vgId) {
  for (int32_t i = 0; i < taosArrayGetSize(pList); ++i) {
    SVgroupVer* pVer = taosArrayGet(pList, i);
    if (pVer->vgId == vgId) {
      return pVer->ver;
    }
  }

  mError("failed to find the vgId:%d for extract last version", vgId);
  return -1;
}

static void streamTaskSetDataRange(SStreamTask* pTask, int64_t skey, SArray* pVerList, int32_t vgId) {
  int64_t latestVer = getVgroupLastVer(pVerList, vgId);
  if (latestVer < 0) {
    latestVer = 0;
  }

  // set the correct ts, which is the last key of queried table.
  SDataRange*  pRange = &pTask->dataRange;
  STimeWindow* pWindow = &pRange->window;

  if (pTask->info.fillHistory) {
    pWindow->skey = INT64_MIN;
    pWindow->ekey = skey - 1;

    pRange->range.minVer = 0;
    pRange->range.maxVer = latestVer;
    mDebug("add fill-history source task 0x%x timeWindow:%" PRId64 "-%" PRId64 " verRange:%" PRId64 "-%" PRId64,
           pTask->id.taskId, pWindow->skey, pWindow->ekey, pRange->range.minVer, pRange->range.maxVer);
  } else {
    pWindow->skey = skey;
    pWindow->ekey = INT64_MAX;

    pRange->range.minVer = latestVer + 1;
    pRange->range.maxVer = INT64_MAX;

    mDebug("add source task 0x%x timeWindow:%" PRId64 "-%" PRId64 " verRange:%" PRId64 "-%" PRId64, pTask->id.taskId,
           pWindow->skey, pWindow->ekey, pRange->range.minVer, pRange->range.maxVer);
  }
}

static SStreamTask* buildSourceTask(SStreamObj* pStream, SEpSet* pEpset, bool isFillhistory, bool useTriggerParam) {
  uint64_t uid = (isFillhistory) ? pStream->hTaskUid : pStream->uid;
  SArray** pTaskList = (isFillhistory) ? taosArrayGetLast(pStream->pHTasksList) : taosArrayGetLast(pStream->tasks);

  SStreamTask* pTask =
      tNewStreamTask(uid, TASK_LEVEL__SOURCE, pEpset, isFillhistory, useTriggerParam ? pStream->conf.triggerParam : 0,
<<<<<<< HEAD
                     *pTaskList, pStream->conf.fillHistory);
=======
                     *pTaskList, pStream->conf.fillHistory, pStream->subTableWithoutMd5);
>>>>>>> 129da0ab
  if (pTask == NULL) {
    return NULL;
  }

  return pTask;
}

static void addNewTaskList(SStreamObj* pStream) {
  SArray* pTaskList = taosArrayInit(0, POINTER_BYTES);
  taosArrayPush(pStream->tasks, &pTaskList);
  if (pStream->conf.fillHistory) {
    pTaskList = taosArrayInit(0, POINTER_BYTES);
    taosArrayPush(pStream->pHTasksList, &pTaskList);
  }
}

// set the history task id
static void setHTasksId(SStreamObj* pStream) {
  SArray* pTaskList = *(SArray**)taosArrayGetLast(pStream->tasks);
  SArray* pHTaskList = *(SArray**)taosArrayGetLast(pStream->pHTasksList);

  for (int32_t i = 0; i < taosArrayGetSize(pTaskList); ++i) {
    SStreamTask** pStreamTask = taosArrayGet(pTaskList, i);
    SStreamTask** pHTask = taosArrayGet(pHTaskList, i);

    (*pStreamTask)->hTaskInfo.id.taskId = (*pHTask)->id.taskId;
    (*pStreamTask)->hTaskInfo.id.streamId = (*pHTask)->id.streamId;

    (*pHTask)->streamTaskId.taskId = (*pStreamTask)->id.taskId;
    (*pHTask)->streamTaskId.streamId = (*pStreamTask)->id.streamId;

    mDebug("s-task:0x%" PRIx64 "-0x%x related history task:0x%" PRIx64 "-0x%x, level:%d", (*pStreamTask)->id.streamId,
           (*pStreamTask)->id.taskId, (*pHTask)->id.streamId, (*pHTask)->id.taskId, (*pHTask)->info.taskLevel);
  }
}

static int32_t doAddSourceTask(SMnode* pMnode, SSubplan* plan, SStreamObj* pStream, SEpSet* pEpset, int64_t skey,
                               SArray* pVerList, SVgObj* pVgroup, bool isFillhistory, bool useTriggerParam) {
  // new stream task
  SStreamTask* pTask = buildSourceTask(pStream, pEpset, isFillhistory, useTriggerParam);
  if (pTask == NULL) {
    terrno = TSDB_CODE_OUT_OF_MEMORY;
    return terrno;
  }
  mDebug("doAddSourceTask taskId:%s, vgId:%d, isFillHistory:%d", pTask->id.idStr, pVgroup->vgId, isFillhistory);

  streamTaskSetDataRange(pTask, skey, pVerList, pVgroup->vgId);

  int32_t code = mndAssignStreamTaskToVgroup(pMnode, pTask, plan, pVgroup);
  if (code != 0) {
    terrno = code;
    return terrno;
  }
  return TDB_CODE_SUCCESS;
}

static SSubplan* getScanSubPlan(const SQueryPlan* pPlan) {
  int32_t        numOfPlanLevel = LIST_LENGTH(pPlan->pSubplans);
  SNodeListNode* inner = (SNodeListNode*)nodesListGetNode(pPlan->pSubplans, numOfPlanLevel - 1);
  if (LIST_LENGTH(inner->pNodeList) != 1) {
    terrno = TSDB_CODE_QRY_INVALID_INPUT;
    return NULL;
  }

  SSubplan* plan = (SSubplan*)nodesListGetNode(inner->pNodeList, 0);
  if (plan->subplanType != SUBPLAN_TYPE_SCAN) {
    terrno = TSDB_CODE_QRY_INVALID_INPUT;
    return NULL;
  }
  return plan;
}

static SSubplan* getAggSubPlan(const SQueryPlan* pPlan, int index) {
  SNodeListNode* inner = (SNodeListNode*)nodesListGetNode(pPlan->pSubplans, index);
  if (LIST_LENGTH(inner->pNodeList) != 1) {
    terrno = TSDB_CODE_QRY_INVALID_INPUT;
    return NULL;
  }

  SSubplan* plan = (SSubplan*)nodesListGetNode(inner->pNodeList, 0);
  if (plan->subplanType != SUBPLAN_TYPE_MERGE) {
    terrno = TSDB_CODE_QRY_INVALID_INPUT;
    return NULL;
  }
  return plan;
}

static int32_t addSourceTask(SMnode* pMnode, SSubplan* plan, SStreamObj* pStream, SEpSet* pEpset,
                             int64_t nextWindowSkey, SArray* pVerList, bool useTriggerParam) {
  addNewTaskList(pStream);

  void* pIter = NULL;
  SSdb* pSdb = pMnode->pSdb;
  while (1) {
    SVgObj* pVgroup;
    pIter = sdbFetch(pSdb, SDB_VGROUP, pIter, (void**)&pVgroup);
    if (pIter == NULL) {
      break;
    }

    if (!mndVgroupInDb(pVgroup, pStream->sourceDbUid)) {
      sdbRelease(pSdb, pVgroup);
      continue;
    }

    int code =
        doAddSourceTask(pMnode, plan, pStream, pEpset, nextWindowSkey, pVerList, pVgroup, false, useTriggerParam);
    if (code != 0) {
      sdbRelease(pSdb, pVgroup);
      return code;
    }

    if (pStream->conf.fillHistory) {
      code = doAddSourceTask(pMnode, plan, pStream, pEpset, nextWindowSkey, pVerList, pVgroup, true, useTriggerParam);
      if (code != 0) {
        sdbRelease(pSdb, pVgroup);
        return code;
      }
    }

    sdbRelease(pSdb, pVgroup);
  }

  if (pStream->conf.fillHistory) {
    setHTasksId(pStream);
  }

  return TSDB_CODE_SUCCESS;
}

static SStreamTask* buildAggTask(SStreamObj* pStream, SEpSet* pEpset, bool isFillhistory, bool useTriggerParam) {
  uint64_t uid = (isFillhistory) ? pStream->hTaskUid : pStream->uid;
  SArray** pTaskList = (isFillhistory) ? taosArrayGetLast(pStream->pHTasksList) : taosArrayGetLast(pStream->tasks);

  SStreamTask* pAggTask =
      tNewStreamTask(uid, TASK_LEVEL__AGG, pEpset, isFillhistory, useTriggerParam ? pStream->conf.triggerParam : 0,
<<<<<<< HEAD
                     *pTaskList, pStream->conf.fillHistory);
=======
                     *pTaskList, pStream->conf.fillHistory, pStream->subTableWithoutMd5);
>>>>>>> 129da0ab
  if (pAggTask == NULL) {
    terrno = TSDB_CODE_OUT_OF_MEMORY;
    return NULL;
  }

  return pAggTask;
}

static int32_t doAddAggTask(SStreamObj* pStream, SMnode* pMnode, SSubplan* plan, SEpSet* pEpset, SVgObj* pVgroup,
                            SSnodeObj* pSnode, bool isFillhistory, bool useTriggerParam) {
  int32_t      code = 0;
  SStreamTask* pTask = buildAggTask(pStream, pEpset, isFillhistory, useTriggerParam);
  if (pTask == NULL) {
    return terrno;
  }
  if (pSnode != NULL) {
    code = mndAssignStreamTaskToSnode(pMnode, pTask, plan, pSnode);
    mDebug("doAddAggTask taskId:%s, snode id:%d, isFillHistory:%d", pTask->id.idStr, pSnode->id, isFillhistory);

  } else {
    code = mndAssignStreamTaskToVgroup(pMnode, pTask, plan, pVgroup);
    mDebug("doAddAggTask taskId:%s, vgId:%d, isFillHistory:%d", pTask->id.idStr, pVgroup->vgId, isFillhistory);
  }
  return code;
}

static int32_t addAggTask(SStreamObj* pStream, SMnode* pMnode, SSubplan* plan, SEpSet* pEpset, bool useTriggerParam) {
  SVgObj*    pVgroup = NULL;
  SSnodeObj* pSnode = NULL;
  int32_t    code = 0;
  if (tsDeployOnSnode) {
    pSnode = mndSchedFetchOneSnode(pMnode);
    if (pSnode == NULL) {
      pVgroup = mndSchedFetchOneVg(pMnode, pStream);
    }
  } else {
    pVgroup = mndSchedFetchOneVg(pMnode, pStream);
  }

  code = doAddAggTask(pStream, pMnode, plan, pEpset, pVgroup, pSnode, false, useTriggerParam);
  if (code != 0) {
    goto END;
  }

  if (pStream->conf.fillHistory) {
    code = doAddAggTask(pStream, pMnode, plan, pEpset, pVgroup, pSnode, true, useTriggerParam);
    if (code != 0) {
      goto END;
    }

    setHTasksId(pStream);
  }

END:
  if (pSnode != NULL) {
    sdbRelease(pMnode->pSdb, pSnode);
  } else {
    sdbRelease(pMnode->pSdb, pVgroup);
  }
  return code;
}

static int32_t addSinkTask(SMnode* pMnode, SStreamObj* pStream, SEpSet* pEpset) {
  int32_t code = 0;
  addNewTaskList(pStream);

  if (pStream->fixedSinkVgId == 0) {
    code = doAddShuffleSinkTask(pMnode, pStream, pEpset);
    if (code != 0) {
      return code;
    }
  } else {
    code = doAddSinkTaskToVg(pMnode, pStream, pEpset, &pStream->fixedSinkVg);
    if (code != 0) {
      return code;
    }
  }

  if (pStream->conf.fillHistory) {
    setHTasksId(pStream);
  }
  return TDB_CODE_SUCCESS;
}

static void bindTaskToSinkTask(SStreamObj* pStream, SMnode* pMnode, SArray* pSinkTaskList, SStreamTask* task) {
  mndAddDispatcherForInternalTask(pMnode, pStream, pSinkTaskList, task);
  for (int32_t k = 0; k < taosArrayGetSize(pSinkTaskList); k++) {
    SStreamTask* pSinkTask = taosArrayGetP(pSinkTaskList, k);
    streamTaskSetUpstreamInfo(pSinkTask, task);
  }
  mDebug("bindTaskToSinkTask taskId:%s to sink task list", task->id.idStr);
}

static void bindAggSink(SStreamObj* pStream, SMnode* pMnode, SArray* tasks) {
  SArray*  pSinkTaskList = taosArrayGetP(tasks, SINK_NODE_LEVEL);
  SArray** pAggTaskList = taosArrayGetLast(tasks);

  for (int i = 0; i < taosArrayGetSize(*pAggTaskList); i++) {
    SStreamTask* pAggTask = taosArrayGetP(*pAggTaskList, i);
    bindTaskToSinkTask(pStream, pMnode, pSinkTaskList, pAggTask);
    mDebug("bindAggSink taskId:%s to sink task list", pAggTask->id.idStr);
  }
}

static void bindSourceSink(SStreamObj* pStream, SMnode* pMnode, SArray* tasks, bool hasExtraSink) {
  SArray* pSinkTaskList = taosArrayGetP(tasks, SINK_NODE_LEVEL);
  SArray* pSourceTaskList = taosArrayGetP(tasks, hasExtraSink ? SINK_NODE_LEVEL + 1 : SINK_NODE_LEVEL);

  for (int i = 0; i < taosArrayGetSize(pSourceTaskList); i++) {
    SStreamTask* pSourceTask = taosArrayGetP(pSourceTaskList, i);
    mDebug("bindSourceSink taskId:%s to sink task list", pSourceTask->id.idStr);

    if (hasExtraSink) {
      bindTaskToSinkTask(pStream, pMnode, pSinkTaskList, pSourceTask);
    } else {
      mndSetSinkTaskInfo(pStream, pSourceTask);
    }
  }
}

static void bindTwoLevel(SArray* tasks, int32_t begin, int32_t end) {
  size_t size = taosArrayGetSize(tasks);
  ASSERT(size >= 2);
  SArray* pDownTaskList = taosArrayGetP(tasks, size - 1);
  SArray* pUpTaskList = taosArrayGetP(tasks, size - 2);

  SStreamTask** pDownTask = taosArrayGetLast(pDownTaskList);
  end = end > taosArrayGetSize(pUpTaskList) ? taosArrayGetSize(pUpTaskList) : end;
  for (int i = begin; i < end; i++) {
    SStreamTask* pUpTask = taosArrayGetP(pUpTaskList, i);
    pUpTask->info.selfChildId = i - begin;
    streamTaskSetFixedDownstreamInfo(pUpTask, *pDownTask);
    streamTaskSetUpstreamInfo(*pDownTask, pUpTask);
  }
  mDebug("bindTwoLevel task list(%d-%d) to taskId:%s", begin, end - 1, (*(pDownTask))->id.idStr);
}

static int32_t doScheduleStream(SStreamObj* pStream, SMnode* pMnode, SQueryPlan* pPlan, SEpSet* pEpset, int64_t skey,
                                SArray* pVerList) {
  SSdb*   pSdb = pMnode->pSdb;
  int32_t numOfPlanLevel = LIST_LENGTH(pPlan->pSubplans);
  bool    hasExtraSink = false;
  bool    externalTargetDB = strcmp(pStream->sourceDb, pStream->targetDb) != 0;
  SDbObj* pDbObj = mndAcquireDb(pMnode, pStream->targetDb);
  if (pDbObj == NULL) {
    terrno = TSDB_CODE_QRY_INVALID_INPUT;
    return -1;
  }

  bool multiTarget = (pDbObj->cfg.numOfVgroups > 1);
  sdbRelease(pSdb, pDbObj);

  mDebug("doScheduleStream numOfPlanLevel:%d, exDb:%d, multiTarget:%d, fix vgId:%d, physicalPlan:%s", numOfPlanLevel,
         externalTargetDB, multiTarget, pStream->fixedSinkVgId, pStream->physicalPlan);
  pStream->tasks = taosArrayInit(numOfPlanLevel + 1, POINTER_BYTES);
  pStream->pHTasksList = taosArrayInit(numOfPlanLevel + 1, POINTER_BYTES);

  if (numOfPlanLevel > 1 || externalTargetDB || multiTarget || pStream->fixedSinkVgId) {
    // add extra sink
    hasExtraSink = true;
    int32_t code = addSinkTask(pMnode, pStream, pEpset);
    if (code != TSDB_CODE_SUCCESS) {
      return code;
    }
  }

  pStream->totalLevel = numOfPlanLevel + hasExtraSink;

  SSubplan* plan = getScanSubPlan(pPlan);  // source plan
  if (plan == NULL) {
    return terrno;
  }
  int32_t code = addSourceTask(pMnode, plan, pStream, pEpset, skey, pVerList, numOfPlanLevel == 1);
  if (code != TSDB_CODE_SUCCESS) {
    return code;
  }

  if (numOfPlanLevel == 1) {
    bindSourceSink(pStream, pMnode, pStream->tasks, hasExtraSink);
    if (pStream->conf.fillHistory) {
      bindSourceSink(pStream, pMnode, pStream->pHTasksList, hasExtraSink);
    }
    return TDB_CODE_SUCCESS;
  }

  if (numOfPlanLevel == 3) {
    plan = getAggSubPlan(pPlan, 1);  // middle agg plan
    if (plan == NULL) {
      return terrno;
    }
    do {
      SArray** list = taosArrayGetLast(pStream->tasks);
      float    size = (float)taosArrayGetSize(*list);
      size_t   cnt = (size_t)ceil(size / tsStreamAggCnt);
      if (cnt <= 1) break;

      mDebug("doScheduleStream add middle agg, size:%d, cnt:%d", (int)size, (int)cnt);
      addNewTaskList(pStream);

      for (int j = 0; j < cnt; j++) {
        code = addAggTask(pStream, pMnode, plan, pEpset, false);
        if (code != TSDB_CODE_SUCCESS) {
          return code;
        }

        bindTwoLevel(pStream->tasks, j * tsStreamAggCnt, (j + 1) * tsStreamAggCnt);
        if (pStream->conf.fillHistory) {
          bindTwoLevel(pStream->pHTasksList, j * tsStreamAggCnt, (j + 1) * tsStreamAggCnt);
        }
      }
    } while (1);
  }

  plan = getAggSubPlan(pPlan, 0);
  if (plan == NULL) {
    return terrno;
  }

  mDebug("doScheduleStream add final agg");
  SArray** list = taosArrayGetLast(pStream->tasks);
  size_t   size = taosArrayGetSize(*list);
  addNewTaskList(pStream);
  code = addAggTask(pStream, pMnode, plan, pEpset, true);
  if (code != TSDB_CODE_SUCCESS) {
    return code;
  }
  bindTwoLevel(pStream->tasks, 0, size);
  if (pStream->conf.fillHistory) {
    bindTwoLevel(pStream->pHTasksList, 0, size);
  }

  bindAggSink(pStream, pMnode, pStream->tasks);
  if (pStream->conf.fillHistory) {
    bindAggSink(pStream, pMnode, pStream->pHTasksList);
  }
  return TDB_CODE_SUCCESS;
}

int32_t mndScheduleStream(SMnode* pMnode, SStreamObj* pStream, int64_t skey, SArray* pVgVerList) {
  SQueryPlan* pPlan = qStringToQueryPlan(pStream->physicalPlan);
  if (pPlan == NULL) {
    terrno = TSDB_CODE_QRY_INVALID_INPUT;
    return -1;
  }

  SEpSet mnodeEpset = {0};
  mndGetMnodeEpSet(pMnode, &mnodeEpset);

  int32_t code = doScheduleStream(pStream, pMnode, pPlan, &mnodeEpset, skey, pVgVerList);
  qDestroyQueryPlan(pPlan);

  return code;
}

int32_t mndSchedInitSubEp(SMnode* pMnode, const SMqTopicObj* pTopic, SMqSubscribeObj* pSub) {
  SSdb*       pSdb = pMnode->pSdb;
  SVgObj*     pVgroup = NULL;
  SQueryPlan* pPlan = NULL;
  SSubplan*   pSubplan = NULL;

  if (pTopic->subType == TOPIC_SUB_TYPE__COLUMN) {
    pPlan = qStringToQueryPlan(pTopic->physicalPlan);
    if (pPlan == NULL) {
      terrno = TSDB_CODE_QRY_INVALID_INPUT;
      return -1;
    }
  } else if (pTopic->subType == TOPIC_SUB_TYPE__TABLE && pTopic->ast != NULL) {
    SNode* pAst = NULL;
    if (nodesStringToNode(pTopic->ast, &pAst) != 0) {
      mError("topic:%s, failed to create since %s", pTopic->name, terrstr());
      return -1;
    }

    SPlanContext cxt = {.pAstRoot = pAst, .topicQuery = true};
    if (qCreateQueryPlan(&cxt, &pPlan, NULL) != 0) {
      mError("failed to create topic:%s since %s", pTopic->name, terrstr());
      nodesDestroyNode(pAst);
      return -1;
    }
    nodesDestroyNode(pAst);
  }

  if (pPlan) {
    int32_t levelNum = LIST_LENGTH(pPlan->pSubplans);
    if (levelNum != 1) {
      qDestroyQueryPlan(pPlan);
      terrno = TSDB_CODE_MND_INVALID_TOPIC_QUERY;
      return -1;
    }

    SNodeListNode* pNodeListNode = (SNodeListNode*)nodesListGetNode(pPlan->pSubplans, 0);

    int32_t opNum = LIST_LENGTH(pNodeListNode->pNodeList);
    if (opNum != 1) {
      qDestroyQueryPlan(pPlan);
      terrno = TSDB_CODE_MND_INVALID_TOPIC_QUERY;
      return -1;
    }

    pSubplan = (SSubplan*)nodesListGetNode(pNodeListNode->pNodeList, 0);
  }

  void* pIter = NULL;
  while (1) {
    pIter = sdbFetch(pSdb, SDB_VGROUP, pIter, (void**)&pVgroup);
    if (pIter == NULL) {
      break;
    }

    if (!mndVgroupInDb(pVgroup, pTopic->dbUid)) {
      sdbRelease(pSdb, pVgroup);
      continue;
    }

    pSub->vgNum++;

    SMqVgEp* pVgEp = taosMemoryMalloc(sizeof(SMqVgEp));
    pVgEp->epSet = mndGetVgroupEpset(pMnode, pVgroup);
    pVgEp->vgId = pVgroup->vgId;
    taosArrayPush(pSub->unassignedVgs, &pVgEp);

    mInfo("init subscription %s for topic:%s assign vgId:%d", pSub->key, pTopic->name, pVgEp->vgId);

    sdbRelease(pSdb, pVgroup);
  }

  if (pSubplan) {
    int32_t msgLen;

    if (qSubPlanToString(pSubplan, &pSub->qmsg, &msgLen) < 0) {
      qDestroyQueryPlan(pPlan);
      terrno = TSDB_CODE_QRY_INVALID_INPUT;
      return -1;
    }
  } else {
    pSub->qmsg = taosStrdup("");
  }

  qDestroyQueryPlan(pPlan);
  return 0;
}<|MERGE_RESOLUTION|>--- conflicted
+++ resolved
@@ -221,13 +221,8 @@
   int64_t  uid = (isFillhistory) ? pStream->hTaskUid : pStream->uid;
   SArray** pTaskList = (isFillhistory) ? taosArrayGetLast(pStream->pHTasksList) : taosArrayGetLast(pStream->tasks);
 
-<<<<<<< HEAD
-  SStreamTask* pTask =
-      tNewStreamTask(uid, TASK_LEVEL__SINK, pEpset, isFillhistory, 0, *pTaskList, pStream->conf.fillHistory);
-=======
   SStreamTask* pTask = tNewStreamTask(uid, TASK_LEVEL__SINK, pEpset, isFillhistory, 0, *pTaskList,
                                       pStream->conf.fillHistory, pStream->subTableWithoutMd5);
->>>>>>> 129da0ab
   if (pTask == NULL) {
     terrno = TSDB_CODE_OUT_OF_MEMORY;
     return terrno;
@@ -331,11 +326,7 @@
 
   SStreamTask* pTask =
       tNewStreamTask(uid, TASK_LEVEL__SOURCE, pEpset, isFillhistory, useTriggerParam ? pStream->conf.triggerParam : 0,
-<<<<<<< HEAD
-                     *pTaskList, pStream->conf.fillHistory);
-=======
                      *pTaskList, pStream->conf.fillHistory, pStream->subTableWithoutMd5);
->>>>>>> 129da0ab
   if (pTask == NULL) {
     return NULL;
   }
@@ -472,11 +463,7 @@
 
   SStreamTask* pAggTask =
       tNewStreamTask(uid, TASK_LEVEL__AGG, pEpset, isFillhistory, useTriggerParam ? pStream->conf.triggerParam : 0,
-<<<<<<< HEAD
-                     *pTaskList, pStream->conf.fillHistory);
-=======
                      *pTaskList, pStream->conf.fillHistory, pStream->subTableWithoutMd5);
->>>>>>> 129da0ab
   if (pAggTask == NULL) {
     terrno = TSDB_CODE_OUT_OF_MEMORY;
     return NULL;
