--- conflicted
+++ resolved
@@ -251,12 +251,8 @@
 
   // todo set the correct ts, which should be last key of queried table.
   pTask->dataRange.window.skey = INT64_MIN;
-<<<<<<< HEAD
-  pTask->dataRange.window.ekey = 1685959190000;//taosGetTimestampMs();
-//  pTask->dataRange.window.ekey = firstWindowSkey - 1;//taosGetTimestampMs();
-=======
   pTask->dataRange.window.ekey = 1685959190000;  // taosGetTimestampMs();
->>>>>>> 1e05f5c6
+  //  pTask->dataRange.window.ekey = firstWindowSkey - 1;//taosGetTimestampMs();
 
   mDebug("add source task 0x%x window:%" PRId64 " - %" PRId64, pTask->id.taskId, pTask->dataRange.window.skey,
          pTask->dataRange.window.ekey);
@@ -375,13 +371,8 @@
 
     // new stream task
     SArray** pSinkTaskList = taosArrayGet(pStream->tasks, SINK_NODE_LEVEL);
-<<<<<<< HEAD
-    int32_t code = addSourceStreamTask(pMnode, pVgroup, pTaskList, *pSinkTaskList, pStream, plan, pStream->uid,
-                                       0, hasExtraSink, lastTs);
-=======
-    int32_t  code =
-        addSourceStreamTask(pMnode, pVgroup, pTaskList, *pSinkTaskList, pStream, plan, pStream->uid, 0, hasExtraSink);
->>>>>>> 1e05f5c6
+    int32_t  code = addSourceStreamTask(pMnode, pVgroup, pTaskList, *pSinkTaskList, pStream, plan, pStream->uid, 0,
+                                        hasExtraSink, lastTs);
     if (code != TSDB_CODE_SUCCESS) {
       sdbRelease(pSdb, pVgroup);
       return -1;
@@ -415,13 +406,8 @@
   pTask->dataRange.window.skey = INT64_MIN;
   pTask->dataRange.window.ekey = 1685959190000;  // taosGetTimestampMs();
 
-<<<<<<< HEAD
   mDebug("s-task:0x%x level:%d set time window:%" PRId64 " - %" PRId64, pTask->id.taskId, pTask->info.taskLevel,
          pTask->dataRange.window.skey, pTask->dataRange.window.ekey);
-=======
-  mDebug("s-task:0x%x set time window:%" PRId64 " - %" PRId64, pTask->id.taskId, pTask->dataRange.window.skey,
-         pTask->dataRange.window.ekey);
->>>>>>> 1e05f5c6
 
   // all the source tasks dispatch result to a single agg node.
   setFixedDownstreamEpInfo(pTask, pDownstreamTask);
@@ -593,13 +579,8 @@
   return TSDB_CODE_SUCCESS;
 }
 
-<<<<<<< HEAD
 static int32_t doScheduleStream(SStreamObj* pStream, SMnode* pMnode, SQueryPlan* pPlan, int64_t lastTs) {
-  SSdb* pSdb = pMnode->pSdb;
-=======
-static int32_t doScheduleStream(SStreamObj* pStream, SMnode* pMnode, SQueryPlan* pPlan) {
   SSdb*   pSdb = pMnode->pSdb;
->>>>>>> 1e05f5c6
   int32_t numOfPlanLevel = LIST_LENGTH(pPlan->pSubplans);
 
   bool    hasExtraSink = false;
