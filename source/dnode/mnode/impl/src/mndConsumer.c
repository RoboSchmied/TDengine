--- conflicted
+++ resolved
@@ -259,14 +259,9 @@
     int32_t hbStatus = atomic_add_fetch_32(&pConsumer->hbStatus, 1);
     int32_t status = atomic_load_32(&pConsumer->status);
 
-<<<<<<< HEAD
-    mDebug("check for consumer:0x%" PRIx64 " status:%d(%s), sub-time:%" PRId64 ", uptime:%" PRId64,
-           pConsumer->consumerId, status, mndConsumerStatusName(status), pConsumer->subscribeTime, pConsumer->upTime);
-=======
-    mDebug("check for consumer:0x%"PRIx64" status:%d(%s), sub-time:%"PRId64", uptime:%"PRId64", hbstatus:%d",
-        pConsumer->consumerId, status, mndConsumerStatusName(status), pConsumer->subscribeTime, pConsumer->upTime,
-        hbStatus);
->>>>>>> 097723f4
+    mDebug("check for consumer:0x%" PRIx64 " status:%d(%s), sub-time:%" PRId64 ", uptime:%" PRId64 ", hbstatus:%d",
+           pConsumer->consumerId, status, mndConsumerStatusName(status), pConsumer->subscribeTime, pConsumer->upTime,
+           hbStatus);
 
     if (status == MQ_CONSUMER_STATUS__READY) {
       if (hbStatus > MND_CONSUMER_LOST_HB_CNT) {
