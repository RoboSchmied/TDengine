--- conflicted
+++ resolved
@@ -1079,14 +1079,8 @@
       if (hasTopic) {
         char        topic[TSDB_TOPIC_FNAME_LEN + VARSTR_HEADER_SIZE] = {0};
         const char *topicName = mndTopicGetShowName(taosArrayGetP(pConsumer->assignedTopics, i));
-<<<<<<< HEAD
         STR_TO_VARSTR(topic, topicName);
-        colDataAppend(pColInfo, numOfRows, (const char *)topic, false);
-=======
-        tstrncpy(varDataVal(topic), topicName, TSDB_TOPIC_FNAME_LEN);
-        varDataSetLen(topic, strlen(varDataVal(topic)));
         colDataSetVal(pColInfo, numOfRows, (const char *)topic, false);
->>>>>>> 41c46b10
       } else {
         colDataSetVal(pColInfo, numOfRows, NULL, true);
       }
