--- conflicted
+++ resolved
@@ -387,8 +387,9 @@
     buf = taosDecodeFixedI32(buf, &pConsumer->autoCommitInterval);
     buf = taosDecodeFixedI32(buf, &pConsumer->resetOffsetCfg);
   }
-
-<<<<<<< HEAD
+  return (void *)buf;
+}
+
 SMqConsumerEp *tCloneSMqConsumerEp(const SMqConsumerEp *pConsumerEpOld) {
   SMqConsumerEp *pConsumerEpNew = taosMemoryMalloc(sizeof(SMqConsumerEp));
   if (pConsumerEpNew == NULL) return NULL;
@@ -401,23 +402,6 @@
   SMqConsumerEp *pConsumerEp = (SMqConsumerEp *)data;
   taosArrayDestroy(pConsumerEp->vgs);
 }
-=======
-  return (void *)buf;
-}
-
-//SMqConsumerEp *tCloneSMqConsumerEp(const SMqConsumerEp *pConsumerEpOld) {
-//  SMqConsumerEp *pConsumerEpNew = taosMemoryMalloc(sizeof(SMqConsumerEp));
-//  if (pConsumerEpNew == NULL) return NULL;
-//  pConsumerEpNew->consumerId = pConsumerEpOld->consumerId;
-//  pConsumerEpNew->vgs = taosArrayDup(pConsumerEpOld->vgs, (__array_item_dup_fn_t)tCloneSMqVgEp);
-//  return pConsumerEpNew;
-//}
-//
-//void tDeleteSMqConsumerEp(void *data) {
-//  SMqConsumerEp *pConsumerEp = (SMqConsumerEp *)data;
-//  taosArrayDestroyP(pConsumerEp->vgs, (FDelete)tDeleteSMqVgEp);
-//}
->>>>>>> fb178816
 
 int32_t tEncodeSMqConsumerEp(void **buf, const SMqConsumerEp *pConsumerEp) {
   int32_t tlen = 0;
@@ -533,12 +517,8 @@
     };
     taosHashPut(pSubNew->consumerHash, &newEp.consumerId, sizeof(int64_t), &newEp, sizeof(SMqConsumerEp));
   }
-<<<<<<< HEAD
   pSubNew->unassignedVgs = taosArrayDup(pSub->unassignedVgs, NULL);
-=======
-  pSubNew->unassignedVgs = taosArrayDup(pSub->unassignedVgs, (__array_item_dup_fn_t)tCloneSMqVgEp);
   pSubNew->offsetRows = taosArrayDup(pSub->offsetRows, NULL);
->>>>>>> fb178816
   memcpy(pSubNew->dbName, pSub->dbName, TSDB_DB_FNAME_LEN);
   pSubNew->qmsg = taosStrdup(pSub->qmsg);
   return pSubNew;
@@ -550,20 +530,13 @@
     pIter = taosHashIterate(pSub->consumerHash, pIter);
     if (pIter == NULL) break;
     SMqConsumerEp *pConsumerEp = (SMqConsumerEp *)pIter;
-<<<<<<< HEAD
     taosArrayDestroy(pConsumerEp->vgs);
+    taosArrayDestroy(pConsumerEp->offsetRows);
   }
   taosHashCleanup(pSub->consumerHash);
   taosArrayDestroy(pSub->unassignedVgs);
   taosMemoryFreeClear(pSub->qmsg);
-=======
-    taosArrayDestroyP(pConsumerEp->vgs, (FDelete)tDeleteSMqVgEp);
-    taosArrayDestroy(pConsumerEp->offsetRows);
-  }
-  taosHashCleanup(pSub->consumerHash);
-  taosArrayDestroyP(pSub->unassignedVgs, (FDelete)tDeleteSMqVgEp);
   taosArrayDestroy(pSub->offsetRows);
->>>>>>> fb178816
 }
 
 int32_t tEncodeSubscribeObj(void **buf, const SMqSubscribeObj *pSub) {
