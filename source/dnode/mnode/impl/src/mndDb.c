--- conflicted
+++ resolved
@@ -1413,11 +1413,7 @@
     if (code != 0) {
       mError("vgId:%d, failed to send vnode-trim request to vnode since 0x%x", pVgroup->vgId, code);
     } else {
-<<<<<<< HEAD
-      mDebug("vgId:%d, send vnode-trim request to vnode, time:%" PRIi64, pVgroup->vgId, trimReq.timestamp);
-=======
       mInfo("vgId:%d, send vnode-trim request to vnode, time:%d", pVgroup->vgId, trimReq.timestamp);
->>>>>>> 1cbd1f4c
     }
     sdbRelease(pSdb, pVgroup);
   }
