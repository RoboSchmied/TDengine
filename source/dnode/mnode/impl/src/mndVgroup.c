--- conflicted
+++ resolved
@@ -2134,36 +2134,16 @@
     mInfo("db:%s, vgId:%d, will add 2 vnodes, vn:0 dnode:%d", pVgroup->dbName, pVgroup->vgId,
           pVgroup->vnodeGid[0].dnodeId);
 
-<<<<<<< HEAD
-    //add first
-    if (mndAddVnodeToVgroup(pMnode, pTrans, &newVgroup, pArray) != 0) return -1;
-
-=======
     //add second
     if (mndAddVnodeToVgroup(pMnode, pTrans, &newVgroup, pArray) != 0) return -1;
 
     //learner stage
->>>>>>> 3c2bf197
     newVgroup.vnodeGid[0].nodeRole = TAOS_SYNC_ROLE_VOTER;
     newVgroup.vnodeGid[1].nodeRole = TAOS_SYNC_ROLE_LEARNER;
     if (mndAddAlterVnodeReplicaAction(pMnode, pTrans, pNewDb, &newVgroup, newVgroup.vnodeGid[0].dnodeId) != 0)
       return -1;
 
     if (mndAddCreateVnodeAction(pMnode, pTrans, pNewDb, &newVgroup, &newVgroup.vnodeGid[1]) != 0) return -1;
-<<<<<<< HEAD
-    newVgroup.vnodeGid[1].nodeRole = TAOS_SYNC_ROLE_VOTER;
-    if (mndAddAlterVnodeTypeAction(pMnode, pTrans, pNewDb, &newVgroup, newVgroup.vnodeGid[1].dnodeId) != 0)
-      return -1;
-
-    if (mndAddAlterVnodeConfirmAction(pMnode, pTrans, pNewDb, &newVgroup) != 0) return -1;
-
-    //add second
-    if (mndAddVnodeToVgroup(pMnode, pTrans, &newVgroup, pArray) != 0) return -1;
-    newVgroup.vnodeGid[0].nodeRole = TAOS_SYNC_ROLE_VOTER;
-    newVgroup.vnodeGid[1].nodeRole = TAOS_SYNC_ROLE_VOTER;
-    newVgroup.vnodeGid[2].nodeRole = TAOS_SYNC_ROLE_VOTER;
-
-=======
 
     //follower stage
     newVgroup.vnodeGid[1].nodeRole = TAOS_SYNC_ROLE_VOTER;
@@ -2180,7 +2160,6 @@
     newVgroup.vnodeGid[0].nodeRole = TAOS_SYNC_ROLE_VOTER;
     newVgroup.vnodeGid[1].nodeRole = TAOS_SYNC_ROLE_VOTER;
     newVgroup.vnodeGid[2].nodeRole = TAOS_SYNC_ROLE_VOTER;
->>>>>>> 3c2bf197
     if (mndAddAlterVnodeReplicaAction(pMnode, pTrans, pNewDb, &newVgroup, newVgroup.vnodeGid[0].dnodeId) != 0)
       return -1;
     if (mndAddAlterVnodeReplicaAction(pMnode, pTrans, pNewDb, &newVgroup, newVgroup.vnodeGid[1].dnodeId) != 0)
@@ -2279,12 +2258,6 @@
   return 0;
 }
 
-<<<<<<< HEAD
-static int32_t mndTransCommitVgStatus(STrans *pTrans, SVgObj *pVg, ESdbStatus vgStatus) {
-  SSdbRaw *pRaw = mndVgroupActionEncode(pVg);
-  if (pRaw == NULL) goto _err;
-  if (mndTransAppendCommitlog(pTrans, pRaw) != 0) goto _err;
-=======
 typedef int32_t (*FpTransActionCb)(STrans *pTrans, SSdbRaw *pRaw);
 
 static int32_t mndAddVgStatusAction(STrans *pTrans, SVgObj *pVg, ESdbStatus vgStatus, ETrnStage stage) {
@@ -2292,7 +2265,6 @@
   SSdbRaw *pRaw = mndVgroupActionEncode(pVg);
   if (pRaw == NULL) goto _err;
   if (appendActionCb(pTrans, pRaw) != 0) goto _err;
->>>>>>> 3c2bf197
   (void)sdbSetRawStatus(pRaw, vgStatus);
   pRaw = NULL;
   return 0;
@@ -2301,8 +2273,6 @@
   return -1;
 }
 
-<<<<<<< HEAD
-=======
 static int32_t mndAddDbStatusAction(STrans *pTrans, SDbObj *pDb, ESdbStatus dbStatus, ETrnStage stage) {
   FpTransActionCb appendActionCb = (stage == TRN_STAGE_COMMIT_ACTION) ? mndTransAppendCommitlog : mndTransAppendRedolog;
   SSdbRaw        *pRaw = mndDbActionEncode(pDb);
@@ -2316,7 +2286,6 @@
   return -1;
 }
 
->>>>>>> 3c2bf197
 int32_t mndSplitVgroup(SMnode *pMnode, SRpcMsg *pReq, SDbObj *pDb, SVgObj *pVgroup) {
   int32_t  code = -1;
   STrans  *pTrans = NULL;
@@ -2428,43 +2397,22 @@
   dbObj.cfg.numOfVgroups++;
   if (mndAddDbStatusAction(pTrans, &dbObj, SDB_STATUS_READY, TRN_STAGE_REDO_ACTION) < 0) goto _OVER;
 
-  if (mndAddAlterVnodeConfirmAction(pMnode, pTrans, pDb, &newVg1) != 0) goto _OVER;
-
-  if (mndAddAlterVnodeConfirmAction(pMnode, pTrans, pDb, &newVg2) != 0) goto _OVER;
-
   // adjust vgroup replica
   if (pDb->cfg.replications != newVg1.replica) {
     if (mndBuildAlterVgroupAction(pMnode, pTrans, pDb, pDb, &newVg1, pArray) != 0) goto _OVER;
   } else {
-<<<<<<< HEAD
-    if (mndTransCommitVgStatus(pTrans, &newVg1, SDB_STATUS_READY) < 0) goto _OVER;
-=======
     if (mndAddVgStatusAction(pTrans, &newVg1, SDB_STATUS_READY, TRN_STAGE_COMMIT_ACTION) < 0) goto _OVER;
->>>>>>> 3c2bf197
   }
 
   if (pDb->cfg.replications != newVg2.replica) {
     if (mndBuildAlterVgroupAction(pMnode, pTrans, pDb, pDb, &newVg2, pArray) != 0) goto _OVER;
   } else {
-<<<<<<< HEAD
-    if (mndTransCommitVgStatus(pTrans, &newVg2, SDB_STATUS_READY) < 0) goto _OVER;
-  }
-
-  if (mndTransCommitVgStatus(pTrans, pVgroup, SDB_STATUS_DROPPED) < 0) goto _OVER;
-
-  memcpy(&dbObj, pDb, sizeof(SDbObj));
-  if (dbObj.cfg.pRetensions != NULL) {
-    dbObj.cfg.pRetensions = taosArrayDup(pDb->cfg.pRetensions, NULL);
-    if (dbObj.cfg.pRetensions == NULL) goto _OVER;
-  }
-=======
     if (mndAddVgStatusAction(pTrans, &newVg2, SDB_STATUS_READY, TRN_STAGE_COMMIT_ACTION) < 0) goto _OVER;
   }
 
   if (mndAddVgStatusAction(pTrans, pVgroup, SDB_STATUS_DROPPED, TRN_STAGE_COMMIT_ACTION) < 0) goto _OVER;
 
   // commit db status
->>>>>>> 3c2bf197
   dbObj.vgVersion++;
   dbObj.updateTime = taosGetTimestampMs();
   if (mndAddDbStatusAction(pTrans, &dbObj, SDB_STATUS_READY, TRN_STAGE_COMMIT_ACTION) < 0) goto _OVER;
