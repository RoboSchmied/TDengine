--- conflicted
+++ resolved
@@ -799,12 +799,7 @@
 }
 
 static int32_t mndProcessCreateStreamReq(SRpcMsg *pReq) {
-<<<<<<< HEAD
   SMnode     *pMnode = pReq->info.node;
-=======
-  SMnode *    pMnode = pReq->info.node;
-  int32_t     code = -1;
->>>>>>> 215dbeaa
   SStreamObj *pStream = NULL;
   SStreamObj  streamObj = {0};
   char *      sql = NULL;
