/*
 * Copyright (c) 2019 TAOS Data, Inc. <jhtao@taosdata.com>
 *
 * This program is free software: you can use, redistribute, and/or modify
 * it under the terms of the GNU Affero General Public License, version 3
 * or later ("AGPL"), as published by the Free Software Foundation.
 *
 * This program is distributed in the hope that it will be useful, but WITHOUT
 * ANY WARRANTY; without even the implied warranty of MERCHANTABILITY or
 * FITNESS FOR A PARTICULAR PURPOSE.
 *
 * You should have received a copy of the GNU Affero General Public License
 * along with this program. If not, see <http://www.gnu.org/licenses/>.
 */

#define _DEFAULT_SOURCE
#include "mndAcct.h"
#include "mndAuth.h"
#include "mndBnode.h"
#include "mndCluster.h"
#include "mndConsumer.h"
#include "mndDb.h"
#include "mndDnode.h"
#include "mndFunc.h"
#include "mndGrant.h"
#include "mndInfoSchema.h"
#include "mndMnode.h"
#include "mndOffset.h"
#include "mndPerfSchema.h"
#include "mndProfile.h"
#include "mndQnode.h"
#include "mndQuery.h"
#include "mndShow.h"
#include "mndSma.h"
#include "mndSnode.h"
#include "mndStb.h"
#include "mndStream.h"
#include "mndSubscribe.h"
#include "mndSync.h"
#include "mndTelem.h"
#include "mndTopic.h"
#include "mndTrans.h"
#include "mndUser.h"
#include "mndVgroup.h"

static void *mndBuildTimerMsg(int32_t *pContLen) {
  SMTimerReq timerReq = {0};

  int32_t contLen = tSerializeSMTimerMsg(NULL, 0, &timerReq);
  if (contLen <= 0) return NULL;
  void *pReq = rpcMallocCont(contLen);
  if (pReq == NULL) return NULL;

  tSerializeSMTimerMsg(pReq, contLen, &timerReq);
  *pContLen = contLen;
  return pReq;
}

static void mndPullupTrans(SMnode *pMnode) {
  int32_t contLen = 0;
  void   *pReq = mndBuildTimerMsg(&contLen);
  SRpcMsg rpcMsg = {.msgType = TDMT_MND_TRANS_TIMER, .pCont = pReq, .contLen = contLen};
  tmsgPutToQueue(&pMnode->msgCb, WRITE_QUEUE, &rpcMsg);
}

static void mndCalMqRebalance(SMnode *pMnode) {
  int32_t contLen = 0;
  void   *pReq = mndBuildTimerMsg(&contLen);
  SRpcMsg rpcMsg = {.msgType = TDMT_MND_MQ_TIMER, .pCont = pReq, .contLen = contLen};
  tmsgPutToQueue(&pMnode->msgCb, READ_QUEUE, &rpcMsg);
}

static void mndPullupTelem(SMnode *pMnode) {
  int32_t contLen = 0;
  void   *pReq = mndBuildTimerMsg(&contLen);
  SRpcMsg rpcMsg = {.msgType = TDMT_MND_TELEM_TIMER, .pCont = pReq, .contLen = contLen};
  tmsgPutToQueue(&pMnode->msgCb, READ_QUEUE, &rpcMsg);
}

static void *mndThreadFp(void *param) {
  SMnode *pMnode = param;
  int64_t lastTime = 0;
  setThreadName("mnode-timer");

  while (1) {
    lastTime++;
    taosMsleep(100);
    if (pMnode->stopped) break;
    if (!mndIsMaster(pMnode)) continue;

    if (lastTime % (tsTransPullupInterval * 10) == 0) {
      mndPullupTrans(pMnode);
    }

    if (lastTime % (tsMqRebalanceInterval * 10) == 0) {
      mndCalMqRebalance(pMnode);
    }

    if (lastTime % (tsTelemInterval * 10) == 0) {
      mndPullupTelem(pMnode);
    }
  }

  return NULL;
}

static int32_t mndInitTimer(SMnode *pMnode) {
  TdThreadAttr thAttr;
  taosThreadAttrInit(&thAttr);
  taosThreadAttrSetDetachState(&thAttr, PTHREAD_CREATE_JOINABLE);
  if (taosThreadCreate(&pMnode->thread, &thAttr, mndThreadFp, pMnode) != 0) {
    mError("failed to create timer thread since %s", strerror(errno));
    return -1;
  }

  taosThreadAttrDestroy(&thAttr);
  tmsgReportStartup("mnode-timer", "initialized");
  return 0;
}

static void mndCleanupTimer(SMnode *pMnode) {
  pMnode->stopped = true;
  if (taosCheckPthreadValid(pMnode->thread)) {
    taosThreadJoin(pMnode->thread, NULL);
<<<<<<< HEAD
    memset(&pMnode->thread, 0, sizeof(pMnode->thread));
=======
    taosThreadClear(&pMnode->thread);
>>>>>>> 6f2cac1a
  }
}

static int32_t mndCreateDir(SMnode *pMnode, const char *path) {
  pMnode->path = strdup(path);
  if (pMnode->path == NULL) {
    terrno = TSDB_CODE_OUT_OF_MEMORY;
    return -1;
  }

  if (taosMkDir(pMnode->path) != 0) {
    terrno = TAOS_SYSTEM_ERROR(errno);
    return -1;
  }

  return 0;
}

static int32_t mndInitSdb(SMnode *pMnode) {
  SSdbOpt opt = {0};
  opt.path = pMnode->path;
  opt.pMnode = pMnode;

  pMnode->pSdb = sdbInit(&opt);
  if (pMnode->pSdb == NULL) {
    return -1;
  }

  return 0;
}

static int32_t mndDeploySdb(SMnode *pMnode) { return sdbDeploy(pMnode->pSdb); }
static int32_t mndReadSdb(SMnode *pMnode) { return sdbReadFile(pMnode->pSdb); }

static void mndCleanupSdb(SMnode *pMnode) {
  if (pMnode->pSdb) {
    sdbCleanup(pMnode->pSdb);
    pMnode->pSdb = NULL;
  }
}

static int32_t mndAllocStep(SMnode *pMnode, char *name, MndInitFp initFp, MndCleanupFp cleanupFp) {
  SMnodeStep step = {0};
  step.name = name;
  step.initFp = initFp;
  step.cleanupFp = cleanupFp;
  if (taosArrayPush(pMnode->pSteps, &step) == NULL) {
    terrno = TSDB_CODE_OUT_OF_MEMORY;
    return -1;
  }

  return 0;
}

static int32_t mndInitSteps(SMnode *pMnode, bool deploy) {
  if (mndAllocStep(pMnode, "mnode-sdb", mndInitSdb, mndCleanupSdb) != 0) return -1;
  if (mndAllocStep(pMnode, "mnode-trans", mndInitTrans, mndCleanupTrans) != 0) return -1;
  if (mndAllocStep(pMnode, "mnode-cluster", mndInitCluster, mndCleanupCluster) != 0) return -1;
  if (mndAllocStep(pMnode, "mnode-mnode", mndInitMnode, mndCleanupMnode) != 0) return -1;
  if (mndAllocStep(pMnode, "mnode-qnode", mndInitQnode, mndCleanupQnode) != 0) return -1;
  if (mndAllocStep(pMnode, "mnode-qnode", mndInitSnode, mndCleanupSnode) != 0) return -1;
  if (mndAllocStep(pMnode, "mnode-qnode", mndInitBnode, mndCleanupBnode) != 0) return -1;
  if (mndAllocStep(pMnode, "mnode-dnode", mndInitDnode, mndCleanupDnode) != 0) return -1;
  if (mndAllocStep(pMnode, "mnode-user", mndInitUser, mndCleanupUser) != 0) return -1;
  if (mndAllocStep(pMnode, "mnode-grant", mndInitGrant, mndCleanupGrant) != 0) return -1;
  if (mndAllocStep(pMnode, "mnode-auth", mndInitAuth, mndCleanupAuth) != 0) return -1;
  if (mndAllocStep(pMnode, "mnode-acct", mndInitAcct, mndCleanupAcct) != 0) return -1;
  if (mndAllocStep(pMnode, "mnode-stream", mndInitStream, mndCleanupStream) != 0) return -1;
  if (mndAllocStep(pMnode, "mnode-topic", mndInitTopic, mndCleanupTopic) != 0) return -1;
  if (mndAllocStep(pMnode, "mnode-consumer", mndInitConsumer, mndCleanupConsumer) != 0) return -1;
  if (mndAllocStep(pMnode, "mnode-subscribe", mndInitSubscribe, mndCleanupSubscribe) != 0) return -1;
  if (mndAllocStep(pMnode, "mnode-offset", mndInitOffset, mndCleanupOffset) != 0) return -1;
  if (mndAllocStep(pMnode, "mnode-vgroup", mndInitVgroup, mndCleanupVgroup) != 0) return -1;
  if (mndAllocStep(pMnode, "mnode-stb", mndInitStb, mndCleanupStb) != 0) return -1;
  if (mndAllocStep(pMnode, "mnode-stb", mndInitSma, mndCleanupSma) != 0) return -1;
  if (mndAllocStep(pMnode, "mnode-infos", mndInitInfos, mndCleanupInfos) != 0) return -1;
  if (mndAllocStep(pMnode, "mnode-perfs", mndInitPerfs, mndCleanupPerfs) != 0) return -1;
  if (mndAllocStep(pMnode, "mnode-db", mndInitDb, mndCleanupDb) != 0) return -1;
  if (mndAllocStep(pMnode, "mnode-func", mndInitFunc, mndCleanupFunc) != 0) return -1;
  if (deploy) {
    if (mndAllocStep(pMnode, "mnode-sdb-deploy", mndDeploySdb, NULL) != 0) return -1;
  } else {
    if (mndAllocStep(pMnode, "mnode-sdb-read", mndReadSdb, NULL) != 0) return -1;
  }
  if (mndAllocStep(pMnode, "mnode-profile", mndInitProfile, mndCleanupProfile) != 0) return -1;
  if (mndAllocStep(pMnode, "mnode-show", mndInitShow, mndCleanupShow) != 0) return -1;
  if (mndAllocStep(pMnode, "mnode-query", mndInitQuery, mndCleanupQuery) != 0) return -1;
  if (mndAllocStep(pMnode, "mnode-sync", mndInitSync, mndCleanupSync) != 0) return -1;
  if (mndAllocStep(pMnode, "mnode-telem", mndInitTelem, mndCleanupTelem) != 0) return -1;

  return 0;
}

static void mndCleanupSteps(SMnode *pMnode, int32_t pos) {
  if (pMnode->pSteps == NULL) return;

  if (pos == -1) {
    pos = taosArrayGetSize(pMnode->pSteps) - 1;
  }

  for (int32_t s = pos; s >= 0; s--) {
    SMnodeStep *pStep = taosArrayGet(pMnode->pSteps, s);
    mDebug("%s will cleanup", pStep->name);
    if (pStep->cleanupFp != NULL) {
      (*pStep->cleanupFp)(pMnode);
    }
  }

  taosArrayClear(pMnode->pSteps);
  taosArrayDestroy(pMnode->pSteps);
  pMnode->pSteps = NULL;
}

static int32_t mndExecSteps(SMnode *pMnode) {
  int32_t size = taosArrayGetSize(pMnode->pSteps);
  for (int32_t pos = 0; pos < size; pos++) {
    SMnodeStep *pStep = taosArrayGet(pMnode->pSteps, pos);
    if (pStep->initFp == NULL) continue;

    if ((*pStep->initFp)(pMnode) != 0) {
      int32_t code = terrno;
      mError("%s exec failed since %s, start to cleanup", pStep->name, terrstr());
      mndCleanupSteps(pMnode, pos);
      terrno = code;
      return -1;
    } else {
      mDebug("%s is initialized", pStep->name);
      tmsgReportStartup(pStep->name, "initialized");
    }
  }

  pMnode->clusterId = mndGetClusterId(pMnode);
  return 0;
}

static void mndSetOptions(SMnode *pMnode, const SMnodeOpt *pOption) {
  pMnode->replica = pOption->replica;
  pMnode->selfIndex = pOption->selfIndex;
  memcpy(&pMnode->replicas, pOption->replicas, sizeof(SReplica) * TSDB_MAX_REPLICA);
  pMnode->msgCb = pOption->msgCb;
  pMnode->selfId = pOption->replicas[pOption->selfIndex].id;
}

SMnode *mndOpen(const char *path, const SMnodeOpt *pOption) {
  mDebug("start to open mnode in %s", path);

  SMnode *pMnode = taosMemoryCalloc(1, sizeof(SMnode));
  if (pMnode == NULL) {
    terrno = TSDB_CODE_OUT_OF_MEMORY;
    mError("failed to open mnode since %s", terrstr());
    return NULL;
  }

  char timestr[24] = "1970-01-01 00:00:00.00";
  (void)taosParseTime(timestr, &pMnode->checkTime, (int32_t)strlen(timestr), TSDB_TIME_PRECISION_MILLI, 0);
  mndSetOptions(pMnode, pOption);

  pMnode->pSteps = taosArrayInit(24, sizeof(SMnodeStep));
  if (pMnode->pSteps == NULL) {
    taosMemoryFree(pMnode);
    terrno = TSDB_CODE_OUT_OF_MEMORY;
    mError("failed to open mnode since %s", terrstr());
    return NULL;
  }

  int32_t code = mndCreateDir(pMnode, path);
  if (code != 0) {
    code = terrno;
    mError("failed to open mnode since %s", terrstr());
    mndClose(pMnode);
    terrno = code;
    return NULL;
  }

  code = mndInitSteps(pMnode, pOption->deploy);
  if (code != 0) {
    code = terrno;
    mError("failed to open mnode since %s", terrstr());
    mndClose(pMnode);
    terrno = code;
    return NULL;
  }

  code = mndExecSteps(pMnode);
  if (code != 0) {
    code = terrno;
    mError("failed to open mnode since %s", terrstr());
    mndClose(pMnode);
    terrno = code;
    return NULL;
  }

  mndUpdateMnodeRole(pMnode);
  mDebug("mnode open successfully ");
  return pMnode;
}

void mndClose(SMnode *pMnode) {
  if (pMnode != NULL) {
    mDebug("start to close mnode");
    mndCleanupSteps(pMnode, -1);
    taosMemoryFreeClear(pMnode->path);
    taosMemoryFreeClear(pMnode);
    mDebug("mnode is closed");
  }
}

int32_t mndAlter(SMnode *pMnode, const SMnodeOpt *pOption) {
  mDebug("start to alter mnode");
  mDebug("mnode is altered");
  return 0;
}

int32_t mndStart(SMnode *pMnode) { return mndInitTimer(pMnode); }

void mndStop(SMnode *pMnode) { return mndCleanupTimer(pMnode); }

int32_t mndProcessMsg(SRpcMsg *pMsg) {
  SMnode *pMnode = pMsg->info.node;
  void   *ahandle = pMsg->info.ahandle;

  mTrace("msg:%p, will be processed, type:%s app:%p", pMsg, TMSG_INFO(pMsg->msgType), ahandle);

  if (IsReq(pMsg) && !mndIsMaster(pMnode)) {
    terrno = TSDB_CODE_APP_NOT_READY;
    mDebug("msg:%p, failed to process since %s, app:%p", pMsg, terrstr(), ahandle);
    return -1;
  }

  if (IsReq(pMsg) && (pMsg->contLen == 0 || pMsg->pCont == NULL)) {
    terrno = TSDB_CODE_INVALID_MSG_LEN;
    mError("msg:%p, failed to process since %s, app:%p", pMsg, terrstr(), ahandle);
    return -1;
  }

  MndMsgFp fp = pMnode->msgFp[TMSG_INDEX(pMsg->msgType)];
  if (fp == NULL) {
    terrno = TSDB_CODE_MSG_NOT_PROCESSED;
    mError("msg:%p, failed to process since no msg handle, app:%p", pMsg, ahandle);
    return -1;
  }

  int32_t code = (*fp)(pMsg);
  if (code == TSDB_CODE_MND_ACTION_IN_PROGRESS) {
    terrno = code;
    mTrace("msg:%p, in progress, app:%p", pMsg, ahandle);
  } else if (code != 0) {
    if (terrno != TSDB_CODE_OPS_NOT_SUPPORT) {
      mError("msg:%p, failed to process since %s, app:%p", pMsg, terrstr(), ahandle);
    } else {
      mTrace("msg:%p, failed to process since %s, app:%p", pMsg, terrstr(), ahandle);
    }
  } else {
    mTrace("msg:%p, is processed, app:%p", pMsg, ahandle);
  }

  return code;
}

void mndSetMsgHandle(SMnode *pMnode, tmsg_t msgType, MndMsgFp fp) {
  tmsg_t type = TMSG_INDEX(msgType);
  if (type >= 0 && type < TDMT_MAX) {
    pMnode->msgFp[type] = fp;
  }
}

// Note: uid 0 is reserved
int64_t mndGenerateUid(char *name, int32_t len) {
  int32_t hashval = MurmurHash3_32(name, len);

  do {
    int64_t us = taosGetTimestampUs();
    int64_t x = (us & 0x000000FFFFFFFFFF) << 24;
    int64_t uuid = x + ((hashval & ((1ul << 16) - 1ul)) << 8) + (taosRand() & ((1ul << 8) - 1ul));
    if (uuid) {
      return llabs(uuid);
    }
  } while (true);
}

int32_t mndGetMonitorInfo(SMnode *pMnode, SMonClusterInfo *pClusterInfo, SMonVgroupInfo *pVgroupInfo,
                          SMonGrantInfo *pGrantInfo) {
  if (!mndIsMaster(pMnode)) return -1;

  SSdb   *pSdb = pMnode->pSdb;
  int64_t ms = taosGetTimestampMs();

  pClusterInfo->dnodes = taosArrayInit(sdbGetSize(pSdb, SDB_DNODE), sizeof(SMonDnodeDesc));
  pClusterInfo->mnodes = taosArrayInit(sdbGetSize(pSdb, SDB_MNODE), sizeof(SMonMnodeDesc));
  pVgroupInfo->vgroups = taosArrayInit(sdbGetSize(pSdb, SDB_VGROUP), sizeof(SMonVgroupDesc));
  if (pClusterInfo->dnodes == NULL || pClusterInfo->mnodes == NULL || pVgroupInfo->vgroups == NULL) {
    return -1;
  }

  // cluster info
  tstrncpy(pClusterInfo->version, version, sizeof(pClusterInfo->version));
  pClusterInfo->monitor_interval = tsMonitorInterval;
  pClusterInfo->connections_total = mndGetNumOfConnections(pMnode);

  void *pIter = NULL;
  while (1) {
    SDnodeObj *pObj = NULL;
    pIter = sdbFetch(pSdb, SDB_DNODE, pIter, (void **)&pObj);
    if (pIter == NULL) break;

    SMonDnodeDesc desc = {0};
    desc.dnode_id = pObj->id;
    tstrncpy(desc.dnode_ep, pObj->ep, sizeof(desc.dnode_ep));
    if (mndIsDnodeOnline(pMnode, pObj, ms)) {
      tstrncpy(desc.status, "ready", sizeof(desc.status));
    } else {
      tstrncpy(desc.status, "offline", sizeof(desc.status));
    }
    taosArrayPush(pClusterInfo->dnodes, &desc);
    sdbRelease(pSdb, pObj);
  }

  pIter = NULL;
  while (1) {
    SMnodeObj *pObj = NULL;
    pIter = sdbFetch(pSdb, SDB_MNODE, pIter, (void **)&pObj);
    if (pIter == NULL) break;

    SMonMnodeDesc desc = {0};
    desc.mnode_id = pObj->id;
    tstrncpy(desc.mnode_ep, pObj->pDnode->ep, sizeof(desc.mnode_ep));
    tstrncpy(desc.role, syncStr(pObj->role), sizeof(desc.role));
    taosArrayPush(pClusterInfo->mnodes, &desc);
    sdbRelease(pSdb, pObj);

    if (pObj->role == TAOS_SYNC_STATE_LEADER) {
      pClusterInfo->first_ep_dnode_id = pObj->id;
      tstrncpy(pClusterInfo->first_ep, pObj->pDnode->ep, sizeof(pClusterInfo->first_ep));
      pClusterInfo->master_uptime = (ms - pObj->roleTime) / (86400000.0f);
    }
  }

  // vgroup info
  pIter = NULL;
  while (1) {
    SVgObj *pVgroup = NULL;
    pIter = sdbFetch(pSdb, SDB_VGROUP, pIter, (void **)&pVgroup);
    if (pIter == NULL) break;

    pClusterInfo->vgroups_total++;

    SMonVgroupDesc desc = {0};
    desc.vgroup_id = pVgroup->vgId;

    SName name = {0};
    tNameFromString(&name, pVgroup->dbName, T_NAME_ACCT | T_NAME_DB | T_NAME_TABLE);
    tNameGetDbName(&name, desc.database_name);

    desc.tables_num = pVgroup->numOfTables;
    pGrantInfo->timeseries_used += pVgroup->numOfTimeSeries;
    tstrncpy(desc.status, "unsynced", sizeof(desc.status));
    for (int32_t i = 0; i < pVgroup->replica; ++i) {
      SVnodeGid     *pVgid = &pVgroup->vnodeGid[i];
      SMonVnodeDesc *pVnDesc = &desc.vnodes[i];
      pVnDesc->dnode_id = pVgid->dnodeId;
      tstrncpy(pVnDesc->vnode_role, syncStr(pVgid->role), sizeof(pVnDesc->vnode_role));
      if (pVgid->role == TAOS_SYNC_STATE_LEADER) {
        tstrncpy(desc.status, "ready", sizeof(desc.status));
        pClusterInfo->vgroups_alive++;
      }
      if (pVgid->role == TAOS_SYNC_STATE_LEADER || pVgid->role == TAOS_SYNC_STATE_CANDIDATE) {
        pClusterInfo->vnodes_alive++;
      }
      pClusterInfo->vnodes_total++;
    }

    taosArrayPush(pVgroupInfo->vgroups, &desc);
    sdbRelease(pSdb, pVgroup);
  }

  // grant info
  pGrantInfo->expire_time = (pMnode->grant.expireTimeMS - ms) / 86400000.0f;
  pGrantInfo->timeseries_total = pMnode->grant.timeseriesAllowed;
  if (pMnode->grant.expireTimeMS == 0) {
    pGrantInfo->expire_time = INT32_MAX;
    pGrantInfo->timeseries_total = INT32_MAX;
  }

  return 0;
}

int32_t mndGetLoad(SMnode *pMnode, SMnodeLoad *pLoad) {
  pLoad->syncState = pMnode->syncMgmt.state;
  return 0;
}<|MERGE_RESOLUTION|>--- conflicted
+++ resolved
@@ -122,11 +122,7 @@
   pMnode->stopped = true;
   if (taosCheckPthreadValid(pMnode->thread)) {
     taosThreadJoin(pMnode->thread, NULL);
-<<<<<<< HEAD
-    memset(&pMnode->thread, 0, sizeof(pMnode->thread));
-=======
     taosThreadClear(&pMnode->thread);
->>>>>>> 6f2cac1a
   }
 }
 
