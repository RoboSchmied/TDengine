--- conflicted
+++ resolved
@@ -1,147 +1,144 @@
-/*
- * Copyright (c) 2019 TAOS Data, Inc. <jhtao@taosdata.com>
- *
- * This program is free software: you can use, redistribute, and/or modify
- * it under the terms of the GNU Affero General Public License, version 3
- * or later ("AGPL"), as published by the Free Software Foundation.
- *
- * This program is distributed in the hope that it will be useful, but WITHOUT
- * ANY WARRANTY; without even the implied warranty of MERCHANTABILITY or
- * FITNESS FOR A PARTICULAR PURPOSE.
- *
- * You should have received a copy of the GNU Affero General Public License
- * along with this program. If not, see <http://www.gnu.org/licenses/>.
- */
-
-#define _DEFAULT_SOURCE
-#include "mndGrant.h"
-#include "mndShow.h"
-
-#ifndef _GRANT
-
-static int32_t mndRetrieveGrant(SRpcMsg *pReq, SShowObj *pShow, SSDataBlock *pBlock, int32_t rows) {
-  int32_t numOfRows = 0;
-  int32_t cols = 0;
-  char    tmp[32];
-
-  if (pShow->numOfRows < 1) {
-    cols = 0;
-    SColumnInfoData *pColInfo = taosArrayGet(pBlock->pDataBlock, cols);
-    const char      *src = "community";
-    STR_WITH_MAXSIZE_TO_VARSTR(tmp, src, 32);
-    colDataSetVal(pColInfo, numOfRows, tmp, false);
-
-    cols++;
-    pColInfo = taosArrayGet(pBlock->pDataBlock, cols);
-    src = "unlimited";
-    STR_WITH_MAXSIZE_TO_VARSTR(tmp, src, 32);
-    colDataSetVal(pColInfo, numOfRows, tmp, false);
-
-    cols++;
-    pColInfo = taosArrayGet(pBlock->pDataBlock, cols);
-    src = "false";
-    STR_WITH_MAXSIZE_TO_VARSTR(tmp, src, 32);
-    colDataSetVal(pColInfo, numOfRows, tmp, false);
-
-    cols++;
-    pColInfo = taosArrayGet(pBlock->pDataBlock, cols);
-    src = "unlimited";
-    STR_WITH_MAXSIZE_TO_VARSTR(tmp, src, 32);
-    colDataSetVal(pColInfo, numOfRows, tmp, false);
-
-    cols++;
-    pColInfo = taosArrayGet(pBlock->pDataBlock, cols);
-    src = "unlimited";
-    STR_WITH_MAXSIZE_TO_VARSTR(tmp, src, 32);
-    colDataSetVal(pColInfo, numOfRows, tmp, false);
-
-    cols++;
-    pColInfo = taosArrayGet(pBlock->pDataBlock, cols);
-    src = "unlimited";
-    STR_WITH_MAXSIZE_TO_VARSTR(tmp, src, 32);
-    colDataSetVal(pColInfo, numOfRows, tmp, false);
-
-    cols++;
-    pColInfo = taosArrayGet(pBlock->pDataBlock, cols);
-    src = "unlimited";
-    STR_WITH_MAXSIZE_TO_VARSTR(tmp, src, 32);
-    colDataSetVal(pColInfo, numOfRows, tmp, false);
-
-    cols++;
-    pColInfo = taosArrayGet(pBlock->pDataBlock, cols);
-    src = "unlimited";
-    STR_WITH_MAXSIZE_TO_VARSTR(tmp, src, 32);
-    colDataSetVal(pColInfo, numOfRows, tmp, false);
-
-    cols++;
-    pColInfo = taosArrayGet(pBlock->pDataBlock, cols);
-    src = "unlimited";
-    STR_WITH_MAXSIZE_TO_VARSTR(tmp, src, 32);
-    colDataSetVal(pColInfo, numOfRows, tmp, false);
-
-    cols++;
-    pColInfo = taosArrayGet(pBlock->pDataBlock, cols);
-    src = "unlimited";
-    STR_WITH_MAXSIZE_TO_VARSTR(tmp, src, 32);
-    colDataSetVal(pColInfo, numOfRows, tmp, false);
-
-    cols++;
-    pColInfo = taosArrayGet(pBlock->pDataBlock, cols);
-    src = "unlimited";
-    STR_WITH_MAXSIZE_TO_VARSTR(tmp, src, 32);
-    colDataSetVal(pColInfo, numOfRows, tmp, false);
-
-    cols++;
-    pColInfo = taosArrayGet(pBlock->pDataBlock, cols);
-    src = "unlimited";
-    STR_WITH_MAXSIZE_TO_VARSTR(tmp, src, 32);
-    colDataSetVal(pColInfo, numOfRows, tmp, false);
-
-    cols++;
-    pColInfo = taosArrayGet(pBlock->pDataBlock, cols);
-    src = "unlimited";
-    STR_WITH_MAXSIZE_TO_VARSTR(tmp, src, 32);
-    colDataSetVal(pColInfo, numOfRows, tmp, false);
-
-    cols++;
-    pColInfo = taosArrayGet(pBlock->pDataBlock, cols);
-    src = "unlimited";
-    STR_WITH_MAXSIZE_TO_VARSTR(tmp, src, 32);
-    colDataSetVal(pColInfo, numOfRows, tmp, false);
-
-    numOfRows++;
-  }
-
-  pShow->numOfRows += numOfRows;
-  return numOfRows;
-}
-
-static int32_t mndProcessGrantHB(SRpcMsg *pReq) { return TSDB_CODE_SUCCESS; }
-
-int32_t mndInitGrant(SMnode *pMnode) {
-  mndAddShowRetrieveHandle(pMnode, TSDB_MGMT_TABLE_GRANTS, mndRetrieveGrant);
-  mndSetMsgHandle(pMnode, TDMT_MND_GRANT_HB_TIMER, mndProcessGrantHB);
-  return 0;
-}
-
-void    mndCleanupGrant() {}
-void    grantParseParameter() { mError("can't parsed parameter k"); }
-void    grantReset(SMnode *pMnode, EGrantType grant, uint64_t value) {}
-void    grantAdd(EGrantType grant, uint64_t value) {}
-void    grantRestore(EGrantType grant, uint64_t value) {}
-int32_t dmProcessGrantReq(void *pInfo, SRpcMsg *pMsg) { return TSDB_CODE_SUCCESS; }
-int32_t dmProcessGrantNotify(void *pInfo, SRpcMsg *pMsg) { return TSDB_CODE_SUCCESS; }
-<<<<<<< HEAD
-=======
-#ifndef TD_GRANT_OPTIMIZE
-int32_t grantAlterActiveCode(const char *old, const char *new, char *out, int8_t type) { return TSDB_CODE_SUCCESS; }
-#else
-int32_t grantAlterActiveCode(int32_t did, const char *old, const char *new, char *out, int8_t type) {
-  return TSDB_CODE_SUCCESS;
-}
-#endif
->>>>>>> b8c379a2
-
-#endif
-
-void mndGenerateMachineCode() { grantParseParameter(); }
+/*
+ * Copyright (c) 2019 TAOS Data, Inc. <jhtao@taosdata.com>
+ *
+ * This program is free software: you can use, redistribute, and/or modify
+ * it under the terms of the GNU Affero General Public License, version 3
+ * or later ("AGPL"), as published by the Free Software Foundation.
+ *
+ * This program is distributed in the hope that it will be useful, but WITHOUT
+ * ANY WARRANTY; without even the implied warranty of MERCHANTABILITY or
+ * FITNESS FOR A PARTICULAR PURPOSE.
+ *
+ * You should have received a copy of the GNU Affero General Public License
+ * along with this program. If not, see <http://www.gnu.org/licenses/>.
+ */
+
+#define _DEFAULT_SOURCE
+#include "mndGrant.h"
+#include "mndShow.h"
+
+#ifndef _GRANT
+
+static int32_t mndRetrieveGrant(SRpcMsg *pReq, SShowObj *pShow, SSDataBlock *pBlock, int32_t rows) {
+  int32_t numOfRows = 0;
+  int32_t cols = 0;
+  char    tmp[32];
+
+  if (pShow->numOfRows < 1) {
+    cols = 0;
+    SColumnInfoData *pColInfo = taosArrayGet(pBlock->pDataBlock, cols);
+    const char      *src = "community";
+    STR_WITH_MAXSIZE_TO_VARSTR(tmp, src, 32);
+    colDataSetVal(pColInfo, numOfRows, tmp, false);
+
+    cols++;
+    pColInfo = taosArrayGet(pBlock->pDataBlock, cols);
+    src = "unlimited";
+    STR_WITH_MAXSIZE_TO_VARSTR(tmp, src, 32);
+    colDataSetVal(pColInfo, numOfRows, tmp, false);
+
+    cols++;
+    pColInfo = taosArrayGet(pBlock->pDataBlock, cols);
+    src = "false";
+    STR_WITH_MAXSIZE_TO_VARSTR(tmp, src, 32);
+    colDataSetVal(pColInfo, numOfRows, tmp, false);
+
+    cols++;
+    pColInfo = taosArrayGet(pBlock->pDataBlock, cols);
+    src = "unlimited";
+    STR_WITH_MAXSIZE_TO_VARSTR(tmp, src, 32);
+    colDataSetVal(pColInfo, numOfRows, tmp, false);
+
+    cols++;
+    pColInfo = taosArrayGet(pBlock->pDataBlock, cols);
+    src = "unlimited";
+    STR_WITH_MAXSIZE_TO_VARSTR(tmp, src, 32);
+    colDataSetVal(pColInfo, numOfRows, tmp, false);
+
+    cols++;
+    pColInfo = taosArrayGet(pBlock->pDataBlock, cols);
+    src = "unlimited";
+    STR_WITH_MAXSIZE_TO_VARSTR(tmp, src, 32);
+    colDataSetVal(pColInfo, numOfRows, tmp, false);
+
+    cols++;
+    pColInfo = taosArrayGet(pBlock->pDataBlock, cols);
+    src = "unlimited";
+    STR_WITH_MAXSIZE_TO_VARSTR(tmp, src, 32);
+    colDataSetVal(pColInfo, numOfRows, tmp, false);
+
+    cols++;
+    pColInfo = taosArrayGet(pBlock->pDataBlock, cols);
+    src = "unlimited";
+    STR_WITH_MAXSIZE_TO_VARSTR(tmp, src, 32);
+    colDataSetVal(pColInfo, numOfRows, tmp, false);
+
+    cols++;
+    pColInfo = taosArrayGet(pBlock->pDataBlock, cols);
+    src = "unlimited";
+    STR_WITH_MAXSIZE_TO_VARSTR(tmp, src, 32);
+    colDataSetVal(pColInfo, numOfRows, tmp, false);
+
+    cols++;
+    pColInfo = taosArrayGet(pBlock->pDataBlock, cols);
+    src = "unlimited";
+    STR_WITH_MAXSIZE_TO_VARSTR(tmp, src, 32);
+    colDataSetVal(pColInfo, numOfRows, tmp, false);
+
+    cols++;
+    pColInfo = taosArrayGet(pBlock->pDataBlock, cols);
+    src = "unlimited";
+    STR_WITH_MAXSIZE_TO_VARSTR(tmp, src, 32);
+    colDataSetVal(pColInfo, numOfRows, tmp, false);
+
+    cols++;
+    pColInfo = taosArrayGet(pBlock->pDataBlock, cols);
+    src = "unlimited";
+    STR_WITH_MAXSIZE_TO_VARSTR(tmp, src, 32);
+    colDataSetVal(pColInfo, numOfRows, tmp, false);
+
+    cols++;
+    pColInfo = taosArrayGet(pBlock->pDataBlock, cols);
+    src = "unlimited";
+    STR_WITH_MAXSIZE_TO_VARSTR(tmp, src, 32);
+    colDataSetVal(pColInfo, numOfRows, tmp, false);
+
+    cols++;
+    pColInfo = taosArrayGet(pBlock->pDataBlock, cols);
+    src = "unlimited";
+    STR_WITH_MAXSIZE_TO_VARSTR(tmp, src, 32);
+    colDataSetVal(pColInfo, numOfRows, tmp, false);
+
+    numOfRows++;
+  }
+
+  pShow->numOfRows += numOfRows;
+  return numOfRows;
+}
+
+static int32_t mndProcessGrantHB(SRpcMsg *pReq) { return TSDB_CODE_SUCCESS; }
+
+int32_t mndInitGrant(SMnode *pMnode) {
+  mndAddShowRetrieveHandle(pMnode, TSDB_MGMT_TABLE_GRANTS, mndRetrieveGrant);
+  mndSetMsgHandle(pMnode, TDMT_MND_GRANT_HB_TIMER, mndProcessGrantHB);
+  return 0;
+}
+
+void    mndCleanupGrant() {}
+void    grantParseParameter() { mError("can't parsed parameter k"); }
+void    grantReset(SMnode *pMnode, EGrantType grant, uint64_t value) {}
+void    grantAdd(EGrantType grant, uint64_t value) {}
+void    grantRestore(EGrantType grant, uint64_t value) {}
+int32_t dmProcessGrantReq(void *pInfo, SRpcMsg *pMsg) { return TSDB_CODE_SUCCESS; }
+int32_t dmProcessGrantNotify(void *pInfo, SRpcMsg *pMsg) { return TSDB_CODE_SUCCESS; }
+#ifndef TD_GRANT_OPTIMIZE
+int32_t grantAlterActiveCode(const char *old, const char *new, char *out, int8_t type) { return TSDB_CODE_SUCCESS; }
+#else
+int32_t grantAlterActiveCode(int32_t did, const char *old, const char *new, char *out, int8_t type) {
+  return TSDB_CODE_SUCCESS;
+}
+#endif
+
+#endif
+
+void mndGenerateMachineCode() { grantParseParameter(); }