--- conflicted
+++ resolved
@@ -17,12 +17,6 @@
 #include "mndSync.h"
 #include "mndTrans.h"
 
-<<<<<<< HEAD
-int32_t mndSyncEqMsg(const SMsgCb *msgcb, SRpcMsg *pMsg) { return tmsgPutToQueue(msgcb, SYNC_QUEUE, pMsg); }
-
-int32_t mndSyncSendMsg(const SEpSet *pEpSet, SRpcMsg *pMsg) { return tmsgSendReq(pEpSet, pMsg); }
-
-=======
 int32_t mndSyncEqMsg(const SMsgCb *msgcb, SRpcMsg *pMsg) { 
   int32_t code = tmsgPutToQueue(msgcb, SYNC_QUEUE, pMsg); 
   if (code != 0) {
@@ -33,7 +27,6 @@
 
 int32_t mndSyncSendMsg(const SEpSet *pEpSet, SRpcMsg *pMsg) { return tmsgSendReq(pEpSet, pMsg); }
 
->>>>>>> 43a62936
 void mndSyncCommitMsg(struct SSyncFSM *pFsm, const SRpcMsg *pMsg, SFsmCbMeta cbMeta) {
   SMnode    *pMnode = pFsm->data;
   SSdb      *pSdb = pMnode->pSdb;
@@ -169,13 +162,6 @@
 bool mndIsMaster(SMnode *pMnode) {
   SSyncMgmt *pMgmt = &pMnode->syncMgmt;
   pMgmt->state = syncGetMyRole(pMgmt->sync);
-<<<<<<< HEAD
 
   return (pMgmt->state == TAOS_SYNC_STATE_LEADER) && (pMnode->syncMgmt.restored);
-}
-=======
-  return pMgmt->state == TAOS_SYNC_STATE_LEADER;
-}
-
-bool mndIsRestored(SMnode *pMnode) { return pMnode->syncMgmt.restored; }
->>>>>>> 43a62936
+}