/*
 * Copyright (c) 2019 TAOS Data, Inc. <jhtao@taosdata.com>
 *
 * This program is free software: you can use, redistribute, and/or modify
 * it under the terms of the GNU Affero General Public License, version 3
 * or later ("AGPL"), as published by the Free Software Foundation.
 *
 * This program is distributed in the hope that it will be useful, but WITHOUT
 * ANY WARRANTY; without even the implied warranty of MERCHANTABILITY or
 * FITNESS FOR A PARTICULAR PURPOSE.
 *
 * You should have received a copy of the GNU Affero General Public License
 * along with this program. If not, see <http://www.gnu.org/licenses/>.
 */

#define _DEFAULT_SOURCE
#include "mndSync.h"
#include "mndTrans.h"

static int32_t mndSyncEqMsg(const SMsgCb *msgcb, SRpcMsg *pMsg) {
  SMsgHead *pHead = pMsg->pCont;
  pHead->contLen = htonl(pHead->contLen);
  pHead->vgId = htonl(pHead->vgId);

  int32_t code = tmsgPutToQueue(msgcb, SYNC_QUEUE, pMsg);
  if (code != 0) {
    rpcFreeCont(pMsg->pCont);
    pMsg->pCont = NULL;
  }
  return code;
}

static int32_t mndSyncSendMsg(const SEpSet *pEpSet, SRpcMsg *pMsg) {
  int32_t code = tmsgSendReq(pEpSet, pMsg);
  if (code != 0) {
    rpcFreeCont(pMsg->pCont);
    pMsg->pCont = NULL;
  }
  return code;
}

void mndSyncCommitMsg(struct SSyncFSM *pFsm, const SRpcMsg *pMsg, SFsmCbMeta cbMeta) {
  SMnode    *pMnode = pFsm->data;
  SSyncMgmt *pMgmt = &pMnode->syncMgmt;
  SSdbRaw   *pRaw = pMsg->pCont;

  // delete msg handle
  SRpcMsg rpcMsg = {0};
  syncGetAndDelRespRpc(pMnode->syncMgmt.sync, cbMeta.seqNum, &rpcMsg.info);

  int32_t transId = sdbGetIdFromRaw(pMnode->pSdb, pRaw);
  pMgmt->errCode = cbMeta.code;
  mInfo("trans:%d, is proposed, saved:%d code:0x%x, apply index:%" PRId64 " term:%" PRIu64 " config:%" PRId64
         " role:%s raw:%p",
         transId, pMgmt->transId, cbMeta.code, cbMeta.index, cbMeta.term, cbMeta.lastConfigIndex, syncStr(cbMeta.state),
         pRaw);

  if (pMgmt->errCode == 0) {
    sdbWriteWithoutFree(pMnode->pSdb, pRaw);
    sdbSetApplyInfo(pMnode->pSdb, cbMeta.index, cbMeta.term, cbMeta.lastConfigIndex);
  }

  taosWLockLatch(&pMgmt->lock);
  if (transId <= 0) {
    taosWUnLockLatch(&pMgmt->lock);
    mError("trans:%d, invalid commit msg", transId);
  } else if (transId == pMgmt->transId) {
    if (pMgmt->errCode != 0) {
      mError("trans:%d, failed to propose since %s, post sem", transId, tstrerror(pMgmt->errCode));
    } else {
      mInfo("trans:%d, is proposed and post sem", transId, tstrerror(pMgmt->errCode));
    }
    pMgmt->transId = 0;
    taosWUnLockLatch(&pMgmt->lock);
    tsem_post(&pMgmt->syncSem);
  } else {
    taosWUnLockLatch(&pMgmt->lock);
    STrans *pTrans = mndAcquireTrans(pMnode, transId);
    if (pTrans != NULL) {
      mInfo("trans:%d, execute in mnode which not leader", transId);
      mndTransExecute(pMnode, pTrans);
      mndReleaseTrans(pMnode, pTrans);
      // sdbWriteFile(pMnode->pSdb, SDB_WRITE_DELTA);
    } else {
      mError("trans:%d, not found while execute in mnode since %s", transId, terrstr());
    }
  }
}

int32_t mndSyncGetSnapshot(struct SSyncFSM *pFsm, SSnapshot *pSnapshot, void *pReaderParam, void **ppReader) {
  mInfo("start to read snapshot from sdb in atomic way");
  SMnode *pMnode = pFsm->data;
  return sdbStartRead(pMnode->pSdb, (SSdbIter **)ppReader, &pSnapshot->lastApplyIndex, &pSnapshot->lastApplyTerm,
                      &pSnapshot->lastConfigIndex);
  return 0;
}

int32_t mndSyncGetSnapshotInfo(struct SSyncFSM *pFsm, SSnapshot *pSnapshot) {
  SMnode *pMnode = pFsm->data;
  sdbGetCommitInfo(pMnode->pSdb, &pSnapshot->lastApplyIndex, &pSnapshot->lastApplyTerm, &pSnapshot->lastConfigIndex);
  return 0;
}

void mndRestoreFinish(struct SSyncFSM *pFsm) {
  SMnode *pMnode = pFsm->data;

  if (!pMnode->deploy) {
    mInfo("mnode sync restore finished, and will handle outstanding transactions");
    mndTransPullup(pMnode);
    mndSetRestore(pMnode, true);
  } else {
    mInfo("mnode sync restore finished");
  }
}

void mndReConfig(struct SSyncFSM *pFsm, const SRpcMsg *pMsg, SReConfigCbMeta cbMeta) {
  SMnode    *pMnode = pFsm->data;
  SSyncMgmt *pMgmt = &pMnode->syncMgmt;

  pMgmt->errCode = cbMeta.code;
  mInfo("trans:-1, sync reconfig is proposed, saved:%d code:0x%x, index:%" PRId64 " term:%" PRId64, pMgmt->transId,
        cbMeta.code, cbMeta.index, cbMeta.term);

  taosWLockLatch(&pMgmt->lock);
  if (pMgmt->transId == -1) {
    if (pMgmt->errCode != 0) {
      mError("trans:-1, failed to propose sync reconfig since %s, post sem", tstrerror(pMgmt->errCode));
    } else {
      mInfo("trans:-1, sync reconfig is proposed, saved:%d code:0x%x, index:%" PRId64 " term:%" PRId64 " post sem",
            pMgmt->transId, cbMeta.code, cbMeta.index, cbMeta.term);
    }
    pMgmt->transId = 0;
    tsem_post(&pMgmt->syncSem);
  }
  taosWUnLockLatch(&pMgmt->lock);
}

int32_t mndSnapshotStartRead(struct SSyncFSM *pFsm, void *pParam, void **ppReader) {
  mInfo("start to read snapshot from sdb");
  SMnode *pMnode = pFsm->data;
  return sdbStartRead(pMnode->pSdb, (SSdbIter **)ppReader, NULL, NULL, NULL);
}

int32_t mndSnapshotStopRead(struct SSyncFSM *pFsm, void *pReader) {
  mInfo("stop to read snapshot from sdb");
  SMnode *pMnode = pFsm->data;
  return sdbStopRead(pMnode->pSdb, pReader);
}

int32_t mndSnapshotDoRead(struct SSyncFSM *pFsm, void *pReader, void **ppBuf, int32_t *len) {
  SMnode *pMnode = pFsm->data;
  return sdbDoRead(pMnode->pSdb, pReader, ppBuf, len);
}

int32_t mndSnapshotStartWrite(struct SSyncFSM *pFsm, void *pParam, void **ppWriter) {
  mInfo("start to apply snapshot to sdb");
  SMnode *pMnode = pFsm->data;
  return sdbStartWrite(pMnode->pSdb, (SSdbIter **)ppWriter);
}

int32_t mndSnapshotStopWrite(struct SSyncFSM *pFsm, void *pWriter, bool isApply, SSnapshot *pSnapshot) {
  mInfo("stop to apply snapshot to sdb, apply:%d, index:%" PRId64 " term:%" PRIu64 " config:%" PRId64, isApply,
        pSnapshot->lastApplyIndex, pSnapshot->lastApplyTerm, pSnapshot->lastConfigIndex);
  SMnode *pMnode = pFsm->data;
  return sdbStopWrite(pMnode->pSdb, pWriter, isApply, pSnapshot->lastApplyIndex, pSnapshot->lastApplyTerm,
                      pSnapshot->lastConfigIndex);
}

int32_t mndSnapshotDoWrite(struct SSyncFSM *pFsm, void *pWriter, void *pBuf, int32_t len) {
  SMnode *pMnode = pFsm->data;
  return sdbDoWrite(pMnode->pSdb, pWriter, pBuf, len);
}

void mndLeaderTransfer(struct SSyncFSM *pFsm, const SRpcMsg *pMsg, SFsmCbMeta cbMeta) {
  SMnode *pMnode = pFsm->data;
  atomic_store_8(&(pMnode->syncMgmt.leaderTransferFinish), 1);
  mInfo("vgId:1, mnode leader transfer finish");
}

static void mndBecomeFollower(struct SSyncFSM *pFsm) {
  SMnode *pMnode = pFsm->data;
<<<<<<< HEAD
  mDebug("vgId:1, become follower and post sem");
=======
  mInfo("vgId:1, become follower and post sem");
>>>>>>> 303b0998

  taosWLockLatch(&pMnode->syncMgmt.lock);
  if (pMnode->syncMgmt.transId != 0) {
    pMnode->syncMgmt.transId = 0;
    tsem_post(&pMnode->syncMgmt.syncSem);
  }
  taosWUnLockLatch(&pMnode->syncMgmt.lock);
}

static void mndBecomeLeader(struct SSyncFSM *pFsm) {
  mInfo("vgId:1, become leader");
  SMnode *pMnode = pFsm->data;
}

SSyncFSM *mndSyncMakeFsm(SMnode *pMnode) {
  SSyncFSM *pFsm = taosMemoryCalloc(1, sizeof(SSyncFSM));
  pFsm->data = pMnode;
  pFsm->FpCommitCb = mndSyncCommitMsg;
  pFsm->FpPreCommitCb = NULL;
  pFsm->FpRollBackCb = NULL;
  pFsm->FpRestoreFinishCb = mndRestoreFinish;
  pFsm->FpLeaderTransferCb = mndLeaderTransfer;
  pFsm->FpReConfigCb = mndReConfig;
  pFsm->FpBecomeLeaderCb = mndBecomeLeader;
  pFsm->FpBecomeFollowerCb = mndBecomeFollower;
  pFsm->FpGetSnapshot = mndSyncGetSnapshot;
  pFsm->FpGetSnapshotInfo = mndSyncGetSnapshotInfo;
  pFsm->FpSnapshotStartRead = mndSnapshotStartRead;
  pFsm->FpSnapshotStopRead = mndSnapshotStopRead;
  pFsm->FpSnapshotDoRead = mndSnapshotDoRead;
  pFsm->FpSnapshotStartWrite = mndSnapshotStartWrite;
  pFsm->FpSnapshotStopWrite = mndSnapshotStopWrite;
  pFsm->FpSnapshotDoWrite = mndSnapshotDoWrite;
  return pFsm;
}

int32_t mndInitSync(SMnode *pMnode) {
  SSyncMgmt *pMgmt = &pMnode->syncMgmt;
  taosInitRWLatch(&pMgmt->lock);
  pMgmt->transId = 0;

  SSyncInfo syncInfo = {.vgId = 1, .FpSendMsg = mndSyncSendMsg, .FpEqMsg = mndSyncEqMsg};
  snprintf(syncInfo.path, sizeof(syncInfo.path), "%s%ssync", pMnode->path, TD_DIRSEP);
  syncInfo.pWal = pMnode->pWal;
  syncInfo.pFsm = mndSyncMakeFsm(pMnode);
  syncInfo.isStandBy = pMgmt->standby;
  syncInfo.snapshotStrategy = SYNC_STRATEGY_STANDARD_SNAPSHOT;

  mInfo("start to open mnode sync, standby:%d", pMgmt->standby);
  if (pMgmt->standby || pMgmt->replica.id > 0) {
    SSyncCfg *pCfg = &syncInfo.syncCfg;
    pCfg->replicaNum = 1;
    pCfg->myIndex = 0;
    SNodeInfo *pNode = &pCfg->nodeInfo[0];
    tstrncpy(pNode->nodeFqdn, pMgmt->replica.fqdn, sizeof(pNode->nodeFqdn));
    pNode->nodePort = pMgmt->replica.port;
    mInfo("mnode ep:%s:%u", pNode->nodeFqdn, pNode->nodePort);
  }

  tsem_init(&pMgmt->syncSem, 0, 0);
  pMgmt->sync = syncOpen(&syncInfo);
  if (pMgmt->sync <= 0) {
    mError("failed to open sync since %s", terrstr());
    return -1;
  }

  // decrease election timer
  setPingTimerMS(pMgmt->sync, 5000);
  setElectTimerMS(pMgmt->sync, 3000);
  setHeartbeatTimerMS(pMgmt->sync, 500);
  /*
    setElectTimerMS(pMgmt->sync, 600);
    setHeartbeatTimerMS(pMgmt->sync, 300);
  */

  mDebug("mnode-sync is opened, id:%" PRId64, pMgmt->sync);
  return 0;
}

void mndCleanupSync(SMnode *pMnode) {
  SSyncMgmt *pMgmt = &pMnode->syncMgmt;
  syncStop(pMgmt->sync);
  mDebug("mnode-sync is stopped, id:%" PRId64, pMgmt->sync);

  tsem_destroy(&pMgmt->syncSem);
  memset(pMgmt, 0, sizeof(SSyncMgmt));
}

int32_t mndSyncPropose(SMnode *pMnode, SSdbRaw *pRaw, int32_t transId) {
  SSyncMgmt *pMgmt = &pMnode->syncMgmt;
  SRpcMsg    req = {.msgType = TDMT_MND_APPLY_MSG, .contLen = sdbGetRawTotalSize(pRaw)};
  req.pCont = rpcMallocCont(req.contLen);
  if (req.pCont == NULL) return -1;
  memcpy(req.pCont, pRaw, req.contLen);

  pMgmt->errCode = 0;
  taosWLockLatch(&pMgmt->lock);
  if (pMgmt->transId != 0) {
    mError("trans:%d, can't be proposed since trans:%s alrady waiting for confirm", transId, pMgmt->transId);
    taosWUnLockLatch(&pMgmt->lock);
    terrno = TSDB_CODE_APP_NOT_READY;
    return -1;
  } else {
    pMgmt->transId = transId;
<<<<<<< HEAD
    mDebug("trans:%d, will be proposed", pMgmt->transId);
=======
    mInfo("trans:%d, will be proposed", pMgmt->transId);
>>>>>>> 303b0998
    taosWUnLockLatch(&pMgmt->lock);
  }

  const bool isWeak = false;
  int32_t    code = syncPropose(pMgmt->sync, &req, isWeak);

  if (code == 0) {
    tsem_wait(&pMgmt->syncSem);
  } else if (code == -1 && terrno == TSDB_CODE_SYN_NOT_LEADER) {
    terrno = TSDB_CODE_APP_NOT_READY;
  } else if (code == -1 && terrno == TSDB_CODE_SYN_INTERNAL_ERROR) {
    terrno = TSDB_CODE_SYN_INTERNAL_ERROR;
  } else {
    terrno = TSDB_CODE_APP_ERROR;
  }

  rpcFreeCont(req.pCont);
  if (code != 0) {
    mError("trans:%d, failed to propose, code:0x%x", pMgmt->transId, code);
    return code;
  }

  return pMgmt->errCode;
}

void mndSyncStart(SMnode *pMnode) {
  SSyncMgmt *pMgmt = &pMnode->syncMgmt;
  syncSetMsgCb(pMgmt->sync, &pMnode->msgCb);
  syncStart(pMgmt->sync);
  mInfo("mnode sync started, id:%" PRId64 " standby:%d", pMgmt->sync, pMgmt->standby);
}

void mndSyncStop(SMnode *pMnode) {
  taosWLockLatch(&pMnode->syncMgmt.lock);
  if (pMnode->syncMgmt.transId != 0) {
    pMnode->syncMgmt.transId = 0;
    tsem_post(&pMnode->syncMgmt.syncSem);
  }
  taosWUnLockLatch(&pMnode->syncMgmt.lock);
}

bool mndIsMaster(SMnode *pMnode) {
  SSyncMgmt *pMgmt = &pMnode->syncMgmt;

  if (!syncIsReady(pMgmt->sync)) {
    // get terrno from syncIsReady
    // terrno = TSDB_CODE_SYN_NOT_LEADER;
    return false;
  }

  if (!pMnode->restored) {
    terrno = TSDB_CODE_APP_NOT_READY;
    return false;
  }

  return true;
}<|MERGE_RESOLUTION|>--- conflicted
+++ resolved
@@ -179,11 +179,7 @@
 
 static void mndBecomeFollower(struct SSyncFSM *pFsm) {
   SMnode *pMnode = pFsm->data;
-<<<<<<< HEAD
-  mDebug("vgId:1, become follower and post sem");
-=======
   mInfo("vgId:1, become follower and post sem");
->>>>>>> 303b0998
 
   taosWLockLatch(&pMnode->syncMgmt.lock);
   if (pMnode->syncMgmt.transId != 0) {
@@ -288,11 +284,7 @@
     return -1;
   } else {
     pMgmt->transId = transId;
-<<<<<<< HEAD
-    mDebug("trans:%d, will be proposed", pMgmt->transId);
-=======
     mInfo("trans:%d, will be proposed", pMgmt->transId);
->>>>>>> 303b0998
     taosWUnLockLatch(&pMgmt->lock);
   }
 
