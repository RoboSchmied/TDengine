--- conflicted
+++ resolved
@@ -341,17 +341,8 @@
   int32_t  colVer;
   int32_t  smaVer;
   int32_t  nextColId;
-<<<<<<< HEAD
-  float    xFilesFactor;
-  int32_t  delay;
-  int32_t  delay1;
-  int32_t  delay2;
-  int64_t  watermark1;
-  int64_t  watermark2;  
-=======
   int64_t  watermark[2];
   int64_t  maxdelay[2];
->>>>>>> 18c195ea
   int32_t  ttl;
   int32_t  numOfColumns;
   int32_t  numOfTags;
