--- conflicted
+++ resolved
@@ -54,11 +54,7 @@
 
 STsdbMemTable *tsdbNewMemTable(STsdb *pTsdb);
 void           tsdbFreeMemTable(STsdb *pTsdb, STsdbMemTable *pMemTable);
-<<<<<<< HEAD
-int            tsdbMemTableInsert(STsdb *pTsdb, STsdbMemTable *pMemTable, SSubmitMsg *pMsg, SShellSubmitRspMsg *pRsp);
-=======
 int            tsdbMemTableInsert(STsdb *pTsdb, STsdbMemTable *pMemTable, SSubmitMsg *pMsg, SShellSubmitRsp *pRsp);
->>>>>>> 9f1f333d
 int tsdbLoadDataFromCache(STable *pTable, SSkipListIterator *pIter, TSKEY maxKey, int maxRowsToRead, SDataCols *pCols,
                           TKEY *filterKeys, int nFilterKeys, bool keepDup, SMergeInfo *pMergeInfo);
 
