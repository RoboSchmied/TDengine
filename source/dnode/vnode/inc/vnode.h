/*
 * Copyright (c) 2019 TAOS Data, Inc. <jhtao@taosdata.com>
 *
 * This program is free software: you can use, redistribute, and/or modify
 * it under the terms of the GNU Affero General Public License, version 3
 * or later ("AGPL"), as published by the Free Software Foundation.
 *
 * This program is distributed in the hope that it will be useful, but WITHOUT
 * ANY WARRANTY; without even the implied warranty of MERCHANTABILITY or
 * FITNESS FOR A PARTICULAR PURPOSE.
 *
 * You should have received a copy of the GNU Affero General Public License
 * along with this program. If not, see <http://www.gnu.org/licenses/>.
 */

#ifndef _TD_VNODE_H_
#define _TD_VNODE_H_

#include "os.h"
#include "tmsgcb.h"
#include "tqueue.h"
#include "trpc.h"

#include "sync.h"
#include "tarray.h"
#include "tfs.h"
#include "wal.h"

#include "tcommon.h"
#include "tfs.h"
#include "tgrant.h"
#include "tmsg.h"
#include "trow.h"

#include "tdb.h"

#ifdef __cplusplus
extern "C" {
#endif

// vnode
typedef struct SVnode       SVnode;
typedef struct STsdbCfg     STsdbCfg;  // todo: remove
typedef struct SVnodeCfg    SVnodeCfg;
typedef struct SVSnapReader SVSnapReader;
typedef struct SVSnapWriter SVSnapWriter;

extern const SVnodeCfg vnodeCfgDefault;

int32_t vnodeInit(int32_t nthreads);
void    vnodeCleanup();
int32_t vnodeCreate(const char *path, SVnodeCfg *pCfg, STfs *pTfs);
int32_t vnodeAlter(const char *path, SAlterVnodeReplicaReq *pReq, STfs *pTfs);
void    vnodeDestroy(const char *path, STfs *pTfs);
SVnode *vnodeOpen(const char *path, STfs *pTfs, SMsgCb msgCb);
void    vnodePreClose(SVnode *pVnode);
<<<<<<< HEAD
void    vnodePostClose(SVnode *pVnode);
=======
>>>>>>> d46955a9
void    vnodeSyncCheckTimeout(SVnode *pVnode);
void    vnodeClose(SVnode *pVnode);

int32_t vnodeStart(SVnode *pVnode);
void    vnodeStop(SVnode *pVnode);
int64_t vnodeGetSyncHandle(SVnode *pVnode);
void    vnodeGetSnapshot(SVnode *pVnode, SSnapshot *pSnapshot);
void    vnodeGetInfo(SVnode *pVnode, const char **dbname, int32_t *vgId);
int32_t vnodeProcessCreateTSma(SVnode *pVnode, void *pCont, uint32_t contLen);
int32_t vnodeGetAllTableList(SVnode *pVnode, uint64_t uid, SArray *list);

int32_t vnodeGetCtbIdList(SVnode *pVnode, int64_t suid, SArray *list);
int32_t vnodeGetCtbIdListByFilter(SVnode *pVnode, int64_t suid, SArray *list, bool (*filter)(void *arg), void *arg);
int32_t vnodeGetStbIdList(SVnode *pVnode, int64_t suid, SArray *list);
void   *vnodeGetIdx(SVnode *pVnode);
void   *vnodeGetIvtIdx(SVnode *pVnode);

int32_t vnodeGetCtbNum(SVnode *pVnode, int64_t suid, int64_t *num);
int32_t vnodeGetTimeSeriesNum(SVnode *pVnode, int64_t *num);
int32_t vnodeGetAllCtbNum(SVnode *pVnode, int64_t *num);

void    vnodeResetLoad(SVnode *pVnode, SVnodeLoad *pLoad);
int32_t vnodeGetLoad(SVnode *pVnode, SVnodeLoad *pLoad);
int32_t vnodeValidateTableHash(SVnode *pVnode, char *tableFName);

int32_t vnodePreProcessWriteMsg(SVnode *pVnode, SRpcMsg *pMsg);
int32_t vnodePreprocessQueryMsg(SVnode *pVnode, SRpcMsg *pMsg);

int32_t vnodeProcessWriteMsg(SVnode *pVnode, SRpcMsg *pMsg, int64_t version, SRpcMsg *pRsp);
int32_t vnodeProcessSyncMsg(SVnode *pVnode, SRpcMsg *pMsg, SRpcMsg **pRsp);
int32_t vnodeProcessQueryMsg(SVnode *pVnode, SRpcMsg *pMsg);
int32_t vnodeProcessFetchMsg(SVnode *pVnode, SRpcMsg *pMsg, SQueueInfo *pInfo);
void    vnodeProposeWriteMsg(SQueueInfo *pInfo, STaosQall *qall, int32_t numOfMsgs);
void    vnodeApplyWriteMsg(SQueueInfo *pInfo, STaosQall *qall, int32_t numOfMsgs);

// meta
typedef struct SMeta       SMeta;  // todo: remove
typedef struct SMetaReader SMetaReader;
typedef struct SMetaEntry  SMetaEntry;

#define META_READER_NOLOCK 0x1

void        metaReaderInit(SMetaReader *pReader, SMeta *pMeta, int32_t flags);
void        metaReaderReleaseLock(SMetaReader *pReader);
void        metaReaderClear(SMetaReader *pReader);
int32_t     metaGetTableEntryByUid(SMetaReader *pReader, tb_uid_t uid);
int32_t     metaGetTableEntryByUidCache(SMetaReader *pReader, tb_uid_t uid);
int         metaGetTableEntryByName(SMetaReader *pReader, const char *name);
int32_t     metaGetTableTags(SMeta *pMeta, uint64_t suid, SArray *uidList, SHashObj *tags);
int32_t     metaGetTableTagsByUids(SMeta *pMeta, int64_t suid, SArray *uidList, SHashObj *tags);
int32_t     metaReadNext(SMetaReader *pReader);
const void *metaGetTableTagVal(void *tag, int16_t type, STagVal *tagVal);
int         metaGetTableNameByUid(void *meta, uint64_t uid, char *tbName);

int      metaGetTableSzNameByUid(void *meta, uint64_t uid, char *tbName);
int      metaGetTableUidByName(void *meta, char *tbName, uint64_t *uid);
int      metaGetTableTypeByName(void *meta, char *tbName, ETableType *tbType);
bool     metaIsTableExist(SMeta *pMeta, tb_uid_t uid);
int32_t  metaGetCachedTableUidList(SMeta *pMeta, tb_uid_t suid, const uint8_t *key, int32_t keyLen, SArray *pList,
                                   bool *acquired);
int32_t  metaUidFilterCachePut(SMeta *pMeta, uint64_t suid, const void *pKey, int32_t keyLen, void *pPayload,
                               int32_t payloadLen, double selectivityRatio);
int32_t  metaUidCacheClear(SMeta *pMeta, uint64_t suid);
tb_uid_t metaGetTableEntryUidByName(SMeta *pMeta, const char *name);
int64_t  metaGetTbNum(SMeta *pMeta);
int64_t  metaGetNtbNum(SMeta *pMeta);
typedef struct {
  int64_t uid;
  int64_t ctbNum;
} SMetaStbStats;
int32_t metaGetStbStats(SMeta *pMeta, int64_t uid, SMetaStbStats *pInfo);

typedef struct SMetaFltParam {
  tb_uid_t suid;
  int16_t  cid;
  int16_t  type;
  void    *val;
  bool     reverse;
  int (*filterFunc)(void *a, void *b, int16_t type);

} SMetaFltParam;

// TODO, refactor later
int32_t metaFilterTableIds(SMeta *pMeta, SMetaFltParam *param, SArray *results);
int32_t metaFilterCreateTime(SMeta *pMeta, SMetaFltParam *parm, SArray *pUids);
int32_t metaFilterTableName(SMeta *pMeta, SMetaFltParam *param, SArray *pUids);
int32_t metaFilterTtl(SMeta *pMeta, SMetaFltParam *param, SArray *pUids);

#if 1  // refact APIs below (TODO)
typedef SVCreateTbReq   STbCfg;
typedef SVCreateTSmaReq SSmaCfg;

typedef struct SMTbCursor SMTbCursor;

SMTbCursor *metaOpenTbCursor(SMeta *pMeta);
void        metaCloseTbCursor(SMTbCursor *pTbCur);
int32_t     metaTbCursorNext(SMTbCursor *pTbCur);
#endif

// tsdb
// typedef struct STsdb STsdb;
typedef struct STsdbReader STsdbReader;

#define TSDB_DEFAULT_STT_FILE  8
#define TSDB_DEFAULT_PAGE_SIZE 4096

#define TIMEWINDOW_RANGE_CONTAINED 1
#define TIMEWINDOW_RANGE_EXTERNAL  2

#define CACHESCAN_RETRIEVE_TYPE_ALL    0x1
#define CACHESCAN_RETRIEVE_TYPE_SINGLE 0x2
#define CACHESCAN_RETRIEVE_LAST_ROW    0x4
#define CACHESCAN_RETRIEVE_LAST        0x8

int32_t tsdbSetTableList(STsdbReader *pReader, const void *pTableList, int32_t num);
int32_t tsdbReaderOpen(SVnode *pVnode, SQueryTableDataCond *pCond, void *pTableList, int32_t numOfTables,
                       SSDataBlock *pResBlock, STsdbReader **ppReader, const char *idstr);

void         tsdbReaderClose(STsdbReader *pReader);
bool         tsdbNextDataBlock(STsdbReader *pReader);
void         tsdbRetrieveDataBlockInfo(const STsdbReader *pReader, int32_t *rows, uint64_t *uid, STimeWindow *pWindow);
int32_t      tsdbRetrieveDatablockSMA(STsdbReader *pReader, SSDataBlock *pDataBlock, bool *allHave);
<<<<<<< HEAD
=======
void         tsdbReleaseDataBlock(STsdbReader *pReader);
>>>>>>> d46955a9
SSDataBlock *tsdbRetrieveDataBlock(STsdbReader *pTsdbReadHandle, SArray *pColumnIdList);
int32_t      tsdbReaderReset(STsdbReader *pReader, SQueryTableDataCond *pCond);
int32_t      tsdbGetFileBlocksDistInfo(STsdbReader *pReader, STableBlockDistInfo *pTableBlockInfo);
int64_t      tsdbGetNumOfRowsInMemTable(STsdbReader *pHandle);
void        *tsdbGetIdx(SMeta *pMeta);
void        *tsdbGetIvtIdx(SMeta *pMeta);
uint64_t     getReaderMaxVersion(STsdbReader *pReader);

int32_t tsdbCacherowsReaderOpen(void *pVnode, int32_t type, void *pTableIdList, int32_t numOfTables, int32_t numOfCols,
                                uint64_t suid, void **pReader, const char *idstr);
int32_t tsdbRetrieveCacheRows(void *pReader, SSDataBlock *pResBlock, const int32_t *slotIds, SArray *pTableUids);
void   *tsdbCacherowsReaderClose(void *pReader);
int32_t tsdbGetTableSchema(SVnode *pVnode, int64_t uid, STSchema **pSchema, int64_t *suid);

void   tsdbCacheSetCapacity(SVnode *pVnode, size_t capacity);
size_t tsdbCacheGetCapacity(SVnode *pVnode);
size_t tsdbCacheGetUsage(SVnode *pVnode);

// tq
typedef struct SMetaTableInfo {
  int64_t         suid;
  int64_t         uid;
  SSchemaWrapper *schema;
  char            tbName[TSDB_TABLE_NAME_LEN];
} SMetaTableInfo;

typedef struct SIdInfo {
  int64_t version;
  int32_t index;
} SIdInfo;

typedef struct SSnapContext {
  SMeta    *pMeta;
  int64_t   snapVersion;
  TBC      *pCur;
  int64_t   suid;
  int8_t    subType;
  SHashObj *idVersion;
  SHashObj *suidInfo;
  SArray   *idList;
  int32_t   index;
  bool      withMeta;
  bool      queryMetaOrData;  // true-get meta, false-get data
} SSnapContext;

typedef struct STqReader {
  // const SSubmitReq *pMsg;
  //   SSubmitBlk       *pBlock;
  //   SSubmitMsgIter    msgIter;
  //   SSubmitBlkIter    blkIter;

  int64_t     ver;
  SPackedData msg2;

  int8_t      setMsg;
  SSubmitReq2 submit;
  int32_t     nextBlk;

  int64_t lastBlkUid;

  SWalReader *pWalReader;

  SMeta    *pVnodeMeta;
  SHashObj *tbIdHash;
  SArray   *pColIdList;  // SArray<int16_t>

  int32_t         cachedSchemaVer;
  int64_t         cachedSchemaSuid;
  SSchemaWrapper *pSchemaWrapper;
  STSchema       *pSchema;
} STqReader;

STqReader *tqOpenReader(SVnode *pVnode);
void       tqCloseReader(STqReader *);

void    tqReaderSetColIdList(STqReader *pReader, SArray *pColIdList);
int32_t tqReaderSetTbUidList(STqReader *pReader, const SArray *tbUidList);
int32_t tqReaderAddTbUidList(STqReader *pReader, const SArray *tbUidList);
int32_t tqReaderRemoveTbUidList(STqReader *pReader, const SArray *tbUidList);

int32_t tqSeekVer(STqReader *pReader, int64_t ver);
int32_t tqNextBlock(STqReader *pReader, SFetchRet *ret);

int32_t tqReaderSetSubmitReq2(STqReader *pReader, void *msgStr, int32_t msgLen, int64_t ver);
// int32_t tqReaderSetDataMsg(STqReader *pReader, const SSubmitReq *pMsg, int64_t ver);
bool    tqNextDataBlock2(STqReader *pReader);
bool    tqNextDataBlockFilterOut2(STqReader *pReader, SHashObj *filterOutUids);
int32_t tqRetrieveDataBlock2(SSDataBlock *pBlock, STqReader *pReader);
int32_t tqRetrieveTaosxBlock2(STqReader *pReader, SArray *blocks, SArray *schemas);
// int32_t tqRetrieveDataBlock(SSDataBlock *pBlock, STqReader *pReader);
// int32_t tqRetrieveTaosxBlock(STqReader *pReader, SArray *blocks, SArray *schemas);

int32_t vnodeEnqueueStreamMsg(SVnode *pVnode, SRpcMsg *pMsg);

// sma
int32_t smaGetTSmaDays(SVnodeCfg *pCfg, void *pCont, uint32_t contLen, int32_t *days);

// SVSnapReader
int32_t vnodeSnapReaderOpen(SVnode *pVnode, int64_t sver, int64_t ever, SVSnapReader **ppReader);
void    vnodeSnapReaderClose(SVSnapReader *pReader);
int32_t vnodeSnapRead(SVSnapReader *pReader, uint8_t **ppData, uint32_t *nData);
// SVSnapWriter
int32_t vnodeSnapWriterOpen(SVnode *pVnode, int64_t sver, int64_t ever, SVSnapWriter **ppWriter);
int32_t vnodeSnapWriterClose(SVSnapWriter *pWriter, int8_t rollback, SSnapshot *pSnapshot);
int32_t vnodeSnapWrite(SVSnapWriter *pWriter, uint8_t *pData, uint32_t nData);

int32_t        buildSnapContext(SMeta *pMeta, int64_t snapVersion, int64_t suid, int8_t subType, bool withMeta,
                                SSnapContext **ctxRet);
int32_t        getMetafromSnapShot(SSnapContext *ctx, void **pBuf, int32_t *contLen, int16_t *type, int64_t *uid);
SMetaTableInfo getUidfromSnapShot(SSnapContext *ctx);
int32_t        setForSnapShot(SSnapContext *ctx, int64_t uid);
int32_t        destroySnapContext(SSnapContext *ctx);

// structs
struct STsdbCfg {
  int8_t  precision;
  int8_t  update;
  int8_t  compression;
  int8_t  slLevel;
  int32_t minRows;
  int32_t maxRows;
  int32_t days;   // just for save config, don't use in tsdbRead/tsdbCommit/..., and use STsdbKeepCfg in STsdb instead
  int32_t keep0;  // just for save config, don't use in tsdbRead/tsdbCommit/..., and use STsdbKeepCfg in STsdb instead
  int32_t keep1;  // just for save config, don't use in tsdbRead/tsdbCommit/..., and use STsdbKeepCfg in STsdb instead
  int32_t keep2;  // just for save config, don't use in tsdbRead/tsdbCommit/..., and use STsdbKeepCfg in STsdb instead
  SRetention retentions[TSDB_RETENTION_MAX];
};

typedef struct {
  int64_t numOfSTables;
  int64_t numOfCTables;
  int64_t numOfNTables;
  int64_t numOfNTimeSeries;
  int64_t numOfTimeSeries;
  int64_t itvTimeSeries;
  int64_t pointsWritten;
  int64_t totalStorage;
  int64_t compStorage;
} SVnodeStats;

struct SVnodeCfg {
  int32_t     vgId;
  char        dbname[TSDB_DB_FNAME_LEN];
  uint64_t    dbId;
  int32_t     cacheLastSize;
  int32_t     szPage;
  int32_t     szCache;
  uint64_t    szBuf;
  bool        isHeap;
  bool        isWeak;
  int8_t      cacheLast;
  int8_t      isTsma;
  int8_t      isRsma;
  int8_t      hashMethod;
  int8_t      standby;
  STsdbCfg    tsdbCfg;
  SWalCfg     walCfg;
  SSyncCfg    syncCfg;
  SVnodeStats vndStats;
  uint32_t    hashBegin;
  uint32_t    hashEnd;
  int16_t     sttTrigger;
  int16_t     hashPrefix;
  int16_t     hashSuffix;
  int32_t     tsdbPageSize;
};

typedef struct {
  uint64_t uid;
  uint64_t groupId;
} STableKeyInfo;

#define TABLE_ROLLUP_ON       ((int8_t)0x1)
#define TABLE_IS_ROLLUP(FLG)  (((FLG) & (TABLE_ROLLUP_ON)) != 0)
#define TABLE_SET_ROLLUP(FLG) ((FLG) |= TABLE_ROLLUP_ON)
struct SMetaEntry {
  int64_t  version;
  int8_t   type;
  int8_t   flags;  // TODO: need refactor?
  tb_uid_t uid;
  char    *name;
  union {
    struct {
      SSchemaWrapper schemaRow;
      SSchemaWrapper schemaTag;
      SRSmaParam     rsmaParam;
    } stbEntry;
    struct {
      int64_t  ctime;
      int32_t  ttlDays;
      int32_t  commentLen;
      char    *comment;
      tb_uid_t suid;
      uint8_t *pTags;
    } ctbEntry;
    struct {
      int64_t        ctime;
      int32_t        ttlDays;
      int32_t        commentLen;
      char          *comment;
      int32_t        ncid;  // next column id
      SSchemaWrapper schemaRow;
    } ntbEntry;
    struct {
      STSma *tsma;
    } smaEntry;
  };

  uint8_t *pBuf;
};

struct SMetaReader {
  int32_t    flags;
  SMeta     *pMeta;
  SDecoder   coder;
  SMetaEntry me;
  void      *pBuf;
  int32_t    szBuf;
};

struct SMTbCursor {
  TBC        *pDbc;
  void       *pKey;
  void       *pVal;
  int32_t     kLen;
  int32_t     vLen;
  SMetaReader mr;
};

#ifdef __cplusplus
}
#endif

#endif /*_TD_VNODE_H_*/<|MERGE_RESOLUTION|>--- conflicted
+++ resolved
@@ -54,10 +54,7 @@
 void    vnodeDestroy(const char *path, STfs *pTfs);
 SVnode *vnodeOpen(const char *path, STfs *pTfs, SMsgCb msgCb);
 void    vnodePreClose(SVnode *pVnode);
-<<<<<<< HEAD
 void    vnodePostClose(SVnode *pVnode);
-=======
->>>>>>> d46955a9
 void    vnodeSyncCheckTimeout(SVnode *pVnode);
 void    vnodeClose(SVnode *pVnode);
 
@@ -180,10 +177,7 @@
 bool         tsdbNextDataBlock(STsdbReader *pReader);
 void         tsdbRetrieveDataBlockInfo(const STsdbReader *pReader, int32_t *rows, uint64_t *uid, STimeWindow *pWindow);
 int32_t      tsdbRetrieveDatablockSMA(STsdbReader *pReader, SSDataBlock *pDataBlock, bool *allHave);
-<<<<<<< HEAD
-=======
 void         tsdbReleaseDataBlock(STsdbReader *pReader);
->>>>>>> d46955a9
 SSDataBlock *tsdbRetrieveDataBlock(STsdbReader *pTsdbReadHandle, SArray *pColumnIdList);
 int32_t      tsdbReaderReset(STsdbReader *pReader, SQueryTableDataCond *pCond);
 int32_t      tsdbGetFileBlocksDistInfo(STsdbReader *pReader, STableBlockDistInfo *pTableBlockInfo);
