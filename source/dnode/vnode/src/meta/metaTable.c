/*
 * Copyright (c) 2019 TAOS Data, Inc. <jhtao@taosdata.com>
 *
 * This program is free software: you can use, redistribute, and/or modify
 * it under the terms of the GNU Affero General Public License, version 3
 * or later ("AGPL"), as published by the Free Software Foundation.
 *
 * This program is distributed in the hope that it will be useful, but WITHOUT
 * ANY WARRANTY; without even the implied warranty of MERCHANTABILITY or
 * FITNESS FOR A PARTICULAR PURPOSE.
 *
 * You should have received a copy of the GNU Affero General Public License
 * along with this program. If not, see <http://www.gnu.org/licenses/>.
 */

#include "meta.h"

static int metaHandleEntry(SMeta *pMeta, const SMetaEntry *pME);
static int metaSaveToTbDb(SMeta *pMeta, const SMetaEntry *pME);
static int metaUpdateUidIdx(SMeta *pMeta, const SMetaEntry *pME);
static int metaUpdateNameIdx(SMeta *pMeta, const SMetaEntry *pME);
static int metaUpdateTtlIdx(SMeta *pMeta, const SMetaEntry *pME);
static int metaSaveToSkmDb(SMeta *pMeta, const SMetaEntry *pME);
static int metaUpdateCtbIdx(SMeta *pMeta, const SMetaEntry *pME);
static int metaUpdateTagIdx(SMeta *pMeta, const SMetaEntry *pCtbEntry);
static int metaDropTableByUid(SMeta *pMeta, tb_uid_t uid, int *type);

int metaCreateSTable(SMeta *pMeta, int64_t version, SVCreateStbReq *pReq) {
  SMetaEntry  me = {0};
  int         kLen = 0;
  int         vLen = 0;
  const void *pKey = NULL;
  const void *pVal = NULL;
  void *      pBuf = NULL;
  int32_t     szBuf = 0;
  void *      p = NULL;
  SMetaReader mr = {0};

  // validate req
  metaReaderInit(&mr, pMeta, 0);
  if (metaGetTableEntryByName(&mr, pReq->name) == 0) {
// TODO: just for pass case
#if 0
    terrno = TSDB_CODE_TDB_TABLE_ALREADY_EXIST;
    metaReaderClear(&mr);
    return -1;
#else
    metaReaderClear(&mr);
    return 0;
#endif
  }
  metaReaderClear(&mr);

  // set structs
  me.version = version;
  me.type = TSDB_SUPER_TABLE;
  me.uid = pReq->suid;
  me.name = pReq->name;
  me.stbEntry.schemaRow = pReq->schemaRow;
  me.stbEntry.schemaTag = pReq->schemaTag;

  if (metaHandleEntry(pMeta, &me) < 0) goto _err;

  metaDebug("vgId:%d super table is created, name:%s uid: %" PRId64, TD_VID(pMeta->pVnode), pReq->name, pReq->suid);

  return 0;

_err:
  metaError("vgId:%d failed to create super table: %s uid: %" PRId64 " since %s", TD_VID(pMeta->pVnode), pReq->name,
            pReq->suid, tstrerror(terrno));
  return -1;
}

int metaDropSTable(SMeta *pMeta, int64_t verison, SVDropStbReq *pReq) {
  void *pKey = NULL;
  int   nKey = 0;
  void *pData = NULL;
  int   nData = 0;
  int   c = 0;
  int   rc = 0;

  // check if super table exists
  rc = tdbTbGet(pMeta->pNameIdx, pReq->name, strlen(pReq->name) + 1, &pData, &nData);
  if (rc < 0 || *(tb_uid_t *)pData != pReq->suid) {
    terrno = TSDB_CODE_VND_TABLE_NOT_EXIST;
    return -1;
  }

  // drop all child tables
  TBC *   pCtbIdxc = NULL;
  SArray *pArray = taosArrayInit(8, sizeof(tb_uid_t));

  tdbTbcOpen(pMeta->pCtbIdx, &pCtbIdxc, &pMeta->txn);
  rc = tdbTbcMoveTo(pCtbIdxc, &(SCtbIdxKey){.suid = pReq->suid, .uid = INT64_MIN}, sizeof(SCtbIdxKey), &c);
  if (rc < 0) {
    tdbTbcClose(pCtbIdxc);
    metaWLock(pMeta);
    goto _drop_super_table;
  }

  for (;;) {
    rc = tdbTbcNext(pCtbIdxc, &pKey, &nKey, NULL, NULL);
    if (rc < 0) break;

    if (((SCtbIdxKey *)pKey)->suid < pReq->suid) {
      continue;
    } else if (((SCtbIdxKey *)pKey)->suid > pReq->suid) {
      break;
    }

    taosArrayPush(pArray, &(((SCtbIdxKey *)pKey)->uid));
  }

  tdbTbcClose(pCtbIdxc);

  metaWLock(pMeta);

  for (int32_t iChild = 0; iChild < taosArrayGetSize(pArray); iChild++) {
    tb_uid_t uid = *(tb_uid_t *)taosArrayGet(pArray, iChild);
    metaDropTableByUid(pMeta, uid, NULL);
  }

  taosArrayDestroy(pArray);

  // drop super table
_drop_super_table:
  tdbTbGet(pMeta->pUidIdx, &pReq->suid, sizeof(tb_uid_t), &pData, &nData);
  tdbTbDelete(pMeta->pTbDb, &(STbDbKey){.version = *(int64_t *)pData, .uid = pReq->suid}, sizeof(STbDbKey),
              &pMeta->txn);
  tdbTbDelete(pMeta->pNameIdx, pReq->name, strlen(pReq->name) + 1, &pMeta->txn);
  tdbTbDelete(pMeta->pUidIdx, &pReq->suid, sizeof(tb_uid_t), &pMeta->txn);

  metaULock(pMeta);

_exit:
  tdbFree(pKey);
  tdbFree(pData);
  metaDebug("vgId:%d  super table %s uid:%" PRId64 " is dropped", TD_VID(pMeta->pVnode), pReq->name, pReq->suid);
  return 0;
}

int metaAlterSTable(SMeta *pMeta, int64_t version, SVCreateStbReq *pReq) {
  SMetaEntry  oStbEntry = {0};
  SMetaEntry  nStbEntry = {0};
  TBC *       pUidIdxc = NULL;
  TBC *       pTbDbc = NULL;
  const void *pData;
  int         nData;
  int64_t     oversion;
  SDecoder    dc = {0};
  int32_t     ret;
  int32_t     c;

  tdbTbcOpen(pMeta->pUidIdx, &pUidIdxc, &pMeta->txn);
  ret = tdbTbcMoveTo(pUidIdxc, &pReq->suid, sizeof(tb_uid_t), &c);
  if (ret < 0 || c) {
    ASSERT(0);
    return -1;
  }

  ret = tdbTbcGet(pUidIdxc, NULL, NULL, &pData, &nData);
  if (ret < 0) {
    ASSERT(0);
    return -1;
  }

  oversion = *(int64_t *)pData;

  tdbTbcOpen(pMeta->pTbDb, &pTbDbc, &pMeta->txn);
  ret = tdbTbcMoveTo(pTbDbc, &((STbDbKey){.uid = pReq->suid, .version = oversion}), sizeof(STbDbKey), &c);
  ASSERT(ret == 0 && c == 0);

  ret = tdbTbcGet(pTbDbc, NULL, NULL, &pData, &nData);
  ASSERT(ret == 0);

  oStbEntry.pBuf = taosMemoryMalloc(nData);
  memcpy(oStbEntry.pBuf, pData, nData);
  tDecoderInit(&dc, oStbEntry.pBuf, nData);
  metaDecodeEntry(&dc, &oStbEntry);

  nStbEntry.version = version;
  nStbEntry.type = TSDB_SUPER_TABLE;
  nStbEntry.uid = pReq->suid;
  nStbEntry.name = pReq->name;
  nStbEntry.stbEntry.schemaRow = pReq->schemaRow;
  nStbEntry.stbEntry.schemaTag = pReq->schemaTag;

  metaWLock(pMeta);
  // compare two entry
  if (oStbEntry.stbEntry.schemaRow.version != pReq->schemaRow.version) {
    metaSaveToSkmDb(pMeta, &nStbEntry);
  }

  // if (oStbEntry.stbEntry.schemaTag.sver != pReq->schemaTag.sver) {
  //   // change tag schema
  // }

  // update table.db
  metaSaveToTbDb(pMeta, &nStbEntry);

  // update uid index
  tdbTbcUpsert(pUidIdxc, &pReq->suid, sizeof(tb_uid_t), &version, sizeof(version), 0);

  if (oStbEntry.pBuf) taosMemoryFree(oStbEntry.pBuf);
  metaULock(pMeta);
  tDecoderClear(&dc);
  tdbTbcClose(pTbDbc);
  tdbTbcClose(pUidIdxc);
  return 0;
}

int metaCreateTable(SMeta *pMeta, int64_t version, SVCreateTbReq *pReq) {
  SMetaEntry  me = {0};
  SMetaReader mr = {0};

  // validate message
  if (pReq->type != TSDB_CHILD_TABLE && pReq->type != TSDB_NORMAL_TABLE) {
    terrno = TSDB_CODE_INVALID_MSG;
    goto _err;
  }

  // validate req
  metaReaderInit(&mr, pMeta, 0);
  if (metaGetTableEntryByName(&mr, pReq->name) == 0) {
    pReq->uid = mr.me.uid;
    if (pReq->type == TSDB_CHILD_TABLE) {
      pReq->ctb.suid = mr.me.ctbEntry.suid;
    }
    terrno = TSDB_CODE_TDB_TABLE_ALREADY_EXIST;
    metaReaderClear(&mr);
    return -1;
  }
  metaReaderClear(&mr);

  // build SMetaEntry
  me.version = version;
  me.type = pReq->type;
  me.uid = pReq->uid;
  me.name = pReq->name;
  if (me.type == TSDB_CHILD_TABLE) {
    me.ctbEntry.ctime = pReq->ctime;
    me.ctbEntry.ttlDays = pReq->ttl;
    me.ctbEntry.suid = pReq->ctb.suid;
    me.ctbEntry.pTags = pReq->ctb.pTag;
  } else {
    me.ntbEntry.ctime = pReq->ctime;
    me.ntbEntry.ttlDays = pReq->ttl;
    me.ntbEntry.schemaRow = pReq->ntb.schemaRow;
    me.ntbEntry.ncid = me.ntbEntry.schemaRow.pSchema[me.ntbEntry.schemaRow.nCols - 1].colId + 1;
  }

  if (metaHandleEntry(pMeta, &me) < 0) goto _err;

  metaDebug("vgId:%d table %s uid %" PRId64 " is created, type:%" PRId8, TD_VID(pMeta->pVnode), pReq->name, pReq->uid,
            pReq->type);
  return 0;

_err:
  metaError("vgId:%d failed to create table:%s type:%s since %s", TD_VID(pMeta->pVnode), pReq->name,
            pReq->type == TSDB_CHILD_TABLE ? "child table" : "normal table", tstrerror(terrno));
  return -1;
}

int metaDropTable(SMeta *pMeta, int64_t version, SVDropTbReq *pReq, SArray *tbUids) {
  void *   pData = NULL;
  int      nData = 0;
  int      rc = 0;
  tb_uid_t uid;
  int      type;

  rc = tdbTbGet(pMeta->pNameIdx, pReq->name, strlen(pReq->name) + 1, &pData, &nData);
  if (rc < 0) {
    terrno = TSDB_CODE_VND_TABLE_NOT_EXIST;
    return -1;
  }
  uid = *(tb_uid_t *)pData;

  metaWLock(pMeta);
  metaDropTableByUid(pMeta, uid, &type);
  metaULock(pMeta);

  if (type == TSDB_CHILD_TABLE && tbUids) {
    taosArrayPush(tbUids, &uid);
  }

  tdbFree(pData);
  return 0;
}

static int metaDropTableByUid(SMeta *pMeta, tb_uid_t uid, int *type) {
  void *     pData = NULL;
  int        nData = 0;
  int        rc = 0;
  int64_t    version;
  SMetaEntry e = {0};
  SDecoder   dc = {0};

  rc = tdbTbGet(pMeta->pUidIdx, &uid, sizeof(uid), &pData, &nData);
  version = *(int64_t *)pData;

  tdbTbGet(pMeta->pTbDb, &(STbDbKey){.version = version, .uid = uid}, sizeof(STbDbKey), &pData, &nData);

  tDecoderInit(&dc, pData, nData);
  metaDecodeEntry(&dc, &e);

  if (type) *type = e.type;

  tdbTbDelete(pMeta->pTbDb, &(STbDbKey){.version = version, .uid = uid}, sizeof(STbDbKey), &pMeta->txn);
  tdbTbDelete(pMeta->pNameIdx, e.name, strlen(e.name) + 1, &pMeta->txn);
  tdbTbDelete(pMeta->pUidIdx, &uid, sizeof(uid), &pMeta->txn);
  if (e.type == TSDB_CHILD_TABLE) {
    tdbTbDelete(pMeta->pCtbIdx, &(SCtbIdxKey){.suid = e.ctbEntry.suid, .uid = uid}, sizeof(SCtbIdxKey), &pMeta->txn);
  } else if (e.type == TSDB_NORMAL_TABLE) {
    // drop schema.db (todo)
    // drop ttl.idx (todo)
  } else if (e.type == TSDB_SUPER_TABLE) {
    // drop schema.db (todo)
  }

  tDecoderClear(&dc);
  tdbFree(pData);

  return 0;
}

static int metaAlterTableColumn(SMeta *pMeta, int64_t version, SVAlterTbReq *pAlterTbReq) {
  void *          pVal = NULL;
  int             nVal = 0;
  const void *    pData = NULL;
  int             nData = 0;
  int             ret = 0;
  tb_uid_t        uid;
  int64_t         oversion;
  SSchema *       pColumn = NULL;
  SMetaEntry      entry = {0};
  SSchemaWrapper *pSchema;
  int             c;

  // search name index
  ret = tdbTbGet(pMeta->pNameIdx, pAlterTbReq->tbName, strlen(pAlterTbReq->tbName) + 1, &pVal, &nVal);
  if (ret < 0) {
    terrno = TSDB_CODE_VND_TABLE_NOT_EXIST;
    return -1;
  }

  uid = *(tb_uid_t *)pVal;
  tdbFree(pVal);
  pVal = NULL;

  // search uid index
  TBC *pUidIdxc = NULL;

  tdbTbcOpen(pMeta->pUidIdx, &pUidIdxc, &pMeta->txn);
  tdbTbcMoveTo(pUidIdxc, &uid, sizeof(uid), &c);
  ASSERT(c == 0);

  tdbTbcGet(pUidIdxc, NULL, NULL, &pData, &nData);
  oversion = *(int64_t *)pData;

  // search table.db
  TBC *pTbDbc = NULL;

  tdbTbcOpen(pMeta->pTbDb, &pTbDbc, &pMeta->txn);
  tdbTbcMoveTo(pTbDbc, &((STbDbKey){.uid = uid, .version = oversion}), sizeof(STbDbKey), &c);
  ASSERT(c == 0);
  tdbTbcGet(pTbDbc, NULL, NULL, &pData, &nData);

  // get table entry
  SDecoder dc = {0};
  entry.pBuf = taosMemoryMalloc(nData);
  memcpy(entry.pBuf, pData, nData);
  tDecoderInit(&dc, entry.pBuf, nData);
  ret = metaDecodeEntry(&dc, &entry);
  ASSERT(ret == 0);

  if (entry.type != TSDB_NORMAL_TABLE) {
    terrno = TSDB_CODE_VND_INVALID_TABLE_ACTION;
    goto _err;
  }

  // search the column to add/drop/update
  pSchema = &entry.ntbEntry.schemaRow;
  int32_t iCol = 0;
  for (;;) {
    pColumn = NULL;

    if (iCol >= pSchema->nCols) break;
    pColumn = &pSchema->pSchema[iCol];

    if (strcmp(pColumn->name, pAlterTbReq->colName) == 0) break;
    iCol++;
  }

  entry.version = version;
  int      tlen;
  SSchema *pNewSchema = NULL;
  switch (pAlterTbReq->action) {
    case TSDB_ALTER_TABLE_ADD_COLUMN:
      if (pColumn) {
        terrno = TSDB_CODE_VND_COL_ALREADY_EXISTS;
        goto _err;
      }
      pSchema->version++;
      pSchema->nCols++;
      pNewSchema = taosMemoryMalloc(sizeof(SSchema) * pSchema->nCols);
      memcpy(pNewSchema, pSchema->pSchema, sizeof(SSchema) * (pSchema->nCols - 1));
      pSchema->pSchema = pNewSchema;
      pSchema->pSchema[entry.ntbEntry.schemaRow.nCols - 1].bytes = pAlterTbReq->bytes;
      pSchema->pSchema[entry.ntbEntry.schemaRow.nCols - 1].type = pAlterTbReq->type;
      pSchema->pSchema[entry.ntbEntry.schemaRow.nCols - 1].flags = pAlterTbReq->flags;
      pSchema->pSchema[entry.ntbEntry.schemaRow.nCols - 1].colId = entry.ntbEntry.ncid++;
      strcpy(pSchema->pSchema[entry.ntbEntry.schemaRow.nCols - 1].name, pAlterTbReq->colName);
      break;
    case TSDB_ALTER_TABLE_DROP_COLUMN:
      if (pColumn == NULL) {
        terrno = TSDB_CODE_VND_TABLE_COL_NOT_EXISTS;
        goto _err;
      }
      if (pColumn->colId == 0) {
        terrno = TSDB_CODE_VND_INVALID_TABLE_ACTION;
        goto _err;
      }
      pSchema->version++;
      tlen = (pSchema->nCols - iCol - 1) * sizeof(SSchema);
      if (tlen) {
        memmove(pColumn, pColumn + 1, tlen);
      }
      pSchema->nCols--;
      break;
    case TSDB_ALTER_TABLE_UPDATE_COLUMN_BYTES:
      if (pColumn == NULL) {
        terrno = TSDB_CODE_VND_TABLE_COL_NOT_EXISTS;
        goto _err;
      }
      if (!IS_VAR_DATA_TYPE(pColumn->type) || pColumn->bytes > pAlterTbReq->colModBytes) {
        terrno = TSDB_CODE_VND_INVALID_TABLE_ACTION;
        goto _err;
      }
      pSchema->version++;
      pColumn->bytes = pAlterTbReq->colModBytes;
      break;
    case TSDB_ALTER_TABLE_UPDATE_COLUMN_NAME:
      if (pColumn == NULL) {
        terrno = TSDB_CODE_VND_TABLE_COL_NOT_EXISTS;
        goto _err;
      }
      pSchema->version++;
      strcpy(pColumn->name, pAlterTbReq->colNewName);
      break;
  }

  entry.version = version;

  // do actual write
  metaWLock(pMeta);

  // save to table db
  metaSaveToTbDb(pMeta, &entry);

  tdbTbcUpsert(pUidIdxc, &entry.uid, sizeof(tb_uid_t), &version, sizeof(version), 0);

  metaSaveToSkmDb(pMeta, &entry);

  metaULock(pMeta);

  if (pNewSchema) taosMemoryFree(pNewSchema);
  tDecoderClear(&dc);
  tdbTbcClose(pTbDbc);
  tdbTbcClose(pUidIdxc);
  return 0;

_err:
  tDecoderClear(&dc);
  tdbTbcClose(pTbDbc);
  tdbTbcClose(pUidIdxc);
  return -1;
}

static int metaUpdateTableTagVal(SMeta *pMeta, int64_t version, SVAlterTbReq *pAlterTbReq) {
  SMetaEntry  ctbEntry = {0};
  SMetaEntry  stbEntry = {0};
  void *      pVal = NULL;
  int         nVal = 0;
  int         ret;
  int         c;
  tb_uid_t    uid;
  int64_t     oversion;
  const void *pData = NULL;
  int         nData = 0;

  // search name index
  ret = tdbTbGet(pMeta->pNameIdx, pAlterTbReq->tbName, strlen(pAlterTbReq->tbName) + 1, &pVal, &nVal);
  if (ret < 0) {
    terrno = TSDB_CODE_VND_TABLE_NOT_EXIST;
    return -1;
  }

  uid = *(tb_uid_t *)pVal;
  tdbFree(pVal);
  pVal = NULL;

  // search uid index
  TBC *pUidIdxc = NULL;

  tdbTbcOpen(pMeta->pUidIdx, &pUidIdxc, &pMeta->txn);
  tdbTbcMoveTo(pUidIdxc, &uid, sizeof(uid), &c);
  ASSERT(c == 0);

  tdbTbcGet(pUidIdxc, NULL, NULL, &pData, &nData);
  oversion = *(int64_t *)pData;

  // search table.db
  TBC *    pTbDbc = NULL;
  SDecoder dc1 = {0};
  SDecoder dc2 = {0};

  /* get ctbEntry */
  tdbTbcOpen(pMeta->pTbDb, &pTbDbc, &pMeta->txn);
  tdbTbcMoveTo(pTbDbc, &((STbDbKey){.uid = uid, .version = oversion}), sizeof(STbDbKey), &c);
  ASSERT(c == 0);
  tdbTbcGet(pTbDbc, NULL, NULL, &pData, &nData);

  ctbEntry.pBuf = taosMemoryMalloc(nData);
  memcpy(ctbEntry.pBuf, pData, nData);
  tDecoderInit(&dc1, ctbEntry.pBuf, nData);
  metaDecodeEntry(&dc1, &ctbEntry);

  /* get stbEntry*/
  tdbTbGet(pMeta->pUidIdx, &ctbEntry.ctbEntry.suid, sizeof(tb_uid_t), &pVal, &nVal);
  tdbTbGet(pMeta->pTbDb, &((STbDbKey){.uid = ctbEntry.ctbEntry.suid, .version = *(int64_t *)pVal}), sizeof(STbDbKey),
           (void **)&stbEntry.pBuf, &nVal);
  tdbFree(pVal);
  tDecoderInit(&dc2, stbEntry.pBuf, nVal);
  metaDecodeEntry(&dc2, &stbEntry);

  SSchemaWrapper *pTagSchema = &stbEntry.stbEntry.schemaTag;
  SSchema *       pColumn = NULL;
  int32_t         iCol = 0;
  for (;;) {
    pColumn = NULL;

    if (iCol >= pTagSchema->nCols) break;
    pColumn = &pTagSchema->pSchema[iCol];

    if (strcmp(pColumn->name, pAlterTbReq->tagName) == 0) break;
    iCol++;
  }

  if (pColumn == NULL) {
    terrno = TSDB_CODE_VND_TABLE_COL_NOT_EXISTS;
    goto _err;
  }

  if (iCol == 0) {
    // TODO : need to update tag index
  }
  ctbEntry.version = version;
  if (pTagSchema->nCols == 1 && pTagSchema->pSchema[0].type == TSDB_DATA_TYPE_JSON) {
    ctbEntry.ctbEntry.pTags = taosMemoryMalloc(pAlterTbReq->nTagVal);
    if (ctbEntry.ctbEntry.pTags == NULL) {
      terrno = TSDB_CODE_OUT_OF_MEMORY;
      goto _err;
    }
    memcpy((void *)ctbEntry.ctbEntry.pTags, pAlterTbReq->pTagVal, pAlterTbReq->nTagVal);
  } else {
    const STag *pOldTag = (const STag *)ctbEntry.ctbEntry.pTags;
    STag       *pNewTag = NULL;
    SArray     *pTagArray = taosArrayInit(pTagSchema->nCols, sizeof(STagVal));
    if (!pTagArray) {
      terrno = TSDB_CODE_OUT_OF_MEMORY;
      goto _err;
    }
    for (int32_t i = 0; i < pTagSchema->nCols; i++) {
      SSchema *pCol = &pTagSchema->pSchema[i];
      if (iCol == i) {
        tTagValPush(pTagArray, &pCol->colId, pCol->type, pAlterTbReq->pTagVal, pAlterTbReq->nTagVal, false);
      } else {
        STagVal tagVal = {.cid = pCol->colId};
        if (tTagGet(pOldTag, &tagVal) && tagVal.pData) {
          if (IS_VAR_DATA_TYPE(pCol->type)) {
            tTagValPush(pTagArray, &pCol->colId, pCol->type, varDataVal(tagVal.pData), varDataLen(tagVal.pData), false);
          } else {
            tTagValPush(pTagArray, &pCol->colId, pCol->type, tagVal.pData, pCol->bytes, false);
          }
        }
      }
    }
    if ((terrno = tTagNew(pTagArray, pTagSchema->version, false, &pNewTag)) < 0) {
      taosArrayDestroy(pTagArray);
      goto _err;
    }
    ctbEntry.ctbEntry.pTags = (uint8_t *)pNewTag;
    taosArrayDestroy(pTagArray);
  }

  // save to table.db
  metaSaveToTbDb(pMeta, &ctbEntry);

  // save to uid.idx
  tdbTbUpsert(pMeta->pUidIdx, &ctbEntry.uid, sizeof(tb_uid_t), &version, sizeof(version), &pMeta->txn);

  tDecoderClear(&dc1);
  tDecoderClear(&dc2);
  if (ctbEntry.ctbEntry.pTags) taosMemoryFree((void *)ctbEntry.ctbEntry.pTags);
  if (ctbEntry.pBuf) taosMemoryFree(ctbEntry.pBuf);
  if (stbEntry.pBuf) tdbFree(stbEntry.pBuf);
  tdbTbcClose(pTbDbc);
  tdbTbcClose(pUidIdxc);
  return 0;

_err:
  tDecoderClear(&dc1);
  tDecoderClear(&dc2);
  if (ctbEntry.pBuf) taosMemoryFree(ctbEntry.pBuf);
  if (stbEntry.pBuf) tdbFree(stbEntry.pBuf);
  tdbTbcClose(pTbDbc);
  tdbTbcClose(pUidIdxc);
  return -1;
}

static int metaUpdateTableOptions(SMeta *pMeta, int64_t version, SVAlterTbReq *pAlterTbReq) {
  // TODO
  ASSERT(0);
  return 0;
}

int metaAlterTable(SMeta *pMeta, int64_t version, SVAlterTbReq *pReq) {
  switch (pReq->action) {
    case TSDB_ALTER_TABLE_ADD_COLUMN:
    case TSDB_ALTER_TABLE_DROP_COLUMN:
    case TSDB_ALTER_TABLE_UPDATE_COLUMN_BYTES:
    case TSDB_ALTER_TABLE_UPDATE_COLUMN_NAME:
      return metaAlterTableColumn(pMeta, version, pReq);
    case TSDB_ALTER_TABLE_UPDATE_TAG_VAL:
      return metaUpdateTableTagVal(pMeta, version, pReq);
    case TSDB_ALTER_TABLE_UPDATE_OPTIONS:
      return metaUpdateTableOptions(pMeta, version, pReq);
    default:
      terrno = TSDB_CODE_VND_INVALID_TABLE_ACTION;
      return -1;
      break;
  }
}

static int metaSaveToTbDb(SMeta *pMeta, const SMetaEntry *pME) {
  STbDbKey tbDbKey;
  void *   pKey = NULL;
  void *   pVal = NULL;
  int      kLen = 0;
  int      vLen = 0;
  SEncoder coder = {0};

  // set key and value
  tbDbKey.version = pME->version;
  tbDbKey.uid = pME->uid;

  pKey = &tbDbKey;
  kLen = sizeof(tbDbKey);

  int32_t ret = 0;
  tEncodeSize(metaEncodeEntry, pME, vLen, ret);
  if (ret < 0) {
    goto _err;
  }

  pVal = taosMemoryMalloc(vLen);
  if (pVal == NULL) {
    terrno = TSDB_CODE_OUT_OF_MEMORY;
    goto _err;
  }

  tEncoderInit(&coder, pVal, vLen);

  if (metaEncodeEntry(&coder, pME) < 0) {
    goto _err;
  }

  tEncoderClear(&coder);

  // write to table.db
  if (tdbTbInsert(pMeta->pTbDb, pKey, kLen, pVal, vLen, &pMeta->txn) < 0) {
    goto _err;
  }

  taosMemoryFree(pVal);
  return 0;

_err:
  taosMemoryFree(pVal);
  return -1;
}

static int metaUpdateUidIdx(SMeta *pMeta, const SMetaEntry *pME) {
  return tdbTbInsert(pMeta->pUidIdx, &pME->uid, sizeof(tb_uid_t), &pME->version, sizeof(int64_t), &pMeta->txn);
}

static int metaUpdateNameIdx(SMeta *pMeta, const SMetaEntry *pME) {
  return tdbTbInsert(pMeta->pNameIdx, pME->name, strlen(pME->name) + 1, &pME->uid, sizeof(tb_uid_t), &pMeta->txn);
}

static int metaUpdateTtlIdx(SMeta *pMeta, const SMetaEntry *pME) {
  int32_t    ttlDays;
  int64_t    ctime;
  STtlIdxKey ttlKey;

  if (pME->type == TSDB_CHILD_TABLE) {
    ctime = pME->ctbEntry.ctime;
    ttlDays = pME->ctbEntry.ttlDays;
  } else if (pME->type == TSDB_NORMAL_TABLE) {
    ctime = pME->ntbEntry.ctime;
    ttlDays = pME->ntbEntry.ttlDays;
  } else {
    ASSERT(0);
  }

  if (ttlDays <= 0) return 0;

  ttlKey.dtime = ctime + ttlDays * 24 * 60 * 60;
  ttlKey.uid = pME->uid;

  return tdbTbInsert(pMeta->pTtlIdx, &ttlKey, sizeof(ttlKey), NULL, 0, &pMeta->txn);
}

static int metaUpdateCtbIdx(SMeta *pMeta, const SMetaEntry *pME) {
  SCtbIdxKey ctbIdxKey = {.suid = pME->ctbEntry.suid, .uid = pME->uid};
  return tdbTbInsert(pMeta->pCtbIdx, &ctbIdxKey, sizeof(ctbIdxKey), NULL, 0, &pMeta->txn);
}

static int metaCreateTagIdxKey(tb_uid_t suid, int32_t cid, const void *pTagData, int32_t nTagData, int8_t type, tb_uid_t uid,
                               STagIdxKey **ppTagIdxKey, int32_t *nTagIdxKey) {
  // int32_t nTagData = 0;

  // if (pTagData) {
  //   if (IS_VAR_DATA_TYPE(type)) {
  //     nTagData = varDataTLen(pTagData);
  //   } else {
  //     nTagData = tDataTypes[type].bytes;
  //   }
  // }
  *nTagIdxKey = sizeof(STagIdxKey) + nTagData + sizeof(tb_uid_t);

  *ppTagIdxKey = (STagIdxKey *)taosMemoryMalloc(*nTagIdxKey);
  if (*ppTagIdxKey == NULL) {
    terrno = TSDB_CODE_OUT_OF_MEMORY;
    return -1;
  }

  (*ppTagIdxKey)->suid = suid;
  (*ppTagIdxKey)->cid = cid;
  (*ppTagIdxKey)->isNull = (pTagData == NULL) ? 1 : 0;
  (*ppTagIdxKey)->type = type;
  if (nTagData) memcpy((*ppTagIdxKey)->data, pTagData, nTagData);
  *(tb_uid_t *)((*ppTagIdxKey)->data + nTagData) = uid;

  return 0;
}

static void metaDestroyTagIdxKey(STagIdxKey *pTagIdxKey) {
  if (pTagIdxKey) taosMemoryFree(pTagIdxKey);
}

static int metaUpdateTagIdx(SMeta *pMeta, const SMetaEntry *pCtbEntry) {
  void *         pData = NULL;
  int            nData = 0;
  STbDbKey       tbDbKey = {0};
  SMetaEntry     stbEntry = {0};
  STagIdxKey *   pTagIdxKey = NULL;
  int32_t        nTagIdxKey;
  const SSchema *pTagColumn;       // = &stbEntry.stbEntry.schema.pSchema[0];
<<<<<<< HEAD
  const void *   pTagData = NULL;  //
=======
  const void    *pTagData = NULL;  //
  int32_t        nTagData = 0;
>>>>>>> 5b6f9bdb
  SDecoder       dc = {0};

  // get super table
  tdbTbGet(pMeta->pUidIdx, &pCtbEntry->ctbEntry.suid, sizeof(tb_uid_t), &pData, &nData);
  tbDbKey.uid = pCtbEntry->ctbEntry.suid;
  tbDbKey.version = *(int64_t *)pData;
  tdbTbGet(pMeta->pTbDb, &tbDbKey, sizeof(tbDbKey), &pData, &nData);

  tDecoderInit(&dc, pData, nData);
  metaDecodeEntry(&dc, &stbEntry);

  pTagColumn = &stbEntry.stbEntry.schemaTag.pSchema[0];

  STagVal tagVal = {.cid = pTagColumn->colId};
  tTagGet((const STag *)pCtbEntry->ctbEntry.pTags, &tagVal);
  pTagData = tagVal.pData;
  nTagData = (int32_t)tagVal.nData;

  // update tag index
#ifdef USE_INVERTED_INDEX
  tb_uid_t suid = pCtbEntry->ctbEntry.suid;
  tb_uid_t tuid = pCtbEntry->uid;

  SIndexMultiTerm *tmGroup = indexMultiTermCreate();

  SIndexTerm *tm = indexTermCreate(suid, ADD_VALUE, pTagColumn->type, pTagColumn->name, sizeof(pTagColumn->name),
                                   pTagData, pTagData == NULL ? 0 : strlen(pTagData));
  indexMultiTermAdd(tmGroup, tm);
  int ret = indexPut((SIndex *)pMeta->pTagIvtIdx, tmGroup, tuid);
  indexMultiTermDestroy(tmGroup);
#else
  if (metaCreateTagIdxKey(pCtbEntry->ctbEntry.suid, pTagColumn->colId, pTagData, nTagData, pTagColumn->type, pCtbEntry->uid,
                          &pTagIdxKey, &nTagIdxKey) < 0) {
    return -1;
  }
  tdbTbInsert(pMeta->pTagIdx, pTagIdxKey, nTagIdxKey, NULL, 0, &pMeta->txn);
  metaDestroyTagIdxKey(pTagIdxKey);
#endif
  tDecoderClear(&dc);
  tdbFree(pData);
  return 0;
}

static int metaSaveToSkmDb(SMeta *pMeta, const SMetaEntry *pME) {
  SEncoder              coder = {0};
  void *                pVal = NULL;
  int                   vLen = 0;
  int                   rcode = 0;
  SSkmDbKey             skmDbKey = {0};
  const SSchemaWrapper *pSW;

  if (pME->type == TSDB_SUPER_TABLE) {
    pSW = &pME->stbEntry.schemaRow;
  } else if (pME->type == TSDB_NORMAL_TABLE) {
    pSW = &pME->ntbEntry.schemaRow;
  } else {
    ASSERT(0);
  }

  skmDbKey.uid = pME->uid;
  skmDbKey.sver = pSW->version;

  // encode schema
  int32_t ret = 0;
  tEncodeSize(tEncodeSSchemaWrapper, pSW, vLen, ret);
  if (ret < 0) return -1;
  pVal = taosMemoryMalloc(vLen);
  if (pVal == NULL) {
    rcode = -1;
    terrno = TSDB_CODE_OUT_OF_MEMORY;
    goto _exit;
  }

  tEncoderInit(&coder, pVal, vLen);
  tEncodeSSchemaWrapper(&coder, pSW);

  if (tdbTbInsert(pMeta->pSkmDb, &skmDbKey, sizeof(skmDbKey), pVal, vLen, &pMeta->txn) < 0) {
    rcode = -1;
    goto _exit;
  }

_exit:
  taosMemoryFree(pVal);
  tEncoderClear(&coder);
  return rcode;
}

static int metaHandleEntry(SMeta *pMeta, const SMetaEntry *pME) {
  metaWLock(pMeta);

  // save to table.db
  if (metaSaveToTbDb(pMeta, pME) < 0) goto _err;

  // update uid.idx
  if (metaUpdateUidIdx(pMeta, pME) < 0) goto _err;

  // update name.idx
  if (metaUpdateNameIdx(pMeta, pME) < 0) goto _err;

  if (pME->type == TSDB_CHILD_TABLE) {
    // update ctb.idx
    if (metaUpdateCtbIdx(pMeta, pME) < 0) goto _err;

    // update tag.idx
    if (metaUpdateTagIdx(pMeta, pME) < 0) goto _err;
  } else {
    // update schema.db
    if (metaSaveToSkmDb(pMeta, pME) < 0) goto _err;
  }

  if (pME->type != TSDB_SUPER_TABLE) {
    if (metaUpdateTtlIdx(pMeta, pME) < 0) goto _err;
  }

  metaULock(pMeta);
  return 0;

_err:
  metaULock(pMeta);
  return -1;
}
// refactor later
void *metaGetIdx(SMeta *pMeta) {
#ifdef USE_INVERTED_INDEX
  return pMeta->pTagIvtIdx;
#else
  return pMeta->pTagIdx;
#endif
}<|MERGE_RESOLUTION|>--- conflicted
+++ resolved
@@ -31,9 +31,9 @@
   int         vLen = 0;
   const void *pKey = NULL;
   const void *pVal = NULL;
-  void *      pBuf = NULL;
+  void       *pBuf = NULL;
   int32_t     szBuf = 0;
-  void *      p = NULL;
+  void       *p = NULL;
   SMetaReader mr = {0};
 
   // validate req
@@ -87,7 +87,7 @@
   }
 
   // drop all child tables
-  TBC *   pCtbIdxc = NULL;
+  TBC    *pCtbIdxc = NULL;
   SArray *pArray = taosArrayInit(8, sizeof(tb_uid_t));
 
   tdbTbcOpen(pMeta->pCtbIdx, &pCtbIdxc, &pMeta->txn);
@@ -142,8 +142,8 @@
 int metaAlterSTable(SMeta *pMeta, int64_t version, SVCreateStbReq *pReq) {
   SMetaEntry  oStbEntry = {0};
   SMetaEntry  nStbEntry = {0};
-  TBC *       pUidIdxc = NULL;
-  TBC *       pTbDbc = NULL;
+  TBC        *pUidIdxc = NULL;
+  TBC        *pTbDbc = NULL;
   const void *pData;
   int         nData;
   int64_t     oversion;
@@ -262,7 +262,7 @@
 }
 
 int metaDropTable(SMeta *pMeta, int64_t version, SVDropTbReq *pReq, SArray *tbUids) {
-  void *   pData = NULL;
+  void    *pData = NULL;
   int      nData = 0;
   int      rc = 0;
   tb_uid_t uid;
@@ -288,7 +288,7 @@
 }
 
 static int metaDropTableByUid(SMeta *pMeta, tb_uid_t uid, int *type) {
-  void *     pData = NULL;
+  void      *pData = NULL;
   int        nData = 0;
   int        rc = 0;
   int64_t    version;
@@ -324,14 +324,14 @@
 }
 
 static int metaAlterTableColumn(SMeta *pMeta, int64_t version, SVAlterTbReq *pAlterTbReq) {
-  void *          pVal = NULL;
+  void           *pVal = NULL;
   int             nVal = 0;
-  const void *    pData = NULL;
+  const void     *pData = NULL;
   int             nData = 0;
   int             ret = 0;
   tb_uid_t        uid;
   int64_t         oversion;
-  SSchema *       pColumn = NULL;
+  SSchema        *pColumn = NULL;
   SMetaEntry      entry = {0};
   SSchemaWrapper *pSchema;
   int             c;
@@ -479,7 +479,7 @@
 static int metaUpdateTableTagVal(SMeta *pMeta, int64_t version, SVAlterTbReq *pAlterTbReq) {
   SMetaEntry  ctbEntry = {0};
   SMetaEntry  stbEntry = {0};
-  void *      pVal = NULL;
+  void       *pVal = NULL;
   int         nVal = 0;
   int         ret;
   int         c;
@@ -510,7 +510,7 @@
   oversion = *(int64_t *)pData;
 
   // search table.db
-  TBC *    pTbDbc = NULL;
+  TBC     *pTbDbc = NULL;
   SDecoder dc1 = {0};
   SDecoder dc2 = {0};
 
@@ -534,7 +534,7 @@
   metaDecodeEntry(&dc2, &stbEntry);
 
   SSchemaWrapper *pTagSchema = &stbEntry.stbEntry.schemaTag;
-  SSchema *       pColumn = NULL;
+  SSchema        *pColumn = NULL;
   int32_t         iCol = 0;
   for (;;) {
     pColumn = NULL;
@@ -644,8 +644,8 @@
 
 static int metaSaveToTbDb(SMeta *pMeta, const SMetaEntry *pME) {
   STbDbKey tbDbKey;
-  void *   pKey = NULL;
-  void *   pVal = NULL;
+  void    *pKey = NULL;
+  void    *pVal = NULL;
   int      kLen = 0;
   int      vLen = 0;
   SEncoder coder = {0};
@@ -726,8 +726,8 @@
   return tdbTbInsert(pMeta->pCtbIdx, &ctbIdxKey, sizeof(ctbIdxKey), NULL, 0, &pMeta->txn);
 }
 
-static int metaCreateTagIdxKey(tb_uid_t suid, int32_t cid, const void *pTagData, int32_t nTagData, int8_t type, tb_uid_t uid,
-                               STagIdxKey **ppTagIdxKey, int32_t *nTagIdxKey) {
+static int metaCreateTagIdxKey(tb_uid_t suid, int32_t cid, const void *pTagData, int32_t nTagData, int8_t type,
+                               tb_uid_t uid, STagIdxKey **ppTagIdxKey, int32_t *nTagIdxKey) {
   // int32_t nTagData = 0;
 
   // if (pTagData) {
@@ -760,19 +760,15 @@
 }
 
 static int metaUpdateTagIdx(SMeta *pMeta, const SMetaEntry *pCtbEntry) {
-  void *         pData = NULL;
+  void          *pData = NULL;
   int            nData = 0;
   STbDbKey       tbDbKey = {0};
   SMetaEntry     stbEntry = {0};
-  STagIdxKey *   pTagIdxKey = NULL;
+  STagIdxKey    *pTagIdxKey = NULL;
   int32_t        nTagIdxKey;
   const SSchema *pTagColumn;       // = &stbEntry.stbEntry.schema.pSchema[0];
-<<<<<<< HEAD
-  const void *   pTagData = NULL;  //
-=======
   const void    *pTagData = NULL;  //
   int32_t        nTagData = 0;
->>>>>>> 5b6f9bdb
   SDecoder       dc = {0};
 
   // get super table
@@ -804,8 +800,8 @@
   int ret = indexPut((SIndex *)pMeta->pTagIvtIdx, tmGroup, tuid);
   indexMultiTermDestroy(tmGroup);
 #else
-  if (metaCreateTagIdxKey(pCtbEntry->ctbEntry.suid, pTagColumn->colId, pTagData, nTagData, pTagColumn->type, pCtbEntry->uid,
-                          &pTagIdxKey, &nTagIdxKey) < 0) {
+  if (metaCreateTagIdxKey(pCtbEntry->ctbEntry.suid, pTagColumn->colId, pTagData, nTagData, pTagColumn->type,
+                          pCtbEntry->uid, &pTagIdxKey, &nTagIdxKey) < 0) {
     return -1;
   }
   tdbTbInsert(pMeta->pTagIdx, pTagIdxKey, nTagIdxKey, NULL, 0, &pMeta->txn);
@@ -818,7 +814,7 @@
 
 static int metaSaveToSkmDb(SMeta *pMeta, const SMetaEntry *pME) {
   SEncoder              coder = {0};
-  void *                pVal = NULL;
+  void                 *pVal = NULL;
   int                   vLen = 0;
   int                   rcode = 0;
   SSkmDbKey             skmDbKey = {0};
