/*
 * Copyright (c) 2019 TAOS Data, Inc. <jhtao@taosdata.com>
 *
 * This program is free software: you can use, redistribute, and/or modify
 * it under the terms of the GNU Affero General Public License, version 3
 * or later ("AGPL"), as published by the Free Software Foundation.
 *
 * This program is distributed in the hope that it will be useful, but WITHOUT
 * ANY WARRANTY; without even the implied warranty of MERCHANTABILITY or
 * FITNESS FOR A PARTICULAR PURPOSE.
 *
 * You should have received a copy of the GNU Affero General Public License
 * along with this program. If not, see <http://www.gnu.org/licenses/>.
 */

#include "metaTtl.h"
#include "meta.h"

typedef struct {
  TTB   *pNewTtlIdx;
  SMeta *pMeta;
} SConvertData;

static void ttlMgrCleanup(STtlManger *pTtlMgr);

static int ttlMgrConvert(TTB *pOldTtlIdx, TTB *pNewTtlIdx, void *pMeta);

static void    ttlMgrBuildKey(STtlIdxKeyV1 *pTtlKey, int64_t ttlDays, int64_t changeTimeMs, tb_uid_t uid);
static int     ttlIdxKeyCmpr(const void *pKey1, int kLen1, const void *pKey2, int kLen2);
static int     ttlIdxKeyV1Cmpr(const void *pKey1, int kLen1, const void *pKey2, int kLen2);
static int     ttlMgrFillCache(STtlManger *pTtlMgr);
static int32_t ttlMgrFillCacheOneEntry(const void *pKey, int keyLen, const void *pVal, int valLen, void *pTtlCache);
static int32_t ttlMgrConvertOneEntry(const void *pKey, int keyLen, const void *pVal, int valLen, void *pConvertData);

static int32_t ttlMgrWLock(STtlManger *pTtlMgr);
static int32_t ttlMgrRLock(STtlManger *pTtlMgr);
static int32_t ttlMgrULock(STtlManger *pTtlMgr);

const char *ttlTbname = "ttl.idx";
const char *ttlV1Tbname = "ttlv1.idx";

int ttlMgrOpen(STtlManger **ppTtlMgr, TDB *pEnv, int8_t rollback, const char *logPrefix) {
  int     ret = TSDB_CODE_SUCCESS;
  int64_t startNs = taosGetTimestampNs();

  *ppTtlMgr = NULL;

  STtlManger *pTtlMgr = (STtlManger *)tdbOsCalloc(1, sizeof(*pTtlMgr));
  if (pTtlMgr == NULL) return TSDB_CODE_OUT_OF_MEMORY;

  char *logBuffer = (char *)tdbOsCalloc(1, strlen(logPrefix) + 1);
  if (logBuffer == NULL) {
    tdbOsFree(pTtlMgr);
    return TSDB_CODE_OUT_OF_MEMORY;
  }
  strcpy(logBuffer, logPrefix);
  pTtlMgr->logPrefix = logBuffer;

  ret = tdbTbOpen(ttlV1Tbname, TDB_VARIANT_LEN, TDB_VARIANT_LEN, ttlIdxKeyV1Cmpr, pEnv, &pTtlMgr->pTtlIdx, rollback);
  if (ret < 0) {
    metaError("%s, failed to open %s since %s", pTtlMgr->logPrefix, ttlV1Tbname, tstrerror(terrno));
    tdbOsFree(pTtlMgr);
    return ret;
  }

  pTtlMgr->pTtlCache = taosHashInit(8192, taosGetDefaultHashFunction(TSDB_DATA_TYPE_BIGINT), true, HASH_NO_LOCK);
  pTtlMgr->pDirtyUids = taosHashInit(8192, taosGetDefaultHashFunction(TSDB_DATA_TYPE_BIGINT), true, HASH_NO_LOCK);

  taosThreadRwlockInit(&pTtlMgr->lock, NULL);

  ret = ttlMgrFillCache(pTtlMgr);
  if (ret < 0) {
    metaError("%s, failed to fill hash since %s", pTtlMgr->logPrefix, tstrerror(terrno));
    ttlMgrCleanup(pTtlMgr);
    return ret;
  }

  int64_t endNs = taosGetTimestampNs();
  metaInfo("%s, ttl mgr open end, hash size: %d, time consumed: %" PRId64 " ns", pTtlMgr->logPrefix,
           taosHashGetSize(pTtlMgr->pTtlCache), endNs - startNs);

  *ppTtlMgr = pTtlMgr;
  return TSDB_CODE_SUCCESS;
}

void ttlMgrClose(STtlManger *pTtlMgr) { ttlMgrCleanup(pTtlMgr); }

bool ttlMgrNeedUpgrade(TDB *pEnv) {
  bool needUpgrade = tdbTbExist(ttlTbname, pEnv);
  if (needUpgrade) {
    metaInfo("find ttl idx in old version , will convert");
  }
  return needUpgrade;
}

int ttlMgrUpgrade(STtlManger *pTtlMgr, void *pMeta) {
  SMeta *meta = (SMeta *)pMeta;
  int    ret = TSDB_CODE_SUCCESS;

  if (!tdbTbExist(ttlTbname, meta->pEnv)) return TSDB_CODE_SUCCESS;

  metaInfo("%s, ttl mgr start upgrade", pTtlMgr->logPrefix);

  int64_t startNs = taosGetTimestampNs();

  ret = tdbTbOpen(ttlTbname, sizeof(STtlIdxKey), 0, ttlIdxKeyCmpr, meta->pEnv, &pTtlMgr->pOldTtlIdx, 0);
  if (ret < 0) {
    metaError("%s, failed to open %s index since %s", pTtlMgr->logPrefix, ttlTbname, tstrerror(terrno));
    goto _out;
  }

  ret = ttlMgrConvert(pTtlMgr->pOldTtlIdx, pTtlMgr->pTtlIdx, pMeta);
  if (ret < 0) {
    metaError("%s, failed to convert ttl index since %s", pTtlMgr->logPrefix, tstrerror(terrno));
    goto _out;
  }

  ret = tdbTbDropByName(ttlTbname, meta->pEnv, meta->txn);
  if (ret < 0) {
    metaError("%s, failed to drop old ttl index since %s", pTtlMgr->logPrefix, tstrerror(terrno));
    goto _out;
  }

  ret = ttlMgrFillCache(pTtlMgr);
  if (ret < 0) {
    metaError("%s, failed to fill hash since %s", pTtlMgr->logPrefix, tstrerror(terrno));
    goto _out;
  }

  int64_t endNs = taosGetTimestampNs();
  metaInfo("%s, ttl mgr upgrade end, hash size: %d, time consumed: %" PRId64 " ns", pTtlMgr->logPrefix,
           taosHashGetSize(pTtlMgr->pTtlCache), endNs - startNs);
_out:
  tdbTbClose(pTtlMgr->pOldTtlIdx);
  pTtlMgr->pOldTtlIdx = NULL;

  return ret;
}

static void ttlMgrCleanup(STtlManger *pTtlMgr) {
  taosMemoryFree(pTtlMgr->logPrefix);
  taosHashCleanup(pTtlMgr->pTtlCache);
  taosHashCleanup(pTtlMgr->pDirtyUids);
  tdbTbClose(pTtlMgr->pTtlIdx);
  taosThreadRwlockDestroy(&pTtlMgr->lock);
  taosMemoryFree(pTtlMgr);
}

static void ttlMgrBuildKey(STtlIdxKeyV1 *pTtlKey, int64_t ttlDays, int64_t changeTimeMs, tb_uid_t uid) {
  if (ttlDays <= 0) return;

  pTtlKey->deleteTimeMs = changeTimeMs + ttlDays * tsTtlUnit * 1000;
  pTtlKey->uid = uid;
}

static int ttlIdxKeyCmpr(const void *pKey1, int kLen1, const void *pKey2, int kLen2) {
  STtlIdxKey *pTtlIdxKey1 = (STtlIdxKey *)pKey1;
  STtlIdxKey *pTtlIdxKey2 = (STtlIdxKey *)pKey2;

  if (pTtlIdxKey1->deleteTimeSec > pTtlIdxKey2->deleteTimeSec) {
    return 1;
  } else if (pTtlIdxKey1->deleteTimeSec < pTtlIdxKey2->deleteTimeSec) {
    return -1;
  }

  if (pTtlIdxKey1->uid > pTtlIdxKey2->uid) {
    return 1;
  } else if (pTtlIdxKey1->uid < pTtlIdxKey2->uid) {
    return -1;
  }

  return 0;
}

static int ttlIdxKeyV1Cmpr(const void *pKey1, int kLen1, const void *pKey2, int kLen2) {
  STtlIdxKeyV1 *pTtlIdxKey1 = (STtlIdxKeyV1 *)pKey1;
  STtlIdxKeyV1 *pTtlIdxKey2 = (STtlIdxKeyV1 *)pKey2;

  if (pTtlIdxKey1->deleteTimeMs > pTtlIdxKey2->deleteTimeMs) {
    return 1;
  } else if (pTtlIdxKey1->deleteTimeMs < pTtlIdxKey2->deleteTimeMs) {
    return -1;
  }

  if (pTtlIdxKey1->uid > pTtlIdxKey2->uid) {
    return 1;
  } else if (pTtlIdxKey1->uid < pTtlIdxKey2->uid) {
    return -1;
  }

  return 0;
}

static int ttlMgrFillCache(STtlManger *pTtlMgr) {
  return tdbTbTraversal(pTtlMgr->pTtlIdx, pTtlMgr->pTtlCache, ttlMgrFillCacheOneEntry);
}

static int32_t ttlMgrFillCacheOneEntry(const void *pKey, int keyLen, const void *pVal, int valLen, void *pTtlCache) {
  SHashObj *pCache = (SHashObj *)pTtlCache;

  STtlIdxKeyV1 *ttlKey = (STtlIdxKeyV1 *)pKey;
  tb_uid_t      uid = ttlKey->uid;
  int64_t       ttlDays = *(int64_t *)pVal;
  int64_t       changeTimeMs = ttlKey->deleteTimeMs - ttlDays * tsTtlUnit * 1000;

  STtlCacheEntry data = {.ttlDays = ttlDays, .changeTimeMs = changeTimeMs};

  return taosHashPut(pCache, &uid, sizeof(uid), &data, sizeof(data));
}

static int ttlMgrConvertOneEntry(const void *pKey, int keyLen, const void *pVal, int valLen, void *pConvertData) {
  SConvertData *pData = (SConvertData *)pConvertData;

  STtlIdxKey *ttlKey = (STtlIdxKey *)pKey;
  tb_uid_t    uid = ttlKey->uid;
  int64_t     ttlDays = 0;

  int ret = metaGetTableTtlByUid(pData->pMeta, uid, &ttlDays);
  if (ret < 0) {
    metaError("ttlMgr convert failed to get ttl since %s", tstrerror(terrno));
    goto _out;
  }

  STtlIdxKeyV1 ttlKeyV1 = {.deleteTimeMs = ttlKey->deleteTimeSec * 1000, .uid = uid};
  ret = tdbTbUpsert(pData->pNewTtlIdx, &ttlKeyV1, sizeof(ttlKeyV1), &ttlDays, sizeof(ttlDays), pData->pMeta->txn);
  if (ret < 0) {
    metaError("ttlMgr convert failed to upsert since %s", tstrerror(terrno));
    goto _out;
  }

  ret = 0;
_out:
  return ret;
}

static int ttlMgrConvert(TTB *pOldTtlIdx, TTB *pNewTtlIdx, void *pMeta) {
  SMeta *meta = pMeta;

  metaInfo("ttlMgr convert ttl start.");

  SConvertData cvData = {.pNewTtlIdx = pNewTtlIdx, .pMeta = meta};

  int ret = tdbTbTraversal(pOldTtlIdx, &cvData, ttlMgrConvertOneEntry);
  if (ret < 0) {
    metaError("failed to convert ttl since %s", tstrerror(terrno));
  }

  metaInfo("ttlMgr convert ttl end.");
  return ret;
}

int ttlMgrInsertTtl(STtlManger *pTtlMgr, const STtlUpdTtlCtx *updCtx) {
  if (updCtx->ttlDays == 0) return 0;

  STtlCacheEntry cacheEntry = {.ttlDays = updCtx->ttlDays, .changeTimeMs = updCtx->changeTimeMs};
  STtlDirtyEntry dirtryEntry = {.type = ENTRY_TYPE_UPSERT};

  ttlMgrWLock(pTtlMgr);

  int ret = taosHashPut(pTtlMgr->pTtlCache, &updCtx->uid, sizeof(updCtx->uid), &cacheEntry, sizeof(cacheEntry));
  if (ret < 0) {
    metaError("%s, ttlMgr insert failed to update ttl cache since %s", pTtlMgr->logPrefix, tstrerror(terrno));
    goto _out;
  }

  ret = taosHashPut(pTtlMgr->pDirtyUids, &updCtx->uid, sizeof(updCtx->uid), &dirtryEntry, sizeof(dirtryEntry));
  if (ret < 0) {
    metaError("%s, ttlMgr insert failed to update ttl dirty uids since %s", pTtlMgr->logPrefix, tstrerror(terrno));
    goto _out;
  }

  ret = 0;
_out:
  ttlMgrULock(pTtlMgr);

  metaDebug("%s, ttl mgr insert ttl, uid: %" PRId64 ", ctime: %" PRId64 ", ttlDays: %" PRId64, pTtlMgr->logPrefix,
            updCtx->uid, updCtx->changeTimeMs, updCtx->ttlDays);

  return ret;
}

int ttlMgrDeleteTtl(STtlManger *pTtlMgr, const STtlDelTtlCtx *delCtx) {
  if (delCtx->ttlDays == 0) return 0;
  ttlMgrWLock(pTtlMgr);

  STtlDirtyEntry dirtryEntry = {.type = ENTRY_TYPE_DEL};

  int ret = taosHashPut(pTtlMgr->pDirtyUids, &delCtx->uid, sizeof(delCtx->uid), &dirtryEntry, sizeof(dirtryEntry));
  if (ret < 0) {
    metaError("%s, ttlMgr del failed to update ttl dirty uids since %s", pTtlMgr->logPrefix, tstrerror(terrno));
    goto _out;
  }

  ret = 0;
_out:
  ttlMgrULock(pTtlMgr);

  metaDebug("%s, ttl mgr delete ttl, uid: %" PRId64, pTtlMgr->logPrefix, delCtx->uid);

  return ret;
}

int ttlMgrUpdateChangeTime(STtlManger *pTtlMgr, const STtlUpdCtimeCtx *pUpdCtimeCtx) {
  ttlMgrWLock(pTtlMgr);

  int ret = 0;

  STtlCacheEntry *oldData = taosHashGet(pTtlMgr->pTtlCache, &pUpdCtimeCtx->uid, sizeof(pUpdCtimeCtx->uid));
  if (oldData == NULL) {
    goto _out;
  }

  STtlCacheEntry cacheEntry = {.ttlDays = oldData->ttlDays, .changeTimeMs = pUpdCtimeCtx->changeTimeMs};
  STtlDirtyEntry dirtryEntry = {.type = ENTRY_TYPE_UPSERT};

  ret = taosHashPut(pTtlMgr->pTtlCache, &pUpdCtimeCtx->uid, sizeof(pUpdCtimeCtx->uid), &cacheEntry, sizeof(cacheEntry));
  if (ret < 0) {
    metaError("%s, ttlMgr update ctime failed to update ttl cache since %s", pTtlMgr->logPrefix, tstrerror(terrno));
    goto _out;
  }

  ret = taosHashPut(pTtlMgr->pDirtyUids, &pUpdCtimeCtx->uid, sizeof(pUpdCtimeCtx->uid), &dirtryEntry,
                    sizeof(dirtryEntry));
  if (ret < 0) {
    metaError("%s, ttlMgr update ctime failed to update ttl dirty uids since %s", pTtlMgr->logPrefix,
              tstrerror(terrno));
    goto _out;
  }

  ret = 0;
_out:
  ttlMgrULock(pTtlMgr);

  metaDebug("%s, ttl mgr update ctime, uid: %" PRId64 ", ctime: %" PRId64, pTtlMgr->logPrefix, pUpdCtimeCtx->uid,
            pUpdCtimeCtx->changeTimeMs);

  return ret;
}

int ttlMgrFindExpired(STtlManger *pTtlMgr, int64_t timePointMs, SArray *pTbUids) {
  ttlMgrRLock(pTtlMgr);

  TBC *pCur;
  int  ret = tdbTbcOpen(pTtlMgr->pTtlIdx, &pCur, NULL);
  if (ret < 0) {
    goto _out;
  }

  STtlIdxKeyV1 ttlKey = {0};
  ttlKey.deleteTimeMs = timePointMs;
  ttlKey.uid = INT64_MAX;
  int c = 0;
  tdbTbcMoveTo(pCur, &ttlKey, sizeof(ttlKey), &c);
  if (c < 0) {
    tdbTbcMoveToPrev(pCur);
  }

  void *pKey = NULL;
  int   kLen = 0;
  while (1) {
    ret = tdbTbcPrev(pCur, &pKey, &kLen, NULL, NULL);
    if (ret < 0) {
      ret = 0;
      break;
    }
    ttlKey = *(STtlIdxKeyV1 *)pKey;
    taosArrayPush(pTbUids, &ttlKey.uid);
  }

  tdbFree(pKey);
  tdbTbcClose(pCur);

  ret = 0;
_out:
  ttlMgrULock(pTtlMgr);
  return ret;
}

int ttlMgrFlush(STtlManger *pTtlMgr, TXN *pTxn) {
  ttlMgrWLock(pTtlMgr);

<<<<<<< HEAD
  metaInfo("%s, ttl mgr flush start. dirty uids:%d", pTtlMgr->logPrefix, taosHashGetSize(pTtlMgr->pDirtyUids));
=======
  metaDebug("%s, ttl mgr flush start. dirty uids:%d", pTtlMgr->logPrefix, taosHashGetSize(pTtlMgr->pDirtyUids));
>>>>>>> 610f9d19

  int ret = -1;

  void *pIter = taosHashIterate(pTtlMgr->pDirtyUids, NULL);
  while (pIter != NULL) {
    STtlDirtyEntry *pEntry = (STtlDirtyEntry *)pIter;
    tb_uid_t       *pUid = taosHashGetKey(pIter, NULL);

    STtlCacheEntry *cacheEntry = taosHashGet(pTtlMgr->pTtlCache, pUid, sizeof(*pUid));
    if (cacheEntry == NULL) {
      metaError("%s, ttlMgr flush failed to get ttl cache since %s, uid: %" PRId64 ", type: %d", pTtlMgr->logPrefix,
                tstrerror(terrno), *pUid, pEntry->type);
      continue;
    }

    STtlIdxKeyV1 ttlKey;
    ttlMgrBuildKey(&ttlKey, cacheEntry->ttlDays, cacheEntry->changeTimeMs, *pUid);

    if (pEntry->type == ENTRY_TYPE_UPSERT) {
      ret = tdbTbUpsert(pTtlMgr->pTtlIdx, &ttlKey, sizeof(ttlKey), &cacheEntry->ttlDays, sizeof(cacheEntry->ttlDays),
                        pTxn);
      if (ret < 0) {
        metaError("%s, ttlMgr flush failed to flush ttl cache upsert since %s", pTtlMgr->logPrefix, tstrerror(terrno));
        goto _out;
      }
    } else if (pEntry->type == ENTRY_TYPE_DEL) {
      ret = tdbTbDelete(pTtlMgr->pTtlIdx, &ttlKey, sizeof(ttlKey), pTxn);
      if (ret < 0) {
        metaError("%s, ttlMgr flush failed to flush ttl cache del since %s", pTtlMgr->logPrefix, tstrerror(terrno));
        goto _out;
      }

      ret = taosHashRemove(pTtlMgr->pTtlCache, pUid, sizeof(*pUid));
      if (ret < 0) {
        metaError("%s, ttlMgr flush failed to delete ttl cache since %s", pTtlMgr->logPrefix, tstrerror(terrno));
        goto _out;
      }
    } else {
      metaError("%s, ttlMgr flush failed to flush ttl cache, unknown type: %d", pTtlMgr->logPrefix, pEntry->type);
      goto _out;
    }

    void *pIterTmp = pIter;
    pIter = taosHashIterate(pTtlMgr->pDirtyUids, pIterTmp);
    taosHashRemove(pTtlMgr->pDirtyUids, pUid, sizeof(tb_uid_t));
  }

  taosHashClear(pTtlMgr->pDirtyUids);

  ret = 0;
_out:
  ttlMgrULock(pTtlMgr);

<<<<<<< HEAD
  metaInfo("%s, ttl mgr flush end.", pTtlMgr->logPrefix);
=======
  metaDebug("%s, ttl mgr flush end.", pTtlMgr->logPrefix);
>>>>>>> 610f9d19

  return ret;
}

static int32_t ttlMgrRLock(STtlManger *pTtlMgr) {
  int32_t ret = 0;

  metaTrace("%s, ttlMgr rlock %p", pTtlMgr->logPrefix, &pTtlMgr->lock);

  ret = taosThreadRwlockRdlock(&pTtlMgr->lock);

  return ret;
}

static int32_t ttlMgrWLock(STtlManger *pTtlMgr) {
  int32_t ret = 0;

  metaTrace("%s, ttlMgr wlock %p", pTtlMgr->logPrefix, &pTtlMgr->lock);

  ret = taosThreadRwlockWrlock(&pTtlMgr->lock);

  return ret;
}

static int32_t ttlMgrULock(STtlManger *pTtlMgr) {
  int32_t ret = 0;

  metaTrace("%s, ttlMgr ulock %p", pTtlMgr->logPrefix, &pTtlMgr->lock);

  ret = taosThreadRwlockUnlock(&pTtlMgr->lock);

  return ret;
}<|MERGE_RESOLUTION|>--- conflicted
+++ resolved
@@ -379,11 +379,7 @@
 int ttlMgrFlush(STtlManger *pTtlMgr, TXN *pTxn) {
   ttlMgrWLock(pTtlMgr);
 
-<<<<<<< HEAD
-  metaInfo("%s, ttl mgr flush start. dirty uids:%d", pTtlMgr->logPrefix, taosHashGetSize(pTtlMgr->pDirtyUids));
-=======
   metaDebug("%s, ttl mgr flush start. dirty uids:%d", pTtlMgr->logPrefix, taosHashGetSize(pTtlMgr->pDirtyUids));
->>>>>>> 610f9d19
 
   int ret = -1;
 
@@ -437,11 +433,7 @@
 _out:
   ttlMgrULock(pTtlMgr);
 
-<<<<<<< HEAD
-  metaInfo("%s, ttl mgr flush end.", pTtlMgr->logPrefix);
-=======
   metaDebug("%s, ttl mgr flush end.", pTtlMgr->logPrefix);
->>>>>>> 610f9d19
 
   return ret;
 }
