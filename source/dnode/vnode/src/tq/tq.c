--- conflicted
+++ resolved
@@ -515,7 +515,6 @@
       pHandle->execHandle.execCol.qmsg = req.qmsg;
       pHandle->snapshotVer = ver;
       req.qmsg = NULL;
-<<<<<<< HEAD
       SReadHandle handle = {
           .meta = pTq->pVnode->pMeta,
           .vnode = pTq->pVnode,
@@ -524,32 +523,13 @@
           .version = ver,
       };
       pHandle->execHandle.execCol.task =
-          qCreateQueueExecTaskInfo(pHandle->execHandle.execCol.qmsg, &handle, &pHandle->execHandle.numOfCols);
+          qCreateQueueExecTaskInfo(pHandle->execHandle.execCol.qmsg, &handle, &pHandle->execHandle.numOfCols, &pHandle->execHandle.pSchemaWrapper);
       ASSERT(pHandle->execHandle.execCol.task);
       void* scanner = NULL;
       qExtractStreamScanner(pHandle->execHandle.execCol.task, &scanner);
       ASSERT(scanner);
       pHandle->execHandle.pExecReader = qExtractReaderFromStreamScanner(scanner);
       ASSERT(pHandle->execHandle.pExecReader);
-=======
-      for (int32_t i = 0; i < 5; i++) {
-        SReadHandle handle = {
-            .meta = pTq->pVnode->pMeta,
-            .vnode = pTq->pVnode,
-            .initTableReader = true,
-            .initTqReader = true,
-            .version = ver,
-        };
-        pHandle->execHandle.execCol.task[i] = qCreateQueueExecTaskInfo(pHandle->execHandle.execCol.qmsg, &handle, &pHandle->execHandle.numOfCols,
-            &pHandle->execHandle.pSchemaWrapper);
-        ASSERT(pHandle->execHandle.execCol.task[i]);
-        void* scanner = NULL;
-        qExtractStreamScanner(pHandle->execHandle.execCol.task[i], &scanner);
-        ASSERT(scanner);
-        pHandle->execHandle.pExecReader[i] = qExtractReaderFromStreamScanner(scanner);
-        ASSERT(pHandle->execHandle.pExecReader[i]);
-      }
->>>>>>> 8a2fb511
     } else if (pHandle->execHandle.subType == TOPIC_SUB_TYPE__DB) {
       pHandle->execHandle.pExecReader = tqOpenReader(pTq->pVnode);
       pHandle->execHandle.execDb.pFilterOutTbUid =
