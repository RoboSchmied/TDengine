--- conflicted
+++ resolved
@@ -336,12 +336,7 @@
   char buf2[80] = {0};
   tFormatOffset(buf1, 80, &pRsp->reqOffset);
   tFormatOffset(buf2, 80, &pRsp->rspOffset);
-<<<<<<< HEAD
   tqDebug("taosx rsp, vgId:%d, from consumer:0x%" PRIx64 " (epoch %d) send rsp, numOfBlks:%d, req:%s, rsp:%s",
-=======
-  tqDebug("taosx rsp, vgId:%d, from consumer:0x%" PRIx64
-          " (epoch %d) send rsp, block num: %d, reqOffset:%s, rspOffset:%s",
->>>>>>> a5dcc8cd
           TD_VID(pTq->pVnode), pReq->consumerId, pReq->epoch, pRsp->blockNum, buf1, buf2);
 
   return 0;
@@ -594,14 +589,9 @@
         pPushEntry->dataRsp.head.epoch = reqEpoch;
         pPushEntry->dataRsp.head.mqMsgType = TMQ_MSG_TYPE__POLL_RSP;
         taosHashPut(pTq->pPushMgr, pHandle->subKey, strlen(pHandle->subKey) + 1, &pPushEntry, sizeof(void*));
-<<<<<<< HEAD
 
         tqDebug("tmq poll: consumer:0x%" PRIx64 ", subkey %s offset:%" PRId64 ", vgId:%d save handle to push mgr",
                 consumerId, pHandle->subKey, dataRsp.reqOffset.version, TD_VID(pTq->pVnode));
-=======
-        tqDebug("tmq poll: consumer:0x%" PRIx64 ", subkey %s, vg %d save handle to push mgr", consumerId,
-                pHandle->subKey, TD_VID(pTq->pVnode));
->>>>>>> a5dcc8cd
         // unlock
         taosWUnLockLatch(&pTq->pushLock);
         return 0;
@@ -614,12 +604,7 @@
       code = -1;
     }
 
-<<<<<<< HEAD
     tqDebug("tmq poll: consumer:0x%" PRIx64 ", subkey %s, vgId:%d, rsp data block:%d, offset type:%d, uid/version:%" PRId64 ", ts:%" PRId64 "",
-=======
-    tqDebug("tmq poll: consumer:0x%" PRIx64
-            ", subkey %s, vg %d, send data blockNum:%d, offset type:%d, uid/version:%" PRId64 ", ts:%" PRId64 "",
->>>>>>> a5dcc8cd
             consumerId, pHandle->subKey, TD_VID(pTq->pVnode), dataRsp.blockNum, dataRsp.rspOffset.type,
             dataRsp.rspOffset.uid, dataRsp.rspOffset.ts);
 
