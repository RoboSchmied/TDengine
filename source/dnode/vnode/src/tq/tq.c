/*
 * Copyright (c) 2019 TAOS Data, Inc. <jhtao@taosdata.com>
 *
 * This program is free software: you can use, redistribute, and/or modify
 * it under the terms of the GNU Affero General Public License, version 3
 * or later ("AGPL"), as published by the Free Software Foundation.
 *
 * This program is distributed in the hope that it will be useful, but WITHOUT
 * ANY WARRANTY; without even the implied warranty of MERCHANTABILITY or
 * FITNESS FOR A PARTICULAR PURPOSE.
 *
 * You should have received a copy of the GNU Affero General Public License
 * along with this program. If not, see <http://www.gnu.org/licenses/>.
 */

#include "tq.h"

// 0: not init
// 1: already inited
// 2: wait to be inited or cleaup
static int32_t tqInitialize(STQ* pTq);

static FORCE_INLINE bool tqIsHandleExec(STqHandle* pHandle) { return TMQ_HANDLE_STATUS_EXEC == pHandle->status; }
static FORCE_INLINE void tqSetHandleExec(STqHandle* pHandle) { pHandle->status = TMQ_HANDLE_STATUS_EXEC; }
static FORCE_INLINE void tqSetHandleIdle(STqHandle* pHandle) { pHandle->status = TMQ_HANDLE_STATUS_IDLE; }

int32_t tqInit() {
  int8_t old;
  while (1) {
    old = atomic_val_compare_exchange_8(&tqMgmt.inited, 0, 2);
    if (old != 2) break;
  }

  if (old == 0) {
    tqMgmt.timer = taosTmrInit(10000, 100, 10000, "TQ");
    if (tqMgmt.timer == NULL) {
      atomic_store_8(&tqMgmt.inited, 0);
      return -1;
    }
    if (streamInit() < 0) {
      return -1;
    }
    atomic_store_8(&tqMgmt.inited, 1);
  }

  return 0;
}

void tqCleanUp() {
  int8_t old;
  while (1) {
    old = atomic_val_compare_exchange_8(&tqMgmt.inited, 1, 2);
    if (old != 2) break;
  }

  if (old == 1) {
    taosTmrCleanUp(tqMgmt.timer);
    streamCleanUp();
    atomic_store_8(&tqMgmt.inited, 0);
  }
}

void tqDestroyTqHandle(void* data) {
  STqHandle* pData = (STqHandle*)data;
  qDestroyTask(pData->execHandle.task);

  if (pData->execHandle.subType == TOPIC_SUB_TYPE__COLUMN) {
    taosMemoryFreeClear(pData->execHandle.execCol.qmsg);
  } else if (pData->execHandle.subType == TOPIC_SUB_TYPE__DB) {
    tqReaderClose(pData->execHandle.pTqReader);
    walCloseReader(pData->pWalReader);
    taosHashCleanup(pData->execHandle.execDb.pFilterOutTbUid);
  } else if (pData->execHandle.subType == TOPIC_SUB_TYPE__TABLE) {
    walCloseReader(pData->pWalReader);
    tqReaderClose(pData->execHandle.pTqReader);
    taosMemoryFreeClear(pData->execHandle.execTb.qmsg);
    nodesDestroyNode(pData->execHandle.execTb.node);
  }
  if (pData->msg != NULL) {
    rpcFreeCont(pData->msg->pCont);
    taosMemoryFree(pData->msg);
    pData->msg = NULL;
  }
}

static bool tqOffsetLessOrEqual(const STqOffset* pLeft, const STqOffset* pRight) {
  return pLeft->val.type == TMQ_OFFSET__LOG && pRight->val.type == TMQ_OFFSET__LOG &&
         pLeft->val.version <= pRight->val.version;
}

STQ* tqOpen(const char* path, SVnode* pVnode) {
  STQ* pTq = taosMemoryCalloc(1, sizeof(STQ));
  if (pTq == NULL) {
    terrno = TSDB_CODE_OUT_OF_MEMORY;
    return NULL;
  }

  pTq->path = taosStrdup(path);
  pTq->pVnode = pVnode;
  pTq->walLogLastVer = pVnode->pWal->vers.lastVer;

  pTq->pHandle = taosHashInit(64, MurmurHash3_32, true, HASH_ENTRY_LOCK);
  taosHashSetFreeFp(pTq->pHandle, tqDestroyTqHandle);

  taosInitRWLatch(&pTq->lock);
  pTq->pPushMgr = taosHashInit(64, MurmurHash3_32, false, HASH_NO_LOCK);

  pTq->pCheckInfo = taosHashInit(64, MurmurHash3_32, true, HASH_ENTRY_LOCK);
  taosHashSetFreeFp(pTq->pCheckInfo, (FDelete)tDeleteSTqCheckInfo);

  int32_t code = tqInitialize(pTq);
  if (code != TSDB_CODE_SUCCESS) {
    tqClose(pTq);
    return NULL;
  } else {
    return pTq;
  }
}

int32_t tqInitialize(STQ* pTq) {
  if (tqMetaOpen(pTq) < 0) {
    return -1;
  }

  pTq->pOffsetStore = tqOffsetOpen(pTq);
  if (pTq->pOffsetStore == NULL) {
    return -1;
  }

  pTq->pStreamMeta = streamMetaOpen(pTq->path, pTq, (FTaskExpand*)tqExpandTask, pTq->pVnode->config.vgId);
  if (pTq->pStreamMeta == NULL) {
    return -1;
  }

  // the version is kept in task's meta data
  // todo check if this version is required or not
  if (streamLoadTasks(pTq->pStreamMeta, walGetCommittedVer(pTq->pVnode->pWal)) < 0) {
    return -1;
  }

  return 0;
}

void tqClose(STQ* pTq) {
  if (pTq == NULL) {
    return;
  }

  tqOffsetClose(pTq->pOffsetStore);
  taosHashCleanup(pTq->pHandle);
  taosHashCleanup(pTq->pPushMgr);
  taosHashCleanup(pTq->pCheckInfo);
  taosMemoryFree(pTq->path);
  tqMetaClose(pTq);
  streamMetaClose(pTq->pStreamMeta);
  taosMemoryFree(pTq);
}

static bool hasStreamTaskInTimer(SStreamMeta* pMeta) {
  bool inTimer = false;

  taosWLockLatch(&pMeta->lock);

  void* pIter = NULL;
  while(1) {
    pIter = taosHashIterate(pMeta->pTasks, pIter);
    if (pIter == NULL) {
      break;
    }

    SStreamTask* pTask = *(SStreamTask**)pIter;
    if (pTask->status.timerActive == 1) {
      inTimer = true;
    }
  }

  taosWUnLockLatch(&pMeta->lock);

  return inTimer;
}

void tqNotifyClose(STQ* pTq) {
  if (pTq != NULL) {
    taosWLockLatch(&pTq->pStreamMeta->lock);

    void* pIter = NULL;
    while (1) {
      pIter = taosHashIterate(pTq->pStreamMeta->pTasks, pIter);
      if (pIter == NULL) {
        break;
      }

      SStreamTask* pTask = *(SStreamTask**)pIter;
      tqDebug("vgId:%d s-task:%s set closing flag", pTq->pStreamMeta->vgId, pTask->id.idStr);
      pTask->status.taskStatus = TASK_STATUS__STOP;

      int64_t st = taosGetTimestampMs();
      qKillTask(pTask->exec.pExecutor, TSDB_CODE_SUCCESS);

      int64_t el = taosGetTimestampMs() - st;
      tqDebug("vgId:%d s-task:%s is closed in %" PRId64 " ms", pTq->pStreamMeta->vgId, pTask->id.idStr, el);
    }

    taosWUnLockLatch(&pTq->pStreamMeta->lock);

    tqDebug("vgId:%d start to check all tasks", pTq->pStreamMeta->vgId);

    int64_t st = taosGetTimestampMs();

    while(hasStreamTaskInTimer(pTq->pStreamMeta)) {
      tqDebug("vgId:%d some tasks in timer, wait for 100ms and recheck", pTq->pStreamMeta->vgId);
      taosMsleep(100);
    }

    int64_t el = taosGetTimestampMs() - st;
    tqDebug("vgId:%d all stream tasks are not in timer, continue close, elapsed time:%"PRId64" ms", pTq->pStreamMeta->vgId, el);
  }
}

//static int32_t doSendDataRsp(const SRpcHandleInfo* pRpcHandleInfo, const SMqDataRsp* pRsp, int32_t epoch,
//                             int64_t consumerId, int32_t type) {
//  int32_t len = 0;
//  int32_t code = 0;
//
//  if (type == TMQ_MSG_TYPE__POLL_DATA_RSP) {
//    tEncodeSize(tEncodeMqDataRsp, pRsp, len, code);
//  } else if (type == TMQ_MSG_TYPE__POLL_DATA_META_RSP) {
//    tEncodeSize(tEncodeSTaosxRsp, (STaosxRsp*)pRsp, len, code);
//  }
//
//  if (code < 0) {
//    return -1;
//  }
//
//  int32_t tlen = sizeof(SMqRspHead) + len;
//  void*   buf = rpcMallocCont(tlen);
//  if (buf == NULL) {
//    return -1;
//  }
//
//  ((SMqRspHead*)buf)->mqMsgType = type;
//  ((SMqRspHead*)buf)->epoch = epoch;
//  ((SMqRspHead*)buf)->consumerId = consumerId;
//
//  void* abuf = POINTER_SHIFT(buf, sizeof(SMqRspHead));
//
//  SEncoder encoder = {0};
//  tEncoderInit(&encoder, abuf, len);
//
//  if (type == TMQ_MSG_TYPE__POLL_DATA_RSP) {
//    tEncodeMqDataRsp(&encoder, pRsp);
//  } else if (type == TMQ_MSG_TYPE__POLL_DATA_META_RSP) {
//    tEncodeSTaosxRsp(&encoder, (STaosxRsp*)pRsp);
//  }
//
//  tEncoderClear(&encoder);
//
//  SRpcMsg rsp = {
//      .info = *pRpcHandleInfo,
//      .pCont = buf,
//      .contLen = tlen,
//      .code = 0,
//  };
//
//  tmsgSendRsp(&rsp);
//  return 0;
//}

int32_t tqPushDataRsp(STqHandle* pHandle, int32_t vgId) {
  SMqDataRsp dataRsp = {0};
  dataRsp.head.consumerId = pHandle->consumerId;
  dataRsp.head.epoch = pHandle->epoch;
  dataRsp.head.mqMsgType = TMQ_MSG_TYPE__POLL_DATA_RSP;

  int64_t sver = 0, ever = 0;
  walReaderValidVersionRange(pHandle->execHandle.pTqReader->pWalReader, &sver, &ever);
  tqDoSendDataRsp(&pHandle->msg->info, &dataRsp, pHandle->epoch, pHandle->consumerId, TMQ_MSG_TYPE__POLL_DATA_RSP, sver,
                  ever);

  char buf1[TSDB_OFFSET_LEN] = {0};
  char buf2[TSDB_OFFSET_LEN] = {0};
  tFormatOffset(buf1, tListLen(buf1), &dataRsp.reqOffset);
  tFormatOffset(buf2, tListLen(buf2), &dataRsp.rspOffset);
  tqDebug("vgId:%d, from consumer:0x%" PRIx64 " (epoch %d) push rsp, block num: %d, req:%s, rsp:%s", vgId,
          dataRsp.head.consumerId, dataRsp.head.epoch, dataRsp.blockNum, buf1, buf2);
  return 0;
}

int32_t tqSendDataRsp(STqHandle* pHandle, const SRpcMsg* pMsg, const SMqPollReq* pReq, const SMqDataRsp* pRsp,
                      int32_t type, int32_t vgId) {
  int64_t sver = 0, ever = 0;
  walReaderValidVersionRange(pHandle->execHandle.pTqReader->pWalReader, &sver, &ever);

  tqDoSendDataRsp(&pMsg->info, pRsp, pReq->epoch, pReq->consumerId, type, sver, ever);

  char buf1[TSDB_OFFSET_LEN] = {0};
  char buf2[TSDB_OFFSET_LEN] = {0};
  tFormatOffset(buf1, TSDB_OFFSET_LEN, &pRsp->reqOffset);
  tFormatOffset(buf2, TSDB_OFFSET_LEN, &pRsp->rspOffset);

  tqDebug("tmq poll vgId:%d consumer:0x%" PRIx64 " (epoch %d) send rsp, block num:%d, req:%s, rsp:%s, reqId:0x%" PRIx64, vgId,
          pReq->consumerId, pReq->epoch, pRsp->blockNum, buf1, buf2, pReq->reqId);

  return 0;
}

int32_t tqProcessOffsetCommitReq(STQ* pTq, int64_t sversion, char* msg, int32_t msgLen) {
  SMqVgOffset vgOffset = {0};
  int32_t     vgId = TD_VID(pTq->pVnode);

  SDecoder decoder;
  tDecoderInit(&decoder, (uint8_t*)msg, msgLen);
  if (tDecodeMqVgOffset(&decoder, &vgOffset) < 0) {
    return -1;
  }

  tDecoderClear(&decoder);

  STqOffset* pOffset = &vgOffset.offset;

  if (pOffset->val.type == TMQ_OFFSET__SNAPSHOT_DATA || pOffset->val.type == TMQ_OFFSET__SNAPSHOT_META) {
    tqDebug("receive offset commit msg to %s on vgId:%d, offset(type:snapshot) uid:%" PRId64 ", ts:%" PRId64,
            pOffset->subKey, vgId, pOffset->val.uid, pOffset->val.ts);
  } else if (pOffset->val.type == TMQ_OFFSET__LOG) {
    tqDebug("receive offset commit msg to %s on vgId:%d, offset(type:log) version:%" PRId64, pOffset->subKey, vgId,
            pOffset->val.version);
    if (pOffset->val.version + 1 == sversion) {
      pOffset->val.version += 1;
    }
  } else {
    tqError("invalid commit offset type:%d", pOffset->val.type);
    return -1;
  }

  STqOffset* pSavedOffset = tqOffsetRead(pTq->pOffsetStore, pOffset->subKey);
  if (pSavedOffset != NULL && tqOffsetLessOrEqual(pOffset, pSavedOffset)) {
    tqDebug("not update the offset, vgId:%d sub:%s since committed:%" PRId64 " less than/equal to existed:%" PRId64,
            vgId, pOffset->subKey, pOffset->val.version, pSavedOffset->val.version);
    return 0;  // no need to update the offset value
  }

  // save the new offset value
  if (tqOffsetWrite(pTq->pOffsetStore, pOffset) < 0) {
    return -1;
  }

  return 0;
}

int32_t tqProcessSeekReq(STQ* pTq, int64_t sversion, char* msg, int32_t msgLen) {
  SMqVgOffset vgOffset = {0};
  int32_t     vgId = TD_VID(pTq->pVnode);

  SDecoder decoder;
  tDecoderInit(&decoder, (uint8_t*)msg, msgLen);
  if (tDecodeMqVgOffset(&decoder, &vgOffset) < 0) {
    tqError("vgId:%d failed to decode seek msg", vgId);
    return -1;
  }

  tDecoderClear(&decoder);

  tqDebug("topic:%s, vgId:%d process offset seek by consumer:0x%" PRIx64 ", req offset:%" PRId64,
          vgOffset.offset.subKey, vgId, vgOffset.consumerId, vgOffset.offset.val.version);

  STqOffset* pOffset = &vgOffset.offset;
  if (pOffset->val.type != TMQ_OFFSET__LOG) {
    tqError("vgId:%d, subKey:%s invalid seek offset type:%d", vgId, pOffset->subKey, pOffset->val.type);
    return -1;
  }

  STqHandle* pHandle = taosHashGet(pTq->pHandle, pOffset->subKey, strlen(pOffset->subKey));
  if (pHandle == NULL) {
    tqError("tmq seek: consumer:0x%" PRIx64 " vgId:%d subkey %s not found", vgOffset.consumerId, vgId, pOffset->subKey);
    terrno = TSDB_CODE_INVALID_MSG;
    return -1;
  }

  // 2. check consumer-vg assignment status
  taosRLockLatch(&pTq->lock);
  if (pHandle->consumerId != vgOffset.consumerId) {
    tqDebug("ERROR tmq seek: consumer:0x%" PRIx64 " vgId:%d, subkey %s, mismatch for saved handle consumer:0x%" PRIx64,
            vgOffset.consumerId, vgId, pOffset->subKey, pHandle->consumerId);
    terrno = TSDB_CODE_TMQ_CONSUMER_MISMATCH;
    taosRUnLockLatch(&pTq->lock);
    return -1;
  }
  taosRUnLockLatch(&pTq->lock);

  // 3. check the offset info
  STqOffset* pSavedOffset = tqOffsetRead(pTq->pOffsetStore, pOffset->subKey);
  if (pSavedOffset != NULL) {
    if (pSavedOffset->val.type != TMQ_OFFSET__LOG) {
      tqError("invalid saved offset type, vgId:%d sub:%s", vgId, pOffset->subKey);
      return 0;  // no need to update the offset value
    }

    if (pSavedOffset->val.version == pOffset->val.version) {
      tqDebug("vgId:%d subKey:%s no need to seek to %" PRId64 " prev offset:%" PRId64, vgId, pOffset->subKey,
              pOffset->val.version, pSavedOffset->val.version);
      return 0;
    }
  }

  int64_t sver = 0, ever = 0;
  walReaderValidVersionRange(pHandle->execHandle.pTqReader->pWalReader, &sver, &ever);
  if (pOffset->val.version < sver) {
    pOffset->val.version = sver;
  } else if (pOffset->val.version > ever) {
    pOffset->val.version = ever;
  }

  // save the new offset value
  if (pSavedOffset != NULL) {
    tqDebug("vgId:%d sub:%s seek to:%" PRId64 " prev offset:%" PRId64, vgId, pOffset->subKey, pOffset->val.version,
            pSavedOffset->val.version);
  } else {
    tqDebug("vgId:%d sub:%s seek to:%" PRId64 " not saved yet", vgId, pOffset->subKey, pOffset->val.version);
  }

  if (tqOffsetWrite(pTq->pOffsetStore, pOffset) < 0) {
    tqError("failed to save offset, vgId:%d sub:%s seek to %" PRId64, vgId, pOffset->subKey, pOffset->val.version);
    return -1;
  }

  tqDebug("topic:%s, vgId:%d consumer:0x%" PRIx64 " offset is update to:%" PRId64, vgOffset.offset.subKey, vgId,
          vgOffset.consumerId, vgOffset.offset.val.version);

  return 0;
}

int32_t tqCheckColModifiable(STQ* pTq, int64_t tbUid, int32_t colId) {
  void* pIter = NULL;

  while (1) {
    pIter = taosHashIterate(pTq->pCheckInfo, pIter);
    if (pIter == NULL) {
      break;
    }

    STqCheckInfo* pCheck = (STqCheckInfo*)pIter;

    if (pCheck->ntbUid == tbUid) {
      int32_t sz = taosArrayGetSize(pCheck->colIdList);
      for (int32_t i = 0; i < sz; i++) {
        int16_t forbidColId = *(int16_t*)taosArrayGet(pCheck->colIdList, i);
        if (forbidColId == colId) {
          taosHashCancelIterate(pTq->pCheckInfo, pIter);
          return -1;
        }
      }
    }
  }

  return 0;
}

int32_t tqProcessPollPush(STQ* pTq, SRpcMsg* pMsg) {
  int32_t vgId = TD_VID(pTq->pVnode);
  taosWLockLatch(&pTq->lock);
  if (taosHashGetSize(pTq->pPushMgr) > 0) {
    void* pIter = taosHashIterate(pTq->pPushMgr, NULL);

    while (pIter) {
      STqHandle* pHandle = *(STqHandle**)pIter;
      tqDebug("vgId:%d start set submit for pHandle:%p, consumer:0x%" PRIx64, vgId, pHandle, pHandle->consumerId);

      if (ASSERT(pHandle->msg != NULL)) {
        tqError("pHandle->msg should not be null");
        break;
      }else{
        SRpcMsg msg = {.msgType = TDMT_VND_TMQ_CONSUME, .pCont = pHandle->msg->pCont, .contLen = pHandle->msg->contLen, .info = pHandle->msg->info};
        tmsgPutToQueue(&pTq->pVnode->msgCb, QUERY_QUEUE, &msg);
        taosMemoryFree(pHandle->msg);
        pHandle->msg = NULL;
      }

      pIter = taosHashIterate(pTq->pPushMgr, pIter);
    }

    taosHashClear(pTq->pPushMgr);
  }
  taosWUnLockLatch(&pTq->lock);
  return 0;
}

int32_t tqProcessPollReq(STQ* pTq, SRpcMsg* pMsg) {
  SMqPollReq req = {0};
  int        code = 0;
  if (tDeserializeSMqPollReq(pMsg->pCont, pMsg->contLen, &req) < 0) {
    tqError("tDeserializeSMqPollReq %d failed", pMsg->contLen);
    terrno = TSDB_CODE_INVALID_MSG;
    return -1;
  }

  int64_t      consumerId = req.consumerId;
  int32_t      reqEpoch = req.epoch;
  STqOffsetVal reqOffset = req.reqOffset;
  int32_t      vgId = TD_VID(pTq->pVnode);
  STqHandle*   pHandle = NULL;

  while (1) {
    taosWLockLatch(&pTq->lock);
    // 1. find handle
    pHandle = taosHashGet(pTq->pHandle, req.subKey, strlen(req.subKey));
    if (pHandle == NULL) {
      tqError("tmq poll: consumer:0x%" PRIx64 " vgId:%d subkey %s not found", consumerId, vgId, req.subKey);
      terrno = TSDB_CODE_INVALID_MSG;
      taosWUnLockLatch(&pTq->lock);
      return -1;
    }

    // 2. check re-balance status
    if (pHandle->consumerId != consumerId) {
      tqError("ERROR tmq poll: consumer:0x%" PRIx64
              " vgId:%d, subkey %s, mismatch for saved handle consumer:0x%" PRIx64,
              consumerId, TD_VID(pTq->pVnode), req.subKey, pHandle->consumerId);
      terrno = TSDB_CODE_TMQ_CONSUMER_MISMATCH;
      taosWUnLockLatch(&pTq->lock);
      return -1;
    }

    bool exec = tqIsHandleExec(pHandle);
    if (!exec) {
      tqSetHandleExec(pHandle);
      //      qSetTaskCode(pHandle->execHandle.task, TDB_CODE_SUCCESS);
      tqDebug("tmq poll: consumer:0x%" PRIx64 "vgId:%d, topic:%s, set handle exec, pHandle:%p", consumerId, vgId,
              req.subKey, pHandle);
      taosWUnLockLatch(&pTq->lock);
      break;
    }
    taosWUnLockLatch(&pTq->lock);

    tqDebug("tmq poll: consumer:0x%" PRIx64
            "vgId:%d, topic:%s, subscription is executing, wait for 10ms and retry, pHandle:%p",
            consumerId, vgId, req.subKey, pHandle);
    taosMsleep(10);
  }

  // 3. update the epoch value
  if (pHandle->epoch < reqEpoch) {
    tqDebug("tmq poll: consumer:0x%" PRIx64 " epoch update from %d to %d by poll req", consumerId, pHandle->epoch,
            reqEpoch);
    pHandle->epoch = reqEpoch;
  }

  char buf[TSDB_OFFSET_LEN];
  tFormatOffset(buf, TSDB_OFFSET_LEN, &reqOffset);
  tqDebug("tmq poll: consumer:0x%" PRIx64 " (epoch %d), subkey %s, recv poll req vgId:%d, req:%s, reqId:0x%" PRIx64,
          consumerId, req.epoch, pHandle->subKey, vgId, buf, req.reqId);

  code = tqExtractDataForMq(pTq, pHandle, &req, pMsg);
  tqSetHandleIdle(pHandle);

  tqDebug("tmq poll: consumer:0x%" PRIx64 "vgId:%d, topic:%s, , set handle idle, pHandle:%p", consumerId, vgId,
          req.subKey, pHandle);
  return code;
}

int32_t tqProcessVgWalInfoReq(STQ* pTq, SRpcMsg* pMsg) {
  SMqPollReq req = {0};
  if (tDeserializeSMqPollReq(pMsg->pCont, pMsg->contLen, &req) < 0) {
    tqError("tDeserializeSMqPollReq %d failed", pMsg->contLen);
    terrno = TSDB_CODE_INVALID_MSG;
    return -1;
  }

  int64_t      consumerId = req.consumerId;
  STqOffsetVal reqOffset = req.reqOffset;
  int32_t      vgId = TD_VID(pTq->pVnode);

  // 1. find handle
  STqHandle* pHandle = taosHashGet(pTq->pHandle, req.subKey, strlen(req.subKey));
  if (pHandle == NULL) {
    tqError("consumer:0x%" PRIx64 " vgId:%d subkey:%s not found", consumerId, vgId, req.subKey);
    terrno = TSDB_CODE_INVALID_MSG;
    return -1;
  }

  // 2. check re-balance status
  taosRLockLatch(&pTq->lock);
  if (pHandle->consumerId != consumerId) {
    tqDebug("ERROR consumer:0x%" PRIx64 " vgId:%d, subkey %s, mismatch for saved handle consumer:0x%" PRIx64,
            consumerId, vgId, req.subKey, pHandle->consumerId);
    terrno = TSDB_CODE_TMQ_CONSUMER_MISMATCH;
    taosRUnLockLatch(&pTq->lock);
    return -1;
  }
  taosRUnLockLatch(&pTq->lock);

  int64_t sver = 0, ever = 0;
  walReaderValidVersionRange(pHandle->execHandle.pTqReader->pWalReader, &sver, &ever);

  SMqDataRsp dataRsp = {0};
  tqInitDataRsp(&dataRsp, &req);

  STqOffset* pOffset = tqOffsetRead(pTq->pOffsetStore, req.subKey);
  if (pOffset != NULL) {
    if (pOffset->val.type != TMQ_OFFSET__LOG) {
      tqError("consumer:0x%" PRIx64 " vgId:%d subkey:%s use snapshot, no valid wal info", consumerId, vgId, req.subKey);
      terrno = TSDB_CODE_INVALID_PARA;
      tDeleteMqDataRsp(&dataRsp);
      return -1;
    }

    dataRsp.rspOffset.type = TMQ_OFFSET__LOG;
    dataRsp.rspOffset.version = pOffset->val.version;
  } else {
    if (req.useSnapshot == true) {
      tqError("consumer:0x%" PRIx64 " vgId:%d subkey:%s snapshot not support wal info", consumerId, vgId, req.subKey);
      terrno = TSDB_CODE_INVALID_PARA;
      tDeleteMqDataRsp(&dataRsp);
      return -1;
    }

    dataRsp.rspOffset.type = TMQ_OFFSET__LOG;

    if (reqOffset.type == TMQ_OFFSET__LOG) {
      int64_t currentVer = walReaderGetCurrentVer(pHandle->execHandle.pTqReader->pWalReader);
      if (currentVer == -1) {  // not start to read data from wal yet, return req offset directly
        dataRsp.rspOffset.version = reqOffset.version;
      } else {
        dataRsp.rspOffset.version = currentVer;  // return current consume offset value
      }
    } else if (reqOffset.type == TMQ_OFFSET__RESET_EARLIEST) {
      dataRsp.rspOffset.version = sver;  // not consume yet, set the earliest position
    } else if (reqOffset.type == TMQ_OFFSET__RESET_LATEST) {
      dataRsp.rspOffset.version = ever;
    } else {
      tqError("consumer:0x%" PRIx64 " vgId:%d subkey:%s invalid offset type:%d", consumerId, vgId, req.subKey,
              reqOffset.type);
      terrno = TSDB_CODE_INVALID_PARA;
      tDeleteMqDataRsp(&dataRsp);
      return -1;
    }
  }

  tqDoSendDataRsp(&pMsg->info, &dataRsp, req.epoch, req.consumerId, TMQ_MSG_TYPE__WALINFO_RSP, sver, ever);
  return 0;
}

int32_t tqProcessDeleteSubReq(STQ* pTq, int64_t sversion, char* msg, int32_t msgLen) {
  SMqVDeleteReq* pReq = (SMqVDeleteReq*)msg;
  int32_t        vgId = TD_VID(pTq->pVnode);

  tqDebug("vgId:%d, tq process delete sub req %s", vgId, pReq->subKey);
  int32_t code = 0;

  taosWLockLatch(&pTq->lock);
  STqHandle* pHandle = taosHashGet(pTq->pHandle, pReq->subKey, strlen(pReq->subKey));
  if (pHandle) {
    while (tqIsHandleExec(pHandle)) {
      tqDebug("vgId:%d, topic:%s, subscription is executing, wait for 10ms and retry, pHandle:%p", vgId,
              pHandle->subKey, pHandle);
      taosMsleep(10);
    }

    if (pHandle->pRef) {
      walCloseRef(pTq->pVnode->pWal, pHandle->pRef->refId);
    }

    code = taosHashRemove(pTq->pHandle, pReq->subKey, strlen(pReq->subKey));
    if (code != 0) {
      tqError("cannot process tq delete req %s, since no such handle", pReq->subKey);
    }
  }

  code = tqOffsetDelete(pTq->pOffsetStore, pReq->subKey);
  if (code != 0) {
    tqError("cannot process tq delete req %s, since no such offset in cache", pReq->subKey);
  }

  if (tqMetaDeleteHandle(pTq, pReq->subKey) < 0) {
    tqError("cannot process tq delete req %s, since no such offset in tdb", pReq->subKey);
  }
  taosWUnLockLatch(&pTq->lock);

  return 0;
}

int32_t tqProcessAddCheckInfoReq(STQ* pTq, int64_t sversion, char* msg, int32_t msgLen) {
  STqCheckInfo info = {0};
  SDecoder     decoder;
  tDecoderInit(&decoder, (uint8_t*)msg, msgLen);
  if (tDecodeSTqCheckInfo(&decoder, &info) < 0) {
    terrno = TSDB_CODE_OUT_OF_MEMORY;
    return -1;
  }
  tDecoderClear(&decoder);
  if (taosHashPut(pTq->pCheckInfo, info.topic, strlen(info.topic), &info, sizeof(STqCheckInfo)) < 0) {
    terrno = TSDB_CODE_OUT_OF_MEMORY;
    return -1;
  }
  if (tqMetaSaveCheckInfo(pTq, info.topic, msg, msgLen) < 0) {
    terrno = TSDB_CODE_OUT_OF_MEMORY;
    return -1;
  }
  return 0;
}

int32_t tqProcessDelCheckInfoReq(STQ* pTq, int64_t sversion, char* msg, int32_t msgLen) {
  if (taosHashRemove(pTq->pCheckInfo, msg, strlen(msg)) < 0) {
    terrno = TSDB_CODE_OUT_OF_MEMORY;
    return -1;
  }
  if (tqMetaDeleteCheckInfo(pTq, msg) < 0) {
    terrno = TSDB_CODE_OUT_OF_MEMORY;
    return -1;
  }
  return 0;
}

int32_t tqProcessSubscribeReq(STQ* pTq, int64_t sversion, char* msg, int32_t msgLen) {
  int         ret = 0;
  SMqRebVgReq req = {0};
  SDecoder    dc = {0};

  tDecoderInit(&dc, msg, msgLen);

  // decode req
  if (tDecodeSMqRebVgReq(&dc, &req) < 0) {
    terrno = TSDB_CODE_INVALID_MSG;
    tDecoderClear(&dc);
    return -1;
  }

  tqDebug("vgId:%d, tq process sub req:%s, Id:0x%" PRIx64 " -> Id:0x%" PRIx64, pTq->pVnode->config.vgId, req.subKey,
          req.oldConsumerId, req.newConsumerId);

  STqHandle* pHandle = NULL;
  while(1){
    pHandle = taosHashGet(pTq->pHandle, req.subKey, strlen(req.subKey));
    if (pHandle || tqMetaGetHandle(pTq, req.subKey) < 0){
      break;
    }
  }

  if (pHandle == NULL) {
    if (req.oldConsumerId != -1) {
      tqError("vgId:%d, build new consumer handle %s for consumer:0x%" PRIx64 ", but old consumerId:0x%" PRIx64,
              req.vgId, req.subKey, req.newConsumerId, req.oldConsumerId);
    }
    if (req.newConsumerId == -1) {
      tqError("vgId:%d, tq invalid re-balance request, new consumerId %" PRId64 "", req.vgId, req.newConsumerId);
      goto end;
    }
    STqHandle handle = {0};
    ret = tqCreateHandle(pTq, &req, &handle);
    if(ret < 0){
      tqDestroyTqHandle(&handle);
      goto end;
    }
    ret = tqMetaSaveHandle(pTq, req.subKey, &handle);
  } else {
    taosWLockLatch(&pTq->lock);

    if (pHandle->consumerId == req.newConsumerId) {  // do nothing
      tqInfo("vgId:%d consumer:0x%" PRIx64 " remains, no switch occurs, should not reach here", req.vgId,
             req.newConsumerId);
    } else {
      tqInfo("vgId:%d switch consumer from Id:0x%" PRIx64 " to Id:0x%" PRIx64, req.vgId, pHandle->consumerId,
             req.newConsumerId);
      atomic_store_64(&pHandle->consumerId, req.newConsumerId);
    }
    //    atomic_add_fetch_32(&pHandle->epoch, 1);

    // kill executing task
    //    if(tqIsHandleExec(pHandle)) {
    //      qTaskInfo_t pTaskInfo = pHandle->execHandle.task;
    //      if (pTaskInfo != NULL) {
    //        qKillTask(pTaskInfo, TSDB_CODE_SUCCESS);
    //      }

    //      if (pHandle->execHandle.subType == TOPIC_SUB_TYPE__COLUMN) {
    //        qStreamCloseTsdbReader(pTaskInfo);
    //      }
    //    }
    // remove if it has been register in the push manager, and return one empty block to consumer
    tqUnregisterPushHandle(pTq, pHandle);
    taosWUnLockLatch(&pTq->lock);
    ret = tqMetaSaveHandle(pTq, req.subKey, pHandle);
  }

end:
  tDecoderClear(&dc);
  return ret;
}

void freePtr(void* ptr) { taosMemoryFree(*(void**)ptr); }

int32_t tqExpandTask(STQ* pTq, SStreamTask* pTask, int64_t ver) {
  int32_t vgId = TD_VID(pTq->pVnode);

  pTask->id.idStr = createStreamTaskIdStr(pTask->id.streamId, pTask->id.taskId);
  pTask->refCnt = 1;
  pTask->status.schedStatus = TASK_SCHED_STATUS__INACTIVE;
  pTask->inputQueue = streamQueueOpen(512 << 10);
  pTask->outputQueue = streamQueueOpen(512 << 10);

  if (pTask->inputQueue == NULL || pTask->outputQueue == NULL) {
    return -1;
  }

  pTask->inputStatus = TASK_INPUT_STATUS__NORMAL;
  pTask->outputStatus = TASK_OUTPUT_STATUS__NORMAL;
  pTask->pMsgCb = &pTq->pVnode->msgCb;
  pTask->pMeta = pTq->pStreamMeta;

  pTask->chkInfo.version = ver;
  pTask->chkInfo.currentVer = ver;

  pTask->dataRange.range.maxVer = ver;
  pTask->dataRange.range.minVer = ver;

  if (pTask->info.taskLevel == TASK_LEVEL__SOURCE) {
    SStreamTask* pSateTask = pTask;
    SStreamTask task = {0};
    if (pTask->info.fillHistory) {
      task.id = pTask->streamTaskId;
      task.pMeta = pTask->pMeta;
      pSateTask = &task;
    }

    pTask->pState = streamStateOpen(pTq->pStreamMeta->path, pSateTask, false, -1, -1);
    if (pTask->pState == NULL) {
      return -1;
    }

    SReadHandle handle = {.vnode = pTq->pVnode,
                          .initTqReader = 1,
                          .pStateBackend = pTask->pState,
                          .fillHistory = pTask->info.fillHistory,
                          .winRange = pTask->dataRange.window};
    initStorageAPI(&handle.api);

    pTask->exec.pExecutor = qCreateStreamExecTaskInfo(pTask->exec.qmsg, &handle, vgId);
    if (pTask->exec.pExecutor == NULL) {
      return -1;
    }

    qSetTaskId(pTask->exec.pExecutor, pTask->id.taskId, pTask->id.streamId);
  } else if (pTask->info.taskLevel == TASK_LEVEL__AGG) {
    SStreamTask* pSateTask = pTask;
    SStreamTask task = {0};
    if (pTask->info.fillHistory) {
      task.id = pTask->streamTaskId;
      task.pMeta = pTask->pMeta;
      pSateTask = &task;
    }
    pTask->pState = streamStateOpen(pTq->pStreamMeta->path, pSateTask, false, -1, -1);
    if (pTask->pState == NULL) {
      return -1;
    }

    int32_t     numOfVgroups = (int32_t)taosArrayGetSize(pTask->pUpstreamEpInfoList);
    SReadHandle handle = {.vnode = NULL,
                          .numOfVgroups = numOfVgroups,
                          .pStateBackend = pTask->pState,
                          .fillHistory = pTask->info.fillHistory,
                          .winRange = pTask->dataRange.window};
    initStorageAPI(&handle.api);

    pTask->exec.pExecutor = qCreateStreamExecTaskInfo(pTask->exec.qmsg, &handle, vgId);
    if (pTask->exec.pExecutor == NULL) {
      return -1;
    }

    qSetTaskId(pTask->exec.pExecutor, pTask->id.taskId, pTask->id.streamId);
  }

  // sink
  if (pTask->outputType == TASK_OUTPUT__SMA) {
    pTask->smaSink.vnode = pTq->pVnode;
    pTask->smaSink.smaSink = smaHandleRes;
  } else if (pTask->outputType == TASK_OUTPUT__TABLE) {
    pTask->tbSink.vnode = pTq->pVnode;
    pTask->tbSink.tbSinkFunc = tqSinkToTablePipeline;

    int32_t   ver1 = 1;
    SMetaInfo info = {0};
    int32_t   code = metaGetInfo(pTq->pVnode->pMeta, pTask->tbSink.stbUid, &info, NULL);
    if (code == TSDB_CODE_SUCCESS) {
      ver1 = info.skmVer;
    }

    SSchemaWrapper* pschemaWrapper = pTask->tbSink.pSchemaWrapper;
    pTask->tbSink.pTSchema = tBuildTSchema(pschemaWrapper->pSchema, pschemaWrapper->nCols, ver1);
    if (pTask->tbSink.pTSchema == NULL) {
      return -1;
    }
    pTask->tbSink.pTblInfo = tSimpleHashInit(10240, taosGetDefaultHashFunction(TSDB_DATA_TYPE_BIGINT));
    tSimpleHashSetFreeFp(pTask->tbSink.pTblInfo, freePtr);
  }

  if (pTask->info.taskLevel == TASK_LEVEL__SOURCE) {
    SWalFilterCond cond = {.deleteMsg = 1};  // delete msg also extract from wal files
    pTask->exec.pWalReader = walOpenReader(pTq->pVnode->pWal, &cond);
  }

  streamSetupScheduleTrigger(pTask);

  tqInfo("vgId:%d expand stream task, s-task:%s, checkpoint ver:%" PRId64
         " child id:%d, level:%d, scan-history:%d, trigger:%" PRId64 " ms",
         vgId, pTask->id.idStr, pTask->chkInfo.version, pTask->info.selfChildId, pTask->info.taskLevel,
         pTask->info.fillHistory, pTask->triggerParam);

  // next valid version will add one
  pTask->chkInfo.version += 1;
  return 0;
}

int32_t tqProcessStreamTaskCheckReq(STQ* pTq, SRpcMsg* pMsg) {
  char*   msgStr = pMsg->pCont;
  char*   msgBody = POINTER_SHIFT(msgStr, sizeof(SMsgHead));
  int32_t msgLen = pMsg->contLen - sizeof(SMsgHead);

  SStreamTaskCheckReq req;
  SDecoder            decoder;

  tDecoderInit(&decoder, (uint8_t*)msgBody, msgLen);
  tDecodeStreamTaskCheckReq(&decoder, &req);
  tDecoderClear(&decoder);

  int32_t taskId = req.downstreamTaskId;

  SStreamTaskCheckRsp rsp = {
      .reqId = req.reqId,
      .streamId = req.streamId,
      .childId = req.childId,
      .downstreamNodeId = req.downstreamNodeId,
      .downstreamTaskId = req.downstreamTaskId,
      .upstreamNodeId = req.upstreamNodeId,
      .upstreamTaskId = req.upstreamTaskId,
  };

  SStreamTask* pTask = streamMetaAcquireTask(pTq->pStreamMeta, taskId);

  if (pTask != NULL) {
    rsp.status = streamTaskCheckStatus(pTask);
    streamMetaReleaseTask(pTq->pStreamMeta, pTask);

    tqDebug("s-task:%s recv task check req(reqId:0x%" PRIx64 ") task:0x%x (vgId:%d), status:%s, rsp status %d",
            pTask->id.idStr, rsp.reqId, rsp.upstreamTaskId, rsp.upstreamNodeId,
            streamGetTaskStatusStr(pTask->status.taskStatus), rsp.status);
  } else {
    rsp.status = 0;
    tqDebug("tq recv task check(taskId:0x%x not built yet) req(reqId:0x%" PRIx64 ") from task:0x%x (vgId:%d), rsp status %d",
            taskId, rsp.reqId, rsp.upstreamTaskId, rsp.upstreamNodeId, rsp.status);
  }

  SEncoder encoder;
  int32_t  code;
  int32_t  len;

  tEncodeSize(tEncodeStreamTaskCheckRsp, &rsp, len, code);
  if (code < 0) {
    tqError("vgId:%d failed to encode task check rsp, task:0x%x", pTq->pStreamMeta->vgId, taskId);
    return -1;
  }

  void* buf = rpcMallocCont(sizeof(SMsgHead) + len);
  ((SMsgHead*)buf)->vgId = htonl(req.upstreamNodeId);

  void* abuf = POINTER_SHIFT(buf, sizeof(SMsgHead));
  tEncoderInit(&encoder, (uint8_t*)abuf, len);
  tEncodeStreamTaskCheckRsp(&encoder, &rsp);
  tEncoderClear(&encoder);

  SRpcMsg rspMsg = {.code = 0, .pCont = buf, .contLen = sizeof(SMsgHead) + len, .info = pMsg->info};

  tmsgSendRsp(&rspMsg);
  return 0;
}

int32_t tqProcessStreamTaskCheckRsp(STQ* pTq, int64_t sversion, SRpcMsg* pMsg) {
  char* pReq = POINTER_SHIFT(pMsg->pCont, sizeof(SMsgHead));
  int32_t len = pMsg->contLen - sizeof(SMsgHead);

  int32_t             code;
  SStreamTaskCheckRsp rsp;

  SDecoder decoder;
  tDecoderInit(&decoder, (uint8_t*)pReq, len);
  code = tDecodeStreamTaskCheckRsp(&decoder, &rsp);

  if (code < 0) {
    tDecoderClear(&decoder);
    return -1;
  }

  tDecoderClear(&decoder);
  tqDebug("tq task:0x%x (vgId:%d) recv check rsp(reqId:0x%" PRIx64 ") from 0x%x (vgId:%d) status %d",
          rsp.upstreamTaskId, rsp.upstreamNodeId, rsp.reqId, rsp.downstreamTaskId, rsp.downstreamNodeId, rsp.status);

  SStreamTask* pTask = streamMetaAcquireTask(pTq->pStreamMeta, rsp.upstreamTaskId);
  if (pTask == NULL) {
    tqError("tq failed to locate the stream task:0x%x (vgId:%d), it may have been destroyed", rsp.upstreamTaskId,
            pTq->pStreamMeta->vgId);
    terrno = TSDB_CODE_STREAM_TASK_NOT_EXIST;
    return -1;
  }

  code = streamProcessCheckRsp(pTask, &rsp);
  streamMetaReleaseTask(pTq->pStreamMeta, pTask);
  return code;
}

int32_t tqProcessTaskDeployReq(STQ* pTq, int64_t sversion, char* msg, int32_t msgLen) {
  int32_t code = 0;
  int32_t vgId = TD_VID(pTq->pVnode);

  if (tsDisableStream) {
    return 0;
  }

  // 1.deserialize msg and build task
  SStreamTask* pTask = taosMemoryCalloc(1, sizeof(SStreamTask));
  if (pTask == NULL) {
    terrno = TSDB_CODE_OUT_OF_MEMORY;
    tqError("vgId:%d failed to create stream task due to out of memory, alloc size:%d", vgId,
            (int32_t)sizeof(SStreamTask));
    return -1;
  }

  SDecoder decoder;
  tDecoderInit(&decoder, (uint8_t*)msg, msgLen);
  code = tDecodeStreamTask(&decoder, pTask);
  if (code < 0) {
    tDecoderClear(&decoder);
    taosMemoryFree(pTask);
    return -1;
  }

  tDecoderClear(&decoder);

  SStreamMeta* pStreamMeta = pTq->pStreamMeta;

  // 2.save task, use the newest commit version as the initial start version of stream task.
  taosWLockLatch(&pStreamMeta->lock);
  code = streamMetaAddDeployedTask(pStreamMeta, sversion, pTask);

  int32_t numOfTasks = streamMetaGetNumOfTasks(pStreamMeta);
  if (code < 0) {
    tqError("vgId:%d failed to add s-task:%s, total:%d", vgId, pTask->id.idStr, numOfTasks);
    taosWUnLockLatch(&pStreamMeta->lock);
    return -1;
  }

  taosWUnLockLatch(&pStreamMeta->lock);

  // 3. It's an fill history task, do nothing. wait for the main task to start it
  streamPrepareNdoCheckDownstream(pTask);

  tqDebug("vgId:%d s-task:%s is deployed and add into meta, status:%s, numOfTasks:%d", vgId, pTask->id.idStr,
          streamGetTaskStatusStr(pTask->status.taskStatus), numOfTasks);

  return 0;
}

int32_t tqProcessTaskScanHistory(STQ* pTq, SRpcMsg* pMsg) {
  int32_t code = TSDB_CODE_SUCCESS;
  char*   msg = pMsg->pCont;

  SStreamMeta*           pMeta = pTq->pStreamMeta;
  SStreamScanHistoryReq* pReq = (SStreamScanHistoryReq*)msg;

  SStreamTask* pTask = streamMetaAcquireTask(pMeta, pReq->taskId);
  if (pTask == NULL) {
    tqError("vgId:%d failed to acquire stream task:0x%x during stream recover, task may have been destroyed",
            pMeta->vgId, pReq->taskId);
    return -1;
  }

  // check param
  int64_t fillVer1 = pTask->chkInfo.version;
  if (fillVer1 <= 0) {
    streamMetaReleaseTask(pMeta, pTask);
    return -1;
  }

  // do recovery step 1
  const char* pId = pTask->id.idStr;
  tqDebug("s-task:%s start history data scan stage(step 1), status:%s", pId,
          streamGetTaskStatusStr(pTask->status.taskStatus));

  int64_t st = taosGetTimestampMs();
  int8_t  schedStatus = atomic_val_compare_exchange_8(&pTask->status.schedStatus, TASK_SCHED_STATUS__INACTIVE,
                                                      TASK_SCHED_STATUS__WAITING);
  if (schedStatus != TASK_SCHED_STATUS__INACTIVE) {
    ASSERT(0);
    return 0;
  }

  if (!pReq->igUntreated && !streamTaskRecoverScanStep1Finished(pTask)) {
    streamSourceScanHistoryData(pTask);
  }

  if (atomic_load_8(&pTask->status.taskStatus) == TASK_STATUS__DROPPING || streamTaskShouldPause(&pTask->status)) {
    tqDebug("s-task:%s is dropped or paused, abort recover in step1", pId);
    atomic_store_8(&pTask->status.schedStatus, TASK_SCHED_STATUS__INACTIVE);
    streamMetaReleaseTask(pMeta, pTask);
    return 0;
  }

  double el = (taosGetTimestampMs() - st) / 1000.0;
  tqDebug("s-task:%s history data scan stage(step 1) ended, elapsed time:%.2fs", pId, el);

  if (pTask->info.fillHistory) {
    SVersionRange* pRange = NULL;
    SStreamTask*   pStreamTask = NULL;

    if (!pReq->igUntreated && !streamTaskRecoverScanStep1Finished(pTask)) {
      // 1. stop the related stream task, get the current scan wal version of stream task, ver.
      pStreamTask = streamMetaAcquireTask(pMeta, pTask->streamTaskId.taskId);
      if (pStreamTask == NULL) {
        // todo handle error
      }

      ASSERT(pStreamTask->info.taskLevel == TASK_LEVEL__SOURCE);

      // wait for the stream task get ready for scan history data
      while (((pStreamTask->status.downstreamReady == 0) && (pStreamTask->status.taskStatus != TASK_STATUS__STOP)) ||
             pStreamTask->status.taskStatus == TASK_STATUS__SCAN_HISTORY) {
        tqDebug(
            "s-task:%s level:%d related stream task:%s not ready for halt, wait for it continue and recheck in 100ms",
            pTask->id.idStr, pTask->info.taskLevel, pStreamTask->id.idStr);
        taosMsleep(100);
      }

      // now we can stop the stream task execution
      pStreamTask->status.taskStatus = TASK_STATUS__HALT;
      tqDebug("s-task:%s level:%d status is set to halt by history scan task:%s", pStreamTask->id.idStr,
              pStreamTask->info.taskLevel, pId);

      // if it's an source task, extract the last version in wal.
      pRange = &pTask->dataRange.range;
      int64_t latestVer = walReaderGetCurrentVer(pStreamTask->exec.pWalReader);
      ASSERT(latestVer >= pRange->maxVer);

      int64_t nextStartVer = pRange->maxVer + 1;
      if (nextStartVer > latestVer - 1) {
        // no input data yet. no need to execute the secondardy scan while stream task halt
        streamTaskRecoverSetAllStepFinished(pTask);
        tqDebug("s-task:%s no need to perform secondary scan-history-data(step 2), since no data ingest during secondary scan", pId);
      } else {
        // 2. do secondary scan of the history data, the time window remain, and the version range is updated to
        // [pTask->dataRange.range.maxVer, ver1]
        pRange->minVer = nextStartVer;
        pRange->maxVer = latestVer - 1;
      }
    }

    if (!streamTaskRecoverScanStep1Finished(pTask)) {
      tqDebug("s-task:%s level:%d verRange:%" PRId64 " - %" PRId64
              " do secondary scan-history-data after halt the related stream task:%s",
              pId, pTask->info.taskLevel, pRange->minVer, pRange->maxVer, pStreamTask->id.idStr);
      ASSERT(pTask->status.schedStatus == TASK_SCHED_STATUS__WAITING);

      st = taosGetTimestampMs();
      streamSetParamForStreamScannerStep2(pTask, pRange, &pTask->dataRange.window);
    }

    if (!streamTaskRecoverScanStep2Finished(pTask)) {
      streamSourceScanHistoryData(pTask);
      if (atomic_load_8(&pTask->status.taskStatus) == TASK_STATUS__DROPPING || streamTaskShouldPause(&pTask->status)) {
        tqDebug("s-task:%s is dropped or paused, abort recover in step1", pId);
        streamMetaReleaseTask(pMeta, pTask);
        return 0;
      }

      streamTaskRecoverSetAllStepFinished(pTask);
    }

    el = (taosGetTimestampMs() - st) / 1000.0;
    tqDebug("s-task:%s history data scan stage(step 2) ended, elapsed time:%.2fs", pId, el);

    // 3. notify the downstream tasks to transfer executor state after handle all history blocks.
    if (!pTask->status.transferState) {
      code = streamDispatchTransferStateMsg(pTask);
      if (code != TSDB_CODE_SUCCESS) {
        // todo handle error
      }

      pTask->status.transferState = true;
    }

    // 4. 1) transfer the ownership of executor state, 2) update the scan data range for source task.
    // 5. resume the related stream task.
    streamTryExec(pTask);

    pTask->status.taskStatus = TASK_STATUS__DROPPING;
    tqDebug("s-task:%s scan-history-task set status to be dropping", pId);

    streamMetaSaveTask(pMeta, pTask);
    streamMetaSaveTask(pMeta, pStreamTask);

    streamMetaReleaseTask(pMeta, pTask);
    streamMetaReleaseTask(pMeta, pStreamTask);

    taosWLockLatch(&pMeta->lock);
    if (streamMetaCommit(pTask->pMeta) < 0) {
      // persist to disk
    }
    taosWUnLockLatch(&pMeta->lock);
  } else {
    // todo update the chkInfo version for current task.
    // this task has an associated history stream task, so we need to scan wal from the end version of
    // history scan. The current version of chkInfo.current is not updated during the history scan
    STimeWindow* pWindow = &pTask->dataRange.window;

    if (pTask->historyTaskId.taskId == 0) {
      *pWindow = (STimeWindow){INT64_MIN, INT64_MAX};
      tqDebug("s-task:%s no associated task, reset the time window:%" PRId64 " - %" PRId64, pId, pWindow->skey,
              pWindow->ekey);
    } else {
      tqDebug("s-task:%s history data scan completed, now start to scan data from wal, start ver:%" PRId64
              ", window:%" PRId64 " - %" PRId64,
              pId, pTask->chkInfo.currentVer, pWindow->skey, pWindow->ekey);
    }

    code = streamTaskScanHistoryDataComplete(pTask);
    streamMetaReleaseTask(pMeta, pTask);

    // let's start the stream task by extracting data from wal
    if (pTask->info.taskLevel == TASK_LEVEL__SOURCE) {
      tqStartStreamTasks(pTq);
    }

    return code;
  }

  return 0;
}

// notify the downstream tasks to transfer executor state after handle all history blocks.
int32_t tqProcessTaskTransferStateReq(STQ* pTq, int64_t sversion, char* msg, int32_t msgLen) {
  SStreamTransferReq req;

  SDecoder decoder;
  tDecoderInit(&decoder, (uint8_t*)msg, msgLen);
  int32_t code = tDecodeStreamRecoverFinishReq(&decoder, &req);
  tDecoderClear(&decoder);

  SStreamTask* pTask = streamMetaAcquireTask(pTq->pStreamMeta, req.taskId);
  if (pTask == NULL) {
    tqError("failed to find task:0x%x, it may have been dropped already", req.taskId);
    return -1;
  }

  // transfer the ownership of executor state
  streamTaskReleaseState(pTask);
  tqDebug("s-task:%s receive state transfer req", pTask->id.idStr);

  SStreamTask* pStreamTask = streamMetaAcquireTask(pTq->pStreamMeta, pTask->streamTaskId.taskId);
  streamTaskReloadState(pStreamTask);

  ASSERT(pTask->streamTaskId.taskId != 0);
  pTask->status.transferState = true;  // persistent data?

#if 0
  // do check if current task handle all data in the input queue
  int64_t st = taosGetTimestampMs();
  tqDebug("s-task:%s start step2 recover, ts:%" PRId64, pTask->id.idStr, st);

  code = streamSourceRecoverScanStep2(pTask, sversion);
  if (code < 0) {
    streamMetaReleaseTask(pTq->pStreamMeta, pTask);
    return -1;
  }

  qDebug("s-task:%s set start wal scan start ver:%" PRId64, pTask->id.idStr, sversion);

  walReaderSeekVer(pTask->exec.pWalReader, sversion);
  pTask->chkInfo.currentVer = sversion;

  if (atomic_load_8(&pTask->status.taskStatus) == TASK_STATUS__DROPPING) {
    streamMetaReleaseTask(pTq->pStreamMeta, pTask);
    return 0;
  }

  // restore param
  code = streamRestoreParam(pTask);
  if (code < 0) {
    streamMetaReleaseTask(pTq->pStreamMeta, pTask);
    return -1;
  }

  // set status normal
  tqDebug("s-task:%s blocking stage completed, set the status to be normal", pTask->id.idStr);
  code = streamSetStatusNormal(pTask);
  if (code < 0) {
    streamMetaReleaseTask(pTq->pStreamMeta, pTask);
    return -1;
  }

  double el = (taosGetTimestampMs() - st) / 1000.0;
  tqDebug("s-task:%s step2 recover finished, el:%.2fs", pTask->id.idStr, el);

  // dispatch recover finish req to all related downstream task
  code = streamDispatchScanHistoryFinishMsg(pTask);
  if (code < 0) {
    streamMetaReleaseTask(pTq->pStreamMeta, pTask);
    return -1;
  }

  atomic_store_8(&pTask->info.fillHistory, 0);
  streamMetaSaveTask(pTq->pStreamMeta, pTask);
#endif

  streamSchedExec(pTask);
  streamMetaReleaseTask(pTq->pStreamMeta, pTask);

  return 0;
}

int32_t tqProcessTaskRecoverFinishReq(STQ* pTq, SRpcMsg* pMsg) {
  char*   msg = POINTER_SHIFT(pMsg->pCont, sizeof(SMsgHead));
  int32_t msgLen = pMsg->contLen - sizeof(SMsgHead);

  // deserialize
  SStreamRecoverFinishReq req;

  SDecoder decoder;
  tDecoderInit(&decoder, (uint8_t*)msg, msgLen);
  tDecodeStreamRecoverFinishReq(&decoder, &req);
  tDecoderClear(&decoder);

  // find task
  SStreamTask* pTask = streamMetaAcquireTask(pTq->pStreamMeta, req.taskId);
  if (pTask == NULL) {
    return -1;
  }
  // do process request
  if (streamProcessRecoverFinishReq(pTask, req.taskId, req.childId) < 0) {
    streamMetaReleaseTask(pTq->pStreamMeta, pTask);
    return -1;
  }

  streamMetaReleaseTask(pTq->pStreamMeta, pTask);
  return 0;
}

int32_t tqProcessTaskRecoverFinishRsp(STQ* pTq, SRpcMsg* pMsg) {
  //
  return 0;
}

int32_t extractDelDataBlock(const void* pData, int32_t len, int64_t ver, SStreamRefDataBlock** pRefBlock) {
  SDecoder*   pCoder = &(SDecoder){0};
  SDeleteRes* pRes = &(SDeleteRes){0};

  *pRefBlock = NULL;

  pRes->uidList = taosArrayInit(0, sizeof(tb_uid_t));
  if (pRes->uidList == NULL) {
    return TSDB_CODE_OUT_OF_MEMORY;
  }

  tDecoderInit(pCoder, (uint8_t*)pData, len);
  tDecodeDeleteRes(pCoder, pRes);
  tDecoderClear(pCoder);

  int32_t numOfTables = taosArrayGetSize(pRes->uidList);
  if (numOfTables == 0 || pRes->affectedRows == 0) {
    taosArrayDestroy(pRes->uidList);
    return TSDB_CODE_SUCCESS;
  }

  SSDataBlock* pDelBlock = createSpecialDataBlock(STREAM_DELETE_DATA);
  blockDataEnsureCapacity(pDelBlock, numOfTables);
  pDelBlock->info.rows = numOfTables;
  pDelBlock->info.version = ver;

  for (int32_t i = 0; i < numOfTables; i++) {
    // start key column
    SColumnInfoData* pStartCol = taosArrayGet(pDelBlock->pDataBlock, START_TS_COLUMN_INDEX);
    colDataSetVal(pStartCol, i, (const char*)&pRes->skey, false);  // end key column
    SColumnInfoData* pEndCol = taosArrayGet(pDelBlock->pDataBlock, END_TS_COLUMN_INDEX);
    colDataSetVal(pEndCol, i, (const char*)&pRes->ekey, false);
    // uid column
    SColumnInfoData* pUidCol = taosArrayGet(pDelBlock->pDataBlock, UID_COLUMN_INDEX);
    int64_t*         pUid = taosArrayGet(pRes->uidList, i);
    colDataSetVal(pUidCol, i, (const char*)pUid, false);

    colDataSetNULL(taosArrayGet(pDelBlock->pDataBlock, GROUPID_COLUMN_INDEX), i);
    colDataSetNULL(taosArrayGet(pDelBlock->pDataBlock, CALCULATE_START_TS_COLUMN_INDEX), i);
    colDataSetNULL(taosArrayGet(pDelBlock->pDataBlock, CALCULATE_END_TS_COLUMN_INDEX), i);
  }

  taosArrayDestroy(pRes->uidList);
  *pRefBlock = taosAllocateQitem(sizeof(SStreamRefDataBlock), DEF_QITEM, 0);
  if (pRefBlock == NULL) {
    return TSDB_CODE_OUT_OF_MEMORY;
  }

  (*pRefBlock)->type = STREAM_INPUT__REF_DATA_BLOCK;
  (*pRefBlock)->pBlock = pDelBlock;
  return TSDB_CODE_SUCCESS;
}

int32_t tqProcessTaskRunReq(STQ* pTq, SRpcMsg* pMsg) {
  SStreamTaskRunReq* pReq = pMsg->pCont;

  int32_t taskId = pReq->taskId;
  int32_t vgId = TD_VID(pTq->pVnode);

  if (taskId == STREAM_TASK_STATUS_CHECK_ID) {
    tqStreamTasksStatusCheck(pTq);
    return 0;
  }

  if (taskId == EXTRACT_DATA_FROM_WAL_ID) {  // all tasks are extracted submit data from the wal
    tqStreamTasksScanWal(pTq);
    return 0;
  }

  SStreamTask* pTask = streamMetaAcquireTask(pTq->pStreamMeta, taskId);
  if (pTask != NULL) {
    // even in halt status, the data in inputQ must be processed
    int8_t status = pTask->status.taskStatus;
    if (status == TASK_STATUS__NORMAL || status == TASK_STATUS__HALT) {
      tqDebug("vgId:%d s-task:%s start to process block from inputQ, last chk point:%" PRId64, vgId, pTask->id.idStr,
              pTask->chkInfo.version);
      streamProcessRunReq(pTask);
    } else {
//      if (streamTaskShouldPause(&pTask->status)) {
        atomic_store_8(&pTask->status.schedStatus, TASK_SCHED_STATUS__INACTIVE);
//      }

      tqDebug("vgId:%d s-task:%s ignore run req since not in ready state, status:%s, sched-status:%d", vgId,
              pTask->id.idStr, streamGetTaskStatusStr(pTask->status.taskStatus), pTask->status.schedStatus);
    }

    streamMetaReleaseTask(pTq->pStreamMeta, pTask);
    tqStartStreamTasks(pTq);
    return 0;
  } else {
    tqError("vgId:%d failed to found s-task, taskId:%d", vgId, taskId);
    return -1;
  }
}

int32_t tqProcessTaskDispatchReq(STQ* pTq, SRpcMsg* pMsg, bool exec) {
  char*   msgStr = pMsg->pCont;
  char*   msgBody = POINTER_SHIFT(msgStr, sizeof(SMsgHead));
  int32_t msgLen = pMsg->contLen - sizeof(SMsgHead);

  SStreamDispatchReq req = {0};

  SDecoder decoder;
  tDecoderInit(&decoder, (uint8_t*)msgBody, msgLen);
  tDecodeStreamDispatchReq(&decoder, &req);

  SStreamTask* pTask = streamMetaAcquireTask(pTq->pStreamMeta, req.taskId);
  if (pTask) {
    SRpcMsg rsp = {.info = pMsg->info, .code = 0};
    streamProcessDispatchMsg(pTask, &req, &rsp, exec);
    streamMetaReleaseTask(pTq->pStreamMeta, pTask);
    return 0;
  } else {
    tDeleteStreamDispatchReq(&req);
    return -1;
  }
}

int32_t tqProcessTaskDispatchRsp(STQ* pTq, SRpcMsg* pMsg) {
  SStreamDispatchRsp* pRsp = POINTER_SHIFT(pMsg->pCont, sizeof(SMsgHead));
  int32_t             taskId = ntohl(pRsp->upstreamTaskId);
  SStreamTask*        pTask = streamMetaAcquireTask(pTq->pStreamMeta, taskId);

  int32_t vgId = pTq->pStreamMeta->vgId;
  if (pTask) {
    streamProcessDispatchRsp(pTask, pRsp, pMsg->code);
    streamMetaReleaseTask(pTq->pStreamMeta, pTask);
    return 0;
  } else {
    tqDebug("vgId:%d failed to handle the dispatch rsp, since find task:0x%x failed", vgId, taskId);
    return TSDB_CODE_INVALID_MSG;
  }
}

int32_t tqProcessTaskDropReq(STQ* pTq, int64_t sversion, char* msg, int32_t msgLen) {
  SVDropStreamTaskReq* pReq = (SVDropStreamTaskReq*)msg;
  tqDebug("vgId:%d receive msg to drop stream task:0x%x", TD_VID(pTq->pVnode), pReq->taskId);

  streamMetaRemoveTask(pTq->pStreamMeta, pReq->taskId);
  return 0;
}

int32_t tqProcessTaskPauseImpl(SStreamMeta* pStreamMeta, SStreamTask* pTask) {
  if (pTask) {
    if (!streamTaskShouldPause(&pTask->status)) {
      tqDebug("vgId:%d s-task:%s set pause flag", pStreamMeta->vgId, pTask->id.idStr);
      atomic_store_8(&pTask->status.keepTaskStatus, pTask->status.taskStatus);
      atomic_store_8(&pTask->status.taskStatus, TASK_STATUS__PAUSE);
    }
    streamMetaReleaseTask(pStreamMeta, pTask);
  } else {
    return -1;
  }
  return 0;
}

int32_t tqProcessTaskPauseReq(STQ* pTq, int64_t sversion, char* msg, int32_t msgLen) {
  SVPauseStreamTaskReq* pReq = (SVPauseStreamTaskReq*)msg;
  SStreamTask*          pTask = streamMetaAcquireTask(pTq->pStreamMeta, pReq->taskId);
  int32_t code = tqProcessTaskPauseImpl(pTq->pStreamMeta, pTask);
  if (code != 0) {
    return code;
  }
  SStreamTask* pHistoryTask = streamMetaAcquireTask(pTq->pStreamMeta, pTask->historyTaskId.taskId);
  if (pHistoryTask) {
    code = tqProcessTaskPauseImpl(pTq->pStreamMeta, pHistoryTask);
  }
  return code;
}

int32_t tqProcessTaskResumeImpl(STQ* pTq, SStreamTask* pTask, int64_t sversion, int8_t igUntreated) {
  int32_t vgId = pTq->pStreamMeta->vgId;
  if (pTask) {
    if (streamTaskShouldPause(&pTask->status)) {
      atomic_store_8(&pTask->status.taskStatus, pTask->status.keepTaskStatus);

      // no lock needs to secure the access of the version
      if (igUntreated && pTask->info.taskLevel == TASK_LEVEL__SOURCE && !pTask->info.fillHistory) {
        // discard all the data  when the stream task is suspended.
        walReaderSetSkipToVersion(pTask->exec.pWalReader, sversion);
        tqDebug("vgId:%d s-task:%s resume to exec, prev paused version:%" PRId64 ", start from vnode ver:%" PRId64
                ", schedStatus:%d",
                vgId, pTask->id.idStr, pTask->chkInfo.currentVer, sversion, pTask->status.schedStatus);
      } else {  // from the previous paused version and go on
        tqDebug("vgId:%d s-task:%s resume to exec, from paused ver:%" PRId64 ", vnode ver:%" PRId64 ", schedStatus:%d",
                vgId, pTask->id.idStr, pTask->chkInfo.currentVer, sversion, pTask->status.schedStatus);
      }

      if (pTask->info.fillHistory && pTask->info.taskLevel == TASK_LEVEL__SOURCE) {
        streamStartRecoverTask(pTask, igUntreated);
      } else if (pTask->info.taskLevel == TASK_LEVEL__SOURCE && taosQueueItemSize(pTask->inputQueue->queue) == 0) {
        tqStartStreamTasks(pTq);
      } else {
        streamSchedExec(pTask);
      }
    }
    streamMetaReleaseTask(pTq->pStreamMeta, pTask);
  } else {
    return -1;
  }
  return 0;
}

int32_t tqProcessTaskResumeReq(STQ* pTq, int64_t sversion, char* msg, int32_t msgLen) {
  SVResumeStreamTaskReq* pReq = (SVResumeStreamTaskReq*)msg;
  SStreamTask* pTask = streamMetaAcquireTask(pTq->pStreamMeta, pReq->taskId);
  int32_t code = tqProcessTaskResumeImpl(pTq, pTask, sversion, pReq->igUntreated);
  if (code != 0) {
    return code;
  }

  SStreamTask* pHistoryTask = streamMetaAcquireTask(pTq->pStreamMeta, pTask->historyTaskId.taskId);
  if (pHistoryTask) {
    code = tqProcessTaskResumeImpl(pTq, pHistoryTask, sversion, pReq->igUntreated);
  }
  return code;
}

int32_t tqProcessTaskRetrieveReq(STQ* pTq, SRpcMsg* pMsg) {
  char*    msgStr = pMsg->pCont;
  char*    msgBody = POINTER_SHIFT(msgStr, sizeof(SMsgHead));
  int32_t  msgLen = pMsg->contLen - sizeof(SMsgHead);
  SDecoder decoder;

  SStreamRetrieveReq req;
  tDecoderInit(&decoder, (uint8_t*)msgBody, msgLen);
  tDecodeStreamRetrieveReq(&decoder, &req);
  tDecoderClear(&decoder);

  int32_t      taskId = req.dstTaskId;
  SStreamTask* pTask = streamMetaAcquireTask(pTq->pStreamMeta, taskId);

  if (pTask) {
    SRpcMsg rsp = {.info = pMsg->info, .code = 0};
    streamProcessRetrieveReq(pTask, &req, &rsp);

    streamMetaReleaseTask(pTq->pStreamMeta, pTask);
    tDeleteStreamRetrieveReq(&req);
    return 0;
  } else {
    tDeleteStreamRetrieveReq(&req);
    return -1;
  }
}

int32_t tqProcessTaskRetrieveRsp(STQ* pTq, SRpcMsg* pMsg) {
  //
  return 0;
}

int32_t vnodeEnqueueStreamMsg(SVnode* pVnode, SRpcMsg* pMsg) {
  STQ*      pTq = pVnode->pTq;
  SMsgHead* msgStr = pMsg->pCont;
  char*     msgBody = POINTER_SHIFT(msgStr, sizeof(SMsgHead));
  int32_t   msgLen = pMsg->contLen - sizeof(SMsgHead);
  int32_t   code = 0;

  SStreamDispatchReq req;
  SDecoder           decoder;
  tDecoderInit(&decoder, (uint8_t*)msgBody, msgLen);
  if (tDecodeStreamDispatchReq(&decoder, &req) < 0) {
    code = TSDB_CODE_MSG_DECODE_ERROR;
    tDecoderClear(&decoder);
    goto FAIL;
  }
  tDecoderClear(&decoder);

  int32_t taskId = req.taskId;

  SStreamTask* pTask = streamMetaAcquireTask(pTq->pStreamMeta, taskId);
  if (pTask) {
    SRpcMsg rsp = {.info = pMsg->info, .code = 0};
    streamProcessDispatchMsg(pTask, &req, &rsp, false);
    streamMetaReleaseTask(pTq->pStreamMeta, pTask);
    rpcFreeCont(pMsg->pCont);
    taosFreeQitem(pMsg);
    return 0;
  } else {
    tDeleteStreamDispatchReq(&req);
  }

  code = TSDB_CODE_STREAM_TASK_NOT_EXIST;

FAIL:
  if (pMsg->info.handle == NULL) return -1;

  SMsgHead* pRspHead = rpcMallocCont(sizeof(SMsgHead) + sizeof(SStreamDispatchRsp));
  if (pRspHead == NULL) {
    SRpcMsg rsp = {.code = TSDB_CODE_OUT_OF_MEMORY, .info = pMsg->info};
    tqDebug("send dispatch error rsp, code: %x", code);
    tmsgSendRsp(&rsp);
    rpcFreeCont(pMsg->pCont);
    taosFreeQitem(pMsg);
    return -1;
  }

  pRspHead->vgId = htonl(req.upstreamNodeId);
  SStreamDispatchRsp* pRsp = POINTER_SHIFT(pRspHead, sizeof(SMsgHead));
  pRsp->streamId = htobe64(req.streamId);
  pRsp->upstreamTaskId = htonl(req.upstreamTaskId);
  pRsp->upstreamNodeId = htonl(req.upstreamNodeId);
  pRsp->downstreamNodeId = htonl(pVnode->config.vgId);
  pRsp->downstreamTaskId = htonl(req.taskId);
  pRsp->inputStatus = TASK_OUTPUT_STATUS__NORMAL;

  SRpcMsg rsp = {
      .code = code, .info = pMsg->info, .contLen = sizeof(SMsgHead) + sizeof(SStreamDispatchRsp), .pCont = pRspHead};
  tqDebug("send dispatch error rsp, code: %x", code);
  tmsgSendRsp(&rsp);
  rpcFreeCont(pMsg->pCont);
  taosFreeQitem(pMsg);
  return -1;
}

int32_t tqCheckLogInWal(STQ* pTq, int64_t sversion) { return sversion <= pTq->walLogLastVer; }
<<<<<<< HEAD

int32_t tqStartStreamTasks(STQ* pTq) {
  int32_t      vgId = TD_VID(pTq->pVnode);
  SStreamMeta* pMeta = pTq->pStreamMeta;

  taosWLockLatch(&pMeta->lock);

  int32_t numOfTasks = taosArrayGetSize(pMeta->pTaskList);
  if (numOfTasks == 0) {
    tqInfo("vgId:%d no stream tasks exist", vgId);
    taosWUnLockLatch(&pMeta->lock);
    return 0;
  }

  pMeta->walScanCounter += 1;

  if (pMeta->walScanCounter > 1) {
    tqDebug("vgId:%d wal read task has been launched, remain scan times:%d", vgId, pMeta->walScanCounter);
    taosWUnLockLatch(&pMeta->lock);
    return 0;
  }

  SStreamTaskRunReq* pRunReq = rpcMallocCont(sizeof(SStreamTaskRunReq));
  if (pRunReq == NULL) {
    terrno = TSDB_CODE_OUT_OF_MEMORY;
    tqError("vgId:%d failed to create msg to start wal scanning to launch stream tasks, code:%s", vgId, terrstr());
    taosWUnLockLatch(&pMeta->lock);
    return -1;
  }

  tqDebug("vgId:%d create msg to start wal scan to launch stream tasks, numOfTasks:%d", vgId, numOfTasks);
  pRunReq->head.vgId = vgId;
  pRunReq->streamId = 0;
  pRunReq->taskId = WAL_READ_TASKS_ID;

  SRpcMsg msg = {.msgType = TDMT_STREAM_TASK_RUN, .pCont = pRunReq, .contLen = sizeof(SStreamTaskRunReq)};
  tmsgPutToQueue(&pTq->pVnode->msgCb, STREAM_QUEUE, &msg);
  taosWUnLockLatch(&pMeta->lock);

  return 0;
}
int32_t tqProcessStreamCheckPointReq(STQ* pTq, int64_t sversion, char* pMsg, int32_t msgLen) {
  int32_t      vgId = TD_VID(pTq->pVnode);
  SStreamMeta* pMeta = pTq->pStreamMeta;
  char*        msg = POINTER_SHIFT(pMsg, sizeof(SMsgHead));
  int32_t      len = msgLen - sizeof(SMsgHead);

  streamDoCheckpoint(pMeta);
  // taosWLockLatch(&pMeta->lock);
  // taosWUnLockLatch(&pMeta->lock);
  return 0;
}
=======
>>>>>>> 9b3e34d5
<|MERGE_RESOLUTION|>--- conflicted
+++ resolved
@@ -1660,48 +1660,7 @@
 }
 
 int32_t tqCheckLogInWal(STQ* pTq, int64_t sversion) { return sversion <= pTq->walLogLastVer; }
-<<<<<<< HEAD
-
-int32_t tqStartStreamTasks(STQ* pTq) {
-  int32_t      vgId = TD_VID(pTq->pVnode);
-  SStreamMeta* pMeta = pTq->pStreamMeta;
-
-  taosWLockLatch(&pMeta->lock);
-
-  int32_t numOfTasks = taosArrayGetSize(pMeta->pTaskList);
-  if (numOfTasks == 0) {
-    tqInfo("vgId:%d no stream tasks exist", vgId);
-    taosWUnLockLatch(&pMeta->lock);
-    return 0;
-  }
-
-  pMeta->walScanCounter += 1;
-
-  if (pMeta->walScanCounter > 1) {
-    tqDebug("vgId:%d wal read task has been launched, remain scan times:%d", vgId, pMeta->walScanCounter);
-    taosWUnLockLatch(&pMeta->lock);
-    return 0;
-  }
-
-  SStreamTaskRunReq* pRunReq = rpcMallocCont(sizeof(SStreamTaskRunReq));
-  if (pRunReq == NULL) {
-    terrno = TSDB_CODE_OUT_OF_MEMORY;
-    tqError("vgId:%d failed to create msg to start wal scanning to launch stream tasks, code:%s", vgId, terrstr());
-    taosWUnLockLatch(&pMeta->lock);
-    return -1;
-  }
-
-  tqDebug("vgId:%d create msg to start wal scan to launch stream tasks, numOfTasks:%d", vgId, numOfTasks);
-  pRunReq->head.vgId = vgId;
-  pRunReq->streamId = 0;
-  pRunReq->taskId = WAL_READ_TASKS_ID;
-
-  SRpcMsg msg = {.msgType = TDMT_STREAM_TASK_RUN, .pCont = pRunReq, .contLen = sizeof(SStreamTaskRunReq)};
-  tmsgPutToQueue(&pTq->pVnode->msgCb, STREAM_QUEUE, &msg);
-  taosWUnLockLatch(&pMeta->lock);
-
-  return 0;
-}
+
 int32_t tqProcessStreamCheckPointReq(STQ* pTq, int64_t sversion, char* pMsg, int32_t msgLen) {
   int32_t      vgId = TD_VID(pTq->pVnode);
   SStreamMeta* pMeta = pTq->pStreamMeta;
@@ -1712,6 +1671,4 @@
   // taosWLockLatch(&pMeta->lock);
   // taosWUnLockLatch(&pMeta->lock);
   return 0;
-}
-=======
->>>>>>> 9b3e34d5
+}