/*
 * Copyright (c) 2019 TAOS Data, Inc. <jhtao@taosdata.com>
 *
 * This program is free software: you can use, redistribute, and/or modify
 * it under the terms of the GNU Affero General Public License, version 3
 * or later ("AGPL"), as published by the Free Software Foundation.
 *
 * This program is distributed in the hope that it will be useful, but WITHOUT
 * ANY WARRANTY; without even the implied warranty of MERCHANTABILITY or
 * FITNESS FOR A PARTICULAR PURPOSE.
 *
 * You should have received a copy of the GNU Affero General Public License
 * along with this program. If not, see <http://www.gnu.org/licenses/>.
 */

#include "tq.h"

int32_t tqInit() {
  int8_t old;
  while (1) {
    old = atomic_val_compare_exchange_8(&tqMgmt.inited, 0, 2);
    if (old != 2) break;
  }

  if (old == 0) {
    tqMgmt.timer = taosTmrInit(10000, 100, 10000, "TQ");
    if (tqMgmt.timer == NULL) {
      atomic_store_8(&tqMgmt.inited, 0);
      return -1;
    }
    if (streamInit() < 0) {
      return -1;
    }
    atomic_store_8(&tqMgmt.inited, 1);
  }

  return 0;
}

void tqCleanUp() {
  int8_t old;
  while (1) {
    old = atomic_val_compare_exchange_8(&tqMgmt.inited, 1, 2);
    if (old != 2) break;
  }

  if (old == 1) {
    taosTmrCleanUp(tqMgmt.timer);
    streamCleanUp();
    atomic_store_8(&tqMgmt.inited, 0);
  }
}

static void destroySTqHandle(void* data) {
  STqHandle* pData = (STqHandle*)data;
  qDestroyTask(pData->execHandle.task);
  if (pData->execHandle.subType == TOPIC_SUB_TYPE__COLUMN) {
    taosMemoryFreeClear(pData->execHandle.execCol.qmsg);
  } else if (pData->execHandle.subType == TOPIC_SUB_TYPE__DB) {
    tqCloseReader(pData->execHandle.pExecReader);
    walCloseReader(pData->pWalReader);
    taosHashCleanup(pData->execHandle.execDb.pFilterOutTbUid);
  } else if (pData->execHandle.subType == TOPIC_SUB_TYPE__TABLE) {
    walCloseReader(pData->pWalReader);
    tqCloseReader(pData->execHandle.pExecReader);
  }
}

static void tqPushEntryFree(void* data) {
  STqPushEntry* p = *(void**)data;
  tDeleteSMqDataRsp(&p->dataRsp);
  taosMemoryFree(p);
}

STQ* tqOpen(const char* path, SVnode* pVnode) {
  STQ* pTq = taosMemoryCalloc(1, sizeof(STQ));
  if (pTq == NULL) {
    terrno = TSDB_CODE_OUT_OF_MEMORY;
    return NULL;
  }
  pTq->path = strdup(path);
  pTq->pVnode = pVnode;

  pTq->pHandle = taosHashInit(64, MurmurHash3_32, true, HASH_ENTRY_LOCK);
  taosHashSetFreeFp(pTq->pHandle, destroySTqHandle);

  taosInitRWLatch(&pTq->pushLock);
  pTq->pPushMgr = taosHashInit(64, taosGetDefaultHashFunction(TSDB_DATA_TYPE_BIGINT), true, HASH_NO_LOCK);
  taosHashSetFreeFp(pTq->pPushMgr, tqPushEntryFree);

  pTq->pCheckInfo = taosHashInit(64, MurmurHash3_32, true, HASH_ENTRY_LOCK);
  taosHashSetFreeFp(pTq->pCheckInfo, (FDelete)tDeleteSTqCheckInfo);

  if (tqMetaOpen(pTq) < 0) {
    ASSERT(0);
  }

  pTq->pOffsetStore = tqOffsetOpen(pTq);
  if (pTq->pOffsetStore == NULL) {
    ASSERT(0);
  }

  pTq->pStreamMeta = streamMetaOpen(path, pTq, (FTaskExpand*)tqExpandTask, pTq->pVnode->config.vgId);
  if (pTq->pStreamMeta == NULL) {
    ASSERT(0);
  }

  if (streamLoadTasks(pTq->pStreamMeta) < 0) {
    ASSERT(0);
  }

  return pTq;
}

void tqClose(STQ* pTq) {
  if (pTq) {
    tqOffsetClose(pTq->pOffsetStore);
    taosHashCleanup(pTq->pHandle);
    taosHashCleanup(pTq->pPushMgr);
    taosHashCleanup(pTq->pCheckInfo);
    taosMemoryFree(pTq->path);
    tqMetaClose(pTq);
    streamMetaClose(pTq->pStreamMeta);
    taosMemoryFree(pTq);
  }
}

int32_t tqSendMetaPollRsp(STQ* pTq, const SRpcMsg* pMsg, const SMqPollReq* pReq, const SMqMetaRsp* pRsp) {
  int32_t len = 0;
  int32_t code = 0;
  tEncodeSize(tEncodeSMqMetaRsp, pRsp, len, code);
  if (code < 0) {
    return -1;
  }
  int32_t tlen = sizeof(SMqRspHead) + len;
  void*   buf = rpcMallocCont(tlen);
  if (buf == NULL) {
    return -1;
  }

  ((SMqRspHead*)buf)->mqMsgType = TMQ_MSG_TYPE__POLL_META_RSP;
  ((SMqRspHead*)buf)->epoch = pReq->epoch;
  ((SMqRspHead*)buf)->consumerId = pReq->consumerId;

  void* abuf = POINTER_SHIFT(buf, sizeof(SMqRspHead));

  SEncoder encoder = {0};
  tEncoderInit(&encoder, abuf, len);
  tEncodeSMqMetaRsp(&encoder, pRsp);
  tEncoderClear(&encoder);

  SRpcMsg resp = {
      .info = pMsg->info,
      .pCont = buf,
      .contLen = tlen,
      .code = 0,
  };
  tmsgSendRsp(&resp);

  tqDebug("vgId:%d, from consumer:%" PRId64 ", (epoch %d) send rsp, res msg type %d, offset type:%d",
          TD_VID(pTq->pVnode), pReq->consumerId, pReq->epoch, pRsp->resMsgType, pRsp->rspOffset.type);

  return 0;
}

int32_t tqPushDataRsp(STQ* pTq, STqPushEntry* pPushEntry) {
  SMqDataRsp* pRsp = &pPushEntry->dataRsp;

  ASSERT(taosArrayGetSize(pRsp->blockData) == pRsp->blockNum);
  ASSERT(taosArrayGetSize(pRsp->blockDataLen) == pRsp->blockNum);

  ASSERT(!pRsp->withSchema);
  ASSERT(taosArrayGetSize(pRsp->blockSchema) == 0);

  if (pRsp->reqOffset.type == TMQ_OFFSET__LOG) {
    /*if (pRsp->blockNum > 0) {*/
    /*ASSERT(pRsp->rspOffset.version > pRsp->reqOffset.version);*/
    /*} else {*/
    ASSERT(pRsp->rspOffset.version > pRsp->reqOffset.version);
    /*}*/
  }

  int32_t len = 0;
  int32_t code = 0;
  tEncodeSize(tEncodeSMqDataRsp, pRsp, len, code);

  if (code < 0) {
    return -1;
  }

  int32_t tlen = sizeof(SMqRspHead) + len;
  void*   buf = rpcMallocCont(tlen);
  if (buf == NULL) {
    return -1;
  }

  memcpy(buf, &pPushEntry->dataRsp.head, sizeof(SMqRspHead));

  void* abuf = POINTER_SHIFT(buf, sizeof(SMqRspHead));

  SEncoder encoder = {0};
  tEncoderInit(&encoder, abuf, len);
  tEncodeSMqDataRsp(&encoder, pRsp);
  tEncoderClear(&encoder);

  SRpcMsg rsp = {
      .info = pPushEntry->pInfo,
      .pCont = buf,
      .contLen = tlen,
      .code = 0,
  };

  tmsgSendRsp(&rsp);

  char buf1[80] = {0};
  char buf2[80] = {0};
  tFormatOffset(buf1, 80, &pRsp->reqOffset);
  tFormatOffset(buf2, 80, &pRsp->rspOffset);
  tqDebug("vgId:%d, from consumer:%" PRId64 ", (epoch %d) push rsp, block num: %d, reqOffset:%s, rspOffset:%s",
          TD_VID(pTq->pVnode), pRsp->head.consumerId, pRsp->head.epoch, pRsp->blockNum, buf1, buf2);

  return 0;
}

int32_t tqSendDataRsp(STQ* pTq, const SRpcMsg* pMsg, const SMqPollReq* pReq, const SMqDataRsp* pRsp) {
  ASSERT(taosArrayGetSize(pRsp->blockData) == pRsp->blockNum);
  ASSERT(taosArrayGetSize(pRsp->blockDataLen) == pRsp->blockNum);

  ASSERT(!pRsp->withSchema);
  ASSERT(taosArrayGetSize(pRsp->blockSchema) == 0);

  if (pRsp->reqOffset.type == TMQ_OFFSET__LOG) {
    if (pRsp->blockNum > 0) {
      ASSERT(pRsp->rspOffset.version > pRsp->reqOffset.version);
    } else {
      ASSERT(pRsp->rspOffset.version >= pRsp->reqOffset.version);
    }
  }

  int32_t len = 0;
  int32_t code = 0;
  tEncodeSize(tEncodeSMqDataRsp, pRsp, len, code);
  if (code < 0) {
    return -1;
  }
  int32_t tlen = sizeof(SMqRspHead) + len;
  void*   buf = rpcMallocCont(tlen);
  if (buf == NULL) {
    return -1;
  }

  ((SMqRspHead*)buf)->mqMsgType = TMQ_MSG_TYPE__POLL_RSP;
  ((SMqRspHead*)buf)->epoch = pReq->epoch;
  ((SMqRspHead*)buf)->consumerId = pReq->consumerId;

  void* abuf = POINTER_SHIFT(buf, sizeof(SMqRspHead));

  SEncoder encoder = {0};
  tEncoderInit(&encoder, abuf, len);
  tEncodeSMqDataRsp(&encoder, pRsp);
  tEncoderClear(&encoder);

  SRpcMsg rsp = {
      .info = pMsg->info,
      .pCont = buf,
      .contLen = tlen,
      .code = 0,
  };
  tmsgSendRsp(&rsp);

  char buf1[80] = {0};
  char buf2[80] = {0};
  tFormatOffset(buf1, 80, &pRsp->reqOffset);
  tFormatOffset(buf2, 80, &pRsp->rspOffset);
  tqDebug("vgId:%d, from consumer:%" PRId64 ", (epoch %d) send rsp, block num: %d, reqOffset:%s, rspOffset:%s",
          TD_VID(pTq->pVnode), pReq->consumerId, pReq->epoch, pRsp->blockNum, buf1, buf2);

  return 0;
}

int32_t tqSendTaosxRsp(STQ* pTq, const SRpcMsg* pMsg, const SMqPollReq* pReq, const STaosxRsp* pRsp) {
  ASSERT(taosArrayGetSize(pRsp->blockData) == pRsp->blockNum);
  ASSERT(taosArrayGetSize(pRsp->blockDataLen) == pRsp->blockNum);

  if (pRsp->withSchema) {
    ASSERT(taosArrayGetSize(pRsp->blockSchema) == pRsp->blockNum);
  } else {
    ASSERT(taosArrayGetSize(pRsp->blockSchema) == 0);
  }

  if (pRsp->reqOffset.type == TMQ_OFFSET__LOG) {
    if (pRsp->blockNum > 0) {
      ASSERT(pRsp->rspOffset.version > pRsp->reqOffset.version);
    } else {
      ASSERT(pRsp->rspOffset.version >= pRsp->reqOffset.version);
    }
  }

  int32_t len = 0;
  int32_t code = 0;
  tEncodeSize(tEncodeSTaosxRsp, pRsp, len, code);
  if (code < 0) {
    return -1;
  }
  int32_t tlen = sizeof(SMqRspHead) + len;
  void*   buf = rpcMallocCont(tlen);
  if (buf == NULL) {
    return -1;
  }

  ((SMqRspHead*)buf)->mqMsgType = TMQ_MSG_TYPE__TAOSX_RSP;
  ((SMqRspHead*)buf)->epoch = pReq->epoch;
  ((SMqRspHead*)buf)->consumerId = pReq->consumerId;

  void* abuf = POINTER_SHIFT(buf, sizeof(SMqRspHead));

  SEncoder encoder = {0};
  tEncoderInit(&encoder, abuf, len);
  tEncodeSTaosxRsp(&encoder, pRsp);
  tEncoderClear(&encoder);

  SRpcMsg rsp = {
      .info = pMsg->info,
      .pCont = buf,
      .contLen = tlen,
      .code = 0,
  };
  tmsgSendRsp(&rsp);

  char buf1[80] = {0};
  char buf2[80] = {0};
  tFormatOffset(buf1, 80, &pRsp->reqOffset);
  tFormatOffset(buf2, 80, &pRsp->rspOffset);
  tqDebug("taosx rsp, vgId:%d, from consumer:%" PRId64
          ", (epoch %d) send rsp, block num: %d, reqOffset:%s, rspOffset:%s",
          TD_VID(pTq->pVnode), pReq->consumerId, pReq->epoch, pRsp->blockNum, buf1, buf2);

  return 0;
}

static FORCE_INLINE bool tqOffsetLessOrEqual(const STqOffset* pLeft, const STqOffset* pRight) {
  return pLeft->val.type == TMQ_OFFSET__LOG && pRight->val.type == TMQ_OFFSET__LOG &&
         pLeft->val.version <= pRight->val.version;
}

int32_t tqProcessOffsetCommitReq(STQ* pTq, int64_t version, char* msg, int32_t msgLen) {
  STqOffset offset = {0};
  SDecoder  decoder;
  tDecoderInit(&decoder, msg, msgLen);
  if (tDecodeSTqOffset(&decoder, &offset) < 0) {
    ASSERT(0);
    return -1;
  }
  tDecoderClear(&decoder);

  if (offset.val.type == TMQ_OFFSET__SNAPSHOT_DATA || offset.val.type == TMQ_OFFSET__SNAPSHOT_META) {
    tqDebug("receive offset commit msg to %s on vgId:%d, offset(type:snapshot) uid:%" PRId64 ", ts:%" PRId64,
            offset.subKey, TD_VID(pTq->pVnode), offset.val.uid, offset.val.ts);
  } else if (offset.val.type == TMQ_OFFSET__LOG) {
    tqDebug("receive offset commit msg to %s on vgId:%d, offset(type:log) version:%" PRId64, offset.subKey,
            TD_VID(pTq->pVnode), offset.val.version);
    if (offset.val.version + 1 == version) {
      offset.val.version += 1;
    }
  } else {
    ASSERT(0);
  }
  STqOffset* pOffset = tqOffsetRead(pTq->pOffsetStore, offset.subKey);
  if (pOffset != NULL && tqOffsetLessOrEqual(&offset, pOffset)) {
    return 0;
  }

  if (tqOffsetWrite(pTq->pOffsetStore, &offset) < 0) {
    ASSERT(0);
    return -1;
  }

  if (offset.val.type == TMQ_OFFSET__LOG) {
    STqHandle* pHandle = taosHashGet(pTq->pHandle, offset.subKey, strlen(offset.subKey));
    if (pHandle) {
      if (walRefVer(pHandle->pRef, offset.val.version) < 0) {
        return -1;
      }
    }
  }

  // rsp

  /*}*/
  /*}*/

  return 0;
}

int32_t tqCheckColModifiable(STQ* pTq, int64_t tbUid, int32_t colId) {
  void* pIter = NULL;
  while (1) {
    pIter = taosHashIterate(pTq->pCheckInfo, pIter);
    if (pIter == NULL) break;
    STqCheckInfo* pCheck = (STqCheckInfo*)pIter;
    if (pCheck->ntbUid == tbUid) {
      int32_t sz = taosArrayGetSize(pCheck->colIdList);
      for (int32_t i = 0; i < sz; i++) {
        int16_t forbidColId = *(int16_t*)taosArrayGet(pCheck->colIdList, i);
        if (forbidColId == colId) {
          taosHashCancelIterate(pTq->pCheckInfo, pIter);
          return -1;
        }
      }
    }
  }
  return 0;
}

static int32_t tqInitDataRsp(SMqDataRsp* pRsp, const SMqPollReq* pReq, int8_t subType) {
  pRsp->reqOffset = pReq->reqOffset;

  pRsp->blockData = taosArrayInit(0, sizeof(void*));
  pRsp->blockDataLen = taosArrayInit(0, sizeof(int32_t));

  if (pRsp->blockData == NULL || pRsp->blockDataLen == NULL) {
    return -1;
  }

  pRsp->withTbName = 0;
#if 0
  pRsp->withTbName = pReq->withTbName;
  if (pRsp->withTbName) {
    pRsp->blockTbName = taosArrayInit(0, sizeof(void*));
    if (pRsp->blockTbName == NULL) {
      // TODO free
      return -1;
    }
  }
#endif

  ASSERT(subType == TOPIC_SUB_TYPE__COLUMN);
  pRsp->withSchema = false;

  return 0;
}

static int32_t tqInitTaosxRsp(STaosxRsp* pRsp, const SMqPollReq* pReq) {
  pRsp->reqOffset = pReq->reqOffset;

  pRsp->withTbName = 1;
  pRsp->withSchema = 1;
  pRsp->blockData = taosArrayInit(0, sizeof(void*));
  pRsp->blockDataLen = taosArrayInit(0, sizeof(int32_t));
  pRsp->blockTbName = taosArrayInit(0, sizeof(void*));
  pRsp->blockSchema = taosArrayInit(0, sizeof(void*));

  if (pRsp->blockData == NULL || pRsp->blockDataLen == NULL || pRsp->blockTbName == NULL || pRsp->blockSchema == NULL) {
    return -1;
  }
  return 0;
}

int32_t tqProcessPollReq(STQ* pTq, SRpcMsg* pMsg) {
  SMqPollReq   req = {0};
  int32_t      code = 0;
  STqOffsetVal fetchOffsetNew;
  SWalCkHead*  pCkHead = NULL;

  if (tDeserializeSMqPollReq(pMsg->pCont, pMsg->contLen, &req) < 0) {
    tqError("tDeserializeSMqPollReq %d failed", pMsg->contLen);
    return -1;
  }

  int64_t      consumerId = req.consumerId;
  int32_t      reqEpoch = req.epoch;
  STqOffsetVal reqOffset = req.reqOffset;

  // 1.find handle
  STqHandle* pHandle = taosHashGet(pTq->pHandle, req.subKey, strlen(req.subKey));
  /*ASSERT(pHandle);*/
  if (pHandle == NULL) {
    tqError("tmq poll: no consumer handle for consumer:%" PRId64 ", in vgId:%d, subkey %s", consumerId,
            TD_VID(pTq->pVnode), req.subKey);
    return -1;
  }

  // check rebalance
  if (pHandle->consumerId != consumerId) {
    tqError("tmq poll: consumer handle mismatch for consumer:%" PRId64
            ", in vgId:%d, subkey %s, handle consumer id %" PRId64,
            consumerId, TD_VID(pTq->pVnode), req.subKey, pHandle->consumerId);
    terrno = TSDB_CODE_TMQ_CONSUMER_MISMATCH;
    return -1;
  }

  // update epoch if need
  int32_t consumerEpoch = atomic_load_32(&pHandle->epoch);
  while (consumerEpoch < reqEpoch) {
    consumerEpoch = atomic_val_compare_exchange_32(&pHandle->epoch, consumerEpoch, reqEpoch);
  }

  char buf[80];
  tFormatOffset(buf, 80, &reqOffset);
  tqDebug("tmq poll: consumer %" PRId64 " (epoch %d), subkey %s, recv poll req in vg %d, req offset %s", consumerId,
          req.epoch, pHandle->subKey, TD_VID(pTq->pVnode), buf);

  // 2.reset offset if needed
  if (reqOffset.type > 0) {
    fetchOffsetNew = reqOffset;
  } else {
    STqOffset* pOffset = tqOffsetRead(pTq->pOffsetStore, req.subKey);
    if (pOffset != NULL) {
      fetchOffsetNew = pOffset->val;
      char formatBuf[80];
      tFormatOffset(formatBuf, 80, &fetchOffsetNew);
      tqDebug("tmq poll: consumer %" PRId64 ", subkey %s, vg %d, offset reset to %s", consumerId, pHandle->subKey,
              TD_VID(pTq->pVnode), formatBuf);
    } else {
      if (reqOffset.type == TMQ_OFFSET__RESET_EARLIEAST) {
        if (req.useSnapshot) {
          if (pHandle->fetchMeta) {
            tqOffsetResetToMeta(&fetchOffsetNew, 0);
          } else {
            tqOffsetResetToData(&fetchOffsetNew, 0, 0);
          }
        } else {
          tqOffsetResetToLog(&fetchOffsetNew, walGetFirstVer(pTq->pVnode->pWal));
        }
      } else if (reqOffset.type == TMQ_OFFSET__RESET_LATEST) {
        if (pHandle->execHandle.subType == TOPIC_SUB_TYPE__COLUMN) {
          SMqDataRsp dataRsp = {0};
          tqInitDataRsp(&dataRsp, &req, pHandle->execHandle.subType);

          tqOffsetResetToLog(&dataRsp.rspOffset, walGetLastVer(pTq->pVnode->pWal));
          tqDebug("tmq poll: consumer %" PRId64 ", subkey %s, vg %d, offset reset to %" PRId64, consumerId,
                  pHandle->subKey, TD_VID(pTq->pVnode), dataRsp.rspOffset.version);
          if (tqSendDataRsp(pTq, pMsg, &req, &dataRsp) < 0) {
            code = -1;
          }
          tDeleteSMqDataRsp(&dataRsp);
          return code;
        } else {
          STaosxRsp taosxRsp = {0};
          tqInitTaosxRsp(&taosxRsp, &req);
          tqOffsetResetToLog(&taosxRsp.rspOffset, walGetLastVer(pTq->pVnode->pWal));
          if (tqSendTaosxRsp(pTq, pMsg, &req, &taosxRsp) < 0) {
            code = -1;
          }
          tDeleteSTaosxRsp(&taosxRsp);
          return code;
        }
      } else if (reqOffset.type == TMQ_OFFSET__RESET_NONE) {
        tqError("tmq poll: subkey %s, no offset committed for consumer %" PRId64
                " in vg %d, subkey %s, reset none failed",
                pHandle->subKey, consumerId, TD_VID(pTq->pVnode), req.subKey);
        terrno = TSDB_CODE_TQ_NO_COMMITTED_OFFSET;
        return -1;
      }
    }
  }

  if (pHandle->execHandle.subType == TOPIC_SUB_TYPE__COLUMN) {
    SMqDataRsp dataRsp = {0};
    tqInitDataRsp(&dataRsp, &req, pHandle->execHandle.subType);
    // lock
    taosWLockLatch(&pTq->pushLock);
    tqScanData(pTq, pHandle, &dataRsp, &fetchOffsetNew);

#if 1
    if (dataRsp.blockNum == 0 && dataRsp.reqOffset.type == TMQ_OFFSET__LOG &&
        dataRsp.reqOffset.version == dataRsp.rspOffset.version) {
      STqPushEntry* pPushEntry = taosMemoryCalloc(1, sizeof(STqPushEntry));
      if (pPushEntry != NULL) {
        pPushEntry->pInfo = pMsg->info;
        memcpy(pPushEntry->subKey, pHandle->subKey, TSDB_SUBSCRIBE_KEY_LEN);
        dataRsp.withTbName = 0;
        memcpy(&pPushEntry->dataRsp, &dataRsp, sizeof(SMqDataRsp));
        pPushEntry->dataRsp.head.consumerId = consumerId;
        pPushEntry->dataRsp.head.epoch = reqEpoch;
        pPushEntry->dataRsp.head.mqMsgType = TMQ_MSG_TYPE__POLL_RSP;
        taosHashPut(pTq->pPushMgr, pHandle->subKey, strlen(pHandle->subKey) + 1, &pPushEntry, sizeof(void*));
        tqDebug("tmq poll: consumer %" PRId64 ", subkey %s, vg %d save handle to push mgr", consumerId, pHandle->subKey,
                TD_VID(pTq->pVnode));
        // unlock
        taosWUnLockLatch(&pTq->pushLock);
        return 0;
      }
    }
#endif
    taosWUnLockLatch(&pTq->pushLock);

    if (tqSendDataRsp(pTq, pMsg, &req, &dataRsp) < 0) {
      code = -1;
    }

    tqDebug("tmq poll: consumer %" PRId64
            ", subkey %s, vg %d, send data blockNum:%d, offset type:%d, uid/version:%" PRId64 ", ts:%" PRId64 "",
            consumerId, pHandle->subKey, TD_VID(pTq->pVnode), dataRsp.blockNum, dataRsp.rspOffset.type,
            dataRsp.rspOffset.uid, dataRsp.rspOffset.ts);

    tDeleteSMqDataRsp(&dataRsp);
    return code;
  }

  // for taosx
  ASSERT(pHandle->execHandle.subType != TOPIC_SUB_TYPE__COLUMN);

  SMqMetaRsp metaRsp = {0};

  STaosxRsp taosxRsp = {0};
  tqInitTaosxRsp(&taosxRsp, &req);

  if (fetchOffsetNew.type != TMQ_OFFSET__LOG) {
    tqScanTaosx(pTq, pHandle, &taosxRsp, &metaRsp, &fetchOffsetNew);

    if (metaRsp.metaRspLen > 0) {
      if (tqSendMetaPollRsp(pTq, pMsg, &req, &metaRsp) < 0) {
        code = -1;
      }
      tqDebug("tmq poll: consumer %" PRId64 ", subkey %s, vg %d, send meta offset type:%d,uid:%" PRId64
              ",version:%" PRId64 "",
              consumerId, pHandle->subKey, TD_VID(pTq->pVnode), metaRsp.rspOffset.type, metaRsp.rspOffset.uid,
              metaRsp.rspOffset.version);
      taosMemoryFree(metaRsp.metaRsp);
      tDeleteSTaosxRsp(&taosxRsp);
      return code;
    }

    if (taosxRsp.blockNum > 0) {
      if (tqSendTaosxRsp(pTq, pMsg, &req, &taosxRsp) < 0) {
        code = -1;
      }
      tDeleteSTaosxRsp(&taosxRsp);
      return code;
    } else {
      fetchOffsetNew = taosxRsp.rspOffset;
    }

    tqDebug("taosx poll: consumer %" PRId64 ", subkey %s, vg %d, send data blockNum:%d, offset type:%d,uid:%" PRId64
            ",version:%" PRId64 "",
            consumerId, pHandle->subKey, TD_VID(pTq->pVnode), taosxRsp.blockNum, taosxRsp.rspOffset.type,
            taosxRsp.rspOffset.uid, taosxRsp.rspOffset.version);
  }

  if (fetchOffsetNew.type == TMQ_OFFSET__LOG) {
    int64_t fetchVer = fetchOffsetNew.version + 1;
    pCkHead = taosMemoryMalloc(sizeof(SWalCkHead) + 2048);
    if (pCkHead == NULL) {
      tDeleteSTaosxRsp(&taosxRsp);
      return -1;
    }

    walSetReaderCapacity(pHandle->pWalReader, 2048);

    while (1) {
      consumerEpoch = atomic_load_32(&pHandle->epoch);
      if (consumerEpoch > reqEpoch) {
        tqWarn("tmq poll: consumer %" PRId64 " (epoch %d), subkey %s, vg %d offset %" PRId64
               ", found new consumer epoch %d, discard req epoch %d",
               consumerId, req.epoch, pHandle->subKey, TD_VID(pTq->pVnode), fetchVer, consumerEpoch, reqEpoch);
        break;
      }

      if (tqFetchLog(pTq, pHandle, &fetchVer, &pCkHead) < 0) {
        tqOffsetResetToLog(&taosxRsp.rspOffset, fetchVer);
        if (tqSendTaosxRsp(pTq, pMsg, &req, &taosxRsp) < 0) {
          code = -1;
        }
        tDeleteSTaosxRsp(&taosxRsp);
        taosMemoryFreeClear(pCkHead);
        return code;
      }

      SWalCont* pHead = &pCkHead->head;

      tqDebug("tmq poll: consumer:%" PRId64 ", (epoch %d) iter log, vgId:%d offset %" PRId64 " msgType %d", consumerId,
              req.epoch, TD_VID(pTq->pVnode), fetchVer, pHead->msgType);

      if (pHead->msgType == TDMT_VND_SUBMIT) {
        SPackedData submit = {
            .msgStr = POINTER_SHIFT(pHead->body, sizeof(SMsgHead)),
            .msgLen = pHead->bodyLen - sizeof(SMsgHead),
            .ver = pHead->version,
        };
        if (tqTaosxScanLog(pTq, pHandle, submit, &taosxRsp) < 0) {
        }
        if (taosxRsp.blockNum > 0 /* threshold */) {
          tqOffsetResetToLog(&taosxRsp.rspOffset, fetchVer);
          if (tqSendTaosxRsp(pTq, pMsg, &req, &taosxRsp) < 0) {
            code = -1;
          }
          tDeleteSTaosxRsp(&taosxRsp);
          taosMemoryFreeClear(pCkHead);
          return code;
        } else {
          fetchVer++;
        }

      } else {
        ASSERT(pHandle->fetchMeta);
        ASSERT(IS_META_MSG(pHead->msgType));
        tqDebug("fetch meta msg, ver:%" PRId64 ", type:%d", pHead->version, pHead->msgType);
        tqOffsetResetToLog(&metaRsp.rspOffset, fetchVer);
        metaRsp.resMsgType = pHead->msgType;
        metaRsp.metaRspLen = pHead->bodyLen;
        metaRsp.metaRsp = pHead->body;
        if (tqSendMetaPollRsp(pTq, pMsg, &req, &metaRsp) < 0) {
          code = -1;
          taosMemoryFreeClear(pCkHead);
          tDeleteSTaosxRsp(&taosxRsp);
          return code;
        }
        code = 0;
        taosMemoryFreeClear(pCkHead);
        tDeleteSTaosxRsp(&taosxRsp);
        return code;
      }
    }
  }
  tDeleteSTaosxRsp(&taosxRsp);
  taosMemoryFreeClear(pCkHead);
  return 0;
}

int32_t tqProcessDeleteSubReq(STQ* pTq, int64_t version, char* msg, int32_t msgLen) {
  SMqVDeleteReq* pReq = (SMqVDeleteReq*)msg;

  taosWLockLatch(&pTq->pushLock);
  int32_t code = taosHashRemove(pTq->pPushMgr, pReq->subKey, strlen(pReq->subKey));
  if (code != 0) {
    tqDebug("vgId:%d, tq remove push handle %s", pTq->pVnode->config.vgId, pReq->subKey);
  }
  taosWUnLockLatch(&pTq->pushLock);

  STqHandle* pHandle = taosHashGet(pTq->pHandle, pReq->subKey, strlen(pReq->subKey));
  if (pHandle) {
<<<<<<< HEAD
    walCloseRef(pHandle->pWalReader->pWal, pHandle->pRef->refId);
=======
    if (pHandle->pRef) {
      walCloseRef(pTq->pVnode->pWal, pHandle->pRef->refId);
    }
>>>>>>> ce94c88f
    code = taosHashRemove(pTq->pHandle, pReq->subKey, strlen(pReq->subKey));
    if (code != 0) {
      tqError("cannot process tq delete req %s, since no such handle", pReq->subKey);
    }
  }

  code = tqOffsetDelete(pTq->pOffsetStore, pReq->subKey);
  if (code != 0) {
    tqError("cannot process tq delete req %s, since no such offset", pReq->subKey);
  }

  if (tqMetaDeleteHandle(pTq, pReq->subKey) < 0) {
    tqError("cannot process tq delete req %s, since no such offset in tdb", pReq->subKey);
  }
  return 0;
}

int32_t tqProcessAddCheckInfoReq(STQ* pTq, int64_t version, char* msg, int32_t msgLen) {
  STqCheckInfo info = {0};
  SDecoder     decoder;
  tDecoderInit(&decoder, msg, msgLen);
  if (tDecodeSTqCheckInfo(&decoder, &info) < 0) {
    terrno = TSDB_CODE_OUT_OF_MEMORY;
    return -1;
  }
  tDecoderClear(&decoder);
  if (taosHashPut(pTq->pCheckInfo, info.topic, strlen(info.topic), &info, sizeof(STqCheckInfo)) < 0) {
    terrno = TSDB_CODE_OUT_OF_MEMORY;
    return -1;
  }
  if (tqMetaSaveCheckInfo(pTq, info.topic, msg, msgLen) < 0) {
    terrno = TSDB_CODE_OUT_OF_MEMORY;
    return -1;
  }
  return 0;
}

int32_t tqProcessDelCheckInfoReq(STQ* pTq, int64_t version, char* msg, int32_t msgLen) {
  if (taosHashRemove(pTq->pCheckInfo, msg, strlen(msg)) < 0) {
    terrno = TSDB_CODE_OUT_OF_MEMORY;
    return -1;
  }
  if (tqMetaDeleteCheckInfo(pTq, msg) < 0) {
    terrno = TSDB_CODE_OUT_OF_MEMORY;
    return -1;
  }
  return 0;
}

int32_t tqProcessSubscribeReq(STQ* pTq, int64_t version, char* msg, int32_t msgLen) {
  SMqRebVgReq req = {0};
  tDecodeSMqRebVgReq(msg, &req);
  // todo lock
  STqHandle* pHandle = taosHashGet(pTq->pHandle, req.subKey, strlen(req.subKey));
  if (pHandle == NULL) {
    if (req.oldConsumerId != -1) {
      tqError("vgId:%d, build new consumer handle %s for consumer %" PRId64 ", but old consumerId is %" PRId64 "",
              req.vgId, req.subKey, req.newConsumerId, req.oldConsumerId);
    }
    if (req.newConsumerId == -1) {
      tqError("vgId:%d, tq invalid rebalance request, new consumerId %" PRId64 "", req.vgId, req.newConsumerId);
      taosMemoryFree(req.qmsg);
      return 0;
    }
    STqHandle tqHandle = {0};
    pHandle = &tqHandle;
    /*taosInitRWLatch(&pExec->lock);*/

    memcpy(pHandle->subKey, req.subKey, TSDB_SUBSCRIBE_KEY_LEN);
    pHandle->consumerId = req.newConsumerId;
    pHandle->epoch = -1;

    pHandle->execHandle.subType = req.subType;
    pHandle->fetchMeta = req.withMeta;

    // TODO version should be assigned and refed during preprocess
    SWalRef* pRef = walRefCommittedVer(pTq->pVnode->pWal);
    if (pRef == NULL) {
      ASSERT(0);
      return -1;
    }
    int64_t ver = pRef->refVer;
    pHandle->pRef = pRef;

    SReadHandle handle = {
        .meta = pTq->pVnode->pMeta,
        .vnode = pTq->pVnode,
        .initTableReader = true,
        .initTqReader = true,
        .version = ver,
    };
    pHandle->snapshotVer = ver;

    if (pHandle->execHandle.subType == TOPIC_SUB_TYPE__COLUMN) {
      pHandle->execHandle.execCol.qmsg = req.qmsg;
      req.qmsg = NULL;

      pHandle->execHandle.task =
          qCreateQueueExecTaskInfo(pHandle->execHandle.execCol.qmsg, &handle, &pHandle->execHandle.numOfCols, NULL);
      ASSERT(pHandle->execHandle.task);
      void* scanner = NULL;
      qExtractStreamScanner(pHandle->execHandle.task, &scanner);
      ASSERT(scanner);
      pHandle->execHandle.pExecReader = qExtractReaderFromStreamScanner(scanner);
      ASSERT(pHandle->execHandle.pExecReader);
    } else if (pHandle->execHandle.subType == TOPIC_SUB_TYPE__DB) {
      pHandle->pWalReader = walOpenReader(pTq->pVnode->pWal, NULL);
      pHandle->execHandle.pExecReader = tqOpenReader(pTq->pVnode);
      pHandle->execHandle.execDb.pFilterOutTbUid =
          taosHashInit(64, taosGetDefaultHashFunction(TSDB_DATA_TYPE_BIGINT), false, HASH_NO_LOCK);
      buildSnapContext(handle.meta, handle.version, 0, pHandle->execHandle.subType, pHandle->fetchMeta,
                       (SSnapContext**)(&handle.sContext));

      pHandle->execHandle.task = qCreateQueueExecTaskInfo(NULL, &handle, NULL, NULL);
    } else if (pHandle->execHandle.subType == TOPIC_SUB_TYPE__TABLE) {
      pHandle->pWalReader = walOpenReader(pTq->pVnode->pWal, NULL);

      pHandle->execHandle.execTb.suid = req.suid;

      SArray* tbUidList = taosArrayInit(0, sizeof(int64_t));
      vnodeGetCtbIdList(pTq->pVnode, req.suid, tbUidList);
      tqDebug("vgId:%d, tq try to get all ctb, suid:%" PRId64, pTq->pVnode->config.vgId, req.suid);
      for (int32_t i = 0; i < taosArrayGetSize(tbUidList); i++) {
        int64_t tbUid = *(int64_t*)taosArrayGet(tbUidList, i);
        tqDebug("vgId:%d, idx %d, uid:%" PRId64, TD_VID(pTq->pVnode), i, tbUid);
      }
      pHandle->execHandle.pExecReader = tqOpenReader(pTq->pVnode);
      tqReaderSetTbUidList(pHandle->execHandle.pExecReader, tbUidList);
      taosArrayDestroy(tbUidList);

      buildSnapContext(handle.meta, handle.version, req.suid, pHandle->execHandle.subType, pHandle->fetchMeta,
                       (SSnapContext**)(&handle.sContext));
      pHandle->execHandle.task = qCreateQueueExecTaskInfo(NULL, &handle, NULL, NULL);
    }
    taosHashPut(pTq->pHandle, req.subKey, strlen(req.subKey), pHandle, sizeof(STqHandle));
    tqDebug("try to persist handle %s consumer %" PRId64, req.subKey, pHandle->consumerId);
    if (tqMetaSaveHandle(pTq, req.subKey, pHandle) < 0) {
      // TODO
      ASSERT(0);
    }
  } else {
    /*ASSERT(pExec->consumerId == req.oldConsumerId);*/
    // TODO handle qmsg and exec modification
    atomic_store_32(&pHandle->epoch, -1);
    atomic_store_64(&pHandle->consumerId, req.newConsumerId);
    atomic_add_fetch_32(&pHandle->epoch, 1);
    taosMemoryFree(req.qmsg);
    if (tqMetaSaveHandle(pTq, req.subKey, pHandle) < 0) {
      // TODO
      ASSERT(0);
    }
    // close handle
  }

  return 0;
}

int32_t tqExpandTask(STQ* pTq, SStreamTask* pTask, int64_t ver) {
  if (pTask->taskLevel == TASK_LEVEL__AGG) {
    ASSERT(taosArrayGetSize(pTask->childEpInfo) != 0);
  }

  pTask->refCnt = 1;
  pTask->schedStatus = TASK_SCHED_STATUS__INACTIVE;

  pTask->inputQueue = streamQueueOpen();
  pTask->outputQueue = streamQueueOpen();

  if (pTask->inputQueue == NULL || pTask->outputQueue == NULL) {
    return -1;
  }

  pTask->inputStatus = TASK_INPUT_STATUS__NORMAL;
  pTask->outputStatus = TASK_OUTPUT_STATUS__NORMAL;

  pTask->pMsgCb = &pTq->pVnode->msgCb;

  pTask->startVer = ver;

  // expand executor
  if (pTask->fillHistory) {
    pTask->taskStatus = TASK_STATUS__WAIT_DOWNSTREAM;
  }

  if (pTask->taskLevel == TASK_LEVEL__SOURCE) {
    pTask->pState = streamStateOpen(pTq->pStreamMeta->path, pTask, false, -1, -1);
    if (pTask->pState == NULL) {
      return -1;
    }

    SReadHandle handle = {
        .meta = pTq->pVnode->pMeta,
        .vnode = pTq->pVnode,
        .initTqReader = 1,
        .pStateBackend = pTask->pState,
    };
    pTask->exec.executor = qCreateStreamExecTaskInfo(pTask->exec.qmsg, &handle);
    ASSERT(pTask->exec.executor);

  } else if (pTask->taskLevel == TASK_LEVEL__AGG) {
    pTask->pState = streamStateOpen(pTq->pStreamMeta->path, pTask, false, -1, -1);
    if (pTask->pState == NULL) {
      return -1;
    }
    SReadHandle mgHandle = {
        .vnode = NULL,
        .numOfVgroups = (int32_t)taosArrayGetSize(pTask->childEpInfo),
        .pStateBackend = pTask->pState,
    };
    pTask->exec.executor = qCreateStreamExecTaskInfo(pTask->exec.qmsg, &mgHandle);
    ASSERT(pTask->exec.executor);
  }

  // sink
  /*pTask->ahandle = pTq->pVnode;*/
  if (pTask->outputType == TASK_OUTPUT__SMA) {
    pTask->smaSink.vnode = pTq->pVnode;
    pTask->smaSink.smaSink = smaHandleRes;
  } else if (pTask->outputType == TASK_OUTPUT__TABLE) {
    pTask->tbSink.vnode = pTq->pVnode;
    pTask->tbSink.tbSinkFunc = tqSinkToTablePipeline2;

    ASSERT(pTask->tbSink.pSchemaWrapper);
    ASSERT(pTask->tbSink.pSchemaWrapper->pSchema);

    pTask->tbSink.pTSchema =
        tBuildTSchema(pTask->tbSink.pSchemaWrapper->pSchema, pTask->tbSink.pSchemaWrapper->nCols, 1);
    ASSERT(pTask->tbSink.pTSchema);
  }

  streamSetupTrigger(pTask);

  tqInfo("expand stream task on vg %d, task id %d, child id %d, level %d", TD_VID(pTq->pVnode), pTask->taskId,
         pTask->selfChildId, pTask->taskLevel);
  return 0;
}

int32_t tqProcessStreamTaskCheckReq(STQ* pTq, SRpcMsg* pMsg) {
  char*               msgStr = pMsg->pCont;
  char*               msgBody = POINTER_SHIFT(msgStr, sizeof(SMsgHead));
  int32_t             msgLen = pMsg->contLen - sizeof(SMsgHead);
  SStreamTaskCheckReq req;
  SDecoder            decoder;
  tDecoderInit(&decoder, msgBody, msgLen);
  tDecodeSStreamTaskCheckReq(&decoder, &req);
  tDecoderClear(&decoder);
  int32_t             taskId = req.downstreamTaskId;
  SStreamTaskCheckRsp rsp = {
      .reqId = req.reqId,
      .streamId = req.streamId,
      .childId = req.childId,
      .downstreamNodeId = req.downstreamNodeId,
      .downstreamTaskId = req.downstreamTaskId,
      .upstreamNodeId = req.upstreamNodeId,
      .upstreamTaskId = req.upstreamTaskId,
  };
  SStreamTask* pTask = streamMetaAcquireTask(pTq->pStreamMeta, taskId);
  if (pTask && atomic_load_8(&pTask->taskStatus) == TASK_STATUS__NORMAL) {
    rsp.status = 1;
  } else {
    rsp.status = 0;
  }

  if (pTask) streamMetaReleaseTask(pTq->pStreamMeta, pTask);

  tqDebug("tq recv task check req(reqId: %" PRId64 ") %d at node %d check req from task %d at node %d, status %d",
          rsp.reqId, rsp.downstreamTaskId, rsp.downstreamNodeId, rsp.upstreamTaskId, rsp.upstreamNodeId, rsp.status);

  SEncoder encoder;
  int32_t  code;
  int32_t  len;
  tEncodeSize(tEncodeSStreamTaskCheckRsp, &rsp, len, code);
  if (code < 0) {
    ASSERT(0);
  }
  void* buf = rpcMallocCont(sizeof(SMsgHead) + len);
  ((SMsgHead*)buf)->vgId = htonl(req.upstreamNodeId);

  void* abuf = POINTER_SHIFT(buf, sizeof(SMsgHead));
  tEncoderInit(&encoder, (uint8_t*)abuf, len);
  tEncodeSStreamTaskCheckRsp(&encoder, &rsp);
  tEncoderClear(&encoder);

  SRpcMsg rspMsg = {
      .code = 0,
      .pCont = buf,
      .contLen = sizeof(SMsgHead) + len,
      .info = pMsg->info,
  };

  tmsgSendRsp(&rspMsg);
  return 0;
}

int32_t tqProcessStreamTaskCheckRsp(STQ* pTq, int64_t version, char* msg, int32_t msgLen) {
  int32_t             code;
  SStreamTaskCheckRsp rsp;

  SDecoder decoder;
  tDecoderInit(&decoder, (uint8_t*)msg, msgLen);
  code = tDecodeSStreamTaskCheckRsp(&decoder, &rsp);
  if (code < 0) {
    tDecoderClear(&decoder);
    return -1;
  }
  tDecoderClear(&decoder);

  tqDebug("tq recv task check rsp(reqId: %" PRId64 ") %d at node %d check req from task %d at node %d, status %d",
          rsp.reqId, rsp.downstreamTaskId, rsp.downstreamNodeId, rsp.upstreamTaskId, rsp.upstreamNodeId, rsp.status);

  SStreamTask* pTask = streamMetaAcquireTask(pTq->pStreamMeta, rsp.upstreamTaskId);
  if (pTask == NULL) {
    return -1;
  }

  code = streamProcessTaskCheckRsp(pTask, &rsp, version);
  streamMetaReleaseTask(pTq->pStreamMeta, pTask);
  return code;
}

int32_t tqProcessTaskDeployReq(STQ* pTq, int64_t version, char* msg, int32_t msgLen) {
  int32_t code;
#if 0
  code = streamMetaAddSerializedTask(pTq->pStreamMeta, version, msg, msgLen);
  if (code < 0) return code;
#endif

  // 1.deserialize msg and build task
  SStreamTask* pTask = taosMemoryCalloc(1, sizeof(SStreamTask));
  if (pTask == NULL) {
    return -1;
  }
  SDecoder decoder;
  tDecoderInit(&decoder, (uint8_t*)msg, msgLen);
  code = tDecodeSStreamTask(&decoder, pTask);
  if (code < 0) {
    tDecoderClear(&decoder);
    taosMemoryFree(pTask);
    return -1;
  }
  tDecoderClear(&decoder);

  // 2.save task
  code = streamMetaAddTask(pTq->pStreamMeta, version, pTask);
  if (code < 0) {
    return -1;
  }

  // 3.go through recover steps to fill history
  if (pTask->fillHistory) {
    streamTaskCheckDownstream(pTask, version);
  }

  return 0;
}

int32_t tqProcessTaskRecover1Req(STQ* pTq, SRpcMsg* pMsg) {
  int32_t code;
  char*   msg = pMsg->pCont;
  int32_t msgLen = pMsg->contLen;

  SStreamRecoverStep1Req* pReq = (SStreamRecoverStep1Req*)msg;
  SStreamTask*            pTask = streamMetaAcquireTask(pTq->pStreamMeta, pReq->taskId);
  if (pTask == NULL) {
    return -1;
  }
  ASSERT(pReq->taskId == pTask->taskId);

  // check param
  int64_t fillVer1 = pTask->startVer;
  if (fillVer1 <= 0) {
    ASSERT(0);
    streamMetaReleaseTask(pTq->pStreamMeta, pTask);
    return -1;
  }

  // do recovery step 1
  streamSourceRecoverScanStep1(pTask);

  // build msg to launch next step
  SStreamRecoverStep2Req req;
  code = streamBuildSourceRecover2Req(pTask, &req);
  if (code < 0) {
    streamMetaReleaseTask(pTq->pStreamMeta, pTask);
    return -1;
  }

  streamMetaReleaseTask(pTq->pStreamMeta, pTask);

  // serialize msg
  int32_t len = sizeof(SStreamRecoverStep1Req);

  void* serializedReq = rpcMallocCont(len);
  if (serializedReq == NULL) {
    return -1;
  }

  memcpy(serializedReq, &req, len);

  // dispatch msg
  SRpcMsg rpcMsg = {
      .code = 0,
      .contLen = len,
      .msgType = TDMT_VND_STREAM_RECOVER_BLOCKING_STAGE,
      .pCont = serializedReq,
  };

  tmsgPutToQueue(&pTq->pVnode->msgCb, WRITE_QUEUE, &rpcMsg);

  return 0;
}

int32_t tqProcessTaskRecover2Req(STQ* pTq, int64_t version, char* msg, int32_t msgLen) {
  int32_t                 code;
  SStreamRecoverStep2Req* pReq = (SStreamRecoverStep2Req*)msg;
  SStreamTask*            pTask = streamMetaAcquireTask(pTq->pStreamMeta, pReq->taskId);
  if (pTask == NULL) {
    return -1;
  }

  // do recovery step 2
  code = streamSourceRecoverScanStep2(pTask, version);
  if (code < 0) {
    streamMetaReleaseTask(pTq->pStreamMeta, pTask);
    return -1;
  }

  // restore param
  code = streamRestoreParam(pTask);
  if (code < 0) {
    streamMetaReleaseTask(pTq->pStreamMeta, pTask);
    return -1;
  }

  // set status normal
  code = streamSetStatusNormal(pTask);
  if (code < 0) {
    streamMetaReleaseTask(pTq->pStreamMeta, pTask);
    return -1;
  }

  // dispatch recover finish req to all related downstream task
  code = streamDispatchRecoverFinishReq(pTask);
  if (code < 0) {
    streamMetaReleaseTask(pTq->pStreamMeta, pTask);
    return -1;
  }

  streamMetaReleaseTask(pTq->pStreamMeta, pTask);

  return 0;
}

int32_t tqProcessTaskRecoverFinishReq(STQ* pTq, SRpcMsg* pMsg) {
  char*   msg = POINTER_SHIFT(pMsg->pCont, sizeof(SMsgHead));
  int32_t msgLen = pMsg->contLen - sizeof(SMsgHead);

  // deserialize
  SStreamRecoverFinishReq req;

  SDecoder decoder;
  tDecoderInit(&decoder, msg, msgLen);
  tDecodeSStreamRecoverFinishReq(&decoder, &req);
  tDecoderClear(&decoder);

  // find task
  SStreamTask* pTask = streamMetaAcquireTask(pTq->pStreamMeta, req.taskId);
  if (pTask == NULL) {
    return -1;
  }
  // do process request
  if (streamProcessRecoverFinishReq(pTask, req.childId) < 0) {
    streamMetaReleaseTask(pTq->pStreamMeta, pTask);
    return -1;
  }

  streamMetaReleaseTask(pTq->pStreamMeta, pTask);
  return 0;
}

int32_t tqProcessTaskRecoverFinishRsp(STQ* pTq, SRpcMsg* pMsg) {
  //
  return 0;
}

int32_t tqProcessDelReq(STQ* pTq, void* pReq, int32_t len, int64_t ver) {
  bool        failed = false;
  SDecoder*   pCoder = &(SDecoder){0};
  SDeleteRes* pRes = &(SDeleteRes){0};

  pRes->uidList = taosArrayInit(0, sizeof(tb_uid_t));
  if (pRes->uidList == NULL) {
    terrno = TSDB_CODE_OUT_OF_MEMORY;
    failed = true;
  }

  tDecoderInit(pCoder, pReq, len);
  tDecodeDeleteRes(pCoder, pRes);
  tDecoderClear(pCoder);

  int32_t sz = taosArrayGetSize(pRes->uidList);
  if (sz == 0 || pRes->affectedRows == 0) {
    taosArrayDestroy(pRes->uidList);
    return 0;
  }
  SSDataBlock* pDelBlock = createSpecialDataBlock(STREAM_DELETE_DATA);
  blockDataEnsureCapacity(pDelBlock, sz);
  pDelBlock->info.rows = sz;
  pDelBlock->info.version = ver;

  for (int32_t i = 0; i < sz; i++) {
    // start key column
    SColumnInfoData* pStartCol = taosArrayGet(pDelBlock->pDataBlock, START_TS_COLUMN_INDEX);
    colDataAppend(pStartCol, i, (const char*)&pRes->skey, false);  // end key column
    SColumnInfoData* pEndCol = taosArrayGet(pDelBlock->pDataBlock, END_TS_COLUMN_INDEX);
    colDataAppend(pEndCol, i, (const char*)&pRes->ekey, false);
    // uid column
    SColumnInfoData* pUidCol = taosArrayGet(pDelBlock->pDataBlock, UID_COLUMN_INDEX);
    int64_t*         pUid = taosArrayGet(pRes->uidList, i);
    colDataAppend(pUidCol, i, (const char*)pUid, false);

    colDataAppendNULL(taosArrayGet(pDelBlock->pDataBlock, GROUPID_COLUMN_INDEX), i);
    colDataAppendNULL(taosArrayGet(pDelBlock->pDataBlock, CALCULATE_START_TS_COLUMN_INDEX), i);
    colDataAppendNULL(taosArrayGet(pDelBlock->pDataBlock, CALCULATE_END_TS_COLUMN_INDEX), i);
  }

  taosArrayDestroy(pRes->uidList);

  int32_t* pRef = taosMemoryMalloc(sizeof(int32_t));
  *pRef = 1;

  void* pIter = NULL;
  while (1) {
    pIter = taosHashIterate(pTq->pStreamMeta->pTasks, pIter);
    if (pIter == NULL) break;
    SStreamTask* pTask = *(SStreamTask**)pIter;
    if (pTask->taskLevel != TASK_LEVEL__SOURCE) continue;

    qDebug("delete req enqueue stream task: %d, ver: %" PRId64, pTask->taskId, ver);

    if (!failed) {
      SStreamRefDataBlock* pRefBlock = taosAllocateQitem(sizeof(SStreamRefDataBlock), DEF_QITEM, 0);
      pRefBlock->type = STREAM_INPUT__REF_DATA_BLOCK;
      pRefBlock->pBlock = pDelBlock;
      pRefBlock->dataRef = pRef;
      atomic_add_fetch_32(pRefBlock->dataRef, 1);

      if (streamTaskInput(pTask, (SStreamQueueItem*)pRefBlock) < 0) {
        qError("stream task input del failed, task id %d", pTask->taskId);

        atomic_sub_fetch_32(pRef, 1);
        taosFreeQitem(pRefBlock);
        continue;
      }

      if (streamSchedExec(pTask) < 0) {
        qError("stream task launch failed, task id %d", pTask->taskId);
        continue;
      }

    } else {
      streamTaskInputFail(pTask);
    }
  }

  int32_t ref = atomic_sub_fetch_32(pRef, 1);
  ASSERT(ref >= 0);
  if (ref == 0) {
    blockDataDestroy(pDelBlock);
    taosMemoryFree(pRef);
  }

#if 0
    SStreamDataBlock* pStreamBlock = taosAllocateQitem(sizeof(SStreamDataBlock), DEF_QITEM, 0);
    pStreamBlock->type = STREAM_INPUT__DATA_BLOCK;
    pStreamBlock->blocks = taosArrayInit(0, sizeof(SSDataBlock));
    SSDataBlock block = {0};
    assignOneDataBlock(&block, pDelBlock);
    block.info.type = STREAM_DELETE_DATA;
    taosArrayPush(pStreamBlock->blocks, &block);

    if (!failed) {
      if (streamTaskInput(pTask, (SStreamQueueItem*)pStreamBlock) < 0) {
        qError("stream task input del failed, task id %d", pTask->taskId);
        continue;
      }

      if (streamSchedExec(pTask) < 0) {
        qError("stream task launch failed, task id %d", pTask->taskId);
        continue;
      }
    } else {
      streamTaskInputFail(pTask);
    }
  }
  blockDataDestroy(pDelBlock);
#endif

  return 0;
}

int32_t tqProcessSubmitReq(STQ* pTq, SPackedData submit) {
  void*               pIter = NULL;
  bool                failed = false;
  SStreamDataSubmit2* pSubmit = NULL;

  pSubmit = streamDataSubmitNew(submit);
  if (pSubmit == NULL) {
    terrno = TSDB_CODE_OUT_OF_MEMORY;
    tqError("failed to create data submit for stream since out of memory");
    failed = true;
  }

  while (1) {
    pIter = taosHashIterate(pTq->pStreamMeta->pTasks, pIter);
    if (pIter == NULL) break;
    SStreamTask* pTask = *(SStreamTask**)pIter;
    if (pTask->taskLevel != TASK_LEVEL__SOURCE) continue;
    if (pTask->taskStatus == TASK_STATUS__RECOVER_PREPARE || pTask->taskStatus == TASK_STATUS__WAIT_DOWNSTREAM) {
      tqDebug("skip push task %d, task status %d", pTask->taskId, pTask->taskStatus);
      continue;
    }

    tqDebug("data submit enqueue stream task: %d, ver: %" PRId64, pTask->taskId, submit.ver);

    if (!failed) {
      if (streamTaskInput(pTask, (SStreamQueueItem*)pSubmit) < 0) {
        tqError("stream task input failed, task id %d", pTask->taskId);
        continue;
      }

      if (streamSchedExec(pTask) < 0) {
        tqError("stream task launch failed, task id %d", pTask->taskId);
        continue;
      }
    } else {
      streamTaskInputFail(pTask);
    }
  }

  if (pSubmit) {
    streamDataSubmitRefDec(pSubmit);
    taosFreeQitem(pSubmit);
  }

  return failed ? -1 : 0;
}

int32_t tqProcessTaskRunReq(STQ* pTq, SRpcMsg* pMsg) {
  SStreamTaskRunReq* pReq = pMsg->pCont;
  int32_t            taskId = pReq->taskId;
  SStreamTask*       pTask = streamMetaAcquireTask(pTq->pStreamMeta, taskId);
  if (pTask) {
    streamProcessRunReq(pTask);
    streamMetaReleaseTask(pTq->pStreamMeta, pTask);
    return 0;
  } else {
    return -1;
  }
}

int32_t tqProcessTaskDispatchReq(STQ* pTq, SRpcMsg* pMsg, bool exec) {
  char*              msgStr = pMsg->pCont;
  char*              msgBody = POINTER_SHIFT(msgStr, sizeof(SMsgHead));
  int32_t            msgLen = pMsg->contLen - sizeof(SMsgHead);
  SStreamDispatchReq req;
  SDecoder           decoder;
  tDecoderInit(&decoder, (uint8_t*)msgBody, msgLen);
  tDecodeStreamDispatchReq(&decoder, &req);
  int32_t taskId = req.taskId;

  SStreamTask* pTask = streamMetaAcquireTask(pTq->pStreamMeta, taskId);
  if (pTask) {
    SRpcMsg rsp = {
        .info = pMsg->info,
        .code = 0,
    };
    streamProcessDispatchReq(pTask, &req, &rsp, exec);
    streamMetaReleaseTask(pTq->pStreamMeta, pTask);
    return 0;
  } else {
    return -1;
  }
}

int32_t tqProcessTaskDispatchRsp(STQ* pTq, SRpcMsg* pMsg) {
  SStreamDispatchRsp* pRsp = POINTER_SHIFT(pMsg->pCont, sizeof(SMsgHead));
  int32_t             taskId = ntohl(pRsp->upstreamTaskId);
  SStreamTask*        pTask = streamMetaAcquireTask(pTq->pStreamMeta, taskId);
  tqDebug("recv dispatch rsp, code: %x", pMsg->code);
  if (pTask) {
    streamProcessDispatchRsp(pTask, pRsp, pMsg->code);
    streamMetaReleaseTask(pTq->pStreamMeta, pTask);
    return 0;
  } else {
    return -1;
  }
}

int32_t tqProcessTaskDropReq(STQ* pTq, int64_t version, char* msg, int32_t msgLen) {
  SVDropStreamTaskReq* pReq = (SVDropStreamTaskReq*)msg;
  streamMetaRemoveTask(pTq->pStreamMeta, pReq->taskId);
  return 0;
}

int32_t tqProcessTaskRetrieveReq(STQ* pTq, SRpcMsg* pMsg) {
  char*              msgStr = pMsg->pCont;
  char*              msgBody = POINTER_SHIFT(msgStr, sizeof(SMsgHead));
  int32_t            msgLen = pMsg->contLen - sizeof(SMsgHead);
  SStreamRetrieveReq req;
  SDecoder           decoder;
  tDecoderInit(&decoder, msgBody, msgLen);
  tDecodeStreamRetrieveReq(&decoder, &req);
  tDecoderClear(&decoder);
  int32_t      taskId = req.dstTaskId;
  SStreamTask* pTask = streamMetaAcquireTask(pTq->pStreamMeta, taskId);
  if (pTask) {
    SRpcMsg rsp = {
        .info = pMsg->info,
        .code = 0,
    };
    streamProcessRetrieveReq(pTask, &req, &rsp);
    streamMetaReleaseTask(pTq->pStreamMeta, pTask);
    tDeleteStreamRetrieveReq(&req);
    return 0;
  } else {
    return -1;
  }
}

int32_t tqProcessTaskRetrieveRsp(STQ* pTq, SRpcMsg* pMsg) {
  //
  return 0;
}

int32_t vnodeEnqueueStreamMsg(SVnode* pVnode, SRpcMsg* pMsg) {
  STQ*      pTq = pVnode->pTq;
  SMsgHead* msgStr = pMsg->pCont;
  char*     msgBody = POINTER_SHIFT(msgStr, sizeof(SMsgHead));
  int32_t   msgLen = pMsg->contLen - sizeof(SMsgHead);
  int32_t   code = 0;

  SStreamDispatchReq req;
  SDecoder           decoder;
  tDecoderInit(&decoder, msgBody, msgLen);
  if (tDecodeStreamDispatchReq(&decoder, &req) < 0) {
    code = TSDB_CODE_MSG_DECODE_ERROR;
    tDecoderClear(&decoder);
    goto FAIL;
  }
  tDecoderClear(&decoder);

  int32_t taskId = req.taskId;

  SStreamTask* pTask = streamMetaAcquireTask(pTq->pStreamMeta, taskId);
  if (pTask) {
    SRpcMsg rsp = {
        .info = pMsg->info,
        .code = 0,
    };
    streamProcessDispatchReq(pTask, &req, &rsp, false);
    streamMetaReleaseTask(pTq->pStreamMeta, pTask);
    rpcFreeCont(pMsg->pCont);
    taosFreeQitem(pMsg);
    return 0;
  }

  code = TSDB_CODE_STREAM_TASK_NOT_EXIST;

FAIL:
  if (pMsg->info.handle == NULL) return -1;

  SMsgHead* pRspHead = rpcMallocCont(sizeof(SMsgHead) + sizeof(SStreamDispatchRsp));
  if (pRspHead == NULL) {
    SRpcMsg rsp = {
        .code = TSDB_CODE_OUT_OF_MEMORY,
        .info = pMsg->info,
    };
    tqDebug("send dispatch error rsp, code: %x", code);
    tmsgSendRsp(&rsp);
    rpcFreeCont(pMsg->pCont);
    taosFreeQitem(pMsg);
    return -1;
  }

  pRspHead->vgId = htonl(req.upstreamNodeId);
  SStreamDispatchRsp* pRsp = POINTER_SHIFT(pRspHead, sizeof(SMsgHead));
  pRsp->streamId = htobe64(req.streamId);
  pRsp->upstreamTaskId = htonl(req.upstreamTaskId);
  pRsp->upstreamNodeId = htonl(req.upstreamNodeId);
  pRsp->downstreamNodeId = htonl(pVnode->config.vgId);
  pRsp->downstreamTaskId = htonl(req.taskId);
  pRsp->inputStatus = TASK_OUTPUT_STATUS__NORMAL;

  SRpcMsg rsp = {
      .code = code,
      .info = pMsg->info,
      .contLen = sizeof(SMsgHead) + sizeof(SStreamDispatchRsp),
      .pCont = pRspHead,
  };
  tqDebug("send dispatch error rsp, code: %x", code);
  tmsgSendRsp(&rsp);
  rpcFreeCont(pMsg->pCont);
  taosFreeQitem(pMsg);
  return -1;
}<|MERGE_RESOLUTION|>--- conflicted
+++ resolved
@@ -730,13 +730,10 @@
 
   STqHandle* pHandle = taosHashGet(pTq->pHandle, pReq->subKey, strlen(pReq->subKey));
   if (pHandle) {
-<<<<<<< HEAD
-    walCloseRef(pHandle->pWalReader->pWal, pHandle->pRef->refId);
-=======
+    //walCloseRef(pHandle->pWalReader->pWal, pHandle->pRef->refId);
     if (pHandle->pRef) {
       walCloseRef(pTq->pVnode->pWal, pHandle->pRef->refId);
     }
->>>>>>> ce94c88f
     code = taosHashRemove(pTq->pHandle, pReq->subKey, strlen(pReq->subKey));
     if (code != 0) {
       tqError("cannot process tq delete req %s, since no such handle", pReq->subKey);
