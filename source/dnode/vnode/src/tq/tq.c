--- conflicted
+++ resolved
@@ -81,168 +81,6 @@
   // TODO
 }
 
-<<<<<<< HEAD
-int32_t tEncodeSTqHandle(SEncoder* pEncoder, const STqHandle* pHandle) {
-  if (tStartEncode(pEncoder) < 0) return -1;
-  if (tEncodeCStr(pEncoder, pHandle->subKey) < 0) return -1;
-  if (tEncodeI64(pEncoder, pHandle->consumerId) < 0) return -1;
-  if (tEncodeI32(pEncoder, pHandle->epoch) < 0) return -1;
-  if (tEncodeI8(pEncoder, pHandle->execHandle.subType) < 0) return -1;
-  if (pHandle->execHandle.subType == TOPIC_SUB_TYPE__COLUMN) {
-    if (tEncodeCStr(pEncoder, pHandle->execHandle.exec.execCol.qmsg) < 0) return -1;
-  }
-  tEndEncode(pEncoder);
-  return pEncoder->pos;
-}
-
-int32_t tDecodeSTqHandle(SDecoder* pDecoder, STqHandle* pHandle) {
-  if (tStartDecode(pDecoder) < 0) return -1;
-  if (tDecodeCStrTo(pDecoder, pHandle->subKey) < 0) return -1;
-  if (tDecodeI64(pDecoder, &pHandle->consumerId) < 0) return -1;
-  if (tDecodeI32(pDecoder, &pHandle->epoch) < 0) return -1;
-  if (tDecodeI8(pDecoder, &pHandle->execHandle.subType) < 0) return -1;
-  if (pHandle->execHandle.subType == TOPIC_SUB_TYPE__COLUMN) {
-    if (tDecodeCStrAlloc(pDecoder, &pHandle->execHandle.exec.execCol.qmsg) < 0) return -1;
-  }
-  tEndDecode(pDecoder);
-  return 0;
-}
-
-int32_t tqUpdateTbUidList(STQ* pTq, const SArray* tbUidList, bool isAdd) {
-  void* pIter = NULL;
-  while (1) {
-    pIter = taosHashIterate(pTq->handles, pIter);
-    if (pIter == NULL) break;
-    STqHandle* pExec = (STqHandle*)pIter;
-    if (pExec->execHandle.subType == TOPIC_SUB_TYPE__COLUMN) {
-      for (int32_t i = 0; i < 5; i++) {
-        int32_t code = qUpdateQualifiedTableId(pExec->execHandle.exec.execCol.task[i], tbUidList, isAdd);
-        ASSERT(code == 0);
-      }
-    } else if (pExec->execHandle.subType == TOPIC_SUB_TYPE__DB) {
-      if (!isAdd) {
-        int32_t sz = taosArrayGetSize(tbUidList);
-        for (int32_t i = 0; i < sz; i++) {
-          int64_t tbUid = *(int64_t*)taosArrayGet(tbUidList, i);
-          taosHashPut(pExec->execHandle.exec.execDb.pFilterOutTbUid, &tbUid, sizeof(int64_t), NULL, 0);
-        }
-      }
-    } else {
-      // tq update id
-    }
-  }
-  while (1) {
-    pIter = taosHashIterate(pTq->pStreamTasks, pIter);
-    if (pIter == NULL) break;
-    SStreamTask* pTask = (SStreamTask*)pIter;
-    if (pTask->inputType == STREAM_INPUT__DATA_SUBMIT) {
-      int32_t code = qUpdateQualifiedTableId(pTask->exec.executor, tbUidList, isAdd);
-      ASSERT(code == 0);
-    }
-  }
-  return 0;
-}
-
-int32_t tqPushMsgNew(STQ* pTq, void* msg, int32_t msgLen, tmsg_t msgType, int64_t ver, SRpcHandleInfo handleInfo) {
-  if (msgType != TDMT_VND_SUBMIT) return 0;
-  void*       pIter = NULL;
-  STqHandle*  pHandle = NULL;
-  SSubmitReq* pReq = (SSubmitReq*)msg;
-  int32_t     workerId = 4;
-  int64_t     fetchOffset = ver;
-
-  while (1) {
-    pIter = taosHashIterate(pTq->pushMgr, pIter);
-    if (pIter == NULL) break;
-    pHandle = *(STqHandle**)pIter;
-
-    taosWLockLatch(&pHandle->pushHandle.lock);
-
-    SMqDataBlkRsp rsp = {0};
-    rsp.reqOffset = pHandle->pushHandle.reqOffset;
-    rsp.blockData = taosArrayInit(0, sizeof(void*));
-    rsp.blockDataLen = taosArrayInit(0, sizeof(int32_t));
-
-    if (msgType == TDMT_VND_SUBMIT) {
-      tqDataExec(pTq, &pHandle->execHandle, pReq, &rsp, workerId);
-    } else {
-      // TODO
-      ASSERT(0);
-    }
-
-    if (rsp.blockNum == 0) {
-      taosWUnLockLatch(&pHandle->pushHandle.lock);
-      continue;
-    }
-
-    ASSERT(taosArrayGetSize(rsp.blockData) == rsp.blockNum);
-    ASSERT(taosArrayGetSize(rsp.blockDataLen) == rsp.blockNum);
-
-    rsp.rspOffset = fetchOffset;
-
-    int32_t tlen = sizeof(SMqRspHead) + tEncodeSMqDataBlkRsp(NULL, &rsp);
-    void*   buf = rpcMallocCont(tlen);
-    if (buf == NULL) {
-      // todo free
-      return -1;
-    }
-
-    ((SMqRspHead*)buf)->mqMsgType = TMQ_MSG_TYPE__POLL_RSP;
-    ((SMqRspHead*)buf)->epoch = pHandle->pushHandle.epoch;
-    ((SMqRspHead*)buf)->consumerId = pHandle->pushHandle.consumerId;
-
-    void* abuf = POINTER_SHIFT(buf, sizeof(SMqRspHead));
-    tEncodeSMqDataBlkRsp(&abuf, &rsp);
-
-    SRpcMsg resp = {
-        .info = pHandle->pushHandle.info,
-        .pCont = buf,
-        .contLen = tlen,
-        .code = 0,
-    };
-    tmsgSendRsp(&resp);
-
-    memset(&pHandle->pushHandle.info, 0, sizeof(SRpcHandleInfo));
-    taosWUnLockLatch(&pHandle->pushHandle.lock);
-
-    tqDebug("vg %d offset %ld from consumer %ld (epoch %d) send rsp, block num: %d, reqOffset: %ld, rspOffset: %ld",
-            TD_VID(pTq->pVnode), fetchOffset, pHandle->pushHandle.consumerId, pHandle->pushHandle.epoch, rsp.blockNum,
-            rsp.reqOffset, rsp.rspOffset);
-
-    // TODO destroy
-    taosArrayDestroy(rsp.blockData);
-    taosArrayDestroy(rsp.blockDataLen);
-  }
-
-  return 0;
-}
-
-int tqPushMsg(STQ* pTq, void* msg, int32_t msgLen, tmsg_t msgType, int64_t ver) {
-  if (msgType == TDMT_VND_SUBMIT) {
-    if (taosHashGetSize(pTq->pStreamTasks) == 0) return 0;
-
-    if (tdUpdateExpireWindow(pTq->pVnode->pSma, msg, ver) != 0) {
-      // TODO handle sma error
-    }
-    void* data = taosMemoryMalloc(msgLen);
-    if (data == NULL) {
-      return -1;
-    }
-    memcpy(data, msg, msgLen);
-
-    // tqProcessStreamTrigger(pTq, data);
-  }
-
-  return 0;
-}
-
-int tqCommit(STQ* pTq) {
-  // do nothing
-  return 0;
-}
-
-=======
->>>>>>> c01a898d
 int32_t tqProcessPollReq(STQ* pTq, SRpcMsg* pMsg, int32_t workerId) {
   SMqPollReq* pReq = pMsg->pCont;
   int64_t     consumerId = pReq->consumerId;
