--- conflicted
+++ resolved
@@ -1759,48 +1759,3 @@
 
   return rsp.code;
 }
-<<<<<<< HEAD
-
-int32_t tqProcessTaskStopReq(STQ* pTq, SRpcMsg* pMsg) {
-  int32_t vgId = TD_VID(pTq->pVnode);
-  char*   msg = POINTER_SHIFT(pMsg->pCont, sizeof(SMsgHead));
-  SRpcMsg rsp = {.info = pMsg->info, .code = TSDB_CODE_SUCCESS};
-
-  SVPauseStreamTaskReq* pReq = (SVPauseStreamTaskReq*)msg;
-
-  SStreamMeta* pMeta = pTq->pStreamMeta;
-  SStreamTask* pTask = streamMetaAcquireTask(pMeta, pReq->streamId, pReq->taskId);
-  if (pTask == NULL) {
-    tqError("vgId:%d process stop req, failed to acquire task:0x%x, it may have been dropped already", vgId,
-            pReq->taskId);
-    // since task is in [STOP|DROPPING] state, it is safe to assume the pause is active
-    return TSDB_CODE_SUCCESS;
-  }
-
-  tqDebug("s-task:%s receive stop msg from mnode", pTask->id.idStr);
-  streamTaskStop(pTask);
-
-  SStreamTask* pHistoryTask = NULL;
-  if (pTask->historyTaskId.taskId != 0) {
-    pHistoryTask = streamMetaAcquireTask(pMeta, pTask->historyTaskId.streamId, pTask->historyTaskId.taskId);
-    if (pHistoryTask == NULL) {
-      tqError("vgId:%d process pause req, failed to acquire fill-history task:0x%x, it may have been dropped already",
-              pMeta->vgId, pTask->historyTaskId.taskId);
-      streamMetaReleaseTask(pMeta, pTask);
-
-      // since task is in [STOP|DROPPING] state, it is safe to assume the pause is active
-      return TSDB_CODE_SUCCESS;
-    }
-
-    tqDebug("s-task:%s fill-history task handle paused along with related stream task", pHistoryTask->id.idStr);
-
-    streamTaskStop(pHistoryTask);
-    streamMetaReleaseTask(pMeta, pHistoryTask);
-  }
-
-  streamMetaReleaseTask(pMeta, pTask);
-  tmsgSendRsp(&rsp);
-  return 0;
-}
-=======
->>>>>>> 88657663
