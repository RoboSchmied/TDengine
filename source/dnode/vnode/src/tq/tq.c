--- conflicted
+++ resolved
@@ -1100,94 +1100,7 @@
 }
 
 int32_t tqProcessTaskPauseReq(STQ* pTq, int64_t sversion, char* msg, int32_t msgLen) {
-<<<<<<< HEAD
-  SVPauseStreamTaskReq* pReq = (SVPauseStreamTaskReq*)msg;
-
-  SStreamMeta* pMeta = pTq->pStreamMeta;
-  SStreamTask* pTask = streamMetaAcquireTask(pMeta, pReq->streamId, pReq->taskId);
-  if (pTask == NULL) {
-    tqError("vgId:%d process pause req, failed to acquire task:0x%x, it may have been dropped already", pMeta->vgId,
-            pReq->taskId);
-    // since task is in [STOP|DROPPING] state, it is safe to assume the pause is active
-    return TSDB_CODE_SUCCESS;
-  }
-
-  tqDebug("s-task:%s receive pause msg from mnode", pTask->id.idStr);
-  streamTaskPause(pTask, pMeta);
-
-  SStreamTask* pHistoryTask = NULL;
-  if (HAS_RELATED_FILLHISTORY_TASK(pTask)) {
-    pHistoryTask = streamMetaAcquireTask(pMeta, pTask->hTaskInfo.id.streamId, pTask->hTaskInfo.id.taskId);
-    if (pHistoryTask == NULL) {
-      tqError("vgId:%d process pause req, failed to acquire fill-history task:0x%" PRIx64
-              ", it may have been dropped already",
-              pMeta->vgId, pTask->hTaskInfo.id.taskId);
-      streamMetaReleaseTask(pMeta, pTask);
-
-      // since task is in [STOP|DROPPING] state, it is safe to assume the pause is active
-      return TSDB_CODE_SUCCESS;
-    }
-
-    tqDebug("s-task:%s fill-history task handle paused along with related stream task", pHistoryTask->id.idStr);
-
-    streamTaskPause(pHistoryTask, pMeta);
-    streamMetaReleaseTask(pMeta, pHistoryTask);
-  }
-
-  streamMetaReleaseTask(pMeta, pTask);
-  return TSDB_CODE_SUCCESS;
-}
-
-int32_t tqProcessTaskResumeImpl(STQ* pTq, SStreamTask* pTask, int64_t sversion, int8_t igUntreated) {
-  int32_t vgId = pTq->pStreamMeta->vgId;
-  if (pTask == NULL) {
-    return -1;
-  }
-
-  streamTaskResume(pTask);
-  ETaskStatus status = streamTaskGetStatus(pTask)->state;
-
-  int32_t level = pTask->info.taskLevel;
-  if (level == TASK_LEVEL__SINK) {
-    if (status == TASK_STATUS__UNINIT) {
-    }
-    streamMetaReleaseTask(pTq->pStreamMeta, pTask);
-    return 0;
-  }
-
-  if (status == TASK_STATUS__READY || status == TASK_STATUS__SCAN_HISTORY || status == TASK_STATUS__CK) {
-    // no lock needs to secure the access of the version
-    if (igUntreated && level == TASK_LEVEL__SOURCE && !pTask->info.fillHistory) {
-      // discard all the data  when the stream task is suspended.
-      walReaderSetSkipToVersion(pTask->exec.pWalReader, sversion);
-      tqDebug("vgId:%d s-task:%s resume to exec, prev paused version:%" PRId64 ", start from vnode ver:%" PRId64
-              ", schedStatus:%d",
-              vgId, pTask->id.idStr, pTask->chkInfo.nextProcessVer, sversion, pTask->status.schedStatus);
-    } else {  // from the previous paused version and go on
-      tqDebug("vgId:%d s-task:%s resume to exec, from paused ver:%" PRId64 ", vnode ver:%" PRId64 ", schedStatus:%d",
-              vgId, pTask->id.idStr, pTask->chkInfo.nextProcessVer, sversion, pTask->status.schedStatus);
-    }
-
-    if (level == TASK_LEVEL__SOURCE && pTask->info.fillHistory && status == TASK_STATUS__SCAN_HISTORY) {
-      streamStartScanHistoryAsync(pTask, igUntreated);
-    } else if (level == TASK_LEVEL__SOURCE && (streamQueueGetNumOfItems(pTask->inputq.queue) == 0)) {
-      tqScanWalAsync(pTq, false);
-    } else {
-      streamSchedExec(pTask);
-    }
-  } else if (status == TASK_STATUS__UNINIT) {
-    // todo: fill-history task init ?
-    if (pTask->info.fillHistory == 0) {
-      EStreamTaskEvent event = TASK_EVENT_INIT;
-      streamTaskHandleEvent(pTask->status.pSM, event);
-    }
-  }
-
-  streamMetaReleaseTask(pTq->pStreamMeta, pTask);
-  return 0;
-=======
   return tqStreamTaskProcessTaskPauseReq(pTq->pStreamMeta, msg);
->>>>>>> 0ab308ef
 }
 
 int32_t tqProcessTaskResumeReq(STQ* pTq, int64_t sversion, char* msg, int32_t msgLen) {
