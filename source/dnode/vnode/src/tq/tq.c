/*
 * Copyright (c) 2019 TAOS Data, Inc. <jhtao@taosdata.com>
 *
 * This program is free software: you can use, redistribute, and/or modify
 * it under the terms of the GNU Affero General Public License, version 3
 * or later ("AGPL"), as published by the Free Software Foundation.
 *
 * This program is distributed in the hope that it will be useful, but WITHOUT
 * ANY WARRANTY; without even the implied warranty of MERCHANTABILITY or
 * FITNESS FOR A PARTICULAR PURPOSE.
 *
 * You should have received a copy of the GNU Affero General Public License
 * along with this program. If not, see <http://www.gnu.org/licenses/>.
 */

#include "tq.h"

// 0: not init
// 1: already inited
// 2: wait to be inited or cleaup
#define WAL_READ_TASKS_ID (-1)

static int32_t tqInitialize(STQ* pTq);

static FORCE_INLINE bool tqIsHandleExec(STqHandle* pHandle) { return TMQ_HANDLE_STATUS_EXEC == pHandle->status; }
static FORCE_INLINE void tqSetHandleExec(STqHandle* pHandle) {pHandle->status = TMQ_HANDLE_STATUS_EXEC;}
static FORCE_INLINE void tqSetHandleIdle(STqHandle* pHandle) {pHandle->status = TMQ_HANDLE_STATUS_IDLE;}

int32_t tqInit() {
  int8_t old;
  while (1) {
    old = atomic_val_compare_exchange_8(&tqMgmt.inited, 0, 2);
    if (old != 2) break;
  }

  if (old == 0) {
    tqMgmt.timer = taosTmrInit(10000, 100, 10000, "TQ");
    if (tqMgmt.timer == NULL) {
      atomic_store_8(&tqMgmt.inited, 0);
      return -1;
    }
    if (streamInit() < 0) {
      return -1;
    }
    atomic_store_8(&tqMgmt.inited, 1);
  }

  return 0;
}

void tqCleanUp() {
  int8_t old;
  while (1) {
    old = atomic_val_compare_exchange_8(&tqMgmt.inited, 1, 2);
    if (old != 2) break;
  }

  if (old == 1) {
    taosTmrCleanUp(tqMgmt.timer);
    streamCleanUp();
    atomic_store_8(&tqMgmt.inited, 0);
  }
}

static void destroyTqHandle(void* data) {
  STqHandle* pData = (STqHandle*)data;
  qDestroyTask(pData->execHandle.task);

  if (pData->execHandle.subType == TOPIC_SUB_TYPE__COLUMN) {
    taosMemoryFreeClear(pData->execHandle.execCol.qmsg);
  } else if (pData->execHandle.subType == TOPIC_SUB_TYPE__DB) {
    tqCloseReader(pData->execHandle.pTqReader);
    walCloseReader(pData->pWalReader);
    taosHashCleanup(pData->execHandle.execDb.pFilterOutTbUid);
  } else if (pData->execHandle.subType == TOPIC_SUB_TYPE__TABLE) {
    walCloseReader(pData->pWalReader);
    tqCloseReader(pData->execHandle.pTqReader);
  }
  if(pData->msg != NULL) {
    rpcFreeCont(pData->msg->pCont);
    taosMemoryFree(pData->msg);
    pData->msg = NULL;
  }
}

static bool tqOffsetLessOrEqual(const STqOffset* pLeft, const STqOffset* pRight) {
  return pLeft->val.type == TMQ_OFFSET__LOG && pRight->val.type == TMQ_OFFSET__LOG &&
         pLeft->val.version <= pRight->val.version;
}

STQ* tqOpen(const char* path, SVnode* pVnode) {
  STQ* pTq = taosMemoryCalloc(1, sizeof(STQ));
  if (pTq == NULL) {
    terrno = TSDB_CODE_OUT_OF_MEMORY;
    return NULL;
  }

  pTq->path = taosStrdup(path);
  pTq->pVnode = pVnode;
  pTq->walLogLastVer = pVnode->pWal->vers.lastVer;

  pTq->pHandle = taosHashInit(64, MurmurHash3_32, true, HASH_ENTRY_LOCK);
  taosHashSetFreeFp(pTq->pHandle, destroyTqHandle);

  taosInitRWLatch(&pTq->lock);
  pTq->pPushMgr = taosHashInit(64, MurmurHash3_32, false, HASH_NO_LOCK);

  pTq->pCheckInfo = taosHashInit(64, MurmurHash3_32, true, HASH_ENTRY_LOCK);
  taosHashSetFreeFp(pTq->pCheckInfo, (FDelete)tDeleteSTqCheckInfo);

  int32_t code = tqInitialize(pTq);
  if (code != TSDB_CODE_SUCCESS) {
    tqClose(pTq);
    return NULL;
  } else {
    return pTq;
  }
}

int32_t tqInitialize(STQ* pTq) {
  if (tqMetaOpen(pTq) < 0) {
    return -1;
  }

  pTq->pOffsetStore = tqOffsetOpen(pTq);
  if (pTq->pOffsetStore == NULL) {
    return -1;
  }

  pTq->pStreamMeta = streamMetaOpen(pTq->path, pTq, (FTaskExpand*)tqExpandTask, pTq->pVnode->config.vgId);
  if (pTq->pStreamMeta == NULL) {
    return -1;
  }

  // the version is kept in task's meta data
  // todo check if this version is required or not
  if (streamLoadTasks(pTq->pStreamMeta, walGetCommittedVer(pTq->pVnode->pWal)) < 0) {
    return -1;
  }

  return 0;
}

void tqClose(STQ* pTq) {
  if (pTq == NULL) {
    return;
  }

  tqOffsetClose(pTq->pOffsetStore);
  taosHashCleanup(pTq->pHandle);
  taosHashCleanup(pTq->pPushMgr);
  taosHashCleanup(pTq->pCheckInfo);
  taosMemoryFree(pTq->path);
  tqMetaClose(pTq);
  streamMetaClose(pTq->pStreamMeta);
  taosMemoryFree(pTq);
}

void tqNotifyClose(STQ* pTq) {
  if (pTq != NULL) {
    taosWLockLatch(&pTq->pStreamMeta->lock);

    void* pIter = NULL;
    while (1) {
      pIter = taosHashIterate(pTq->pStreamMeta->pTasks, pIter);
      if (pIter == NULL) {
        break;
      }

      SStreamTask* pTask = *(SStreamTask**)pIter;
      tqDebug("vgId:%d s-task:%s set dropping flag", pTq->pStreamMeta->vgId, pTask->id.idStr);
      pTask->status.taskStatus = TASK_STATUS__STOP;

      int64_t st = taosGetTimestampMs();
      qKillTask(pTask->exec.pExecutor, TSDB_CODE_SUCCESS);
      int64_t el = taosGetTimestampMs() - st;
      tqDebug("vgId:%d s-task:%s is closed in %" PRId64 " ms", pTq->pStreamMeta->vgId, pTask->id.idStr, el);
    }

    taosWUnLockLatch(&pTq->pStreamMeta->lock);
  }
}

static int32_t doSendDataRsp(const SRpcHandleInfo* pRpcHandleInfo, const SMqDataRsp* pRsp, int32_t epoch,
                             int64_t consumerId, int32_t type) {
  int32_t len = 0;
  int32_t code = 0;

  if (type == TMQ_MSG_TYPE__POLL_RSP) {
    tEncodeSize(tEncodeMqDataRsp, pRsp, len, code);
  } else if (type == TMQ_MSG_TYPE__TAOSX_RSP) {
    tEncodeSize(tEncodeSTaosxRsp, (STaosxRsp*)pRsp, len, code);
  }

  if (code < 0) {
    return -1;
  }

  int32_t tlen = sizeof(SMqRspHead) + len;
  void*   buf = rpcMallocCont(tlen);
  if (buf == NULL) {
    return -1;
  }

  ((SMqRspHead*)buf)->mqMsgType = type;
  ((SMqRspHead*)buf)->epoch = epoch;
  ((SMqRspHead*)buf)->consumerId = consumerId;

  void* abuf = POINTER_SHIFT(buf, sizeof(SMqRspHead));

  SEncoder encoder = {0};
  tEncoderInit(&encoder, abuf, len);

  if (type == TMQ_MSG_TYPE__POLL_RSP) {
    tEncodeMqDataRsp(&encoder, pRsp);
  } else if (type == TMQ_MSG_TYPE__TAOSX_RSP) {
    tEncodeSTaosxRsp(&encoder, (STaosxRsp*)pRsp);
  }

  tEncoderClear(&encoder);

  SRpcMsg rsp = {
      .info = *pRpcHandleInfo,
      .pCont = buf,
      .contLen = tlen,
      .code = 0,
  };

  tmsgSendRsp(&rsp);
  return 0;
}

int32_t tqPushDataRsp(STqHandle* pHandle, int32_t vgId) {
  SMqDataRsp dataRsp = {0};
  dataRsp.head.consumerId = pHandle->consumerId;
  dataRsp.head.epoch = pHandle->epoch;
  dataRsp.head.mqMsgType = TMQ_MSG_TYPE__POLL_RSP;

  int64_t sver = 0, ever = 0;
  walReaderValidVersionRange(pHandle->execHandle.pTqReader->pWalReader, &sver, &ever);
  tqDoSendDataRsp(&pHandle->msg->info, &dataRsp, pHandle->epoch, pHandle->consumerId, TMQ_MSG_TYPE__POLL_RSP, sver, ever);

  char buf1[80] = {0};
  char buf2[80] = {0};
  tFormatOffset(buf1, tListLen(buf1), &dataRsp.reqOffset);
  tFormatOffset(buf2, tListLen(buf2), &dataRsp.rspOffset);
  tqDebug("vgId:%d, from consumer:0x%" PRIx64 " (epoch %d) push rsp, block num: %d, req:%s, rsp:%s",
          vgId, dataRsp.head.consumerId, dataRsp.head.epoch, dataRsp.blockNum, buf1, buf2);
  return 0;
}

int32_t tqSendDataRsp(STqHandle* pHandle, const SRpcMsg* pMsg, const SMqPollReq* pReq, const SMqDataRsp* pRsp,
                      int32_t type, int32_t vgId) {
  int64_t sver = 0, ever = 0;
  walReaderValidVersionRange(pHandle->execHandle.pTqReader->pWalReader, &sver, &ever);

  tqDoSendDataRsp(&pMsg->info, pRsp, pReq->epoch, pReq->consumerId, type, sver, ever);

  char buf1[80] = {0};
  char buf2[80] = {0};
  tFormatOffset(buf1, 80, &pRsp->reqOffset);
  tFormatOffset(buf2, 80, &pRsp->rspOffset);

  tqDebug("vgId:%d consumer:0x%" PRIx64 " (epoch %d) send rsp, block num:%d, req:%s, rsp:%s, reqId:0x%" PRIx64,
          vgId, pReq->consumerId, pReq->epoch, pRsp->blockNum, buf1, buf2, pReq->reqId);

  return 0;
}

int32_t tqProcessOffsetCommitReq(STQ* pTq, int64_t sversion, char* msg, int32_t msgLen) {
  SMqVgOffset vgOffset = {0};
  int32_t     vgId = TD_VID(pTq->pVnode);

  SDecoder decoder;
  tDecoderInit(&decoder, (uint8_t*)msg, msgLen);
  if (tDecodeMqVgOffset(&decoder, &vgOffset) < 0) {
    return -1;
  }

  tDecoderClear(&decoder);

  STqOffset* pOffset = &vgOffset.offset;

  if (pOffset->val.type == TMQ_OFFSET__SNAPSHOT_DATA || pOffset->val.type == TMQ_OFFSET__SNAPSHOT_META) {
    tqDebug("receive offset commit msg to %s on vgId:%d, offset(type:snapshot) uid:%" PRId64 ", ts:%" PRId64,
            pOffset->subKey, vgId, pOffset->val.uid, pOffset->val.ts);
  } else if (pOffset->val.type == TMQ_OFFSET__LOG) {
    tqDebug("receive offset commit msg to %s on vgId:%d, offset(type:log) version:%" PRId64, pOffset->subKey, vgId,
            pOffset->val.version);
    if (pOffset->val.version + 1 == sversion) {
      pOffset->val.version += 1;
    }
  } else {
    tqError("invalid commit offset type:%d", pOffset->val.type);
    return -1;
  }

  STqOffset* pSavedOffset = tqOffsetRead(pTq->pOffsetStore, pOffset->subKey);
  if (pSavedOffset != NULL && tqOffsetLessOrEqual(pOffset, pSavedOffset)) {
    tqDebug("not update the offset, vgId:%d sub:%s since committed:%" PRId64 " less than/equal to existed:%" PRId64,
            vgId, pOffset->subKey, pOffset->val.version, pSavedOffset->val.version);
    return 0;  // no need to update the offset value
  }

  // save the new offset value
  if (tqOffsetWrite(pTq->pOffsetStore, pOffset) < 0) {
    return -1;
  }

<<<<<<< HEAD
  if (offset.val.type == TMQ_OFFSET__LOG) {
    taosWLockLatch(&pTq->lock);
    STqHandle* pHandle = taosHashGet(pTq->pHandle, offset.subKey, strlen(offset.subKey));
    if (pHandle && (walSetRefVer(pHandle->pRef, offset.val.version) < 0)) {
      taosWUnLockLatch(&pTq->lock);
=======
  if (pOffset->val.type == TMQ_OFFSET__LOG) {
    STqHandle* pHandle = taosHashGet(pTq->pHandle, pOffset->subKey, strlen(pOffset->subKey));
    if (pHandle && (walRefVer(pHandle->pRef, pOffset->val.version) < 0)) {
>>>>>>> 0eb94d97
      return -1;
    }
    taosWUnLockLatch(&pTq->lock);
  }

  return 0;
}

int32_t tqProcessSeekReq(STQ* pTq, int64_t sversion, char* msg, int32_t msgLen) {
  SMqVgOffset vgOffset = {0};
  int32_t     vgId = TD_VID(pTq->pVnode);

  SDecoder decoder;
  tDecoderInit(&decoder, (uint8_t*)msg, msgLen);
  if (tDecodeMqVgOffset(&decoder, &vgOffset) < 0) {
    return -1;
  }

  tDecoderClear(&decoder);

  STqOffset* pOffset = &vgOffset.offset;
  if (pOffset->val.type != TMQ_OFFSET__LOG) {
    tqError("vgId:%d, subKey:%s invalid seek offset type:%d", vgId, pOffset->subKey, pOffset->val.type);
    return -1;
  }

  STqHandle* pHandle = taosHashGet(pTq->pHandle, pOffset->subKey, strlen(pOffset->subKey));
  if (pHandle == NULL) {
    tqError("tmq seek: consumer:0x%" PRIx64 " vgId:%d subkey %s not found", vgOffset.consumerId, vgId,
        pOffset->subKey);
    terrno = TSDB_CODE_INVALID_MSG;
    return -1;
  }

  // 2. check consumer-vg assignment status
  taosRLockLatch(&pTq->lock);
  if (pHandle->consumerId != vgOffset.consumerId) {
    tqDebug("ERROR tmq seek: consumer:0x%" PRIx64 " vgId:%d, subkey %s, mismatch for saved handle consumer:0x%" PRIx64,
            vgOffset.consumerId, vgId, pOffset->subKey, pHandle->consumerId);
    terrno = TSDB_CODE_TMQ_CONSUMER_MISMATCH;
    taosRUnLockLatch(&pTq->lock);
    return -1;
  }
  taosRUnLockLatch(&pTq->lock);

  //3. check the offset info
  STqOffset* pSavedOffset = tqOffsetRead(pTq->pOffsetStore, pOffset->subKey);
  if (pSavedOffset != NULL) {
    if (pSavedOffset->val.type != TMQ_OFFSET__LOG) {
      tqError("invalid saved offset type, vgId:%d sub:%s", vgId, pOffset->subKey);
      return 0;  // no need to update the offset value
    }

    if (pSavedOffset->val.version == pOffset->val.version) {
      tqDebug("vgId:%d subKey:%s no need to seek to %" PRId64 " prev offset:%" PRId64, vgId, pOffset->subKey,
              pOffset->val.version, pSavedOffset->val.version);
      return 0;
    }
  }

  int64_t sver = 0, ever = 0;
  walReaderValidVersionRange(pHandle->execHandle.pTqReader->pWalReader, &sver, &ever);
  if (pOffset->val.version < sver) {
    pOffset->val.version = sver;
  } else if (pOffset->val.version > ever) {
    pOffset->val.version = ever;
  }

  // save the new offset value
  if (pSavedOffset != NULL) {
    tqDebug("vgId:%d sub:%s seek to:%" PRId64 " prev offset:%" PRId64, vgId, pOffset->subKey, pOffset->val.version,
            pSavedOffset->val.version);
  } else {
    tqDebug("vgId:%d sub:%s seek to:%"PRId64" not saved yet", vgId, pOffset->subKey, pOffset->val.version);
  }

  if (tqOffsetWrite(pTq->pOffsetStore, pOffset) < 0) {
    tqError("failed to save offset, vgId:%d sub:%s seek to %" PRId64, vgId, pOffset->subKey, pOffset->val.version);
    return -1;
  }

  return 0;
}

int32_t tqCheckColModifiable(STQ* pTq, int64_t tbUid, int32_t colId) {
  void* pIter = NULL;

  while (1) {
    pIter = taosHashIterate(pTq->pCheckInfo, pIter);
    if (pIter == NULL) {
      break;
    }

    STqCheckInfo* pCheck = (STqCheckInfo*)pIter;

    if (pCheck->ntbUid == tbUid) {
      int32_t sz = taosArrayGetSize(pCheck->colIdList);
      for (int32_t i = 0; i < sz; i++) {
        int16_t forbidColId = *(int16_t*)taosArrayGet(pCheck->colIdList, i);
        if (forbidColId == colId) {
          taosHashCancelIterate(pTq->pCheckInfo, pIter);
          return -1;
        }
      }
    }
  }

  return 0;
}

int32_t tqProcessPollReq(STQ* pTq, SRpcMsg* pMsg) {
  SMqPollReq req = {0};
  if (tDeserializeSMqPollReq(pMsg->pCont, pMsg->contLen, &req) < 0) {
    tqError("tDeserializeSMqPollReq %d failed", pMsg->contLen);
    terrno = TSDB_CODE_INVALID_MSG;
    return -1;
  }

  int64_t      consumerId = req.consumerId;
  int32_t      reqEpoch = req.epoch;
  STqOffsetVal reqOffset = req.reqOffset;
  int32_t      vgId = TD_VID(pTq->pVnode);

  taosWLockLatch(&pTq->lock);
  // 1. find handle
  STqHandle* pHandle = taosHashGet(pTq->pHandle, req.subKey, strlen(req.subKey));
  if (pHandle == NULL) {
    tqError("tmq poll: consumer:0x%" PRIx64 " vgId:%d subkey %s not found", consumerId, vgId, req.subKey);
    terrno = TSDB_CODE_INVALID_MSG;
    taosWUnLockLatch(&pTq->lock);
    return -1;
  }

  while (tqIsHandleExec(pHandle)) {
    tqDebug("tmq poll: consumer:0x%" PRIx64 "vgId:%d, topic:%s, subscription is executing, wait for 5ms and retry", consumerId, vgId, req.subKey);
    taosMsleep(5);
  }

  // 2. check re-balance status
  if (pHandle->consumerId != consumerId) {
    tqDebug("ERROR tmq poll: consumer:0x%" PRIx64 " vgId:%d, subkey %s, mismatch for saved handle consumer:0x%" PRIx64,
            consumerId, vgId, req.subKey, pHandle->consumerId);
    terrno = TSDB_CODE_TMQ_CONSUMER_MISMATCH;
    taosWUnLockLatch(&pTq->lock);
    return -1;
  }
  tqSetHandleExec(pHandle);
  taosWUnLockLatch(&pTq->lock);

  // 3. update the epoch value
  int32_t savedEpoch = pHandle->epoch;
  if (savedEpoch < reqEpoch) {
    tqDebug("tmq poll: consumer:0x%" PRIx64 " epoch update from %d to %d by poll req", consumerId, savedEpoch,
            reqEpoch);
    pHandle->epoch = reqEpoch;
  }

  char buf[80];
  tFormatOffset(buf, 80, &reqOffset);
  tqDebug("tmq poll: consumer:0x%" PRIx64 " (epoch %d), subkey %s, recv poll req vgId:%d, req:%s, reqId:0x%" PRIx64,
          consumerId, req.epoch, pHandle->subKey, vgId, buf, req.reqId);

  int code = tqExtractDataForMq(pTq, pHandle, &req, pMsg);
  tqSetHandleIdle(pHandle);
  return code;
}

int32_t tqProcessVgWalInfoReq(STQ* pTq, SRpcMsg* pMsg) {
  SMqPollReq req = {0};
  if (tDeserializeSMqPollReq(pMsg->pCont, pMsg->contLen, &req) < 0) {
    tqError("tDeserializeSMqPollReq %d failed", pMsg->contLen);
    terrno = TSDB_CODE_INVALID_MSG;
    return -1;
  }

  int64_t      consumerId = req.consumerId;
  STqOffsetVal reqOffset = req.reqOffset;
  int32_t      vgId = TD_VID(pTq->pVnode);

  // 1. find handle
  STqHandle* pHandle = taosHashGet(pTq->pHandle, req.subKey, strlen(req.subKey));
  if (pHandle == NULL) {
    tqError("consumer:0x%" PRIx64 " vgId:%d subkey:%s not found", consumerId, vgId, req.subKey);
    terrno = TSDB_CODE_INVALID_MSG;
    return -1;
  }

  // 2. check re-balance status
  taosRLockLatch(&pTq->lock);
  if (pHandle->consumerId != consumerId) {
    tqDebug("ERROR consumer:0x%" PRIx64 " vgId:%d, subkey %s, mismatch for saved handle consumer:0x%" PRIx64,
            consumerId, vgId, req.subKey, pHandle->consumerId);
    terrno = TSDB_CODE_TMQ_CONSUMER_MISMATCH;
    taosRUnLockLatch(&pTq->lock);
    return -1;
  }
  taosRUnLockLatch(&pTq->lock);

  int64_t sver = 0, ever = 0;
  walReaderValidVersionRange(pHandle->execHandle.pTqReader->pWalReader, &sver, &ever);

  int64_t currentVer = walReaderGetCurrentVer(pHandle->execHandle.pTqReader->pWalReader);

  SMqDataRsp dataRsp = {0};
  tqInitDataRsp(&dataRsp, &req);

  STqOffset* pOffset = tqOffsetRead(pTq->pOffsetStore, req.subKey);
  if (pOffset != NULL) {
    if (pOffset->val.type != TMQ_OFFSET__LOG) {
      tqError("consumer:0x%" PRIx64 " vgId:%d subkey:%s use snapshot, no valid wal info", consumerId, vgId, req.subKey);
      terrno = TSDB_CODE_INVALID_PARA;
      tDeleteMqDataRsp(&dataRsp);
      return -1;
    }

    dataRsp.rspOffset.type = TMQ_OFFSET__LOG;
    dataRsp.rspOffset.version = pOffset->val.version;
  } else {
    if (req.useSnapshot == true) {
      tqError("consumer:0x%" PRIx64 " vgId:%d subkey:%s snapshot not support wal info", consumerId, vgId, req.subKey);
      terrno = TSDB_CODE_INVALID_PARA;
      tDeleteMqDataRsp(&dataRsp);
      return -1;
    }

    dataRsp.rspOffset.type = TMQ_OFFSET__LOG;

    if (reqOffset.type == TMQ_OFFSET__LOG) {
      dataRsp.rspOffset.version = currentVer; // return current consume offset value
    } else if (reqOffset.type == TMQ_OFFSET__RESET_EARLIEAST) {
      dataRsp.rspOffset.version = sver;  // not consume yet, set the earliest position
    } else if (reqOffset.type == TMQ_OFFSET__RESET_LATEST) {
      dataRsp.rspOffset.version = ever;
    } else {
      tqError("consumer:0x%" PRIx64 " vgId:%d subkey:%s invalid offset type:%d", consumerId, vgId, req.subKey,
              reqOffset.type);
      terrno = TSDB_CODE_INVALID_PARA;
      tDeleteMqDataRsp(&dataRsp);
      return -1;
    }
  }

  tqDoSendDataRsp(&pMsg->info, &dataRsp, req.epoch, req.consumerId, TMQ_MSG_TYPE__WALINFO_RSP, sver, ever);
  return 0;
}

int32_t tqProcessDeleteSubReq(STQ* pTq, int64_t sversion, char* msg, int32_t msgLen) {
  SMqVDeleteReq* pReq = (SMqVDeleteReq*)msg;
<<<<<<< HEAD
  int32_t        vgId = TD_VID(pTq->pVnode);
=======
  int32_t vgId = TD_VID(pTq->pVnode);
>>>>>>> 0eb94d97

  tqDebug("vgId:%d, tq process delete sub req %s", vgId, pReq->subKey);
  int32_t code = 0;

  taosWLockLatch(&pTq->lock);
  STqHandle* pHandle = taosHashGet(pTq->pHandle, pReq->subKey, strlen(pReq->subKey));
  if (pHandle) {
    while (tqIsHandleExec(pHandle)) {
      tqDebug("vgId:%d, topic:%s, subscription is executing, wait for 5ms and retry", vgId, pHandle->subKey);
      taosMsleep(5);
    }
    if (pHandle->pRef) {
      walCloseRef(pTq->pVnode->pWal, pHandle->pRef->refId);
    }

    while (tqIsHandleExecuting(pHandle)) {
      tqDebug("vgId:%d, topic:%s, subscription is executing, wait for 5ms and retry", vgId, pHandle->subKey);
      taosMsleep(5);
    }

    code = taosHashRemove(pTq->pHandle, pReq->subKey, strlen(pReq->subKey));
    if (code != 0) {
      tqError("cannot process tq delete req %s, since no such handle", pReq->subKey);
    }
  }

  code = tqOffsetDelete(pTq->pOffsetStore, pReq->subKey);
  if (code != 0) {
    tqError("cannot process tq delete req %s, since no such offset in cache", pReq->subKey);
  }

  if (tqMetaDeleteHandle(pTq, pReq->subKey) < 0) {
    tqError("cannot process tq delete req %s, since no such offset in tdb", pReq->subKey);
  }
  taosWUnLockLatch(&pTq->lock);

  return 0;
}

int32_t tqProcessAddCheckInfoReq(STQ* pTq, int64_t sversion, char* msg, int32_t msgLen) {
  STqCheckInfo info = {0};
  SDecoder     decoder;
  tDecoderInit(&decoder, (uint8_t*)msg, msgLen);
  if (tDecodeSTqCheckInfo(&decoder, &info) < 0) {
    terrno = TSDB_CODE_OUT_OF_MEMORY;
    return -1;
  }
  tDecoderClear(&decoder);
  if (taosHashPut(pTq->pCheckInfo, info.topic, strlen(info.topic), &info, sizeof(STqCheckInfo)) < 0) {
    terrno = TSDB_CODE_OUT_OF_MEMORY;
    return -1;
  }
  if (tqMetaSaveCheckInfo(pTq, info.topic, msg, msgLen) < 0) {
    terrno = TSDB_CODE_OUT_OF_MEMORY;
    return -1;
  }
  return 0;
}

int32_t tqProcessDelCheckInfoReq(STQ* pTq, int64_t sversion, char* msg, int32_t msgLen) {
  if (taosHashRemove(pTq->pCheckInfo, msg, strlen(msg)) < 0) {
    terrno = TSDB_CODE_OUT_OF_MEMORY;
    return -1;
  }
  if (tqMetaDeleteCheckInfo(pTq, msg) < 0) {
    terrno = TSDB_CODE_OUT_OF_MEMORY;
    return -1;
  }
  return 0;
}

int32_t tqProcessSubscribeReq(STQ* pTq, int64_t sversion, char* msg, int32_t msgLen) {
  int ret = 0;
  SMqRebVgReq req = {0};
  tDecodeSMqRebVgReq(msg, &req);

  SVnode* pVnode = pTq->pVnode;
  int32_t vgId = TD_VID(pVnode);

  tqDebug("vgId:%d, tq process sub req:%s, Id:0x%" PRIx64 " -> Id:0x%" PRIx64, pVnode->config.vgId, req.subKey,
          req.oldConsumerId, req.newConsumerId);

  taosWLockLatch(&pTq->lock);
  STqHandle* pHandle = taosHashGet(pTq->pHandle, req.subKey, strlen(req.subKey));
  if (pHandle == NULL) {
    if (req.oldConsumerId != -1) {
      tqError("vgId:%d, build new consumer handle %s for consumer:0x%" PRIx64 ", but old consumerId:0x%" PRIx64,
              req.vgId, req.subKey, req.newConsumerId, req.oldConsumerId);
    }

    if (req.newConsumerId == -1) {
      tqError("vgId:%d, tq invalid re-balance request, new consumerId %" PRId64 "", req.vgId, req.newConsumerId);
      goto end;
    }

    STqHandle tqHandle = {0};
    pHandle = &tqHandle;

    uint64_t oldConsumerId = pHandle->consumerId;
    memcpy(pHandle->subKey, req.subKey, TSDB_SUBSCRIBE_KEY_LEN);
    pHandle->consumerId = req.newConsumerId;
    pHandle->epoch = -1;

    pHandle->execHandle.subType = req.subType;
    pHandle->fetchMeta = req.withMeta;

    // TODO version should be assigned and refed during preprocess
    SWalRef* pRef = walRefCommittedVer(pVnode->pWal);
    if (pRef == NULL) {
      ret = -1;
      goto end;
    }

    int64_t ver = pRef->refVer;
    pHandle->pRef = pRef;

    SReadHandle handle = {
        .meta = pVnode->pMeta, .vnode = pVnode, .initTableReader = true, .initTqReader = true, .version = ver};
    pHandle->snapshotVer = ver;

    if (pHandle->execHandle.subType == TOPIC_SUB_TYPE__COLUMN) {
      pHandle->execHandle.execCol.qmsg = req.qmsg;
      req.qmsg = NULL;

      pHandle->execHandle.task = qCreateQueueExecTaskInfo(pHandle->execHandle.execCol.qmsg, &handle, vgId,
                                                          &pHandle->execHandle.numOfCols, req.newConsumerId);
      void* scanner = NULL;
      qExtractStreamScanner(pHandle->execHandle.task, &scanner);
      pHandle->execHandle.pTqReader = qExtractReaderFromStreamScanner(scanner);
    } else if (pHandle->execHandle.subType == TOPIC_SUB_TYPE__DB) {
      pHandle->pWalReader = walOpenReader(pVnode->pWal, NULL);
      pHandle->execHandle.pTqReader = tqReaderOpen(pVnode);

      pHandle->execHandle.execDb.pFilterOutTbUid =
          taosHashInit(64, taosGetDefaultHashFunction(TSDB_DATA_TYPE_BIGINT), false, HASH_ENTRY_LOCK);
      buildSnapContext(handle.meta, handle.version, 0, pHandle->execHandle.subType, pHandle->fetchMeta,
                       (SSnapContext**)(&handle.sContext));

      pHandle->execHandle.task = qCreateQueueExecTaskInfo(NULL, &handle, vgId, NULL, req.newConsumerId);
    } else if (pHandle->execHandle.subType == TOPIC_SUB_TYPE__TABLE) {
      pHandle->pWalReader = walOpenReader(pVnode->pWal, NULL);
      pHandle->execHandle.execTb.suid = req.suid;

      SArray* tbUidList = taosArrayInit(0, sizeof(int64_t));
      vnodeGetCtbIdList(pVnode, req.suid, tbUidList);
      tqDebug("vgId:%d, tq try to get all ctb, suid:%" PRId64, pVnode->config.vgId, req.suid);
      for (int32_t i = 0; i < taosArrayGetSize(tbUidList); i++) {
        int64_t tbUid = *(int64_t*)taosArrayGet(tbUidList, i);
        tqDebug("vgId:%d, idx %d, uid:%" PRId64, vgId, i, tbUid);
      }
      pHandle->execHandle.pTqReader = tqReaderOpen(pVnode);
      tqReaderSetTbUidList(pHandle->execHandle.pTqReader, tbUidList);
      taosArrayDestroy(tbUidList);

      buildSnapContext(handle.meta, handle.version, req.suid, pHandle->execHandle.subType, pHandle->fetchMeta,
                       (SSnapContext**)(&handle.sContext));
      pHandle->execHandle.task = qCreateQueueExecTaskInfo(NULL, &handle, vgId, NULL, req.newConsumerId);
    }

    taosHashPut(pTq->pHandle, req.subKey, strlen(req.subKey), pHandle, sizeof(STqHandle));
    tqDebug("try to persist handle %s consumer:0x%" PRIx64 " , old consumer:0x%" PRIx64, req.subKey,
            pHandle->consumerId, oldConsumerId);
    ret = tqMetaSaveHandle(pTq, req.subKey, pHandle);
    goto end;
  } else {
    while (tqIsHandleExec(pHandle)) {
      tqDebug("sub req vgId:%d, topic:%s, subscription is executing, wait for 5ms and retry", vgId, pHandle->subKey);
      taosMsleep(5);
    }

    if (pHandle->consumerId == req.newConsumerId) {  // do nothing
      tqInfo("vgId:%d consumer:0x%" PRIx64 " remains, no switch occurs", req.vgId, req.newConsumerId);
      atomic_add_fetch_32(&pHandle->epoch, 1);

    } else {
      tqInfo("vgId:%d switch consumer from Id:0x%" PRIx64 " to Id:0x%" PRIx64, req.vgId, pHandle->consumerId,
             req.newConsumerId);
      atomic_store_64(&pHandle->consumerId, req.newConsumerId);
      atomic_store_32(&pHandle->epoch, 0);
    }
    // kill executing task
    qTaskInfo_t pTaskInfo = pHandle->execHandle.task;
    if (pTaskInfo != NULL) {
      qKillTask(pTaskInfo, TSDB_CODE_SUCCESS);
    }
    if (pHandle->execHandle.subType == TOPIC_SUB_TYPE__COLUMN) {
      qStreamCloseTsdbReader(pTaskInfo);
    }
    // remove if it has been register in the push manager, and return one empty block to consumer
    tqUnregisterPushHandle(pTq, pHandle);
    ret = tqMetaSaveHandle(pTq, req.subKey, pHandle);
    goto end;
  }

end:
  taosWUnLockLatch(&pTq->lock);
  taosMemoryFree(req.qmsg);
  return ret;
}

void freePtr(void *ptr) {
  taosMemoryFree(*(void**)ptr);
}

int32_t tqExpandTask(STQ* pTq, SStreamTask* pTask, int64_t ver) {
  int32_t vgId = TD_VID(pTq->pVnode);
  pTask->id.idStr = createStreamTaskIdStr(pTask->id.streamId, pTask->id.taskId);
  pTask->refCnt = 1;
  pTask->status.schedStatus = TASK_SCHED_STATUS__INACTIVE;
  pTask->inputQueue = streamQueueOpen(512 << 10);
  pTask->outputQueue = streamQueueOpen(512 << 10);

  if (pTask->inputQueue == NULL || pTask->outputQueue == NULL) {
    return -1;
  }

  pTask->inputStatus = TASK_INPUT_STATUS__NORMAL;
  pTask->outputStatus = TASK_OUTPUT_STATUS__NORMAL;
  pTask->pMsgCb = &pTq->pVnode->msgCb;
  pTask->pMeta = pTq->pStreamMeta;
  pTask->chkInfo.version = ver;
  pTask->chkInfo.currentVer = ver;

  // expand executor
  pTask->status.taskStatus = (pTask->fillHistory)? TASK_STATUS__WAIT_DOWNSTREAM:TASK_STATUS__NORMAL;

  if (pTask->taskLevel == TASK_LEVEL__SOURCE) {
    pTask->pState = streamStateOpen(pTq->pStreamMeta->path, pTask, false, -1, -1);
    if (pTask->pState == NULL) {
      return -1;
    }

    SReadHandle handle = {
        .meta = pTq->pVnode->pMeta, .vnode = pTq->pVnode, .initTqReader = 1, .pStateBackend = pTask->pState};

    pTask->exec.pExecutor = qCreateStreamExecTaskInfo(pTask->exec.qmsg, &handle, vgId);
    if (pTask->exec.pExecutor == NULL) {
      return -1;
    }

    qSetTaskId(pTask->exec.pExecutor, pTask->id.taskId, pTask->id.streamId);
  } else if (pTask->taskLevel == TASK_LEVEL__AGG) {
    pTask->pState = streamStateOpen(pTq->pStreamMeta->path, pTask, false, -1, -1);
    if (pTask->pState == NULL) {
      return -1;
    }

    int32_t     numOfVgroups = (int32_t)taosArrayGetSize(pTask->childEpInfo);
    SReadHandle mgHandle = {.vnode = NULL, .numOfVgroups = numOfVgroups, .pStateBackend = pTask->pState};

    pTask->exec.pExecutor = qCreateStreamExecTaskInfo(pTask->exec.qmsg, &mgHandle, vgId);
    if (pTask->exec.pExecutor == NULL) {
      return -1;
    }

    qSetTaskId(pTask->exec.pExecutor, pTask->id.taskId, pTask->id.streamId);
  }

  // sink
  if (pTask->outputType == TASK_OUTPUT__SMA) {
    pTask->smaSink.vnode = pTq->pVnode;
    pTask->smaSink.smaSink = smaHandleRes;
  } else if (pTask->outputType == TASK_OUTPUT__TABLE) {
    pTask->tbSink.vnode = pTq->pVnode;
    pTask->tbSink.tbSinkFunc = tqSinkToTablePipeline;

    int32_t   ver1 = 1;
    SMetaInfo info = {0};
    int32_t   code = metaGetInfo(pTq->pVnode->pMeta, pTask->tbSink.stbUid, &info, NULL);
    if (code == TSDB_CODE_SUCCESS) {
      ver1 = info.skmVer;
    }

    SSchemaWrapper* pschemaWrapper = pTask->tbSink.pSchemaWrapper;
    pTask->tbSink.pTSchema = tBuildTSchema(pschemaWrapper->pSchema, pschemaWrapper->nCols, ver1);
    if (pTask->tbSink.pTSchema == NULL) {
      return -1;
    }
    pTask->tbSink.pTblInfo = tSimpleHashInit(10240, taosGetDefaultHashFunction(TSDB_DATA_TYPE_BIGINT));
    tSimpleHashSetFreeFp(pTask->tbSink.pTblInfo, freePtr);
  }

  if (pTask->taskLevel == TASK_LEVEL__SOURCE) {
    pTask->exec.pWalReader = walOpenReader(pTq->pVnode->pWal, NULL);
  }

  streamSetupTrigger(pTask);

  tqInfo("vgId:%d expand stream task, s-task:%s, checkpoint ver:%" PRId64 " child id:%d, level:%d", vgId, pTask->id.idStr,
         pTask->chkInfo.version, pTask->selfChildId, pTask->taskLevel);

  // next valid version will add one
  pTask->chkInfo.version += 1;
  return 0;
}

int32_t tqProcessStreamTaskCheckReq(STQ* pTq, SRpcMsg* pMsg) {
  char*               msgStr = pMsg->pCont;
  char*               msgBody = POINTER_SHIFT(msgStr, sizeof(SMsgHead));
  int32_t             msgLen = pMsg->contLen - sizeof(SMsgHead);
  SStreamTaskCheckReq req;
  SDecoder            decoder;
  tDecoderInit(&decoder, (uint8_t*)msgBody, msgLen);
  tDecodeSStreamTaskCheckReq(&decoder, &req);
  tDecoderClear(&decoder);
  int32_t             taskId = req.downstreamTaskId;
  SStreamTaskCheckRsp rsp = {
      .reqId = req.reqId,
      .streamId = req.streamId,
      .childId = req.childId,
      .downstreamNodeId = req.downstreamNodeId,
      .downstreamTaskId = req.downstreamTaskId,
      .upstreamNodeId = req.upstreamNodeId,
      .upstreamTaskId = req.upstreamTaskId,
  };

  SStreamTask* pTask = streamMetaAcquireTask(pTq->pStreamMeta, taskId);

  if (pTask) {
    rsp.status = streamTaskCheckStatus(pTask);
    streamMetaReleaseTask(pTq->pStreamMeta, pTask);

    tqDebug("tq recv task check req(reqId:0x%" PRIx64
            ") %d at node %d task status:%d, check req from task %d at node %d, rsp status %d",
            rsp.reqId, rsp.downstreamTaskId, rsp.downstreamNodeId, pTask->status.taskStatus, rsp.upstreamTaskId,
            rsp.upstreamNodeId, rsp.status);
  } else {
    rsp.status = 0;
    tqDebug("tq recv task check(taskId:%d not built yet) req(reqId:0x%" PRIx64
            ") %d at node %d, check req from task %d at node %d, rsp status %d",
            taskId, rsp.reqId, rsp.downstreamTaskId, rsp.downstreamNodeId, rsp.upstreamTaskId, rsp.upstreamNodeId,
            rsp.status);
  }

  SEncoder encoder;
  int32_t  code;
  int32_t  len;
  tEncodeSize(tEncodeSStreamTaskCheckRsp, &rsp, len, code);
  if (code < 0) {
    tqError("unable to encode rsp %d", __LINE__);
    return -1;
  }

  void* buf = rpcMallocCont(sizeof(SMsgHead) + len);
  ((SMsgHead*)buf)->vgId = htonl(req.upstreamNodeId);

  void* abuf = POINTER_SHIFT(buf, sizeof(SMsgHead));
  tEncoderInit(&encoder, (uint8_t*)abuf, len);
  tEncodeSStreamTaskCheckRsp(&encoder, &rsp);
  tEncoderClear(&encoder);

  SRpcMsg rspMsg = {.code = 0, .pCont = buf, .contLen = sizeof(SMsgHead) + len, .info = pMsg->info};
  tmsgSendRsp(&rspMsg);
  return 0;
}

int32_t tqProcessStreamTaskCheckRsp(STQ* pTq, int64_t sversion, char* msg, int32_t msgLen) {
  int32_t             code;
  SStreamTaskCheckRsp rsp;

  SDecoder decoder;
  tDecoderInit(&decoder, (uint8_t*)msg, msgLen);
  code = tDecodeSStreamTaskCheckRsp(&decoder, &rsp);
  if (code < 0) {
    tDecoderClear(&decoder);
    return -1;
  }

  tDecoderClear(&decoder);
  tqDebug("tq recv task check rsp(reqId:0x%" PRIx64 ") %d at node %d check req from task %d at node %d, status %d",
          rsp.reqId, rsp.downstreamTaskId, rsp.downstreamNodeId, rsp.upstreamTaskId, rsp.upstreamNodeId, rsp.status);

  SStreamTask* pTask = streamMetaAcquireTask(pTq->pStreamMeta, rsp.upstreamTaskId);
  if (pTask == NULL) {
    return -1;
  }

  code = streamProcessTaskCheckRsp(pTask, &rsp, sversion);
  streamMetaReleaseTask(pTq->pStreamMeta, pTask);
  return code;
}

int32_t tqProcessTaskDeployReq(STQ* pTq, int64_t sversion, char* msg, int32_t msgLen) {
  int32_t code = 0;
  int32_t vgId = TD_VID(pTq->pVnode);

  if (tsDisableStream) {
    return 0;
  }

  // 1.deserialize msg and build task
  SStreamTask* pTask = taosMemoryCalloc(1, sizeof(SStreamTask));
  if (pTask == NULL) {
    return -1;
  }

  SDecoder decoder;
  tDecoderInit(&decoder, (uint8_t*)msg, msgLen);
  code = tDecodeStreamTask(&decoder, pTask);
  if (code < 0) {
    tDecoderClear(&decoder);
    taosMemoryFree(pTask);
    return -1;
  }

  tDecoderClear(&decoder);

  // 2.save task, use the newest commit version as the initial start version of stream task.
  taosWLockLatch(&pTq->pStreamMeta->lock);
  code = streamMetaAddDeployedTask(pTq->pStreamMeta, sversion, pTask);
  if (code < 0) {
    tqError("vgId:%d failed to add s-task:%s, total:%d", vgId, pTask->id.idStr,
            streamMetaGetNumOfTasks(pTq->pStreamMeta));
    taosWUnLockLatch(&pTq->pStreamMeta->lock);
    return -1;
  }

  taosWUnLockLatch(&pTq->pStreamMeta->lock);

  // 3.go through recover steps to fill history
  if (pTask->fillHistory) {
    streamTaskCheckDownstream(pTask, sversion);
  }

  tqDebug("vgId:%d s-task:%s is deployed and add meta from mnd, status:%d, total:%d", vgId, pTask->id.idStr,
          pTask->status.taskStatus, streamMetaGetNumOfTasks(pTq->pStreamMeta));
  return 0;
}

int32_t tqProcessTaskRecover1Req(STQ* pTq, SRpcMsg* pMsg) {
  int32_t code;
  char*   msg = pMsg->pCont;
  int32_t msgLen = pMsg->contLen;

  SStreamRecoverStep1Req* pReq = (SStreamRecoverStep1Req*)msg;
  SStreamTask*            pTask = streamMetaAcquireTask(pTq->pStreamMeta, pReq->taskId);
  if (pTask == NULL) {
    return -1;
  }

  // check param
  int64_t fillVer1 = pTask->chkInfo.version;
  if (fillVer1 <= 0) {
    streamMetaReleaseTask(pTq->pStreamMeta, pTask);
    return -1;
  }

  // do recovery step 1
  tqDebug("s-task:%s start non-blocking recover stage(step 1) scan", pTask->id.idStr);
  int64_t st = taosGetTimestampMs();

  streamSourceRecoverScanStep1(pTask);
  if (atomic_load_8(&pTask->status.taskStatus) == TASK_STATUS__DROPPING) {
    tqDebug("s-task:%s is dropped, abort recover in step1", pTask->id.idStr);

    streamMetaReleaseTask(pTq->pStreamMeta, pTask);
    return 0;
  }

  double el = (taosGetTimestampMs() - st) / 1000.0;
  tqDebug("s-task:%s non-blocking recover stage(step 1) ended, elapsed time:%.2fs", pTask->id.idStr, el);

  // build msg to launch next step
  SStreamRecoverStep2Req req;
  code = streamBuildSourceRecover2Req(pTask, &req);
  if (code < 0) {
    streamMetaReleaseTask(pTq->pStreamMeta, pTask);
    return -1;
  }

  streamMetaReleaseTask(pTq->pStreamMeta, pTask);
  if (atomic_load_8(&pTask->status.taskStatus) == TASK_STATUS__DROPPING) {
    return 0;
  }

  // serialize msg
  int32_t len = sizeof(SStreamRecoverStep1Req);

  void* serializedReq = rpcMallocCont(len);
  if (serializedReq == NULL) {
    tqError("s-task:%s failed to prepare the step2 stage, out of memory", pTask->id.idStr);
    return -1;
  }

  memcpy(serializedReq, &req, len);

  // dispatch msg
  tqDebug("s-task:%s step 1 finished, send msg to start blocking recover stage(step 2)", pTask->id.idStr);

  SRpcMsg rpcMsg = {
      .code = 0, .contLen = len, .msgType = TDMT_VND_STREAM_RECOVER_BLOCKING_STAGE, .pCont = serializedReq};
  tmsgPutToQueue(&pTq->pVnode->msgCb, WRITE_QUEUE, &rpcMsg);
  return 0;
}

int32_t tqProcessTaskRecover2Req(STQ* pTq, int64_t sversion, char* msg, int32_t msgLen) {
  int32_t code = 0;

  SStreamRecoverStep2Req* pReq = (SStreamRecoverStep2Req*)msg;

  SStreamTask* pTask = streamMetaAcquireTask(pTq->pStreamMeta, pReq->taskId);
  if (pTask == NULL) {
    return -1;
  }

  // do recovery step 2
  int64_t st = taosGetTimestampMs();
  tqDebug("s-task:%s start step2 recover, ts:%"PRId64, pTask->id.idStr, st);

  code = streamSourceRecoverScanStep2(pTask, sversion);
  if (code < 0) {
    streamMetaReleaseTask(pTq->pStreamMeta, pTask);
    return -1;
  }

  if (atomic_load_8(&pTask->status.taskStatus) == TASK_STATUS__DROPPING) {
    streamMetaReleaseTask(pTq->pStreamMeta, pTask);
    return 0;
  }

  // restore param
  code = streamRestoreParam(pTask);
  if (code < 0) {
    streamMetaReleaseTask(pTq->pStreamMeta, pTask);
    return -1;
  }

  // set status normal
  tqDebug("s-task:%s blocking stage completed, set the status to be normal", pTask->id.idStr);
  code = streamSetStatusNormal(pTask);
  if (code < 0) {
    streamMetaReleaseTask(pTq->pStreamMeta, pTask);
    return -1;
  }

  double el = (taosGetTimestampMs() - st)/ 1000.0;
  tqDebug("s-task:%s step2 recover finished, el:%.2fs", pTask->id.idStr, el);

  // dispatch recover finish req to all related downstream task
  code = streamDispatchRecoverFinishReq(pTask);
  if (code < 0) {
    streamMetaReleaseTask(pTq->pStreamMeta, pTask);
    return -1;
  }

  atomic_store_8(&pTask->fillHistory, 0);
  streamMetaSaveTask(pTq->pStreamMeta, pTask);

  streamMetaReleaseTask(pTq->pStreamMeta, pTask);
  return 0;
}

int32_t tqProcessTaskRecoverFinishReq(STQ* pTq, SRpcMsg* pMsg) {
  char*   msg = POINTER_SHIFT(pMsg->pCont, sizeof(SMsgHead));
  int32_t msgLen = pMsg->contLen - sizeof(SMsgHead);

  // deserialize
  SStreamRecoverFinishReq req;

  SDecoder decoder;
  tDecoderInit(&decoder, (uint8_t*)msg, msgLen);
  tDecodeSStreamRecoverFinishReq(&decoder, &req);
  tDecoderClear(&decoder);

  // find task
  SStreamTask* pTask = streamMetaAcquireTask(pTq->pStreamMeta, req.taskId);
  if (pTask == NULL) {
    return -1;
  }
  // do process request
  if (streamProcessRecoverFinishReq(pTask, req.childId) < 0) {
    streamMetaReleaseTask(pTq->pStreamMeta, pTask);
    return -1;
  }

  streamMetaReleaseTask(pTq->pStreamMeta, pTask);
  return 0;
}

int32_t tqProcessTaskRecoverFinishRsp(STQ* pTq, SRpcMsg* pMsg) {
  //
  return 0;
}

int32_t tqProcessDelReq(STQ* pTq, void* pReq, int32_t len, int64_t ver) {
  bool        failed = false;
  SDecoder*   pCoder = &(SDecoder){0};
  SDeleteRes* pRes = &(SDeleteRes){0};

  pRes->uidList = taosArrayInit(0, sizeof(tb_uid_t));
  if (pRes->uidList == NULL) {
    terrno = TSDB_CODE_OUT_OF_MEMORY;
    failed = true;
  }

  tDecoderInit(pCoder, pReq, len);
  tDecodeDeleteRes(pCoder, pRes);
  tDecoderClear(pCoder);

  int32_t sz = taosArrayGetSize(pRes->uidList);
  if (sz == 0 || pRes->affectedRows == 0) {
    taosArrayDestroy(pRes->uidList);
    return 0;
  }
  SSDataBlock* pDelBlock = createSpecialDataBlock(STREAM_DELETE_DATA);
  blockDataEnsureCapacity(pDelBlock, sz);
  pDelBlock->info.rows = sz;
  pDelBlock->info.version = ver;

  for (int32_t i = 0; i < sz; i++) {
    // start key column
    SColumnInfoData* pStartCol = taosArrayGet(pDelBlock->pDataBlock, START_TS_COLUMN_INDEX);
    colDataSetVal(pStartCol, i, (const char*)&pRes->skey, false);  // end key column
    SColumnInfoData* pEndCol = taosArrayGet(pDelBlock->pDataBlock, END_TS_COLUMN_INDEX);
    colDataSetVal(pEndCol, i, (const char*)&pRes->ekey, false);
    // uid column
    SColumnInfoData* pUidCol = taosArrayGet(pDelBlock->pDataBlock, UID_COLUMN_INDEX);
    int64_t*         pUid = taosArrayGet(pRes->uidList, i);
    colDataSetVal(pUidCol, i, (const char*)pUid, false);

    colDataSetNULL(taosArrayGet(pDelBlock->pDataBlock, GROUPID_COLUMN_INDEX), i);
    colDataSetNULL(taosArrayGet(pDelBlock->pDataBlock, CALCULATE_START_TS_COLUMN_INDEX), i);
    colDataSetNULL(taosArrayGet(pDelBlock->pDataBlock, CALCULATE_END_TS_COLUMN_INDEX), i);
  }

  taosArrayDestroy(pRes->uidList);

  int32_t* pRef = taosMemoryMalloc(sizeof(int32_t));
  *pRef = 1;

  taosWLockLatch(&pTq->pStreamMeta->lock);

  void* pIter = NULL;
  while (1) {
    pIter = taosHashIterate(pTq->pStreamMeta->pTasks, pIter);
    if (pIter == NULL) {
      break;
    }

    SStreamTask* pTask = *(SStreamTask**)pIter;
    if (pTask->taskLevel != TASK_LEVEL__SOURCE) {
      continue;
    }

    qDebug("s-task:%s delete req enqueue, ver: %" PRId64, pTask->id.idStr, ver);

    if (!failed) {
      SStreamRefDataBlock* pRefBlock = taosAllocateQitem(sizeof(SStreamRefDataBlock), DEF_QITEM, 0);
      pRefBlock->type = STREAM_INPUT__REF_DATA_BLOCK;
      pRefBlock->pBlock = pDelBlock;
      pRefBlock->dataRef = pRef;
      atomic_add_fetch_32(pRefBlock->dataRef, 1);

      if (tAppendDataToInputQueue(pTask, (SStreamQueueItem*)pRefBlock) < 0) {
        atomic_sub_fetch_32(pRef, 1);
        taosFreeQitem(pRefBlock);
        continue;
      }

      if (streamSchedExec(pTask) < 0) {
        qError("s-task:%s stream task launch failed", pTask->id.idStr);
        continue;
      }

    } else {
      streamTaskInputFail(pTask);
    }
  }

  taosWUnLockLatch(&pTq->pStreamMeta->lock);

  int32_t ref = atomic_sub_fetch_32(pRef, 1);
  if (ref == 0) {
    blockDataDestroy(pDelBlock);
    taosMemoryFree(pRef);
  }

#if 0
    SStreamDataBlock* pStreamBlock = taosAllocateQitem(sizeof(SStreamDataBlock), DEF_QITEM, 0);
    pStreamBlock->type = STREAM_INPUT__DATA_BLOCK;
    pStreamBlock->blocks = taosArrayInit(0, sizeof(SSDataBlock));
    SSDataBlock block = {0};
    assignOneDataBlock(&block, pDelBlock);
    block.info.type = STREAM_DELETE_DATA;
    taosArrayPush(pStreamBlock->blocks, &block);

    if (!failed) {
      if (tAppendDataToInputQueue(pTask, (SStreamQueueItem*)pStreamBlock) < 0) {
        qError("stream task input del failed, task id %d", pTask->id.taskId);
        continue;
      }

      if (streamSchedExec(pTask) < 0) {
        qError("stream task launch failed, task id %d", pTask->id.taskId);
        continue;
      }
    } else {
      streamTaskInputFail(pTask);
    }
  }
  blockDataDestroy(pDelBlock);
#endif
  return 0;
}

int32_t tqProcessSubmitReqForSubscribe(STQ* pTq) {
  int32_t vgId = TD_VID(pTq->pVnode);

  taosWLockLatch(&pTq->lock);

  if (taosHashGetSize(pTq->pPushMgr) > 0) {
    void* pIter = taosHashIterate(pTq->pPushMgr, NULL);

    while (pIter) {
      STqHandle* pHandle = *(STqHandle**)pIter;
      tqDebug("vgId:%d start set submit for pHandle:%p, consumer:0x%" PRIx64, vgId, pHandle, pHandle->consumerId);

      if (ASSERT(pHandle->msg != NULL)) {
        tqError("pHandle->msg should not be null");
        break;
      }else{
        SRpcMsg msg = {.msgType = TDMT_VND_TMQ_CONSUME, .pCont = pHandle->msg->pCont, .contLen = pHandle->msg->contLen, .info = pHandle->msg->info};
        tmsgPutToQueue(&pTq->pVnode->msgCb, QUERY_QUEUE, &msg);
        taosMemoryFree(pHandle->msg);
        pHandle->msg = NULL;
      }

      pIter = taosHashIterate(pTq->pPushMgr, pIter);
    }

    taosHashClear(pTq->pPushMgr);
  }

  // unlock
  taosWUnLockLatch(&pTq->lock);
  return 0;
}

int32_t tqProcessTaskRunReq(STQ* pTq, SRpcMsg* pMsg) {
  SStreamTaskRunReq* pReq = pMsg->pCont;

  int32_t taskId = pReq->taskId;
  int32_t vgId = TD_VID(pTq->pVnode);

  if (taskId == WAL_READ_TASKS_ID) {  // all tasks are extracted submit data from the wal
    tqStreamTasksScanWal(pTq);
    return 0;
  }

  SStreamTask* pTask = streamMetaAcquireTask(pTq->pStreamMeta, taskId);
  if (pTask != NULL) {
    if (pTask->status.taskStatus == TASK_STATUS__NORMAL) {
      tqDebug("vgId:%d s-task:%s start to process block from wal, last chk point:%" PRId64, vgId,
              pTask->id.idStr, pTask->chkInfo.version);
      streamProcessRunReq(pTask);
    } else {
      tqDebug("vgId:%d s-task:%s ignore run req since not in ready state", vgId, pTask->id.idStr);
    }

    streamMetaReleaseTask(pTq->pStreamMeta, pTask);
    tqStartStreamTasks(pTq);
    return 0;
  } else {
    tqError("vgId:%d failed to found s-task, taskId:%d", vgId, taskId);
    return -1;
  }
}

int32_t tqProcessTaskDispatchReq(STQ* pTq, SRpcMsg* pMsg, bool exec) {
  char*              msgStr = pMsg->pCont;
  char*              msgBody = POINTER_SHIFT(msgStr, sizeof(SMsgHead));
  int32_t            msgLen = pMsg->contLen - sizeof(SMsgHead);
  SStreamDispatchReq req;
  SDecoder           decoder;
  tDecoderInit(&decoder, (uint8_t*)msgBody, msgLen);
  tDecodeStreamDispatchReq(&decoder, &req);

  SStreamTask* pTask = streamMetaAcquireTask(pTq->pStreamMeta, req.taskId);
  if (pTask) {
    SRpcMsg rsp = {.info = pMsg->info, .code = 0};
    streamProcessDispatchReq(pTask, &req, &rsp, exec);
    streamMetaReleaseTask(pTq->pStreamMeta, pTask);
    return 0;
  } else {
    tDeleteStreamDispatchReq(&req);
    return -1;
  }
}

int32_t tqProcessTaskDispatchRsp(STQ* pTq, SRpcMsg* pMsg) {
  SStreamDispatchRsp* pRsp = POINTER_SHIFT(pMsg->pCont, sizeof(SMsgHead));
  int32_t             taskId = ntohl(pRsp->upstreamTaskId);
  SStreamTask*        pTask = streamMetaAcquireTask(pTq->pStreamMeta, taskId);
  tqDebug("recv dispatch rsp, code:%x", pMsg->code);
  if (pTask) {
    streamProcessDispatchRsp(pTask, pRsp, pMsg->code);
    streamMetaReleaseTask(pTq->pStreamMeta, pTask);
    return 0;
  } else {
    return -1;
  }
}

int32_t tqProcessTaskDropReq(STQ* pTq, int64_t sversion, char* msg, int32_t msgLen) {
  SVDropStreamTaskReq* pReq = (SVDropStreamTaskReq*)msg;
  streamMetaRemoveTask(pTq->pStreamMeta, pReq->taskId);
  return 0;
}

int32_t tqProcessTaskPauseReq(STQ* pTq, int64_t sversion, char* msg, int32_t msgLen) {
  SVPauseStreamTaskReq* pReq = (SVPauseStreamTaskReq*)msg;
  SStreamTask* pTask = streamMetaAcquireTask(pTq->pStreamMeta, pReq->taskId);
  if (pTask) {
    tqDebug("vgId:%d s-task:%s set pause flag", pTq->pStreamMeta->vgId, pTask->id.idStr);
    atomic_store_8(&pTask->status.keepTaskStatus, pTask->status.taskStatus);
    atomic_store_8(&pTask->status.taskStatus, TASK_STATUS__PAUSE);
    streamMetaReleaseTask(pTq->pStreamMeta, pTask);
  }
  return 0;
}

int32_t tqProcessTaskResumeReq(STQ* pTq, int64_t sversion, char* msg, int32_t msgLen) {
  SVResumeStreamTaskReq* pReq = (SVResumeStreamTaskReq*)msg;
  SStreamTask* pTask = streamMetaAcquireTask(pTq->pStreamMeta, pReq->taskId);
  if (pTask) {
    atomic_store_8(&pTask->status.taskStatus, pTask->status.keepTaskStatus);

    // no lock needs to secure the access of the version
    if (pReq->igUntreated) {  // discard all the data  when the stream task is suspended.
      pTask->chkInfo.currentVer = sversion;
      tqDebug("vgId:%d s-task:%s resume to normal from the latest version:%" PRId64 ", vnode ver:%" PRId64, pTq->pStreamMeta->vgId,
              pTask->id.idStr, pTask->chkInfo.currentVer, sversion);
    } else {  // from the previous paused version and go on
      tqDebug("vgId:%d s-task:%s resume to normal from paused ver:%" PRId64 ", vnode ver:%" PRId64, pTq->pStreamMeta->vgId,
              pTask->id.idStr, pTask->chkInfo.currentVer, sversion);
    }

    streamMetaReleaseTask(pTq->pStreamMeta, pTask);
    tqStartStreamTasks(pTq);
  }

  return 0;
}

int32_t tqProcessTaskRetrieveReq(STQ* pTq, SRpcMsg* pMsg) {
  char*              msgStr = pMsg->pCont;
  char*              msgBody = POINTER_SHIFT(msgStr, sizeof(SMsgHead));
  int32_t            msgLen = pMsg->contLen - sizeof(SMsgHead);
  SStreamRetrieveReq req;
  SDecoder           decoder;
  tDecoderInit(&decoder, (uint8_t*)msgBody, msgLen);
  tDecodeStreamRetrieveReq(&decoder, &req);
  tDecoderClear(&decoder);
  int32_t      taskId = req.dstTaskId;
  SStreamTask* pTask = streamMetaAcquireTask(pTq->pStreamMeta, taskId);
  if (pTask) {
    SRpcMsg rsp = {.info = pMsg->info, .code = 0};
    streamProcessRetrieveReq(pTask, &req, &rsp);
    streamMetaReleaseTask(pTq->pStreamMeta, pTask);
    tDeleteStreamRetrieveReq(&req);
    return 0;
  } else {
    tDeleteStreamRetrieveReq(&req);
    return -1;
  }
}

int32_t tqProcessTaskRetrieveRsp(STQ* pTq, SRpcMsg* pMsg) {
  //
  return 0;
}

int32_t vnodeEnqueueStreamMsg(SVnode* pVnode, SRpcMsg* pMsg) {
  STQ*      pTq = pVnode->pTq;
  SMsgHead* msgStr = pMsg->pCont;
  char*     msgBody = POINTER_SHIFT(msgStr, sizeof(SMsgHead));
  int32_t   msgLen = pMsg->contLen - sizeof(SMsgHead);
  int32_t   code = 0;

  SStreamDispatchReq req;
  SDecoder           decoder;
  tDecoderInit(&decoder, (uint8_t*)msgBody, msgLen);
  if (tDecodeStreamDispatchReq(&decoder, &req) < 0) {
    code = TSDB_CODE_MSG_DECODE_ERROR;
    tDecoderClear(&decoder);
    goto FAIL;
  }
  tDecoderClear(&decoder);

  int32_t taskId = req.taskId;

  SStreamTask* pTask = streamMetaAcquireTask(pTq->pStreamMeta, taskId);
  if (pTask) {
    SRpcMsg rsp = {.info = pMsg->info, .code = 0};
    streamProcessDispatchReq(pTask, &req, &rsp, false);
    streamMetaReleaseTask(pTq->pStreamMeta, pTask);
    rpcFreeCont(pMsg->pCont);
    taosFreeQitem(pMsg);
    return 0;
  } else {
    tDeleteStreamDispatchReq(&req);
  }

  code = TSDB_CODE_STREAM_TASK_NOT_EXIST;

FAIL:
  if (pMsg->info.handle == NULL) return -1;

  SMsgHead* pRspHead = rpcMallocCont(sizeof(SMsgHead) + sizeof(SStreamDispatchRsp));
  if (pRspHead == NULL) {
    SRpcMsg rsp = {.code = TSDB_CODE_OUT_OF_MEMORY, .info = pMsg->info};
    tqDebug("send dispatch error rsp, code: %x", code);
    tmsgSendRsp(&rsp);
    rpcFreeCont(pMsg->pCont);
    taosFreeQitem(pMsg);
    return -1;
  }

  pRspHead->vgId = htonl(req.upstreamNodeId);
  SStreamDispatchRsp* pRsp = POINTER_SHIFT(pRspHead, sizeof(SMsgHead));
  pRsp->streamId = htobe64(req.streamId);
  pRsp->upstreamTaskId = htonl(req.upstreamTaskId);
  pRsp->upstreamNodeId = htonl(req.upstreamNodeId);
  pRsp->downstreamNodeId = htonl(pVnode->config.vgId);
  pRsp->downstreamTaskId = htonl(req.taskId);
  pRsp->inputStatus = TASK_OUTPUT_STATUS__NORMAL;

  SRpcMsg rsp = {
      .code = code, .info = pMsg->info, .contLen = sizeof(SMsgHead) + sizeof(SStreamDispatchRsp), .pCont = pRspHead};
  tqDebug("send dispatch error rsp, code: %x", code);
  tmsgSendRsp(&rsp);
  rpcFreeCont(pMsg->pCont);
  taosFreeQitem(pMsg);
  return -1;
}

int32_t tqCheckLogInWal(STQ* pTq, int64_t sversion) { return sversion <= pTq->walLogLastVer; }

int32_t tqStartStreamTasks(STQ* pTq) {
  int32_t      vgId = TD_VID(pTq->pVnode);
  SStreamMeta* pMeta = pTq->pStreamMeta;

  taosWLockLatch(&pMeta->lock);

  int32_t numOfTasks = taosArrayGetSize(pMeta->pTaskList);
  if (numOfTasks == 0) {
    tqInfo("vgId:%d no stream tasks exist", vgId);
    taosWUnLockLatch(&pTq->pStreamMeta->lock);
    return 0;
  }

  pMeta->walScanCounter += 1;

  if (pMeta->walScanCounter > 1) {
    tqDebug("vgId:%d wal read task has been launched, remain scan times:%d", vgId, pMeta->walScanCounter);
    taosWUnLockLatch(&pTq->pStreamMeta->lock);
    return 0;
  }

  SStreamTaskRunReq* pRunReq = rpcMallocCont(sizeof(SStreamTaskRunReq));
  if (pRunReq == NULL) {
    terrno = TSDB_CODE_OUT_OF_MEMORY;
    tqError("vgId:%d failed to create msg to start wal scanning to launch stream tasks, code:%s", vgId, terrstr());
    taosWUnLockLatch(&pTq->pStreamMeta->lock);
    return -1;
  }

  tqDebug("vgId:%d create msg to start wal scan to launch stream tasks, numOfTasks:%d", vgId, numOfTasks);
  pRunReq->head.vgId = vgId;
  pRunReq->streamId = 0;
  pRunReq->taskId = WAL_READ_TASKS_ID;

  SRpcMsg msg = {.msgType = TDMT_STREAM_TASK_RUN, .pCont = pRunReq, .contLen = sizeof(SStreamTaskRunReq)};
  tmsgPutToQueue(&pTq->pVnode->msgCb, STREAM_QUEUE, &msg);
  taosWUnLockLatch(&pTq->pStreamMeta->lock);

  return 0;
}<|MERGE_RESOLUTION|>--- conflicted
+++ resolved
@@ -307,17 +307,11 @@
     return -1;
   }
 
-<<<<<<< HEAD
-  if (offset.val.type == TMQ_OFFSET__LOG) {
+  if (pOffset->val.type == TMQ_OFFSET__LOG) {
     taosWLockLatch(&pTq->lock);
-    STqHandle* pHandle = taosHashGet(pTq->pHandle, offset.subKey, strlen(offset.subKey));
-    if (pHandle && (walSetRefVer(pHandle->pRef, offset.val.version) < 0)) {
+    STqHandle* pHandle = taosHashGet(pTq->pHandle, pOffset->subKey, strlen(pOffset->subKey));
+    if (pHandle && (walSetRefVer(pHandle->pRef, pOffset->val.version) < 0)) {
       taosWUnLockLatch(&pTq->lock);
-=======
-  if (pOffset->val.type == TMQ_OFFSET__LOG) {
-    STqHandle* pHandle = taosHashGet(pTq->pHandle, pOffset->subKey, strlen(pOffset->subKey));
-    if (pHandle && (walRefVer(pHandle->pRef, pOffset->val.version) < 0)) {
->>>>>>> 0eb94d97
       return -1;
     }
     taosWUnLockLatch(&pTq->lock);
@@ -566,11 +560,7 @@
 
 int32_t tqProcessDeleteSubReq(STQ* pTq, int64_t sversion, char* msg, int32_t msgLen) {
   SMqVDeleteReq* pReq = (SMqVDeleteReq*)msg;
-<<<<<<< HEAD
-  int32_t        vgId = TD_VID(pTq->pVnode);
-=======
   int32_t vgId = TD_VID(pTq->pVnode);
->>>>>>> 0eb94d97
 
   tqDebug("vgId:%d, tq process delete sub req %s", vgId, pReq->subKey);
   int32_t code = 0;
@@ -584,11 +574,6 @@
     }
     if (pHandle->pRef) {
       walCloseRef(pTq->pVnode->pWal, pHandle->pRef->refId);
-    }
-
-    while (tqIsHandleExecuting(pHandle)) {
-      tqDebug("vgId:%d, topic:%s, subscription is executing, wait for 5ms and retry", vgId, pHandle->subKey);
-      taosMsleep(5);
     }
 
     code = taosHashRemove(pTq->pHandle, pReq->subKey, strlen(pReq->subKey));
