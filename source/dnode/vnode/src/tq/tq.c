--- conflicted
+++ resolved
@@ -1120,11 +1120,8 @@
     return -1;
   }
 
-<<<<<<< HEAD
   qDebug("s-task:%s set start wal scan start ver:%"PRId64, pTask->id.idStr, sversion);
-=======
-  qDebug("s-task:%s set the start wal offset to be:%" PRId64, pTask->id.idStr, sversion);
->>>>>>> eff162d1
+
   walReaderSeekVer(pTask->exec.pWalReader, sversion);
   pTask->chkInfo.currentVer = sversion;
 
