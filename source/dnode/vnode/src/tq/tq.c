/*
 * Copyright (c) 2019 TAOS Data, Inc. <jhtao@taosdata.com>
 *
 * This program is free software: you can use, redistribute, and/or modify
 * it under the terms of the GNU Affero General Public License, version 3
 * or later ("AGPL"), as published by the Free Software Foundation.
 *
 * This program is distributed in the hope that it will be useful, but WITHOUT
 * ANY WARRANTY; without even the implied warranty of MERCHANTABILITY or
 * FITNESS FOR A PARTICULAR PURPOSE.
 *
 * You should have received a copy of the GNU Affero General Public License
 * along with this program. If not, see <http://www.gnu.org/licenses/>.
 */

#include "tq.h"
#include "stream.h"
#include "vnd.h"

typedef struct {
  int8_t inited;
} STqMgmt;

static STqMgmt tqMgmt = {0};

// 0: not init
// 1: already inited
// 2: wait to be inited or cleaup
static int32_t tqInitialize(STQ* pTq);

static FORCE_INLINE bool tqIsHandleExec(STqHandle* pHandle) { return TMQ_HANDLE_STATUS_EXEC == pHandle->status; }
static FORCE_INLINE void tqSetHandleExec(STqHandle* pHandle) { pHandle->status = TMQ_HANDLE_STATUS_EXEC; }
static FORCE_INLINE void tqSetHandleIdle(STqHandle* pHandle) { pHandle->status = TMQ_HANDLE_STATUS_IDLE; }

int32_t tqInit() {
  int8_t old;
  while (1) {
    old = atomic_val_compare_exchange_8(&tqMgmt.inited, 0, 2);
    if (old != 2) break;
  }

  if (old == 0) {
    if (streamInit() < 0) {
      return -1;
    }
    atomic_store_8(&tqMgmt.inited, 1);
  }

  return 0;
}

void tqCleanUp() {
  int8_t old;
  while (1) {
    old = atomic_val_compare_exchange_8(&tqMgmt.inited, 1, 2);
    if (old != 2) break;
  }

  if (old == 1) {
    streamCleanUp();
    atomic_store_8(&tqMgmt.inited, 0);
  }
}

void tqDestroyTqHandle(void* data) {
  STqHandle* pData = (STqHandle*)data;
  qDestroyTask(pData->execHandle.task);

  if (pData->execHandle.subType == TOPIC_SUB_TYPE__COLUMN) {
    taosMemoryFreeClear(pData->execHandle.execCol.qmsg);
  } else if (pData->execHandle.subType == TOPIC_SUB_TYPE__DB) {
    tqReaderClose(pData->execHandle.pTqReader);
    walCloseReader(pData->pWalReader);
    taosHashCleanup(pData->execHandle.execDb.pFilterOutTbUid);
  } else if (pData->execHandle.subType == TOPIC_SUB_TYPE__TABLE) {
    walCloseReader(pData->pWalReader);
    tqReaderClose(pData->execHandle.pTqReader);
    taosMemoryFreeClear(pData->execHandle.execTb.qmsg);
    nodesDestroyNode(pData->execHandle.execTb.node);
  }
  if (pData->msg != NULL) {
    rpcFreeCont(pData->msg->pCont);
    taosMemoryFree(pData->msg);
    pData->msg = NULL;
  }
  if (pData->block != NULL) {
    blockDataDestroy(pData->block);
  }
}

static bool tqOffsetEqual(const STqOffset* pLeft, const STqOffset* pRight) {
  return pLeft->val.type == TMQ_OFFSET__LOG && pRight->val.type == TMQ_OFFSET__LOG &&
         pLeft->val.version == pRight->val.version;
}

STQ* tqOpen(const char* path, SVnode* pVnode) {
  STQ* pTq = taosMemoryCalloc(1, sizeof(STQ));
  if (pTq == NULL) {
    terrno = TSDB_CODE_OUT_OF_MEMORY;
    return NULL;
  }

  pTq->path = taosStrdup(path);
  pTq->pVnode = pVnode;
  pTq->walLogLastVer = pVnode->pWal->vers.lastVer;

  pTq->pHandle = taosHashInit(64, MurmurHash3_32, true, HASH_ENTRY_LOCK);
  taosHashSetFreeFp(pTq->pHandle, tqDestroyTqHandle);

  taosInitRWLatch(&pTq->lock);
  pTq->pPushMgr = taosHashInit(64, MurmurHash3_32, false, HASH_NO_LOCK);

  pTq->pCheckInfo = taosHashInit(64, MurmurHash3_32, true, HASH_ENTRY_LOCK);
  taosHashSetFreeFp(pTq->pCheckInfo, (FDelete)tDeleteSTqCheckInfo);

  int32_t code = tqInitialize(pTq);
  if (code != TSDB_CODE_SUCCESS) {
    tqClose(pTq);
    return NULL;
  } else {
    return pTq;
  }
}

int32_t tqInitialize(STQ* pTq) {
  if (tqMetaOpen(pTq) < 0) {
    return -1;
  }

  pTq->pOffsetStore = tqOffsetOpen(pTq);
  if (pTq->pOffsetStore == NULL) {
    return -1;
  }

  pTq->pStreamMeta = streamMetaOpen(pTq->path, pTq, (FTaskExpand*)tqExpandTask, pTq->pVnode->config.vgId, -1);
  if (pTq->pStreamMeta == NULL) {
    return -1;
  }

  if (streamMetaLoadAllTasks(pTq->pStreamMeta) < 0) {
    return -1;
  }

  return 0;
}

void tqClose(STQ* pTq) {
  qDebug("start to close tq");
  if (pTq == NULL) {
    return;
  }

  void* pIter = taosHashIterate(pTq->pPushMgr, NULL);
  while (pIter) {
    STqHandle* pHandle = *(STqHandle**)pIter;
    int32_t    vgId = TD_VID(pTq->pVnode);

    if (pHandle->msg != NULL) {
      tqPushEmptyDataRsp(pHandle, vgId);
      rpcFreeCont(pHandle->msg->pCont);
      taosMemoryFree(pHandle->msg);
      pHandle->msg = NULL;
    }
    pIter = taosHashIterate(pTq->pPushMgr, pIter);
  }

  tqOffsetClose(pTq->pOffsetStore);
  taosHashCleanup(pTq->pHandle);
  taosHashCleanup(pTq->pPushMgr);
  taosHashCleanup(pTq->pCheckInfo);
  taosMemoryFree(pTq->path);
  tqMetaClose(pTq);
  streamMetaClose(pTq->pStreamMeta);
  qDebug("end to close tq");
  taosMemoryFree(pTq);
}

void tqNotifyClose(STQ* pTq) {
  if (pTq == NULL) {
    return;
  }
  streamMetaNotifyClose(pTq->pStreamMeta);
}

int32_t tqPushEmptyDataRsp(STqHandle* pHandle, int32_t vgId) {
  SMqPollReq req = {0};
  if (tDeserializeSMqPollReq(pHandle->msg->pCont, pHandle->msg->contLen, &req) < 0) {
    tqError("tDeserializeSMqPollReq %d failed", pHandle->msg->contLen);
    terrno = TSDB_CODE_INVALID_MSG;
    return -1;
  }

  SMqDataRsp dataRsp = {0};
  tqInitDataRsp(&dataRsp, req.reqOffset);
  dataRsp.blockNum = 0;
  char buf[TSDB_OFFSET_LEN] = {0};
  tFormatOffset(buf, TSDB_OFFSET_LEN, &dataRsp.reqOffset);
  tqInfo("tqPushEmptyDataRsp to consumer:0x%" PRIx64 " vgId:%d, offset:%s, reqId:0x%" PRIx64, req.consumerId, vgId, buf,
         req.reqId);

  tqSendDataRsp(pHandle, pHandle->msg, &req, &dataRsp, TMQ_MSG_TYPE__POLL_DATA_RSP, vgId);
  tDeleteMqDataRsp(&dataRsp);
  return 0;
}

int32_t tqSendDataRsp(STqHandle* pHandle, const SRpcMsg* pMsg, const SMqPollReq* pReq, const SMqDataRsp* pRsp,
                      int32_t type, int32_t vgId) {
  int64_t sver = 0, ever = 0;
  walReaderValidVersionRange(pHandle->execHandle.pTqReader->pWalReader, &sver, &ever);

  tqDoSendDataRsp(&pMsg->info, pRsp, pReq->epoch, pReq->consumerId, type, sver, ever);

  char buf1[TSDB_OFFSET_LEN] = {0};
  char buf2[TSDB_OFFSET_LEN] = {0};
  tFormatOffset(buf1, TSDB_OFFSET_LEN, &pRsp->reqOffset);
  tFormatOffset(buf2, TSDB_OFFSET_LEN, &pRsp->rspOffset);

  tqDebug("tmq poll vgId:%d consumer:0x%" PRIx64 " (epoch %d) send rsp, block num:%d, req:%s, rsp:%s, reqId:0x%" PRIx64,
          vgId, pReq->consumerId, pReq->epoch, pRsp->blockNum, buf1, buf2, pReq->reqId);

  return 0;
}

int32_t tqProcessOffsetCommitReq(STQ* pTq, int64_t sversion, char* msg, int32_t msgLen) {
  SMqVgOffset vgOffset = {0};
  int32_t     vgId = TD_VID(pTq->pVnode);

  SDecoder decoder;
  tDecoderInit(&decoder, (uint8_t*)msg, msgLen);
  if (tDecodeMqVgOffset(&decoder, &vgOffset) < 0) {
    return -1;
  }

  tDecoderClear(&decoder);

  STqOffset* pOffset = &vgOffset.offset;

  if (pOffset->val.type == TMQ_OFFSET__SNAPSHOT_DATA || pOffset->val.type == TMQ_OFFSET__SNAPSHOT_META) {
    tqDebug("receive offset commit msg to %s on vgId:%d, offset(type:snapshot) uid:%" PRId64 ", ts:%" PRId64,
            pOffset->subKey, vgId, pOffset->val.uid, pOffset->val.ts);
  } else if (pOffset->val.type == TMQ_OFFSET__LOG) {
    tqDebug("receive offset commit msg to %s on vgId:%d, offset(type:log) version:%" PRId64, pOffset->subKey, vgId,
            pOffset->val.version);
  } else {
    tqError("invalid commit offset type:%d", pOffset->val.type);
    return -1;
  }

  STqOffset* pSavedOffset = tqOffsetRead(pTq->pOffsetStore, pOffset->subKey);
  if (pSavedOffset != NULL && tqOffsetEqual(pOffset, pSavedOffset)) {
    tqInfo("not update the offset, vgId:%d sub:%s since committed:%" PRId64 " less than/equal to existed:%" PRId64,
           vgId, pOffset->subKey, pOffset->val.version, pSavedOffset->val.version);
    return 0;  // no need to update the offset value
  }

  // save the new offset value
  if (tqOffsetWrite(pTq->pOffsetStore, pOffset) < 0) {
    return -1;
  }

  return 0;
}

int32_t tqProcessSeekReq(STQ* pTq, SRpcMsg* pMsg) {
  SMqSeekReq req = {0};
  int32_t    vgId = TD_VID(pTq->pVnode);
  SRpcMsg    rsp = {.info = pMsg->info};
  int        code = 0;

  if (tDeserializeSMqSeekReq(pMsg->pCont, pMsg->contLen, &req) < 0) {
    code = TSDB_CODE_OUT_OF_MEMORY;
    goto end;
  }

  tqDebug("tmq seek: consumer:0x%" PRIx64 " vgId:%d, subkey %s", req.consumerId, vgId, req.subKey);
  taosWLockLatch(&pTq->lock);

  STqHandle* pHandle = taosHashGet(pTq->pHandle, req.subKey, strlen(req.subKey));
  if (pHandle == NULL) {
    tqWarn("tmq seek: consumer:0x%" PRIx64 " vgId:%d subkey %s not found", req.consumerId, vgId, req.subKey);
    code = 0;
    taosWUnLockLatch(&pTq->lock);
    goto end;
  }

  // 2. check consumer-vg assignment status
  if (pHandle->consumerId != req.consumerId) {
    tqError("ERROR tmq seek: consumer:0x%" PRIx64 " vgId:%d, subkey %s, mismatch for saved handle consumer:0x%" PRIx64,
            req.consumerId, vgId, req.subKey, pHandle->consumerId);
    taosWUnLockLatch(&pTq->lock);
    code = TSDB_CODE_TMQ_CONSUMER_MISMATCH;
    goto end;
  }

  // if consumer register to push manager, push empty to consumer to change vg status from TMQ_VG_STATUS__WAIT to
  // TMQ_VG_STATUS__IDLE, otherwise poll data failed after seek.
  tqUnregisterPushHandle(pTq, pHandle);
  taosWUnLockLatch(&pTq->lock);

end:
  rsp.code = code;
  tmsgSendRsp(&rsp);
  return 0;
}

int32_t tqCheckColModifiable(STQ* pTq, int64_t tbUid, int32_t colId) {
  void* pIter = NULL;

  while (1) {
    pIter = taosHashIterate(pTq->pCheckInfo, pIter);
    if (pIter == NULL) {
      break;
    }

    STqCheckInfo* pCheck = (STqCheckInfo*)pIter;

    if (pCheck->ntbUid == tbUid) {
      int32_t sz = taosArrayGetSize(pCheck->colIdList);
      for (int32_t i = 0; i < sz; i++) {
        int16_t forbidColId = *(int16_t*)taosArrayGet(pCheck->colIdList, i);
        if (forbidColId == colId) {
          taosHashCancelIterate(pTq->pCheckInfo, pIter);
          return -1;
        }
      }
    }
  }

  return 0;
}

int32_t tqProcessPollPush(STQ* pTq, SRpcMsg* pMsg) {
  int32_t vgId = TD_VID(pTq->pVnode);
  taosWLockLatch(&pTq->lock);
  if (taosHashGetSize(pTq->pPushMgr) > 0) {
    void* pIter = taosHashIterate(pTq->pPushMgr, NULL);

    while (pIter) {
      STqHandle* pHandle = *(STqHandle**)pIter;
      tqInfo("vgId:%d start set submit for pHandle:%p, consumer:0x%" PRIx64, vgId, pHandle, pHandle->consumerId);

      if (ASSERT(pHandle->msg != NULL)) {
        tqError("pHandle->msg should not be null");
        taosHashCancelIterate(pTq->pPushMgr, pIter);
        break;
      } else {
        SRpcMsg msg = {.msgType = TDMT_VND_TMQ_CONSUME,
                       .pCont = pHandle->msg->pCont,
                       .contLen = pHandle->msg->contLen,
                       .info = pHandle->msg->info};
        tmsgPutToQueue(&pTq->pVnode->msgCb, QUERY_QUEUE, &msg);
        taosMemoryFree(pHandle->msg);
        pHandle->msg = NULL;
      }

      pIter = taosHashIterate(pTq->pPushMgr, pIter);
    }

    taosHashClear(pTq->pPushMgr);
  }
  taosWUnLockLatch(&pTq->lock);
  return 0;
}

int32_t tqProcessPollReq(STQ* pTq, SRpcMsg* pMsg) {
  SMqPollReq req = {0};
  int        code = 0;
  if (tDeserializeSMqPollReq(pMsg->pCont, pMsg->contLen, &req) < 0) {
    tqError("tDeserializeSMqPollReq %d failed", pMsg->contLen);
    terrno = TSDB_CODE_INVALID_MSG;
    return -1;
  }

  int64_t      consumerId = req.consumerId;
  int32_t      reqEpoch = req.epoch;
  STqOffsetVal reqOffset = req.reqOffset;
  int32_t      vgId = TD_VID(pTq->pVnode);
  STqHandle*   pHandle = NULL;

  while (1) {
    taosWLockLatch(&pTq->lock);
    // 1. find handle
    pHandle = taosHashGet(pTq->pHandle, req.subKey, strlen(req.subKey));
    if (pHandle == NULL) {
      do {
        if (tqMetaGetHandle(pTq, req.subKey) == 0) {
          pHandle = taosHashGet(pTq->pHandle, req.subKey, strlen(req.subKey));
          if (pHandle != NULL) {
            break;
          }
        }
        tqError("tmq poll: consumer:0x%" PRIx64 " vgId:%d subkey %s not found", consumerId, vgId, req.subKey);
        terrno = TSDB_CODE_INVALID_MSG;
        taosWUnLockLatch(&pTq->lock);
        return -1;
      } while (0);
    }

    // 2. check re-balance status
    if (pHandle->consumerId != consumerId) {
      tqError("ERROR tmq poll: consumer:0x%" PRIx64
              " vgId:%d, subkey %s, mismatch for saved handle consumer:0x%" PRIx64,
              consumerId, TD_VID(pTq->pVnode), req.subKey, pHandle->consumerId);
      terrno = TSDB_CODE_TMQ_CONSUMER_MISMATCH;
      taosWUnLockLatch(&pTq->lock);
      return -1;
    }

    bool exec = tqIsHandleExec(pHandle);
    if (!exec) {
      tqSetHandleExec(pHandle);
      //      qSetTaskCode(pHandle->execHandle.task, TDB_CODE_SUCCESS);
      tqDebug("tmq poll: consumer:0x%" PRIx64 " vgId:%d, topic:%s, set handle exec, pHandle:%p", consumerId, vgId,
              req.subKey, pHandle);
      taosWUnLockLatch(&pTq->lock);
      break;
    }
    taosWUnLockLatch(&pTq->lock);

    tqDebug("tmq poll: consumer:0x%" PRIx64
            " vgId:%d, topic:%s, subscription is executing, wait for 10ms and retry, pHandle:%p",
            consumerId, vgId, req.subKey, pHandle);
    taosMsleep(10);
  }

  // 3. update the epoch value
  if (pHandle->epoch < reqEpoch) {
    tqDebug("tmq poll: consumer:0x%" PRIx64 " epoch update from %d to %d by poll req", consumerId, pHandle->epoch,
            reqEpoch);
    pHandle->epoch = reqEpoch;
  }

  char buf[TSDB_OFFSET_LEN] = {0};
  tFormatOffset(buf, TSDB_OFFSET_LEN, &reqOffset);
  tqDebug("tmq poll: consumer:0x%" PRIx64 " (epoch %d), subkey %s, recv poll req vgId:%d, req:%s, reqId:0x%" PRIx64,
          consumerId, req.epoch, pHandle->subKey, vgId, buf, req.reqId);

  code = tqExtractDataForMq(pTq, pHandle, &req, pMsg);
  tqSetHandleIdle(pHandle);

  tqDebug("tmq poll: consumer:0x%" PRIx64 " vgId:%d, topic:%s, set handle idle, pHandle:%p", consumerId, vgId,
          req.subKey, pHandle);
  return code;
}

int32_t tqProcessVgCommittedInfoReq(STQ* pTq, SRpcMsg* pMsg) {
  void*   data = POINTER_SHIFT(pMsg->pCont, sizeof(SMsgHead));
  int32_t len = pMsg->contLen - sizeof(SMsgHead);

  SMqVgOffset vgOffset = {0};

  SDecoder decoder;
  tDecoderInit(&decoder, (uint8_t*)data, len);
  if (tDecodeMqVgOffset(&decoder, &vgOffset) < 0) {
    terrno = TSDB_CODE_OUT_OF_MEMORY;
    return terrno;
  }

  tDecoderClear(&decoder);

  STqOffset* pOffset = &vgOffset.offset;
  STqOffset* pSavedOffset = tqOffsetRead(pTq->pOffsetStore, pOffset->subKey);
  if (pSavedOffset == NULL) {
    terrno = TSDB_CODE_TMQ_NO_COMMITTED;
    return terrno;
  }
  vgOffset.offset = *pSavedOffset;

  int32_t code = 0;
  tEncodeSize(tEncodeMqVgOffset, &vgOffset, len, code);
  if (code < 0) {
    terrno = TSDB_CODE_INVALID_PARA;
    return terrno;
  }

  void* buf = rpcMallocCont(len);
  if (buf == NULL) {
    terrno = TSDB_CODE_OUT_OF_MEMORY;
    return terrno;
  }
  SEncoder encoder;
  tEncoderInit(&encoder, buf, len);
  tEncodeMqVgOffset(&encoder, &vgOffset);
  tEncoderClear(&encoder);

  SRpcMsg rsp = {.info = pMsg->info, .pCont = buf, .contLen = len, .code = 0};

  tmsgSendRsp(&rsp);
  return 0;
}

int32_t tqProcessVgWalInfoReq(STQ* pTq, SRpcMsg* pMsg) {
  SMqPollReq req = {0};
  if (tDeserializeSMqPollReq(pMsg->pCont, pMsg->contLen, &req) < 0) {
    tqError("tDeserializeSMqPollReq %d failed", pMsg->contLen);
    terrno = TSDB_CODE_INVALID_MSG;
    return -1;
  }

  int64_t      consumerId = req.consumerId;
  STqOffsetVal reqOffset = req.reqOffset;
  int32_t      vgId = TD_VID(pTq->pVnode);

  // 1. find handle
  taosRLockLatch(&pTq->lock);
  STqHandle* pHandle = taosHashGet(pTq->pHandle, req.subKey, strlen(req.subKey));
  if (pHandle == NULL) {
    tqError("consumer:0x%" PRIx64 " vgId:%d subkey:%s not found", consumerId, vgId, req.subKey);
    terrno = TSDB_CODE_INVALID_MSG;
    taosRUnLockLatch(&pTq->lock);
    return -1;
  }

  // 2. check re-balance status
  if (pHandle->consumerId != consumerId) {
    tqDebug("ERROR consumer:0x%" PRIx64 " vgId:%d, subkey %s, mismatch for saved handle consumer:0x%" PRIx64,
            consumerId, vgId, req.subKey, pHandle->consumerId);
    terrno = TSDB_CODE_TMQ_CONSUMER_MISMATCH;
    taosRUnLockLatch(&pTq->lock);
    return -1;
  }

  int64_t sver = 0, ever = 0;
  walReaderValidVersionRange(pHandle->execHandle.pTqReader->pWalReader, &sver, &ever);
  taosRUnLockLatch(&pTq->lock);

  SMqDataRsp dataRsp = {0};
  tqInitDataRsp(&dataRsp, req.reqOffset);

  if (req.useSnapshot == true) {
    tqError("consumer:0x%" PRIx64 " vgId:%d subkey:%s snapshot not support wal info", consumerId, vgId, req.subKey);
    terrno = TSDB_CODE_INVALID_PARA;
    tDeleteMqDataRsp(&dataRsp);
    return -1;
  }

  dataRsp.rspOffset.type = TMQ_OFFSET__LOG;

  if (reqOffset.type == TMQ_OFFSET__LOG) {
    dataRsp.rspOffset.version = reqOffset.version;
  } else if (reqOffset.type < 0) {
    STqOffset* pOffset = tqOffsetRead(pTq->pOffsetStore, req.subKey);
    if (pOffset != NULL) {
      if (pOffset->val.type != TMQ_OFFSET__LOG) {
        tqError("consumer:0x%" PRIx64 " vgId:%d subkey:%s, no valid wal info", consumerId, vgId, req.subKey);
        terrno = TSDB_CODE_INVALID_PARA;
        tDeleteMqDataRsp(&dataRsp);
        return -1;
      }

      dataRsp.rspOffset.version = pOffset->val.version;
      tqInfo("consumer:0x%" PRIx64 " vgId:%d subkey:%s get assignment from store:%" PRId64, consumerId, vgId,
             req.subKey, dataRsp.rspOffset.version);
    } else {
      if (reqOffset.type == TMQ_OFFSET__RESET_EARLIEST) {
        dataRsp.rspOffset.version = sver;  // not consume yet, set the earliest position
      } else if (reqOffset.type == TMQ_OFFSET__RESET_LATEST) {
        dataRsp.rspOffset.version = ever;
      }
      tqInfo("consumer:0x%" PRIx64 " vgId:%d subkey:%s get assignment from init:%" PRId64, consumerId, vgId, req.subKey,
             dataRsp.rspOffset.version);
    }
  } else {
    tqError("consumer:0x%" PRIx64 " vgId:%d subkey:%s invalid offset type:%d", consumerId, vgId, req.subKey,
            reqOffset.type);
    terrno = TSDB_CODE_INVALID_PARA;
    tDeleteMqDataRsp(&dataRsp);
    return -1;
  }

  tqDoSendDataRsp(&pMsg->info, &dataRsp, req.epoch, req.consumerId, TMQ_MSG_TYPE__WALINFO_RSP, sver, ever);
  tDeleteMqDataRsp(&dataRsp);
  return 0;
}

int32_t tqProcessDeleteSubReq(STQ* pTq, int64_t sversion, char* msg, int32_t msgLen) {
  SMqVDeleteReq* pReq = (SMqVDeleteReq*)msg;
  int32_t        vgId = TD_VID(pTq->pVnode);

  tqInfo("vgId:%d, tq process delete sub req %s", vgId, pReq->subKey);
  int32_t code = 0;

  STqHandle* pHandle = taosHashGet(pTq->pHandle, pReq->subKey, strlen(pReq->subKey));
  if (pHandle) {
    while (1) {
      taosWLockLatch(&pTq->lock);
      bool exec = tqIsHandleExec(pHandle);

      if (exec) {
        tqInfo("vgId:%d, topic:%s, subscription is executing, delete wait for 10ms and retry, pHandle:%p", vgId,
               pHandle->subKey, pHandle);
        taosWUnLockLatch(&pTq->lock);
        taosMsleep(10);
        continue;
      }
      if (pHandle->pRef) {
        walCloseRef(pTq->pVnode->pWal, pHandle->pRef->refId);
      }

      tqUnregisterPushHandle(pTq, pHandle);

      code = taosHashRemove(pTq->pHandle, pReq->subKey, strlen(pReq->subKey));
      if (code != 0) {
        tqError("cannot process tq delete req %s, since no such handle", pReq->subKey);
      }
      taosWUnLockLatch(&pTq->lock);
      break;
    }
  }

  taosWLockLatch(&pTq->lock);
  code = tqOffsetDelete(pTq->pOffsetStore, pReq->subKey);
  if (code != 0) {
    tqError("cannot process tq delete req %s, since no such offset in cache", pReq->subKey);
  }

  if (tqMetaDeleteHandle(pTq, pReq->subKey) < 0) {
    tqError("cannot process tq delete req %s, since no such offset in tdb", pReq->subKey);
  }
  taosWUnLockLatch(&pTq->lock);

  return 0;
}

int32_t tqProcessAddCheckInfoReq(STQ* pTq, int64_t sversion, char* msg, int32_t msgLen) {
  STqCheckInfo info = {0};
  SDecoder     decoder;
  tDecoderInit(&decoder, (uint8_t*)msg, msgLen);
  if (tDecodeSTqCheckInfo(&decoder, &info) < 0) {
    terrno = TSDB_CODE_OUT_OF_MEMORY;
    return -1;
  }
  tDecoderClear(&decoder);
  if (taosHashPut(pTq->pCheckInfo, info.topic, strlen(info.topic), &info, sizeof(STqCheckInfo)) < 0) {
    terrno = TSDB_CODE_OUT_OF_MEMORY;
    return -1;
  }
  if (tqMetaSaveCheckInfo(pTq, info.topic, msg, msgLen) < 0) {
    terrno = TSDB_CODE_OUT_OF_MEMORY;
    return -1;
  }
  return 0;
}

int32_t tqProcessDelCheckInfoReq(STQ* pTq, int64_t sversion, char* msg, int32_t msgLen) {
  if (taosHashRemove(pTq->pCheckInfo, msg, strlen(msg)) < 0) {
    terrno = TSDB_CODE_OUT_OF_MEMORY;
    return -1;
  }
  if (tqMetaDeleteCheckInfo(pTq, msg) < 0) {
    terrno = TSDB_CODE_OUT_OF_MEMORY;
    return -1;
  }
  return 0;
}

int32_t tqProcessSubscribeReq(STQ* pTq, int64_t sversion, char* msg, int32_t msgLen) {
  int         ret = 0;
  SMqRebVgReq req = {0};
  SDecoder    dc = {0};

  tDecoderInit(&dc, (uint8_t*)msg, msgLen);

  // decode req
  if (tDecodeSMqRebVgReq(&dc, &req) < 0) {
    terrno = TSDB_CODE_INVALID_MSG;
    tDecoderClear(&dc);
    return -1;
  }

  tqInfo("vgId:%d, tq process sub req:%s, Id:0x%" PRIx64 " -> Id:0x%" PRIx64, pTq->pVnode->config.vgId, req.subKey,
         req.oldConsumerId, req.newConsumerId);

  STqHandle* pHandle = NULL;
  while (1) {
    pHandle = taosHashGet(pTq->pHandle, req.subKey, strlen(req.subKey));
    if (pHandle) {
      break;
    }
    taosRLockLatch(&pTq->lock);
    ret = tqMetaGetHandle(pTq, req.subKey);
    taosRUnLockLatch(&pTq->lock);

    if (ret < 0) {
      break;
    }
  }

  if (pHandle == NULL) {
    if (req.oldConsumerId != -1) {
      tqError("vgId:%d, build new consumer handle %s for consumer:0x%" PRIx64 ", but old consumerId:0x%" PRIx64,
              req.vgId, req.subKey, req.newConsumerId, req.oldConsumerId);
    }
    if (req.newConsumerId == -1) {
      tqError("vgId:%d, tq invalid re-balance request, new consumerId %" PRId64 "", req.vgId, req.newConsumerId);
      goto end;
    }
    STqHandle handle = {0};
    ret = tqCreateHandle(pTq, &req, &handle);
    if (ret < 0) {
      tqDestroyTqHandle(&handle);
      goto end;
    }
    taosWLockLatch(&pTq->lock);
    ret = tqMetaSaveHandle(pTq, req.subKey, &handle);
    taosWUnLockLatch(&pTq->lock);
  } else {
    while (1) {
      taosWLockLatch(&pTq->lock);
      bool exec = tqIsHandleExec(pHandle);
      if (exec) {
        tqInfo("vgId:%d, topic:%s, subscription is executing, sub wait for 10ms and retry, pHandle:%p",
               pTq->pVnode->config.vgId, pHandle->subKey, pHandle);
        taosWUnLockLatch(&pTq->lock);
        taosMsleep(10);
        continue;
      }
      if (pHandle->consumerId == req.newConsumerId) {  // do nothing
        tqInfo("vgId:%d no switch consumer:0x%" PRIx64 " remains, because redo wal log", req.vgId, req.newConsumerId);
      } else {
        tqInfo("vgId:%d switch consumer from Id:0x%" PRIx64 " to Id:0x%" PRIx64, req.vgId, pHandle->consumerId,
               req.newConsumerId);
        atomic_store_64(&pHandle->consumerId, req.newConsumerId);
        atomic_store_32(&pHandle->epoch, 0);
        tqUnregisterPushHandle(pTq, pHandle);
        ret = tqMetaSaveHandle(pTq, req.subKey, pHandle);
      }
      taosWUnLockLatch(&pTq->lock);
      break;
    }
  }

end:
  tDecoderClear(&dc);
  return ret;
}

void freePtr(void* ptr) { taosMemoryFree(*(void**)ptr); }

int32_t tqExpandTask(STQ* pTq, SStreamTask* pTask, int64_t nextProcessVer) {
  int32_t vgId = TD_VID(pTq->pVnode);
  tqDebug("s-task:0x%x start to expand task", pTask->id.taskId);

  int32_t code = streamTaskInit(pTask, pTq->pStreamMeta, &pTq->pVnode->msgCb, nextProcessVer);
  if (code != TSDB_CODE_SUCCESS) {
    return code;
  }

  streamTaskOpenAllUpstreamInput(pTask);

  if (pTask->info.taskLevel == TASK_LEVEL__SOURCE) {
    SStreamTask* pStateTask = pTask;

    STaskId taskId = {.streamId = 0, .taskId = 0};
    if (pTask->info.fillHistory) {
      taskId.streamId = pTask->id.streamId;
      taskId.taskId = pTask->id.taskId;

      pTask->id.streamId = pTask->streamTaskId.streamId;
      pTask->id.taskId = pTask->streamTaskId.taskId;
    }

    pTask->pState = streamStateOpen(pTq->pStreamMeta->path, pTask, false, -1, -1);
    if (pTask->pState == NULL) {
      tqError("s-task:%s (vgId:%d) failed to open state for task", pTask->id.idStr, vgId);
      return -1;
    } else {
      tqDebug("s-task:%s state:%p", pTask->id.idStr, pTask->pState);
    }
    if (pTask->info.fillHistory) {
      pTask->id.streamId = taskId.streamId;
      pTask->id.taskId = taskId.taskId;
    }

    SReadHandle handle = {
        .checkpointId = pTask->chkInfo.checkpointId,
        .vnode = pTq->pVnode,
        .initTqReader = 1,
        .pStateBackend = pTask->pState,
        .fillHistory = pTask->info.fillHistory,
        .winRange = pTask->dataRange.window,
    };

    initStorageAPI(&handle.api);

    pTask->exec.pExecutor = qCreateStreamExecTaskInfo(pTask->exec.qmsg, &handle, vgId, pTask->id.taskId);
    if (pTask->exec.pExecutor == NULL) {
      return -1;
    }

    qSetTaskId(pTask->exec.pExecutor, pTask->id.taskId, pTask->id.streamId);
  } else if (pTask->info.taskLevel == TASK_LEVEL__AGG) {
    SStreamTask* pSateTask = pTask;
    // SStreamTask task = {0};

    STaskId taskId = {.streamId = 0, .taskId = 0};
    if (pTask->info.fillHistory) {
      taskId.streamId = pTask->id.streamId;
      taskId.taskId = pTask->id.taskId;
      pTask->id.streamId = pTask->streamTaskId.streamId;
      pTask->id.taskId = pTask->streamTaskId.taskId;
    }

    pTask->pState = streamStateOpen(pTq->pStreamMeta->path, pTask, false, -1, -1);
    if (pTask->pState == NULL) {
      tqError("s-task:%s (vgId:%d) failed to open state for task", pTask->id.idStr, vgId);
      return -1;
    } else {
      tqDebug("s-task:%s state:%p", pTask->id.idStr, pTask->pState);
    }

    if (pTask->info.fillHistory) {
      pTask->id.streamId = taskId.streamId;
      pTask->id.taskId = taskId.taskId;
    }

    int32_t     numOfVgroups = (int32_t)taosArrayGetSize(pTask->upstreamInfo.pList);
    SReadHandle handle = {
        .checkpointId = pTask->chkInfo.checkpointId,
        .vnode = NULL,
        .numOfVgroups = numOfVgroups,
        .pStateBackend = pTask->pState,
        .fillHistory = pTask->info.fillHistory,
        .winRange = pTask->dataRange.window,
    };

    initStorageAPI(&handle.api);

    pTask->exec.pExecutor = qCreateStreamExecTaskInfo(pTask->exec.qmsg, &handle, vgId, pTask->id.taskId);
    if (pTask->exec.pExecutor == NULL) {
      return -1;
    }
    qSetTaskId(pTask->exec.pExecutor, pTask->id.taskId, pTask->id.streamId);
  }

  // sink
  STaskOutputInfo* pOutputInfo = &pTask->outputInfo;
  if (pOutputInfo->type == TASK_OUTPUT__SMA) {
    pOutputInfo->smaSink.vnode = pTq->pVnode;
    pOutputInfo->smaSink.smaSink = smaHandleRes;
  } else if (pOutputInfo->type == TASK_OUTPUT__TABLE) {
    pOutputInfo->tbSink.vnode = pTq->pVnode;
    pOutputInfo->tbSink.tbSinkFunc = tqSinkDataIntoDstTable;

    int32_t   ver1 = 1;
    SMetaInfo info = {0};
    code = metaGetInfo(pTq->pVnode->pMeta, pOutputInfo->tbSink.stbUid, &info, NULL);
    if (code == TSDB_CODE_SUCCESS) {
      ver1 = info.skmVer;
    }

    SSchemaWrapper* pschemaWrapper = pOutputInfo->tbSink.pSchemaWrapper;
    pOutputInfo->tbSink.pTSchema = tBuildTSchema(pschemaWrapper->pSchema, pschemaWrapper->nCols, ver1);
    if (pOutputInfo->tbSink.pTSchema == NULL) {
      return -1;
    }

    pOutputInfo->tbSink.pTblInfo = tSimpleHashInit(10240, taosGetDefaultHashFunction(TSDB_DATA_TYPE_BIGINT));
    tSimpleHashSetFreeFp(pOutputInfo->tbSink.pTblInfo, freePtr);
  }

  if (pTask->info.taskLevel == TASK_LEVEL__SOURCE) {
    SWalFilterCond cond = {.deleteMsg = 1};  // delete msg also extract from wal files
    pTask->exec.pWalReader = walOpenReader(pTq->pVnode->pWal, &cond, pTask->id.taskId);
  }

  //  // reset the task status from unfinished transaction
  //  if (pTask->status.taskStatus == TASK_STATUS__PAUSE) {
  //    tqWarn("s-task:%s reset task status to be normal, status kept in taskMeta: Paused", pTask->id.idStr);
  //    pTask->status.taskStatus = TASK_STATUS__READY;
  //  }

  streamTaskResetUpstreamStageInfo(pTask);
  streamSetupScheduleTrigger(pTask);
  SCheckpointInfo* pChkInfo = &pTask->chkInfo;

  // checkpoint ver is the kept version, handled data should be the next version.
  if (pTask->chkInfo.checkpointId != 0) {
    pTask->chkInfo.nextProcessVer = pTask->chkInfo.checkpointVer + 1;
    tqInfo("s-task:%s restore from the checkpointId:%" PRId64 " ver:%" PRId64 " currentVer:%" PRId64, pTask->id.idStr,
           pChkInfo->checkpointId, pChkInfo->checkpointVer, pChkInfo->nextProcessVer);
  }

  char* p = NULL;
  streamTaskGetStatus(pTask, &p);

  if (pTask->info.fillHistory) {
    tqInfo("vgId:%d expand stream task, s-task:%s, checkpointId:%" PRId64 " checkpointVer:%" PRId64
           " nextProcessVer:%" PRId64
           " child id:%d, level:%d, status:%s fill-history:%d, related stream task:0x%x trigger:%" PRId64 " ms",
           vgId, pTask->id.idStr, pChkInfo->checkpointId, pChkInfo->checkpointVer, pChkInfo->nextProcessVer,
           pTask->info.selfChildId, pTask->info.taskLevel, p, pTask->info.fillHistory,
           (int32_t)pTask->streamTaskId.taskId, pTask->info.triggerParam);
  } else {
    tqInfo("vgId:%d expand stream task, s-task:%s, checkpointId:%" PRId64 " checkpointVer:%" PRId64
           " nextProcessVer:%" PRId64
           " child id:%d, level:%d, status:%s fill-history:%d, related fill-task:0x%x trigger:%" PRId64 " ms",
           vgId, pTask->id.idStr, pChkInfo->checkpointId, pChkInfo->checkpointVer, pChkInfo->nextProcessVer,
           pTask->info.selfChildId, pTask->info.taskLevel, p, pTask->info.fillHistory,
           (int32_t)pTask->hTaskInfo.id.taskId, pTask->info.triggerParam);
  }

  return 0;
}

int32_t tqProcessTaskCheckReq(STQ* pTq, SRpcMsg* pMsg) {
  char*        msgStr = pMsg->pCont;
  char*        msgBody = POINTER_SHIFT(msgStr, sizeof(SMsgHead));
  int32_t      msgLen = pMsg->contLen - sizeof(SMsgHead);
  SStreamMeta* pMeta = pTq->pStreamMeta;

  SStreamTaskCheckReq req;
  SDecoder            decoder;

  tDecoderInit(&decoder, (uint8_t*)msgBody, msgLen);
  tDecodeStreamTaskCheckReq(&decoder, &req);
  tDecoderClear(&decoder);

  int32_t taskId = req.downstreamTaskId;

  SStreamTaskCheckRsp rsp = {
      .reqId = req.reqId,
      .streamId = req.streamId,
      .childId = req.childId,
      .downstreamNodeId = req.downstreamNodeId,
      .downstreamTaskId = req.downstreamTaskId,
      .upstreamNodeId = req.upstreamNodeId,
      .upstreamTaskId = req.upstreamTaskId,
  };

  // only the leader node handle the check request
  if (pMeta->role == NODE_ROLE_FOLLOWER) {
    tqError(
        "s-task:0x%x invalid check msg from upstream:0x%x(vgId:%d), vgId:%d is follower, not handle check status msg",
        taskId, req.upstreamTaskId, req.upstreamNodeId, pMeta->vgId);
    rsp.status = TASK_DOWNSTREAM_NOT_LEADER;
  } else {
    SStreamTask* pTask = streamMetaAcquireTask(pMeta, req.streamId, taskId);
    if (pTask != NULL) {
      rsp.status = streamTaskCheckStatus(pTask, req.upstreamTaskId, req.upstreamNodeId, req.stage, &rsp.oldStage);
      streamMetaReleaseTask(pMeta, pTask);

      char* p = NULL;
      streamTaskGetStatus(pTask, &p);
      tqDebug("s-task:%s status:%s, stage:%" PRId64 " recv task check req(reqId:0x%" PRIx64
              ") task:0x%x (vgId:%d), check_status:%d",
              pTask->id.idStr, p, rsp.oldStage, rsp.reqId, rsp.upstreamTaskId, rsp.upstreamNodeId, rsp.status);
    } else {
      rsp.status = TASK_DOWNSTREAM_NOT_READY;
      tqDebug("tq recv task check(taskId:0x%" PRIx64 "-0x%x not built yet) req(reqId:0x%" PRIx64
              ") from task:0x%x (vgId:%d), rsp check_status %d",
              req.streamId, taskId, rsp.reqId, rsp.upstreamTaskId, rsp.upstreamNodeId, rsp.status);
    }
  }

  return streamSendCheckRsp(pMeta, &req, &rsp, &pMsg->info, taskId);
}

int32_t tqProcessTaskCheckRsp(STQ* pTq, SRpcMsg* pMsg) {
  char*   pReq = POINTER_SHIFT(pMsg->pCont, sizeof(SMsgHead));
  int32_t len = pMsg->contLen - sizeof(SMsgHead);
  int32_t vgId = pTq->pStreamMeta->vgId;

  int32_t             code;
  SStreamTaskCheckRsp rsp;

  SDecoder decoder;
  tDecoderInit(&decoder, (uint8_t*)pReq, len);
  code = tDecodeStreamTaskCheckRsp(&decoder, &rsp);
  if (code < 0) {
    terrno = TSDB_CODE_INVALID_MSG;
    tDecoderClear(&decoder);
    tqError("vgId:%d failed to parse check rsp msg, code:%s", vgId, tstrerror(terrno));
    return -1;
  }

  tDecoderClear(&decoder);
  tqDebug("tq task:0x%x (vgId:%d) recv check rsp(reqId:0x%" PRIx64 ") from 0x%x (vgId:%d) status %d",
          rsp.upstreamTaskId, rsp.upstreamNodeId, rsp.reqId, rsp.downstreamTaskId, rsp.downstreamNodeId, rsp.status);

  if (!vnodeIsRoleLeader(pTq->pVnode)) {
    tqError("vgId:%d not leader, task:0x%x not handle the check rsp, downstream:0x%x (vgId:%d)", vgId,
            rsp.upstreamTaskId, rsp.downstreamTaskId, rsp.downstreamNodeId);
    return code;
  }

  SStreamTask* pTask = streamMetaAcquireTask(pTq->pStreamMeta, rsp.streamId, rsp.upstreamTaskId);
  if (pTask == NULL) {
    tqError("tq failed to locate the stream task:0x%" PRIx64 "-0x%x (vgId:%d), it may have been destroyed or stopped",
            rsp.streamId, rsp.upstreamTaskId, pTq->pStreamMeta->vgId);
    terrno = TSDB_CODE_STREAM_TASK_NOT_EXIST;
    return -1;
  }

  code = streamProcessCheckRsp(pTask, &rsp);
  streamMetaReleaseTask(pTq->pStreamMeta, pTask);
  return code;
}

int32_t tqProcessTaskDeployReq(STQ* pTq, int64_t sversion, char* msg, int32_t msgLen) {
  int32_t code = 0;
  int32_t vgId = TD_VID(pTq->pVnode);

  if (tsDisableStream) {
    tqInfo("vgId:%d stream disabled, not deploy stream tasks", vgId);
    return code;
  }

  tqDebug("vgId:%d receive new stream task deploy msg, start to build stream task", vgId);

  // 1.deserialize msg and build task
  int32_t      size = sizeof(SStreamTask);
  SStreamTask* pTask = taosMemoryCalloc(1, size);
  if (pTask == NULL) {
    tqError("vgId:%d failed to create stream task due to out of memory, alloc size:%d", vgId, size);
    return TSDB_CODE_OUT_OF_MEMORY;
  }

  SDecoder decoder;
  tDecoderInit(&decoder, (uint8_t*)msg, msgLen);
  code = tDecodeStreamTask(&decoder, pTask);
  tDecoderClear(&decoder);

  if (code != TSDB_CODE_SUCCESS) {
    taosMemoryFree(pTask);
    return TSDB_CODE_INVALID_MSG;
  }

  SStreamMeta* pStreamMeta = pTq->pStreamMeta;

  // 2.save task, use the latest commit version as the initial start version of stream task.
  int32_t taskId = pTask->id.taskId;
  int64_t streamId = pTask->id.streamId;
  bool    added = false;

  streamMetaWLock(pStreamMeta);
  code = streamMetaRegisterTask(pStreamMeta, sversion, pTask, &added);
  int32_t numOfTasks = streamMetaGetNumOfTasks(pStreamMeta);
  streamMetaWUnLock(pStreamMeta);

  if (code < 0) {
    tqError("failed to add s-task:0x%x into vgId:%d meta, total:%d, code:%s", vgId, taskId, numOfTasks,
            tstrerror(code));
    tFreeStreamTask(pTask);
    return code;
  }

  // added into meta store, pTask cannot be reference since it may have been destroyed by other threads already now if
  // it is added into the meta store
  if (added) {
    // only handled in the leader node
    if (vnodeIsRoleLeader(pTq->pVnode)) {
      tqDebug("vgId:%d s-task:0x%x is deployed and add into meta, numOfTasks:%d", vgId, taskId, numOfTasks);
      SStreamTask* p = streamMetaAcquireTask(pStreamMeta, streamId, taskId);

      bool restored = pTq->pVnode->restored;
      if (p != NULL && restored && p->info.fillHistory == 0) {
        EStreamTaskEvent event = (HAS_RELATED_FILLHISTORY_TASK(p)) ? TASK_EVENT_INIT_STREAM_SCANHIST : TASK_EVENT_INIT;
        streamTaskHandleEvent(p->status.pSM, event);
      } else if (!restored) {
        tqWarn("s-task:%s not launched since vnode(vgId:%d) not ready", p->id.idStr, vgId);
      }

      if (p != NULL) {
        streamMetaReleaseTask(pStreamMeta, p);
      }
    } else {
      tqDebug("vgId:%d not leader, not launch stream task s-task:0x%x", vgId, taskId);
    }
  } else {
    tqWarn("vgId:%d failed to add s-task:0x%x, since already exists in meta store", vgId, taskId);
    tFreeStreamTask(pTask);
  }

  return code;
}

static void doStartFillhistoryStep2(SStreamTask* pTask, SStreamTask* pStreamTask, STQ* pTq) {
  const char* id = pTask->id.idStr;
  int64_t     nextProcessedVer = pStreamTask->hTaskInfo.haltVer;

  // if it's an source task, extract the last version in wal.
  SVersionRange* pRange = &pTask->dataRange.range;

  bool done = streamHistoryTaskSetVerRangeStep2(pTask, nextProcessedVer);
  pTask->execInfo.step2Start = taosGetTimestampMs();

  if (done) {
    qDebug("s-task:%s scan-history from WAL stage(step 2) ended, elapsed time:%.2fs", id, 0.0);
    streamTaskPutTranstateIntoInputQ(pTask);
    streamExecTask(pTask);  // exec directly
  } else {
    STimeWindow* pWindow = &pTask->dataRange.window;
    tqDebug("s-task:%s level:%d verRange:%" PRId64 " - %" PRId64 " window:%" PRId64 "-%" PRId64
            ", do secondary scan-history from WAL after halt the related stream task:%s",
            id, pTask->info.taskLevel, pRange->minVer, pRange->maxVer, pWindow->skey, pWindow->ekey,
            pStreamTask->id.idStr);
    ASSERT(pTask->status.schedStatus == TASK_SCHED_STATUS__WAITING);

    streamSetParamForStreamScannerStep2(pTask, pRange, pWindow);

    int64_t dstVer = pTask->dataRange.range.minVer;
    pTask->chkInfo.nextProcessVer = dstVer;

    walReaderSetSkipToVersion(pTask->exec.pWalReader, dstVer);
    tqDebug("s-task:%s wal reader start scan WAL verRange:%" PRId64 "-%" PRId64 ", set sched-status:%d", id, dstVer,
            pTask->dataRange.range.maxVer, TASK_SCHED_STATUS__INACTIVE);

    /*int8_t status = */ streamTaskSetSchedStatusInactive(pTask);

    // now the fill-history task starts to scan data from wal files.
    int32_t code = streamTaskHandleEvent(pTask->status.pSM, TASK_EVENT_SCANHIST_DONE);
    if (code == TSDB_CODE_SUCCESS) {
      tqScanWalAsync(pTq, false);
    }
  }
}

// this function should be executed by only one thread, so we set an sentinel to protect this function
int32_t tqProcessTaskScanHistory(STQ* pTq, SRpcMsg* pMsg) {
  SStreamScanHistoryReq* pReq = (SStreamScanHistoryReq*)pMsg->pCont;
  SStreamMeta*           pMeta = pTq->pStreamMeta;
  int32_t                code = TSDB_CODE_SUCCESS;

  SStreamTask* pTask = streamMetaAcquireTask(pMeta, pReq->streamId, pReq->taskId);
  if (pTask == NULL) {
    tqError("vgId:%d failed to acquire stream task:0x%x during scan history data, task may have been destroyed",
            pMeta->vgId, pReq->taskId);
    return -1;
  }

  // do recovery step1
  const char* id = pTask->id.idStr;
  char*       pStatus = NULL;
  streamTaskGetStatus(pTask, &pStatus);

  // avoid multi-thread exec
  while (1) {
    int32_t sentinel = atomic_val_compare_exchange_32(&pTask->status.inScanHistorySentinel, 0, 1);
    if (sentinel != 0) {
      tqDebug("s-task:%s already in scan-history func, wait for 100ms, and try again", id);
      taosMsleep(100);
    } else {
      break;
    }
  }

  // let's decide which step should be executed now
  if (pTask->execInfo.step1Start == 0) {
    int64_t ts = taosGetTimestampMs();

    pTask->execInfo.step1Start = ts;
    tqDebug("s-task:%s start scan-history stage(step 1), status:%s, step1 startTs:%" PRId64, id, pStatus, ts);
  } else {
    if (pTask->execInfo.step2Start == 0) {
      tqDebug("s-task:%s continue exec scan-history(step1), original step1 startTs:%" PRId64 ", already elapsed:%.2fs",
              id, pTask->execInfo.step1Start, pTask->execInfo.step1El);
    } else {
      tqDebug("s-task:%s already in step2, no need to scan-history data, step2 startTs:%" PRId64, id,
              pTask->execInfo.step2Start);

      atomic_store_32(&pTask->status.inScanHistorySentinel, 0);
      streamMetaReleaseTask(pMeta, pTask);
      return 0;
    }
  }

  // we have to continue retrying to successfully execute the scan history task.
  if (!streamTaskSetSchedStatusWait(pTask)) {
    tqError(
        "s-task:%s failed to start scan-history in first stream time window since already started, unexpected "
        "sched-status:%d",
        id, pTask->status.schedStatus);
    atomic_store_32(&pTask->status.inScanHistorySentinel, 0);
    streamMetaReleaseTask(pMeta, pTask);
    return 0;
  }

  int64_t              st = taosGetTimestampMs();
  SScanhistoryDataInfo retInfo = streamScanHistoryData(pTask, st);

  double el = (taosGetTimestampMs() - st) / 1000.0;
  pTask->execInfo.step1El += el;

  if (retInfo.ret == TASK_SCANHISTORY_QUIT || retInfo.ret == TASK_SCANHISTORY_REXEC) {
    int8_t status = streamTaskSetSchedStatusInactive(pTask);
    atomic_store_32(&pTask->status.inScanHistorySentinel, 0);

    if (retInfo.ret == TASK_SCANHISTORY_REXEC) {
      streamReExecScanHistoryFuture(pTask, retInfo.idleTime);
    } else {
      char*       p = NULL;
      ETaskStatus s = streamTaskGetStatus(pTask, &p);

      if (s == TASK_STATUS__PAUSE) {
        tqDebug("s-task:%s is paused in the step1, elapsed time:%.2fs total:%.2fs, sched-status:%d", pTask->id.idStr,
                el, pTask->execInfo.step1El, status);
      } else if (s == TASK_STATUS__STOP || s == TASK_STATUS__DROPPING) {
        tqDebug("s-task:%s status:%p not continue scan-history data, total elapsed time:%.2fs quit", pTask->id.idStr, p,
                pTask->execInfo.step1El);
      }
    }

    streamMetaReleaseTask(pMeta, pTask);
    return 0;
  }

  // the following procedure should be executed, no matter status is stop/pause or not
  tqDebug("s-task:%s scan-history(step 1) ended, elapsed time:%.2fs", id, pTask->execInfo.step1El);

  if (pTask->info.fillHistory) {
    SStreamTask* pStreamTask = NULL;

    // 1. get the related stream task
    pStreamTask = streamMetaAcquireTask(pMeta, pTask->streamTaskId.streamId, pTask->streamTaskId.taskId);
    if (pStreamTask == NULL) {
      tqError("failed to find s-task:0x%" PRIx64 ", it may have been destroyed, drop related fill-history task:%s",
              pTask->streamTaskId.taskId, pTask->id.idStr);

      tqDebug("s-task:%s fill-history task set status to be dropping", id);
      streamBuildAndSendDropTaskMsg(pTask->pMsgCb, pMeta->vgId, &pTask->id);

      atomic_store_32(&pTask->status.inScanHistorySentinel, 0);
      streamMetaReleaseTask(pMeta, pTask);
      return -1;
    }

    ASSERT(pStreamTask->info.taskLevel == TASK_LEVEL__SOURCE);

    code = streamTaskHandleEvent(pStreamTask->status.pSM, TASK_EVENT_HALT);
    if (code == TSDB_CODE_SUCCESS) {
      doStartFillhistoryStep2(pTask, pStreamTask, pTq);
    } else {
      tqError("s-task:%s failed to halt s-task:%s, not launch step2", id, pStreamTask->id.idStr);
    }

    streamMetaReleaseTask(pMeta, pStreamTask);
  } else {
    STimeWindow* pWindow = &pTask->dataRange.window;
    ASSERT(HAS_RELATED_FILLHISTORY_TASK(pTask) || streamTaskShouldStop(pTask));

    // Not update the fill-history time window until the state transfer is completed.
    tqDebug("s-task:%s scan-history in stream time window completed, start to handle data from WAL, startVer:%" PRId64
            ", window:%" PRId64 " - %" PRId64,
            id, pTask->chkInfo.nextProcessVer, pWindow->skey, pWindow->ekey);

    code = streamTaskScanHistoryDataComplete(pTask);
  }

  atomic_store_32(&pTask->status.inScanHistorySentinel, 0);
  streamMetaReleaseTask(pMeta, pTask);
  return code;
}

// only the agg tasks and the sink tasks will receive this message from upstream tasks
int32_t tqProcessTaskScanHistoryFinishReq(STQ* pTq, SRpcMsg* pMsg) {
  char*   msg = POINTER_SHIFT(pMsg->pCont, sizeof(SMsgHead));
  int32_t msgLen = pMsg->contLen - sizeof(SMsgHead);

  // deserialize
  SStreamScanHistoryFinishReq req = {0};

  SDecoder decoder;
  tDecoderInit(&decoder, (uint8_t*)msg, msgLen);
  tDecodeStreamScanHistoryFinishReq(&decoder, &req);
  tDecoderClear(&decoder);

  SStreamTask* pTask = streamMetaAcquireTask(pTq->pStreamMeta, req.streamId, req.downstreamTaskId);
  if (pTask == NULL) {
    tqError("vgId:%d process scan history finish msg, failed to find task:0x%x, it may be destroyed",
            pTq->pStreamMeta->vgId, req.downstreamTaskId);
    return -1;
  }

  tqDebug("s-task:%s receive scan-history finish msg from task:0x%x", pTask->id.idStr, req.upstreamTaskId);

  int32_t code = streamProcessScanHistoryFinishReq(pTask, &req, &pMsg->info);
  streamMetaReleaseTask(pTq->pStreamMeta, pTask);
  return code;
}

int32_t tqProcessTaskScanHistoryFinishRsp(STQ* pTq, SRpcMsg* pMsg) {
  char*   msg = POINTER_SHIFT(pMsg->pCont, sizeof(SMsgHead));
  int32_t msgLen = pMsg->contLen - sizeof(SMsgHead);

  // deserialize
  SStreamCompleteHistoryMsg req = {0};

  SDecoder decoder;
  tDecoderInit(&decoder, (uint8_t*)msg, msgLen);
  tDecodeCompleteHistoryDataMsg(&decoder, &req);
  tDecoderClear(&decoder);

  SStreamTask* pTask = streamMetaAcquireTask(pTq->pStreamMeta, req.streamId, req.upstreamTaskId);
  if (pTask == NULL) {
    tqError("vgId:%d process scan history finish rsp, failed to find task:0x%x, it may be destroyed",
            pTq->pStreamMeta->vgId, req.upstreamTaskId);
    return -1;
  }

  int32_t remain = atomic_sub_fetch_32(&pTask->notReadyTasks, 1);
  if (remain > 0) {
    tqDebug("s-task:%s scan-history finish rsp received from downstream task:0x%x, unfinished remain:%d",
            pTask->id.idStr, req.downstreamId, remain);
  } else {
    tqDebug(
        "s-task:%s scan-history finish rsp received from downstream task:0x%x, all downstream tasks rsp scan-history "
        "completed msg",
        pTask->id.idStr, req.downstreamId);
    streamProcessScanHistoryFinishRsp(pTask);
  }

  streamMetaReleaseTask(pTq->pStreamMeta, pTask);
  return 0;
}

int32_t tqProcessTaskRunReq(STQ* pTq, SRpcMsg* pMsg) {
  SStreamTaskRunReq* pReq = pMsg->pCont;

  int32_t taskId = pReq->taskId;
  int32_t vgId = TD_VID(pTq->pVnode);

  if (taskId == STREAM_EXEC_EXTRACT_DATA_IN_WAL_ID) {  // all tasks are extracted submit data from the wal
    tqScanWal(pTq);
    return 0;
  } else if (taskId == STREAM_EXEC_START_ALL_TASKS_ID) {
    tqStartStreamTasks(pTq);
    return 0;
  } else if (taskId == STREAM_EXEC_RESTART_ALL_TASKS_ID) {
    tqRestartStreamTasks(pTq);
    return 0;
  }

  SStreamTask* pTask = streamMetaAcquireTask(pTq->pStreamMeta, pReq->streamId, taskId);
  if (pTask != NULL) {  // even in halt status, the data in inputQ must be processed
    char* p = NULL;
    if (streamTaskReadyToRun(pTask, &p)) {
      tqDebug("vgId:%d s-task:%s start to process block from inputQ, next checked ver:%" PRId64, vgId, pTask->id.idStr,
              pTask->chkInfo.nextProcessVer);
      streamExecTask(pTask);
    } else {
      int8_t status = streamTaskSetSchedStatusInactive(pTask);
      tqDebug("vgId:%d s-task:%s ignore run req since not in ready state, status:%s, sched-status:%d", vgId,
              pTask->id.idStr, p, status);
    }

    streamMetaReleaseTask(pTq->pStreamMeta, pTask);
    tqScanWalAsync(pTq, false);
    return 0;
  } else {  // NOTE: pTask->status.schedStatus is not updated since it is not be handled by the run exec.
    // todo add one function to handle this
    tqError("vgId:%d failed to found s-task, taskId:0x%x may have been dropped", vgId, taskId);
    return -1;
  }
}

int32_t tqProcessTaskDispatchReq(STQ* pTq, SRpcMsg* pMsg, bool exec) {
  char*   msgStr = pMsg->pCont;
  char*   msgBody = POINTER_SHIFT(msgStr, sizeof(SMsgHead));
  int32_t msgLen = pMsg->contLen - sizeof(SMsgHead);

  SStreamDispatchReq req = {0};

  SDecoder decoder;
  tDecoderInit(&decoder, (uint8_t*)msgBody, msgLen);
  tDecodeStreamDispatchReq(&decoder, &req);
  tDecoderClear(&decoder);

  tqDebug("s-task:0x%x recv dispatch msg from 0x%x(vgId:%d)", req.taskId, req.upstreamTaskId, req.upstreamNodeId);

  SStreamTask* pTask = streamMetaAcquireTask(pTq->pStreamMeta, req.streamId, req.taskId);
  if (pTask) {
    SRpcMsg rsp = {.info = pMsg->info, .code = 0};
    streamProcessDispatchMsg(pTask, &req, &rsp);
    tDeleteStreamDispatchReq(&req);
    streamMetaReleaseTask(pTq->pStreamMeta, pTask);
    return 0;
  } else {
    tqError("vgId:%d failed to find task:0x%x to handle the dispatch req, it may have been destroyed already",
            pTq->pStreamMeta->vgId, req.taskId);
    tDeleteStreamDispatchReq(&req);
    return -1;
  }
}

int32_t tqProcessTaskDispatchRsp(STQ* pTq, SRpcMsg* pMsg) {
  SStreamDispatchRsp* pRsp = POINTER_SHIFT(pMsg->pCont, sizeof(SMsgHead));

  int32_t vgId = pTq->pStreamMeta->vgId;
  pRsp->upstreamTaskId = htonl(pRsp->upstreamTaskId);
  pRsp->streamId = htobe64(pRsp->streamId);
  pRsp->downstreamTaskId = htonl(pRsp->downstreamTaskId);
  pRsp->downstreamNodeId = htonl(pRsp->downstreamNodeId);
  pRsp->stage = htobe64(pRsp->stage);
  pRsp->msgId = htonl(pRsp->msgId);

  SStreamTask* pTask = streamMetaAcquireTask(pTq->pStreamMeta, pRsp->streamId, pRsp->upstreamTaskId);
  if (pTask) {
    streamProcessDispatchRsp(pTask, pRsp, pMsg->code);
    streamMetaReleaseTask(pTq->pStreamMeta, pTask);
    return TSDB_CODE_SUCCESS;
  } else {
    tqDebug("vgId:%d failed to handle the dispatch rsp, since find task:0x%x failed", vgId, pRsp->upstreamTaskId);
    terrno = TSDB_CODE_STREAM_TASK_NOT_EXIST;
    return terrno;
  }
}

int32_t tqProcessTaskDropReq(STQ* pTq, char* msg, int32_t msgLen) {
  SVDropStreamTaskReq* pReq = (SVDropStreamTaskReq*)msg;

  int32_t      vgId = TD_VID(pTq->pVnode);
  SStreamMeta* pMeta = pTq->pStreamMeta;
  tqDebug("vgId:%d receive msg to drop s-task:0x%x", vgId, pReq->taskId);

  SStreamTask* pTask = streamMetaAcquireTask(pMeta, pReq->streamId, pReq->taskId);
  if (pTask != NULL) {
    // drop the related fill-history task firstly
    if (HAS_RELATED_FILLHISTORY_TASK(pTask)) {
      STaskId* pHTaskId = &pTask->hTaskInfo.id;
      streamMetaUnregisterTask(pMeta, pHTaskId->streamId, pHTaskId->taskId);
      tqDebug("vgId:%d drop fill-history task:0x%x dropped firstly", vgId, (int32_t)pHTaskId->taskId);
    }
    streamMetaReleaseTask(pMeta, pTask);
  }

  // drop the stream task now
  streamMetaUnregisterTask(pMeta, pReq->streamId, pReq->taskId);

  // commit the update
  streamMetaWLock(pMeta);
  int32_t numOfTasks = streamMetaGetNumOfTasks(pMeta);
  tqDebug("vgId:%d task:0x%x dropped, remain tasks:%d", vgId, pReq->taskId, numOfTasks);

  if (streamMetaCommit(pMeta) < 0) {
    // persist to disk
  }
  streamMetaWUnLock(pMeta);

  return 0;
}

int32_t tqProcessTaskPauseReq(STQ* pTq, int64_t sversion, char* msg, int32_t msgLen) {
  SVPauseStreamTaskReq* pReq = (SVPauseStreamTaskReq*)msg;

  SStreamMeta* pMeta = pTq->pStreamMeta;
  SStreamTask* pTask = streamMetaAcquireTask(pMeta, pReq->streamId, pReq->taskId);
  if (pTask == NULL) {
    tqError("vgId:%d process pause req, failed to acquire task:0x%x, it may have been dropped already", pMeta->vgId,
            pReq->taskId);
    // since task is in [STOP|DROPPING] state, it is safe to assume the pause is active
    return TSDB_CODE_SUCCESS;
  }

  tqDebug("s-task:%s receive pause msg from mnode", pTask->id.idStr);
  streamTaskPause(pTask, pMeta);

  SStreamTask* pHistoryTask = NULL;
  if (HAS_RELATED_FILLHISTORY_TASK(pTask)) {
    pHistoryTask = streamMetaAcquireTask(pMeta, pTask->hTaskInfo.id.streamId, pTask->hTaskInfo.id.taskId);
    if (pHistoryTask == NULL) {
      tqError("vgId:%d process pause req, failed to acquire fill-history task:0x%" PRIx64
              ", it may have been dropped already",
              pMeta->vgId, pTask->hTaskInfo.id.taskId);
      streamMetaReleaseTask(pMeta, pTask);

      // since task is in [STOP|DROPPING] state, it is safe to assume the pause is active
      return TSDB_CODE_SUCCESS;
    }

    tqDebug("s-task:%s fill-history task handle paused along with related stream task", pHistoryTask->id.idStr);

    streamTaskPause(pHistoryTask, pMeta);
    streamMetaReleaseTask(pMeta, pHistoryTask);
  }

  streamMetaReleaseTask(pMeta, pTask);
  return TSDB_CODE_SUCCESS;
}

int32_t tqProcessTaskResumeImpl(STQ* pTq, SStreamTask* pTask, int64_t sversion, int8_t igUntreated) {
  int32_t vgId = pTq->pStreamMeta->vgId;
  if (pTask == NULL) {
    return -1;
  }

  streamTaskResume(pTask);
  ETaskStatus status = streamTaskGetStatus(pTask, NULL);

  int32_t level = pTask->info.taskLevel;
  if (level == TASK_LEVEL__SINK) {
    if (status == TASK_STATUS__UNINIT) {
    }
    streamMetaReleaseTask(pTq->pStreamMeta, pTask);
    return 0;
  }

  if (status == TASK_STATUS__READY || status == TASK_STATUS__SCAN_HISTORY || status == TASK_STATUS__CK) {
    // no lock needs to secure the access of the version
    if (igUntreated && level == TASK_LEVEL__SOURCE && !pTask->info.fillHistory) {
      // discard all the data  when the stream task is suspended.
      walReaderSetSkipToVersion(pTask->exec.pWalReader, sversion);
      tqDebug("vgId:%d s-task:%s resume to exec, prev paused version:%" PRId64 ", start from vnode ver:%" PRId64
              ", schedStatus:%d",
              vgId, pTask->id.idStr, pTask->chkInfo.nextProcessVer, sversion, pTask->status.schedStatus);
    } else {  // from the previous paused version and go on
      tqDebug("vgId:%d s-task:%s resume to exec, from paused ver:%" PRId64 ", vnode ver:%" PRId64 ", schedStatus:%d",
              vgId, pTask->id.idStr, pTask->chkInfo.nextProcessVer, sversion, pTask->status.schedStatus);
    }

    if (level == TASK_LEVEL__SOURCE && pTask->info.fillHistory && status == TASK_STATUS__SCAN_HISTORY) {
      streamStartScanHistoryAsync(pTask, igUntreated);
    } else if (level == TASK_LEVEL__SOURCE && (streamQueueGetNumOfItems(pTask->inputq.queue) == 0)) {
      tqScanWalAsync(pTq, false);
    } else {
      streamSchedExec(pTask);
    }
  } else if (status == TASK_STATUS__UNINIT) {
    // todo: fill-history task init ?
    if (pTask->info.fillHistory == 0) {
      EStreamTaskEvent event = HAS_RELATED_FILLHISTORY_TASK(pTask) ? TASK_EVENT_INIT_STREAM_SCANHIST : TASK_EVENT_INIT;
      streamTaskHandleEvent(pTask->status.pSM, event);
    }
  }

  streamMetaReleaseTask(pTq->pStreamMeta, pTask);
  return 0;
}

int32_t tqProcessTaskResumeReq(STQ* pTq, int64_t sversion, char* msg, int32_t msgLen) {
  SVResumeStreamTaskReq* pReq = (SVResumeStreamTaskReq*)msg;

  SStreamTask* pTask = streamMetaAcquireTask(pTq->pStreamMeta, pReq->streamId, pReq->taskId);
  int32_t      code = tqProcessTaskResumeImpl(pTq, pTask, sversion, pReq->igUntreated);
  if (code != 0) {
    return code;
  }

  STaskId*     pHTaskId = &pTask->hTaskInfo.id;
  SStreamTask* pHistoryTask = streamMetaAcquireTask(pTq->pStreamMeta, pHTaskId->streamId, pHTaskId->taskId);
  if (pHistoryTask) {
    code = tqProcessTaskResumeImpl(pTq, pHistoryTask, sversion, pReq->igUntreated);
  }

  return code;
}

int32_t tqProcessTaskRetrieveReq(STQ* pTq, SRpcMsg* pMsg) {
  char*    msgStr = pMsg->pCont;
  char*    msgBody = POINTER_SHIFT(msgStr, sizeof(SMsgHead));
  int32_t  msgLen = pMsg->contLen - sizeof(SMsgHead);
  SDecoder decoder;

  SStreamRetrieveReq req;
  tDecoderInit(&decoder, (uint8_t*)msgBody, msgLen);
  tDecodeStreamRetrieveReq(&decoder, &req);
  tDecoderClear(&decoder);

  int32_t      vgId = pTq->pStreamMeta->vgId;
  SStreamTask* pTask = streamMetaAcquireTask(pTq->pStreamMeta, req.streamId, req.dstTaskId);
  if (pTask == NULL) {
    tqError("vgId:%d process retrieve req, failed to acquire task:0x%x, it may have been dropped already", vgId,
            req.dstTaskId);
    return -1;
  }

  SRpcMsg rsp = {.info = pMsg->info, .code = 0};
  streamProcessRetrieveReq(pTask, &req, &rsp);

  streamMetaReleaseTask(pTq->pStreamMeta, pTask);
  tDeleteStreamRetrieveReq(&req);
  return 0;
}

int32_t tqProcessTaskRetrieveRsp(STQ* pTq, SRpcMsg* pMsg) {
  //
  return 0;
}

// todo refactor.
int32_t vnodeEnqueueStreamMsg(SVnode* pVnode, SRpcMsg* pMsg) {
  STQ*    pTq = pVnode->pTq;
  int32_t vgId = pVnode->config.vgId;

  SMsgHead* msgStr = pMsg->pCont;
  char*     msgBody = POINTER_SHIFT(msgStr, sizeof(SMsgHead));
  int32_t   msgLen = pMsg->contLen - sizeof(SMsgHead);
  int32_t   code = 0;

  SStreamDispatchReq req;
  SDecoder           decoder;
  tDecoderInit(&decoder, (uint8_t*)msgBody, msgLen);
  if (tDecodeStreamDispatchReq(&decoder, &req) < 0) {
    code = TSDB_CODE_MSG_DECODE_ERROR;
    tDecoderClear(&decoder);
    goto FAIL;
  }
  tDecoderClear(&decoder);

  int32_t taskId = req.taskId;
  tqDebug("vgId:%d receive dispatch msg to s-task:0x%" PRIx64 "-0x%x", vgId, req.streamId, taskId);

  // for test purpose
  //  if (req.type == STREAM_INPUT__CHECKPOINT_TRIGGER) {
  //    code = TSDB_CODE_STREAM_TASK_NOT_EXIST;
  //    goto FAIL;
  //  }

  SStreamTask* pTask = streamMetaAcquireTask(pTq->pStreamMeta, req.streamId, taskId);
  if (pTask != NULL) {
    SRpcMsg rsp = {.info = pMsg->info, .code = 0};
    streamProcessDispatchMsg(pTask, &req, &rsp);
    tDeleteStreamDispatchReq(&req);
    streamMetaReleaseTask(pTq->pStreamMeta, pTask);
    rpcFreeCont(pMsg->pCont);
    taosFreeQitem(pMsg);
    return 0;
  } else {
    tDeleteStreamDispatchReq(&req);
  }

  code = TSDB_CODE_STREAM_TASK_NOT_EXIST;

FAIL:
  if (pMsg->info.handle == NULL) {
    tqError("s-task:0x%x vgId:%d msg handle is null, abort enqueue dispatch msg", vgId, taskId);
    return -1;
  }

  SMsgHead* pRspHead = rpcMallocCont(sizeof(SMsgHead) + sizeof(SStreamDispatchRsp));
  if (pRspHead == NULL) {
    SRpcMsg rsp = {.code = TSDB_CODE_OUT_OF_MEMORY, .info = pMsg->info};
    tqError("s-task:0x%x send dispatch error rsp, code:%s", taskId, tstrerror(code));
    tmsgSendRsp(&rsp);
    rpcFreeCont(pMsg->pCont);
    taosFreeQitem(pMsg);
    return -1;
  }

  pRspHead->vgId = htonl(req.upstreamNodeId);
  ASSERT(pRspHead->vgId != 0);

  SStreamDispatchRsp* pRsp = POINTER_SHIFT(pRspHead, sizeof(SMsgHead));
  pRsp->streamId = htobe64(req.streamId);
  pRsp->upstreamTaskId = htonl(req.upstreamTaskId);
  pRsp->upstreamNodeId = htonl(req.upstreamNodeId);
  pRsp->downstreamNodeId = htonl(pVnode->config.vgId);
  pRsp->downstreamTaskId = htonl(req.taskId);
  pRsp->msgId = htonl(req.msgId);
  pRsp->stage = htobe64(req.stage);
  pRsp->inputStatus = TASK_OUTPUT_STATUS__NORMAL;

  int32_t len = sizeof(SMsgHead) + sizeof(SStreamDispatchRsp);
  SRpcMsg rsp = {.code = code, .info = pMsg->info, .contLen = len, .pCont = pRspHead};
  tqError("s-task:0x%x send dispatch error rsp, code:%s", taskId, tstrerror(code));

  tmsgSendRsp(&rsp);
  rpcFreeCont(pMsg->pCont);
  taosFreeQitem(pMsg);
  return -1;
}

int32_t tqProcessTaskCheckPointSourceReq(STQ* pTq, SRpcMsg* pMsg, SRpcMsg* pRsp) {
  int32_t      vgId = TD_VID(pTq->pVnode);
  SStreamMeta* pMeta = pTq->pStreamMeta;
  char*        msg = POINTER_SHIFT(pMsg->pCont, sizeof(SMsgHead));
  int32_t      len = pMsg->contLen - sizeof(SMsgHead);
  int32_t      code = 0;

  // disable auto rsp to mnode
  pRsp->info.handle = NULL;

  SStreamCheckpointSourceReq req = {0};
  if (!vnodeIsRoleLeader(pTq->pVnode)) {
    tqDebug("vgId:%d not leader, ignore checkpoint-source msg, s-task:0x%x", vgId, req.taskId);
    SRpcMsg rsp = {0};
    buildCheckpointSourceRsp(&req, &pMsg->info, &rsp, 0);
    tmsgSendRsp(&rsp);  // error occurs
    return TSDB_CODE_SUCCESS;
  }

  if (!pTq->pVnode->restored) {
    tqDebug("vgId:%d checkpoint-source msg received during restoring, s-task:0x%x ignore it", vgId, req.taskId);
    SRpcMsg rsp = {0};
    buildCheckpointSourceRsp(&req, &pMsg->info, &rsp, 0);
    tmsgSendRsp(&rsp);  // error occurs
    return TSDB_CODE_SUCCESS;
  }

  SDecoder decoder;
  tDecoderInit(&decoder, (uint8_t*)msg, len);
  if (tDecodeStreamCheckpointSourceReq(&decoder, &req) < 0) {
    code = TSDB_CODE_MSG_DECODE_ERROR;
    tDecoderClear(&decoder);
    tqError("vgId:%d failed to decode checkpoint-source msg, code:%s", vgId, tstrerror(code));
    SRpcMsg rsp = {0};
    buildCheckpointSourceRsp(&req, &pMsg->info, &rsp, 0);
    tmsgSendRsp(&rsp);  // error occurs
    return code;
  }
  tDecoderClear(&decoder);

  SStreamTask* pTask = streamMetaAcquireTask(pMeta, req.streamId, req.taskId);
  if (pTask == NULL) {
    tqError("vgId:%d failed to find s-task:0x%x, ignore checkpoint msg. it may have been destroyed already", vgId,
            req.taskId);
    SRpcMsg rsp = {0};
    buildCheckpointSourceRsp(&req, &pMsg->info, &rsp, 0);
    tmsgSendRsp(&rsp);  // error occurs
    return TSDB_CODE_SUCCESS;
  }

  if (pTask->status.downstreamReady != 1) {
    pTask->chkInfo.failedId = req.checkpointId;  // record the latest failed checkpoint id
<<<<<<< HEAD
    pTask->chkInfo.checkpointingId = req.checkpointId;

    tqError("s-task:%s not ready for checkpoint, since downstream not ready, ignore this checkpoint:%" PRId64
            ", set it failure",
            pTask->id.idStr, req.checkpointId);
=======
    pTask->checkpointingId = req.checkpointId;

    qError("s-task:%s not ready for checkpoint, since downstream not ready, ignore this checkpoint:%" PRId64
           ", set it failure",
           pTask->id.idStr, req.checkpointId);
>>>>>>> 421a154d
    streamMetaReleaseTask(pMeta, pTask);

    SRpcMsg rsp = {0};
    buildCheckpointSourceRsp(&req, &pMsg->info, &rsp, 0);
    tmsgSendRsp(&rsp);  // error occurs
    return TSDB_CODE_SUCCESS;
  }

  // todo save the checkpoint failed info
  taosThreadMutexLock(&pTask->lock);
  ETaskStatus status = streamTaskGetStatus(pTask, NULL);

  if (status == TASK_STATUS__HALT || status == TASK_STATUS__PAUSE) {
    tqError("s-task:%s not ready for checkpoint, since it is halt, ignore this checkpoint:%" PRId64 ", set it failure",
            pTask->id.idStr, req.checkpointId);

    taosThreadMutexUnlock(&pTask->lock);
    streamMetaReleaseTask(pMeta, pTask);

    SRpcMsg rsp = {0};
    buildCheckpointSourceRsp(&req, &pMsg->info, &rsp, 0);
    tmsgSendRsp(&rsp);  // error occurs

    return TSDB_CODE_SUCCESS;
  }

  // check if the checkpoint msg already sent or not.
  if (status == TASK_STATUS__CK) {
    ASSERT(pTask->chkInfo.checkpointingId == req.checkpointId);
    tqWarn("s-task:%s recv checkpoint-source msg again checkpointId:%" PRId64
           " already received, ignore this msg and continue process checkpoint",
           pTask->id.idStr, pTask->chkInfo.checkpointingId);

    taosThreadMutexUnlock(&pTask->lock);
    streamMetaReleaseTask(pMeta, pTask);

    return TSDB_CODE_SUCCESS;
  }

  streamProcessCheckpointSourceReq(pTask, &req);
  taosThreadMutexUnlock(&pTask->lock);

  int32_t total = 0;
  streamMetaWLock(pMeta);

  // set the initial value for generating check point
  // set the mgmt epset info according to the checkout source msg from mnode, todo update mgmt epset if needed
  total = pMeta->numOfStreamTasks;
  streamMetaWUnLock(pMeta);

  qInfo("s-task:%s (vgId:%d) level:%d receive checkpoint-source msg chkpt:%" PRId64 ", total checkpoint reqs:%d",
        pTask->id.idStr, vgId, pTask->info.taskLevel, req.checkpointId, total);

  code = streamAddCheckpointSourceRspMsg(&req, &pMsg->info, pTask, 1);
  if (code != TSDB_CODE_SUCCESS) {
    SRpcMsg rsp = {0};
    buildCheckpointSourceRsp(&req, &pMsg->info, &rsp, 0);
    tmsgSendRsp(&rsp);  // error occurs
    return code;
  }

  streamMetaReleaseTask(pMeta, pTask);
  return code;
}

// downstream task has complete the stream task checkpoint procedure, let's start the handle the rsp by execute task
int32_t tqProcessTaskCheckpointReadyMsg(STQ* pTq, SRpcMsg* pMsg) {
  int32_t      vgId = TD_VID(pTq->pVnode);
  SStreamMeta* pMeta = pTq->pStreamMeta;
  char*        msg = POINTER_SHIFT(pMsg->pCont, sizeof(SMsgHead));
  int32_t      len = pMsg->contLen - sizeof(SMsgHead);
  int32_t      code = 0;

  SStreamCheckpointReadyMsg req = {0};

  SDecoder decoder;
  tDecoderInit(&decoder, (uint8_t*)msg, len);
  if (tDecodeStreamCheckpointReadyMsg(&decoder, &req) < 0) {
    code = TSDB_CODE_MSG_DECODE_ERROR;
    tDecoderClear(&decoder);
    return code;
  }
  tDecoderClear(&decoder);

  SStreamTask* pTask = streamMetaAcquireTask(pMeta, req.streamId, req.upstreamTaskId);
  if (pTask == NULL) {
    tqError("vgId:%d failed to find s-task:0x%x, it may have been destroyed already", vgId, req.downstreamTaskId);
    return code;
  }

  tqDebug("vgId:%d s-task:%s received the checkpoint ready msg from task:0x%x (vgId:%d), handle it", vgId,
          pTask->id.idStr, req.downstreamTaskId, req.downstreamNodeId);

  streamProcessCheckpointReadyMsg(pTask);
  streamMetaReleaseTask(pMeta, pTask);
  return code;
}

int32_t tqProcessTaskUpdateReq(STQ* pTq, SRpcMsg* pMsg) {
  SStreamMeta* pMeta = pTq->pStreamMeta;
  int32_t      vgId = TD_VID(pTq->pVnode);
  char*        msg = POINTER_SHIFT(pMsg->pCont, sizeof(SMsgHead));
  int32_t      len = pMsg->contLen - sizeof(SMsgHead);
  SRpcMsg      rsp = {.info = pMsg->info, .code = TSDB_CODE_SUCCESS};

  SStreamTaskNodeUpdateMsg req = {0};

  SDecoder decoder;
  tDecoderInit(&decoder, (uint8_t*)msg, len);
  if (tDecodeStreamTaskUpdateMsg(&decoder, &req) < 0) {
    rsp.code = TSDB_CODE_MSG_DECODE_ERROR;
    tqError("vgId:%d failed to decode task update msg, code:%s", vgId, tstrerror(rsp.code));
    tDecoderClear(&decoder);
    return rsp.code;
  }

  tDecoderClear(&decoder);

  // update the nodeEpset when it exists
  streamMetaWLock(pMeta);

  // the task epset may be updated again and again, when replaying the WAL, the task may be in stop status.
  STaskId       id = {.streamId = req.streamId, .taskId = req.taskId};
  SStreamTask** ppTask = (SStreamTask**)taosHashGet(pMeta->pTasksMap, &id, sizeof(id));
  if (ppTask == NULL || *ppTask == NULL) {
    tqError("vgId:%d failed to acquire task:0x%x when handling update, it may have been dropped already", pMeta->vgId,
            req.taskId);
    rsp.code = TSDB_CODE_SUCCESS;
    streamMetaWUnLock(pMeta);

    taosArrayDestroy(req.pNodeList);
    return rsp.code;
  }

  SStreamTask* pTask = *ppTask;

  if (pMeta->updateInfo.transId != req.transId) {
    pMeta->updateInfo.transId = req.transId;
    tqInfo("s-task:%s receive new trans to update nodeEp msg from mnode, transId:%d", pTask->id.idStr, req.transId);
    // info needs to be kept till the new trans to update the nodeEp arrived.
    taosHashClear(pMeta->updateInfo.pTasks);
  } else {
    tqDebug("s-task:%s recv trans to update nodeEp from mnode, transId:%d", pTask->id.idStr, req.transId);
  }

  STaskUpdateEntry entry = {.streamId = req.streamId, .taskId = req.taskId, .transId = req.transId};
  void*            exist = taosHashGet(pMeta->updateInfo.pTasks, &entry, sizeof(STaskUpdateEntry));
  if (exist != NULL) {
    tqDebug("s-task:%s (vgId:%d) already update in trans:%d, discard the nodeEp update msg", pTask->id.idStr, vgId,
            req.transId);
    rsp.code = TSDB_CODE_SUCCESS;
    streamMetaWUnLock(pMeta);
    taosArrayDestroy(req.pNodeList);
    return rsp.code;
  }

  streamMetaWUnLock(pMeta);

  // the following two functions should not be executed within the scope of meta lock to avoid deadlock
  streamTaskUpdateEpsetInfo(pTask, req.pNodeList);
  streamTaskResetStatus(pTask);

  // continue after lock the meta again
  streamMetaWLock(pMeta);

  SStreamTask** ppHTask = NULL;
  if (HAS_RELATED_FILLHISTORY_TASK(pTask)) {
    ppHTask = (SStreamTask**)taosHashGet(pMeta->pTasksMap, &pTask->hTaskInfo.id, sizeof(pTask->hTaskInfo.id));
    if (ppHTask == NULL || *ppHTask == NULL) {
      tqError("vgId:%d failed to acquire fill-history task:0x%x when handling update, it may have been dropped already",
              pMeta->vgId, req.taskId);
      CLEAR_RELATED_FILLHISTORY_TASK(pTask);
    } else {
      tqDebug("s-task:%s fill-history task update nodeEp along with stream task", (*ppHTask)->id.idStr);
      streamTaskUpdateEpsetInfo(*ppHTask, req.pNodeList);
    }
  }

  {
    streamMetaSaveTask(pMeta, pTask);
    if (ppHTask != NULL) {
      streamMetaSaveTask(pMeta, *ppHTask);
    }

    if (streamMetaCommit(pMeta) < 0) {
      //     persist to disk
    }
  }

  streamTaskStop(pTask);

  // keep the already handled info
  taosHashPut(pMeta->updateInfo.pTasks, &entry, sizeof(entry), NULL, 0);

  if (ppHTask != NULL) {
    streamTaskStop(*ppHTask);
    tqDebug("s-task:%s task nodeEp update completed, streamTask and related fill-history task closed", pTask->id.idStr);
    taosHashPut(pMeta->updateInfo.pTasks, &(*ppHTask)->id, sizeof(pTask->id), NULL, 0);
  } else {
    tqDebug("s-task:%s task nodeEp update completed, streamTask closed", pTask->id.idStr);
  }

  rsp.code = 0;

  // possibly only handle the stream task.
  int32_t numOfTasks = streamMetaGetNumOfTasks(pMeta);
  int32_t updateTasks = taosHashGetSize(pMeta->updateInfo.pTasks);

  pMeta->startInfo.tasksWillRestart = 1;

  if (updateTasks < numOfTasks) {
    tqDebug("vgId:%d closed tasks:%d, unclosed:%d, all tasks will be started when nodeEp update completed", vgId,
            updateTasks, (numOfTasks - updateTasks));
    streamMetaWUnLock(pMeta);
  } else {
    if (!pTq->pVnode->restored) {
      tqDebug("vgId:%d vnode restore not completed, not restart the tasks, clear the start after nodeUpdate flag",
              vgId);
      pMeta->startInfo.tasksWillRestart = 0;
      streamMetaWUnLock(pMeta);
    } else {
      tqDebug("vgId:%d all %d task(s) nodeEp updated and closed", vgId, numOfTasks);

#if 1
      tqStartStreamTaskAsync(pTq, true);
      streamMetaWUnLock(pMeta);
#else
      streamMetaWUnLock(pMeta);

      // For debug purpose.
      // the following procedure consume many CPU resource, result in the re-election of leader
      // with high probability. So we employ it as a test case for the stream processing framework, with
      // checkpoint/restart/nodeUpdate etc.
      while (1) {
        int32_t startVal = atomic_val_compare_exchange_32(&pMeta->startInfo.taskStarting, 0, 1);
        if (startVal == 0) {
          break;
        }

        tqDebug("vgId:%d in start stream tasks procedure, wait for 500ms and recheck", vgId);
        taosMsleep(500);
      }

      while (streamMetaTaskInTimer(pMeta)) {
        tqDebug("vgId:%d some tasks in timer, wait for 100ms and recheck", pMeta->vgId);
        taosMsleep(100);
      }

      streamMetaWLock(pMeta);

      int32_t code = streamMetaReopen(pMeta);
      if (code != 0) {
        tqError("vgId:%d failed to reopen stream meta", vgId);
        streamMetaWUnLock(pMeta);
        taosArrayDestroy(req.pNodeList);
        return -1;
      }

      streamMetaInitBackend(pMeta);

      if (streamMetaLoadAllTasks(pTq->pStreamMeta) < 0) {
        tqError("vgId:%d failed to load stream tasks", vgId);
        streamMetaWUnLock(pMeta);
        taosArrayDestroy(req.pNodeList);
        return -1;
      }

      if (vnodeIsRoleLeader(pTq->pVnode) && !tsDisableStream) {
        tqInfo("vgId:%d start all stream tasks after all being updated", vgId);
        tqResetStreamTaskStatus(pTq);
        tqStartStreamTaskAsync(pTq, false);
      } else {
        tqInfo("vgId:%d, follower node not start stream tasks", vgId);
      }
      streamMetaWUnLock(pMeta);
#endif
    }
  }

  taosArrayDestroy(req.pNodeList);
  return rsp.code;
}

int32_t tqProcessTaskResetReq(STQ* pTq, SRpcMsg* pMsg) {
  SVPauseStreamTaskReq* pReq = (SVPauseStreamTaskReq*)pMsg->pCont;

  SStreamMeta* pMeta = pTq->pStreamMeta;
  SStreamTask* pTask = streamMetaAcquireTask(pMeta, pReq->streamId, pReq->taskId);
  if (pTask == NULL) {
    tqError("vgId:%d process task-reset req, failed to acquire task:0x%x, it may have been dropped already",
            pMeta->vgId, pReq->taskId);
    return TSDB_CODE_SUCCESS;
  }

  tqDebug("s-task:%s receive task-reset msg from mnode, reset status and ready for data processing", pTask->id.idStr);

  // clear flag set during do checkpoint, and open inputQ for all upstream tasks
  if (streamTaskGetStatus(pTask, NULL) == TASK_STATUS__CK) {
    streamTaskClearCheckInfo(pTask, true);
    streamTaskSetStatusReady(pTask);
  }

  streamMetaReleaseTask(pMeta, pTask);
  return TSDB_CODE_SUCCESS;
}<|MERGE_RESOLUTION|>--- conflicted
+++ resolved
@@ -1712,19 +1712,11 @@
 
   if (pTask->status.downstreamReady != 1) {
     pTask->chkInfo.failedId = req.checkpointId;  // record the latest failed checkpoint id
-<<<<<<< HEAD
     pTask->chkInfo.checkpointingId = req.checkpointId;
 
     tqError("s-task:%s not ready for checkpoint, since downstream not ready, ignore this checkpoint:%" PRId64
             ", set it failure",
             pTask->id.idStr, req.checkpointId);
-=======
-    pTask->checkpointingId = req.checkpointId;
-
-    qError("s-task:%s not ready for checkpoint, since downstream not ready, ignore this checkpoint:%" PRId64
-           ", set it failure",
-           pTask->id.idStr, req.checkpointId);
->>>>>>> 421a154d
     streamMetaReleaseTask(pMeta, pTask);
 
     SRpcMsg rsp = {0};
