/*
 * Copyright (c) 2019 TAOS Data, Inc. <jhtao@taosdata.com>
 *
 * This program is free software: you can use, redistribute, and/or modify
 * it under the terms of the GNU Affero General Public License, version 3
 * or later ("AGPL"), as published by the Free Software Foundation.
 *
 * This program is distributed in the hope that it will be useful, but WITHOUT
 * ANY WARRANTY; without even the implied warranty of MERCHANTABILITY or
 * FITNESS FOR A PARTICULAR PURPOSE.
 *
 * You should have received a copy of the GNU Affero General Public License
 * along with this program. If not, see <http://www.gnu.org/licenses/>.
 */

#include "meta.h"
#include "streamSnapshot.h"
#include "tdbInt.h"
#include "tq.h"

// STqSnapReader ========================================
struct SStreamStateReader {
  STQ*    pTq;
  int64_t sver;
  int64_t ever;
  TBC*    pCur;

  SStreamSnapReader* pReaderImpl;
  int32_t            complete;  // open reader or not
};

int32_t streamStateSnapReaderOpen(STQ* pTq, int64_t sver, int64_t ever, SStreamStateReader** ppReader) {
  int32_t             code = 0;
  SStreamStateReader* pReader = NULL;

  char tdir[TSDB_FILENAME_LEN * 2] = {0};

  // alloc
  pReader = (SStreamStateReader*)taosMemoryCalloc(1, sizeof(SStreamStateReader));
  if (pReader == NULL) {
    code = TSDB_CODE_OUT_OF_MEMORY;
    goto _err;
  }

  SStreamMeta* meta = pTq->pStreamMeta;
  pReader->pTq = pTq;
  pReader->sver = sver;
  pReader->ever = ever;

  int64_t chkpId = meta ? meta->chkpId : 0;

  SStreamSnapReader* pSnapReader = NULL;

  if (streamSnapReaderOpen(meta, sver, chkpId, pTq->path, &pSnapReader) == 0) {
    pReader->complete = 1;
  } else {
    code = -1;
    taosMemoryFree(pReader);
    goto _err;
  }
  pReader->pReaderImpl = pSnapReader;

  tqDebug("vgId:%d, vnode %s snapshot reader opened", TD_VID(pTq->pVnode), STREAM_STATE_TRANSFER);

  *ppReader = pReader;
  return code;

_err:
  tqError("vgId:%d, vnode %s snapshot reader failed to open since %s", TD_VID(pTq->pVnode), STREAM_STATE_TRANSFER,
          tstrerror(code));
  *ppReader = NULL;
  return code;
}

int32_t streamStateSnapReaderClose(SStreamStateReader* pReader) {
  int32_t code = 0;
  tqDebug("vgId:%d, vnode %s snapshot reader closed", TD_VID(pReader->pTq->pVnode), STREAM_STATE_TRANSFER);
  streamSnapReaderClose(pReader->pReaderImpl);
  taosMemoryFree(pReader);
  return code;
}

int32_t streamStateSnapRead(SStreamStateReader* pReader, uint8_t** ppData) {
  tqDebug("vgId:%d, vnode %s snapshot read data", TD_VID(pReader->pTq->pVnode), STREAM_STATE_TRANSFER);

  int32_t code = 0;
  if (pReader->complete == 0) {
    return 0;
  }

  uint8_t* rowData = NULL;
  int64_t  len;
  code = streamSnapRead(pReader->pReaderImpl, &rowData, &len);
  if (code != 0 || rowData == NULL || len == 0) {
    return code;
  }
  *ppData = taosMemoryMalloc(sizeof(SSnapDataHdr) + len);
  if (*ppData == NULL) {
    code = TSDB_CODE_OUT_OF_MEMORY;
    goto _err;
  }
  // refactor later, avoid mem/free freq
  SSnapDataHdr* pHdr = (SSnapDataHdr*)(*ppData);
  pHdr->type = SNAP_DATA_STREAM_STATE_BACKEND;
  pHdr->size = len;
  memcpy(pHdr->data, rowData, len);
  taosMemoryFree(rowData);
  tqDebug("vgId:%d, vnode stream-state snapshot read data success", TD_VID(pReader->pTq->pVnode));
  taosMemoryFree(rowData);
  return code;

_err:
  tqError("vgId:%d, vnode stream-state snapshot failed to read since %s", TD_VID(pReader->pTq->pVnode),
          tstrerror(code));
  return code;
}

// STqSnapWriter ========================================
struct SStreamStateWriter {
  STQ*    pTq;
  int64_t sver;
  int64_t ever;
  TXN*    txn;

  SStreamSnapWriter* pWriterImpl;
};

int32_t streamStateSnapWriterOpen(STQ* pTq, int64_t sver, int64_t ever, SStreamStateWriter** ppWriter) {
  int32_t             code = 0;
  SStreamStateWriter* pWriter;

  char tdir[TSDB_FILENAME_LEN * 2] = {0};
  // alloc
  pWriter = (SStreamStateWriter*)taosMemoryCalloc(1, sizeof(*pWriter));
  if (pWriter == NULL) {
    code = TSDB_CODE_OUT_OF_MEMORY;
    goto _err;
  }
  pWriter->pTq = pTq;
  pWriter->sver = sver;
  pWriter->ever = ever;

  sprintf(tdir, "%s%s%s", pTq->path, TD_DIRSEP, VNODE_TQ_STREAM);
  taosMkDir(tdir);

  SStreamSnapWriter* pSnapWriter = NULL;
  if (streamSnapWriterOpen(pTq, sver, ever, tdir, &pSnapWriter) < 0) {
    goto _err;
  }

  tqDebug("vgId:%d, vnode %s snapshot writer opened, path:%s", TD_VID(pTq->pVnode), STREAM_STATE_TRANSFER, tdir);
  pWriter->pWriterImpl = pSnapWriter;

  *ppWriter = pWriter;
  return code;
_err:
  tqError("vgId:%d, vnode %s snapshot writer failed to open since %s", TD_VID(pTq->pVnode), STREAM_STATE_TRANSFER,
          tstrerror(code));
  taosMemoryFree(pWriter);
  *ppWriter = NULL;
  return -1;
}

int32_t streamStateSnapWriterClose(SStreamStateWriter* pWriter, int8_t rollback) {
  int32_t code = 0;
  tqDebug("vgId:%d, vnode %s snapshot writer closed", TD_VID(pWriter->pTq->pVnode), STREAM_STATE_TRANSFER);
  code = streamSnapWriterClose(pWriter->pWriterImpl, rollback);

  return code;
}

int32_t streamStateSnapWrite(SStreamStateWriter* pWriter, uint8_t* pData, uint32_t nData) {
  tqDebug("vgId:%d, vnode %s snapshot write data", TD_VID(pWriter->pTq->pVnode), STREAM_STATE_TRANSFER);
  return streamSnapWrite(pWriter->pWriterImpl, pData + sizeof(SSnapDataHdr), nData - sizeof(SSnapDataHdr));
}
int32_t streamStateRebuildFromSnap(SStreamStateWriter* pWriter, int64_t chkpId) {
  tqDebug("vgId:%d, vnode %s  start to rebuild stream-state", TD_VID(pWriter->pTq->pVnode), STREAM_STATE_TRANSFER);
<<<<<<< HEAD
  int32_t code = streamStateLoadTasks(pWriter);
=======
  int32_t code = streamMetaReopen(pWriter->pTq->pStreamMeta);
  if (code == 0) {
    code = streamStateLoadTasks(pWriter);
  }
>>>>>>> 9f9fae3b
  tqDebug("vgId:%d, vnode %s  succ to rebuild stream-state", TD_VID(pWriter->pTq->pVnode), STREAM_STATE_TRANSFER);
  taosMemoryFree(pWriter);
  return code;
}

int32_t streamStateLoadTasks(SStreamStateWriter* pWriter) {
  return streamMetaReloadAllTasks(pWriter->pTq->pStreamMeta);
}<|MERGE_RESOLUTION|>--- conflicted
+++ resolved
@@ -175,14 +175,8 @@
 }
 int32_t streamStateRebuildFromSnap(SStreamStateWriter* pWriter, int64_t chkpId) {
   tqDebug("vgId:%d, vnode %s  start to rebuild stream-state", TD_VID(pWriter->pTq->pVnode), STREAM_STATE_TRANSFER);
-<<<<<<< HEAD
   int32_t code = streamStateLoadTasks(pWriter);
-=======
-  int32_t code = streamMetaReopen(pWriter->pTq->pStreamMeta);
-  if (code == 0) {
-    code = streamStateLoadTasks(pWriter);
-  }
->>>>>>> 9f9fae3b
+
   tqDebug("vgId:%d, vnode %s  succ to rebuild stream-state", TD_VID(pWriter->pTq->pVnode), STREAM_STATE_TRANSFER);
   taosMemoryFree(pWriter);
   return code;
