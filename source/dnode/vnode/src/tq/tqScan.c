/*
 * Copyright (c) 2019 TAOS Data, Inc. <jhtao@taosdata.com>
 *
 * This program is free software: you can use, redistribute, and/or modify
 * it under the terms of the GNU Affero General Public License, version 3
 * or later ("AGPL"), as published by the Free Software Foundation.
 *
 * This program is distributed in the hope that it will be useful, but WITHOUT
 * ANY WARRANTY; without even the implied warranty of MERCHANTABILITY or
 * FITNESS FOR A PARTICULAR PURPOSE.
 *
 * You should have received a copy of the GNU Affero General Public License
 * along with this program. If not, see <http://www.gnu.org/licenses/>.
 */

#include "tq.h"

int32_t tqAddBlockDataToRsp(const SSDataBlock* pBlock, SMqDataRsp* pRsp, int32_t numOfCols, int8_t precision) {
  int32_t dataStrLen = sizeof(SRetrieveTableRsp) + blockGetEncodeSize(pBlock);
  void*   buf = taosMemoryCalloc(1, dataStrLen);
  if (buf == NULL) {
    return TSDB_CODE_OUT_OF_MEMORY;
  }

  SRetrieveTableRsp* pRetrieve = (SRetrieveTableRsp*)buf;
  pRetrieve->useconds = 0;
  pRetrieve->precision = precision;
  pRetrieve->compressed = 0;
  pRetrieve->completed = 1;
  pRetrieve->numOfRows = htobe64((int64_t)pBlock->info.rows);

  int32_t actualLen = blockEncode(pBlock, pRetrieve->data, numOfCols);
  actualLen += sizeof(SRetrieveTableRsp);
  taosArrayPush(pRsp->blockDataLen, &actualLen);
  taosArrayPush(pRsp->blockData, &buf);

  return TSDB_CODE_SUCCESS;
}

static int32_t tqAddBlockSchemaToRsp(const STqExecHandle* pExec, STaosxRsp* pRsp) {
  SSchemaWrapper* pSW = tCloneSSchemaWrapper(pExec->pExecReader->pSchemaWrapper);
  if (pSW == NULL) {
    return -1;
  }
  taosArrayPush(pRsp->blockSchema, &pSW);
  return 0;
}

static int32_t tqAddTbNameToRsp(const STQ* pTq, int64_t uid, STaosxRsp* pRsp, int32_t n) {
  SMetaReader mr = {0};
  metaReaderInit(&mr, pTq->pVnode->pMeta, 0);

  // TODO add reference to gurantee success
  if (metaGetTableEntryByUidCache(&mr, uid) < 0) {
    metaReaderClear(&mr);
    return -1;
  }

  for (int32_t i = 0; i < n; i++) {
    char* tbName = taosStrdup(mr.me.name);
    taosArrayPush(pRsp->blockTbName, &tbName);
  }
  metaReaderClear(&mr);
  return 0;
}

int32_t tqScanData(STQ* pTq, const STqHandle* pHandle, SMqDataRsp* pRsp, STqOffsetVal* pOffset) {
  const int32_t MAX_ROWS_TO_RETURN = 4096;
  int32_t       vgId = TD_VID(pTq->pVnode);
  int32_t       code = 0;
  int32_t       totalRows = 0;

  const STqExecHandle* pExec = &pHandle->execHandle;
  qTaskInfo_t task = pExec->task;

  if (qStreamPrepareScan(task, pOffset, pHandle->execHandle.subType) < 0) {
<<<<<<< HEAD
    tqDebug("prepare scan failed, vgId:%d, consumer:0x%" PRIx64, vgId, pHandle->consumerId);
    if (pOffset->type == TMQ_OFFSET__LOG) {
      pRsp->rspOffset = *pOffset;
      return code;
    } else {
      tqOffsetResetToLog(pOffset, pHandle->snapshotVer);
      if (qStreamPrepareScan(task, pOffset, pHandle->execHandle.subType) < 0) {
        tqDebug("prepare scan failed, vgId:%d, consumer:0x%" PRIx64, vgId, pHandle->consumerId);
        pRsp->rspOffset = *pOffset;
        return code;
      }
    }
=======
    tqError("prepare scan failed, return");
    return -1;
>>>>>>> 28ea375f
  }

  while (1) {
    SSDataBlock* pDataBlock = NULL;
    uint64_t     ts = 0;
<<<<<<< HEAD

    tqDebug("vgId:%d, tmq task start to execute, consumer:0x%" PRIx64, vgId, pHandle->consumerId);

    code = qExecTask(task, &pDataBlock, &ts);
    if (code != TSDB_CODE_SUCCESS) {
      tqError("vgId:%d, task exec error since %s, consumer:0x%" PRIx64, vgId, terrstr(), pHandle->consumerId);
      return code;
=======
    qStreamSetOpen(task);
    tqDebug("consumer:0x%"PRIx64" vgId:%d, tmq one task start execute", pHandle->consumerId, vgId);
    if (qExecTask(task, &pDataBlock, &ts) != TSDB_CODE_SUCCESS) {
      tqError("consumer:0x%"PRIx64" vgId:%d, task exec error since %s", pHandle->consumerId, vgId, terrstr());
      return -1;
>>>>>>> 28ea375f
    }

    tqDebug("consumer:0x%"PRIx64" vgId:%d tmq one task end executed, pDataBlock:%p", pHandle->consumerId, vgId, pDataBlock);
    // current scan should be stopped asap, since the rebalance occurs.
    if (pDataBlock == NULL) {
      break;
    }

    code = tqAddBlockDataToRsp(pDataBlock, pRsp, pExec->numOfCols, pTq->pVnode->config.tsdbCfg.precision);
    if (code != TSDB_CODE_SUCCESS) {
      tqError("vgId:%d, failed to add block to rsp msg", vgId);
      return code;
    }

    pRsp->blockNum++;
<<<<<<< HEAD

    tqDebug("vgId:%d, consumer:0x%" PRIx64 " tmq task executed, rows:%" PRId64 ", total blocks:%d", vgId,
            pHandle->consumerId, pDataBlock->info.rows, pRsp->blockNum);

    if (pOffset->type == TMQ_OFFSET__SNAPSHOT_DATA) {
      totalRows += pDataBlock->info.rows;
      if (totalRows >= MAX_ROWS_TO_RETURN) {
        break;
      }
=======
    totalRows += pDataBlock->info.rows;
    if (totalRows >= MAX_ROWS_TO_RETURN) {
      break;
>>>>>>> 28ea375f
    }
  }

  tqDebug("consumer:0x%"PRIx64" vgId:%d tmq task executed finished, total blocks:%d, totalRows:%d", pHandle->consumerId, vgId, pRsp->blockNum, totalRows);
  qStreamExtractOffset(task, &pRsp->rspOffset);
  return 0;
}

int32_t tqScanTaosx(STQ* pTq, const STqHandle* pHandle, STaosxRsp* pRsp, SMqMetaRsp* pMetaRsp, STqOffsetVal* pOffset) {
  const STqExecHandle* pExec = &pHandle->execHandle;
  qTaskInfo_t          task = pExec->task;

  if (qStreamPrepareScan(task, pOffset, pHandle->execHandle.subType) < 0) {
    tqDebug("tqScanTaosx prepare scan failed, return");
    return -1;
  }

  int32_t rowCnt = 0;
  while (1) {
    SSDataBlock* pDataBlock = NULL;
    uint64_t     ts = 0;
    tqDebug("tmqsnap task start to execute");
    if (qExecTask(task, &pDataBlock, &ts) < 0) {
      tqError("vgId:%d, task exec error since %s", pTq->pVnode->config.vgId, terrstr());
      return -1;
    }
    tqDebug("tmqsnap task execute end, get %p", pDataBlock);

    if (pDataBlock != NULL && pDataBlock->info.rows > 0) {
      if (pRsp->withTbName) {
        if (pOffset->type == TMQ_OFFSET__LOG) {
          int64_t uid = pExec->pExecReader->lastBlkUid;
          if (tqAddTbNameToRsp(pTq, uid, pRsp, 1) < 0) {
            continue;
          }
        } else {
          char* tbName = taosStrdup(qExtractTbnameFromTask(task));
          taosArrayPush(pRsp->blockTbName, &tbName);
        }
      }
      if (pRsp->withSchema) {
        if (pOffset->type == TMQ_OFFSET__LOG) {
          tqAddBlockSchemaToRsp(pExec, pRsp);
        } else {
          SSchemaWrapper* pSW = tCloneSSchemaWrapper(qExtractSchemaFromTask(task));
          taosArrayPush(pRsp->blockSchema, &pSW);
        }
      }

      tqAddBlockDataToRsp(pDataBlock, (SMqDataRsp*)pRsp, taosArrayGetSize(pDataBlock->pDataBlock),
                          pTq->pVnode->config.tsdbCfg.precision);
      pRsp->blockNum++;
      if (pOffset->type == TMQ_OFFSET__LOG) {
        continue;
      } else {
        rowCnt += pDataBlock->info.rows;
        if (rowCnt <= 4096) continue;
      }
    }

    // get meta
    SMqMetaRsp* tmp = qStreamExtractMetaMsg(task);
    if (tmp->metaRspLen > 0) {
      qStreamExtractOffset(task, &tmp->rspOffset);
      *pMetaRsp = *tmp;

      tqDebug("tmqsnap task get meta");
      break;
    }

    if (pDataBlock == NULL) {
      qStreamExtractOffset(task, pOffset);
      if (pOffset->type == TMQ_OFFSET__SNAPSHOT_DATA) {
        continue;
      }
      tqDebug("tmqsnap vgId: %d, tsdb consume over, switch to wal, ver %" PRId64, TD_VID(pTq->pVnode), pHandle->snapshotVer + 1);
      qStreamExtractOffset(task, &pRsp->rspOffset);
      break;
    }

    if (pRsp->blockNum > 0) {
      tqDebug("tmqsnap task exec exited, get data");
      qStreamExtractOffset(task, &pRsp->rspOffset);
      break;
    }
  }

  return 0;
}

int32_t tqTaosxScanLog(STQ* pTq, STqHandle* pHandle, SPackedData submit, STaosxRsp* pRsp, int32_t* totalRows) {
  STqExecHandle* pExec = &pHandle->execHandle;
  SArray*        pBlocks = taosArrayInit(0, sizeof(SSDataBlock));
  SArray*        pSchemas = taosArrayInit(0, sizeof(void*));

  if (pExec->subType == TOPIC_SUB_TYPE__TABLE) {
    STqReader* pReader = pExec->pExecReader;
    tqReaderSetSubmitReq2(pReader, submit.msgStr, submit.msgLen, submit.ver);
    while (tqNextDataBlock2(pReader)) {
      taosArrayClear(pBlocks);
      taosArrayClear(pSchemas);
      SSubmitTbData* pSubmitTbDataRet = NULL;
      if (tqRetrieveTaosxBlock2(pReader, pBlocks, pSchemas, &pSubmitTbDataRet) < 0) {
        if (terrno == TSDB_CODE_TQ_TABLE_SCHEMA_NOT_FOUND) continue;
      }
      if (pRsp->withTbName) {
        int64_t uid = pExec->pExecReader->lastBlkUid;
        if (tqAddTbNameToRsp(pTq, uid, pRsp, taosArrayGetSize(pBlocks)) < 0) {
          taosArrayDestroyEx(pBlocks, (FDelete)blockDataFreeRes);
          taosArrayDestroyP(pSchemas, (FDelete)tDeleteSSchemaWrapper);
          pBlocks = taosArrayInit(0, sizeof(SSDataBlock));
          pSchemas = taosArrayInit(0, sizeof(void*));
          continue;
        }
      }
      if (pHandle->fetchMeta && pSubmitTbDataRet->pCreateTbReq != NULL) {
        if (pRsp->createTableNum == 0) {
          pRsp->createTableLen = taosArrayInit(0, sizeof(int32_t));
          pRsp->createTableReq = taosArrayInit(0, sizeof(void*));
        }

        int32_t  code = TSDB_CODE_SUCCESS;
        uint32_t len = 0;
        tEncodeSize(tEncodeSVCreateTbReq, pSubmitTbDataRet->pCreateTbReq, len, code);
        if (TSDB_CODE_SUCCESS != code) {
          continue;
        }
        void*    createReq = taosMemoryCalloc(1, len);
        SEncoder encoder = {0};
        tEncoderInit(&encoder, createReq, len);
        code = tEncodeSVCreateTbReq(&encoder, pSubmitTbDataRet->pCreateTbReq);
        if (code < 0) {
          tEncoderClear(&encoder);
          taosMemoryFree(createReq);
          continue;
        }

        taosArrayPush(pRsp->createTableLen, &len);
        taosArrayPush(pRsp->createTableReq, &createReq);
        pRsp->createTableNum++;

        tEncoderClear(&encoder);
      }
      for (int32_t i = 0; i < taosArrayGetSize(pBlocks); i++) {
        SSDataBlock* pBlock = taosArrayGet(pBlocks, i);
        tqAddBlockDataToRsp(pBlock, (SMqDataRsp*)pRsp, taosArrayGetSize(pBlock->pDataBlock),
                            pTq->pVnode->config.tsdbCfg.precision);
        totalRows += pBlock->info.rows;
        blockDataFreeRes(pBlock);
        SSchemaWrapper* pSW = taosArrayGetP(pSchemas, i);
        taosArrayPush(pRsp->blockSchema, &pSW);
        pRsp->blockNum++;
      }
    }
  } else if (pExec->subType == TOPIC_SUB_TYPE__DB) {
    STqReader* pReader = pExec->pExecReader;
    tqReaderSetSubmitReq2(pReader, submit.msgStr, submit.msgLen, submit.ver);
    while (tqNextDataBlockFilterOut2(pReader, pExec->execDb.pFilterOutTbUid)) {
      taosArrayClear(pBlocks);
      taosArrayClear(pSchemas);
      SSubmitTbData* pSubmitTbDataRet = NULL;
      if (tqRetrieveTaosxBlock2(pReader, pBlocks, pSchemas, &pSubmitTbDataRet) < 0) {
        if (terrno == TSDB_CODE_TQ_TABLE_SCHEMA_NOT_FOUND) continue;
      }
      if (pRsp->withTbName) {
        int64_t uid = pExec->pExecReader->lastBlkUid;
        if (tqAddTbNameToRsp(pTq, uid, pRsp, taosArrayGetSize(pBlocks)) < 0) {
          taosArrayDestroyEx(pBlocks, (FDelete)blockDataFreeRes);
          taosArrayDestroyP(pSchemas, (FDelete)tDeleteSSchemaWrapper);
          pBlocks = taosArrayInit(0, sizeof(SSDataBlock));
          pSchemas = taosArrayInit(0, sizeof(void*));
          continue;
        }
      }
      if (pHandle->fetchMeta && pSubmitTbDataRet->pCreateTbReq != NULL) {
        if (pRsp->createTableNum == 0) {
          pRsp->createTableLen = taosArrayInit(0, sizeof(int32_t));
          pRsp->createTableReq = taosArrayInit(0, sizeof(void*));
        }

        int32_t  code = TSDB_CODE_SUCCESS;
        uint32_t len = 0;
        tEncodeSize(tEncodeSVCreateTbReq, pSubmitTbDataRet->pCreateTbReq, len, code);
        if (TSDB_CODE_SUCCESS != code) {
          continue;
        }
        void*    createReq = taosMemoryCalloc(1, len);
        SEncoder encoder = {0};
        tEncoderInit(&encoder, createReq, len);
        code = tEncodeSVCreateTbReq(&encoder, pSubmitTbDataRet->pCreateTbReq);
        if (code < 0) {
          tEncoderClear(&encoder);
          taosMemoryFree(createReq);
          continue;
        }

        taosArrayPush(pRsp->createTableLen, &len);
        taosArrayPush(pRsp->createTableReq, &createReq);
        pRsp->createTableNum++;

        tEncoderClear(&encoder);
      }
      for (int32_t i = 0; i < taosArrayGetSize(pBlocks); i++) {
        SSDataBlock* pBlock = taosArrayGet(pBlocks, i);
        tqAddBlockDataToRsp(pBlock, (SMqDataRsp*)pRsp, taosArrayGetSize(pBlock->pDataBlock),
                            pTq->pVnode->config.tsdbCfg.precision);
        *totalRows += pBlock->info.rows;
        blockDataFreeRes(pBlock);
        SSchemaWrapper* pSW = taosArrayGetP(pSchemas, i);
        taosArrayPush(pRsp->blockSchema, &pSW);
        pRsp->blockNum++;
      }
    }
  }
  taosArrayDestroy(pBlocks);
  taosArrayDestroy(pSchemas);
  return 0;
}<|MERGE_RESOLUTION|>--- conflicted
+++ resolved
@@ -71,49 +71,25 @@
   int32_t       totalRows = 0;
 
   const STqExecHandle* pExec = &pHandle->execHandle;
-  qTaskInfo_t task = pExec->task;
+  qTaskInfo_t          task = pExec->task;
 
   if (qStreamPrepareScan(task, pOffset, pHandle->execHandle.subType) < 0) {
-<<<<<<< HEAD
-    tqDebug("prepare scan failed, vgId:%d, consumer:0x%" PRIx64, vgId, pHandle->consumerId);
-    if (pOffset->type == TMQ_OFFSET__LOG) {
-      pRsp->rspOffset = *pOffset;
-      return code;
-    } else {
-      tqOffsetResetToLog(pOffset, pHandle->snapshotVer);
-      if (qStreamPrepareScan(task, pOffset, pHandle->execHandle.subType) < 0) {
-        tqDebug("prepare scan failed, vgId:%d, consumer:0x%" PRIx64, vgId, pHandle->consumerId);
-        pRsp->rspOffset = *pOffset;
-        return code;
-      }
-    }
-=======
     tqError("prepare scan failed, return");
     return -1;
->>>>>>> 28ea375f
   }
 
   while (1) {
     SSDataBlock* pDataBlock = NULL;
     uint64_t     ts = 0;
-<<<<<<< HEAD
-
-    tqDebug("vgId:%d, tmq task start to execute, consumer:0x%" PRIx64, vgId, pHandle->consumerId);
-
-    code = qExecTask(task, &pDataBlock, &ts);
-    if (code != TSDB_CODE_SUCCESS) {
-      tqError("vgId:%d, task exec error since %s, consumer:0x%" PRIx64, vgId, terrstr(), pHandle->consumerId);
-      return code;
-=======
     qStreamSetOpen(task);
-    tqDebug("consumer:0x%"PRIx64" vgId:%d, tmq one task start execute", pHandle->consumerId, vgId);
+    tqDebug("consumer:0x%" PRIx64 " vgId:%d, tmq one task start execute", pHandle->consumerId, vgId);
     if (qExecTask(task, &pDataBlock, &ts) != TSDB_CODE_SUCCESS) {
-      tqError("consumer:0x%"PRIx64" vgId:%d, task exec error since %s", pHandle->consumerId, vgId, terrstr());
+      tqError("consumer:0x%" PRIx64 " vgId:%d, task exec error since %s", pHandle->consumerId, vgId, terrstr());
       return -1;
->>>>>>> 28ea375f
-    }
-
-    tqDebug("consumer:0x%"PRIx64" vgId:%d tmq one task end executed, pDataBlock:%p", pHandle->consumerId, vgId, pDataBlock);
+    }
+
+    tqDebug("consumer:0x%" PRIx64 " vgId:%d tmq one task end executed, pDataBlock:%p", pHandle->consumerId, vgId,
+            pDataBlock);
     // current scan should be stopped asap, since the rebalance occurs.
     if (pDataBlock == NULL) {
       break;
@@ -126,25 +102,14 @@
     }
 
     pRsp->blockNum++;
-<<<<<<< HEAD
-
-    tqDebug("vgId:%d, consumer:0x%" PRIx64 " tmq task executed, rows:%" PRId64 ", total blocks:%d", vgId,
-            pHandle->consumerId, pDataBlock->info.rows, pRsp->blockNum);
-
-    if (pOffset->type == TMQ_OFFSET__SNAPSHOT_DATA) {
-      totalRows += pDataBlock->info.rows;
-      if (totalRows >= MAX_ROWS_TO_RETURN) {
-        break;
-      }
-=======
     totalRows += pDataBlock->info.rows;
     if (totalRows >= MAX_ROWS_TO_RETURN) {
       break;
->>>>>>> 28ea375f
-    }
-  }
-
-  tqDebug("consumer:0x%"PRIx64" vgId:%d tmq task executed finished, total blocks:%d, totalRows:%d", pHandle->consumerId, vgId, pRsp->blockNum, totalRows);
+    }
+  }
+
+  tqDebug("consumer:0x%" PRIx64 " vgId:%d tmq task executed finished, total blocks:%d, totalRows:%d",
+          pHandle->consumerId, vgId, pRsp->blockNum, totalRows);
   qStreamExtractOffset(task, &pRsp->rspOffset);
   return 0;
 }
@@ -216,7 +181,8 @@
       if (pOffset->type == TMQ_OFFSET__SNAPSHOT_DATA) {
         continue;
       }
-      tqDebug("tmqsnap vgId: %d, tsdb consume over, switch to wal, ver %" PRId64, TD_VID(pTq->pVnode), pHandle->snapshotVer + 1);
+      tqDebug("tmqsnap vgId: %d, tsdb consume over, switch to wal, ver %" PRId64, TD_VID(pTq->pVnode),
+              pHandle->snapshotVer + 1);
       qStreamExtractOffset(task, &pRsp->rspOffset);
       break;
     }
