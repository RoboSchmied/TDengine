/*
 * Copyright (c) 2019 TAOS Data, Inc. <jhtao@taosdata.com>
 *
 * This program is free software: you can use, redistribute, and/or modify
 * it under the terms of the GNU Affero General Public License, version 3
 * or later ("AGPL"), as published by the Free Software Foundation.
 *
 * This program is distributed in the hope that it will be useful, but WITHOUT
 * ANY WARRANTY; without even the implied warranty of MERCHANTABILITY or
 * FITNESS FOR A PARTICULAR PURPOSE.
 *
 * You should have received a copy of the GNU Affero General Public License
 * along with this program. If not, see <http://www.gnu.org/licenses/>.
 */

#include "tq.h"
#include "vnd.h"

#if 0
void tqTmrRspFunc(void* param, void* tmrId) {
  STqHandle* pHandle = (STqHandle*)param;
  atomic_store_8(&pHandle->pushHandle.tmrStopped, 1);
}

static int32_t tqLoopExecFromQueue(STQ* pTq, STqHandle* pHandle, SStreamDataSubmit** ppSubmit, SMqDataRsp* pRsp) {
  SStreamDataSubmit* pSubmit = *ppSubmit;
  while (pSubmit != NULL) {
    if (tqLogScanExec(pTq, &pHandle->execHandle, pSubmit->data, pRsp, 0) < 0) {
    }
    // update processed
    atomic_store_64(&pHandle->pushHandle.processedVer, pSubmit->ver);
    streamQueueProcessSuccess(&pHandle->pushHandle.inputQ);
    streamDataSubmitRefDec(pSubmit);
    if (pRsp->blockNum > 0) {
      *ppSubmit = pSubmit;
      return 0;
    } else {
      pSubmit = streamQueueNextItem(&pHandle->pushHandle.inputQ);
    }
  }
  *ppSubmit = pSubmit;
  return -1;
}

int32_t tqExecFromInputQ(STQ* pTq, STqHandle* pHandle) {
  SMqDataRsp rsp = {0};
  // 1. guard and set status executing
  int8_t execStatus = atomic_val_compare_exchange_8(&pHandle->pushHandle.execStatus, TASK_EXEC_STATUS__IDLE,
                                                    TASK_EXEC_STATUS__EXECUTING);
  if (execStatus == TASK_EXEC_STATUS__IDLE) {
    SStreamDataSubmit* pSubmit = NULL;
    // 2. check processedVer
    // 2.1. if not missed, get msg from queue
    // 2.2. if missed, scan wal
    pSubmit = streamQueueNextItem(&pHandle->pushHandle.inputQ);
    while (pHandle->pushHandle.processedVer <= pSubmit->ver) {
      // read from wal
    }
    while (pHandle->pushHandle.processedVer > pSubmit->ver + 1) {
      streamQueueProcessSuccess(&pHandle->pushHandle.inputQ);
      streamDataSubmitRefDec(pSubmit);
      pSubmit = streamQueueNextItem(&pHandle->pushHandle.inputQ);
      if (pSubmit == NULL) break;
    }
    // 3. exec, after each success, update processed ver
    // first run
    if (tqLoopExecFromQueue(pTq, pHandle, &pSubmit, &rsp) == 0) {
      goto SEND_RSP;
    }
    // set exec status closing
    atomic_store_8(&pHandle->pushHandle.execStatus, TASK_EXEC_STATUS__CLOSING);
    // second run
    if (tqLoopExecFromQueue(pTq, pHandle, &pSubmit, &rsp) == 0) {
      goto SEND_RSP;
    }
    // set exec status idle
    atomic_store_8(&pHandle->pushHandle.execStatus, TASK_EXEC_STATUS__IDLE);
  }
SEND_RSP:
  // 4. if get result
  // 4.1 set exec input status blocked and exec status idle
  atomic_store_8(&pHandle->pushHandle.execStatus, TASK_EXEC_STATUS__IDLE);
  // 4.2 rpc send
  rsp.rspOffset = pHandle->pushHandle.processedVer;
  /*if (tqSendPollRsp(pTq, pMsg, pReq, &rsp) < 0) {*/
  /*return -1;*/
  /*}*/
  // 4.3 clear rpc info
  memset(&pHandle->pushHandle.rpcInfo, 0, sizeof(SRpcHandleInfo));
  return 0;
}

int32_t tqOpenPushHandle(STQ* pTq, STqHandle* pHandle) {
  memset(&pHandle->pushHandle, 0, sizeof(STqPushHandle));
  pHandle->pushHandle.inputQ.queue = taosOpenQueue();
  pHandle->pushHandle.inputQ.qall = taosAllocateQall();
  if (pHandle->pushHandle.inputQ.queue == NULL || pHandle->pushHandle.inputQ.qall == NULL) {
    if (pHandle->pushHandle.inputQ.queue) {
      taosCloseQueue(pHandle->pushHandle.inputQ.queue);
    }
    if (pHandle->pushHandle.inputQ.qall) {
      taosFreeQall(pHandle->pushHandle.inputQ.qall);
    }
    return -1;
  }
  return 0;
}

int32_t tqPreparePush(STQ* pTq, STqHandle* pHandle, int64_t reqId, const SRpcHandleInfo* pInfo, int64_t processedVer,
                      int64_t timeout) {
  memcpy(&pHandle->pushHandle.rpcInfo, pInfo, sizeof(SRpcHandleInfo));
  atomic_store_64(&pHandle->pushHandle.reqId, reqId);
  atomic_store_64(&pHandle->pushHandle.processedVer, processedVer);
  atomic_store_8(&pHandle->pushHandle.inputStatus, TASK_INPUT_STATUS__NORMAL);
  atomic_store_8(&pHandle->pushHandle.tmrStopped, 0);
  taosTmrReset(tqTmrRspFunc, (int32_t)timeout, pHandle, tqMgmt.timer, &pHandle->pushHandle.timerId);
  return 0;
}

int32_t tqEnqueue(STqHandle* pHandle, SStreamDataSubmit* pSubmit) {
  int8_t inputStatus = atomic_load_8(&pHandle->pushHandle.inputStatus);
  if (inputStatus == TASK_INPUT_STATUS__NORMAL) {
    SStreamDataSubmit* pSubmitClone = streamSubmitRefClone(pSubmit);
    if (pSubmitClone == NULL) {
      return -1;
    }
    taosWriteQitem(pHandle->pushHandle.inputQ.queue, pSubmitClone);
    return 0;
  }
  return -1;
}

int32_t tqSendExecReq(STQ* pTq, STqHandle* pHandle) {
  //
  return 0;
}

int32_t tqPushMsgNew(STQ* pTq, void* msg, int32_t msgLen, tmsg_t msgType, int64_t ver, SRpcHandleInfo handleInfo) {
  if (msgType != TDMT_VND_SUBMIT) return 0;
  void*       pIter = NULL;
  STqHandle*  pHandle = NULL;
  SSubmitReq* pReq = (SSubmitReq*)msg;
  int32_t     workerId = 4;
  int64_t     fetchOffset = ver;

  while (1) {
    pIter = taosHashIterate(pTq->pushMgr, pIter);
    if (pIter == NULL) break;
    pHandle = *(STqHandle**)pIter;

    taosWLockLatch(&pHandle->pushHandle.lock);

    SMqDataRsp rsp = {0};
    rsp.reqOffset = pHandle->pushHandle.reqOffset;
    rsp.blockData = taosArrayInit(0, sizeof(void*));
    rsp.blockDataLen = taosArrayInit(0, sizeof(int32_t));

    if (msgType == TDMT_VND_SUBMIT) {
      tqLogScanExec(pTq, &pHandle->execHandle, pReq, &rsp, workerId);
    } else {
      tqError("tq push unexpected msg type %d", msgType);
    }

    if (rsp.blockNum == 0) {
      taosWUnLockLatch(&pHandle->pushHandle.lock);
      continue;
    }

    rsp.rspOffset = fetchOffset;

    int32_t tlen = sizeof(SMqRspHead) + tEncodeSMqDataBlkRsp(NULL, &rsp);
    void*   buf = rpcMallocCont(tlen);
    if (buf == NULL) {
      // todo free
      return -1;
    }

    ((SMqRspHead*)buf)->mqMsgType = TMQ_MSG_TYPE__POLL_RSP;
    ((SMqRspHead*)buf)->epoch = pHandle->pushHandle.epoch;
    ((SMqRspHead*)buf)->consumerId = pHandle->pushHandle.consumerId;

    void* abuf = POINTER_SHIFT(buf, sizeof(SMqRspHead));
    tEncodeSMqDataBlkRsp(&abuf, &rsp);

    SRpcMsg resp = {
        .info = pHandle->pushHandle.rpcInfo,
        .pCont = buf,
        .contLen = tlen,
        .code = 0,
    };
    tmsgSendRsp(&resp);

    memset(&pHandle->pushHandle.rpcInfo, 0, sizeof(SRpcHandleInfo));
    taosWUnLockLatch(&pHandle->pushHandle.lock);

    tqDebug("vgId:%d offset %" PRId64 " from consumer:%" PRId64 ", (epoch %d) send rsp, block num: %d, reqOffset:%" PRId64 ", rspOffset:%" PRId64,
            TD_VID(pTq->pVnode), fetchOffset, pHandle->pushHandle.consumerId, pHandle->pushHandle.epoch, rsp.blockNum,
            rsp.reqOffset, rsp.rspOffset);

    // TODO destroy
    taosArrayDestroy(rsp.blockData);
    taosArrayDestroy(rsp.blockDataLen);
  }

  return 0;
}
#endif

int tqPushMsg(STQ* pTq, void* msg, int32_t msgLen, tmsg_t msgType, int64_t ver) {
<<<<<<< HEAD
  tqDebug("vgId:%d tq push msg version:%" PRId64 " type: %s", pTq->pVnode->config.vgId, ver, TMSG_INFO(msgType));
=======
  void*   pReq = POINTER_SHIFT(msg, sizeof(SSubmitReq2Msg));
  int32_t len = msgLen - sizeof(SSubmitReq2Msg);

  tqDebug("vgId:%d, tq push msg ver %" PRId64 ", type: %s, p head %p, p body %p, len %d", pTq->pVnode->config.vgId, ver,
          TMSG_INFO(msgType), msg, pReq, len);
>>>>>>> a5dcc8cd

  if (msgType == TDMT_VND_SUBMIT) {
    // lock push mgr to avoid potential msg lost
    taosWLockLatch(&pTq->pushLock);
    if (taosHashGetSize(pTq->pPushMgr) != 0) {

      tqDebug("vgId:%d, push handle num %d", pTq->pVnode->config.vgId, taosHashGetSize(pTq->pPushMgr));
      SArray* cachedKeys = taosArrayInit(0, sizeof(void*));
      SArray* cachedKeyLens = taosArrayInit(0, sizeof(size_t));
      void*   data = taosMemoryMalloc(len);
      if (data == NULL) {
        terrno = TSDB_CODE_OUT_OF_MEMORY;
        tqError("failed to copy data for stream since out of memory");
        taosArrayDestroyP(cachedKeys, (FDelete)taosMemoryFree);
        taosArrayDestroy(cachedKeyLens);
        return -1;
      }
      memcpy(data, pReq, len);

      void* pIter = NULL;
      while (1) {
        pIter = taosHashIterate(pTq->pPushMgr, pIter);
        if (pIter == NULL) break;
        STqPushEntry* pPushEntry = *(STqPushEntry**)pIter;

        STqHandle* pHandle = taosHashGet(pTq->pHandle, pPushEntry->subKey, strlen(pPushEntry->subKey));
        if (pHandle == NULL) {
          tqDebug("vgId:%d, cannot find handle %s", pTq->pVnode->config.vgId, pPushEntry->subKey);
          continue;
        }

        if (pPushEntry->dataRsp.reqOffset.version >= ver) {
          tqDebug("vgId:%d, push entry req version %" PRId64 ", while push version %" PRId64 ", skip",
                  pTq->pVnode->config.vgId, pPushEntry->dataRsp.reqOffset.version, ver);
          continue;
        }

        STqExecHandle* pExec = &pHandle->execHandle;
        qTaskInfo_t    task = pExec->task;

        SMqDataRsp* pRsp = &pPushEntry->dataRsp;

        // prepare scan mem data
        SPackedData submit = {
            .msgStr = data,
            .msgLen = len,
            .ver = ver,
        };
        qStreamSetScanMemData(task, submit);

        // exec
        while (1) {
          SSDataBlock* pDataBlock = NULL;
          uint64_t     ts = 0;
          if (qExecTask(task, &pDataBlock, &ts) < 0) {
            tqDebug("vgId:%d, tq exec error since %s", pTq->pVnode->config.vgId, terrstr());
          }

          if (pDataBlock == NULL) {
            break;
          }

          tqAddBlockDataToRsp(pDataBlock, pRsp, pExec->numOfCols, pTq->pVnode->config.tsdbCfg.precision);
          pRsp->blockNum++;
        }

        tqDebug("vgId:%d, tq handle push, subkey: %s, block num: %d", pTq->pVnode->config.vgId, pPushEntry->subKey,
                pRsp->blockNum);
        if (pRsp->blockNum > 0) {
          // set offset
          tqOffsetResetToLog(&pRsp->rspOffset, ver);
          // remove from hash
          size_t kLen;
          void*  key = taosHashGetKey(pIter, &kLen);
          void*  keyCopy = taosMemoryCalloc(1, kLen + 1);
          memcpy(keyCopy, key, kLen);

          taosArrayPush(cachedKeys, &keyCopy);
          taosArrayPush(cachedKeyLens, &kLen);

          tqPushDataRsp(pTq, pPushEntry);
        }
      }
      // delete entry
      for (int32_t i = 0; i < taosArrayGetSize(cachedKeys); i++) {
        void*  key = taosArrayGetP(cachedKeys, i);
        size_t kLen = *(size_t*)taosArrayGet(cachedKeyLens, i);
        if (taosHashRemove(pTq->pPushMgr, key, kLen) != 0) {
          tqError("vgId:%d, tq push hash remove key error, key: %s", pTq->pVnode->config.vgId, (char*)key);
        }
      }
      taosArrayDestroyP(cachedKeys, (FDelete)taosMemoryFree);
      taosArrayDestroy(cachedKeyLens);
      taosMemoryFree(data);
    }
    // unlock
    taosWUnLockLatch(&pTq->pushLock);
  }

  if (!tsDisableStream && vnodeIsRoleLeader(pTq->pVnode)) {
    if (taosHashGetSize(pTq->pStreamMeta->pTasks) == 0) return 0;
    if (msgType == TDMT_VND_SUBMIT) {
      void* data = taosMemoryMalloc(len);
      if (data == NULL) {
        terrno = TSDB_CODE_OUT_OF_MEMORY;
        tqError("failed to copy data for stream since out of memory");
        return -1;
      }
      memcpy(data, pReq, len);
      SPackedData submit = {
          .msgStr = data,
          .msgLen = len,
          .ver = ver,
      };

      tqDebug("tq copy write msg %p %d %" PRId64 " from %p", data, len, ver, pReq);

      tqProcessSubmitReq(pTq, submit);
    }
    if (msgType == TDMT_VND_DELETE) {
      tqProcessDelReq(pTq, POINTER_SHIFT(msg, sizeof(SMsgHead)), msgLen - sizeof(SMsgHead), ver);
    }
  }

  return 0;
}<|MERGE_RESOLUTION|>--- conflicted
+++ resolved
@@ -207,15 +207,11 @@
 #endif
 
 int tqPushMsg(STQ* pTq, void* msg, int32_t msgLen, tmsg_t msgType, int64_t ver) {
-<<<<<<< HEAD
-  tqDebug("vgId:%d tq push msg version:%" PRId64 " type: %s", pTq->pVnode->config.vgId, ver, TMSG_INFO(msgType));
-=======
   void*   pReq = POINTER_SHIFT(msg, sizeof(SSubmitReq2Msg));
   int32_t len = msgLen - sizeof(SSubmitReq2Msg);
 
-  tqDebug("vgId:%d, tq push msg ver %" PRId64 ", type: %s, p head %p, p body %p, len %d", pTq->pVnode->config.vgId, ver,
+  tqDebug("vgId:%d tq push msg version:%" PRId64 " type: %s, p head %p, p body %p, len %d", pTq->pVnode->config.vgId, ver,
           TMSG_INFO(msgType), msg, pReq, len);
->>>>>>> a5dcc8cd
 
   if (msgType == TDMT_VND_SUBMIT) {
     // lock push mgr to avoid potential msg lost
