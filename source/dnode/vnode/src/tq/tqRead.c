/*
 * Copyright (c) 2019 TAOS Data, Inc. <jhtao@taosdata.com>
 *
 * This program is free software: you can use, redistribute, and/or modify
 * it under the terms of the GNU Affero General Public License, version 3
 * or later ("AGPL"), as published by the Free Software Foundation.
 *
 * This program is distributed in the hope that it will be useful, but WITHOUT
 * ANY WARRANTY; without even the implied warranty of MERCHANTABILITY or
 * FITNESS FOR A PARTICULAR PURPOSE.
 *
 * You should have received a copy of the GNU Affero General Public License
 * along with this program. If not, see <http://www.gnu.org/licenses/>.
 */

#include "tmsg.h"
#include "tq.h"

bool isValValidForTable(STqHandle* pHandle, SWalCont* pHead) {
  if (pHandle->execHandle.subType != TOPIC_SUB_TYPE__TABLE) {
    return true;
  }

  int16_t msgType = pHead->msgType;
  char*   body = pHead->body;
  int32_t bodyLen = pHead->bodyLen;

  int64_t  tbSuid = pHandle->execHandle.execTb.suid;
  int64_t  realTbSuid = 0;
  SDecoder coder;
  void*    data = POINTER_SHIFT(body, sizeof(SMsgHead));
  int32_t  len = bodyLen - sizeof(SMsgHead);
  tDecoderInit(&coder, data, len);

  if (msgType == TDMT_VND_CREATE_STB || msgType == TDMT_VND_ALTER_STB) {
    SVCreateStbReq req = {0};
    if (tDecodeSVCreateStbReq(&coder, &req) < 0) {
      goto end;
    }
    realTbSuid = req.suid;
  } else if (msgType == TDMT_VND_DROP_STB) {
    SVDropStbReq req = {0};
    if (tDecodeSVDropStbReq(&coder, &req) < 0) {
      goto end;
    }
    realTbSuid = req.suid;
  } else if (msgType == TDMT_VND_CREATE_TABLE) {
    SVCreateTbBatchReq req = {0};
    if (tDecodeSVCreateTbBatchReq(&coder, &req) < 0) {
      goto end;
    }

    int32_t        needRebuild = 0;
    SVCreateTbReq* pCreateReq = NULL;
    for (int32_t iReq = 0; iReq < req.nReqs; iReq++) {
      pCreateReq = req.pReqs + iReq;
      if (pCreateReq->type == TSDB_CHILD_TABLE && pCreateReq->ctb.suid == tbSuid) {
        needRebuild++;
      }
    }
    if (needRebuild == 0) {
      // do nothing
    } else if (needRebuild == req.nReqs) {
      realTbSuid = tbSuid;
    } else {
      realTbSuid = tbSuid;
      SVCreateTbBatchReq reqNew = {0};
      reqNew.pArray = taosArrayInit(req.nReqs, sizeof(struct SVCreateTbReq));
      for (int32_t iReq = 0; iReq < req.nReqs; iReq++) {
        pCreateReq = req.pReqs + iReq;
        if (pCreateReq->type == TSDB_CHILD_TABLE && pCreateReq->ctb.suid == tbSuid) {
          reqNew.nReqs++;
          taosArrayPush(reqNew.pArray, pCreateReq);
        }
      }

      int     tlen;
      int32_t ret = 0;
      tEncodeSize(tEncodeSVCreateTbBatchReq, &reqNew, tlen, ret);
      void* buf = taosMemoryMalloc(tlen);
      if (NULL == buf) {
        taosArrayDestroy(reqNew.pArray);
        for (int32_t iReq = 0; iReq < req.nReqs; iReq++) {
          pCreateReq = req.pReqs + iReq;
          taosMemoryFreeClear(pCreateReq->comment);
          if (pCreateReq->type == TSDB_CHILD_TABLE) {
            taosArrayDestroy(pCreateReq->ctb.tagName);
          }
        }
        goto end;
      }
      SEncoder coderNew = {0};
      tEncoderInit(&coderNew, buf, tlen - sizeof(SMsgHead));
      tEncodeSVCreateTbBatchReq(&coderNew, &reqNew);
      tEncoderClear(&coderNew);
      memcpy(pHead->body + sizeof(SMsgHead), buf, tlen);
      pHead->bodyLen = tlen + sizeof(SMsgHead);
      taosMemoryFree(buf);
      taosArrayDestroy(reqNew.pArray);
    }

    for (int32_t iReq = 0; iReq < req.nReqs; iReq++) {
      pCreateReq = req.pReqs + iReq;
      taosMemoryFreeClear(pCreateReq->comment);
      if (pCreateReq->type == TSDB_CHILD_TABLE) {
        taosArrayDestroy(pCreateReq->ctb.tagName);
      }
    }
  } else if (msgType == TDMT_VND_ALTER_TABLE) {
    SVAlterTbReq req = {0};

    if (tDecodeSVAlterTbReq(&coder, &req) < 0) {
      goto end;
    }

    SMetaReader mr = {0};
    metaReaderDoInit(&mr, pHandle->execHandle.pTqReader->pVnodeMeta, 0);

    if (metaGetTableEntryByName(&mr, req.tbName) < 0) {
      metaReaderClear(&mr);
      goto end;
    }
    realTbSuid = mr.me.ctbEntry.suid;
    metaReaderClear(&mr);
  } else if (msgType == TDMT_VND_DROP_TABLE) {
    SVDropTbBatchReq req = {0};

    if (tDecodeSVDropTbBatchReq(&coder, &req) < 0) {
      goto end;
    }

    int32_t      needRebuild = 0;
    SVDropTbReq* pDropReq = NULL;
    for (int32_t iReq = 0; iReq < req.nReqs; iReq++) {
      pDropReq = req.pReqs + iReq;

      if (pDropReq->suid == tbSuid) {
        needRebuild++;
      }
    }
    if (needRebuild == 0) {
      // do nothing
    } else if (needRebuild == req.nReqs) {
      realTbSuid = tbSuid;
    } else {
      realTbSuid = tbSuid;
      SVDropTbBatchReq reqNew = {0};
      reqNew.pArray = taosArrayInit(req.nReqs, sizeof(SVDropTbReq));
      for (int32_t iReq = 0; iReq < req.nReqs; iReq++) {
        pDropReq = req.pReqs + iReq;
        if (pDropReq->suid == tbSuid) {
          reqNew.nReqs++;
          taosArrayPush(reqNew.pArray, pDropReq);
        }
      }

      int     tlen;
      int32_t ret = 0;
      tEncodeSize(tEncodeSVDropTbBatchReq, &reqNew, tlen, ret);
      void* buf = taosMemoryMalloc(tlen);
      if (NULL == buf) {
        taosArrayDestroy(reqNew.pArray);
        goto end;
      }
      SEncoder coderNew = {0};
      tEncoderInit(&coderNew, buf, tlen - sizeof(SMsgHead));
      tEncodeSVDropTbBatchReq(&coderNew, &reqNew);
      tEncoderClear(&coderNew);
      memcpy(pHead->body + sizeof(SMsgHead), buf, tlen);
      pHead->bodyLen = tlen + sizeof(SMsgHead);
      taosMemoryFree(buf);
      taosArrayDestroy(reqNew.pArray);
    }
  } else if (msgType == TDMT_VND_DELETE) {
    SDeleteRes req = {0};
    if (tDecodeDeleteRes(&coder, &req) < 0) {
      goto end;
    }
    realTbSuid = req.suid;
  }

end:
  tDecoderClear(&coder);
  return tbSuid == realTbSuid;
}

int32_t tqFetchLog(STQ* pTq, STqHandle* pHandle, int64_t* fetchOffset, uint64_t reqId) {
  int32_t code = -1;
  int32_t vgId = TD_VID(pTq->pVnode);
  int64_t id = pHandle->pWalReader->readerId;

  int64_t offset = *fetchOffset;
  int64_t lastVer = walGetLastVer(pHandle->pWalReader->pWal);
  int64_t committedVer = walGetCommittedVer(pHandle->pWalReader->pWal);
  int64_t appliedVer = walGetAppliedVer(pHandle->pWalReader->pWal);

  wDebug("vgId:%d, wal start to fetch, index:%" PRId64 ", last index:%" PRId64 " commit index:%" PRId64 ", applied index:%" PRId64", 0x%"PRIx64,
         vgId, offset, lastVer, committedVer, appliedVer, id);

  while (offset <= appliedVer) {
    if (walFetchHead(pHandle->pWalReader, offset) < 0) {
      tqDebug("tmq poll: consumer:0x%" PRIx64 ", (epoch %d) vgId:%d offset %" PRId64
              ", no more log to return, reqId:0x%" PRIx64 " 0x%" PRIx64,
              pHandle->consumerId, pHandle->epoch, vgId, offset, reqId, id);
      goto END;
    }

    tqDebug("vgId:%d, consumer:0x%" PRIx64 " taosx get msg ver %" PRId64 ", type: %s, reqId:0x%" PRIx64" 0x%"PRIx64, vgId,
            pHandle->consumerId, offset, TMSG_INFO(pHandle->pWalReader->pHead->head.msgType), reqId, id);

    if (pHandle->pWalReader->pHead->head.msgType == TDMT_VND_SUBMIT) {
      code = walFetchBody(pHandle->pWalReader);
      goto END;
    } else {
      if (pHandle->fetchMeta != WITH_DATA) {
        SWalCont* pHead = &(pHandle->pWalReader->pHead->head);
        if (IS_META_MSG(pHead->msgType) && !(pHead->msgType == TDMT_VND_DELETE && pHandle->fetchMeta == ONLY_META)) {
          code = walFetchBody(pHandle->pWalReader);
          if (code < 0) {
            goto END;
          }

          pHead = &(pHandle->pWalReader->pHead->head);
          if (isValValidForTable(pHandle, pHead)) {
            code = 0;
            goto END;
          } else {
            offset++;
            code = -1;
            continue;
          }
        }
      }
      code = walSkipFetchBody(pHandle->pWalReader);
      if (code < 0) {
        goto END;
      }
      offset++;
    }
    code = -1;
  }

END:
  *fetchOffset = offset;
  return code;
}

STqReader* tqReaderOpen(SVnode* pVnode) {
  STqReader* pReader = taosMemoryCalloc(1, sizeof(STqReader));
  if (pReader == NULL) {
    return NULL;
  }

  pReader->pWalReader = walOpenReader(pVnode->pWal, NULL, 0);
  if (pReader->pWalReader == NULL) {
    taosMemoryFree(pReader);
    return NULL;
  }

  pReader->pVnodeMeta = pVnode->pMeta;
  pReader->pColIdList = NULL;
  pReader->cachedSchemaVer = 0;
  pReader->cachedSchemaSuid = 0;
  pReader->pSchemaWrapper = NULL;
  pReader->tbIdHash = NULL;
  pReader->pResBlock = createDataBlock();
  return pReader;
}

void tqReaderClose(STqReader* pReader) {
  // close wal reader
  if (pReader->pWalReader) {
    walCloseReader(pReader->pWalReader);
  }

  if (pReader->pSchemaWrapper) {
    tDeleteSchemaWrapper(pReader->pSchemaWrapper);
  }

  if (pReader->pColIdList) {
    taosArrayDestroy(pReader->pColIdList);
  }

  // free hash
  blockDataDestroy(pReader->pResBlock);
  taosHashCleanup(pReader->tbIdHash);
  tDestroySubmitReq(&pReader->submit, TSDB_MSG_FLG_DECODE);
  taosMemoryFree(pReader);
}

int32_t tqReaderSeek(STqReader* pReader, int64_t ver, const char* id) {
  if (walReaderSeekVer(pReader->pWalReader, ver) < 0) {
    return -1;
  }
  tqDebug("wal reader seek to ver:%" PRId64 " %s", ver, id);
  return 0;
}

int32_t extractMsgFromWal(SWalReader* pReader, void** pItem, int64_t maxVer, const char* id) {
  int32_t code = 0;

  while(1) {
    code = walNextValidMsg(pReader);
    if (code != TSDB_CODE_SUCCESS) {
      return code;
    }

    SWalCont* pCont = &pReader->pHead->head;
    int64_t   ver = pCont->version;
    if (ver > maxVer) {
      tqDebug("maxVer in WAL:%" PRId64 " reached current:%" PRId64 ", do not scan wal anymore, %s", maxVer, ver, id);
      return TSDB_CODE_SUCCESS;
    }

    if (pCont->msgType == TDMT_VND_SUBMIT) {
      void*   pBody = POINTER_SHIFT(pCont->body, sizeof(SSubmitReq2Msg));
      int32_t len = pCont->bodyLen - sizeof(SSubmitReq2Msg);

      void* data = taosMemoryMalloc(len);
      if (data == NULL) {
        // todo: for all stream in this vnode, keep this offset in the offset files, and wait for a moment, and then retry
        code = TSDB_CODE_OUT_OF_MEMORY;
        terrno = code;

        tqError("vgId:%d, failed to copy submit data for stream processing, since out of memory", 0);
        return code;
      }

      memcpy(data, pBody, len);
      SPackedData data1 = (SPackedData){.ver = ver, .msgLen = len, .msgStr = data};

      *pItem = (SStreamQueueItem*)streamDataSubmitNew(&data1, STREAM_INPUT__DATA_SUBMIT);
      if (*pItem == NULL) {
        code = TSDB_CODE_OUT_OF_MEMORY;
        terrno = code;
        tqError("%s failed to create data submit for stream since out of memory", id);
        return code;
      }
    } else if (pCont->msgType == TDMT_VND_DELETE) {
      void*   pBody = POINTER_SHIFT(pCont->body, sizeof(SMsgHead));
      int32_t len = pCont->bodyLen - sizeof(SMsgHead);

      code = extractDelDataBlock(pBody, len, ver, (SStreamRefDataBlock**)pItem);
      if (code == TSDB_CODE_SUCCESS) {
        if (*pItem == NULL) {
          tqDebug("s-task:%s empty delete msg, discard it, len:%d, ver:%" PRId64, id, len, ver);
          // we need to continue check next data in the wal files.
          continue;
        } else {
          tqDebug("s-task:%s delete msg extract from WAL, len:%d, ver:%" PRId64, id, len, ver);
        }
      } else {
        terrno = code;
        tqError("s-task:%s extract delete msg from WAL failed, code:%s", id, tstrerror(code));
        return code;
      }

    } else {
      ASSERT(0);
    }

    return code;
  }
}

// todo ignore the error in wal?
bool tqNextBlockInWal(STqReader* pReader, const char* id) {
  SWalReader* pWalReader = pReader->pWalReader;

  uint64_t st = taosGetTimestampMs();
  while (1) {
    SArray* pBlockList = pReader->submit.aSubmitTbData;
    if (pBlockList == NULL || pReader->nextBlk >= taosArrayGetSize(pBlockList)) {
      // try next message in wal file
      // todo always retry to avoid read failure caused by wal file deletion
      if (walNextValidMsg(pWalReader) < 0) {
        return false;
      }

      void*   pBody = POINTER_SHIFT(pWalReader->pHead->head.body, sizeof(SSubmitReq2Msg));
      int32_t bodyLen = pWalReader->pHead->head.bodyLen - sizeof(SSubmitReq2Msg);
      int64_t ver = pWalReader->pHead->head.version;

      SDecoder decoder = {0};
      tDecoderInit(&decoder, pBody, bodyLen);

      {
        int32_t nSubmitTbData = taosArrayGetSize(pReader->submit.aSubmitTbData);
        for (int32_t i = 0; i < nSubmitTbData; i++) {
          SSubmitTbData* pData = taosArrayGet(pReader->submit.aSubmitTbData, i);
          if (pData->pCreateTbReq != NULL) {
            taosArrayDestroy(pData->pCreateTbReq->ctb.tagName);
            taosMemoryFreeClear(pData->pCreateTbReq);
          }
          pData->aRowP = taosArrayDestroy(pData->aRowP);
        }
        pReader->submit.aSubmitTbData = taosArrayDestroy(pReader->submit.aSubmitTbData);
      }

      if (tDecodeSubmitReq(&decoder, &pReader->submit) < 0) {
        tDecoderClear(&decoder);
        tqError("decode wal file error, msgLen:%d, ver:%" PRId64, bodyLen, ver);
        return false;
      }

      tDecoderClear(&decoder);
      pReader->nextBlk = 0;
    }

    int32_t numOfBlocks = taosArrayGetSize(pReader->submit.aSubmitTbData);
    while (pReader->nextBlk < numOfBlocks) {
      tqTrace("tq reader next data block %d/%d, len:%d %" PRId64 " %d", pReader->nextBlk,
          numOfBlocks, pReader->msg.msgLen, pReader->msg.ver, pReader->nextBlk);

      SSubmitTbData* pSubmitTbData = taosArrayGet(pReader->submit.aSubmitTbData, pReader->nextBlk);

      if (pReader->tbIdHash == NULL) {
        SSDataBlock* pRes = NULL;
        int32_t      code = tqRetrieveDataBlock(pReader, &pRes, NULL);
        if (code == TSDB_CODE_SUCCESS && pRes->info.rows > 0) {
          return true;
        }
      }

      void* ret = taosHashGet(pReader->tbIdHash, &pSubmitTbData->uid, sizeof(int64_t));
      if (ret != NULL) {
        tqTrace("tq reader return submit block, uid:%" PRId64 ", ver:%" PRId64, pSubmitTbData->uid, pReader->msg.ver);

        SSDataBlock* pRes = NULL;
        int32_t code = tqRetrieveDataBlock(pReader, &pRes, NULL);
        if (code == TSDB_CODE_SUCCESS && pRes->info.rows > 0) {
          return true;
        }
      } else {
        pReader->nextBlk += 1;
        tqTrace("tq reader discard submit block, uid:%" PRId64 ", continue", pSubmitTbData->uid);
      }
    }

    qTrace("stream scan return empty, all %d submit blocks consumed, %s", numOfBlocks, id);
    tDestroySubmitReq(&pReader->submit, TSDB_MSG_FLG_DECODE);

    pReader->msg.msgStr = NULL;

    if(taosGetTimestampMs() - st > 1000){
      return false;
    }
  }
}

int32_t tqReaderSetSubmitMsg(STqReader* pReader, void* msgStr, int32_t msgLen, int64_t ver) {
  pReader->msg.msgStr = msgStr;
  pReader->msg.msgLen = msgLen;
  pReader->msg.ver = ver;

  tqDebug("tq reader set msg %p %d", msgStr, msgLen);
  SDecoder decoder;

  tDecoderInit(&decoder, pReader->msg.msgStr, pReader->msg.msgLen);
  if (tDecodeSubmitReq(&decoder, &pReader->submit) < 0) {
    tDecoderClear(&decoder);
    tqError("DecodeSSubmitReq2 error, msgLen:%d, ver:%" PRId64, msgLen, ver);
    return -1;
  }

  tDecoderClear(&decoder);
  return 0;
}

SWalReader* tqGetWalReader(STqReader* pReader) {
  return pReader->pWalReader;
}

SSDataBlock* tqGetResultBlock (STqReader* pReader) {
  return pReader->pResBlock;
}

bool tqNextBlockImpl(STqReader* pReader, const char* idstr) {
  if (pReader->msg.msgStr == NULL) {
    return false;
  }

  int32_t numOfBlocks = taosArrayGetSize(pReader->submit.aSubmitTbData);
  while (pReader->nextBlk < numOfBlocks) {
    tqDebug("try next data block, len:%d ver:%" PRId64 " index:%d/%d, %s", pReader->msg.msgLen, pReader->msg.ver,
            pReader->nextBlk, numOfBlocks, idstr);

    SSubmitTbData* pSubmitTbData = taosArrayGet(pReader->submit.aSubmitTbData, pReader->nextBlk);
    if (pReader->tbIdHash == NULL) {
      return true;
    }

    void* ret = taosHashGet(pReader->tbIdHash, &pSubmitTbData->uid, sizeof(int64_t));
    if (ret != NULL) {
      tqDebug("block found, ver:%" PRId64 ", uid:%" PRId64 ", %s", pReader->msg.ver, pSubmitTbData->uid, idstr);
      return true;
    } else {
      tqDebug("discard submit block, uid:%" PRId64 ", total queried tables:%d continue %s", pSubmitTbData->uid,
              taosHashGetSize(pReader->tbIdHash), idstr);
    }

    pReader->nextBlk++;
  }

  tDestroySubmitReq(&pReader->submit, TSDB_MSG_FLG_DECODE);
  pReader->nextBlk = 0;
  pReader->msg.msgStr = NULL;

  return false;
}

bool tqNextDataBlockFilterOut(STqReader* pReader, SHashObj* filterOutUids) {
  if (pReader->msg.msgStr == NULL) return false;

  int32_t blockSz = taosArrayGetSize(pReader->submit.aSubmitTbData);
  while (pReader->nextBlk < blockSz) {
    SSubmitTbData* pSubmitTbData = taosArrayGet(pReader->submit.aSubmitTbData, pReader->nextBlk);
    if (filterOutUids == NULL) return true;

    void* ret = taosHashGet(filterOutUids, &pSubmitTbData->uid, sizeof(int64_t));
    if (ret == NULL) {
      return true;
    }
    pReader->nextBlk++;
  }

  tDestroySubmitReq(&pReader->submit, TSDB_MSG_FLG_DECODE);
  pReader->nextBlk = 0;
  pReader->msg.msgStr = NULL;

  return false;
}

int32_t tqMaskBlock(SSchemaWrapper* pDst, SSDataBlock* pBlock, const SSchemaWrapper* pSrc, char* mask) {
  int32_t code;

  int32_t cnt = 0;
  for (int32_t i = 0; i < pSrc->nCols; i++) {
    cnt += mask[i];
  }

  pDst->nCols = cnt;
  pDst->pSchema = taosMemoryCalloc(cnt, sizeof(SSchema));
  if (pDst->pSchema == NULL) {
    return -1;
  }

  int32_t j = 0;
  for (int32_t i = 0; i < pSrc->nCols; i++) {
    if (mask[i]) {
      pDst->pSchema[j++] = pSrc->pSchema[i];
      SColumnInfoData colInfo =
          createColumnInfoData(pSrc->pSchema[i].type, pSrc->pSchema[i].bytes, pSrc->pSchema[i].colId);
      code = blockDataAppendColInfo(pBlock, &colInfo);
      if (code != 0) {
        return -1;
      }
    }
  }
  return 0;
}

static int32_t buildResSDataBlock(SSDataBlock* pBlock, SSchemaWrapper* pSchema, const SArray* pColIdList) {
  if (blockDataGetNumOfCols(pBlock) > 0) {
    return TSDB_CODE_SUCCESS;
  }

  int32_t numOfCols = taosArrayGetSize(pColIdList);

  if (numOfCols == 0) {  // all columns are required
    for (int32_t i = 0; i < pSchema->nCols; ++i) {
      SSchema*        pColSchema = &pSchema->pSchema[i];
      SColumnInfoData colInfo = createColumnInfoData(pColSchema->type, pColSchema->bytes, pColSchema->colId);

      int32_t code = blockDataAppendColInfo(pBlock, &colInfo);
      if (code != TSDB_CODE_SUCCESS) {
        blockDataFreeRes(pBlock);
        return TSDB_CODE_OUT_OF_MEMORY;
      }
    }
  } else {
    if (numOfCols > pSchema->nCols) {
      numOfCols = pSchema->nCols;
    }

    int32_t i = 0;
    int32_t j = 0;
    while (i < pSchema->nCols && j < numOfCols) {
      SSchema* pColSchema = &pSchema->pSchema[i];
      col_id_t colIdSchema = pColSchema->colId;

      col_id_t colIdNeed = *(col_id_t*)taosArrayGet(pColIdList, j);
      if (colIdSchema < colIdNeed) {
        i++;
      } else if (colIdSchema > colIdNeed) {
        j++;
      } else {
        SColumnInfoData colInfo = createColumnInfoData(pColSchema->type, pColSchema->bytes, pColSchema->colId);
        int32_t         code = blockDataAppendColInfo(pBlock, &colInfo);
        if (code != TSDB_CODE_SUCCESS) {
          return -1;
        }
        i++;
        j++;
      }
    }
  }

  return TSDB_CODE_SUCCESS;
}

static int32_t doSetVal(SColumnInfoData* pColumnInfoData, int32_t rowIndex, SColVal* pColVal) {
  int32_t code = TSDB_CODE_SUCCESS;

  if (IS_STR_DATA_TYPE(pColVal->type)) {
    char val[65535 + 2] = {0};
    if (pColVal->value.pData != NULL) {
      memcpy(varDataVal(val), pColVal->value.pData, pColVal->value.nData);
      varDataSetLen(val, pColVal->value.nData);
      code = colDataSetVal(pColumnInfoData, rowIndex, val, !COL_VAL_IS_VALUE(pColVal));
    } else {
      colDataSetNULL(pColumnInfoData, rowIndex);
    }
  } else {
    code = colDataSetVal(pColumnInfoData, rowIndex, (void*)&pColVal->value.val, !COL_VAL_IS_VALUE(pColVal));
  }

  return code;
}

int32_t tqRetrieveDataBlock(STqReader* pReader, SSDataBlock** pRes, const char* id) {
  tqTrace("tq reader retrieve data block %p, index:%d", pReader->msg.msgStr, pReader->nextBlk);
  SSubmitTbData* pSubmitTbData = taosArrayGet(pReader->submit.aSubmitTbData, pReader->nextBlk++);

  SSDataBlock* pBlock = pReader->pResBlock;
  *pRes = pBlock;

  blockDataCleanup(pBlock);

  int32_t vgId = pReader->pWalReader->pWal->cfg.vgId;
  int32_t sversion = pSubmitTbData->sver;
  int64_t suid = pSubmitTbData->suid;
  int64_t uid = pSubmitTbData->uid;
  pReader->lastBlkUid = uid;

  pBlock->info.id.uid = uid;
  pBlock->info.version = pReader->msg.ver;

  if ((suid != 0 && pReader->cachedSchemaSuid != suid) || (suid == 0 && pReader->cachedSchemaUid != uid) ||
      (pReader->cachedSchemaVer != sversion)) {
    tDeleteSchemaWrapper(pReader->pSchemaWrapper);

    pReader->pSchemaWrapper = metaGetTableSchema(pReader->pVnodeMeta, uid, sversion, 1);
    if (pReader->pSchemaWrapper == NULL) {
      tqWarn("vgId:%d, cannot found schema wrapper for table: suid:%" PRId64 ", uid:%" PRId64
             "version %d, possibly dropped table",
             vgId, suid, uid, pReader->cachedSchemaVer);
      pReader->cachedSchemaSuid = 0;
      terrno = TSDB_CODE_TQ_TABLE_SCHEMA_NOT_FOUND;
      return -1;
    }

    pReader->cachedSchemaUid = uid;
    pReader->cachedSchemaSuid = suid;
    pReader->cachedSchemaVer = sversion;

    ASSERT(pReader->cachedSchemaVer == pReader->pSchemaWrapper->version);
    if (blockDataGetNumOfCols(pBlock) == 0) {
      int32_t code = buildResSDataBlock(pReader->pResBlock, pReader->pSchemaWrapper, pReader->pColIdList);
      if (code != TSDB_CODE_SUCCESS) {
        tqError("vgId:%d failed to build data block, code:%s", vgId, tstrerror(code));
        return code;
      }
    }
  }

  int32_t numOfRows = 0;
  if (pSubmitTbData->flags & SUBMIT_REQ_COLUMN_DATA_FORMAT) {
    SColData* pCol = taosArrayGet(pSubmitTbData->aCol, 0);
    numOfRows = pCol->nVal;
  } else {
    numOfRows = taosArrayGetSize(pSubmitTbData->aRowP);
  }

  if (blockDataEnsureCapacity(pBlock, numOfRows) < 0) {
    terrno = TSDB_CODE_OUT_OF_MEMORY;
    return -1;
  }

  pBlock->info.rows = numOfRows;

  int32_t colActual = blockDataGetNumOfCols(pBlock);

  // convert and scan one block
  if (pSubmitTbData->flags & SUBMIT_REQ_COLUMN_DATA_FORMAT) {
    SArray* pCols = pSubmitTbData->aCol;
    int32_t numOfCols = taosArrayGetSize(pCols);
    int32_t targetIdx = 0;
    int32_t sourceIdx = 0;
    while (targetIdx < colActual) {
      if (sourceIdx >= numOfCols) {
        tqError("tqRetrieveDataBlock sourceIdx:%d >= numOfCols:%d", sourceIdx, numOfCols);
        return -1;
      }

      SColData*        pCol = taosArrayGet(pCols, sourceIdx);
      SColumnInfoData* pColData = taosArrayGet(pBlock->pDataBlock, targetIdx);
      SColVal          colVal;

      if (pCol->nVal != numOfRows) {
        tqError("tqRetrieveDataBlock pCol->nVal:%d != numOfRows:%d", pCol->nVal, numOfRows);
        return -1;
      }

      if (pCol->cid < pColData->info.colId) {
        sourceIdx++;
      } else if (pCol->cid == pColData->info.colId) {
        for (int32_t i = 0; i < pCol->nVal; i++) {
          tColDataGetValue(pCol, i, &colVal);
          int32_t code = doSetVal(pColData, i, &colVal);
          if (code != TSDB_CODE_SUCCESS) {
            return code;
          }
        }
        sourceIdx++;
        targetIdx++;
      } else {
        colDataSetNNULL(pColData, 0, pCol->nVal);
        targetIdx++;
      }
    }
  } else {
    SArray*         pRows = pSubmitTbData->aRowP;
    SSchemaWrapper* pWrapper = pReader->pSchemaWrapper;
    STSchema*       pTSchema = tBuildTSchema(pWrapper->pSchema, pWrapper->nCols, pWrapper->version);

    for (int32_t i = 0; i < numOfRows; i++) {
      SRow*   pRow = taosArrayGetP(pRows, i);
      int32_t sourceIdx = 0;

      for (int32_t j = 0; j < colActual; j++) {
        SColumnInfoData* pColData = taosArrayGet(pBlock->pDataBlock, j);
        while (1) {
          SColVal colVal;
          tRowGet(pRow, pTSchema, sourceIdx, &colVal);
          if (colVal.cid < pColData->info.colId) {
            //            tqDebug("colIndex:%d column id:%d in row, ignore, the required colId:%d, total cols in
            //            schema:%d",
            //                    sourceIdx, colVal.cid, pColData->info.colId, pTSchema->numOfCols);
            sourceIdx++;
            continue;
          } else if (colVal.cid == pColData->info.colId) {
            int32_t code = doSetVal(pColData, i, &colVal);
            if (code != TSDB_CODE_SUCCESS) {
              return code;
            }

            sourceIdx++;
            break;
          } else {
            colDataSetNULL(pColData, i);
            break;
          }
        }
      }
    }

    taosMemoryFreeClear(pTSchema);
  }

  return 0;
}

// todo refactor:
int32_t tqRetrieveTaosxBlock(STqReader* pReader, SArray* blocks, SArray* schemas, SSubmitTbData** pSubmitTbDataRet) {
  tqDebug("tq reader retrieve data block %p, %d", pReader->msg.msgStr, pReader->nextBlk);

  SSubmitTbData* pSubmitTbData = taosArrayGet(pReader->submit.aSubmitTbData, pReader->nextBlk);
  pReader->nextBlk++;

  if (pSubmitTbDataRet) {
    *pSubmitTbDataRet = pSubmitTbData;
  }

  int32_t sversion = pSubmitTbData->sver;
  int64_t suid = pSubmitTbData->suid;
  int64_t uid = pSubmitTbData->uid;
  pReader->lastBlkUid = uid;

  tDeleteSchemaWrapper(pReader->pSchemaWrapper);
  pReader->pSchemaWrapper = metaGetTableSchema(pReader->pVnodeMeta, uid, sversion, 1);
  if (pReader->pSchemaWrapper == NULL) {
    tqWarn("vgId:%d, cannot found schema wrapper for table: suid:%" PRId64 ", version %d, possibly dropped table",
           pReader->pWalReader->pWal->cfg.vgId, uid, pReader->cachedSchemaVer);
    pReader->cachedSchemaSuid = 0;
    terrno = TSDB_CODE_TQ_TABLE_SCHEMA_NOT_FOUND;
    return -1;
  }

  SSchemaWrapper* pSchemaWrapper = pReader->pSchemaWrapper;
  int32_t         numOfRows = 0;

  if (pSubmitTbData->flags & SUBMIT_REQ_COLUMN_DATA_FORMAT) {
    SArray*   pCols = pSubmitTbData->aCol;
    SColData* pCol = taosArrayGet(pCols, 0);
    numOfRows = pCol->nVal;
  } else {
    SArray* pRows = pSubmitTbData->aRowP;
    numOfRows = taosArrayGetSize(pRows);
  }

  int32_t curRow = 0;
  int32_t lastRow = 0;
  char*   assigned = taosMemoryCalloc(1, pSchemaWrapper->nCols);
  if (assigned == NULL) return -1;

  // convert and scan one block
  if (pSubmitTbData->flags & SUBMIT_REQ_COLUMN_DATA_FORMAT) {
    SArray* pCols = pSubmitTbData->aCol;
    int32_t numOfCols = taosArrayGetSize(pCols);
    for (int32_t i = 0; i < numOfRows; i++) {
      bool buildNew = false;

      for (int32_t j = 0; j < numOfCols; j++) {
        SColData* pCol = taosArrayGet(pCols, j);
        SColVal   colVal;
        tColDataGetValue(pCol, i, &colVal);
        if (curRow == 0) {
          assigned[j] = !COL_VAL_IS_NONE(&colVal);
          buildNew = true;
        } else {
          bool currentRowAssigned = !COL_VAL_IS_NONE(&colVal);
          if (currentRowAssigned != assigned[j]) {
            assigned[j] = currentRowAssigned;
            buildNew = true;
          }
        }
      }

      if (buildNew) {
        if (taosArrayGetSize(blocks) > 0) {
          SSDataBlock* pLastBlock = taosArrayGetLast(blocks);
          pLastBlock->info.rows = curRow - lastRow;
          lastRow = curRow;
        }

        SSDataBlock     block = {0};
        SSchemaWrapper* pSW = taosMemoryCalloc(1, sizeof(SSchemaWrapper));
        if (pSW == NULL) {
          terrno = TSDB_CODE_OUT_OF_MEMORY;
          goto FAIL;
        }

        if (tqMaskBlock(pSW, &block, pSchemaWrapper, assigned) < 0) {
          blockDataFreeRes(&block);
          tDeleteSchemaWrapper(pSW);
          goto FAIL;
        }
        tqTrace("vgId:%d, build new block, col %d", pReader->pWalReader->pWal->cfg.vgId,
                (int32_t)taosArrayGetSize(block.pDataBlock));

        block.info.id.uid = uid;
        block.info.version = pReader->msg.ver;
        if (blockDataEnsureCapacity(&block, numOfRows - curRow) < 0) {
          terrno = TSDB_CODE_OUT_OF_MEMORY;
          blockDataFreeRes(&block);
          tDeleteSchemaWrapper(pSW);
          goto FAIL;
        }
        taosArrayPush(blocks, &block);
        taosArrayPush(schemas, &pSW);
      }

      SSDataBlock* pBlock = taosArrayGetLast(blocks);

      tqTrace("vgId:%d, taosx scan, block num: %d", pReader->pWalReader->pWal->cfg.vgId,
              (int32_t)taosArrayGetSize(blocks));

      int32_t targetIdx = 0;
      int32_t sourceIdx = 0;
      int32_t colActual = blockDataGetNumOfCols(pBlock);
      while (targetIdx < colActual) {
        SColData*        pCol = taosArrayGet(pCols, sourceIdx);
        SColumnInfoData* pColData = taosArrayGet(pBlock->pDataBlock, targetIdx);
        SColVal          colVal;

        if (pCol->cid < pColData->info.colId) {
          sourceIdx++;
        } else if (pCol->cid == pColData->info.colId) {
          tColDataGetValue(pCol, i, &colVal);

          if (IS_STR_DATA_TYPE(colVal.type)) {
            if (colVal.value.pData != NULL) {
              char val[65535 + 2];
              memcpy(varDataVal(val), colVal.value.pData, colVal.value.nData);
              varDataSetLen(val, colVal.value.nData);
              if (colDataSetVal(pColData, curRow - lastRow, val, !COL_VAL_IS_VALUE(&colVal)) < 0) {
                goto FAIL;
              }
            } else {
              colDataSetNULL(pColData, curRow - lastRow);
            }
          } else {
            if (colDataSetVal(pColData, curRow - lastRow, (void*)&colVal.value.val, !COL_VAL_IS_VALUE(&colVal)) < 0) {
              goto FAIL;
            }
          }
          sourceIdx++;
          targetIdx++;
        }
      }

      curRow++;
    }
  } else {
    SSchemaWrapper* pWrapper = pReader->pSchemaWrapper;
    STSchema*       pTSchema = tBuildTSchema(pWrapper->pSchema, pWrapper->nCols, pWrapper->version);
    SArray*         pRows = pSubmitTbData->aRowP;

    for (int32_t i = 0; i < numOfRows; i++) {
      SRow* pRow = taosArrayGetP(pRows, i);
      bool  buildNew = false;

      for (int32_t j = 0; j < pTSchema->numOfCols; j++) {
        SColVal colVal;
        tRowGet(pRow, pTSchema, j, &colVal);
        if (curRow == 0) {
          assigned[j] = !COL_VAL_IS_NONE(&colVal);
          buildNew = true;
        } else {
          bool currentRowAssigned = !COL_VAL_IS_NONE(&colVal);
          if (currentRowAssigned != assigned[j]) {
            assigned[j] = currentRowAssigned;
            buildNew = true;
          }
        }
      }

      if (buildNew) {
        if (taosArrayGetSize(blocks) > 0) {
          SSDataBlock* pLastBlock = taosArrayGetLast(blocks);
          pLastBlock->info.rows = curRow - lastRow;
          lastRow = curRow;
        }

        SSDataBlock     block = {0};
        SSchemaWrapper* pSW = taosMemoryCalloc(1, sizeof(SSchemaWrapper));
        if (pSW == NULL) {
          terrno = TSDB_CODE_OUT_OF_MEMORY;
          goto FAIL;
        }

        if (tqMaskBlock(pSW, &block, pSchemaWrapper, assigned) < 0) {
          blockDataFreeRes(&block);
          tDeleteSchemaWrapper(pSW);
          goto FAIL;
        }
        tqTrace("vgId:%d, build new block, col %d", pReader->pWalReader->pWal->cfg.vgId,
                (int32_t)taosArrayGetSize(block.pDataBlock));

        block.info.id.uid = uid;
        block.info.version = pReader->msg.ver;
        if (blockDataEnsureCapacity(&block, numOfRows - curRow) < 0) {
          terrno = TSDB_CODE_OUT_OF_MEMORY;
          blockDataFreeRes(&block);
          tDeleteSchemaWrapper(pSW);
          goto FAIL;
        }
        taosArrayPush(blocks, &block);
        taosArrayPush(schemas, &pSW);
      }

      SSDataBlock* pBlock = taosArrayGetLast(blocks);

      tqTrace("vgId:%d, taosx scan, block num: %d", pReader->pWalReader->pWal->cfg.vgId,
              (int32_t)taosArrayGetSize(blocks));

      int32_t targetIdx = 0;
      int32_t sourceIdx = 0;
      int32_t colActual = blockDataGetNumOfCols(pBlock);
      while (targetIdx < colActual) {
        SColumnInfoData* pColData = taosArrayGet(pBlock->pDataBlock, targetIdx);
        SColVal          colVal;
        tRowGet(pRow, pTSchema, sourceIdx, &colVal);

        if (colVal.cid < pColData->info.colId) {
          sourceIdx++;
        } else if (colVal.cid == pColData->info.colId) {
          if (IS_STR_DATA_TYPE(colVal.type)) {
            if (colVal.value.pData != NULL) {
              char val[65535 + 2];
              memcpy(varDataVal(val), colVal.value.pData, colVal.value.nData);
              varDataSetLen(val, colVal.value.nData);
              if (colDataSetVal(pColData, curRow - lastRow, val, !COL_VAL_IS_VALUE(&colVal)) < 0) {
                goto FAIL;
              }
            } else {
              colDataSetNULL(pColData, curRow - lastRow);
            }
          } else {
            if (colDataSetVal(pColData, curRow - lastRow, (void*)&colVal.value.val, !COL_VAL_IS_VALUE(&colVal)) < 0) {
              goto FAIL;
            }
          }
          sourceIdx++;
          targetIdx++;
        }
      }
      curRow++;
    }

    taosMemoryFreeClear(pTSchema);
  }

  SSDataBlock* pLastBlock = taosArrayGetLast(blocks);
  pLastBlock->info.rows = curRow - lastRow;

  taosMemoryFree(assigned);
  return 0;

FAIL:
  taosMemoryFree(assigned);
  return -1;
}

void tqReaderSetColIdList(STqReader* pReader, SArray* pColIdList) { pReader->pColIdList = pColIdList; }

int tqReaderSetTbUidList(STqReader* pReader, const SArray* tbUidList, const char* id) {
  if (pReader->tbIdHash) {
    taosHashClear(pReader->tbIdHash);
  } else {
    pReader->tbIdHash = taosHashInit(64, taosGetDefaultHashFunction(TSDB_DATA_TYPE_BIGINT), true, HASH_ENTRY_LOCK);
  }

  if (pReader->tbIdHash == NULL) {
    terrno = TSDB_CODE_OUT_OF_MEMORY;
    return -1;
  }

  for (int i = 0; i < taosArrayGetSize(tbUidList); i++) {
    int64_t* pKey = (int64_t*)taosArrayGet(tbUidList, i);
    taosHashPut(pReader->tbIdHash, pKey, sizeof(int64_t), NULL, 0);
  }

  tqDebug("s-task:%s %d tables are set to be queried target table", id, (int32_t) taosArrayGetSize(tbUidList));
  return 0;
}

int tqReaderAddTbUidList(STqReader* pReader, const SArray* pTableUidList) {
  if (pReader->tbIdHash == NULL) {
    pReader->tbIdHash = taosHashInit(64, taosGetDefaultHashFunction(TSDB_DATA_TYPE_BIGINT), true, HASH_ENTRY_LOCK);
    if (pReader->tbIdHash == NULL) {
      terrno = TSDB_CODE_OUT_OF_MEMORY;
      return -1;
    }
  }

  int32_t numOfTables = taosArrayGetSize(pTableUidList);
  for (int i = 0; i < numOfTables; i++) {
    int64_t* pKey = (int64_t*)taosArrayGet(pTableUidList, i);
    taosHashPut(pReader->tbIdHash, pKey, sizeof(int64_t), NULL, 0);
  }

  return 0;
}

bool tqReaderIsQueriedTable(STqReader* pReader, uint64_t uid) {
  return taosHashGet(pReader->tbIdHash, &uid, sizeof(uint64_t));
}

bool tqCurrentBlockConsumed(const STqReader* pReader) {
    return pReader->msg.msgStr == NULL;
}

int tqReaderRemoveTbUidList(STqReader* pReader, const SArray* tbUidList) {
  for (int32_t i = 0; i < taosArrayGetSize(tbUidList); i++) {
    int64_t* pKey = (int64_t*)taosArrayGet(tbUidList, i);
    taosHashRemove(pReader->tbIdHash, pKey, sizeof(int64_t));
  }

  return 0;
}

// todo update the table list in wal reader
int32_t tqUpdateTbUidList(STQ* pTq, const SArray* tbUidList, bool isAdd) {
  void*   pIter = NULL;
  int32_t vgId = TD_VID(pTq->pVnode);

  // update the table list for each consumer handle
  taosWLockLatch(&pTq->lock);
  while (1) {
    pIter = taosHashIterate(pTq->pHandle, pIter);
    if (pIter == NULL) {
      break;
    }

    STqHandle* pTqHandle = (STqHandle*)pIter;
    if (pTqHandle->execHandle.subType == TOPIC_SUB_TYPE__COLUMN) {
      int32_t code = qUpdateTableListForStreamScanner(pTqHandle->execHandle.task, tbUidList, isAdd);
      if (code != 0) {
        tqError("update qualified table error for %s", pTqHandle->subKey);
        continue;
      }
    } else if (pTqHandle->execHandle.subType == TOPIC_SUB_TYPE__DB) {
      if (!isAdd) {
        int32_t sz = taosArrayGetSize(tbUidList);
        for (int32_t i = 0; i < sz; i++) {
          int64_t tbUid = *(int64_t*)taosArrayGet(tbUidList, i);
          taosHashPut(pTqHandle->execHandle.execDb.pFilterOutTbUid, &tbUid, sizeof(int64_t), NULL, 0);
        }
      }
    } else if (pTqHandle->execHandle.subType == TOPIC_SUB_TYPE__TABLE) {
      if (isAdd) {
        SArray* list = NULL;
        int ret = qGetTableList(pTqHandle->execHandle.execTb.suid, pTq->pVnode, pTqHandle->execHandle.execTb.node, &list, pTqHandle->execHandle.task);
        if(ret != TDB_CODE_SUCCESS) {
          tqError("qGetTableList in tqUpdateTbUidList error:%d handle %s consumer:0x%" PRIx64, ret, pTqHandle->subKey, pTqHandle->consumerId);
          taosArrayDestroy(list);
          taosHashCancelIterate(pTq->pHandle, pIter);
          taosWUnLockLatch(&pTq->lock);
<<<<<<< HEAD

=======
>>>>>>> 7f406be8
          return ret;
        }
        tqReaderSetTbUidList(pTqHandle->execHandle.pTqReader, list, NULL);
        taosArrayDestroy(list);
      } else {
        tqReaderRemoveTbUidList(pTqHandle->execHandle.pTqReader, tbUidList);
      }
    }
  }
  taosWUnLockLatch(&pTq->lock);
<<<<<<< HEAD

=======
>>>>>>> 7f406be8
  // update the table list handle for each stream scanner/wal reader
  taosWLockLatch(&pTq->pStreamMeta->lock);
  while (1) {
    pIter = taosHashIterate(pTq->pStreamMeta->pTasks, pIter);
    if (pIter == NULL) {
      break;
    }

    SStreamTask* pTask = *(SStreamTask**)pIter;
    if (pTask->info.taskLevel == TASK_LEVEL__SOURCE) {
      int32_t code = qUpdateTableListForStreamScanner(pTask->exec.pExecutor, tbUidList, isAdd);
      if (code != 0) {
        tqError("vgId:%d, s-task:%s update qualified table error for stream task", vgId, pTask->id.idStr);
        continue;
      }
    }
  }

  taosWUnLockLatch(&pTq->pStreamMeta->lock);
  return 0;
}<|MERGE_RESOLUTION|>--- conflicted
+++ resolved
@@ -1118,10 +1118,6 @@
           taosArrayDestroy(list);
           taosHashCancelIterate(pTq->pHandle, pIter);
           taosWUnLockLatch(&pTq->lock);
-<<<<<<< HEAD
-
-=======
->>>>>>> 7f406be8
           return ret;
         }
         tqReaderSetTbUidList(pTqHandle->execHandle.pTqReader, list, NULL);
@@ -1132,10 +1128,6 @@
     }
   }
   taosWUnLockLatch(&pTq->lock);
-<<<<<<< HEAD
-
-=======
->>>>>>> 7f406be8
   // update the table list handle for each stream scanner/wal reader
   taosWLockLatch(&pTq->pStreamMeta->lock);
   while (1) {
