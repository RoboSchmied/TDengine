/*
 * Copyright (c) 2019 TAOS Data, Inc. <jhtao@taosdata.com>
 *
 * This program is free software: you can use, redistribute, and/or modify
 * it under the terms of the GNU Affero General Public License, version 3
 * or later ("AGPL"), as published by the Free Software Foundation.
 *
 * This program is distributed in the hope that it will be useful, but WITHOUT
 * ANY WARRANTY; without even the implied warranty of MERCHANTABILITY or
 * FITNESS FOR A PARTICULAR PURPOSE.
 *
 * You should have received a copy of the GNU Affero General Public License
 * along with this program. If not, see <http://www.gnu.org/licenses/>.
 */

#include "meta.h"
#include "tdbInt.h"
#include "tq.h"

// STqSnapReader ========================================

typedef struct {
  int8_t type;
  TTB*   tbl;
} STablePair;
struct SStreamTaskReader {
  STQ*    pTq;
  int64_t sver;
  int64_t ever;
  TBC*    pCur;
  SArray* tdbTbList;
  int8_t  pos;
};

int32_t streamTaskSnapReaderOpen(STQ* pTq, int64_t sver, int64_t ever, SStreamTaskReader** ppReader) {
  int32_t            code = 0;
  SStreamTaskReader* pReader = NULL;

  // alloc
  pReader = (SStreamTaskReader*)taosMemoryCalloc(1, sizeof(SStreamTaskReader));
  if (pReader == NULL) {
    code = TSDB_CODE_OUT_OF_MEMORY;
    goto _err;
  }
  pReader->pTq = pTq;
  pReader->sver = sver;
  pReader->ever = ever;
  pReader->tdbTbList = taosArrayInit(4, sizeof(STablePair));

  STablePair pair1 = {.tbl = pTq->pStreamMeta->pTaskDb, .type = SNAP_DATA_STREAM_TASK};
  taosArrayPush(pReader->tdbTbList, &pair1);

  STablePair pair2 = {.tbl = pTq->pStreamMeta->pCheckpointDb, .type = SNAP_DATA_STREAM_TASK_CHECKPOINT};
  taosArrayPush(pReader->tdbTbList, &pair2);

  pReader->pos = 0;

  STablePair* pPair = taosArrayGet(pReader->tdbTbList, pReader->pos);
  code = tdbTbcOpen(pPair->tbl, &pReader->pCur, NULL);
  if (code) {
    tqInfo("vgId:%d, vnode stream-task snapshot reader failed to open, reason: %s", TD_VID(pTq->pVnode),
           tstrerror(code));
    taosMemoryFree(pReader);
    goto _err;
  }

  code = tdbTbcMoveToFirst(pReader->pCur);
  if (code) {
    tqInfo("vgId:%d, vnode stream-task snapshot reader failed to iterate, reason: %s", TD_VID(pTq->pVnode),
           tstrerror(code));
    taosMemoryFree(pReader);
    goto _err;
  }

  tqDebug("vgId:%d, vnode stream-task snapshot reader opened", TD_VID(pTq->pVnode));

  *ppReader = pReader;
  return code;

_err:
  tqError("vgId:%d, vnode stream-task snapshot reader open failed since %s", TD_VID(pTq->pVnode), tstrerror(code));
  *ppReader = NULL;
  return code;
}

int32_t streamTaskSnapReaderClose(SStreamTaskReader* pReader) {
  int32_t code = 0;
  tqInfo("vgId:%d, vnode stream-task snapshot reader closed", TD_VID(pReader->pTq->pVnode));
  taosArrayDestroy(pReader->tdbTbList);
  tdbTbcClose(pReader->pCur);
  taosMemoryFree(pReader);
  return code;
}

int32_t streamTaskSnapRead(SStreamTaskReader* pReader, uint8_t** ppData) {
  int32_t     code = 0;
  const void* pKey = NULL;
  void*       pVal = NULL;
  int32_t     kLen = 0;
  int32_t     vLen = 0;
  SDecoder    decoder;
  STqHandle   handle;

  *ppData = NULL;
  int8_t except = 0;
  tqDebug("vgId:%d, vnode stream-task snapshot start read data", TD_VID(pReader->pTq->pVnode));

  STablePair* pPair = taosArrayGet(pReader->tdbTbList, pReader->pos);
NextTbl:
  except = 0;
  for (;;) {
    const void* tVal = NULL;
    int32_t     tLen = 0;
    if (tdbTbcGet(pReader->pCur, &pKey, &kLen, &tVal, &tLen)) {
      except = 1;
      break;
    } else {
      pVal = taosMemoryCalloc(1, tLen);
      memcpy(pVal, tVal, tLen);
      vLen = tLen;
    }
    tdbTbcMoveToNext(pReader->pCur);
    break;
  }
  if (except == 1) {
    if (pReader->pos + 1 < taosArrayGetSize(pReader->tdbTbList)) {
      tdbTbcClose(pReader->pCur);

      pReader->pos += 1;
      pPair = taosArrayGet(pReader->tdbTbList, pReader->pos);
      code = tdbTbcOpen(pPair->tbl, &pReader->pCur, NULL);
      tdbTbcMoveToFirst(pReader->pCur);

      goto NextTbl;
    }
  }
  if (pVal == NULL || vLen == 0) {
    *ppData = NULL;
    tqDebug("vgId:%d, vnode stream-task snapshot finished read data", TD_VID(pReader->pTq->pVnode));
    return code;
  }
  *ppData = taosMemoryMalloc(sizeof(SSnapDataHdr) + vLen);
  if (*ppData == NULL) {
    code = TSDB_CODE_OUT_OF_MEMORY;
    goto _err;
  }

  SSnapDataHdr* pHdr = (SSnapDataHdr*)(*ppData);
  pHdr->type = pPair->type;
  pHdr->size = vLen;
  memcpy(pHdr->data, pVal, vLen);
  taosMemoryFree(pVal);

  tqDebug("vgId:%d, vnode stream-task snapshot read data vLen:%d", TD_VID(pReader->pTq->pVnode), vLen);

  return code;
_err:
  tqError("vgId:%d, vnode stream-task snapshot read data failed since %s", TD_VID(pReader->pTq->pVnode),
          tstrerror(code));
  return code;
}

// STqSnapWriter ========================================
struct SStreamTaskWriter {
  STQ*    pTq;
  int64_t sver;
  int64_t ever;
};

int32_t streamTaskSnapWriterOpen(STQ* pTq, int64_t sver, int64_t ever, SStreamTaskWriter** ppWriter) {
  int32_t            code = 0;
  SStreamTaskWriter* pWriter;

  // alloc
  pWriter = (SStreamTaskWriter*)taosMemoryCalloc(1, sizeof(*pWriter));
  if (pWriter == NULL) {
    code = TSDB_CODE_OUT_OF_MEMORY;
    goto _err;
  }
  pWriter->pTq = pTq;
  pWriter->sver = sver;
  pWriter->ever = ever;

  *ppWriter = pWriter;
  tqDebug("vgId:%d, vnode stream-task snapshot writer opened", TD_VID(pTq->pVnode));
  return code;

_err:
  tqError("vgId:%d, vnode stream-task snapshot writer failed to write since %s", TD_VID(pTq->pVnode), tstrerror(code));
  *ppWriter = NULL;
  return code;
  return 0;
}

int32_t streamTaskSnapWriterClose(SStreamTaskWriter* pWriter, int8_t rollback) {
  int32_t code = 0;
  STQ*    pTq = pWriter->pTq;

  taosWLockLatch(&pTq->pStreamMeta->lock);
  tqDebug("vgId:%d, vnode stream-task snapshot writer closed", TD_VID(pTq->pVnode));
  if (rollback) {
    tdbAbort(pTq->pStreamMeta->db, pTq->pStreamMeta->txn);
  } else {
    code = tdbCommit(pTq->pStreamMeta->db, pTq->pStreamMeta->txn);
    if (code) goto _err;
    code = tdbPostCommit(pTq->pStreamMeta->db, pTq->pStreamMeta->txn);
    if (code) goto _err;
  }

  if (tdbBegin(pTq->pStreamMeta->db, &pTq->pStreamMeta->txn, tdbDefaultMalloc, tdbDefaultFree, NULL, 0) < 0) {
    code = -1;
    taosMemoryFree(pWriter);
    goto _err;
  }

  taosWUnLockLatch(&pTq->pStreamMeta->lock);

  taosMemoryFree(pWriter);
  return code;

_err:
  tqError("vgId:%d, vnode stream-task snapshot writer failed to close since %s", TD_VID(pWriter->pTq->pVnode),
          tstrerror(code));
  taosWUnLockLatch(&pTq->pStreamMeta->lock);
  return code;
}

int32_t streamTaskSnapWrite(SStreamTaskWriter* pWriter, uint8_t* pData, uint32_t nData) {
  int32_t       code = 0;
  STQ*          pTq = pWriter->pTq;
  STqHandle     handle;
  SSnapDataHdr* pHdr = (SSnapDataHdr*)pData;
  if (pHdr->type == SNAP_DATA_STREAM_TASK) {
    SStreamTaskId task = {0};

    SDecoder decoder;
    tDecoderInit(&decoder, (uint8_t*)pData + sizeof(SSnapDataHdr), nData - sizeof(SSnapDataHdr));

    code = tDecodeStreamTaskId(&decoder, &task);
    if (code < 0) {
      tDecoderClear(&decoder);
      goto _err;
    }
    tDecoderClear(&decoder);
    // tdbTbInsert(TTB *pTb, const void *pKey, int keyLen, const void *pVal, int valLen, TXN *pTxn)

    taosWLockLatch(&pTq->pStreamMeta->lock);
    int64_t key[2] = {task.streamId, task.taskId};

    taosWLockLatch(&pTq->pStreamMeta->lock);
    if (tdbTbUpsert(pTq->pStreamMeta->pTaskDb, key, sizeof(int64_t) << 1, (uint8_t*)pData + sizeof(SSnapDataHdr),
<<<<<<< HEAD
                    nData - sizeof(SSnapDataHdr), pWriter->txn) < 0) {
=======
                    nData - sizeof(SSnapDataHdr), pTq->pStreamMeta->txn) < 0) {
>>>>>>> 86c990d3
      taosWUnLockLatch(&pTq->pStreamMeta->lock);
      return -1;
    }
    taosWUnLockLatch(&pTq->pStreamMeta->lock);
  } else if (pHdr->type == SNAP_DATA_STREAM_TASK_CHECKPOINT) {
    // do nothing
  }
  tqDebug("vgId:%d, vnode stream-task snapshot write", TD_VID(pTq->pVnode));

  return code;

_err:
  tqError("vgId:%d, vnode stream-task snapshot failed to write since %s", TD_VID(pTq->pVnode), tstrerror(code));
  return code;
}<|MERGE_RESOLUTION|>--- conflicted
+++ resolved
@@ -249,11 +249,7 @@
 
     taosWLockLatch(&pTq->pStreamMeta->lock);
     if (tdbTbUpsert(pTq->pStreamMeta->pTaskDb, key, sizeof(int64_t) << 1, (uint8_t*)pData + sizeof(SSnapDataHdr),
-<<<<<<< HEAD
-                    nData - sizeof(SSnapDataHdr), pWriter->txn) < 0) {
-=======
                     nData - sizeof(SSnapDataHdr), pTq->pStreamMeta->txn) < 0) {
->>>>>>> 86c990d3
       taosWUnLockLatch(&pTq->pStreamMeta->lock);
       return -1;
     }
