/*
 * Copyright (c) 2019 TAOS Data, Inc. <jhtao@taosdata.com>
 *
 * This program is free software: you can use, redistribute, and/or modify
 * it under the terms of the GNU Affero General Public License, version 3
 * or later ("AGPL"), as published by the Free Software Foundation.
 *
 * This program is distributed in the hope that it will be useful, but WITHOUT
 * ANY WARRANTY; without even the implied warranty of MERCHANTABILITY or
 * FITNESS FOR A PARTICULAR PURPOSE.
 *
 * You should have received a copy of the GNU Affero General Public License
 * along with this program. If not, see <http://www.gnu.org/licenses/>.
 */

#include "tq.h"

static int32_t createStreamTaskRunReq(SStreamMeta* pStreamMeta, bool* pScanIdle);
static int32_t doSetOffsetForWalReader(SStreamTask *pTask, int32_t vgId);

// this function should be executed by stream threads.
// extract submit block from WAL, and add them into the input queue for the sources tasks.
int32_t tqStreamTasksScanWal(STQ* pTq) {
  int32_t      vgId = TD_VID(pTq->pVnode);
  SStreamMeta* pMeta = pTq->pStreamMeta;
  int64_t      st = taosGetTimestampMs();

  while (1) {
    int32_t scan = pMeta->walScanCounter;
    tqDebug("vgId:%d continue check if data in wal are available, walScanCounter:%d", vgId, scan);

    // check all restore tasks
    bool shouldIdle = true;
    createStreamTaskRunReq(pTq->pStreamMeta, &shouldIdle);

    int32_t times = 0;

    if (shouldIdle) {
      taosWLockLatch(&pMeta->lock);

      times = (--pMeta->walScanCounter);
      ASSERT(pMeta->walScanCounter >= 0);

      if (pMeta->walScanCounter <= 0) {
        taosWUnLockLatch(&pMeta->lock);
        break;
      }

      taosWUnLockLatch(&pMeta->lock);
      tqDebug("vgId:%d scan wal for stream tasks for %d times", vgId, times);
    }
  }

  int64_t el = (taosGetTimestampMs() - st);
  tqDebug("vgId:%d scan wal for stream tasks completed, elapsed time:%" PRId64 " ms", vgId, el);
<<<<<<< HEAD
=======
  return 0;
}

int32_t tqStreamTasksStatusCheck(STQ* pTq) {
  int32_t      vgId = TD_VID(pTq->pVnode);
  SStreamMeta* pMeta = pTq->pStreamMeta;

  int32_t numOfTasks = taosArrayGetSize(pMeta->pTaskList);
  tqDebug("vgId:%d start to check all (%d) stream tasks downstream status", vgId, numOfTasks);
  if (numOfTasks == 0) {
    return TSDB_CODE_SUCCESS;
  }

  SArray* pTaskList = NULL;
  taosWLockLatch(&pMeta->lock);
  pTaskList = taosArrayDup(pMeta->pTaskList, NULL);
  taosWUnLockLatch(&pMeta->lock);

  for (int32_t i = 0; i < numOfTasks; ++i) {
    SStreamId*   pTaskId = taosArrayGet(pTaskList, i);
    SStreamTask* pTask = streamMetaAcquireTask(pMeta, pTaskId->streamId, pTaskId->taskId);
    if (pTask == NULL) {
      continue;
    }

    if (pTask->info.fillHistory == 1) {
      tqDebug("s-task:%s fill-history task, wait for related stream task:0x%x to launch it", pTask->id.idStr,
              pTask->streamTaskId.taskId);
      continue;
    }

    streamTaskDoCheckDownstreamTasks(pTask);
    streamMetaReleaseTask(pMeta, pTask);
  }

  taosArrayDestroy(pTaskList);
  return 0;
}

int32_t tqCheckStreamStatus(STQ* pTq) {
  int32_t      vgId = TD_VID(pTq->pVnode);
  SStreamMeta* pMeta = pTq->pStreamMeta;

  taosWLockLatch(&pMeta->lock);

  int32_t numOfTasks = taosArrayGetSize(pMeta->pTaskList);
  if (numOfTasks == 0) {
    tqInfo("vgId:%d no stream tasks exist", vgId);
    taosWUnLockLatch(&pMeta->lock);
    return 0;
  }

  SStreamTaskRunReq* pRunReq = rpcMallocCont(sizeof(SStreamTaskRunReq));
  if (pRunReq == NULL) {
    terrno = TSDB_CODE_OUT_OF_MEMORY;
    tqError("vgId:%d failed to create msg to start wal scanning to launch stream tasks, code:%s", vgId, terrstr());
    taosWUnLockLatch(&pMeta->lock);
    return -1;
  }

  tqDebug("vgId:%d check for stream tasks status, numOfTasks:%d", vgId, numOfTasks);
  pRunReq->head.vgId = vgId;
  pRunReq->streamId = 0;
  pRunReq->taskId = STREAM_TASK_STATUS_CHECK_ID;

  SRpcMsg msg = {.msgType = TDMT_STREAM_TASK_RUN, .pCont = pRunReq, .contLen = sizeof(SStreamTaskRunReq)};
  tmsgPutToQueue(&pTq->pVnode->msgCb, STREAM_QUEUE, &msg);
  taosWUnLockLatch(&pMeta->lock);

  return 0;
}

int32_t tqStartStreamTasks(STQ* pTq) {
  int32_t      vgId = TD_VID(pTq->pVnode);
  SStreamMeta* pMeta = pTq->pStreamMeta;

  taosWLockLatch(&pMeta->lock);

  int32_t numOfTasks = taosArrayGetSize(pMeta->pTaskList);
  if (numOfTasks == 0) {
    tqInfo("vgId:%d no stream tasks exist", vgId);
    taosWUnLockLatch(&pMeta->lock);
    return 0;
  }

  pMeta->walScanCounter += 1;

  if (pMeta->walScanCounter > 1) {
    tqDebug("vgId:%d wal read task has been launched, remain scan times:%d", vgId, pMeta->walScanCounter);
    taosWUnLockLatch(&pMeta->lock);
    return 0;
  }

  SStreamTaskRunReq* pRunReq = rpcMallocCont(sizeof(SStreamTaskRunReq));
  if (pRunReq == NULL) {
    terrno = TSDB_CODE_OUT_OF_MEMORY;
    tqError("vgId:%d failed to create msg to start wal scanning to launch stream tasks, code:%s", vgId, terrstr());
    taosWUnLockLatch(&pMeta->lock);
    return -1;
  }

  tqDebug("vgId:%d create msg to start wal scan to launch stream tasks, numOfTasks:%d", vgId, numOfTasks);
  pRunReq->head.vgId = vgId;
  pRunReq->streamId = 0;
  pRunReq->taskId = EXTRACT_DATA_FROM_WAL_ID;

  SRpcMsg msg = {.msgType = TDMT_STREAM_TASK_RUN, .pCont = pRunReq, .contLen = sizeof(SStreamTaskRunReq)};
  tmsgPutToQueue(&pTq->pVnode->msgCb, STREAM_QUEUE, &msg);
  taosWUnLockLatch(&pMeta->lock);

>>>>>>> 3c2bf197
  return 0;
}

int32_t doSetOffsetForWalReader(SStreamTask *pTask, int32_t vgId) {
  // seek the stored version and extract data from WAL
  int64_t firstVer = walReaderGetValidFirstVer(pTask->exec.pWalReader);
  if (pTask->chkInfo.currentVer < firstVer) {
    tqWarn("vgId:%d s-task:%s ver:%"PRId64" earlier than the first ver of wal range %" PRId64 ", forward to %" PRId64, vgId,
           pTask->id.idStr, pTask->chkInfo.currentVer, firstVer, firstVer);

    pTask->chkInfo.currentVer = firstVer;

    // todo need retry if failed
    int32_t code = walReaderSeekVer(pTask->exec.pWalReader, pTask->chkInfo.currentVer);
    if (code != TSDB_CODE_SUCCESS) {
      return code;
    }

    // append the data for the stream
    tqDebug("vgId:%d s-task:%s wal reader seek to ver:%" PRId64, vgId, pTask->id.idStr, pTask->chkInfo.currentVer);
  } else {
    int64_t currentVer = walReaderGetCurrentVer(pTask->exec.pWalReader);
    if (currentVer == -1) {  // we only seek the read for the first time
      int32_t code = walReaderSeekVer(pTask->exec.pWalReader, pTask->chkInfo.currentVer);
      if (code != TSDB_CODE_SUCCESS) {  // no data in wal, quit
        return code;
      }

      // append the data for the stream
      tqDebug("vgId:%d s-task:%s wal reader initial seek to ver:%" PRId64, vgId, pTask->id.idStr, pTask->chkInfo.currentVer);
    }
  }

  int64_t skipToVer = walReaderGetSkipToVersion(pTask->exec.pWalReader);
  if (skipToVer != 0 && skipToVer > pTask->chkInfo.currentVer) {
    int32_t code = walReaderSeekVer(pTask->exec.pWalReader, skipToVer);
    if (code != TSDB_CODE_SUCCESS) {  // no data in wal, quit
      return code;
    }

    tqDebug("vgId:%d s-task:%s wal reader jump to ver:%" PRId64, vgId, pTask->id.idStr, skipToVer);
  }

  return TSDB_CODE_SUCCESS;
}

static void checkForFillHistoryVerRange(SStreamTask* pTask, int64_t ver) {
  if ((pTask->info.fillHistory == 1) && ver > pTask->dataRange.range.maxVer) {
    qWarn("s-task:%s fill-history scan WAL, currentVer:%" PRId64 " reach the maximum ver:%" PRId64
          ", not scan wal anymore, set the transfer state flag",
          pTask->id.idStr, ver, pTask->dataRange.range.maxVer);
    pTask->status.transferState = true;

    /*int32_t code = */streamSchedExec(pTask);
  }
}

int32_t createStreamTaskRunReq(SStreamMeta* pStreamMeta, bool* pScanIdle) {
  *pScanIdle = true;
  bool    noDataInWal = true;
  int32_t vgId = pStreamMeta->vgId;

  int32_t numOfTasks = taosArrayGetSize(pStreamMeta->pTaskList);
  if (numOfTasks == 0) {
    return TSDB_CODE_SUCCESS;
  }

  // clone the task list, to avoid the task update during scan wal files
  SArray* pTaskList = NULL;
  taosWLockLatch(&pStreamMeta->lock);
  pTaskList = taosArrayDup(pStreamMeta->pTaskList, NULL);
  taosWUnLockLatch(&pStreamMeta->lock);

  tqDebug("vgId:%d start to check wal to extract new submit block for %d tasks", vgId, numOfTasks);

  // update the new task number
  numOfTasks = taosArrayGetSize(pTaskList);

  for (int32_t i = 0; i < numOfTasks; ++i) {
    SStreamId*   pTaskId = taosArrayGet(pTaskList, i);
    SStreamTask* pTask = streamMetaAcquireTask(pStreamMeta, pTaskId->streamId, pTaskId->taskId);
    if (pTask == NULL) {
      continue;
    }

    int32_t status = pTask->status.taskStatus;
<<<<<<< HEAD
    if (pTask->taskLevel != TASK_LEVEL__SOURCE) {
      tqDebug("s-task:%s level:%d not source task, no need to start", pTask->id.idStr, pTask->taskLevel);
=======

    // non-source or fill-history tasks don't need to response the WAL scan action.
    if ((pTask->info.taskLevel != TASK_LEVEL__SOURCE) || (pTask->status.downstreamReady == 0)) {
>>>>>>> 3c2bf197
      streamMetaReleaseTask(pStreamMeta, pTask);
      continue;
    }

<<<<<<< HEAD
    if (streamTaskShouldStop(&pTask->status) || status == TASK_STATUS__RECOVER_PREPARE ||
        status == TASK_STATUS__WAIT_DOWNSTREAM || streamTaskShouldPause(&pTask->status)) {
      tqDebug("s-task:%s not ready for new submit block from wal, status:%d", pTask->id.idStr, status);
=======
    if (status != TASK_STATUS__NORMAL) {
      tqDebug("s-task:%s not ready for new submit block from wal, status:%s", pTask->id.idStr, streamGetTaskStatusStr(status));
      streamMetaReleaseTask(pStreamMeta, pTask);
      continue;
    }

    if ((pTask->info.fillHistory == 1) && pTask->status.transferState) {
      ASSERT(status == TASK_STATUS__NORMAL);
      // the maximum version of data in the WAL has reached already, the step2 is done
      tqDebug("s-task:%s fill-history reach the maximum ver:%" PRId64 ", not scan wal anymore", pTask->id.idStr,
            pTask->dataRange.range.maxVer);
>>>>>>> 3c2bf197
      streamMetaReleaseTask(pStreamMeta, pTask);
      continue;
    }

    if (tInputQueueIsFull(pTask)) {
<<<<<<< HEAD
      tqDebug("s-task:%s input queue is full, do nothing", pTask->id.idStr);
=======
      tqTrace("s-task:%s input queue is full, do nothing", pTask->id.idStr);
>>>>>>> 3c2bf197
      streamMetaReleaseTask(pStreamMeta, pTask);
      continue;
    }

    *pScanIdle = false;

    // seek the stored version and extract data from WAL
<<<<<<< HEAD
    int64_t firstVer = walReaderGetValidFirstVer(pTask->exec.pWalReader);
    if (pTask->chkInfo.currentVer < firstVer) {
      pTask->chkInfo.currentVer = firstVer;
      tqWarn("vgId:%d s-task:%s ver earlier than the first ver of wal range %" PRId64 ", forward to %" PRId64, vgId,
             pTask->id.idStr, firstVer, pTask->chkInfo.currentVer);

      // todo need retry if failed
      int32_t code = walReaderSeekVer(pTask->exec.pWalReader, pTask->chkInfo.currentVer);
      if (code != TSDB_CODE_SUCCESS) {
        streamMetaReleaseTask(pStreamMeta, pTask);
        continue;
      }



      // append the data for the stream
      tqDebug("vgId:%d s-task:%s wal reader seek to ver:%" PRId64, vgId, pTask->id.idStr, pTask->chkInfo.currentVer);
    } else {
      int64_t currentVer = walReaderGetCurrentVer(pTask->exec.pWalReader);
      if (currentVer != pTask->chkInfo.currentVer) {
        int32_t code = walReaderSeekVer(pTask->exec.pWalReader, pTask->chkInfo.currentVer);
        if (code != TSDB_CODE_SUCCESS) {  // no data in wal, quit
          streamMetaReleaseTask(pStreamMeta, pTask);
          continue;
        }

        // append the data for the stream
        tqDebug("vgId:%d s-task:%s wal reader seek to ver:%" PRId64, vgId, pTask->id.idStr, pTask->chkInfo.currentVer);
      }
    }

    SPackedData packData = {0};
    int32_t     code = extractSubmitMsgFromWal(pTask->exec.pWalReader, &packData);
    if (code != TSDB_CODE_SUCCESS) {  // failed, continue
      streamMetaReleaseTask(pStreamMeta, pTask);
      continue;
    }
=======
    int32_t code = doSetOffsetForWalReader(pTask, vgId);
    if (code != TSDB_CODE_SUCCESS) {
      streamMetaReleaseTask(pStreamMeta, pTask);
      continue;
    }

    int32_t numOfItemsInQ = taosQueueItemSize(pTask->inputQueue->queue);
    int64_t maxVer = (pTask->info.fillHistory == 1)? pTask->dataRange.range.maxVer:INT64_MAX;

    SStreamQueueItem* pItem = NULL;
    code = extractMsgFromWal(pTask->exec.pWalReader, (void**) &pItem, maxVer, pTask->id.idStr);
>>>>>>> 3c2bf197

    if ((code != TSDB_CODE_SUCCESS || pItem == NULL) && (numOfItemsInQ == 0)) {  // failed, continue
      checkForFillHistoryVerRange(pTask, walReaderGetCurrentVer(pTask->exec.pWalReader));
      streamMetaReleaseTask(pStreamMeta, pTask);
      continue;
    }

    if (pItem != NULL) {
      noDataInWal = false;
      code = tAppendDataToInputQueue(pTask, pItem);
      if (code == TSDB_CODE_SUCCESS) {
        int64_t ver = walReaderGetCurrentVer(pTask->exec.pWalReader);
        pTask->chkInfo.currentVer = ver;
        checkForFillHistoryVerRange(pTask, ver);
        tqDebug("s-task:%s set the ver:%" PRId64 " from WALReader after extract block from WAL", pTask->id.idStr, ver);
      } else {
        tqError("s-task:%s append input queue failed, too many in inputQ, ver:%" PRId64, pTask->id.idStr,
                pTask->chkInfo.currentVer);
      }
    }

<<<<<<< HEAD
    code = tqAddInputBlockNLaunchTask(pTask, (SStreamQueueItem*)p, packData.ver);
    if (code == TSDB_CODE_SUCCESS) {
      pTask->chkInfo.currentVer = walReaderGetCurrentVer(pTask->exec.pWalReader);
      tqDebug("s-task:%s set the ver:%" PRId64 " from WALReader after extract block from WAL", pTask->id.idStr,
              pTask->chkInfo.currentVer);
    } else {
      tqError("s-task:%s append input queue failed, ver:%" PRId64, pTask->id.idStr, pTask->chkInfo.currentVer);
=======
    if ((code == TSDB_CODE_SUCCESS) || (numOfItemsInQ > 0)) {
      code = streamSchedExec(pTask);
      if (code != TSDB_CODE_SUCCESS) {
        streamMetaReleaseTask(pStreamMeta, pTask);
        return -1;
      }
>>>>>>> 3c2bf197
    }

    streamMetaReleaseTask(pStreamMeta, pTask);
  }

  // all wal are checked, and no new data available in wal.
  if (noDataInWal) {
    *pScanIdle = true;
  }

  taosArrayDestroy(pTaskList);
  return 0;
}<|MERGE_RESOLUTION|>--- conflicted
+++ resolved
@@ -53,8 +53,6 @@
 
   int64_t el = (taosGetTimestampMs() - st);
   tqDebug("vgId:%d scan wal for stream tasks completed, elapsed time:%" PRId64 " ms", vgId, el);
-<<<<<<< HEAD
-=======
   return 0;
 }
 
@@ -165,7 +163,6 @@
   tmsgPutToQueue(&pTq->pVnode->msgCb, STREAM_QUEUE, &msg);
   taosWUnLockLatch(&pMeta->lock);
 
->>>>>>> 3c2bf197
   return 0;
 }
 
@@ -252,23 +249,13 @@
     }
 
     int32_t status = pTask->status.taskStatus;
-<<<<<<< HEAD
-    if (pTask->taskLevel != TASK_LEVEL__SOURCE) {
-      tqDebug("s-task:%s level:%d not source task, no need to start", pTask->id.idStr, pTask->taskLevel);
-=======
 
     // non-source or fill-history tasks don't need to response the WAL scan action.
     if ((pTask->info.taskLevel != TASK_LEVEL__SOURCE) || (pTask->status.downstreamReady == 0)) {
->>>>>>> 3c2bf197
-      streamMetaReleaseTask(pStreamMeta, pTask);
-      continue;
-    }
-
-<<<<<<< HEAD
-    if (streamTaskShouldStop(&pTask->status) || status == TASK_STATUS__RECOVER_PREPARE ||
-        status == TASK_STATUS__WAIT_DOWNSTREAM || streamTaskShouldPause(&pTask->status)) {
-      tqDebug("s-task:%s not ready for new submit block from wal, status:%d", pTask->id.idStr, status);
-=======
+      streamMetaReleaseTask(pStreamMeta, pTask);
+      continue;
+    }
+
     if (status != TASK_STATUS__NORMAL) {
       tqDebug("s-task:%s not ready for new submit block from wal, status:%s", pTask->id.idStr, streamGetTaskStatusStr(status));
       streamMetaReleaseTask(pStreamMeta, pTask);
@@ -280,17 +267,12 @@
       // the maximum version of data in the WAL has reached already, the step2 is done
       tqDebug("s-task:%s fill-history reach the maximum ver:%" PRId64 ", not scan wal anymore", pTask->id.idStr,
             pTask->dataRange.range.maxVer);
->>>>>>> 3c2bf197
       streamMetaReleaseTask(pStreamMeta, pTask);
       continue;
     }
 
     if (tInputQueueIsFull(pTask)) {
-<<<<<<< HEAD
-      tqDebug("s-task:%s input queue is full, do nothing", pTask->id.idStr);
-=======
       tqTrace("s-task:%s input queue is full, do nothing", pTask->id.idStr);
->>>>>>> 3c2bf197
       streamMetaReleaseTask(pStreamMeta, pTask);
       continue;
     }
@@ -298,45 +280,6 @@
     *pScanIdle = false;
 
     // seek the stored version and extract data from WAL
-<<<<<<< HEAD
-    int64_t firstVer = walReaderGetValidFirstVer(pTask->exec.pWalReader);
-    if (pTask->chkInfo.currentVer < firstVer) {
-      pTask->chkInfo.currentVer = firstVer;
-      tqWarn("vgId:%d s-task:%s ver earlier than the first ver of wal range %" PRId64 ", forward to %" PRId64, vgId,
-             pTask->id.idStr, firstVer, pTask->chkInfo.currentVer);
-
-      // todo need retry if failed
-      int32_t code = walReaderSeekVer(pTask->exec.pWalReader, pTask->chkInfo.currentVer);
-      if (code != TSDB_CODE_SUCCESS) {
-        streamMetaReleaseTask(pStreamMeta, pTask);
-        continue;
-      }
-
-
-
-      // append the data for the stream
-      tqDebug("vgId:%d s-task:%s wal reader seek to ver:%" PRId64, vgId, pTask->id.idStr, pTask->chkInfo.currentVer);
-    } else {
-      int64_t currentVer = walReaderGetCurrentVer(pTask->exec.pWalReader);
-      if (currentVer != pTask->chkInfo.currentVer) {
-        int32_t code = walReaderSeekVer(pTask->exec.pWalReader, pTask->chkInfo.currentVer);
-        if (code != TSDB_CODE_SUCCESS) {  // no data in wal, quit
-          streamMetaReleaseTask(pStreamMeta, pTask);
-          continue;
-        }
-
-        // append the data for the stream
-        tqDebug("vgId:%d s-task:%s wal reader seek to ver:%" PRId64, vgId, pTask->id.idStr, pTask->chkInfo.currentVer);
-      }
-    }
-
-    SPackedData packData = {0};
-    int32_t     code = extractSubmitMsgFromWal(pTask->exec.pWalReader, &packData);
-    if (code != TSDB_CODE_SUCCESS) {  // failed, continue
-      streamMetaReleaseTask(pStreamMeta, pTask);
-      continue;
-    }
-=======
     int32_t code = doSetOffsetForWalReader(pTask, vgId);
     if (code != TSDB_CODE_SUCCESS) {
       streamMetaReleaseTask(pStreamMeta, pTask);
@@ -348,7 +291,6 @@
 
     SStreamQueueItem* pItem = NULL;
     code = extractMsgFromWal(pTask->exec.pWalReader, (void**) &pItem, maxVer, pTask->id.idStr);
->>>>>>> 3c2bf197
 
     if ((code != TSDB_CODE_SUCCESS || pItem == NULL) && (numOfItemsInQ == 0)) {  // failed, continue
       checkForFillHistoryVerRange(pTask, walReaderGetCurrentVer(pTask->exec.pWalReader));
@@ -370,22 +312,12 @@
       }
     }
 
-<<<<<<< HEAD
-    code = tqAddInputBlockNLaunchTask(pTask, (SStreamQueueItem*)p, packData.ver);
-    if (code == TSDB_CODE_SUCCESS) {
-      pTask->chkInfo.currentVer = walReaderGetCurrentVer(pTask->exec.pWalReader);
-      tqDebug("s-task:%s set the ver:%" PRId64 " from WALReader after extract block from WAL", pTask->id.idStr,
-              pTask->chkInfo.currentVer);
-    } else {
-      tqError("s-task:%s append input queue failed, ver:%" PRId64, pTask->id.idStr, pTask->chkInfo.currentVer);
-=======
     if ((code == TSDB_CODE_SUCCESS) || (numOfItemsInQ > 0)) {
       code = streamSchedExec(pTask);
       if (code != TSDB_CODE_SUCCESS) {
         streamMetaReleaseTask(pStreamMeta, pTask);
         return -1;
       }
->>>>>>> 3c2bf197
     }
 
     streamMetaReleaseTask(pStreamMeta, pTask);
@@ -398,4 +330,4 @@
 
   taosArrayDestroy(pTaskList);
   return 0;
-}+}
