/*
 * Copyright (c) 2019 TAOS Data, Inc. <jhtao@taosdata.com>
 *
 * This program is free software: you can use, redistribute, and/or modify
 * it under the terms of the GNU Affero General Public License, version 3
 * or later ("AGPL"), as published by the Free Software Foundation.
 *
 * This program is distributed in the hope that it will be useful, but WITHOUT
 * ANY WARRANTY; without even the implied warranty of MERCHANTABILITY or
 * FITNESS FOR A PARTICULAR PURPOSE.
 *
 * You should have received a copy of the GNU Affero General Public License
 * along with this program. If not, see <http://www.gnu.org/licenses/>.
 */

#include "sma.h"

typedef struct SSmaStat SSmaStat;

#define SMA_MGMT_REF_NUM         10240

extern SSmaMgmt smaMgmt;

// declaration of static functions

static int32_t  tdInitSmaStat(SSmaStat **pSmaStat, int8_t smaType, const SSma *pSma);
static SSmaEnv *tdNewSmaEnv(const SSma *pSma, int8_t smaType, const char *path);
static int32_t  tdInitSmaEnv(SSma *pSma, int8_t smaType, const char *path, SSmaEnv **pEnv);
static void    *tdFreeTSmaStat(STSmaStat *pStat);
static void     tdDestroyRSmaStat(void *pRSmaStat);

/**
 * @brief rsma init
 *
 * @return int32_t
 */
// implementation
int32_t smaInit() {
  int8_t  old;
  int32_t nLoops = 0;
  while (1) {
    old = atomic_val_compare_exchange_8(&smaMgmt.inited, 0, 2);
    if (old != 2) break;
    if (++nLoops > 1000) {
      sched_yield();
      nLoops = 0;
    }
  }

  if (old == 0) {
    // init tref rset
    smaMgmt.rsetId = taosOpenRef(SMA_MGMT_REF_NUM, tdDestroyRSmaStat);

    if (smaMgmt.rsetId < 0) {
      atomic_store_8(&smaMgmt.inited, 0);
      smaError("failed to init sma rset since %s", terrstr());
      return TSDB_CODE_FAILED;
    }

    // init fetch timer handle
    smaMgmt.tmrHandle = taosTmrInit(10000, 100, 10000, "RSMA");
    if (!smaMgmt.tmrHandle) {
      taosCloseRef(smaMgmt.rsetId);
      atomic_store_8(&smaMgmt.inited, 0);
      smaError("failed to init sma tmr hanle since %s", terrstr());
      return TSDB_CODE_FAILED;
    }

    atomic_store_8(&smaMgmt.inited, 1);
    smaInfo("sma mgmt env is initialized, rsetId:%d, tmrHandle:%p", smaMgmt.rsetId, smaMgmt.tmrHandle);
  }

  return TSDB_CODE_SUCCESS;
}

/**
 * @brief rsma cleanup
 *
 */
void smaCleanUp() {
  int8_t  old;
  int32_t nLoops = 0;
  while (1) {
    old = atomic_val_compare_exchange_8(&smaMgmt.inited, 1, 2);
    if (old != 2) break;
    if (++nLoops > 1000) {
      sched_yield();
      nLoops = 0;
    }
  }

  if (old == 1) {
    taosCloseRef(smaMgmt.rsetId);
    taosTmrCleanUp(smaMgmt.tmrHandle);
    smaInfo("sma mgmt env is cleaned up, rsetId:%d, tmrHandle:%p", smaMgmt.rsetId, smaMgmt.tmrHandle);
    atomic_store_8(&smaMgmt.inited, 0);
  }
}

static SSmaEnv *tdNewSmaEnv(const SSma *pSma, int8_t smaType, const char *path) {
  SSmaEnv *pEnv = NULL;

  pEnv = (SSmaEnv *)taosMemoryCalloc(1, sizeof(SSmaEnv));
  if (!pEnv) {
    terrno = TSDB_CODE_OUT_OF_MEMORY;
    return NULL;
  }

  SMA_ENV_TYPE(pEnv) = smaType;

  taosInitRWLatch(&(pEnv->lock));

  if (tdInitSmaStat(&SMA_ENV_STAT(pEnv), smaType, pSma) != TSDB_CODE_SUCCESS) {
    tdFreeSmaEnv(pEnv);
    return NULL;
  }

  return pEnv;
}

static int32_t tdInitSmaEnv(SSma *pSma, int8_t smaType, const char *path, SSmaEnv **pEnv) {
  if (!pEnv) {
    terrno = TSDB_CODE_INVALID_PTR;
    return TSDB_CODE_FAILED;
  }

  if (!(*pEnv)) {
    if (!(*pEnv = tdNewSmaEnv(pSma, smaType, path))) {
      return TSDB_CODE_FAILED;
    }
  }

  return TSDB_CODE_SUCCESS;
}

/**
 * @brief Release resources allocated for its member fields, not including itself.
 *
 * @param pSmaEnv
 * @return int32_t
 */
void tdDestroySmaEnv(SSmaEnv *pSmaEnv) {
  if (pSmaEnv) {
    pSmaEnv->pStat = tdFreeSmaState(pSmaEnv->pStat, SMA_ENV_TYPE(pSmaEnv));
  }
}

void *tdFreeSmaEnv(SSmaEnv *pSmaEnv) {
  if (pSmaEnv) {
    tdDestroySmaEnv(pSmaEnv);
    taosMemoryFreeClear(pSmaEnv);
  }
  return NULL;
}

int32_t tdRefSmaStat(SSma *pSma, SSmaStat *pStat) {
  if (!pStat) return 0;

  int ref = T_REF_INC(pStat);
  smaDebug("vgId:%d, ref sma stat:%p, val:%d", SMA_VID(pSma), pStat, ref);
  return 0;
}

int32_t tdUnRefSmaStat(SSma *pSma, SSmaStat *pStat) {
  if (!pStat) return 0;

  int ref = T_REF_DEC(pStat);
  smaDebug("vgId:%d, unref sma stat:%p, val:%d", SMA_VID(pSma), pStat, ref);
  return 0;
}

int32_t tdRefRSmaInfo(SSma *pSma, SRSmaInfo *pRSmaInfo) {
  if (!pRSmaInfo) return 0;

  int ref = T_REF_INC(pRSmaInfo);
  smaDebug("vgId:%d, ref rsma info:%p, val:%d", SMA_VID(pSma), pRSmaInfo, ref);
  return 0;
}

int32_t tdUnRefRSmaInfo(SSma *pSma, SRSmaInfo *pRSmaInfo) {
  if (!pRSmaInfo) return 0;

  int ref = T_REF_DEC(pRSmaInfo);
  smaDebug("vgId:%d, unref rsma info:%p, val:%d", SMA_VID(pSma), pRSmaInfo, ref);

  if (ref == 0) {
    tdRemoveRSmaInfoBySuid(pSma, pRSmaInfo->suid);
  }
  return 0;
}

static int32_t tdInitSmaStat(SSmaStat **pSmaStat, int8_t smaType, const SSma *pSma) {
  ASSERT(pSmaStat != NULL);

  if (*pSmaStat) {  // no lock
    return TSDB_CODE_SUCCESS;
  }

  /**
   *  1. Lazy mode utilized when init SSmaStat to update expire window(or hungry mode when tdNew).
   *  2. Currently, there is mutex lock when init SSmaEnv, thus no need add lock on SSmaStat, and please add lock if
   * tdInitSmaStat invoked in other multithread environment later.
   */
  if (!(*pSmaStat)) {
    *pSmaStat = (SSmaStat *)taosMemoryCalloc(1, sizeof(SSmaStat));
    if (!(*pSmaStat)) {
      terrno = TSDB_CODE_OUT_OF_MEMORY;
      return TSDB_CODE_FAILED;
    }

    if (smaType == TSDB_SMA_TYPE_ROLLUP) {
      SRSmaStat *pRSmaStat = (SRSmaStat *)(*pSmaStat);
      pRSmaStat->pSma = (SSma *)pSma;
      atomic_store_8(RSMA_TRIGGER_STAT(pRSmaStat), TASK_TRIGGER_STAT_INIT);

      // init smaMgmt
      smaInit();

      int64_t refId = taosAddRef(smaMgmt.rsetId, pRSmaStat);
      if (refId < 0) {
        smaError("vgId:%d, taosAddRef refId:%" PRIi64 " to rsetId rsetId:%d max:%d failed since:%s", SMA_VID(pSma),
                 refId, smaMgmt.rsetId, SMA_MGMT_REF_NUM, tstrerror(terrno));
        return TSDB_CODE_FAILED;
      } else {
        smaDebug("vgId:%d, taosAddRef refId:%" PRIi64 " to rsetId rsetId:%d max:%d succeed", SMA_VID(pSma), refId,
                 smaMgmt.rsetId, SMA_MGMT_REF_NUM);
      }
      pRSmaStat->refId = refId;

      // init hash
      RSMA_INFO_HASH(pRSmaStat) = taosHashInit(
          RSMA_TASK_INFO_HASH_SLOT, taosGetDefaultHashFunction(TSDB_DATA_TYPE_BIGINT), true, HASH_ENTRY_LOCK);
      if (!RSMA_INFO_HASH(pRSmaStat)) {
        taosMemoryFreeClear(*pSmaStat);
        return TSDB_CODE_FAILED;
      }
    } else if (smaType == TSDB_SMA_TYPE_TIME_RANGE) {
      // TODO
    } else {
      ASSERT(0);
    }
  }
  return TSDB_CODE_SUCCESS;
}

<<<<<<< HEAD
void *tdFreeSmaStatItem(SSmaStatItem *pSmaStatItem) {
  if (pSmaStatItem) {
    tDestroyTSma(pSmaStatItem->pTSma);
    taosMemoryFreeClear(pSmaStatItem->pTSma);
    taosHashCleanup(pSmaStatItem->expiredWindows);
    taosMemoryFreeClear(pSmaStatItem);
=======
static void tdDestroyTSmaStat(STSmaStat *pStat) {
  if (pStat) {
    smaDebug("destroy tsma stat");
    tDestroyTSma(pStat->pTSma);
    taosMemoryFreeClear(pStat->pTSma);
    taosMemoryFreeClear(pStat->pTSchema);
>>>>>>> 2fddb8a6
  }
}

static void *tdFreeTSmaStat(STSmaStat *pStat) {
  tdDestroyTSmaStat(pStat);
  taosMemoryFreeClear(pStat);
  return NULL;
}

static void tdDestroyRSmaStat(void *pRSmaStat) {
  if (pRSmaStat) {
    SRSmaStat *pStat = (SRSmaStat *)pRSmaStat;
    SSma      *pSma = pStat->pSma;
    smaDebug("vgId:%d, destroy rsma stat %p", SMA_VID(pSma), pRSmaStat);
    // step 1: set rsma trigger stat cancelled
    atomic_store_8(RSMA_TRIGGER_STAT(pStat), TASK_TRIGGER_STAT_CANCELLED);

    // step 2: destroy the rsma info and associated fetch tasks
    // TODO: use taosHashSetFreeFp when taosHashSetFreeFp is ready.
#if 1
    if (taosHashGetSize(RSMA_INFO_HASH(pStat)) > 0) {
      void *infoHash = taosHashIterate(RSMA_INFO_HASH(pStat), NULL);
      while (infoHash) {
        SRSmaInfo *pSmaInfo = *(SRSmaInfo **)infoHash;
        tdFreeRSmaInfo(pSma, pSmaInfo, true);
        infoHash = taosHashIterate(RSMA_INFO_HASH(pStat), infoHash);
      }
    }
#endif
    taosHashCleanup(RSMA_INFO_HASH(pStat));

    // step 3: wait all triggered fetch tasks finished
    int32_t nLoops = 0;
    while (1) {
      if (T_REF_VAL_GET((SSmaStat *)pStat) == 0) {
        smaDebug("vgId:%d, rsma fetch tasks all finished", SMA_VID(pSma));
        break;
      } else {
        smaDebug("vgId:%d, rsma fetch tasks not all finished yet", SMA_VID(pSma));
      }
      ++nLoops;
      if (nLoops > 1000) {
        sched_yield();
        nLoops = 0;
      }
    }
  }
}

void *tdFreeSmaState(SSmaStat *pSmaStat, int8_t smaType) {
  tdDestroySmaState(pSmaStat, smaType);
  if (smaType == TSDB_SMA_TYPE_TIME_RANGE) {
    taosMemoryFreeClear(pSmaStat);
  }
  // tref used to free rsma stat

  return NULL;
}

/**
 * @brief Release resources allocated for its member fields, not including itself.
 *
 * @param pSmaStat
 * @return int32_t
 */

int32_t tdDestroySmaState(SSmaStat *pSmaStat, int8_t smaType) {
  if (pSmaStat) {
    if (smaType == TSDB_SMA_TYPE_TIME_RANGE) {
      tdDestroyTSmaStat(SMA_TSMA_STAT(pSmaStat));
    } else if (smaType == TSDB_SMA_TYPE_ROLLUP) {
      SRSmaStat *pRSmaStat = SMA_RSMA_STAT(pSmaStat);
      if (taosRemoveRef(smaMgmt.rsetId, RSMA_REF_ID(pRSmaStat)) < 0) {
        smaError("vgId:%d, remove refId:%" PRIi64 " from rsmaRef:%" PRIi32 " failed since %s", SMA_VID(pRSmaStat->pSma),
                 RSMA_REF_ID(pRSmaStat), smaMgmt.rsetId, terrstr());
      } else {
        smaDebug("vgId:%d, remove refId:%" PRIi64 " from rsmaRef:%" PRIi32 " succeed", SMA_VID(pRSmaStat->pSma),
                 RSMA_REF_ID(pRSmaStat), smaMgmt.rsetId);
      }
    } else {
      ASSERT(0);
    }
  }
  return 0;
}

int32_t tdLockSma(SSma *pSma) {
  int code = taosThreadMutexLock(&pSma->mutex);
  if (code != 0) {
    smaError("vgId:%d, failed to lock td since %s", SMA_VID(pSma), strerror(errno));
    terrno = TAOS_SYSTEM_ERROR(code);
    return -1;
  }
  pSma->locked = true;
  return 0;
}

int32_t tdUnLockSma(SSma *pSma) {
  ASSERT(SMA_LOCKED(pSma));
  pSma->locked = false;
  int code = taosThreadMutexUnlock(&pSma->mutex);
  if (code != 0) {
    smaError("vgId:%d, failed to unlock td since %s", SMA_VID(pSma), strerror(errno));
    terrno = TAOS_SYSTEM_ERROR(code);
    return -1;
  }
  return 0;
}

int32_t tdCheckAndInitSmaEnv(SSma *pSma, int8_t smaType) {
  SSmaEnv *pEnv = NULL;

  switch (smaType) {
    case TSDB_SMA_TYPE_TIME_RANGE:
      if ((pEnv = (SSmaEnv *)atomic_load_ptr(&SMA_TSMA_ENV(pSma)))) {
        return TSDB_CODE_SUCCESS;
      }
      break;
    case TSDB_SMA_TYPE_ROLLUP:
      if ((pEnv = (SSmaEnv *)atomic_load_ptr(&SMA_RSMA_ENV(pSma)))) {
        return TSDB_CODE_SUCCESS;
      }
      break;
    default:
      smaError("vgId:%d undefined smaType:%", SMA_VID(pSma), smaType);
      return TSDB_CODE_FAILED;
  }

  // init sma env
  tdLockSma(pSma);
  pEnv = (smaType == TSDB_SMA_TYPE_TIME_RANGE) ? atomic_load_ptr(&SMA_TSMA_ENV(pSma))
                                               : atomic_load_ptr(&SMA_RSMA_ENV(pSma));
  if (!pEnv) {
    char rname[TSDB_FILENAME_LEN] = {0};

    if (tdInitSmaEnv(pSma, smaType, rname, &pEnv) < 0) {
      tdUnLockSma(pSma);
      return TSDB_CODE_FAILED;
    }

    (smaType == TSDB_SMA_TYPE_TIME_RANGE) ? atomic_store_ptr(&SMA_TSMA_ENV(pSma), pEnv)
                                          : atomic_store_ptr(&SMA_RSMA_ENV(pSma), pEnv);
  }
  tdUnLockSma(pSma);

  return TSDB_CODE_SUCCESS;
};<|MERGE_RESOLUTION|>--- conflicted
+++ resolved
@@ -243,21 +243,12 @@
   return TSDB_CODE_SUCCESS;
 }
 
-<<<<<<< HEAD
-void *tdFreeSmaStatItem(SSmaStatItem *pSmaStatItem) {
-  if (pSmaStatItem) {
-    tDestroyTSma(pSmaStatItem->pTSma);
-    taosMemoryFreeClear(pSmaStatItem->pTSma);
-    taosHashCleanup(pSmaStatItem->expiredWindows);
-    taosMemoryFreeClear(pSmaStatItem);
-=======
 static void tdDestroyTSmaStat(STSmaStat *pStat) {
   if (pStat) {
     smaDebug("destroy tsma stat");
     tDestroyTSma(pStat->pTSma);
     taosMemoryFreeClear(pStat->pTSma);
     taosMemoryFreeClear(pStat->pTSchema);
->>>>>>> 2fddb8a6
   }
 }
 
