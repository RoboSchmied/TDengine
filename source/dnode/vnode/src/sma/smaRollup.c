--- conflicted
+++ resolved
@@ -753,18 +753,11 @@
  * @param suid
  * @return int32_t
  */
-<<<<<<< HEAD
 static int32_t tdExecuteRSmaImplAsync(SSma *pSma, int64_t version, const void *pMsg, int32_t len, int32_t inputType,
                                       SRSmaInfo *pInfo, tb_uid_t suid) {
   int32_t size = sizeof(int32_t) + sizeof(int64_t) + len;
   void   *qItem = taosAllocateQitem(size, DEF_QITEM, 0);
-=======
-static int32_t tdExecuteRSmaImplAsync(SSma *pSma, const void *pMsg, int32_t inputType, SRSmaInfo *pInfo,
-                                      tb_uid_t suid) {
-  const SSubmitReq *pReq = (const SSubmitReq *)pMsg;
-
-  void *qItem = taosAllocateQitem(pReq->header.contLen, DEF_QITEM, 0);
->>>>>>> ce94c88f
+
   if (!qItem) {
     return TSDB_CODE_FAILED;
   }
