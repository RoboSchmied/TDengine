--- conflicted
+++ resolved
@@ -26,15 +26,11 @@
 static int32_t tdProcessTSmaGetDaysImpl(SVnodeCfg *pCfg, void *pCont, uint32_t contLen, int32_t *days);
 
 int32_t tdProcessTSmaInsert(SSma *pSma, int64_t indexUid, const char *msg) {
-<<<<<<< HEAD
-  int32_t code = tdProcessTSmaInsertImpl(pSma, indexUid, msg);
-=======
   int32_t code = TSDB_CODE_SUCCESS;
 
   if ((code = tdProcessTSmaInsertImpl(pSma, indexUid, msg)) < 0) {
-    smaError("vgId:%d, insert tsma data failed since %s", SMA_VID(pSma), tstrerror(terrno));
-  }
->>>>>>> 9b3e34d5
+    smaError("vgId:%d, insert tsma data failed since %s", SMA_VID(pSma), tstrerror(code));
+  }
 
   return code;
 }
@@ -399,14 +395,6 @@
   int32_t       code = 0;
   int32_t       lino = 0;
   const SArray *pDataBlocks = (const SArray *)msg;
-<<<<<<< HEAD
-=======
-  if (!pDataBlocks) {
-    terrno = TSDB_CODE_TSMA_INVALID_PTR;
-    smaWarn("vgId:%d, insert tsma data failed since pDataBlocks is NULL", SMA_VID(pSma));
-    return TSDB_CODE_FAILED;
-  }
->>>>>>> 9b3e34d5
 
   if (taosArrayGetSize(pDataBlocks) <= 0) {
     code = TSDB_CODE_TSMA_INVALID_PARA;
@@ -458,10 +446,6 @@
                           pTsmaStat->pTSma->dstTbUid, pTsmaStat->pTSma->dstTbName, &deleteReq, &pSubmitReq, &contLen);
   TSDB_CHECK_CODE(code, lino, _exit);
 
-<<<<<<< HEAD
-  // TODO deleteReq
-  taosArrayDestroy(deleteReq.deleteReqs);
-=======
   if ((terrno = tsmaProcessDelReq(pSma, indexUid, &deleteReq)) != 0) {
     goto _err;
   }
@@ -474,7 +458,6 @@
     goto _err;
   }
 #endif
->>>>>>> 9b3e34d5
 
   SRpcMsg submitReqMsg = {
       .msgType = TDMT_VND_SUBMIT,
