/*
 * Copyright (c) 2019 TAOS Data, Inc. <jhtao@taosdata.com>
 *
 * This program is free software: you can use, redistribute, and/or modify
 * it under the terms of the GNU Affero General Public License, version 3
 * or later ("AGPL"), as published by the Free Software Foundation.
 *
 * This program is distributed in the hope that it will be useful, but WITHOUT
 * ANY WARRANTY; without even the implied warranty of MERCHANTABILITY or
 * FITNESS FOR A PARTICULAR PURPOSE.
 *
 * You should have received a copy of the GNU Affero General Public License
 * along with this program. If not, see <http://www.gnu.org/licenses/>.
 */

#ifndef _TD_VNODE_TQ_H_
#define _TD_VNODE_TQ_H_

#include "executor.h"
#include "os.h"
#include "thash.h"
#include "tmsg.h"
#include "ttimer.h"
#include "wal.h"

#ifdef __cplusplus
extern "C" {
#endif

// tqDebug ===================
// clang-format off
#define tqFatal(...) do { if (tqDebugFlag & DEBUG_FATAL) { taosPrintLog("TQ FATAL ", DEBUG_FATAL, 255, __VA_ARGS__); }}     while(0)
#define tqError(...) do { if (tqDebugFlag & DEBUG_ERROR) { taosPrintLog("TQ ERROR ", DEBUG_ERROR, 255, __VA_ARGS__); }}     while(0)
#define tqWarn(...)  do { if (tqDebugFlag & DEBUG_WARN)  { taosPrintLog("TQ WARN ", DEBUG_WARN, 255, __VA_ARGS__); }}       while(0)
#define tqInfo(...)  do { if (tqDebugFlag & DEBUG_INFO)  { taosPrintLog("TQ ", DEBUG_INFO, 255, __VA_ARGS__); }}            while(0)
#define tqDebug(...) do { if (tqDebugFlag & DEBUG_DEBUG) { taosPrintLog("TQ ", DEBUG_DEBUG, tqDebugFlag, __VA_ARGS__); }} while(0)
#define tqTrace(...) do { if (tqDebugFlag & DEBUG_TRACE) { taosPrintLog("TQ ", DEBUG_TRACE, tqDebugFlag, __VA_ARGS__); }} while(0)
// clang-format on

#define TQ_BUFFER_SIZE 4

#define TQ_BUCKET_MASK 0xFF
#define TQ_BUCKET_SIZE 256

#define TQ_PAGE_SIZE 4096
// key + offset + size
#define TQ_IDX_SIZE 24
// 4096 / 24
#define TQ_MAX_IDX_ONE_PAGE 170
// 24 * 170
#define TQ_IDX_PAGE_BODY_SIZE 4080
// 4096 - 4080
#define TQ_IDX_PAGE_HEAD_SIZE 16

#define TQ_ACTION_CONST      0
#define TQ_ACTION_INUSE      1
#define TQ_ACTION_INUSE_CONT 2
#define TQ_ACTION_INTXN      3

#define TQ_SVER 0

// TODO: inplace mode is not implemented
#define TQ_UPDATE_INPLACE 0
#define TQ_UPDATE_APPEND  1

#define TQ_DUP_INTXN_REWRITE 0
#define TQ_DUP_INTXN_REJECT  2

static inline bool tqUpdateAppend(int32_t tqConfigFlag) { return tqConfigFlag & TQ_UPDATE_APPEND; }

static inline bool tqDupIntxnReject(int32_t tqConfigFlag) { return tqConfigFlag & TQ_DUP_INTXN_REJECT; }

static const int8_t TQ_CONST_DELETE = TQ_ACTION_CONST;

#define TQ_DELETE_TOKEN (void*)&TQ_CONST_DELETE

typedef enum { TQ_ITEM_READY, TQ_ITEM_PROCESS, TQ_ITEM_EMPTY } STqItemStatus;

typedef struct STqOffsetCfg   STqOffsetCfg;
typedef struct STqOffsetStore STqOffsetStore;

struct STqReadHandle {
  int64_t           ver;
  int64_t           tbUid;
  SHashObj*         tbIdHash;
  const SSubmitReq* pMsg;
  SSubmitBlk*       pBlock;
  SSubmitMsgIter    msgIter;
  SSubmitBlkIter    blkIter;
  SMeta*            pVnodeMeta;
  SArray*           pColIdList;  // SArray<int16_t>
  int32_t           sver;
  SSchemaWrapper*   pSchemaWrapper;
  STSchema*         pSchema;
};

typedef struct {
  int16_t ver;
  int16_t action;
  int32_t checksum;
  int64_t ssize;
  char    content[];
} STqSerializedHead;

typedef int32_t (*FTqSerialize)(const void* pObj, STqSerializedHead** ppHead);
typedef int32_t (*FTqDeserialize)(void* self, const STqSerializedHead* pHead, void** ppObj);
typedef void (*FTqDelete)(void*);

typedef struct {
  int64_t key;
  int64_t offset;
  int64_t serializedSize;
  void*   valueInUse;
  void*   valueInTxn;
} STqMetaHandle;

typedef struct STqMetaList {
  STqMetaHandle       handle;
  struct STqMetaList* next;
  // struct STqMetaList* inTxnPrev;
  // struct STqMetaList* inTxnNext;
  struct STqMetaList* unpersistPrev;
  struct STqMetaList* unpersistNext;
} STqMetaList;

typedef struct {
  STQ*         pTq;
  STqMetaList* bucket[TQ_BUCKET_SIZE];
  // a table head
  STqMetaList* unpersistHead;
  // topics that are not connectted
  STqMetaList* unconnectTopic;

  TdFilePtr pFile;
  TdFilePtr pIdxFile;

  char*          dirPath;
  int32_t        tqConfigFlag;
  FTqSerialize   pSerializer;
  FTqDeserialize pDeserializer;
  FTqDelete      pDeleter;
} STqMetaStore;

typedef struct {
  char    subKey[TSDB_SUBSCRIBE_KEY_LEN];
  int64_t consumerId;
  int32_t epoch;
  int8_t  subType;
  int8_t  withTbName;
  int8_t  withSchema;
  int8_t  withTag;
  int8_t  withTagSchema;
  char*   qmsg;
  // SRWLatch        lock;
  SWalReadHandle* pWalReader;
  // number should be identical to fetch thread num
  STqReadHandle* pStreamReader[4];
  qTaskInfo_t    task[4];
} STqExec;

struct STQ {
  char* path;
  // STqMetaStore* tqMeta;
  SHashObj* execs;  // subKey -> tqExec
  SHashObj* pStreamTasks;
  SVnode*   pVnode;
  SWal*     pWal;
};

typedef struct {
  int8_t inited;
  tmr_h  timer;
} STqMgmt;

static STqMgmt tqMgmt;

typedef struct {
  int8_t         status;
  int64_t        offset;
  qTaskInfo_t    task;
  STqReadHandle* pReadHandle;
} STqTaskItem;

// new version
typedef struct {
  int64_t     firstOffset;
  int64_t     lastOffset;
  STqTaskItem output[TQ_BUFFER_SIZE];
} STqBuffer;

typedef struct {
  char            topicName[TSDB_TOPIC_FNAME_LEN];
  char*           sql;
  char*           logicalPlan;
  char*           physicalPlan;
  char*           qmsg;
  STqBuffer       buffer;
  SWalReadHandle* pReadhandle;
} STqTopic;

typedef struct {
  int64_t consumerId;
  int32_t epoch;
  char    cgroup[TSDB_TOPIC_FNAME_LEN];
  SArray* topics;  // SArray<STqTopic>
} STqConsumer;

enum {
  TQ_PUSHER_TYPE__CLIENT = 1,
  TQ_PUSHER_TYPE__STREAM,
};

typedef struct {
  int8_t   type;
  int8_t   reserved[3];
  int32_t  ttl;
  int64_t  consumerId;
  SRpcMsg* pMsg;
  // SMqPollRsp* rsp;
} STqClientPusher;

typedef struct {
  int8_t      type;
  int8_t      nodeType;
  int8_t      reserved[6];
  int64_t     streamId;
  qTaskInfo_t task;
  // TODO sync function
} STqStreamPusher;

typedef struct {
  SHashObj* pHash;  // <id, STqPush*>
} STqPushMgr;

typedef struct {
  int8_t inited;
  tmr_h  timer;
} STqPushMgmt;

static STqPushMgmt tqPushMgmt;

// init once
int  tqInit();
void tqCleanUp();

// open in each vnode
<<<<<<< HEAD
STQ* tqOpen(const char* path, SVnode* pVnode, SWal* pWal, SMeta* pMeta);
=======
STQ* tqOpen(const char* path, SVnode* pVnode, SWal* pWal);
>>>>>>> d70c74d4
void tqClose(STQ*);
// required by vnode
int tqPushMsg(STQ*, void* msg, int32_t msgLen, tmsg_t msgType, int64_t version);
int tqCommit(STQ*);

int32_t tqProcessPollReq(STQ* pTq, SRpcMsg* pMsg, int32_t workerId);
int32_t tqProcessVgChangeReq(STQ* pTq, char* msg, int32_t msgLen);
// int32_t tqProcessSetConnReq(STQ* pTq, char* msg);
// int32_t tqProcessRebReq(STQ* pTq, char* msg);
// int32_t tqProcessCancelConnReq(STQ* pTq, char* msg);
int32_t tqProcessTaskExec(STQ* pTq, char* msg, int32_t msgLen, int32_t workerId);
int32_t tqProcessTaskDeploy(STQ* pTq, char* msg, int32_t msgLen);
int32_t tqProcessStreamTrigger(STQ* pTq, void* data, int32_t dataLen, int32_t workerId);

int32_t tqSerializeConsumer(const STqConsumer*, STqSerializedHead**);
int32_t tqDeserializeConsumer(STQ*, const STqSerializedHead*, STqConsumer**);

static int FORCE_INLINE tqQueryExecuting(int32_t status) { return status; }

// tqMetaStore.h
STqMetaStore* tqStoreOpen(STQ* pTq, const char* path, FTqSerialize pSerializer, FTqDeserialize pDeserializer,
                          FTqDelete pDeleter, int32_t tqConfigFlag);
int32_t       tqStoreClose(STqMetaStore*);
// int32_t       tqStoreDelete(TqMetaStore*);
// int32_t       tqStoreCommitAll(TqMetaStore*);
int32_t tqStorePersist(STqMetaStore*);
// clean deleted idx and data from persistent file
int32_t tqStoreCompact(STqMetaStore*);

void* tqHandleGet(STqMetaStore*, int64_t key);
// make it unpersist
void*   tqHandleTouchGet(STqMetaStore*, int64_t key);
int32_t tqHandleMovePut(STqMetaStore*, int64_t key, void* value);
int32_t tqHandleCopyPut(STqMetaStore*, int64_t key, void* value, size_t vsize);
// delete committed kv pair
// notice that a delete action still needs to be committed
int32_t tqHandleDel(STqMetaStore*, int64_t key);
int32_t tqHandlePurge(STqMetaStore*, int64_t key);
int32_t tqHandleCommit(STqMetaStore*, int64_t key);
int32_t tqHandleAbort(STqMetaStore*, int64_t key);

// tqOffset
STqOffsetStore* STqOffsetOpen(STqOffsetCfg*);
void            STqOffsetClose(STqOffsetStore*);

int64_t tqOffsetFetch(STqOffsetStore* pStore, const char* subscribeKey);
int32_t tqOffsetCommit(STqOffsetStore* pStore, const char* subscribeKey, int64_t offset);
int32_t tqOffsetPersist(STqOffsetStore* pStore, const char* subscribeKey);
int32_t tqOffsetPersistAll(STqOffsetStore* pStore);

// tqPush
int32_t tqPushMgrInit();
void    tqPushMgrCleanUp();

STqPushMgr* tqPushMgrOpen();
void        tqPushMgrClose(STqPushMgr* pushMgr);

STqClientPusher* tqAddClientPusher(STqPushMgr* pushMgr, SRpcMsg* pMsg, int64_t consumerId, int64_t ttl);
STqStreamPusher* tqAddStreamPusher(STqPushMgr* pushMgr, int64_t streamId, SEpSet* pEpSet);

#ifdef __cplusplus
}
#endif

#endif /*_TD_VNODE_TQ_H_*/<|MERGE_RESOLUTION|>--- conflicted
+++ resolved
@@ -244,11 +244,7 @@
 void tqCleanUp();
 
 // open in each vnode
-<<<<<<< HEAD
-STQ* tqOpen(const char* path, SVnode* pVnode, SWal* pWal, SMeta* pMeta);
-=======
 STQ* tqOpen(const char* path, SVnode* pVnode, SWal* pWal);
->>>>>>> d70c74d4
 void tqClose(STQ*);
 // required by vnode
 int tqPushMsg(STQ*, void* msg, int32_t msgLen, tmsg_t msgType, int64_t version);
