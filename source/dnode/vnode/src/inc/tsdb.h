--- conflicted
+++ resolved
@@ -369,35 +369,20 @@
 } SCacheFlushState;
 
 struct STsdb {
-<<<<<<< HEAD
-  char                *path;
-  SVnode              *pVnode;
-  STsdbKeepCfg         keepCfg;
-  TdThreadRwlock       rwLock;
-  SMemTable           *mem;
-  SMemTable           *imem;
-  STsdbFS              fs;  // old
-  SLRUCache           *lruCache;
-  TdThreadMutex        lruMutex;
-  SLRUCache           *biCache;
-  TdThreadMutex        biMutex;
-  struct STFileSystem *pFS;  // new
-  SRocksCache          rCache;
-=======
   char            *path;
   SVnode          *pVnode;
   STsdbKeepCfg     keepCfg;
   TdThreadRwlock   rwLock;
   SMemTable       *mem;
   SMemTable       *imem;
-  STsdbFS          fs;
+  STsdbFS          fs;    // old
   SLRUCache       *lruCache;
   SCacheFlushState flushState;
   TdThreadMutex    lruMutex;
   SLRUCache       *biCache;
   TdThreadMutex    biMutex;
+  struct STFileSystem *pFS;  // new
   SRocksCache      rCache;
->>>>>>> 9d1f9b87
 };
 
 struct TSDBKEY {
