--- conflicted
+++ resolved
@@ -220,16 +220,7 @@
 int32_t tdRSmaProcessExecImpl(SSma *pSma, ERsmaExecType type);
 // int32_t tdRSmaPersistExecImpl(SRSmaStat *pRSmaStat, SHashObj *pInfoHash);
 int32_t tdRSmaProcessRestoreImpl(SSma *pSma, int8_t type, int64_t qtaskFileVer, int8_t rollback);
-<<<<<<< HEAD
-void    tdRSmaQTaskInfoGetFileName(int32_t vgId, int64_t suid, int8_t level, int64_t version, char *outputName);
-void    tdRSmaQTaskInfoGetFullPath(int32_t vgId, tb_uid_t suid, int8_t level, const char *path, char *outputName);
-=======
-void    tdRSmaQTaskInfoGetFileName(SVnode *pVnode, int64_t suid, int8_t level, int64_t version, char *outputName);
-void    tdRSmaQTaskInfoGetFullName(SVnode *pVnode, int64_t suid, int8_t level, int64_t version, STfs *pTfs,
-                                   char *outputName);
-void    tdRSmaQTaskInfoGetFullPath(SVnode *pVnode, int8_t level, STfs *pTfs, char *outputName);
-void    tdRSmaQTaskInfoGetFullPathEx(SVnode *pVnode, tb_uid_t suid, int8_t level, STfs *pTfs, char *outputName);
->>>>>>> 18aad045
+void    tdRSmaQTaskInfoGetFullPath(SVnode *pVnode, tb_uid_t suid, int8_t level, STfs *pTfs, char *outputName);
 
 static FORCE_INLINE void tdRefRSmaInfo(SSma *pSma, SRSmaInfo *pRSmaInfo) {
   int32_t ref = T_REF_INC(pRSmaInfo);
@@ -240,13 +231,7 @@
   smaTrace("vgId:%d, unref rsma info:%p, val:%d", SMA_VID(pSma), pRSmaInfo, ref);
 }
 
-<<<<<<< HEAD
-void tdRSmaGetDirName(int32_t vgId, const char *pdname, const char *dname, bool endWithSep, char *outputName);
-=======
-void tdRSmaGetFileName(SVnode *pVnode, STfs *pTfs, const char *fname, int64_t suid, int8_t level, int64_t version,
-                       char *outputName);
 void tdRSmaGetDirName(SVnode *pVnode, STfs *pTfs, bool endWithSep, char *outputName);
->>>>>>> 18aad045
 
 #ifdef __cplusplus
 }
