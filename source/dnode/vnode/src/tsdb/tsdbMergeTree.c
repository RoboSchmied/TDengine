/*
 * Copyright (c) 2019 TAOS Data, Inc. <jhtao@taosdata.com>
 *
 * This program is free software: you can use, redistribute, and/or modify
 * it under the terms of the GNU Affero General Public License, version 3
 * or later ("AGPL"), as published by the Free Software Foundation.
 *
 * This program is distributed in the hope that it will be useful, but WITHOUT
 * ANY WARRANTY; without even the implied warranty of MERCHANTABILITY or
 * FITNESS FOR A PARTICULAR PURPOSE.
 *
 * You should have received a copy of the GNU Affero General Public License
 * along with this program. If not, see <http://www.gnu.org/licenses/>.
 */

#include "tsdb.h"
#include "tsdbFSet2.h"
#include "tsdbMerge.h"
#include "tsdbReadUtil.h"
#include "tsdbSttFileRW.h"

static void tLDataIterClose2(SLDataIter *pIter);

// SLDataIter =================================================
SSttBlockLoadInfo *tCreateLastBlockLoadInfo(STSchema *pSchema, int16_t *colList, int32_t numOfCols,
                                            int32_t numOfSttTrigger) {
  SSttBlockLoadInfo *pLoadInfo = taosMemoryCalloc(numOfSttTrigger, sizeof(SSttBlockLoadInfo));
  if (pLoadInfo == NULL) {
    terrno = TSDB_CODE_OUT_OF_MEMORY;
    return NULL;
  }

  for (int32_t i = 0; i < numOfSttTrigger; ++i) {
    pLoadInfo[i].blockIndex[0] = -1;
    pLoadInfo[i].blockIndex[1] = -1;
    pLoadInfo[i].currentLoadBlockIndex = 1;

    int32_t code = tBlockDataCreate(&pLoadInfo[i].blockData[0]);
    if (code) {
      terrno = code;
    }

    code = tBlockDataCreate(&pLoadInfo[i].blockData[1]);
    if (code) {
      terrno = code;
    }

    pLoadInfo[i].aSttBlk = taosArrayInit(4, sizeof(SSttBlk));
    pLoadInfo[i].pSchema = pSchema;
    pLoadInfo[i].colIds = colList;
    pLoadInfo[i].numOfCols = numOfCols;
  }

  return pLoadInfo;
}

SSttBlockLoadInfo *tCreateOneLastBlockLoadInfo(STSchema *pSchema, int16_t *colList, int32_t numOfCols) {
  SSttBlockLoadInfo *pLoadInfo = taosMemoryCalloc(1, sizeof(SSttBlockLoadInfo));
  if (pLoadInfo == NULL) {
    terrno = TSDB_CODE_OUT_OF_MEMORY;
    return NULL;
  }

  pLoadInfo->blockIndex[0] = -1;
  pLoadInfo->blockIndex[1] = -1;
  pLoadInfo->currentLoadBlockIndex = 1;

  int32_t code = tBlockDataCreate(&pLoadInfo->blockData[0]);
  if (code) {
    terrno = code;
  }

  code = tBlockDataCreate(&pLoadInfo->blockData[1]);
  if (code) {
    terrno = code;
  }

  pLoadInfo->aSttBlk = taosArrayInit(4, sizeof(SSttBlk));
  pLoadInfo->pSchema = pSchema;
  pLoadInfo->colIds = colList;
  pLoadInfo->numOfCols = numOfCols;

  return pLoadInfo;
}

void resetLastBlockLoadInfo(SSttBlockLoadInfo *pLoadInfo) {
  for (int32_t i = 0; i < 1; ++i) {
    pLoadInfo[i].currentLoadBlockIndex = 1;
    pLoadInfo[i].blockIndex[0] = -1;
    pLoadInfo[i].blockIndex[1] = -1;

    taosArrayClear(pLoadInfo[i].aSttBlk);

    pLoadInfo[i].elapsedTime = 0;
    pLoadInfo[i].loadBlocks = 0;
    pLoadInfo[i].sttBlockLoaded = false;
  }
}

void getLastBlockLoadInfo(SSttBlockLoadInfo *pLoadInfo, int64_t *blocks, double *el) {
  for (int32_t i = 0; i < 1; ++i) {
    *el += pLoadInfo[i].elapsedTime;
    *blocks += pLoadInfo[i].loadBlocks;
  }
}

static void freeTombBlock(void *param) {
  STombBlock **pTombBlock = (STombBlock **)param;
  tTombBlockDestroy(*pTombBlock);
  taosMemoryFree(*pTombBlock);
}

void *destroyLastBlockLoadInfo(SSttBlockLoadInfo *pLoadInfo) {
  if (pLoadInfo == NULL) {
    return NULL;
  }

  for (int32_t i = 0; i < 1; ++i) {
    pLoadInfo[i].currentLoadBlockIndex = 1;
    pLoadInfo[i].blockIndex[0] = -1;
    pLoadInfo[i].blockIndex[1] = -1;

    tBlockDataDestroy(&pLoadInfo[i].blockData[0]);
    tBlockDataDestroy(&pLoadInfo[i].blockData[1]);

    taosArrayDestroy(pLoadInfo[i].aSttBlk);
  }

  taosMemoryFree(pLoadInfo);
  return NULL;
}

static void destroyLDataIter(SLDataIter *pIter) {
  tLDataIterClose2(pIter);
  destroyLastBlockLoadInfo(pIter->pBlockLoadInfo);
  taosMemoryFree(pIter);
}

void *destroySttBlockReader(SArray *pLDataIterArray, int64_t *blocks, double *el) {
  if (pLDataIterArray == NULL) {
    return NULL;
  }

  int32_t numOfLevel = taosArrayGetSize(pLDataIterArray);
  for (int32_t i = 0; i < numOfLevel; ++i) {
    SArray *pList = taosArrayGetP(pLDataIterArray, i);
    for (int32_t j = 0; j < taosArrayGetSize(pList); ++j) {
      SLDataIter *pIter = taosArrayGetP(pList, j);
      *el += pIter->pBlockLoadInfo->elapsedTime;
      *blocks += pIter->pBlockLoadInfo->loadBlocks;
      destroyLDataIter(pIter);
    }
    taosArrayDestroy(pList);
  }

  taosArrayDestroy(pLDataIterArray);
  return NULL;
}

static SBlockData *loadLastBlock(SLDataIter *pIter, const char *idStr) {
  int32_t code = 0;

  SSttBlockLoadInfo *pInfo = pIter->pBlockLoadInfo;
  if (pInfo->blockIndex[0] == pIter->iSttBlk) {
    if (pInfo->currentLoadBlockIndex != 0) {
      tsdbDebug("current load index is set to 0, block index:%d, file index:%d, due to uid:%" PRIu64 ", load data, %s",
                pIter->iSttBlk, pIter->iStt, pIter->uid, idStr);
      pInfo->currentLoadBlockIndex = 0;
    }
    return &pInfo->blockData[0];
  }

  if (pInfo->blockIndex[1] == pIter->iSttBlk) {
    if (pInfo->currentLoadBlockIndex != 1) {
      tsdbDebug("current load index is set to 1, block index:%d, file index:%d, due to uid:%" PRIu64 ", load data, %s",
                pIter->iSttBlk, pIter->iStt, pIter->uid, idStr);
      pInfo->currentLoadBlockIndex = 1;
    }
    return &pInfo->blockData[1];
  }

  if (pIter->pSttBlk == NULL || pInfo->pSchema == NULL) {
    return NULL;
  }

  // current block not loaded yet
  pInfo->currentLoadBlockIndex ^= 1;
  int64_t st = taosGetTimestampUs();

  SBlockData *pBlock = &pInfo->blockData[pInfo->currentLoadBlockIndex];
  code = tsdbSttFileReadBlockDataByColumn(pIter->pReader, pIter->pSttBlk, pBlock, pInfo->pSchema, &pInfo->colIds[1],
                                          pInfo->numOfCols - 1);
  if (code != TSDB_CODE_SUCCESS) {
    goto _exit;
  }

  double el = (taosGetTimestampUs() - st) / 1000.0;
  pInfo->elapsedTime += el;
  pInfo->loadBlocks += 1;

  tsdbDebug("read last block, total load:%d, trigger by uid:%" PRIu64
            ", last file index:%d, last block index:%d, entry:%d, rows:%d, %p, elapsed time:%.2f ms, %s",
            pInfo->loadBlocks, pIter->uid, pIter->iStt, pIter->iSttBlk, pInfo->currentLoadBlockIndex, pBlock->nRow,
            pBlock, el, idStr);

  pInfo->blockIndex[pInfo->currentLoadBlockIndex] = pIter->iSttBlk;
  pIter->iRow = (pIter->backward) ? pInfo->blockData[pInfo->currentLoadBlockIndex].nRow : -1;

  tsdbDebug("last block index list:%d, %d, rowIndex:%d %s", pInfo->blockIndex[0], pInfo->blockIndex[1], pIter->iRow,
            idStr);
  return &pInfo->blockData[pInfo->currentLoadBlockIndex];

_exit:
  if (code != TSDB_CODE_SUCCESS) {
    terrno = code;
  }

  return NULL;
}

// find the earliest block that contains the required records
static FORCE_INLINE int32_t findEarliestIndex(int32_t index, uint64_t uid, const SSttBlk *pBlockList, int32_t num,
                                              int32_t backward) {
  int32_t i = index;
  int32_t step = backward ? 1 : -1;
  while (i >= 0 && i < num && uid >= pBlockList[i].minUid && uid <= pBlockList[i].maxUid) {
    i += step;
  }
  return i - step;
}

static int32_t binarySearchForStartBlock(SSttBlk *pBlockList, int32_t num, uint64_t uid, int32_t backward) {
  int32_t midPos = -1;
  if (num <= 0) {
    return -1;
  }

  int32_t firstPos = 0;
  int32_t lastPos = num - 1;

  // find the first position which is bigger than the key
  if ((uid > pBlockList[lastPos].maxUid) || (uid < pBlockList[firstPos].minUid)) {
    return -1;
  }

  while (1) {
    if (uid >= pBlockList[firstPos].minUid && uid <= pBlockList[firstPos].maxUid) {
      return findEarliestIndex(firstPos, uid, pBlockList, num, backward);
    }

    if (uid > pBlockList[lastPos].maxUid || uid < pBlockList[firstPos].minUid) {
      return -1;
    }

    int32_t numOfRows = lastPos - firstPos + 1;
    midPos = (numOfRows >> 1u) + firstPos;

    if (uid < pBlockList[midPos].minUid) {
      lastPos = midPos - 1;
    } else if (uid > pBlockList[midPos].maxUid) {
      firstPos = midPos + 1;
    } else {
      return findEarliestIndex(midPos, uid, pBlockList, num, backward);
    }
  }
}

static FORCE_INLINE int32_t findEarliestRow(int32_t index, uint64_t uid, const uint64_t *uidList, int32_t num,
                                            int32_t backward) {
  int32_t i = index;
  int32_t step = backward ? 1 : -1;
  while (i >= 0 && i < num && uid == uidList[i]) {
    i += step;
  }
  return i - step;
}

static int32_t binarySearchForStartRowIndex(uint64_t *uidList, int32_t num, uint64_t uid, int32_t backward) {
  int32_t firstPos = 0;
  int32_t lastPos = num - 1;

  // find the first position which is bigger than the key
  if ((uid > uidList[lastPos]) || (uid < uidList[firstPos])) {
    return -1;
  }

  while (1) {
    if (uid == uidList[firstPos]) {
      return findEarliestRow(firstPos, uid, uidList, num, backward);
    }

    if (uid > uidList[lastPos] || uid < uidList[firstPos]) {
      return -1;
    }

    int32_t numOfRows = lastPos - firstPos + 1;
    int32_t midPos = (numOfRows >> 1u) + firstPos;

    if (uid < uidList[midPos]) {
      lastPos = midPos - 1;
    } else if (uid > uidList[midPos]) {
      firstPos = midPos + 1;
    } else {
      return findEarliestRow(midPos, uid, uidList, num, backward);
    }
  }
}

int32_t tLDataIterOpen(struct SLDataIter *pIter, SDataFReader *pReader, int32_t iStt, int8_t backward, uint64_t suid,
                       uint64_t uid, STimeWindow *pTimeWindow, SVersionRange *pRange, SSttBlockLoadInfo *pBlockLoadInfo,
                       const char *idStr, bool strictTimeRange) {
  return 0;
}

static int32_t extractSttBlockInfo(SLDataIter *pIter, const TSttBlkArray *pArray, SSttBlockLoadInfo *pBlockLoadInfo,
                                   uint64_t suid) {
  if (TARRAY2_SIZE(pArray) <= 0) {
    return TSDB_CODE_SUCCESS;
  }

  SSttBlk *pStart = &pArray->data[0];
  SSttBlk *pEnd = &pArray->data[TARRAY2_SIZE(pArray) - 1];

  // all identical
  if (pStart->suid == pEnd->suid) {
    if (pStart->suid != suid) {  // no qualified stt block existed
      taosArrayClear(pBlockLoadInfo->aSttBlk);
      pIter->iSttBlk = -1;
      return TSDB_CODE_SUCCESS;
    } else {  // all blocks are qualified
      taosArrayClear(pBlockLoadInfo->aSttBlk);
      taosArrayAddBatch(pBlockLoadInfo->aSttBlk, pArray->data, pArray->size);
    }
  } else {
    SArray *pTmp = taosArrayInit(TARRAY2_SIZE(pArray), sizeof(SSttBlk));
    for (int32_t i = 0; i < TARRAY2_SIZE(pArray); ++i) {
      SSttBlk *p = &pArray->data[i];
      if (p->suid < suid) {
        continue;
      }

      if (p->suid == suid) {
        taosArrayPush(pTmp, p);
      } else if (p->suid > suid) {
        break;
      }
    }

    taosArrayDestroy(pBlockLoadInfo->aSttBlk);
    pBlockLoadInfo->aSttBlk = pTmp;
  }

  return TSDB_CODE_SUCCESS;
}

static int32_t suidComparFn(const void *target, const void *p2) {
  const uint64_t *targetUid = target;
  const uint64_t *uid2 = p2;
  if (*uid2 == (*targetUid)) {
    return 0;
  } else {
    return (*targetUid) < (*uid2) ? -1 : 1;
  }
}

static bool existsFromSttBlkStatis(const TStatisBlkArray *pStatisBlkArray, uint64_t suid, uint64_t uid,
                                   SSttFileReader *pReader) {
  if (TARRAY2_SIZE(pStatisBlkArray) <= 0) {
    return true;
  }

  int32_t i = 0;
  for (i = 0; i < TARRAY2_SIZE(pStatisBlkArray); ++i) {
    SStatisBlk *p = &pStatisBlkArray->data[i];
    if (p->minTbid.suid <= suid && p->maxTbid.suid >= suid) {
      break;
    }
  }

  if (i >= TARRAY2_SIZE(pStatisBlkArray)) {
    return false;
  }

  while (i < TARRAY2_SIZE(pStatisBlkArray)) {
    SStatisBlk *p = &pStatisBlkArray->data[i];
    if (p->minTbid.suid > suid) {
      return false;
    }

    STbStatisBlock block = {0};
    tsdbSttFileReadStatisBlock(pReader, p, &block);

    int32_t index = tarray2SearchIdx(block.suid, &suid, sizeof(int64_t), suidComparFn, TD_EQ);
    if (index == -1) {
      tStatisBlockDestroy(&block);
      return false;
    }

    int32_t j = index;
    if (block.uid->data[j] == uid) {
      tStatisBlockDestroy(&block);
      return true;
    } else if (block.uid->data[j] > uid) {
      while (j >= 0 && block.suid->data[j] == suid) {
        if (block.uid->data[j] == uid) {
          tStatisBlockDestroy(&block);
          return true;
        } else {
          j -= 1;
        }
      }
    } else {
      j = index + 1;
      while (j < block.suid->size && block.suid->data[j] == suid) {
        if (block.uid->data[j] == uid) {
          tStatisBlockDestroy(&block);
          return true;
        } else {
          j += 1;
        }
      }
    }

    tStatisBlockDestroy(&block);
    i += 1;
  }

  return false;
}

int32_t tLDataIterOpen2(struct SLDataIter *pIter, SSttFileReader *pSttFileReader, int32_t iStt, int8_t backward,
                        uint64_t suid, uint64_t uid, STimeWindow *pTimeWindow, SVersionRange *pRange,
                        SSttBlockLoadInfo *pBlockLoadInfo, const char *idStr, bool strictTimeRange,
                        _load_tomb_fn loadTombFn, void *pReader1) {
  int32_t code = TSDB_CODE_SUCCESS;

  pIter->uid = uid;
  pIter->iStt = iStt;
  pIter->backward = backward;
  pIter->verRange.minVer = pRange->minVer;
  pIter->verRange.maxVer = pRange->maxVer;
  pIter->timeWindow.skey = pTimeWindow->skey;
  pIter->timeWindow.ekey = pTimeWindow->ekey;
  pIter->pReader = pSttFileReader;
  pIter->pBlockLoadInfo = pBlockLoadInfo;

  if (pIter->pReader == NULL) {
    tsdbError("stt file reader is null, %s", idStr);
    pIter->pSttBlk = NULL;
    pIter->iSttBlk = -1;
    return TSDB_CODE_SUCCESS;
  }

  if (!pBlockLoadInfo->sttBlockLoaded) {
    int64_t st = taosGetTimestampUs();

    const TSttBlkArray *pSttBlkArray = NULL;
    pBlockLoadInfo->sttBlockLoaded = true;

    // load the stt block info for each stt-block
    code = tsdbSttFileReadSttBlk(pIter->pReader, &pSttBlkArray);
    if (code != TSDB_CODE_SUCCESS) {
      tsdbError("load stt blk failed, code:%s, %s", tstrerror(code), idStr);
      return code;
    }

    code = extractSttBlockInfo(pIter, pSttBlkArray, pBlockLoadInfo, suid);
    if (code != TSDB_CODE_SUCCESS) {
      tsdbError("load stt block info failed, code:%s, %s", tstrerror(code), idStr);
      return code;
    }

    // load stt blocks statis for all stt-blocks, to decide if the data of queried table exists in current stt file
    code = tsdbSttFileReadStatisBlk(pIter->pReader, (const TStatisBlkArray **)&pBlockLoadInfo->pSttStatisBlkArray);
    if (code != TSDB_CODE_SUCCESS) {
      tsdbError("failed to load stt block statistics, code:%s, %s", tstrerror(code), idStr);
      return code;
    }

    code = loadTombFn(pReader1, pIter->pReader, pIter->pBlockLoadInfo);

    double el = (taosGetTimestampUs() - st) / 1000.0;
    tsdbDebug("load the stt file info completed, elapsed time:%.2fms, %s", el, idStr);
  }

<<<<<<< HEAD
/*
  bool exists = existsFromSttBlkStatis(pBlockLoadInfo->pSttStatisBlkArray, suid, uid, pIter->pReader);
  if (!exists) {
    pIter->iSttBlk = -1;
    pIter->pSttBlk = NULL;
    return TSDB_CODE_SUCCESS;
  }
*/
=======
  // bool exists = existsFromSttBlkStatis(pBlockLoadInfo->pSttStatisBlkArray, suid, uid, pIter->pReader);
  // if (!exists) {
  //   pIter->iSttBlk = -1;
  //   pIter->pSttBlk = NULL;
  //   return TSDB_CODE_SUCCESS;
  // }
>>>>>>> 1990a891

  // find the start block, actually we could load the position to avoid repeatly searching for the start position when
  // the skey is updated.
  size_t size = taosArrayGetSize(pBlockLoadInfo->aSttBlk);
  pIter->iSttBlk = binarySearchForStartBlock(pBlockLoadInfo->aSttBlk->pData, size, uid, backward);
  if (pIter->iSttBlk != -1) {
    pIter->pSttBlk = taosArrayGet(pBlockLoadInfo->aSttBlk, pIter->iSttBlk);
    pIter->iRow = (pIter->backward) ? pIter->pSttBlk->nRow : -1;

    if ((!backward) && ((strictTimeRange && pIter->pSttBlk->minKey >= pIter->timeWindow.ekey) ||
                        (!strictTimeRange && pIter->pSttBlk->minKey > pIter->timeWindow.ekey))) {
      pIter->pSttBlk = NULL;
    }

    if (backward && ((strictTimeRange && pIter->pSttBlk->maxKey <= pIter->timeWindow.skey) ||
                     (!strictTimeRange && pIter->pSttBlk->maxKey < pIter->timeWindow.skey))) {
      pIter->pSttBlk = NULL;
      pIter->ignoreEarlierTs = true;
    }
  }

  return code;
}

void tLDataIterClose2(SLDataIter *pIter) {
  tsdbSttFileReaderClose(&pIter->pReader);
  pIter->pReader = NULL;
}

void tLDataIterNextBlock(SLDataIter *pIter, const char *idStr) {
  int32_t step = pIter->backward ? -1 : 1;
  int32_t oldIndex = pIter->iSttBlk;

  pIter->iSttBlk += step;

  int32_t index = -1;
  size_t  size = pIter->pBlockLoadInfo->aSttBlk->size;
  for (int32_t i = pIter->iSttBlk; i < size && i >= 0; i += step) {
    SSttBlk *p = taosArrayGet(pIter->pBlockLoadInfo->aSttBlk, i);
    if ((!pIter->backward) && p->minUid > pIter->uid) {
      break;
    }

    if (pIter->backward && p->maxUid < pIter->uid) {
      break;
    }

    // check uid firstly
    if (p->minUid <= pIter->uid && p->maxUid >= pIter->uid) {
      if ((!pIter->backward) && p->minKey > pIter->timeWindow.ekey) {
        break;
      }

      if (pIter->backward && p->maxKey < pIter->timeWindow.skey) {
        break;
      }

      // check time range secondly
      if (p->minKey <= pIter->timeWindow.ekey && p->maxKey >= pIter->timeWindow.skey) {
        if ((!pIter->backward) && p->minVer > pIter->verRange.maxVer) {
          break;
        }

        if (pIter->backward && p->maxVer < pIter->verRange.minVer) {
          break;
        }

        if (p->minVer <= pIter->verRange.maxVer && p->maxVer >= pIter->verRange.minVer) {
          index = i;
          break;
        }
      }
    }
  }

  pIter->pSttBlk = NULL;
  if (index != -1) {
    pIter->iSttBlk = index;
    pIter->pSttBlk = (SSttBlk *)taosArrayGet(pIter->pBlockLoadInfo->aSttBlk, pIter->iSttBlk);
    tsdbDebug("try next last file block:%d from stt fileIdx:%d, trigger by uid:%" PRIu64 ", file index:%d, %s",
              pIter->iSttBlk, oldIndex, pIter->uid, pIter->iStt, idStr);
  } else {
    tsdbDebug("no more last block qualified, uid:%" PRIu64 ", file index:%d, %s", pIter->uid, oldIndex, idStr);
  }
}

static void findNextValidRow(SLDataIter *pIter, const char *idStr) {
  bool    hasVal = false;
  int32_t step = pIter->backward ? -1 : 1;
  int32_t i = pIter->iRow;

  SBlockData *pData = loadLastBlock(pIter, idStr);

  // mostly we only need to find the start position for a given table
  if ((((i == 0) && (!pIter->backward)) || (i == pData->nRow - 1 && pIter->backward)) && pData->aUid != NULL) {
    i = binarySearchForStartRowIndex((uint64_t *)pData->aUid, pData->nRow, pIter->uid, pIter->backward);
    if (i == -1) {
      tsdbDebug("failed to find the data in pBlockData, uid:%" PRIu64 " , %s", pIter->uid, idStr);
      pIter->iRow = -1;
      return;
    }
  }

  for (; i < pData->nRow && i >= 0; i += step) {
    if (pData->aUid != NULL) {
      if (!pIter->backward) {
        if (pData->aUid[i] > pIter->uid) {
          break;
        }
      } else {
        if (pData->aUid[i] < pIter->uid) {
          break;
        }
      }
    }

    int64_t ts = pData->aTSKEY[i];
    if (!pIter->backward) {               // asc
      if (ts > pIter->timeWindow.ekey) {  // no more data
        break;
      } else if (ts < pIter->timeWindow.skey) {
        continue;
      }
    } else {
      if (ts < pIter->timeWindow.skey) {
        break;
      } else if (ts > pIter->timeWindow.ekey) {
        continue;
      }
    }

    int64_t ver = pData->aVersion[i];
    if (ver < pIter->verRange.minVer) {
      continue;
    }

    // todo opt handle desc case
    if (ver > pIter->verRange.maxVer) {
      continue;
    }

    hasVal = true;
    break;
  }

  pIter->iRow = (hasVal) ? i : -1;
}

bool tLDataIterNextRow(SLDataIter *pIter, const char *idStr) {
  int32_t step = pIter->backward ? -1 : 1;
  terrno = TSDB_CODE_SUCCESS;

  // no qualified last file block in current file, no need to fetch row
  if (pIter->pSttBlk == NULL) {
    return false;
  }

  int32_t     iBlockL = pIter->iSttBlk;
  SBlockData *pBlockData = loadLastBlock(pIter, idStr);
  if (pBlockData == NULL || terrno != TSDB_CODE_SUCCESS) {
    goto _exit;
  }

  pIter->iRow += step;

  while (1) {
    bool skipBlock = false;
    findNextValidRow(pIter, idStr);

    if (pIter->pBlockLoadInfo->checkRemainingRow) {
      skipBlock = true;
      int16_t *aCols = pIter->pBlockLoadInfo->colIds;
      int      nCols = pIter->pBlockLoadInfo->numOfCols;
      bool     isLast = pIter->pBlockLoadInfo->isLast;
      for (int inputColIndex = 0; inputColIndex < nCols; ++inputColIndex) {
        for (int colIndex = 0; colIndex < pBlockData->nColData; ++colIndex) {
          SColData *pColData = &pBlockData->aColData[colIndex];
          int16_t   cid = pColData->cid;

          if (cid == aCols[inputColIndex]) {
            if (isLast && (pColData->flag & HAS_VALUE)) {
              skipBlock = false;
              break;
            } else if (pColData->flag & (HAS_VALUE | HAS_NULL)) {
              skipBlock = false;
              break;
            }
          }
        }
      }
    }

    if (skipBlock || pIter->iRow >= pBlockData->nRow || pIter->iRow < 0) {
      tLDataIterNextBlock(pIter, idStr);
      if (pIter->pSttBlk == NULL) {  // no more data
        goto _exit;
      }
    } else {
      break;
    }

    if (iBlockL != pIter->iSttBlk) {
      pBlockData = loadLastBlock(pIter, idStr);
      if (pBlockData == NULL) {
        goto _exit;
      }

      // set start row index
      pIter->iRow = pIter->backward ? pBlockData->nRow - 1 : 0;
    }
  }

  pIter->rInfo.suid = pBlockData->suid;
  pIter->rInfo.uid = pBlockData->uid;
  pIter->rInfo.row = tsdbRowFromBlockData(pBlockData, pIter->iRow);

_exit:
  return (terrno == TSDB_CODE_SUCCESS) && (pIter->pSttBlk != NULL) && (pBlockData != NULL);
}

SRowInfo *tLDataIterGet(SLDataIter *pIter) { return &pIter->rInfo; }

// SMergeTree =================================================
static FORCE_INLINE int32_t tLDataIterCmprFn(const SRBTreeNode *p1, const SRBTreeNode *p2) {
  SLDataIter *pIter1 = (SLDataIter *)(((uint8_t *)p1) - offsetof(SLDataIter, node));
  SLDataIter *pIter2 = (SLDataIter *)(((uint8_t *)p2) - offsetof(SLDataIter, node));

  TSDBKEY key1 = TSDBROW_KEY(&pIter1->rInfo.row);
  TSDBKEY key2 = TSDBROW_KEY(&pIter2->rInfo.row);

  if (key1.ts < key2.ts) {
    return -1;
  } else if (key1.ts > key2.ts) {
    return 1;
  } else {
    if (key1.version < key2.version) {
      return -1;
    } else if (key1.version > key2.version) {
      return 1;
    } else {
      return 0;
    }
  }
}

static FORCE_INLINE int32_t tLDataIterDescCmprFn(const SRBTreeNode *p1, const SRBTreeNode *p2) {
  return -1 * tLDataIterCmprFn(p1, p2);
}

int32_t tMergeTreeOpen(SMergeTree *pMTree, int8_t backward, SDataFReader *pFReader, uint64_t suid, uint64_t uid,
                       STimeWindow *pTimeWindow, SVersionRange *pVerRange, SSttBlockLoadInfo *pBlockLoadInfo,
                       bool destroyLoadInfo, const char *idStr, bool strictTimeRange, SLDataIter *pLDataIter) {
  int32_t code = TSDB_CODE_SUCCESS;

  pMTree->backward = backward;
  pMTree->pIter = NULL;
  pMTree->idStr = idStr;

  if (!pMTree->backward) {  // asc
    tRBTreeCreate(&pMTree->rbt, tLDataIterCmprFn);
  } else {  // desc
    tRBTreeCreate(&pMTree->rbt, tLDataIterDescCmprFn);
  }

  pMTree->pLoadInfo = pBlockLoadInfo;
  pMTree->destroyLoadInfo = destroyLoadInfo;
  pMTree->ignoreEarlierTs = false;

  for (int32_t i = 0; i < pFReader->pSet->nSttF; ++i) {  // open all last file
    memset(&pLDataIter[i], 0, sizeof(SLDataIter));
    code = tLDataIterOpen(&pLDataIter[i], pFReader, i, pMTree->backward, suid, uid, pTimeWindow, pVerRange,
                          &pMTree->pLoadInfo[i], pMTree->idStr, strictTimeRange);
    if (code != TSDB_CODE_SUCCESS) {
      goto _end;
    }

    bool hasVal = tLDataIterNextRow(&pLDataIter[i], pMTree->idStr);
    if (hasVal) {
      tMergeTreeAddIter(pMTree, &pLDataIter[i]);
    } else {
      if (!pMTree->ignoreEarlierTs) {
        pMTree->ignoreEarlierTs = pLDataIter[i].ignoreEarlierTs;
      }
    }
  }

  return code;

_end:
  tMergeTreeClose(pMTree);
  return code;
}

int32_t tMergeTreeOpen2(SMergeTree *pMTree, SMergeTreeConf *pConf) {
  int32_t code = TSDB_CODE_SUCCESS;

  pMTree->pIter = NULL;
  pMTree->backward = pConf->backward;
  pMTree->idStr = pConf->idstr;

  if (!pMTree->backward) {  // asc
    tRBTreeCreate(&pMTree->rbt, tLDataIterCmprFn);
  } else {  // desc
    tRBTreeCreate(&pMTree->rbt, tLDataIterDescCmprFn);
  }

  pMTree->ignoreEarlierTs = false;

  int32_t size = ((STFileSet *)pConf->pCurrentFileset)->lvlArr->size;
  if (size == 0) {
    goto _end;
  }

  // add the list/iter placeholder
  while (taosArrayGetSize(pConf->pSttFileBlockIterArray) < size) {
    SArray *pList = taosArrayInit(4, POINTER_BYTES);
    taosArrayPush(pConf->pSttFileBlockIterArray, &pList);
  }

  for (int32_t j = 0; j < size; ++j) {
    SSttLvl *pSttLevel = ((STFileSet *)pConf->pCurrentFileset)->lvlArr->data[j];
    ASSERT(pSttLevel->level == j);

    SArray *pList = taosArrayGetP(pConf->pSttFileBlockIterArray, j);
    int32_t numOfIter = taosArrayGetSize(pList);

    if (numOfIter < TARRAY2_SIZE(pSttLevel->fobjArr)) {
      int32_t inc = TARRAY2_SIZE(pSttLevel->fobjArr) - numOfIter;
      for (int32_t k = 0; k < inc; ++k) {
        SLDataIter *pIter = taosMemoryCalloc(1, sizeof(SLDataIter));
        taosArrayPush(pList, &pIter);
      }
    } else if (numOfIter > TARRAY2_SIZE(pSttLevel->fobjArr)){
        int32_t inc = numOfIter - TARRAY2_SIZE(pSttLevel->fobjArr);
        for (int i = 0; i < inc; ++i) {
            SLDataIter *pIter = taosArrayPop(pList);
            destroyLDataIter(pIter);
        }
    }

    for (int32_t i = 0; i < TARRAY2_SIZE(pSttLevel->fobjArr); ++i) {  // open all last file
      SLDataIter *pIter = taosArrayGetP(pList, i);

      SSttFileReader    *pSttFileReader = pIter->pReader;
      SSttBlockLoadInfo *pLoadInfo = pIter->pBlockLoadInfo;

      // open stt file reader if not
      if (pSttFileReader == NULL) {
        SSttFileReaderConfig conf = {.tsdb = pConf->pTsdb, .szPage = pConf->pTsdb->pVnode->config.tsdbPageSize};
        conf.file[0] = *pSttLevel->fobjArr->data[i]->f;

        code = tsdbSttFileReaderOpen(pSttLevel->fobjArr->data[i]->fname, &conf, &pSttFileReader);
        if (code != TSDB_CODE_SUCCESS) {
          tsdbError("open stt file reader error. file name %s, code %s, %s", pSttLevel->fobjArr->data[i]->fname,
                    tstrerror(code), pMTree->idStr);
        }
      }

      if (pLoadInfo == NULL) {
        pLoadInfo = tCreateOneLastBlockLoadInfo(pConf->pSchema, pConf->pCols, pConf->numOfCols);
      }

      memset(pIter, 0, sizeof(SLDataIter));
      code = tLDataIterOpen2(pIter, pSttFileReader, i, pMTree->backward, pConf->suid, pConf->uid, &pConf->timewindow,
                             &pConf->verRange, pLoadInfo, pMTree->idStr, pConf->strictTimeRange, pConf->loadTombFn,
                             pConf->pReader);
      if (code != TSDB_CODE_SUCCESS) {
        goto _end;
      }
      
      bool hasVal = tLDataIterNextRow(pIter, pMTree->idStr);
      if (hasVal) {
        tMergeTreeAddIter(pMTree, pIter);
      } else {
        if (!pMTree->ignoreEarlierTs) {
          pMTree->ignoreEarlierTs = pIter->ignoreEarlierTs;
        }
      }
    }
  }

  return code;

_end:
  tMergeTreeClose(pMTree);
  return code;
}

void tMergeTreeAddIter(SMergeTree *pMTree, SLDataIter *pIter) { tRBTreePut(&pMTree->rbt, (SRBTreeNode *)pIter); }

bool tMergeTreeIgnoreEarlierTs(SMergeTree *pMTree) { return pMTree->ignoreEarlierTs; }

bool tMergeTreeNext(SMergeTree *pMTree) {
  int32_t code = TSDB_CODE_SUCCESS;
  if (pMTree->pIter) {
    SLDataIter *pIter = pMTree->pIter;

    bool hasVal = tLDataIterNextRow(pIter, pMTree->idStr);
    if (!hasVal) {
      pMTree->pIter = NULL;
    }

    // compare with min in RB Tree
    pIter = (SLDataIter *)tRBTreeMin(&pMTree->rbt);
    if (pMTree->pIter && pIter) {
      int32_t c = pMTree->rbt.cmprFn(&pMTree->pIter->node, &pIter->node);
      if (c > 0) {
        tRBTreePut(&pMTree->rbt, (SRBTreeNode *)pMTree->pIter);
        pMTree->pIter = NULL;
      } else {
        ASSERT(c);
      }
    }
  }

  if (pMTree->pIter == NULL) {
    pMTree->pIter = (SLDataIter *)tRBTreeMin(&pMTree->rbt);
    if (pMTree->pIter) {
      tRBTreeDrop(&pMTree->rbt, (SRBTreeNode *)pMTree->pIter);
    }
  }

  return pMTree->pIter != NULL;
}

void tMergeTreeClose(SMergeTree *pMTree) {
  pMTree->pIter = NULL;
  if (pMTree->destroyLoadInfo) {
    pMTree->pLoadInfo = destroyLastBlockLoadInfo(pMTree->pLoadInfo);
    pMTree->destroyLoadInfo = false;
  }
}<|MERGE_RESOLUTION|>--- conflicted
+++ resolved
@@ -483,23 +483,12 @@
     tsdbDebug("load the stt file info completed, elapsed time:%.2fms, %s", el, idStr);
   }
 
-<<<<<<< HEAD
-/*
-  bool exists = existsFromSttBlkStatis(pBlockLoadInfo->pSttStatisBlkArray, suid, uid, pIter->pReader);
-  if (!exists) {
-    pIter->iSttBlk = -1;
-    pIter->pSttBlk = NULL;
-    return TSDB_CODE_SUCCESS;
-  }
-*/
-=======
   // bool exists = existsFromSttBlkStatis(pBlockLoadInfo->pSttStatisBlkArray, suid, uid, pIter->pReader);
   // if (!exists) {
   //   pIter->iSttBlk = -1;
   //   pIter->pSttBlk = NULL;
   //   return TSDB_CODE_SUCCESS;
   // }
->>>>>>> 1990a891
 
   // find the start block, actually we could load the position to avoid repeatly searching for the start position when
   // the skey is updated.
