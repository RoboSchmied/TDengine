/*
 * Copyright (c) 2019 TAOS Data, Inc. <jhtao@taosdata.com>
 *
 * This program is free software: you can use, redistribute, and/or modify
 * it under the terms of the GNU Affero General Public License, version 3
 * or later ("AGPL"), as published by the Free Software Foundation.
 *
 * This program is distributed in the hope that it will be useful, but WITHOUT
 * ANY WARRANTY; without even the implied warranty of MERCHANTABILITY or
 * FITNESS FOR A PARTICULAR PURPOSE.
 *
 * You should have received a copy of the GNU Affero General Public License
 * along with this program. If not, see <http://www.gnu.org/licenses/>.
 */

#include "tsdb.h"

// SLDataIter =================================================
struct SLDataIter {
  SRBTreeNode   node;
  SSstBlk      *pSstBlk;
  SDataFReader *pReader;
  int32_t       iSst;
  int8_t        backward;
  SArray       *aSstBlk;
  int32_t       iSstBlk;
  SBlockData    bData;
  int32_t       iRow;
  SRowInfo      rInfo;
  uint64_t      uid;
  STimeWindow   timeWindow;
  SVersionRange verRange;
};

int32_t tLDataIterOpen(struct SLDataIter **pIter, SDataFReader *pReader, int32_t iSst, int8_t backward, uint64_t uid,
                       STimeWindow *pTimeWindow, SVersionRange *pRange) {
  int32_t code = 0;
  *pIter = taosMemoryCalloc(1, sizeof(SLDataIter));
  if (*pIter == NULL) {
    code = TSDB_CODE_OUT_OF_MEMORY;
    goto _exit;
  }

  (*pIter)->uid = uid;
  (*pIter)->timeWindow = *pTimeWindow;
  (*pIter)->verRange = *pRange;
  (*pIter)->pReader = pReader;
  (*pIter)->iSst = iSst;
  (*pIter)->backward = backward;
  (*pIter)->aSstBlk = taosArrayInit(0, sizeof(SSstBlk));
  if ((*pIter)->aSstBlk == NULL) {
    code = TSDB_CODE_OUT_OF_MEMORY;
    goto _exit;
  }

  code = tBlockDataCreate(&(*pIter)->bData);
  if (code) {
    goto _exit;
  }

  code = tsdbReadSstBlk(pReader, iSst, (*pIter)->aSstBlk);
  if (code) {
    goto _exit;
  }

  size_t size = taosArrayGetSize((*pIter)->aSstBlk);

  // find the start block
  int32_t index = -1;
  if (!backward) {  // asc
    for (int32_t i = 0; i < size; ++i) {
      SSstBlk *p = taosArrayGet((*pIter)->aSstBlk, i);
      if (p->minUid <= uid && p->maxUid >= uid) {
        index = i;
        break;
      }
    }
  } else {  // desc
    for (int32_t i = size - 1; i >= 0; --i) {
      SSstBlk *p = taosArrayGet((*pIter)->aSstBlk, i);
      if (p->minUid <= uid && p->maxUid >= uid) {
        index = i;
        break;
      }
    }
  }

  (*pIter)->iSstBlk = index;
  if (index != -1) {
    (*pIter)->pSstBlk = taosArrayGet((*pIter)->aSstBlk, (*pIter)->iSstBlk);
  }

_exit:
  return code;
}

void tLDataIterClose(SLDataIter *pIter) {
  tBlockDataDestroy(&pIter->bData, 1);
  taosArrayDestroy(pIter->aSstBlk);
  taosMemoryFree(pIter);
}

extern int32_t tsdbReadSstBlockEx(SDataFReader *pReader, int32_t iSst, SSstBlk *pSstBlk, SBlockData *pBlockData);

void tLDataIterNextBlock(SLDataIter *pIter) {
  int32_t step = pIter->backward ? -1 : 1;
  pIter->iSstBlk += step;

  int32_t index = -1;
  size_t  size = taosArrayGetSize(pIter->aSstBlk);
  for (int32_t i = pIter->iSstBlk; i < size && i >= 0; i += step) {
    SSstBlk *p = taosArrayGet(pIter->aSstBlk, i);
    if ((!pIter->backward) && p->minUid > pIter->uid) {
      break;
    }

    if (pIter->backward && p->maxUid < pIter->uid) {
      break;
    }

    if (p->minUid <= pIter->uid && p->maxUid >= pIter->uid) {
      index = i;
      break;
    }
  }

  if (index == -1) {
    pIter->pSstBlk = NULL;
  } else {
    pIter->pSstBlk = (SSstBlk *)taosArrayGet(pIter->aSstBlk, pIter->iSstBlk);
  }
}

static void findNextValidRow(SLDataIter *pIter) {
  int32_t step = pIter->backward ? -1 : 1;

  bool    hasVal = false;
  int32_t i = pIter->iRow;
  for (; i < pIter->bData.nRow && i >= 0; i += step) {
    if (pIter->bData.aUid != NULL) {
      if (!pIter->backward) {
        if (pIter->bData.aUid[i] < pIter->uid) {
          continue;
        } else if (pIter->bData.aUid[i] > pIter->uid) {
          break;
        }
      } else {
        if (pIter->bData.aUid[i] > pIter->uid) {
          continue;
        } else if (pIter->bData.aUid[i] < pIter->uid) {
          break;
        }
      }
    }

    int64_t ts = pIter->bData.aTSKEY[i];
    if (!pIter->backward) {               // asc
      if (ts > pIter->timeWindow.ekey) {  // no more data
        break;
      } else if (ts < pIter->timeWindow.skey) {
        continue;
      }
    } else {
      if (ts < pIter->timeWindow.skey) {
        break;
      } else if (ts > pIter->timeWindow.ekey) {
        continue;
      }
    }

    int64_t ver = pIter->bData.aVersion[i];
    if (ver < pIter->verRange.minVer) {
      continue;
    }

    // todo opt handle desc case
    if (ver > pIter->verRange.maxVer) {
      continue;
    }

    //  todo handle delete soon
#if 0
    TSDBKEY k = {.ts = ts, .version = ver};
        if (hasBeenDropped(pBlockScanInfo->delSkyline, &pBlockScanInfo->lastBlockDelIndex, &k, pLastBlockReader->order)) {
          continue;
        }
#endif

    hasVal = true;
    break;
  }

  pIter->iRow = (hasVal) ? i : -1;
}

bool tLDataIterNextRow(SLDataIter *pIter) {
  int32_t code = 0;
  int32_t step = pIter->backward ? -1 : 1;

  // no qualified last file block in current file, no need to fetch row
  if (pIter->pSstBlk == NULL) {
    return false;
  }

  int32_t iBlockL = pIter->iSstBlk;

  if (pIter->bData.nRow == 0 && pIter->pSstBlk != NULL) {  // current block not loaded yet
    code = tsdbReadSstBlockEx(pIter->pReader, pIter->iSst, pIter->pSstBlk, &pIter->bData);
    if (code != TSDB_CODE_SUCCESS) {
      goto _exit;
    }

    pIter->iRow = (pIter->backward) ? pIter->bData.nRow : -1;
  }

  pIter->iRow += step;

  while (1) {
    findNextValidRow(pIter);

    if (pIter->iRow >= pIter->bData.nRow || pIter->iRow < 0) {
      tLDataIterNextBlock(pIter);
      if (pIter->pSstBlk == NULL) {  // no more data
        goto _exit;
      }
    } else {
      break;
    }

    if (iBlockL != pIter->iSstBlk) {
      code = tsdbReadSstBlockEx(pIter->pReader, pIter->iSst, pIter->pSstBlk, &pIter->bData);
      if (code) {
        goto _exit;
      }
      pIter->iRow = pIter->backward ? (pIter->bData.nRow - 1) : 0;
    }
  }

  pIter->rInfo.suid = pIter->bData.suid;
  pIter->rInfo.uid = pIter->bData.uid;
  pIter->rInfo.row = tsdbRowFromBlockData(&pIter->bData, pIter->iRow);

_exit:
  if (code != TSDB_CODE_SUCCESS) {
    terrno = code;
  }

  return (code == TSDB_CODE_SUCCESS) && (pIter->pSstBlk != NULL);
}

SRowInfo *tLDataIterGet(SLDataIter *pIter) { return &pIter->rInfo; }

// SMergeTree =================================================
static FORCE_INLINE int32_t tLDataIterCmprFn(const void *p1, const void *p2) {
  SLDataIter *pIter1 = (SLDataIter *)(((uint8_t *)p1) - sizeof(SRBTreeNode));
  SLDataIter *pIter2 = (SLDataIter *)(((uint8_t *)p2) - sizeof(SRBTreeNode));

  TSDBKEY key1 = TSDBROW_KEY(&pIter1->rInfo.row);
  TSDBKEY key2 = TSDBROW_KEY(&pIter2->rInfo.row);

  if (key1.ts < key2.ts) {
    return -1;
  } else if (key1.ts > key2.ts) {
    return 1;
  } else {
    if (key1.version < key2.version) {
      return -1;
    } else if (key1.version > key2.version) {
      return 1;
    } else {
      return 0;
    }
  }
}

int32_t tMergeTreeOpen(SMergeTree *pMTree, int8_t backward, SDataFReader *pFReader, uint64_t uid,
                       STimeWindow *pTimeWindow, SVersionRange *pVerRange) {
  pMTree->backward = backward;
  pMTree->pIter = NULL;
  pMTree->pIterList = taosArrayInit(4, POINTER_BYTES);
  if (pMTree->pIterList == NULL) {
    return TSDB_CODE_OUT_OF_MEMORY;
  }

  tRBTreeCreate(&pMTree->rbt, tLDataIterCmprFn);
  int32_t code = TSDB_CODE_OUT_OF_MEMORY;

<<<<<<< HEAD
  struct SLDataIter *pIterList[TSDB_DEFAULT_SST_FILE] = {0};
=======
  struct SLDataIter *pIterList[TSDB_DEFAULT_LAST_FILE] = {0};
>>>>>>> 82f0ba36
  for (int32_t i = 0; i < pFReader->pSet->nSstF; ++i) {  // open all last file
    code = tLDataIterOpen(&pIterList[i], pFReader, i, pMTree->backward, uid, pTimeWindow, pVerRange);
    if (code != TSDB_CODE_SUCCESS) {
      goto _end;
    }

    bool hasVal = tLDataIterNextRow(pIterList[i]);
    if (hasVal) {
      taosArrayPush(pMTree->pIterList, &pIterList[i]);
      tMergeTreeAddIter(pMTree, pIterList[i]);
    } else {
      tLDataIterClose(pIterList[i]);
    }
  }

  return code;

_end:
  tMergeTreeClose(pMTree);
  return code;
}

void tMergeTreeAddIter(SMergeTree *pMTree, SLDataIter *pIter) { tRBTreePut(&pMTree->rbt, (SRBTreeNode *)pIter); }

bool tMergeTreeNext(SMergeTree *pMTree) {
  int32_t code = TSDB_CODE_SUCCESS;
  if (pMTree->pIter) {
    SLDataIter *pIter = pMTree->pIter;

    bool hasVal = tLDataIterNextRow(pIter);
    if (!hasVal) {
      pMTree->pIter = NULL;
    }

    // compare with min in RB Tree
    pIter = (SLDataIter *)tRBTreeMin(&pMTree->rbt);
    if (pMTree->pIter && pIter) {
      int32_t c = pMTree->rbt.cmprFn(RBTREE_NODE_PAYLOAD(&pMTree->pIter->node), RBTREE_NODE_PAYLOAD(&pIter->node));
      if (c > 0) {
        tRBTreePut(&pMTree->rbt, (SRBTreeNode *)pMTree->pIter);
        pMTree->pIter = NULL;
      } else {
        ASSERT(c);
      }
    }
  }

  if (pMTree->pIter == NULL) {
    pMTree->pIter = (SLDataIter *)tRBTreeMin(&pMTree->rbt);
    if (pMTree->pIter) {
      tRBTreeDrop(&pMTree->rbt, (SRBTreeNode *)pMTree->pIter);
    }
  }

  return pMTree->pIter != NULL;
}

TSDBROW tMergeTreeGetRow(SMergeTree *pMTree) { return pMTree->pIter->rInfo.row; }

void tMergeTreeClose(SMergeTree *pMTree) {
  size_t size = taosArrayGetSize(pMTree->pIterList);
  for (int32_t i = 0; i < size; ++i) {
    SLDataIter *pIter = taosArrayGetP(pMTree->pIterList, i);
    tLDataIterClose(pIter);
  }

  pMTree->pIterList = taosArrayDestroy(pMTree->pIterList);
  pMTree->pIter = NULL;
}<|MERGE_RESOLUTION|>--- conflicted
+++ resolved
@@ -285,11 +285,7 @@
   tRBTreeCreate(&pMTree->rbt, tLDataIterCmprFn);
   int32_t code = TSDB_CODE_OUT_OF_MEMORY;
 
-<<<<<<< HEAD
-  struct SLDataIter *pIterList[TSDB_DEFAULT_SST_FILE] = {0};
-=======
   struct SLDataIter *pIterList[TSDB_DEFAULT_LAST_FILE] = {0};
->>>>>>> 82f0ba36
   for (int32_t i = 0; i < pFReader->pSet->nSstF; ++i) {  // open all last file
     code = tLDataIterOpen(&pIterList[i], pFReader, i, pMTree->backward, uid, pTimeWindow, pVerRange);
     if (code != TSDB_CODE_SUCCESS) {
