/*
 * Copyright (c) 2019 TAOS Data, Inc. <jhtao@taosdata.com>
 *
 * This program is free software: you can use, redistribute, and/or modify
 * it under the terms of the GNU Affero General Public License, version 3
 * or later ("AGPL"), as published by the Free Software Foundation.
 *
 * This program is distributed in the hope that it will be useful, but WITHOUT
 * ANY WARRANTY; without even the implied warranty of MERCHANTABILITY or
 * FITNESS FOR A PARTICULAR PURPOSE.
 *
 * You should have received a copy of the GNU Affero General Public License
 * along with this program. If not, see <http://www.gnu.org/licenses/>.
 */

#include "vnodeInt.h"

int tsdbOpen(SVnode *pVnode, STsdb **ppTsdb) {
  STsdb *pTsdb = NULL;
  int    slen = 0;

  *ppTsdb = NULL;
  slen = strlen(tfsGetPrimaryPath(pVnode->pTfs)) + strlen(pVnode->path) + strlen(VNODE_TSDB_DIR) + 3;

  // create handle
  pTsdb = (STsdb *)taosMemoryCalloc(1, sizeof(*pTsdb) + slen);
  if (pTsdb == NULL) {
    terrno = TSDB_CODE_OUT_OF_MEMORY;
    return -1;
  }

  pTsdb->path = (char *)&pTsdb[1];
  sprintf(pTsdb->path, "%s%s%s%s%s", tfsGetPrimaryPath(pVnode->pTfs), TD_DIRSEP, pVnode->path, TD_DIRSEP,
          VNODE_TSDB_DIR);
  pTsdb->pVnode = pVnode;
  pTsdb->vgId = TD_VID(pVnode);
  pTsdb->repoLocked = false;
  tdbMutexInit(&pTsdb->mutex, NULL);
  pTsdb->config = pVnode->config.tsdbCfg;
  pTsdb->fs = tsdbNewFS(&pTsdb->config);

  // create dir (TODO: use tfsMkdir)
  taosMkDir(pTsdb->path);

  // open tsdb
  if (tsdbOpenFS(pTsdb) < 0) {
    goto _err;
  }

  tsdbDebug("vgId: %d tsdb is opened", TD_VID(pVnode));

  *ppTsdb = pTsdb;
  return 0;

_err:
  taosMemoryFree(pTsdb);
  return -1;
}

int tsdbClose(STsdb *pTsdb) {
  if (pTsdb) {
<<<<<<< HEAD
    tsdbCloseFS(pTsdb);
=======
    tsdbFreeSmaEnv(REPO_TSMA_ENV(pTsdb));
    tsdbFreeSmaEnv(REPO_RSMA_ENV(pTsdb));
    tsdbFreeFS(pTsdb->fs);
    taosMemoryFreeClear(pTsdb->path);
>>>>>>> 3352f952
    taosMemoryFree(pTsdb);
  }
  return 0;
}

int tsdbLockRepo(STsdb *pTsdb) {
  int code = taosThreadMutexLock(&pTsdb->mutex);
  if (code != 0) {
    tsdbError("vgId:%d failed to lock tsdb since %s", REPO_ID(pTsdb), strerror(errno));
    terrno = TAOS_SYSTEM_ERROR(code);
    return -1;
  }
  pTsdb->repoLocked = true;
  return 0;
}

int tsdbUnlockRepo(STsdb *pTsdb) {
  ASSERT(IS_REPO_LOCKED(pTsdb));
  pTsdb->repoLocked = false;
  int code = taosThreadMutexUnlock(&pTsdb->mutex);
  if (code != 0) {
    tsdbError("vgId:%d failed to unlock tsdb since %s", REPO_ID(pTsdb), strerror(errno));
    terrno = TAOS_SYSTEM_ERROR(code);
    return -1;
  }
  return 0;
}

#if 0
/*
 * Copyright (c) 2019 TAOS Data, Inc. <jhtao@taosdata.com>
 *
 * This program is free software: you can use, redistribute, and/or modify
 * it under the terms of the GNU Affero General Public License, version 3
 * or later ("AGPL"), as published by the Free Software Foundation.
 *
 * This program is distributed in the hope that it will be useful, but WITHOUT
 * ANY WARRANTY; without even the implied warranty of MERCHANTABILITY or
 * FITNESS FOR A PARTICULAR PURPOSE.
 *
 * You should have received a copy of the GNU Affero General Public License
 * along with this program. If not, see <http://www.gnu.org/licenses/>.
 */

// no test file errors here
#include "taosdef.h"
#include "tsdbint.h"
#include "tthread.h"
#include "ttimer.h"

#define IS_VALID_PRECISION(precision) \
  (((precision) >= TSDB_TIME_PRECISION_MILLI) && ((precision) <= TSDB_TIME_PRECISION_NANO))
#define TSDB_DEFAULT_COMPRESSION          TWO_STAGE_COMP
#define IS_VALID_COMPRESSION(compression) (((compression) >= NO_COMPRESSION) && ((compression) <= TWO_STAGE_COMP))

static int32_t    tsdbCheckAndSetDefaultCfg(STsdbCfg *pCfg);
static STsdbRepo *tsdbNewRepo(STsdbCfg *pCfg, STsdbAppH *pAppH);
static void       tsdbFreeRepo(STsdbRepo *pRepo);
static void       tsdbStartStream(STsdbRepo *pRepo);
static void       tsdbStopStream(STsdbRepo *pRepo);
static int        tsdbRestoreLastColumns(STsdbRepo *pRepo, STable *pTable, SReadH* pReadh);
static int        tsdbRestoreLastRow(STsdbRepo *pRepo, STable *pTable, SReadH* pReadh, SBlockIdx *pIdx);

// Function declaration
int32_t tsdbCreateRepo(int repoid) {
  char tsdbDir[TSDB_FILENAME_LEN] = "\0";
  char dataDir[TSDB_FILENAME_LEN] = "\0";

  tsdbGetRootDir(repoid, tsdbDir);
  if (tfsMkdir(tsdbDir) < 0) {
    goto _err;
  }

  tsdbGetDataDir(repoid, dataDir);
  if (tfsMkdir(dataDir) < 0) {
    goto _err;
  }

  // TODO: need to create current file with nothing in

  return 0;

_err:
  tsdbError("vgId:%d failed to create TSDB repository since %s", repoid, tstrerror(terrno));
  return -1;
}

int32_t tsdbDropRepo(int repoid) {
  char tsdbDir[TSDB_FILENAME_LEN] = "\0";

  tsdbGetRootDir(repoid, tsdbDir);
  return tfsRmdir(tsdbDir);
}

STsdbRepo *tsdbOpenRepo(STsdbCfg *pCfg, STsdbAppH *pAppH) {
  STsdbRepo *pRepo;
  STsdbCfg   config = *pCfg;

  terrno = TSDB_CODE_SUCCESS;

  // Check and set default configurations
  if (tsdbCheckAndSetDefaultCfg(&config) < 0) {
    tsdbError("vgId:%d failed to open TSDB repository since %s", config.tsdbId, tstrerror(terrno));
    return NULL;
  }

  // Create new TSDB object
  if ((pRepo = tsdbNewRepo(&config, pAppH)) == NULL) {
    tsdbError("vgId:%d failed to open TSDB repository while creating TSDB object since %s", config.tsdbId,
              tstrerror(terrno));
    return NULL;
  }

  // Open meta
  if (tsdbOpenMeta(pRepo) < 0) {
    tsdbError("vgId:%d failed to open TSDB repository while opening Meta since %s", config.tsdbId, tstrerror(terrno));
    tsdbCloseRepo(pRepo, false);
    return NULL;
  }

  if (tsdbOpenBufPool(pRepo) < 0) {
    tsdbError("vgId:%d failed to open TSDB repository while opening buffer pool since %s", config.tsdbId,
              tstrerror(terrno));
    tsdbCloseRepo(pRepo, false);
    return NULL;
  }

  if (tsdbOpenFS(pRepo) < 0) {
    tsdbError("vgId:%d failed to open TSDB repository while opening FS since %s", config.tsdbId, tstrerror(terrno));
    tsdbCloseRepo(pRepo, false);
    return NULL;
  }

  // TODO: Restore information from data
  if ((!(pRepo->state & TSDB_STATE_BAD_DATA)) && tsdbRestoreInfo(pRepo) < 0) {
    tsdbError("vgId:%d failed to open TSDB repository while restore info since %s", config.tsdbId, tstrerror(terrno));
    tsdbCloseRepo(pRepo, false);
    return NULL;
  }

  pRepo->mergeBuf = NULL;

  tsdbStartStream(pRepo);

  tsdbDebug("vgId:%d, TSDB repository opened", REPO_ID(pRepo));

  return pRepo;
}

// Note: all working thread and query thread must stopped when calling this function
int tsdbCloseRepo(STsdbRepo *repo, int toCommit) {
  if (repo == NULL) return 0;

  STsdbRepo *pRepo = repo;
  int        vgId = REPO_ID(pRepo);

  terrno = TSDB_CODE_SUCCESS;

  tsdbStopStream(pRepo);
  if(pRepo->pthread){
    taosDestoryThread(pRepo->pthread);
    pRepo->pthread = NULL;
  }

  if (toCommit) {
    tsdbSyncCommit(repo);
  }

  tsem_wait(&(pRepo->readyToCommit));

  tsdbUnRefMemTable(pRepo, pRepo->mem);
  tsdbUnRefMemTable(pRepo, pRepo->imem);
  pRepo->mem = NULL;
  pRepo->imem = NULL;

  tsdbCloseFS(pRepo);
  tsdbCloseBufPool(pRepo);
  tsdbCloseMeta(pRepo);
  tsdbFreeRepo(pRepo);
  tsdbDebug("vgId:%d repository is closed", vgId);

  if (terrno != TSDB_CODE_SUCCESS) {
    return -1;
  } else {
    return 0;
  }
}

STsdbCfg *tsdbGetCfg(const STsdbRepo *repo) {
  ASSERT(repo != NULL);
  return &((STsdbRepo *)repo)->config;
}

int tsdbLockRepo(STsdbRepo *pRepo) {
  int code = taosThreadMutexLock(&pRepo->mutex);
  if (code != 0) {
    tsdbError("vgId:%d failed to lock tsdb since %s", REPO_ID(pRepo), strerror(errno));
    terrno = TAOS_SYSTEM_ERROR(code);
    return -1;
  }
  pRepo->repoLocked = true;
  return 0;
}

int tsdbUnlockRepo(STsdbRepo *pRepo) {
  ASSERT(IS_REPO_LOCKED(pRepo));
  pRepo->repoLocked = false;
  int code = taosThreadMutexUnlock(&pRepo->mutex);
  if (code != 0) {
    tsdbError("vgId:%d failed to unlock tsdb since %s", REPO_ID(pRepo), strerror(errno));
    terrno = TAOS_SYSTEM_ERROR(code);
    return -1;
  }
  return 0;
}

int tsdbCheckCommit(STsdbRepo *pRepo) {
  ASSERT(pRepo->mem != NULL);
  STsdbCfg *pCfg = &(pRepo->config);

  STsdbBufBlock *pBufBlock = tsdbGetCurrBufBlock(pRepo);
  ASSERT(pBufBlock != NULL);
  if ((pRepo->mem->extraBuffList != NULL) ||
      ((listNEles(pRepo->mem->bufBlockList) >= pCfg->totalBlocks / 3) && (pBufBlock->remain < TSDB_BUFFER_RESERVE))) {
    // trigger commit
    if (tsdbAsyncCommit(pRepo) < 0) return -1;
  }

  return 0;
}

STsdbMeta *tsdbGetMeta(STsdbRepo *pRepo) { return pRepo->tsdbMeta; }

STsdbRepoInfo *tsdbGetStatus(STsdbRepo *pRepo) { return NULL; }

int tsdbGetState(STsdbRepo *repo) { return repo->state; }

int8_t tsdbGetCompactState(STsdbRepo *repo) { return (int8_t)(repo->compactState); }

void tsdbReportStat(void *repo, int64_t *totalPoints, int64_t *totalStorage, int64_t *compStorage) {
  ASSERT(repo != NULL);
  STsdbRepo *pRepo = repo;
  *totalPoints = pRepo->stat.pointsWritten;
  *totalStorage = pRepo->stat.totalStorage;
  *compStorage = pRepo->stat.compStorage;
}

int32_t tsdbConfigRepo(STsdbRepo *repo, STsdbCfg *pCfg) {
  // TODO: think about multithread cases
  if (tsdbCheckAndSetDefaultCfg(pCfg) < 0) return -1;
  
  STsdbCfg * pRCfg = &repo->config;
  
  ASSERT(pRCfg->tsdbId == pCfg->tsdbId);
  ASSERT(pRCfg->cacheBlockSize == pCfg->cacheBlockSize);
  ASSERT(pRCfg->daysPerFile == pCfg->daysPerFile);
  ASSERT(pRCfg->minRowsPerFileBlock == pCfg->minRowsPerFileBlock);
  ASSERT(pRCfg->maxRowsPerFileBlock == pCfg->maxRowsPerFileBlock);
  ASSERT(pRCfg->precision == pCfg->precision);

  bool configChanged = false;
  if (pRCfg->compression != pCfg->compression) {
    configChanged = true;
  }
  if (pRCfg->keep != pCfg->keep) {
    configChanged = true;
  }
  if (pRCfg->keep1 != pCfg->keep1) {
    configChanged = true;
  }
  if (pRCfg->keep2 != pCfg->keep2) {
    configChanged = true;
  }
  if (pRCfg->cacheLastRow != pCfg->cacheLastRow) {
    configChanged = true;
  }
  if (pRCfg->totalBlocks != pCfg->totalBlocks) {
    configChanged = true;
  }

  if (!configChanged) {
    tsdbError("vgId:%d no config changed", REPO_ID(repo));
  }

  int code = taosThreadMutexLock(&repo->save_mutex);
  if (code != 0) {
    tsdbError("vgId:%d failed to lock tsdb save config mutex since %s", REPO_ID(repo), strerror(errno));
    terrno = TAOS_SYSTEM_ERROR(code);
    return -1;
  }

  STsdbCfg * pSaveCfg = &repo->save_config;
  *pSaveCfg = repo->config;

  pSaveCfg->compression = pCfg->compression;
  pSaveCfg->keep = pCfg->keep;
  pSaveCfg->keep1 = pCfg->keep1;
  pSaveCfg->keep2 = pCfg->keep2;
  pSaveCfg->cacheLastRow = pCfg->cacheLastRow;
  pSaveCfg->totalBlocks = pCfg->totalBlocks;

  tsdbInfo("vgId:%d old config: compression(%d), keep(%d,%d,%d), cacheLastRow(%d),totalBlocks(%d)",
    REPO_ID(repo),
    pRCfg->compression, pRCfg->keep, pRCfg->keep1,pRCfg->keep2,
    pRCfg->cacheLastRow, pRCfg->totalBlocks);
  tsdbInfo("vgId:%d new config: compression(%d), keep(%d,%d,%d), cacheLastRow(%d),totalBlocks(%d)",
    REPO_ID(repo),
    pSaveCfg->compression, pSaveCfg->keep,pSaveCfg->keep1, pSaveCfg->keep2,
    pSaveCfg->cacheLastRow,pSaveCfg->totalBlocks);

  repo->config_changed = true;

  taosThreadMutexUnlock(&repo->save_mutex);

  // schedule a commit msg and wait for the new config applied
  tsdbSyncCommitConfig(repo);

  return 0;
#if 0
  STsdbRepo *pRepo = (STsdbRepo *)repo;
  STsdbCfg   config = pRepo->config;
  STsdbCfg * pRCfg = &pRepo->config;

  if (tsdbCheckAndSetDefaultCfg(pCfg) < 0) return -1;

  ASSERT(pRCfg->tsdbId == pCfg->tsdbId);
  ASSERT(pRCfg->cacheBlockSize == pCfg->cacheBlockSize);
  ASSERT(pRCfg->daysPerFile == pCfg->daysPerFile);
  ASSERT(pRCfg->minRowsPerFileBlock == pCfg->minRowsPerFileBlock);
  ASSERT(pRCfg->maxRowsPerFileBlock == pCfg->maxRowsPerFileBlock);
  ASSERT(pRCfg->precision == pCfg->precision);

  bool configChanged = false;
  if (pRCfg->compression != pCfg->compression) {
    tsdbAlterCompression(pRepo, pCfg->compression);
    config.compression = pCfg->compression;
    configChanged = true;
  }
  if (pRCfg->keep != pCfg->keep) {
    if (tsdbAlterKeep(pRepo, pCfg->keep) < 0) {
      tsdbError("vgId:%d failed to configure repo when alter keep since %s", REPO_ID(pRepo), tstrerror(terrno));
      config.keep = pCfg->keep;
      return -1;
    }
    configChanged = true;
  }
  if (pRCfg->totalBlocks != pCfg->totalBlocks) {
    tsdbAlterCacheTotalBlocks(pRepo, pCfg->totalBlocks);
    config.totalBlocks = pCfg->totalBlocks;
    configChanged = true;
  }
  if (pRCfg->cacheLastRow != pCfg->cacheLastRow) {
    config.cacheLastRow = pCfg->cacheLastRow;
    configChanged = true;
  }

  if (configChanged) {
    if (tsdbSaveConfig(pRepo->rootDir, &config) < 0) {
      tsdbError("vgId:%d failed to configure repository while save config since %s", REPO_ID(pRepo), tstrerror(terrno));
      return -1;
    }
  }

  return 0;
#endif
}

uint32_t tsdbGetFileInfo(STsdbRepo *repo, char *name, uint32_t *index, uint32_t eindex, int64_t *size) {
  // TODO
  return 0;
#if 0
  STsdbRepo *pRepo = (STsdbRepo *)repo;
  // STsdbMeta *pMeta = pRepo->tsdbMeta;
  STsdbFileH *pFileH = pRepo->tsdbFileH;
  uint32_t    magic = 0;
  char *      fname = NULL;

  struct stat fState;

  tsdbDebug("vgId:%d name:%s index:%d eindex:%d", pRepo->config.tsdbId, name, *index, eindex);
  ASSERT(*index <= eindex);

  if (name[0] == 0) {  // get the file from index or after, but not larger than eindex
    int fid = (*index) / TSDB_FILE_TYPE_MAX;

    if (pFileH->nFGroups == 0 || fid > pFileH->pFGroup[pFileH->nFGroups - 1].fileId) {
      if (*index <= TSDB_META_FILE_INDEX && TSDB_META_FILE_INDEX <= eindex) {
        fname = tsdbGetMetaFileName(pRepo->rootDir);
        *index = TSDB_META_FILE_INDEX;
        magic = TSDB_META_FILE_MAGIC(pRepo->tsdbMeta);
        sprintf(name, "tsdb/%s", TSDB_META_FILE_NAME);
      } else {
        return 0;
      }
    } else {
      SFileGroup *pFGroup =
          taosbsearch(&fid, pFileH->pFGroup, pFileH->nFGroups, sizeof(SFileGroup), keyFGroupCompFunc, TD_GE);
      if (pFGroup->fileId == fid) {
        SFile *pFile = &pFGroup->files[(*index) % TSDB_FILE_TYPE_MAX];
        fname = strdup(TSDB_FILE_NAME(pFile));
        magic = pFile->info.magic;
        char *tfname = strdup(fname);
        sprintf(name, "tsdb/%s/%s", TSDB_DATA_DIR_NAME, basename(tfname));
        taosMemoryFreeClear(tfname);
      } else {
        if ((pFGroup->fileId + 1) * TSDB_FILE_TYPE_MAX - 1 < (int)eindex) {
          SFile *pFile = &pFGroup->files[0];
          fname = strdup(TSDB_FILE_NAME(pFile));
          *index = pFGroup->fileId * TSDB_FILE_TYPE_MAX;
          magic = pFile->info.magic;
          char *tfname = strdup(fname);
          sprintf(name, "tsdb/%s/%s", TSDB_DATA_DIR_NAME, basename(tfname));
          taosMemoryFreeClear(tfname);
        } else {
          return 0;
        }
      }
    }
  } else {  // get the named file at the specified index. If not there, return 0
    fname = taosMemoryMalloc(256);
    sprintf(fname, "%s/vnode/vnode%d/%s", tfsGetPrimaryPath(pRepo->pTfs), REPO_ID(pRepo), name);
    if (access(fname, F_OK) != 0) {
      taosMemoryFreeClear(fname);
      return 0;
    }
    if (*index == TSDB_META_FILE_INDEX) {  // get meta file
      tsdbGetStoreInfo(fname, &magic, size);
    } else {
      char tfname[TSDB_FILENAME_LEN] = "\0";
      sprintf(tfname, "vnode/vnode%d/tsdb/%s/%s", REPO_ID(pRepo), TSDB_DATA_DIR_NAME, basename(name));
      tsdbGetFileInfoImpl(tfname, &magic, size);
    }
    taosMemoryFreeClear(fname);
    return magic;
  }

  if (stat(fname, &fState) < 0) {
    taosMemoryFreeClear(fname);
    return 0;
  }

  *size = fState.st_size;
  // magic = *size;

  taosMemoryFreeClear(fname);
  return magic;
#endif
}

void tsdbGetRootDir(int repoid, char dirName[]) {
  snprintf(dirName, TSDB_FILENAME_LEN, "vnode/vnode%d/tsdb", repoid);
}

void tsdbGetDataDir(int repoid, char dirName[]) {
  snprintf(dirName, TSDB_FILENAME_LEN, "vnode/vnode%d/tsdb/data", repoid);
}

static int32_t tsdbCheckAndSetDefaultCfg(STsdbCfg *pCfg) {
  // Check tsdbId
  if (pCfg->tsdbId < 0) {
    tsdbError("vgId:%d invalid vgroup ID", pCfg->tsdbId);
    terrno = TSDB_CODE_TDB_INVALID_CONFIG;
    return -1;
  }

  // Check precision
  if (pCfg->precision == -1) {
    pCfg->precision = TSDB_DEFAULT_PRECISION;
  } else {
    if (!IS_VALID_PRECISION(pCfg->precision)) {
      tsdbError("vgId:%d invalid precision configuration %d", pCfg->tsdbId, pCfg->precision);
      terrno = TSDB_CODE_TDB_INVALID_CONFIG;
      return -1;
    }
  }

  // Check compression
  if (pCfg->compression == -1) {
    pCfg->compression = TSDB_DEFAULT_COMPRESSION;
  } else {
    if (!IS_VALID_COMPRESSION(pCfg->compression)) {
      tsdbError("vgId:%d invalid compression configuration %d", pCfg->tsdbId, pCfg->precision);
      terrno = TSDB_CODE_TDB_INVALID_CONFIG;
      return -1;
    }
  }

  // Check daysPerFile
  if (pCfg->daysPerFile == -1) {
    pCfg->daysPerFile = TSDB_DEFAULT_DAYS_PER_FILE;
  } else {
    if (pCfg->daysPerFile < TSDB_MIN_DAYS_PER_FILE || pCfg->daysPerFile > TSDB_MAX_DAYS_PER_FILE) {
      tsdbError(
          "vgId:%d invalid daysPerFile configuration! daysPerFile %d TSDB_MIN_DAYS_PER_FILE %d TSDB_MAX_DAYS_PER_FILE "
          "%d",
          pCfg->tsdbId, pCfg->daysPerFile, TSDB_MIN_DAYS_PER_FILE, TSDB_MAX_DAYS_PER_FILE);
      terrno = TSDB_CODE_TDB_INVALID_CONFIG;
      return -1;
    }
  }

  // Check minRowsPerFileBlock and maxRowsPerFileBlock
  if (pCfg->minRowsPerFileBlock == -1) {
    pCfg->minRowsPerFileBlock = TSDB_DEFAULT_MINROWS_FBLOCK;
  } else {
    if (pCfg->minRowsPerFileBlock < TSDB_MIN_MINROWS_FBLOCK || pCfg->minRowsPerFileBlock > TSDB_MAX_MINROWS_FBLOCK) {
      tsdbError(
          "vgId:%d invalid minRowsPerFileBlock configuration! minRowsPerFileBlock %d TSDB_MIN_MINROWS_FBLOCK %d "
          "TSDB_MAX_MINROWS_FBLOCK %d",
          pCfg->tsdbId, pCfg->minRowsPerFileBlock, TSDB_MIN_MINROWS_FBLOCK, TSDB_MAX_MINROWS_FBLOCK);
      terrno = TSDB_CODE_TDB_INVALID_CONFIG;
      return -1;
    }
  }

  if (pCfg->maxRowsPerFileBlock == -1) {
    pCfg->maxRowsPerFileBlock = TSDB_DEFAULT_MAXROWS_FBLOCK;
  } else {
    if (pCfg->maxRowsPerFileBlock < TSDB_MIN_MAXROWS_FBLOCK || pCfg->maxRowsPerFileBlock > TSDB_MAX_MAXROWS_FBLOCK) {
      tsdbError(
          "vgId:%d invalid maxRowsPerFileBlock configuration! maxRowsPerFileBlock %d TSDB_MIN_MAXROWS_FBLOCK %d "
          "TSDB_MAX_MAXROWS_FBLOCK %d",
          pCfg->tsdbId, pCfg->maxRowsPerFileBlock, TSDB_MIN_MINROWS_FBLOCK, TSDB_MAX_MINROWS_FBLOCK);
      terrno = TSDB_CODE_TDB_INVALID_CONFIG;
      return -1;
    }
  }

  if (pCfg->minRowsPerFileBlock > pCfg->maxRowsPerFileBlock) {
    tsdbError("vgId:%d invalid configuration! minRowsPerFileBlock %d maxRowsPerFileBlock %d", pCfg->tsdbId,
              pCfg->minRowsPerFileBlock, pCfg->maxRowsPerFileBlock);
    terrno = TSDB_CODE_TDB_INVALID_CONFIG;
    return -1;
  }

  // Check keep
  if (pCfg->keep == -1) {
    pCfg->keep = TSDB_DEFAULT_KEEP;
  } else {
    if (pCfg->keep < TSDB_MIN_KEEP || pCfg->keep > TSDB_MAX_KEEP) {
      tsdbError(
          "vgId:%d invalid keep configuration! keep %d TSDB_MIN_KEEP %d "
          "TSDB_MAX_KEEP %d",
          pCfg->tsdbId, pCfg->keep, TSDB_MIN_KEEP, TSDB_MAX_KEEP);
      terrno = TSDB_CODE_TDB_INVALID_CONFIG;
      return -1;
    }
  }

  if (pCfg->keep1 == 0) {
    pCfg->keep1 = pCfg->keep;
  }

  if (pCfg->keep2 == 0) {
    pCfg->keep2 = pCfg->keep;
  }

  // update check
  if (pCfg->update < TD_ROW_DISCARD_UPDATE || pCfg->update > TD_ROW_PARTIAL_UPDATE)
    pCfg->update = TD_ROW_DISCARD_UPDATE;

  // update cacheLastRow
  if (pCfg->cacheLastRow != 0) {
    if (pCfg->cacheLastRow > 3)
      pCfg->cacheLastRow = 1;
  }
  return 0;
}

static STsdbRepo *tsdbNewRepo(STsdbCfg *pCfg, STsdbAppH *pAppH) {
  STsdbRepo *pRepo = (STsdbRepo *)taosMemoryCalloc(1, sizeof(*pRepo));
  if (pRepo == NULL) {
    terrno = TSDB_CODE_TDB_OUT_OF_MEMORY;
    return NULL;
  }

  pRepo->state = TSDB_STATE_OK;
  pRepo->code = TSDB_CODE_SUCCESS;
  pRepo->compactState = 0;
  pRepo->config = *pCfg;
  if (pAppH) {
    pRepo->appH = *pAppH;
  }
  pRepo->repoLocked = false;
  pRepo->pthread = NULL;

  int code = taosThreadMutexInit(&(pRepo->mutex), NULL);
  if (code != 0) {
    terrno = TAOS_SYSTEM_ERROR(code);
    tsdbFreeRepo(pRepo);
    return NULL;
  }

  code = taosThreadMutexInit(&(pRepo->save_mutex), NULL);
  if (code != 0) {
    terrno = TAOS_SYSTEM_ERROR(code);
    tsdbFreeRepo(pRepo);
    return NULL;
  }
  pRepo->config_changed = false;
  atomic_store_8(&pRepo->hasCachedLastColumn, 0);

  code = tsem_init(&(pRepo->readyToCommit), 0, 1);
  if (code != 0) {
    code = errno;
    terrno = TAOS_SYSTEM_ERROR(code);
    tsdbFreeRepo(pRepo);
    return NULL;
  }

  pRepo->tsdbMeta = tsdbNewMeta(pCfg);
  if (pRepo->tsdbMeta == NULL) {
    tsdbError("vgId:%d failed to create meta since %s", REPO_ID(pRepo), tstrerror(terrno));
    tsdbFreeRepo(pRepo);
    return NULL;
  }

  pRepo->pPool = tsdbNewBufPool(pCfg);
  if (pRepo->pPool == NULL) {
    tsdbError("vgId:%d failed to create buffer pool since %s", REPO_ID(pRepo), tstrerror(terrno));
    tsdbFreeRepo(pRepo);
    return NULL;
  }

  pRepo->fs = tsdbNewFS(pCfg);
  if (pRepo->fs == NULL) {
    tsdbError("vgId:%d failed to TSDB file system since %s", REPO_ID(pRepo), tstrerror(terrno));
    tsdbFreeRepo(pRepo);
    return NULL;
  }

  return pRepo;
}

static void tsdbFreeRepo(STsdbRepo *pRepo) {
  if (pRepo) {
    tsdbFreeFS(pRepo->fs);
    tsdbFreeBufPool(pRepo->pPool);
    tsdbFreeMeta(pRepo->tsdbMeta);
    tsdbFreeMergeBuf(pRepo->mergeBuf);
    // tsdbFreeMemTable(pRepo->mem);
    // tsdbFreeMemTable(pRepo->imem);
    tsem_destroy(&(pRepo->readyToCommit));
    taosThreadMutexDestroy(&pRepo->mutex);
    taosMemoryFree(pRepo);
  }
}

static void tsdbStartStream(STsdbRepo *pRepo) {
  STsdbMeta *pMeta = pRepo->tsdbMeta;

  for (int i = 0; i < pMeta->maxTables; i++) {
    STable *pTable = pMeta->tables[i];
    if (pTable && pTable->type == TSDB_STREAM_TABLE) {
      pTable->cqhandle = (*pRepo->appH.cqCreateFunc)(pRepo->appH.cqH, TABLE_UID(pTable), TABLE_TID(pTable), TABLE_NAME(pTable)->data, pTable->sql,
                                                     tsdbGetTableSchemaImpl(pTable, false, false, -1), 0);
    }
  }
}

static void tsdbStopStream(STsdbRepo *pRepo) {
  STsdbMeta *pMeta = pRepo->tsdbMeta;

  for (int i = 0; i < pMeta->maxTables; i++) {
    STable *pTable = pMeta->tables[i];
    if (pTable && pTable->type == TSDB_STREAM_TABLE) {
      (*pRepo->appH.cqDropFunc)(pTable->cqhandle);
    }
  }
}

static int tsdbRestoreLastColumns(STsdbRepo *pRepo, STable *pTable, SReadH* pReadh) {
  //tsdbInfo("tsdbRestoreLastColumns of table %s", pTable->name->data);

  STSchema *pSchema = tsdbGetTableLatestSchema(pTable);
  if (pSchema == NULL) {
    tsdbError("tsdbGetTableLatestSchema of table %s fail", pTable->name->data);
    return 0;
  }

  SBlock* pBlock;
  int numColumns;
  int32_t blockIdx;
  SDataStatis* pBlockStatis = NULL;
  STSRow*      row = NULL;
  // restore last column data with last schema
  
  int err = 0;

  numColumns = schemaNCols(pSchema);
  if (numColumns <= pTable->restoreColumnNum) {
    pTable->hasRestoreLastColumn = true;
    return 0;
  }
  if (pTable->lastColSVersion != schemaVersion(pSchema)) {
    if (tsdbInitColIdCacheWithSchema(pTable, pSchema) < 0) {
      return -1;
    }
  }

  row = taosTMalloc(memRowMaxBytesFromSchema(pSchema));
  if (row == NULL) {
    terrno = TSDB_CODE_TDB_OUT_OF_MEMORY;
    err = -1;
    goto out;
  }

  memRowSetType(row, SMEM_ROW_DATA);
  tdInitDataRow(memRowDataBody(row), pSchema);

  // first load block index info
  if (tsdbLoadBlockInfo(pReadh, NULL) < 0) {
    err = -1;
    goto out;
  }

  pBlockStatis = taosMemoryCalloc(numColumns, sizeof(SDataStatis));
  if (pBlockStatis == NULL) {
    terrno = TSDB_CODE_TDB_OUT_OF_MEMORY;
    err = -1;
    goto out;
  }
  memset(pBlockStatis, 0, numColumns * sizeof(SDataStatis));
  for(int32_t i = 0; i < numColumns; ++i) {
    STColumn *pCol = schemaColAt(pSchema, i);
    pBlockStatis[i].colId = pCol->colId;
  }

  // load block from backward
  SBlockIdx *pIdx = pReadh->pBlkIdx;
  blockIdx = (int32_t)(pIdx->numOfBlocks - 1);

  while (numColumns > pTable->restoreColumnNum && blockIdx >= 0) {
    bool loadStatisData = false;
    pBlock = pReadh->pBlkInfo->blocks + blockIdx;
    blockIdx -= 1;

    // load block data
    if (tsdbLoadBlockData(pReadh, pBlock, NULL) < 0) {
      err = -1;
      goto out;
    }

    // file block with sub-blocks has no statistics data
    if (pBlock->numOfSubBlocks <= 1) {
      if (tsdbLoadBlockStatis(pReadh, pBlock) == TSDB_STATIS_OK) {
        tsdbGetBlockStatis(pReadh, pBlockStatis, (int)numColumns, pBlock);
        loadStatisData = true;
      }
    }

    for (int16_t i = 0; i < numColumns && numColumns > pTable->restoreColumnNum; ++i) {
      STColumn *pCol = schemaColAt(pSchema, i);
      // ignore loaded columns
      if (pTable->lastCols[i].bytes != 0) {
        continue;
      }

      // ignore block which has no not-null colId column
      if (loadStatisData && pBlockStatis[i].numOfNull == pBlock->numOfRows) {
        continue;
      }

      // OK,let's load row from backward to get not-null column
      for (int32_t rowId = pBlock->numOfRows - 1; rowId >= 0; rowId--) {
        SDataCol *pDataCol = pReadh->pDCols[0]->cols + i;
        const void* pColData = tdGetColDataOfRow(pDataCol, rowId);
        tdAppendColVal(memRowDataBody(row), pColData, pCol->type, pCol->offset);
        //SDataCol *pDataCol = readh.pDCols[0]->cols + j;
        void *value = tdGetRowDataOfCol(memRowDataBody(row), (int8_t)pCol->type, TD_DATA_ROW_HEAD_SIZE + pCol->offset);
        if (isNull(value, pCol->type)) {
          continue;
        }

        int16_t idx = tsdbGetLastColumnsIndexByColId(pTable, pCol->colId);
        if (idx == -1) {
          tsdbError("tsdbRestoreLastColumns restore vgId:%d,table:%s cache column %d fail", REPO_ID(pRepo), pTable->name->data, pCol->colId);
          continue;
        }
        // save not-null column
        uint16_t bytes = IS_VAR_DATA_TYPE(pCol->type) ? varDataTLen(pColData) : pCol->bytes;
        SDataCol *pLastCol = &(pTable->lastCols[idx]);
        pLastCol->pData = taosMemoryMalloc(bytes);
        pLastCol->bytes = bytes;
        pLastCol->colId = pCol->colId;
        memcpy(pLastCol->pData, value, bytes);

        // save row ts(in column 0)
        pDataCol = pReadh->pDCols[0]->cols + 0;
        pCol = schemaColAt(pSchema, 0);
        tdAppendColVal(memRowDataBody(row), tdGetColDataOfRow(pDataCol, rowId), pCol->type, pCol->offset);
        pLastCol->ts = TD_ROW_KEY(row);

        pTable->restoreColumnNum += 1;

        tsdbDebug("tsdbRestoreLastColumns restore vgId:%d,table:%s cache column %d, %" PRId64, REPO_ID(pRepo), pTable->name->data, pLastCol->colId, pLastCol->ts);
        break;
      }
    }
  }

out:
  taosTZfree(row);
  taosMemoryFreeClear(pBlockStatis);

  if (err == 0 && numColumns <= pTable->restoreColumnNum) {
    pTable->hasRestoreLastColumn = true;
  }

  return err;
}

static int tsdbRestoreLastRow(STsdbRepo *pRepo, STable *pTable, SReadH* pReadh, SBlockIdx *pIdx) {
  ASSERT(pTable->lastRow == NULL);
  if (tsdbLoadBlockInfo(pReadh, NULL) < 0) {
    return -1;
  }

  SBlock* pBlock = pReadh->pBlkInfo->blocks + pIdx->numOfBlocks - 1;

  if (tsdbLoadBlockData(pReadh, pBlock, NULL) < 0) {
    return -1;
  }

  // Get the data in row
  
  STSchema *pSchema = tsdbGetTableSchema(pTable);
  pTable->lastRow = taosTMalloc(memRowMaxBytesFromSchema(pSchema));
  if (pTable->lastRow == NULL) {
    terrno = TSDB_CODE_TDB_OUT_OF_MEMORY;
    return -1;
  }
  memRowSetType(pTable->lastRow, SMEM_ROW_DATA);
  tdInitDataRow(memRowDataBody(pTable->lastRow), pSchema);
  for (int icol = 0; icol < schemaNCols(pSchema); icol++) {
    STColumn *pCol = schemaColAt(pSchema, icol);
    SDataCol *pDataCol = pReadh->pDCols[0]->cols + icol;
    tdAppendColVal(memRowDataBody(pTable->lastRow), tdGetColDataOfRow(pDataCol, pBlock->numOfRows - 1), pCol->type,
                   pCol->offset);
  }

  return 0;
}

int tsdbRestoreInfo(STsdbRepo *pRepo) {
  SFSIter    fsiter;
  SReadH     readh;
  SDFileSet *pSet;
  STsdbMeta *pMeta = pRepo->tsdbMeta;
  STsdbCfg * pCfg = REPO_CFG(pRepo);

  if (tsdbInitReadH(&readh, pRepo) < 0) {
    return -1;
  }

  tsdbFSIterInit(&fsiter, REPO_FS(pRepo), TSDB_FS_ITER_BACKWARD);

  if (CACHE_LAST_NULL_COLUMN(pCfg)) {
    for (int i = 1; i < pMeta->maxTables; i++) {
      STable *pTable = pMeta->tables[i];
      if (pTable == NULL) continue;
      pTable->restoreColumnNum = 0;  
      pTable->hasRestoreLastColumn = false;
    }
  }

  while ((pSet = tsdbFSIterNext(&fsiter)) != NULL) {
    if (tsdbSetAndOpenReadFSet(&readh, pSet) < 0) {
      tsdbDestroyReadH(&readh);
      return -1;
    }

    if (tsdbLoadBlockIdx(&readh) < 0) {
      tsdbDestroyReadH(&readh);
      return -1;
    }

    for (int i = 1; i < pMeta->maxTables; i++) {
      STable *pTable = pMeta->tables[i];
      if (pTable == NULL) continue;

      //tsdbInfo("tsdbRestoreInfo restore vgId:%d,table:%s", REPO_ID(pRepo), pTable->name->data);

      if (tsdbSetReadTable(&readh, pTable) < 0) {
        tsdbDestroyReadH(&readh);
        return -1;
      }

      TSKEY      lastKey = tsdbGetTableLastKeyImpl(pTable);
      SBlockIdx *pIdx = readh.pBlkIdx;
      if (pIdx && lastKey < pIdx->maxKey) {
        pTable->lastKey = pIdx->maxKey;

        if (CACHE_LAST_ROW(pCfg) && tsdbRestoreLastRow(pRepo, pTable, &readh, pIdx) != 0) {
          tsdbDestroyReadH(&readh);
          return -1;
        }
      }
      
      // restore NULL columns
      if (pIdx && CACHE_LAST_NULL_COLUMN(pCfg) && !pTable->hasRestoreLastColumn) {
        if (tsdbRestoreLastColumns(pRepo, pTable, &readh) != 0) {
          tsdbDestroyReadH(&readh);
          return -1;
        }
      }
    }
  }

  tsdbDestroyReadH(&readh);

  if (CACHE_LAST_NULL_COLUMN(pCfg)) {
    atomic_store_8(&pRepo->hasCachedLastColumn, 1);
  }

  return 0;
}

int tsdbCacheLastData(STsdbRepo *pRepo, STsdbCfg* oldCfg) {
  bool cacheLastRow = false, cacheLastCol = false;
  SFSIter    fsiter;
  SReadH     readh;
  SDFileSet *pSet;
  STsdbMeta *pMeta = pRepo->tsdbMeta;
  int tableNum = 0;
  int maxTableIdx = 0;
  int cacheLastRowTableNum = 0;
  int cacheLastColTableNum = 0;

  bool need_free_last_row = CACHE_LAST_ROW(oldCfg) && !CACHE_LAST_ROW(&(pRepo->config));
  bool need_free_last_col = CACHE_LAST_NULL_COLUMN(oldCfg) && !CACHE_LAST_NULL_COLUMN(&(pRepo->config));

  if (CACHE_LAST_ROW(&(pRepo->config)) || CACHE_LAST_NULL_COLUMN(&(pRepo->config))) {    
    tsdbInfo("tsdbCacheLastData cache last data since cacheLast option changed");
    cacheLastRow = !CACHE_LAST_ROW(oldCfg) && CACHE_LAST_ROW(&(pRepo->config));
    cacheLastCol = !CACHE_LAST_NULL_COLUMN(oldCfg) && CACHE_LAST_NULL_COLUMN(&(pRepo->config));
  }

  // calc max table idx and table num
  for (int i = 1; i < pMeta->maxTables; i++) {
    STable *pTable = pMeta->tables[i];
    if (pTable == NULL) continue;
    tableNum += 1;
    maxTableIdx = i;
    if (cacheLastCol) {
      pTable->restoreColumnNum = 0;
      pTable->hasRestoreLastColumn = false;
    } 
  }

  // if close last option,need to free data
  if (need_free_last_row || need_free_last_col) {
    if (need_free_last_col) {
      atomic_store_8(&pRepo->hasCachedLastColumn, 0);
    }
    tsdbInfo("free cache last data since cacheLast option changed");    
    for (int i = 1; i <= maxTableIdx; i++) {
      STable *pTable = pMeta->tables[i];
      if (pTable == NULL) continue;   
      if (need_free_last_row) {
        taosTZfree(pTable->lastRow);
        pTable->lastRow = NULL;
      }
      if (need_free_last_col) {
        tsdbFreeLastColumns(pTable);
        pTable->hasRestoreLastColumn = false;
      }
    }    
  }

  if (!cacheLastRow && !cacheLastCol) {
    return 0;
  }

  cacheLastRowTableNum = cacheLastRow ? tableNum : 0;
  cacheLastColTableNum = cacheLastCol ? tableNum : 0;

  if (tsdbInitReadH(&readh, pRepo) < 0) {
    return -1;
  }

  tsdbFSIterInit(&fsiter, REPO_FS(pRepo), TSDB_FS_ITER_BACKWARD);

  while ((pSet = tsdbFSIterNext(&fsiter)) != NULL && (cacheLastRowTableNum > 0 || cacheLastColTableNum > 0)) {
    if (tsdbSetAndOpenReadFSet(&readh, pSet) < 0) {
      tsdbDestroyReadH(&readh);
      return -1;
    }

    if (tsdbLoadBlockIdx(&readh) < 0) {
      tsdbDestroyReadH(&readh);
      return -1;
    }

    for (int i = 1; i <= maxTableIdx; i++) {
      STable *pTable = pMeta->tables[i];
      if (pTable == NULL) continue;

      //tsdbInfo("tsdbRestoreInfo restore vgId:%d,table:%s", REPO_ID(pRepo), pTable->name->data);

      if (tsdbSetReadTable(&readh, pTable) < 0) {
        tsdbDestroyReadH(&readh);
        return -1;
      }

      SBlockIdx *pIdx = readh.pBlkIdx;

      if (pIdx && cacheLastRowTableNum > 0 && pTable->lastRow == NULL) {                
        pTable->lastKey = pIdx->maxKey;

        if (tsdbRestoreLastRow(pRepo, pTable, &readh, pIdx) != 0) {
          tsdbDestroyReadH(&readh);
          return -1;
        }
        cacheLastRowTableNum -= 1;
      }
      
      // restore NULL columns
      if (pIdx && cacheLastColTableNum > 0 && !pTable->hasRestoreLastColumn) {
        if (tsdbRestoreLastColumns(pRepo, pTable, &readh) != 0) {
          tsdbDestroyReadH(&readh);
          return -1;
        }
        if (pTable->hasRestoreLastColumn) {
          cacheLastColTableNum -= 1;
        }
      }
    }
  }

  tsdbDestroyReadH(&readh);

  if (cacheLastCol) {
    atomic_store_8(&pRepo->hasCachedLastColumn, 1);
  }
  
  return 0;
}
#endif<|MERGE_RESOLUTION|>--- conflicted
+++ resolved
@@ -59,14 +59,11 @@
 
 int tsdbClose(STsdb *pTsdb) {
   if (pTsdb) {
-<<<<<<< HEAD
     tsdbCloseFS(pTsdb);
-=======
-    tsdbFreeSmaEnv(REPO_TSMA_ENV(pTsdb));
-    tsdbFreeSmaEnv(REPO_RSMA_ENV(pTsdb));
+    // tsdbFreeSmaEnv(REPO_TSMA_ENV(pTsdb));
+    // tsdbFreeSmaEnv(REPO_RSMA_ENV(pTsdb));
     tsdbFreeFS(pTsdb->fs);
     taosMemoryFreeClear(pTsdb->path);
->>>>>>> 3352f952
     taosMemoryFree(pTsdb);
   }
   return 0;
