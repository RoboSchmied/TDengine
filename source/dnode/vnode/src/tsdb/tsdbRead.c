--- conflicted
+++ resolved
@@ -3394,76 +3394,38 @@
       goto _err;
     }
 
-<<<<<<< HEAD
     if (pReader->type == TIMEWINDOW_RANGE_CONTAINED) {
-      SDataBlockIter* pBlockIter = &pReader->status.blockIter;
-
-      initFilesetIterator(&pReader->status.fileIter, pReader->pReadSnap->fs.aDFileSet, pReader);
-      resetDataBlockIterator(&pReader->status.blockIter, pReader->order);
-
-      // no data in files, let's try buffer in memory
-      if (pReader->status.fileIter.numOfFiles == 0) {
-        pReader->status.loadFromFile = false;
-      } else {
-        code = initForFirstBlockInFile(pReader, pBlockIter);
-        if (code != TSDB_CODE_SUCCESS) {
-          return code;
-        }
+      code = doOpenReaderImpl(pReader);
+      if (code != TSDB_CODE_SUCCESS) {
+        return code;
       }
     } else {
-      STsdbReader*    pPrevReader = pReader->innerReader[0];
-      SDataBlockIter* pBlockIter = &pPrevReader->status.blockIter;
-
-      code = tsdbTakeReadSnap(pPrevReader->pTsdb, &pPrevReader->pReadSnap, pReader->idStr);
+      STsdbReader* pPrevReader = pReader->innerReader[0];
+      STsdbReader* pNextReader = pReader->innerReader[1];
+
+      // we need only one row
+      pPrevReader->capacity = 1;
+      pPrevReader->status.pTableMap = pReader->status.pTableMap;
+      pPrevReader->pReadSnap = pReader->pReadSnap;
+
+      pNextReader->capacity = 1;
+      pNextReader->status.pTableMap = pReader->status.pTableMap;
+      pNextReader->pReadSnap = pReader->pReadSnap;
+
+      code = doOpenReaderImpl(pPrevReader);
       if (code != TSDB_CODE_SUCCESS) {
-        goto _err;
-      }
-
-      initFilesetIterator(&pPrevReader->status.fileIter, pPrevReader->pReadSnap->fs.aDFileSet, pPrevReader);
-      resetDataBlockIterator(&pPrevReader->status.blockIter, pPrevReader->order);
-
-      // no data in files, let's try buffer in memory
-      if (pPrevReader->status.fileIter.numOfFiles == 0) {
-        pPrevReader->status.loadFromFile = false;
-      } else {
-        code = initForFirstBlockInFile(pPrevReader, pBlockIter);
-        if (code != TSDB_CODE_SUCCESS) {
-          return code;
-        }
-      }
-=======
-  if (pReader->type == TIMEWINDOW_RANGE_CONTAINED) {
-    code = doOpenReaderImpl(pReader);
-    if (code != TSDB_CODE_SUCCESS) {
-      return code;
-    }
-  } else {
-    STsdbReader* pPrevReader = pReader->innerReader[0];
-    STsdbReader* pNextReader = pReader->innerReader[1];
-
-    // we need only one row
-    pPrevReader->capacity = 1;
-    pPrevReader->status.pTableMap = pReader->status.pTableMap;
-    pPrevReader->pReadSnap = pReader->pReadSnap;
-
-    pNextReader->capacity = 1;
-    pNextReader->status.pTableMap = pReader->status.pTableMap;
-    pNextReader->pReadSnap = pReader->pReadSnap;
-
-    code = doOpenReaderImpl(pPrevReader);
-    if (code != TSDB_CODE_SUCCESS) {
-      return code;
-    }
-
-    code = doOpenReaderImpl(pNextReader);
-    if (code != TSDB_CODE_SUCCESS) {
-      return code;
-    }
-
-    code = doOpenReaderImpl(pReader);
-    if (code != TSDB_CODE_SUCCESS) {
-      return code;
->>>>>>> 1cbd1f4c
+        return code;
+      }
+
+      code = doOpenReaderImpl(pNextReader);
+      if (code != TSDB_CODE_SUCCESS) {
+        return code;
+      }
+
+      code = doOpenReaderImpl(pReader);
+      if (code != TSDB_CODE_SUCCESS) {
+        return code;
+      }
     }
   }
 
