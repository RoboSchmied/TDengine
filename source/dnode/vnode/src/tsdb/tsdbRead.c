--- conflicted
+++ resolved
@@ -4161,20 +4161,8 @@
     } else if (pAgg->colId < pSup->colId[j]) {
       i += 1;
     } else if (pSup->colId[j] < pAgg->colId) {
-<<<<<<< HEAD
       // ASSERT(pSup->colId[j] == PRIMARYKEY_TIMESTAMP_COL_ID);
       pResBlock->pBlockAgg[pSup->slotId[j]] = &pSup->tsColAgg;
-=======
-      if (pSup->colId[j] == PRIMARYKEY_TIMESTAMP_COL_ID) {
-        pResBlock->pBlockAgg[pSup->slotId[j]] = &pSup->tsColAgg;
-      } else {
-        // all date in this block are null
-        SColumnDataAgg nullColAgg = {.colId = pSup->colId[j], .numOfNull = pBlock->nRow};
-        taosArrayPush(pSup->pColAgg, &nullColAgg);
-
-        pResBlock->pBlockAgg[pSup->slotId[j]] = taosArrayGetLast(pSup->pColAgg);
-      }
->>>>>>> 5ee31521
       j += 1;
     }
   }
