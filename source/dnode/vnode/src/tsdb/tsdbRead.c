--- conflicted
+++ resolved
@@ -3273,10 +3273,6 @@
     return pReader->code;
   }
 
-  if (pReader->code != TSDB_CODE_SUCCESS) {
-    return pReader->code;
-  }
-
   pScanInfo = getTableBlockScanInfo(pReader->status.pTableMap, pBlockInfo->uid, pReader->idStr);
   if (pScanInfo == NULL) {
     return terrno;
@@ -5218,15 +5214,9 @@
 }
 
 static SSDataBlock* doRetrieveDataBlock(STsdbReader* pReader) {
-<<<<<<< HEAD
-  SReaderStatus*       pStatus = &pReader->status;
-  int32_t              code = TSDB_CODE_SUCCESS;
-  SFileDataBlockInfo*  pBlockInfo = getCurrentBlockInfo(&pStatus->blockIter);
-=======
   SReaderStatus*      pStatus = &pReader->status;
   int32_t             code = TSDB_CODE_SUCCESS;
   SFileDataBlockInfo* pBlockInfo = getCurrentBlockInfo(&pStatus->blockIter);
->>>>>>> 3c2bf197
 
   if (pReader->code != TSDB_CODE_SUCCESS) {
     return NULL;
