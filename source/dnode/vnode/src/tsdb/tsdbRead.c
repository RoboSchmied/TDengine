--- conflicted
+++ resolved
@@ -111,7 +111,7 @@
   int32_t   index;
   SArray*   blockList;  // SArray<SFileDataBlockInfo>
   int32_t   order;
-  SDataBlk  block;      // current SDataBlk data
+  SDataBlk  block;  // current SDataBlk data
   SHashObj* pTableMap;
 } SDataBlockIter;
 
@@ -842,16 +842,6 @@
   bool    asc = ASCENDING_TRAVERSE(pReader->order);
   int32_t step = asc ? 1 : -1;
 
-<<<<<<< HEAD
-  if (asc && pReader->window.skey <= pBlock->minKey.ts) {
-    pDumpInfo->rowIndex = 0;
-  } else if (!asc && pReader->window.ekey >= pBlock->maxKey.ts) {
-    pDumpInfo->rowIndex = pBlock->nRow - 1;
-  } else {
-    int32_t pos = asc ? pBlock->nRow - 1 : 0;
-    int32_t order = (pReader->order == TSDB_ORDER_ASC) ? TSDB_ORDER_DESC : TSDB_ORDER_ASC;
-    pDumpInfo->rowIndex = doBinarySearchKey(pBlockData->aTSKEY, pBlock->nRow, pos, pReader->window.skey, order);
-=======
   if ((pDumpInfo->rowIndex == 0 && asc) || (pDumpInfo->rowIndex == pBlock->nRow - 1 && (!asc))) {
     if (asc && pReader->window.skey <= pBlock->minKey.ts) {
       // pDumpInfo->rowIndex = 0;
@@ -862,7 +852,6 @@
       int32_t order = (pReader->order == TSDB_ORDER_ASC) ? TSDB_ORDER_DESC : TSDB_ORDER_ASC;
       pDumpInfo->rowIndex = doBinarySearchKey(pBlockData->aTSKEY, pBlock->nRow, pos, pReader->window.skey, order);
     }
->>>>>>> bbf30ac1
   }
 
   // time window check
@@ -953,13 +942,8 @@
       setBlockAllDumped(pDumpInfo, ts, pReader->order);
     }
   } else {
-<<<<<<< HEAD
-    int64_t k = asc ? pBlock->maxKey.ts : pBlock->minKey.ts;
-    setBlockAllDumped(pDumpInfo, k, pReader->order);
-=======
     int64_t ts = asc ? pBlock->maxKey.ts : pBlock->minKey.ts;
     setBlockAllDumped(pDumpInfo, ts, pReader->order);
->>>>>>> bbf30ac1
   }
 
   double elapsedTime = (taosGetTimestampUs() - st) / 1000.0;
@@ -1068,7 +1052,7 @@
   if (pBlockInfo != NULL) {
     STableBlockScanInfo* pScanInfo = taosHashGet(pBlockIter->pTableMap, &pBlockInfo->uid, sizeof(pBlockInfo->uid));
     if (pScanInfo == NULL) {
-      tsdbError("failed to locate the uid:%"PRIu64" in query table uid list, %s", pBlockInfo->uid, idStr);
+      tsdbError("failed to locate the uid:%" PRIu64 " in query table uid list, %s", pBlockInfo->uid, idStr);
       return TSDB_CODE_INVALID_PARA;
     }
 
@@ -1917,8 +1901,8 @@
         }
       }
 
-      code = doMergeRowsInBuf(&pBlockScanInfo->iiter, pBlockScanInfo->uid, ik.ts, pBlockScanInfo->delSkyline,
-                                      &merge, pReader);
+      code = doMergeRowsInBuf(&pBlockScanInfo->iiter, pBlockScanInfo->uid, ik.ts, pBlockScanInfo->delSkyline, &merge,
+                              pReader);
       if (code != TSDB_CODE_SUCCESS) {
         return code;
       }
@@ -2009,7 +1993,7 @@
     }
   }
 
-  if (merge.pTSchema == NULL)  {
+  if (merge.pTSchema == NULL) {
     return code;
   }
 
@@ -2241,8 +2225,8 @@
     pBlockScanInfo = taosHashGet(pReader->status.pTableMap, &pBlockInfo->uid, sizeof(pBlockInfo->uid));
     if (pBlockScanInfo == NULL) {
       code = TSDB_CODE_INVALID_PARA;
-      tsdbError("failed to locate the uid:%"PRIu64" in query table uid list, total tables:%d, %s",
-          pBlockInfo->uid, taosHashGetSize(pReader->status.pTableMap), pReader->idStr);
+      tsdbError("failed to locate the uid:%" PRIu64 " in query table uid list, total tables:%d, %s", pBlockInfo->uid,
+                taosHashGetSize(pReader->status.pTableMap), pReader->idStr);
       goto _end;
     }
 
@@ -2306,11 +2290,7 @@
   }
 
 _end:
-<<<<<<< HEAD
-  pResBlock->info.uid = pBlockScanInfo->uid;
-=======
-  pResBlock->info.uid = (pBlockScanInfo != NULL)? pBlockScanInfo->uid:0;
->>>>>>> bbf30ac1
+  pResBlock->info.uid = (pBlockScanInfo != NULL) ? pBlockScanInfo->uid : 0;
   blockDataUpdateTsWindow(pResBlock, 0);
 
   setComposedBlockFlag(pReader, true);
@@ -3418,13 +3398,8 @@
       tColDataGetValue(pData, rowIndex, &cv);
       doCopyColVal(pCol, outputRowIndex, i, &cv, pSupInfo);
       j += 1;
-<<<<<<< HEAD
-    } else if (pData->cid >
-               pCol->info.colId) {  // the specified column does not exist in file block, fill with null data
-=======
     } else if (pData->cid > pCol->info.colId) {
       // the specified column does not exist in file block, fill with null data
->>>>>>> bbf30ac1
       colDataAppendNULL(pCol, outputRowIndex);
     }
 
@@ -3572,22 +3547,13 @@
   if (pCond->suid != 0) {
     pReader->pSchema = metaGetTbTSchema(pReader->pTsdb->pVnode->pMeta, pReader->suid, -1, 1);
     if (pReader->pSchema == NULL) {
-<<<<<<< HEAD
-      tsdbError("failed to get table schema, suid:%" PRIu64 ", ver:%" PRId64 " , %s", pReader->suid, -1,
-                pReader->idStr);
-=======
       tsdbError("failed to get table schema, suid:%" PRIu64 ", ver:-1, %s", pReader->suid, pReader->idStr);
->>>>>>> bbf30ac1
     }
   } else if (taosArrayGetSize(pTableList) > 0) {
     STableKeyInfo* pKey = taosArrayGet(pTableList, 0);
     pReader->pSchema = metaGetTbTSchema(pReader->pTsdb->pVnode->pMeta, pKey->uid, -1, 1);
     if (pReader->pSchema == NULL) {
-<<<<<<< HEAD
-      tsdbError("failed to get table schema, uid:%" PRIu64 ", ver:%" PRId64 " , %s", pKey->uid, -1, pReader->idStr);
-=======
       tsdbError("failed to get table schema, uid:%" PRIu64 ", ver:-1, %s", pKey->uid, pReader->idStr);
->>>>>>> bbf30ac1
     }
   }
 
@@ -3603,24 +3569,11 @@
     goto _err;
   }
 
-<<<<<<< HEAD
-  code = tsdbTakeReadSnap(pReader, &pReader->pReadSnap);
-  if (code != TSDB_CODE_SUCCESS) {
-    goto _err;
-  }
-
-  if (pReader->type == TIMEWINDOW_RANGE_CONTAINED) {
-    SDataBlockIter* pBlockIter = &pReader->status.blockIter;
-
-    initFilesetIterator(&pReader->status.fileIter, pReader->pReadSnap->fs.aDFileSet, pReader);
-    resetDataBlockIterator(&pReader->status.blockIter, pReader->order);
-=======
   if (numOfTables > 0) {
-    code = tsdbTakeReadSnap(pReader->pTsdb, &pReader->pReadSnap, pReader->idStr);
+    code = tsdbTakeReadSnap(pReader, &pReader->pReadSnap);
     if (code != TSDB_CODE_SUCCESS) {
       goto _err;
     }
->>>>>>> bbf30ac1
 
     if (pReader->type == TIMEWINDOW_RANGE_CONTAINED) {
       code = doOpenReaderImpl(pReader);
@@ -3648,18 +3601,6 @@
       if (code != TSDB_CODE_SUCCESS) {
         return code;
       }
-<<<<<<< HEAD
-    }
-  } else {
-    STsdbReader*    pPrevReader = pReader->innerReader[0];
-    SDataBlockIter* pBlockIter = &pPrevReader->status.blockIter;
-
-    code = tsdbTakeReadSnap(pPrevReader, &pPrevReader->pReadSnap);
-    if (code != TSDB_CODE_SUCCESS) {
-      goto _err;
-    }
-=======
->>>>>>> bbf30ac1
 
       code = doOpenReaderImpl(pNextReader);
       if (code != TSDB_CODE_SUCCESS) {
@@ -3732,11 +3673,7 @@
     tsdbDataFReaderClose(&pReader->pFileReader);
   }
 
-<<<<<<< HEAD
   tsdbUntakeReadSnap(pReader, pReader->pReadSnap);
-=======
-  tsdbUntakeReadSnap(pReader->pTsdb, pReader->pReadSnap, pReader->idStr);
->>>>>>> bbf30ac1
 
   taosMemoryFree(pReader->status.uidCheckInfo.tableUidList);
   SIOCostSummary* pCost = &pReader->cost;
@@ -3835,7 +3772,7 @@
 
 bool tsdbTableNextDataBlock(STsdbReader* pReader, uint64_t uid) {
   STableBlockScanInfo* pBlockScanInfo = taosHashGet(pReader->status.pTableMap, &uid, sizeof(uid));
-  if (pBlockScanInfo == NULL) { // no data block for the table of given uid
+  if (pBlockScanInfo == NULL) {  // no data block for the table of given uid
     return false;
   }
 
@@ -4169,15 +4106,10 @@
   return TSDB_CODE_SUCCESS;
 }
 
-<<<<<<< HEAD
 int32_t tsdbTakeReadSnap(STsdbReader* pReader, STsdbReadSnap** ppSnap) {
   int32_t        code = 0;
   STsdb*         pTsdb = pReader->pTsdb;
   SVersionRange* pRange = &pReader->verRange;
-=======
-int32_t tsdbTakeReadSnap(STsdb* pTsdb, STsdbReadSnap** ppSnap, const char* idStr) {
-  int32_t code = 0;
->>>>>>> bbf30ac1
 
   // alloc
   *ppSnap = (STsdbReadSnap*)taosMemoryCalloc(1, sizeof(STsdbReadSnap));
@@ -4223,13 +4155,9 @@
   return code;
 }
 
-<<<<<<< HEAD
 void tsdbUntakeReadSnap(STsdbReader* pReader, STsdbReadSnap* pSnap) {
   STsdb* pTsdb = pReader->pTsdb;
 
-=======
-void tsdbUntakeReadSnap(STsdb* pTsdb, STsdbReadSnap* pSnap, const char* idStr) {
->>>>>>> bbf30ac1
   if (pSnap) {
     if (pSnap->pMem) {
       tsdbUnrefMemTable(pSnap->pMem, pSnap->pNode);
@@ -4242,9 +4170,7 @@
     tsdbFSUnref(pTsdb, &pSnap->fs);
     taosMemoryFree(pSnap);
   }
-<<<<<<< HEAD
-
-  tsdbTrace("vgId:%d, untake read snapshot", TD_VID(pTsdb->pVnode));
+  tsdbTrace("vgId:%d, untake read snapshot", TD_VID(pTsdb->pVnode), pReader->idStr);
 }
 
 int32_t tsdbSetQueryReseek(void* pQHandle) {
@@ -4262,7 +4188,4 @@
   // unlock handle
 
   return code;
-=======
-  tsdbTrace("vgId:%d, untake read snapshot, %s", TD_VID(pTsdb->pVnode), idStr);
->>>>>>> bbf30ac1
 }