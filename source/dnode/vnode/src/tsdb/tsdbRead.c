--- conflicted
+++ resolved
@@ -4685,7 +4685,6 @@
   return code;
 }
 
-<<<<<<< HEAD
 static bool tsdbReadRowsCountOnly(STsdbReader* pReader) {
   int32_t code =  TSDB_CODE_SUCCESS;
   SSDataBlock* pBlock = pReader->pResBlock;
@@ -4713,12 +4712,9 @@
   return pBlock->info.rows > 0;
 }
 
-static bool doTsdbNextDataBlock(STsdbReader* pReader) {
-=======
 static int32_t doTsdbNextDataBlock(STsdbReader* pReader, bool *hasNext) {
   int32_t code = TSDB_CODE_SUCCESS;
   
->>>>>>> b9d905c2
   // cleanup the data that belongs to the previous data block
   SSDataBlock* pBlock = pReader->pResBlock;
   blockDataCleanup(pBlock);
