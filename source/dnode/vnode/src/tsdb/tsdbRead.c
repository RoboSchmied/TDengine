/*
 * Copyright (c) 2019 TAOS Data, Inc. <jhtao@taosdata.com>
 *
 * This program is free software: you can use, redistribute, and/or modify
 * it under the terms of the GNU Affero General Public License, version 3
 * or later ("AGPL"), as published by the Free Software Foundation.
 *
 * This program is distributed in the hope that it will be useful, but WITHOUT
 * ANY WARRANTY; without even the implied warranty of MERCHANTABILITY or
 * FITNESS FOR A PARTICULAR PURPOSE.
 *
 * You should have received a copy of the GNU Affero General Public License
 * along with this program. If not, see <http://www.gnu.org/licenses/>.
 */

#include "osDef.h"
#include "tsdb.h"

#define ASCENDING_TRAVERSE(o)  (o == TSDB_ORDER_ASC)
#define ALL_ROWS_CHECKED_INDEX (INT16_MIN)
#define INITIAL_ROW_INDEX_VAL  (-1)

typedef enum {
  EXTERNAL_ROWS_PREV = 0x1,
  EXTERNAL_ROWS_MAIN = 0x2,
  EXTERNAL_ROWS_NEXT = 0x3,
} EContentData;

typedef struct {
  STbDataIter* iter;
  int32_t      index;
  bool         hasVal;
} SIterInfo;

typedef struct {
  int32_t numOfBlocks;
  int32_t numOfLastBlocks;
} SBlockNumber;

typedef struct STableBlockScanInfo {
  uint64_t  uid;
  TSKEY     lastKey;
  SMapData  mapData;            // block info (compressed)
  SArray*   pBlockList;         // block data index list
  SIterInfo iter;               // mem buffer skip list iterator
  SIterInfo iiter;              // imem buffer skip list iterator
  SArray*   delSkyline;         // delete info for this table
  int32_t   fileDelIndex;       // file block delete index
  int32_t   lastBlockDelIndex;  // delete index for last block
  bool      iterInit;           // whether to initialize the in-memory skip list iterator or not
  int16_t   indexInBlockL;      // row position in last block
} STableBlockScanInfo;

typedef struct SBlockOrderWrapper {
  int64_t uid;
  int64_t offset;
} SBlockOrderWrapper;

typedef struct SBlockOrderSupporter {
  SBlockOrderWrapper** pDataBlockInfo;
  int32_t*             indexPerTable;
  int32_t*             numOfBlocksPerTable;
  int32_t              numOfTables;
} SBlockOrderSupporter;

typedef struct SIOCostSummary {
  int64_t numOfBlocks;
  double  blockLoadTime;
  double  buildmemBlock;
  int64_t headFileLoad;
  double  headFileLoadTime;
  int64_t smaDataLoad;
  double  smaLoadTime;
  int64_t lastBlockLoad;
  double  lastBlockLoadTime;
} SIOCostSummary;

typedef struct SBlockLoadSuppInfo {
  SArray*          pColAgg;
  SColumnDataAgg   tsColAgg;
  SColumnDataAgg** plist;
  int16_t*         colIds;    // column ids for loading file block data
  char**           buildBuf;  // build string tmp buffer, todo remove it later after all string format being updated.
} SBlockLoadSuppInfo;

typedef struct SVersionRange {
  uint64_t minVer;
  uint64_t maxVer;
} SVersionRange;

typedef struct SLastBlockReader {
  SArray*       pBlockL;
  int32_t       currentBlockIndex;
  SBlockData    lastBlockData;
  STimeWindow   window;
  SVersionRange verRange;
  int32_t       order;
  uint64_t      uid;
  int16_t*      rowIndex;  // row index ptr, usually from the STableBlockScanInfo->indexInBlockL
} SLastBlockReader;

typedef struct SFilesetIter {
  int32_t           numOfFiles;  // number of total files
  int32_t           index;       // current accessed index in the list
  SArray*           pFileList;   // data file list
  int32_t           order;
  SLastBlockReader* pLastBlockReader;  // last file block reader
} SFilesetIter;

typedef struct SFileDataBlockInfo {
  // index position in STableBlockScanInfo in order to check whether neighbor block overlaps with it
  uint64_t uid;
  int32_t  tbBlockIdx;
} SFileDataBlockInfo;

typedef struct SDataBlockIter {
  int32_t   numOfBlocks;
  int32_t   index;
  SArray*   blockList;  // SArray<SFileDataBlockInfo>
  int32_t   order;
  SBlock    block;  // current SBlock data
  SHashObj* pTableMap;
} SDataBlockIter;

typedef struct SFileBlockDumpInfo {
  int32_t totalRows;
  int32_t rowIndex;
  int64_t lastKey;
  bool    allDumped;
} SFileBlockDumpInfo;

typedef struct SUidOrderCheckInfo {
  uint64_t* tableUidList;  // access table uid list in uid ascending order list
  int32_t   currentIndex;  // index in table uid list
} SUidOrderCheckInfo;

typedef struct SReaderStatus {
  bool                 loadFromFile;       // check file stage
  bool                 composedDataBlock;  // the returned data block is a composed block or not
  SHashObj*            pTableMap;          // SHash<STableBlockScanInfo>
  STableBlockScanInfo* pTableIter;         // table iterator used in building in-memory buffer data blocks.
  SUidOrderCheckInfo   uidCheckInfo;       // check all table in uid order
  SFileBlockDumpInfo   fBlockDumpInfo;
  SDFileSet*           pCurrentFileset;  // current opened file set
  SBlockData           fileBlockData;
  SFilesetIter         fileIter;
  SDataBlockIter       blockIter;
} SReaderStatus;

struct STsdbReader {
  STsdb*             pTsdb;
  uint64_t           suid;
  int16_t            order;
  STimeWindow        window;  // the primary query time window that applies to all queries
  SSDataBlock*       pResBlock;
  int32_t            capacity;
  SReaderStatus      status;
  char*              idStr;  // query info handle, for debug purpose
  int32_t            type;   // query type: 1. retrieve all data blocks, 2. retrieve direct prev|next rows
  SBlockLoadSuppInfo suppInfo;
  STsdbReadSnap*     pReadSnap;
  SIOCostSummary     cost;
  STSchema*          pSchema;     // the newest version schema
  STSchema*          pMemSchema;  // the previous schema for in-memory data, to avoid load schema too many times
  SDataFReader*      pFileReader;
  SVersionRange      verRange;

  int32_t      step;
  STsdbReader* innerReader[2];
};

static SFileDataBlockInfo* getCurrentBlockInfo(SDataBlockIter* pBlockIter);
static int      buildDataBlockFromBufImpl(STableBlockScanInfo* pBlockScanInfo, int64_t endKey, int32_t capacity,
                                          STsdbReader* pReader);
static TSDBROW* getValidMemRow(SIterInfo* pIter, const SArray* pDelList, STsdbReader* pReader);
static int32_t  doMergeRowsInFileBlocks(SBlockData* pBlockData, STableBlockScanInfo* pScanInfo, STsdbReader* pReader,
                                        SRowMerger* pMerger);
static int32_t  doMergeRowsInLastBlock(SLastBlockReader* pLastBlockReader, STableBlockScanInfo* pScanInfo, int64_t ts,
                                       SRowMerger* pMerger);
static int32_t  doMergeRowsInBuf(SIterInfo* pIter, uint64_t uid, int64_t ts, SArray* pDelList, SRowMerger* pMerger,
                                 STsdbReader* pReader);
static int32_t  doAppendRowFromTSRow(SSDataBlock* pBlock, STsdbReader* pReader, STSRow* pTSRow, uint64_t uid);
static int32_t  doAppendRowFromFileBlock(SSDataBlock* pResBlock, STsdbReader* pReader, SBlockData* pBlockData,
                                         int32_t rowIndex);
static void     setComposedBlockFlag(STsdbReader* pReader, bool composed);
static bool     hasBeenDropped(const SArray* pDelList, int32_t* index, TSDBKEY* pKey, int32_t order);

static void doMergeMemTableMultiRows(TSDBROW* pRow, uint64_t uid, SIterInfo* pIter, SArray* pDelList, STSRow** pTSRow,
                                     STsdbReader* pReader, bool* freeTSRow);
static void doMergeMemIMemRows(TSDBROW* pRow, TSDBROW* piRow, STableBlockScanInfo* pBlockScanInfo, STsdbReader* pReader,
                               STSRow** pTSRow);
static int32_t mergeRowsInFileBlocks(SBlockData* pBlockData, STableBlockScanInfo* pBlockScanInfo, int64_t key,
                                     STsdbReader* pReader);

static int32_t initDelSkylineIterator(STableBlockScanInfo* pBlockScanInfo, STsdbReader* pReader, STbData* pMemTbData,
                                      STbData* piMemTbData);
static STsdb*  getTsdbByRetentions(SVnode* pVnode, TSKEY winSKey, SRetention* retentions, const char* idstr,
                                   int8_t* pLevel);
static SVersionRange getQueryVerRange(SVnode* pVnode, SQueryTableDataCond* pCond, int8_t level);
static int64_t       getCurrentKeyInLastBlock(SLastBlockReader* pLastBlockReader);
static bool          hasDataInLastBlock(SLastBlockReader* pLastBlockReader);
static int32_t       doBuildDataBlock(STsdbReader* pReader);

static int32_t setColumnIdSlotList(STsdbReader* pReader, SSDataBlock* pBlock) {
  SBlockLoadSuppInfo* pSupInfo = &pReader->suppInfo;

  size_t numOfCols = blockDataGetNumOfCols(pBlock);

  pSupInfo->colIds = taosMemoryMalloc(numOfCols * sizeof(int16_t));
  pSupInfo->buildBuf = taosMemoryCalloc(numOfCols, POINTER_BYTES);
  if (pSupInfo->buildBuf == NULL || pSupInfo->colIds == NULL) {
    taosMemoryFree(pSupInfo->colIds);
    taosMemoryFree(pSupInfo->buildBuf);
    return TSDB_CODE_OUT_OF_MEMORY;
  }

  for (int32_t i = 0; i < numOfCols; ++i) {
    SColumnInfoData* pCol = taosArrayGet(pBlock->pDataBlock, i);
    pSupInfo->colIds[i] = pCol->info.colId;

    if (IS_VAR_DATA_TYPE(pCol->info.type)) {
      pSupInfo->buildBuf[i] = taosMemoryMalloc(pCol->info.bytes);
    }
  }

  return TSDB_CODE_SUCCESS;
}

static SHashObj* createDataBlockScanInfo(STsdbReader* pTsdbReader, const STableKeyInfo* idList, int32_t numOfTables) {
  // allocate buffer in order to load data blocks from file
  // todo use simple hash instead, optimize the memory consumption
  SHashObj* pTableMap =
      taosHashInit(numOfTables, taosGetDefaultHashFunction(TSDB_DATA_TYPE_BIGINT), false, HASH_NO_LOCK);
  if (pTableMap == NULL) {
    return NULL;
  }

  for (int32_t j = 0; j < numOfTables; ++j) {
    STableBlockScanInfo info = {.lastKey = 0, .uid = idList[j].uid, .indexInBlockL = INITIAL_ROW_INDEX_VAL};
    if (ASCENDING_TRAVERSE(pTsdbReader->order)) {
      if (info.lastKey == INT64_MIN || info.lastKey < pTsdbReader->window.skey) {
        info.lastKey = pTsdbReader->window.skey;
      }

      ASSERT(info.lastKey >= pTsdbReader->window.skey && info.lastKey <= pTsdbReader->window.ekey);
    } else {
      info.lastKey = pTsdbReader->window.skey;
    }

    taosHashPut(pTableMap, &info.uid, sizeof(uint64_t), &info, sizeof(info));
    tsdbDebug("%p check table uid:%" PRId64 " from lastKey:%" PRId64 " %s", pTsdbReader, info.uid, info.lastKey,
              pTsdbReader->idStr);
  }

  tsdbDebug("%p create %d tables scan-info, size:%.2f Kb, %s", pTsdbReader, numOfTables,
            (sizeof(STableBlockScanInfo) * numOfTables) / 1024.0, pTsdbReader->idStr);

  return pTableMap;
}

static void resetDataBlockScanInfo(SHashObj* pTableMap) {
  STableBlockScanInfo* p = NULL;

  while ((p = taosHashIterate(pTableMap, p)) != NULL) {
    p->iterInit = false;
    p->iiter.hasVal = false;
    if (p->iter.iter != NULL) {
      p->iter.iter = tsdbTbDataIterDestroy(p->iter.iter);
    }

    p->fileDelIndex = -1;
    p->delSkyline   = taosArrayDestroy(p->delSkyline);
    p->lastBlockDelIndex = INITIAL_ROW_INDEX_VAL;
  }
}

static void destroyBlockScanInfo(SHashObj* pTableMap) {
  STableBlockScanInfo* p = NULL;

  while ((p = taosHashIterate(pTableMap, p)) != NULL) {
    p->iterInit = false;
    p->iiter.hasVal = false;

    if (p->iter.iter != NULL) {
      p->iter.iter = tsdbTbDataIterDestroy(p->iter.iter);
    }

    if (p->iiter.iter != NULL) {
      p->iiter.iter = tsdbTbDataIterDestroy(p->iiter.iter);
    }

    p->delSkyline = taosArrayDestroy(p->delSkyline);
    p->pBlockList = taosArrayDestroy(p->pBlockList);
    tMapDataClear(&p->mapData);
  }

  taosHashCleanup(pTableMap);
}

static bool isEmptyQueryTimeWindow(STimeWindow* pWindow) {
  ASSERT(pWindow != NULL);
  return pWindow->skey > pWindow->ekey;
}

// Update the query time window according to the data time to live(TTL) information, in order to avoid to return
// the expired data to client, even it is queried already.
static STimeWindow updateQueryTimeWindow(STsdb* pTsdb, STimeWindow* pWindow) {
  STsdbKeepCfg* pCfg = &pTsdb->keepCfg;

  int64_t now = taosGetTimestamp(pCfg->precision);
  int64_t earilyTs = now - (tsTickPerMin[pCfg->precision] * pCfg->keep2) + 1;  // needs to add one tick

  STimeWindow win = *pWindow;
  if (win.skey < earilyTs) {
    win.skey = earilyTs;
  }

  return win;
}

static void limitOutputBufferSize(const SQueryTableDataCond* pCond, int32_t* capacity) {
  int32_t rowLen = 0;
  for (int32_t i = 0; i < pCond->numOfCols; ++i) {
    rowLen += pCond->colList[i].bytes;
  }

  // make sure the output SSDataBlock size be less than 2MB.
  const int32_t TWOMB = 2 * 1024 * 1024;
  if ((*capacity) * rowLen > TWOMB) {
    (*capacity) = TWOMB / rowLen;
  }
}

// init file iterator
static int32_t initFilesetIterator(SFilesetIter* pIter, SArray* aDFileSet,
                                   STsdbReader* pReader /*int32_t order, const char* idstr*/) {
  size_t numOfFileset = taosArrayGetSize(aDFileSet);

  pIter->index = ASCENDING_TRAVERSE(pReader->order) ? -1 : numOfFileset;
  pIter->order = pReader->order;
  pIter->pFileList = aDFileSet;
  pIter->numOfFiles = numOfFileset;

  if (pIter->pLastBlockReader == NULL) {
    pIter->pLastBlockReader = taosMemoryCalloc(1, sizeof(struct SLastBlockReader));
    if (pIter->pLastBlockReader == NULL) {
      int32_t code = TSDB_CODE_OUT_OF_MEMORY;
      tsdbError("failed to prepare the last block iterator, code:%d %s", tstrerror(code), pReader->idStr);
      return code;
    }

    SLastBlockReader* pLReader = pIter->pLastBlockReader;
    pLReader->pBlockL = taosArrayInit(4, sizeof(SBlockL));
    pLReader->order = pReader->order;
    pLReader->window = pReader->window;
    pLReader->verRange = pReader->verRange;
    pLReader->currentBlockIndex = -1;

    int32_t code = tBlockDataCreate(&pLReader->lastBlockData);
    if (code != TSDB_CODE_SUCCESS) {
      return code;
    }
  }

  tsdbDebug("init fileset iterator, total files:%d %s", pIter->numOfFiles, pReader->idStr);
  return TSDB_CODE_SUCCESS;
}

static bool filesetIteratorNext(SFilesetIter* pIter, STsdbReader* pReader) {
  bool    asc = ASCENDING_TRAVERSE(pIter->order);
  int32_t step = asc ? 1 : -1;
  pIter->index += step;

  if ((asc && pIter->index >= pIter->numOfFiles) || ((!asc) && pIter->index < 0)) {
    return false;
  }

  // check file the time range of coverage
  STimeWindow win = {0};

  while (1) {
    if (pReader->pFileReader != NULL) {
      tsdbDataFReaderClose(&pReader->pFileReader);
    }

    pReader->status.pCurrentFileset = (SDFileSet*)taosArrayGet(pIter->pFileList, pIter->index);

    int32_t code = tsdbDataFReaderOpen(&pReader->pFileReader, pReader->pTsdb, pReader->status.pCurrentFileset);
    if (code != TSDB_CODE_SUCCESS) {
      goto _err;
    }

    pReader->cost.headFileLoad += 1;

    int32_t fid = pReader->status.pCurrentFileset->fid;
    tsdbFidKeyRange(fid, pReader->pTsdb->keepCfg.days, pReader->pTsdb->keepCfg.precision, &win.skey, &win.ekey);

    // current file are no longer overlapped with query time window, ignore remain files
    if ((asc && win.skey > pReader->window.ekey) || (!asc && win.ekey < pReader->window.skey)) {
      tsdbDebug("%p remain files are not qualified for qrange:%" PRId64 "-%" PRId64 ", ignore, %s", pReader,
                pReader->window.skey, pReader->window.ekey, pReader->idStr);
      return false;
    }

    if ((asc && (win.ekey < pReader->window.skey)) || ((!asc) && (win.skey > pReader->window.ekey))) {
      pIter->index += step;
      if ((asc && pIter->index >= pIter->numOfFiles) || ((!asc) && pIter->index < 0)) {
        return false;
      }
      continue;
    }

    tsdbDebug("%p file found fid:%d for qrange:%" PRId64 "-%" PRId64 ", %s", pReader, fid, pReader->window.skey,
              pReader->window.ekey, pReader->idStr);
    return true;
  }

_err:
  return false;
}

static void resetDataBlockIterator(SDataBlockIter* pIter, int32_t order) {
  pIter->order = order;
  pIter->index = -1;
  pIter->numOfBlocks = 0;
  if (pIter->blockList == NULL) {
    pIter->blockList = taosArrayInit(4, sizeof(SFileDataBlockInfo));
  } else {
    taosArrayClear(pIter->blockList);
  }
}

static void cleanupDataBlockIterator(SDataBlockIter* pIter) { taosArrayDestroy(pIter->blockList); }

static void initReaderStatus(SReaderStatus* pStatus) {
  pStatus->pTableIter = NULL;
  pStatus->loadFromFile = true;
}

static SSDataBlock* createResBlock(SQueryTableDataCond* pCond, int32_t capacity) {
  SSDataBlock* pResBlock = createDataBlock();
  if (pResBlock == NULL) {
    terrno = TSDB_CODE_OUT_OF_MEMORY;
    return NULL;
  }

  for (int32_t i = 0; i < pCond->numOfCols; ++i) {
    SColumnInfoData colInfo = {{0}, 0};
    colInfo.info = pCond->colList[i];
    blockDataAppendColInfo(pResBlock, &colInfo);
  }

  int32_t code = blockDataEnsureCapacity(pResBlock, capacity);
  if (code != TSDB_CODE_SUCCESS) {
    terrno = code;
    taosMemoryFree(pResBlock);
    return NULL;
  }

  return pResBlock;
}

static int32_t tsdbReaderCreate(SVnode* pVnode, SQueryTableDataCond* pCond, STsdbReader** ppReader, int32_t capacity,
                                const char* idstr) {
  int32_t      code = 0;
  int8_t       level = 0;
  STsdbReader* pReader = (STsdbReader*)taosMemoryCalloc(1, sizeof(*pReader));
  if (pReader == NULL) {
    code = TSDB_CODE_OUT_OF_MEMORY;
    goto _end;
  }

  if (VND_IS_TSMA(pVnode)) {
    tsdbDebug("vgId:%d, tsma is selected to query", TD_VID(pVnode));
  }

  initReaderStatus(&pReader->status);

  pReader->pTsdb = getTsdbByRetentions(pVnode, pCond->twindows.skey, pVnode->config.tsdbCfg.retentions, idstr, &level);
  pReader->suid = pCond->suid;
  pReader->order = pCond->order;
  pReader->capacity = 4096;
  pReader->idStr = (idstr != NULL) ? strdup(idstr) : NULL;
  pReader->verRange = getQueryVerRange(pVnode, pCond, level);
  pReader->type = pCond->type;
  pReader->window = updateQueryTimeWindow(pReader->pTsdb, &pCond->twindows);

  ASSERT(pCond->numOfCols > 0);

  limitOutputBufferSize(pCond, &pReader->capacity);

  // allocate buffer in order to load data blocks from file
  SBlockLoadSuppInfo* pSup = &pReader->suppInfo;
  pSup->pColAgg = taosArrayInit(4, sizeof(SColumnDataAgg));
  pSup->plist = taosMemoryCalloc(pCond->numOfCols, POINTER_BYTES);
  if (pSup->pColAgg == NULL || pSup->plist == NULL) {
    code = TSDB_CODE_OUT_OF_MEMORY;
    goto _end;
  }

  pSup->tsColAgg.colId = PRIMARYKEY_TIMESTAMP_COL_ID;

  code = tBlockDataCreate(&pReader->status.fileBlockData);
  if (code != TSDB_CODE_SUCCESS) {
    terrno = code;
    goto _end;
  }

  pReader->pResBlock = createResBlock(pCond, pReader->capacity);
  if (pReader->pResBlock == NULL) {
    code = terrno;
    goto _end;
  }

  setColumnIdSlotList(pReader, pReader->pResBlock);

  *ppReader = pReader;
  return code;

_end:
  tsdbReaderClose(pReader);
  *ppReader = NULL;
  return code;
}

static int32_t doLoadBlockIndex(STsdbReader* pReader, SDataFReader* pFileReader, SArray* pIndexList) {
  SArray* aBlockIdx = taosArrayInit(8, sizeof(SBlockIdx));

  int64_t st = taosGetTimestampUs();
  int32_t code = tsdbReadBlockIdx(pFileReader, aBlockIdx);
  if (code != TSDB_CODE_SUCCESS) {
    goto _end;
  }

  size_t num = taosArrayGetSize(aBlockIdx);
  if (num == 0) {
    taosArrayDestroy(aBlockIdx);
    return TSDB_CODE_SUCCESS;
  }

  int64_t et1 = taosGetTimestampUs();

  SBlockIdx* pBlockIdx = NULL;
  for (int32_t i = 0; i < num; ++i) {
    pBlockIdx = (SBlockIdx*)taosArrayGet(aBlockIdx, i);

    // uid check
    if (pBlockIdx->suid != pReader->suid) {
      continue;
    }

    // this block belongs to a table that is not queried.
    void* p = taosHashGet(pReader->status.pTableMap, &pBlockIdx->uid, sizeof(uint64_t));
    if (p == NULL) {
      continue;
    }

    STableBlockScanInfo* pScanInfo = p;
    if (pScanInfo->pBlockList == NULL) {
      pScanInfo->pBlockList = taosArrayInit(4, sizeof(int32_t));
    }

    taosArrayPush(pIndexList, pBlockIdx);
  }

  int64_t et2 = taosGetTimestampUs();
  tsdbDebug("load block index for %d tables completed, elapsed time:%.2f ms, set blockIdx:%.2f ms, size:%.2f Kb %s",
            (int32_t)num, (et1 - st) / 1000.0, (et2 - et1) / 1000.0, num * sizeof(SBlockIdx) / 1024.0, pReader->idStr);

  pReader->cost.headFileLoadTime += (et1 - st) / 1000.0;

_end:
  taosArrayDestroy(aBlockIdx);
  return code;
}

static void cleanupTableScanInfo(SHashObj* pTableMap) {
  STableBlockScanInfo* px = NULL;
  while (1) {
    px = taosHashIterate(pTableMap, px);
    if (px == NULL) {
      break;
    }

    // reset the index in last block when handing a new file
    px->indexInBlockL = INITIAL_ROW_INDEX_VAL;
    tMapDataClear(&px->mapData);
    taosArrayClear(px->pBlockList);
  }
}

static int32_t doLoadFileBlock(STsdbReader* pReader, SArray* pIndexList, SArray* pLastBlockIndex,
                               SBlockNumber* pBlockNum, SArray* pQualifiedLastBlock) {
  int32_t numOfQTable = 0;
  size_t  sizeInDisk = 0;
  size_t  numOfTables = taosArrayGetSize(pIndexList);

  int64_t st = taosGetTimestampUs();
  cleanupTableScanInfo(pReader->status.pTableMap);

  for (int32_t i = 0; i < numOfTables; ++i) {
    SBlockIdx* pBlockIdx = taosArrayGet(pIndexList, i);

    STableBlockScanInfo* pScanInfo = taosHashGet(pReader->status.pTableMap, &pBlockIdx->uid, sizeof(int64_t));

    tMapDataReset(&pScanInfo->mapData);
    tsdbReadBlock(pReader->pFileReader, pBlockIdx, &pScanInfo->mapData);

    sizeInDisk += pScanInfo->mapData.nData;
    for (int32_t j = 0; j < pScanInfo->mapData.nItem; ++j) {
      SBlock block = {0};
      tMapDataGetItemByIdx(&pScanInfo->mapData, j, &block, tGetBlock);

      // 1. time range check
      if (block.minKey.ts > pReader->window.ekey || block.maxKey.ts < pReader->window.skey) {
        continue;
      }

      // 2. version range check
      if (block.minVer > pReader->verRange.maxVer || block.maxVer < pReader->verRange.minVer) {
        continue;
      }

      void* p = taosArrayPush(pScanInfo->pBlockList, &j);
      if (p == NULL) {
        tMapDataClear(&pScanInfo->mapData);
        return TSDB_CODE_OUT_OF_MEMORY;
      }

      pBlockNum->numOfBlocks += 1;
    }

    if (pScanInfo->pBlockList != NULL && taosArrayGetSize(pScanInfo->pBlockList) > 0) {
      numOfQTable += 1;
    }
  }

  size_t numOfLast = taosArrayGetSize(pLastBlockIndex);
  for (int32_t i = 0; i < numOfLast; ++i) {
    SBlockL* pLastBlock = taosArrayGet(pLastBlockIndex, i);
    if (pLastBlock->suid != pReader->suid) {
      continue;
    }

    {
      // 1. time range check
      if (pLastBlock->minKey > pReader->window.ekey || pLastBlock->maxKey < pReader->window.skey) {
        continue;
      }

      // 2. version range check
      if (pLastBlock->minVer > pReader->verRange.maxVer || pLastBlock->maxVer < pReader->verRange.minVer) {
        continue;
      }

      pBlockNum->numOfLastBlocks += 1;
      taosArrayPush(pQualifiedLastBlock, pLastBlock);
    }
  }

  int32_t total = pBlockNum->numOfLastBlocks + pBlockNum->numOfBlocks;

  double el = (taosGetTimestampUs() - st) / 1000.0;
  tsdbDebug(
      "load block of %d tables completed, blocks:%d in %d tables, lastBlock:%d, block-info-size:%.2f Kb, elapsed "
      "time:%.2f ms %s",
      numOfTables, pBlockNum->numOfBlocks, numOfQTable, pBlockNum->numOfLastBlocks, sizeInDisk / 1000.0, el,
      pReader->idStr);

  pReader->cost.numOfBlocks += total;
  pReader->cost.headFileLoadTime += el;

  return TSDB_CODE_SUCCESS;
}

static void setBlockAllDumped(SFileBlockDumpInfo* pDumpInfo, int64_t maxKey, int32_t order) {
  int32_t step = ASCENDING_TRAVERSE(order) ? 1 : -1;
  pDumpInfo->allDumped = true;
  pDumpInfo->lastKey = maxKey + step;
}

static void doCopyColVal(SColumnInfoData* pColInfoData, int32_t rowIndex, int32_t colIndex, SColVal* pColVal,
                         SBlockLoadSuppInfo* pSup) {
  if (IS_VAR_DATA_TYPE(pColVal->type)) {
    if (pColVal->isNull || pColVal->isNone) {
      colDataAppendNULL(pColInfoData, rowIndex);
    } else {
      varDataSetLen(pSup->buildBuf[colIndex], pColVal->value.nData);
      ASSERT(pColVal->value.nData <= pColInfoData->info.bytes);
      memcpy(varDataVal(pSup->buildBuf[colIndex]), pColVal->value.pData, pColVal->value.nData);
      colDataAppend(pColInfoData, rowIndex, pSup->buildBuf[colIndex], false);
    }
  } else {
    colDataAppend(pColInfoData, rowIndex, (const char*)&pColVal->value, pColVal->isNull || pColVal->isNone);
  }
}

static SFileDataBlockInfo* getCurrentBlockInfo(SDataBlockIter* pBlockIter) {
  if (taosArrayGetSize(pBlockIter->blockList) == 0) {
    ASSERT(pBlockIter->numOfBlocks == taosArrayGetSize(pBlockIter->blockList));
    return NULL;
  }

  SFileDataBlockInfo* pBlockInfo = taosArrayGet(pBlockIter->blockList, pBlockIter->index);
  return pBlockInfo;
}

static SBlock* getCurrentBlock(SDataBlockIter* pBlockIter) { return &pBlockIter->block; }

static int32_t copyBlockDataToSDataBlock(STsdbReader* pReader, STableBlockScanInfo* pBlockScanInfo) {
  SReaderStatus*  pStatus = &pReader->status;
  SDataBlockIter* pBlockIter = &pStatus->blockIter;

  SBlockData*         pBlockData = &pStatus->fileBlockData;
  SFileDataBlockInfo* pFBlock = getCurrentBlockInfo(pBlockIter);
  SBlock*             pBlock = getCurrentBlock(pBlockIter);
  SSDataBlock*        pResBlock = pReader->pResBlock;
  int32_t             numOfOutputCols = blockDataGetNumOfCols(pResBlock);

  SBlockLoadSuppInfo* pSupInfo = &pReader->suppInfo;
  SFileBlockDumpInfo* pDumpInfo = &pReader->status.fBlockDumpInfo;

  SColVal cv = {0};
  int64_t st = taosGetTimestampUs();
  bool    asc = ASCENDING_TRAVERSE(pReader->order);
  int32_t step = asc ? 1 : -1;

  int32_t rowIndex = 0;
  int32_t remain = asc ? (pBlockData->nRow - pDumpInfo->rowIndex) : (pDumpInfo->rowIndex + 1);

  int32_t endIndex = 0;
  if (remain <= pReader->capacity) {
    endIndex = pBlockData->nRow;
  } else {
    endIndex = pDumpInfo->rowIndex + step * pReader->capacity;
    remain = pReader->capacity;
  }

  int32_t          i = 0;
  SColumnInfoData* pColData = taosArrayGet(pResBlock->pDataBlock, i);
  if (pColData->info.colId == PRIMARYKEY_TIMESTAMP_COL_ID) {
    for (int32_t j = pDumpInfo->rowIndex; j < endIndex && j >= 0; j += step) {
      colDataAppend(pColData, rowIndex++, (const char*)&pBlockData->aTSKEY[j], false);
    }
    i += 1;
  }

  int32_t colIndex = 0;
  int32_t num = taosArrayGetSize(pBlockData->aIdx);
  while (i < numOfOutputCols && colIndex < num) {
    rowIndex = 0;
    pColData = taosArrayGet(pResBlock->pDataBlock, i);

    SColData* pData = tBlockDataGetColDataByIdx(pBlockData, colIndex);
    if (pData->cid < pColData->info.colId) {
      colIndex += 1;
    } else if (pData->cid == pColData->info.colId) {
      for (int32_t j = pDumpInfo->rowIndex; j < endIndex && j >= 0; j += step) {
        tColDataGetValue(pData, j, &cv);
        doCopyColVal(pColData, rowIndex++, i, &cv, pSupInfo);
      }
      colIndex += 1;
      i += 1;
      ASSERT(rowIndex == remain);
    } else {  // the specified column does not exist in file block, fill with null data
      colDataAppendNNULL(pColData, 0, remain);
      i += 1;
    }
  }

  while (i < numOfOutputCols) {
    pColData = taosArrayGet(pResBlock->pDataBlock, i);
    colDataAppendNNULL(pColData, 0, remain);
    i += 1;
  }

  pResBlock->info.rows = remain;
  pDumpInfo->rowIndex += step * remain;

  setBlockAllDumped(pDumpInfo, pBlock->maxKey.ts, pReader->order);

  double elapsedTime = (taosGetTimestampUs() - st) / 1000.0;
  pReader->cost.blockLoadTime += elapsedTime;

  int32_t unDumpedRows = asc ? pBlock->nRow - pDumpInfo->rowIndex : pDumpInfo->rowIndex + 1;
  tsdbDebug("%p copy file block to sdatablock, global index:%d, table index:%d, brange:%" PRId64 "-%" PRId64
            ", rows:%d, remain:%d, minVer:%" PRId64 ", maxVer:%" PRId64 ", elapsed time:%.2f ms, %s",
            pReader, pBlockIter->index, pFBlock->tbBlockIdx, pBlock->minKey.ts, pBlock->maxKey.ts, remain, unDumpedRows,
            pBlock->minVer, pBlock->maxVer, elapsedTime, pReader->idStr);

  return TSDB_CODE_SUCCESS;
}

static int32_t doLoadFileBlockData(STsdbReader* pReader, SDataBlockIter* pBlockIter, SBlockData* pBlockData) {
  int64_t st = taosGetTimestampUs();

  SFileDataBlockInfo* pBlockInfo = getCurrentBlockInfo(pBlockIter);
  SFileBlockDumpInfo* pDumpInfo = &pReader->status.fBlockDumpInfo;
  ASSERT(pBlockInfo != NULL);

  SBlock* pBlock = getCurrentBlock(pBlockIter);
  int32_t code = tsdbReadDataBlock(pReader->pFileReader, pBlock, pBlockData);
  if (code != TSDB_CODE_SUCCESS) {
    tsdbError("%p error occurs in loading file block, global index:%d, table index:%d, brange:%" PRId64 "-%" PRId64
              ", rows:%d, code:%s %s",
              pReader, pBlockIter->index, pBlockInfo->tbBlockIdx, pBlock->minKey.ts, pBlock->maxKey.ts, pBlock->nRow,
              tstrerror(code), pReader->idStr);
    return code;
  }

  double elapsedTime = (taosGetTimestampUs() - st) / 1000.0;

  tsdbDebug("%p load file block into buffer, global index:%d, index in table block list:%d, brange:%" PRId64 "-%" PRId64
            ", rows:%d, minVer:%" PRId64 ", maxVer:%" PRId64 ", elapsed time:%.2f ms, %s",
            pReader, pBlockIter->index, pBlockInfo->tbBlockIdx, pBlock->minKey.ts, pBlock->maxKey.ts, pBlock->nRow,
            pBlock->minVer, pBlock->maxVer, elapsedTime, pReader->idStr);

  pReader->cost.blockLoadTime += elapsedTime;
  pDumpInfo->allDumped = false;

  return TSDB_CODE_SUCCESS;
}

static void cleanupBlockOrderSupporter(SBlockOrderSupporter* pSup) {
  taosMemoryFreeClear(pSup->numOfBlocksPerTable);
  taosMemoryFreeClear(pSup->indexPerTable);

  for (int32_t i = 0; i < pSup->numOfTables; ++i) {
    SBlockOrderWrapper* pBlockInfo = pSup->pDataBlockInfo[i];
    taosMemoryFreeClear(pBlockInfo);
  }

  taosMemoryFreeClear(pSup->pDataBlockInfo);
}

static int32_t initBlockOrderSupporter(SBlockOrderSupporter* pSup, int32_t numOfTables) {
  ASSERT(numOfTables >= 1);

  pSup->numOfBlocksPerTable = taosMemoryCalloc(1, sizeof(int32_t) * numOfTables);
  pSup->indexPerTable = taosMemoryCalloc(1, sizeof(int32_t) * numOfTables);
  pSup->pDataBlockInfo = taosMemoryCalloc(1, POINTER_BYTES * numOfTables);

  if (pSup->numOfBlocksPerTable == NULL || pSup->indexPerTable == NULL || pSup->pDataBlockInfo == NULL) {
    cleanupBlockOrderSupporter(pSup);
    return TSDB_CODE_OUT_OF_MEMORY;
  }

  return TSDB_CODE_SUCCESS;
}

static int32_t fileDataBlockOrderCompar(const void* pLeft, const void* pRight, void* param) {
  int32_t leftIndex = *(int32_t*)pLeft;
  int32_t rightIndex = *(int32_t*)pRight;

  SBlockOrderSupporter* pSupporter = (SBlockOrderSupporter*)param;

  int32_t leftTableBlockIndex = pSupporter->indexPerTable[leftIndex];
  int32_t rightTableBlockIndex = pSupporter->indexPerTable[rightIndex];

  if (leftTableBlockIndex > pSupporter->numOfBlocksPerTable[leftIndex]) {
    /* left block is empty */
    return 1;
  } else if (rightTableBlockIndex > pSupporter->numOfBlocksPerTable[rightIndex]) {
    /* right block is empty */
    return -1;
  }

  SBlockOrderWrapper* pLeftBlock = &pSupporter->pDataBlockInfo[leftIndex][leftTableBlockIndex];
  SBlockOrderWrapper* pRightBlock = &pSupporter->pDataBlockInfo[rightIndex][rightTableBlockIndex];

  return pLeftBlock->offset > pRightBlock->offset ? 1 : -1;
}

static int32_t doSetCurrentBlock(SDataBlockIter* pBlockIter) {
  SFileDataBlockInfo* pBlockInfo = getCurrentBlockInfo(pBlockIter);
  if (pBlockInfo != NULL) {
    STableBlockScanInfo* pScanInfo = taosHashGet(pBlockIter->pTableMap, &pBlockInfo->uid, sizeof(pBlockInfo->uid));
    int32_t*             mapDataIndex = taosArrayGet(pScanInfo->pBlockList, pBlockInfo->tbBlockIdx);
    tMapDataGetItemByIdx(&pScanInfo->mapData, *mapDataIndex, &pBlockIter->block, tGetBlock);
  }

#if 0
  qDebug("check file block, table uid:%"PRIu64" index:%d offset:%"PRId64", ", pScanInfo->uid, *mapDataIndex, pBlockIter->block.aSubBlock[0].offset);
#endif

  return TSDB_CODE_SUCCESS;
}

static int32_t initBlockIterator(STsdbReader* pReader, SDataBlockIter* pBlockIter, int32_t numOfBlocks) {
  bool asc = ASCENDING_TRAVERSE(pReader->order);

  pBlockIter->numOfBlocks = numOfBlocks;
  taosArrayClear(pBlockIter->blockList);
  pBlockIter->pTableMap = pReader->status.pTableMap;

  // access data blocks according to the offset of each block in asc/desc order.
  int32_t numOfTables = (int32_t)taosHashGetSize(pReader->status.pTableMap);

  int64_t st = taosGetTimestampUs();

  SBlockOrderSupporter sup = {0};
  int32_t              code = initBlockOrderSupporter(&sup, numOfTables);
  if (code != TSDB_CODE_SUCCESS) {
    return code;
  }

  int32_t cnt = 0;
  void*   ptr = NULL;
  while (1) {
    ptr = taosHashIterate(pReader->status.pTableMap, ptr);
    if (ptr == NULL) {
      break;
    }

    STableBlockScanInfo* pTableScanInfo = (STableBlockScanInfo*)ptr;
    if (pTableScanInfo->pBlockList == NULL || taosArrayGetSize(pTableScanInfo->pBlockList) == 0) {
      continue;
    }

    size_t num = taosArrayGetSize(pTableScanInfo->pBlockList);
    sup.numOfBlocksPerTable[sup.numOfTables] = num;

    char* buf = taosMemoryMalloc(sizeof(SBlockOrderWrapper) * num);
    if (buf == NULL) {
      cleanupBlockOrderSupporter(&sup);
      return TSDB_CODE_TDB_OUT_OF_MEMORY;
    }

    sup.pDataBlockInfo[sup.numOfTables] = (SBlockOrderWrapper*)buf;
    SBlock block = {0};
    for (int32_t k = 0; k < num; ++k) {
      SBlockOrderWrapper wrapper = {0};

      int32_t* mapDataIndex = taosArrayGet(pTableScanInfo->pBlockList, k);
      tMapDataGetItemByIdx(&pTableScanInfo->mapData, *mapDataIndex, &block, tGetBlock);

      wrapper.uid = pTableScanInfo->uid;
      wrapper.offset = block.aSubBlock[0].offset;

      sup.pDataBlockInfo[sup.numOfTables][k] = wrapper;
      cnt++;
    }

    sup.numOfTables += 1;
  }

  ASSERT(numOfBlocks == cnt);

  // since there is only one table qualified, blocks are not sorted
  if (sup.numOfTables == 1) {
    for (int32_t i = 0; i < numOfBlocks; ++i) {
      SFileDataBlockInfo blockInfo = {.uid = sup.pDataBlockInfo[0][i].uid, .tbBlockIdx = i};
      taosArrayPush(pBlockIter->blockList, &blockInfo);
    }

    int64_t et = taosGetTimestampUs();
    tsdbDebug("%p create blocks info struct completed for one table, %d blocks not sorted, elapsed time:%.2f ms %s",
              pReader, numOfBlocks, (et - st) / 1000.0, pReader->idStr);

    pBlockIter->index = asc ? 0 : (numOfBlocks - 1);
    cleanupBlockOrderSupporter(&sup);
    doSetCurrentBlock(pBlockIter);
    return TSDB_CODE_SUCCESS;
  }

  tsdbDebug("%p create data blocks info struct completed, %d blocks in %d tables %s", pReader, cnt, sup.numOfTables,
            pReader->idStr);

  ASSERT(cnt <= numOfBlocks && sup.numOfTables <= numOfTables);

  SMultiwayMergeTreeInfo* pTree = NULL;
  uint8_t                 ret = tMergeTreeCreate(&pTree, sup.numOfTables, &sup, fileDataBlockOrderCompar);
  if (ret != TSDB_CODE_SUCCESS) {
    cleanupBlockOrderSupporter(&sup);
    return TSDB_CODE_TDB_OUT_OF_MEMORY;
  }

  int32_t numOfTotal = 0;
  while (numOfTotal < cnt) {
    int32_t pos = tMergeTreeGetChosenIndex(pTree);
    int32_t index = sup.indexPerTable[pos]++;

    SFileDataBlockInfo blockInfo = {.uid = sup.pDataBlockInfo[pos][index].uid, .tbBlockIdx = index};
    taosArrayPush(pBlockIter->blockList, &blockInfo);

    // set data block index overflow, in order to disable the offset comparator
    if (sup.indexPerTable[pos] >= sup.numOfBlocksPerTable[pos]) {
      sup.indexPerTable[pos] = sup.numOfBlocksPerTable[pos] + 1;
    }

    numOfTotal += 1;
    tMergeTreeAdjust(pTree, tMergeTreeGetAdjustIndex(pTree));
  }

  int64_t et = taosGetTimestampUs();
  tsdbDebug("%p %d data blocks access order completed, elapsed time:%.2f ms %s", pReader, numOfBlocks,
            (et - st) / 1000.0, pReader->idStr);
  cleanupBlockOrderSupporter(&sup);
  taosMemoryFree(pTree);

  pBlockIter->index = asc ? 0 : (numOfBlocks - 1);
  doSetCurrentBlock(pBlockIter);

  return TSDB_CODE_SUCCESS;
}

static bool blockIteratorNext(SDataBlockIter* pBlockIter) {
  bool asc = ASCENDING_TRAVERSE(pBlockIter->order);

  int32_t step = asc ? 1 : -1;
  if ((pBlockIter->index >= pBlockIter->numOfBlocks - 1 && asc) || (pBlockIter->index <= 0 && (!asc))) {
    return false;
  }

  pBlockIter->index += step;
  doSetCurrentBlock(pBlockIter);

  return true;
}

/**
 * This is an two rectangles overlap cases.
 */
static int32_t dataBlockPartiallyRequired(STimeWindow* pWindow, SVersionRange* pVerRange, SBlock* pBlock) {
  return (pWindow->ekey < pBlock->maxKey.ts && pWindow->ekey >= pBlock->minKey.ts) ||
         (pWindow->skey > pBlock->minKey.ts && pWindow->skey <= pBlock->maxKey.ts) ||
         (pVerRange->minVer > pBlock->minVer && pVerRange->minVer <= pBlock->maxVer) ||
         (pVerRange->maxVer < pBlock->maxVer && pVerRange->maxVer >= pBlock->minVer);
}

static SBlock* getNeighborBlockOfSameTable(SFileDataBlockInfo* pFBlockInfo, STableBlockScanInfo* pTableBlockScanInfo,
                                           int32_t* nextIndex, int32_t order) {
  bool asc = ASCENDING_TRAVERSE(order);
  if (asc && pFBlockInfo->tbBlockIdx >= taosArrayGetSize(pTableBlockScanInfo->pBlockList) - 1) {
    return NULL;
  }

  if (!asc && pFBlockInfo->tbBlockIdx == 0) {
    return NULL;
  }

  int32_t step = asc ? 1 : -1;
  *nextIndex = pFBlockInfo->tbBlockIdx + step;

  SBlock*  pBlock = taosMemoryCalloc(1, sizeof(SBlock));
  int32_t* indexInMapdata = taosArrayGet(pTableBlockScanInfo->pBlockList, *nextIndex);

  tMapDataGetItemByIdx(&pTableBlockScanInfo->mapData, *indexInMapdata, pBlock, tGetBlock);
  return pBlock;
}

static int32_t findFileBlockInfoIndex(SDataBlockIter* pBlockIter, SFileDataBlockInfo* pFBlockInfo) {
  ASSERT(pBlockIter != NULL && pFBlockInfo != NULL);

  int32_t step = ASCENDING_TRAVERSE(pBlockIter->order) ? 1 : -1;
  int32_t index = pBlockIter->index;

  while (index < pBlockIter->numOfBlocks && index >= 0) {
    SFileDataBlockInfo* pFBlock = taosArrayGet(pBlockIter->blockList, index);
    if (pFBlock->uid == pFBlockInfo->uid && pFBlock->tbBlockIdx == pFBlockInfo->tbBlockIdx) {
      return index;
    }

    index += step;
  }

  ASSERT(0);
  return -1;
}

static int32_t setFileBlockActiveInBlockIter(SDataBlockIter* pBlockIter, int32_t index, int32_t step) {
  if (index < 0 || index >= pBlockIter->numOfBlocks) {
    return -1;
  }

  SFileDataBlockInfo fblock = *(SFileDataBlockInfo*)taosArrayGet(pBlockIter->blockList, index);
  pBlockIter->index += step;

  if (index != pBlockIter->index) {
    taosArrayRemove(pBlockIter->blockList, index);
    taosArrayInsert(pBlockIter->blockList, pBlockIter->index, &fblock);

    SFileDataBlockInfo* pBlockInfo = taosArrayGet(pBlockIter->blockList, pBlockIter->index);
    ASSERT(pBlockInfo->uid == fblock.uid && pBlockInfo->tbBlockIdx == fblock.tbBlockIdx);
  }

  doSetCurrentBlock(pBlockIter);
  return TSDB_CODE_SUCCESS;
}

static bool overlapWithNeighborBlock(SBlock* pBlock, SBlock* pNeighbor, int32_t order) {
  // it is the last block in current file, no chance to overlap with neighbor blocks.
  if (ASCENDING_TRAVERSE(order)) {
    return pBlock->maxKey.ts == pNeighbor->minKey.ts;
  } else {
    return pBlock->minKey.ts == pNeighbor->maxKey.ts;
  }
}

static bool bufferDataInFileBlockGap(int32_t order, TSDBKEY key, SBlock* pBlock) {
  bool ascScan = ASCENDING_TRAVERSE(order);

  return (ascScan && (key.ts != TSKEY_INITIAL_VAL && key.ts <= pBlock->minKey.ts)) ||
         (!ascScan && (key.ts != TSKEY_INITIAL_VAL && key.ts >= pBlock->maxKey.ts));
}

static bool keyOverlapFileBlock(TSDBKEY key, SBlock* pBlock, SVersionRange* pVerRange) {
  return (key.ts >= pBlock->minKey.ts && key.ts <= pBlock->maxKey.ts) && (pBlock->maxVer >= pVerRange->minVer) &&
         (pBlock->minVer <= pVerRange->maxVer);
}

static bool doCheckforDatablockOverlap(STableBlockScanInfo* pBlockScanInfo, const SBlock* pBlock) {
  size_t num = taosArrayGetSize(pBlockScanInfo->delSkyline);

  for (int32_t i = pBlockScanInfo->fileDelIndex; i < num; i += 1) {
    TSDBKEY* p = taosArrayGet(pBlockScanInfo->delSkyline, i);
    if (p->ts >= pBlock->minKey.ts && p->ts <= pBlock->maxKey.ts) {
      if (p->version >= pBlock->minVer) {
        return true;
      }
    } else if (p->ts < pBlock->minKey.ts) {  // p->ts < pBlock->minKey.ts
      if (p->version >= pBlock->minVer) {
        if (i < num - 1) {
          TSDBKEY* pnext = taosArrayGet(pBlockScanInfo->delSkyline, i + 1);
          if (i + 1 == num - 1) {  // pnext is the last point
            if (pnext->ts >= pBlock->minKey.ts) {
              return true;
            }
          } else {
            if (pnext->ts >= pBlock->minKey.ts && pnext->version >= pBlock->minVer) {
              return true;
            }
          }
        } else {  // it must be the last point
          ASSERT(p->version == 0);
        }
      }
    } else {  // (p->ts > pBlock->maxKey.ts) {
      return false;
    }
  }

  return false;
}

static bool overlapWithDelSkyline(STableBlockScanInfo* pBlockScanInfo, const SBlock* pBlock, int32_t order) {
  if (pBlockScanInfo->delSkyline == NULL) {
    return false;
  }

  // ts is not overlap
  TSDBKEY* pFirst = taosArrayGet(pBlockScanInfo->delSkyline, 0);
  TSDBKEY* pLast = taosArrayGetLast(pBlockScanInfo->delSkyline);
  if (pBlock->minKey.ts > pLast->ts || pBlock->maxKey.ts < pFirst->ts) {
    return false;
  }

  // version is not overlap
  if (ASCENDING_TRAVERSE(order)) {
    return doCheckforDatablockOverlap(pBlockScanInfo, pBlock);
  } else {
    int32_t index = pBlockScanInfo->fileDelIndex;
    while (1) {
      TSDBKEY* p = taosArrayGet(pBlockScanInfo->delSkyline, index);
      if (p->ts > pBlock->minKey.ts && index > 0) {
        index -= 1;
      } else {  // find the first point that is smaller than the minKey.ts of dataBlock.
        break;
      }
    }

    return doCheckforDatablockOverlap(pBlockScanInfo, pBlock);
  }
}

// 1. the version of all rows should be less than the endVersion
// 2. current block should not overlap with next neighbor block
// 3. current timestamp should not be overlap with each other
// 4. output buffer should be large enough to hold all rows in current block
// 5. delete info should not overlap with current block data
static bool fileBlockShouldLoad(STsdbReader* pReader, SFileDataBlockInfo* pFBlock, SBlock* pBlock,
                                STableBlockScanInfo* pScanInfo, TSDBKEY key, SLastBlockReader* pLastBlockReader) {
  int32_t neighborIndex = 0;
  SBlock* pNeighbor = getNeighborBlockOfSameTable(pFBlock, pScanInfo, &neighborIndex, pReader->order);

  // overlap with neighbor
  bool overlapWithNeighbor = false;
  if (pNeighbor) {
    overlapWithNeighbor = overlapWithNeighborBlock(pBlock, pNeighbor, pReader->order);
    taosMemoryFree(pNeighbor);
  }

  // has duplicated ts of different version in this block
  bool hasDup = (pBlock->nSubBlock == 1) ? pBlock->hasDup : true;
  bool overlapWithDel = overlapWithDelSkyline(pScanInfo, pBlock, pReader->order);

  // todo here we need to each key in the last files to identify if it is really overlapped with last block
  bool overlapWithlastBlock = false;
  if (taosArrayGetSize(pLastBlockReader->pBlockL) > 0 && (pLastBlockReader->currentBlockIndex != -1)) {
    SBlockL* pBlockL = taosArrayGet(pLastBlockReader->pBlockL, pLastBlockReader->currentBlockIndex);
    overlapWithlastBlock = !(pBlock->maxKey.ts < pBlockL->minKey || pBlock->minKey.ts > pBlockL->maxKey);
  }

  bool moreThanOutputCapacity = pBlock->nRow > pReader->capacity;
  bool partiallyRequired = dataBlockPartiallyRequired(&pReader->window, &pReader->verRange, pBlock);
  bool overlapWithKey = keyOverlapFileBlock(key, pBlock, &pReader->verRange);

  bool loadDataBlock = (overlapWithNeighbor || hasDup || partiallyRequired || overlapWithKey ||
                        moreThanOutputCapacity || overlapWithDel || overlapWithlastBlock);

  // log the reason why load the datablock for profile
  if (loadDataBlock) {
    tsdbDebug("%p uid:%" PRIu64
              " need to load the datablock, overlapwithneighborblock:%d, hasDup:%d, partiallyRequired:%d, "
              "overlapWithKey:%d, greaterThanBuf:%d, overlapWithDel:%d, overlapWithlastBlock:%d, %s",
              pReader, pFBlock->uid, overlapWithNeighbor, hasDup, partiallyRequired, overlapWithKey,
              moreThanOutputCapacity, overlapWithDel, overlapWithlastBlock, pReader->idStr);
  }

  return loadDataBlock;
}

static int32_t buildDataBlockFromBuf(STsdbReader* pReader, STableBlockScanInfo* pBlockScanInfo, int64_t endKey) {
  if (!(pBlockScanInfo->iiter.hasVal || pBlockScanInfo->iter.hasVal)) {
    return TSDB_CODE_SUCCESS;
  }

  SSDataBlock* pBlock = pReader->pResBlock;

  int64_t st = taosGetTimestampUs();
  int32_t code = buildDataBlockFromBufImpl(pBlockScanInfo, endKey, pReader->capacity, pReader);

  blockDataUpdateTsWindow(pBlock, 0);
  pBlock->info.uid = pBlockScanInfo->uid;

  setComposedBlockFlag(pReader, true);

  double elapsedTime = (taosGetTimestampUs() - st) / 1000.0;
  tsdbDebug("%p build data block from cache completed, elapsed time:%.2f ms, numOfRows:%d, brange:%" PRId64
            " - %" PRId64 " %s",
            pReader, elapsedTime, pBlock->info.rows, pBlock->info.window.skey, pBlock->info.window.ekey,
            pReader->idStr);

  pReader->cost.buildmemBlock += elapsedTime;
  return code;
}

static bool tryCopyDistinctRowFromFileBlock(STsdbReader* pReader, SBlockData* pBlockData, int64_t key,
                                            SFileBlockDumpInfo* pDumpInfo) {
  // opt version
  // 1. it is not a border point
  // 2. the direct next point is not an duplicated timestamp
  if ((pDumpInfo->rowIndex < pDumpInfo->totalRows - 1 && pReader->order == TSDB_ORDER_ASC) ||
      (pDumpInfo->rowIndex > 0 && pReader->order == TSDB_ORDER_DESC)) {
    int32_t step = pReader->order == TSDB_ORDER_ASC ? 1 : -1;

    int64_t nextKey = pBlockData->aTSKEY[pDumpInfo->rowIndex + step];
    if (nextKey != key) {  // merge is not needed
      doAppendRowFromFileBlock(pReader->pResBlock, pReader, pBlockData, pDumpInfo->rowIndex);
      pDumpInfo->rowIndex += step;
      return true;
    }
  }

  return false;
}

static FORCE_INLINE STSchema* doGetSchemaForTSRow(int32_t sversion, STsdbReader* pReader, uint64_t uid) {
  // always set the newest schema version in pReader->pSchema
  if (pReader->pSchema == NULL) {
    pReader->pSchema = metaGetTbTSchema(pReader->pTsdb->pVnode->pMeta, uid, -1);
  }

  if (pReader->pSchema && sversion == pReader->pSchema->version) {
    return pReader->pSchema;
  }

  if (pReader->pMemSchema == NULL) {
    int32_t code =
        metaGetTbTSchemaEx(pReader->pTsdb->pVnode->pMeta, pReader->suid, uid, sversion, &pReader->pMemSchema);
    return pReader->pMemSchema;
  }

  if (pReader->pMemSchema->version == sversion) {
    return pReader->pMemSchema;
  }

  taosMemoryFree(pReader->pMemSchema);
  int32_t code = metaGetTbTSchemaEx(pReader->pTsdb->pVnode->pMeta, pReader->suid, uid, sversion, &pReader->pMemSchema);
  return pReader->pMemSchema;
}

static int32_t doMergeBufAndFileRows(STsdbReader* pReader, STableBlockScanInfo* pBlockScanInfo, TSDBROW* pRow,
                                     SIterInfo* pIter, int64_t key, SLastBlockReader* pLastBlockReader) {
  SRowMerger          merge = {0};
  STSRow*             pTSRow = NULL;
  SBlockData*         pBlockData = &pReader->status.fileBlockData;
  SFileBlockDumpInfo* pDumpInfo = &pReader->status.fBlockDumpInfo;

  int64_t tsLast = INT64_MIN;
  if ((pLastBlockReader->lastBlockData.nRow > 0) && hasDataInLastBlock(pLastBlockReader)) {
    tsLast = getCurrentKeyInLastBlock(pLastBlockReader);
  }

  TSDBKEY k = TSDBROW_KEY(pRow);
  TSDBROW fRow = tsdbRowFromBlockData(pBlockData, pDumpInfo->rowIndex);

  SBlockData* pLastBlockData = &pLastBlockReader->lastBlockData;

  int64_t minKey = 0;
  if (pReader->order == TSDB_ORDER_ASC) {
    minKey = INT64_MAX;  // chosen the minimum value
    if (minKey > tsLast && hasDataInLastBlock(pLastBlockReader)) {
      minKey = tsLast;
    }

    if (minKey > k.ts) {
      minKey = k.ts;
    }

    if (minKey > key && pBlockData->nRow > 0) {
      minKey = key;
    }
  } else {
    minKey = INT64_MIN;
    if (minKey < tsLast && hasDataInLastBlock(pLastBlockReader)) {
      minKey = tsLast;
    }

    if (minKey < k.ts) {
      minKey = k.ts;
    }

    if (minKey < key && pBlockData->nRow > 0) {
      minKey = key;
    }
  }

  bool init = false;

  // ASC: file block ---> last block -----> imem -----> mem
  // DESC: mem -----> imem -----> last block -----> file block
  if (pReader->order == TSDB_ORDER_ASC) {
    if (minKey == key) {
      init = true;
      tRowMergerInit(&merge, &fRow, pReader->pSchema);
      doMergeRowsInFileBlocks(pBlockData, pBlockScanInfo, pReader, &merge);
    }

    if (minKey == tsLast) {
      TSDBROW fRow1 = tsdbRowFromBlockData(pLastBlockData, *pLastBlockReader->rowIndex);
      if (init) {
        tRowMerge(&merge, &fRow1);
      } else {
        init = true;
        tRowMergerInit(&merge, &fRow1, pReader->pSchema);
      }
      doMergeRowsInLastBlock(pLastBlockReader, pBlockScanInfo, tsLast, &merge);
    }

    if (minKey == k.ts) {
      if (init) {
        tRowMerge(&merge, pRow);
      } else {
        init = true;
        STSchema* pSchema = doGetSchemaForTSRow(TSDBROW_SVERSION(pRow), pReader, pBlockScanInfo->uid);
        tRowMergerInit(&merge, pRow, pSchema);
      }
      doMergeRowsInBuf(pIter, pBlockScanInfo->uid, k.ts, pBlockScanInfo->delSkyline, &merge, pReader);
    }
  } else {
    if (minKey == k.ts) {
      init = true;
      STSchema* pSchema = doGetSchemaForTSRow(TSDBROW_SVERSION(pRow), pReader, pBlockScanInfo->uid);
      tRowMergerInit(&merge, pRow, pSchema);
      doMergeRowsInBuf(pIter, pBlockScanInfo->uid, k.ts, pBlockScanInfo->delSkyline, &merge, pReader);
    }

    if (minKey == tsLast) {
      TSDBROW fRow1 = tsdbRowFromBlockData(pLastBlockData, *pLastBlockReader->rowIndex);
      if (init) {
        tRowMerge(&merge, &fRow1);
      } else {
        init = true;
        tRowMergerInit(&merge, &fRow1, pReader->pSchema);
      }
      doMergeRowsInLastBlock(pLastBlockReader, pBlockScanInfo, tsLast, &merge);
    }

    if (minKey == key) {
      if (init) {
        tRowMerge(&merge, &fRow);
      } else {
        init = true;
        tRowMergerInit(&merge, &fRow, pReader->pSchema);
      }
      doMergeRowsInFileBlocks(pBlockData, pBlockScanInfo, pReader, &merge);
    }
  }

  tRowMergerGetRow(&merge, &pTSRow);
  doAppendRowFromTSRow(pReader->pResBlock, pReader, pTSRow, pBlockScanInfo->uid);

  taosMemoryFree(pTSRow);
  tRowMergerClear(&merge);
  return TSDB_CODE_SUCCESS;
}

static int32_t doMergeFileBlockAndLastBlock(SLastBlockReader* pLastBlockReader, STsdbReader* pReader,
                                            STableBlockScanInfo* pBlockScanInfo, SBlockData* pBlockData,
                                            bool mergeBlockData) {
  SBlockData* pLastBlockData = &pLastBlockReader->lastBlockData;
  int64_t     tsLastBlock = getCurrentKeyInLastBlock(pLastBlockReader);

  STSRow*    pTSRow = NULL;
  SRowMerger merge = {0};

  TSDBROW fRow = tsdbRowFromBlockData(pLastBlockData, *pLastBlockReader->rowIndex);

  tRowMergerInit(&merge, &fRow, pReader->pSchema);
  doMergeRowsInLastBlock(pLastBlockReader, pBlockScanInfo, tsLastBlock, &merge);

  // merge with block data if ts == key
  if (mergeBlockData) {
    doMergeRowsInFileBlocks(pBlockData, pBlockScanInfo, pReader, &merge);
  }

  tRowMergerGetRow(&merge, &pTSRow);
  doAppendRowFromTSRow(pReader->pResBlock, pReader, pTSRow, pBlockScanInfo->uid);

  taosMemoryFree(pTSRow);
  tRowMergerClear(&merge);
  return TSDB_CODE_SUCCESS;
}

static int32_t mergeFileBlockAndLastBlock(STsdbReader* pReader, SLastBlockReader* pLastBlockReader, int64_t key,
                                          STableBlockScanInfo* pBlockScanInfo, SBlockData* pBlockData) {
  SFileBlockDumpInfo* pDumpInfo = &pReader->status.fBlockDumpInfo;

  if (pBlockData->nRow > 0) {
    // no last block available, only data block exists
    if (pLastBlockReader->lastBlockData.nRow == 0 || (!hasDataInLastBlock(pLastBlockReader))) {
      return mergeRowsInFileBlocks(pBlockData, pBlockScanInfo, key, pReader);
    }

    // row in last file block
    TSDBROW fRow = tsdbRowFromBlockData(pBlockData, pDumpInfo->rowIndex);
    int64_t ts = getCurrentKeyInLastBlock(pLastBlockReader);
    ASSERT(ts >= key);

    if (ASCENDING_TRAVERSE(pReader->order)) {
      if (key < ts) {  // imem, mem are all empty, file blocks (data blocks and last block) exist
        return mergeRowsInFileBlocks(pBlockData, pBlockScanInfo, key, pReader);
      } else if (key == ts) {
        STSRow*    pTSRow = NULL;
        SRowMerger merge = {0};

        tRowMergerInit(&merge, &fRow, pReader->pSchema);
        doMergeRowsInFileBlocks(pBlockData, pBlockScanInfo, pReader, &merge);
        doMergeRowsInLastBlock(pLastBlockReader, pBlockScanInfo, ts, &merge);

        tRowMergerGetRow(&merge, &pTSRow);
        doAppendRowFromTSRow(pReader->pResBlock, pReader, pTSRow, pBlockScanInfo->uid);

        taosMemoryFree(pTSRow);
        tRowMergerClear(&merge);
        return TSDB_CODE_SUCCESS;
      } else {
        ASSERT(0);
        return TSDB_CODE_SUCCESS;
      }
    } else {  // desc order
      return doMergeFileBlockAndLastBlock(pLastBlockReader, pReader, pBlockScanInfo, pBlockData, true);
    }
  } else {  // only last block exists
    return doMergeFileBlockAndLastBlock(pLastBlockReader, pReader, pBlockScanInfo, NULL, false);
  }
}

static int32_t doMergeMultiLevelRows(STsdbReader* pReader, STableBlockScanInfo* pBlockScanInfo, SBlockData* pBlockData,
                                     SLastBlockReader* pLastBlockReader) {
  SRowMerger merge = {0};
  STSRow*    pTSRow = NULL;

  SFileBlockDumpInfo* pDumpInfo = &pReader->status.fBlockDumpInfo;
  SArray*             pDelList = pBlockScanInfo->delSkyline;

  TSDBROW* pRow = getValidMemRow(&pBlockScanInfo->iter, pDelList, pReader);
  TSDBROW* piRow = getValidMemRow(&pBlockScanInfo->iiter, pDelList, pReader);
  ASSERT(pRow != NULL && piRow != NULL);

  SBlockData* pLastBlockData = &pLastBlockReader->lastBlockData;
  int64_t     tsLast = INT64_MIN;
  if (hasDataInLastBlock(pLastBlockReader)) {
    tsLast = getCurrentKeyInLastBlock(pLastBlockReader);
  }

  int64_t key = pBlockData->aTSKEY[pDumpInfo->rowIndex];

  TSDBKEY k = TSDBROW_KEY(pRow);
  TSDBKEY ik = TSDBROW_KEY(piRow);

  int64_t minKey = 0;
  if (ASCENDING_TRAVERSE(pReader->order)) {
    minKey = INT64_MAX;  // let's find the minimum
    if (minKey > k.ts) {
      minKey = k.ts;
    }

    if (minKey > ik.ts) {
      minKey = ik.ts;
    }

    if (minKey > key && pBlockData->nRow > 0) {
      minKey = key;
    }

    if (minKey > tsLast && hasDataInLastBlock(pLastBlockReader)) {
      minKey = tsLast;
    }
  } else {
    minKey = INT64_MIN;  // let find the maximum ts value
    if (minKey < k.ts) {
      minKey = k.ts;
    }

    if (minKey < ik.ts) {
      minKey = ik.ts;
    }

    if (minKey < key && pBlockData->nRow > 0) {
      minKey = key;
    }

    if (minKey < tsLast && hasDataInLastBlock(pLastBlockReader)) {
      minKey = tsLast;
    }
  }

  bool init = false;

  // ASC: file block -----> last block -----> imem -----> mem
  // DESC: mem -----> imem -----> last block -----> file block
  if (ASCENDING_TRAVERSE(pReader->order)) {
    if (minKey == key) {
      init = true;
      TSDBROW fRow = tsdbRowFromBlockData(pBlockData, pDumpInfo->rowIndex);
      tRowMergerInit(&merge, &fRow, pReader->pSchema);
      doMergeRowsInFileBlocks(pBlockData, pBlockScanInfo, pReader, &merge);
    }

    if (minKey == tsLast) {
      TSDBROW fRow1 = tsdbRowFromBlockData(pLastBlockData, *pLastBlockReader->rowIndex);
      if (init) {
        tRowMerge(&merge, &fRow1);
      } else {
        init = true;
        tRowMergerInit(&merge, &fRow1, pReader->pSchema);
      }
      doMergeRowsInLastBlock(pLastBlockReader, pBlockScanInfo, tsLast, &merge);
    }

    if (minKey == ik.ts) {
      if (init) {
        tRowMerge(&merge, piRow);
      } else {
        init = true;
        STSchema* pSchema = doGetSchemaForTSRow(TSDBROW_SVERSION(piRow), pReader, pBlockScanInfo->uid);
        tRowMergerInit(&merge, piRow, pSchema);
      }
      doMergeRowsInBuf(&pBlockScanInfo->iiter, pBlockScanInfo->uid, ik.ts, pBlockScanInfo->delSkyline, &merge, pReader);
    }

    if (minKey == k.ts) {
      if (init) {
        tRowMerge(&merge, pRow);
      } else {
        STSchema* pSchema = doGetSchemaForTSRow(TSDBROW_SVERSION(pRow), pReader, pBlockScanInfo->uid);
        tRowMergerInit(&merge, pRow, pSchema);
      }
      doMergeRowsInBuf(&pBlockScanInfo->iter, pBlockScanInfo->uid, k.ts, pBlockScanInfo->delSkyline, &merge, pReader);
    }
  } else {
    if (minKey == k.ts) {
      init = true;
      STSchema* pSchema = doGetSchemaForTSRow(TSDBROW_SVERSION(pRow), pReader, pBlockScanInfo->uid);
      tRowMergerInit(&merge, pRow, pSchema);
      doMergeRowsInBuf(&pBlockScanInfo->iter, pBlockScanInfo->uid, k.ts, pBlockScanInfo->delSkyline, &merge, pReader);
    }

    if (minKey == ik.ts) {
      if (init) {
        tRowMerge(&merge, piRow);
      } else {
        init = true;
        STSchema* pSchema = doGetSchemaForTSRow(TSDBROW_SVERSION(piRow), pReader, pBlockScanInfo->uid);
        tRowMergerInit(&merge, piRow, pSchema);
      }
      doMergeRowsInBuf(&pBlockScanInfo->iiter, pBlockScanInfo->uid, ik.ts, pBlockScanInfo->delSkyline, &merge, pReader);
    }

    if (minKey == tsLast) {
      TSDBROW fRow1 = tsdbRowFromBlockData(pLastBlockData, *pLastBlockReader->rowIndex);
      if (init) {
        tRowMerge(&merge, &fRow1);
      } else {
        init = true;
        tRowMergerInit(&merge, &fRow1, pReader->pSchema);
      }
      doMergeRowsInLastBlock(pLastBlockReader, pBlockScanInfo, tsLast, &merge);
    }

    if (minKey == key) {
      TSDBROW fRow = tsdbRowFromBlockData(pBlockData, pDumpInfo->rowIndex);
      if (!init) {
        tRowMergerInit(&merge, &fRow, pReader->pSchema);
      } else {
        tRowMerge(&merge, &fRow);
      }
      doMergeRowsInFileBlocks(pBlockData, pBlockScanInfo, pReader, &merge);
    }
  }

  tRowMergerGetRow(&merge, &pTSRow);
  doAppendRowFromTSRow(pReader->pResBlock, pReader, pTSRow, pBlockScanInfo->uid);

  taosMemoryFree(pTSRow);
  tRowMergerClear(&merge);
  return TSDB_CODE_SUCCESS;
}

#if 0
static int32_t doMergeThreeLevelRows(STsdbReader* pReader, STableBlockScanInfo* pBlockScanInfo, SBlockData* pBlockData) {
  SRowMerger merge = {0};
  STSRow*    pTSRow = NULL;

  SFileBlockDumpInfo* pDumpInfo = &pReader->status.fBlockDumpInfo;
  SArray*             pDelList = pBlockScanInfo->delSkyline;

  TSDBROW* pRow = getValidMemRow(&pBlockScanInfo->iter, pDelList, pReader);
  TSDBROW* piRow = getValidMemRow(&pBlockScanInfo->iiter, pDelList, pReader);
  ASSERT(pRow != NULL && piRow != NULL);

  int64_t key = pBlockData->aTSKEY[pDumpInfo->rowIndex];
  bool    freeTSRow = false;

  uint64_t uid = pBlockScanInfo->uid;

  TSDBKEY k = TSDBROW_KEY(pRow);
  TSDBKEY ik = TSDBROW_KEY(piRow);
  if (ASCENDING_TRAVERSE(pReader->order)) {
    // [1&2] key <= [k.ts && ik.ts]
    if (key <= k.ts && key <= ik.ts) {
      TSDBROW fRow = tsdbRowFromBlockData(pBlockData, pDumpInfo->rowIndex);
      tRowMergerInit(&merge, &fRow, pReader->pSchema);

      doMergeRowsInFileBlocks(pBlockData, pBlockScanInfo, pReader, &merge);

      if (ik.ts == key) {
        tRowMerge(&merge, piRow);
        doMergeRowsInBuf(&pBlockScanInfo->iiter, uid, key, pBlockScanInfo->delSkyline, &merge, pReader);
      }

      if (k.ts == key) {
        tRowMerge(&merge, pRow);
        doMergeRowsInBuf(&pBlockScanInfo->iter, uid, key, pBlockScanInfo->delSkyline, &merge, pReader);
      }

      tRowMergerGetRow(&merge, &pTSRow);
      doAppendRowFromTSRow(pReader->pResBlock, pReader, pTSRow, uid);
      return TSDB_CODE_SUCCESS;
    } else {  // key > ik.ts || key > k.ts
      ASSERT(key != ik.ts);

      // [3] ik.ts < key <= k.ts
      // [4] ik.ts < k.ts <= key
      if (ik.ts < k.ts) {
        doMergeMemTableMultiRows(piRow, uid, &pBlockScanInfo->iiter, pDelList, &pTSRow, pReader, &freeTSRow);
        doAppendRowFromTSRow(pReader->pResBlock, pReader, pTSRow, uid);
        if (freeTSRow) {
          taosMemoryFree(pTSRow);
        }
        return TSDB_CODE_SUCCESS;
      }

      // [5] k.ts < key   <= ik.ts
      // [6] k.ts < ik.ts <= key
      if (k.ts < ik.ts) {
        doMergeMemTableMultiRows(pRow, uid, &pBlockScanInfo->iter, pDelList, &pTSRow, pReader, &freeTSRow);
        doAppendRowFromTSRow(pReader->pResBlock, pReader, pTSRow, uid);
        if (freeTSRow) {
          taosMemoryFree(pTSRow);
        }
        return TSDB_CODE_SUCCESS;
      }

      // [7] k.ts == ik.ts < key
      if (k.ts == ik.ts) {
        ASSERT(key > ik.ts && key > k.ts);

        doMergeMemIMemRows(pRow, piRow, pBlockScanInfo, pReader, &pTSRow);
        doAppendRowFromTSRow(pReader->pResBlock, pReader, pTSRow, uid);
        taosMemoryFree(pTSRow);
        return TSDB_CODE_SUCCESS;
      }
    }
  } else {  // descending order scan
    // [1/2] k.ts >= ik.ts && k.ts >= key
    if (k.ts >= ik.ts && k.ts >= key) {
      STSchema* pSchema = doGetSchemaForTSRow(TSDBROW_SVERSION(pRow), pReader, pBlockScanInfo->uid);

      tRowMergerInit(&merge, pRow, pSchema);
      doMergeRowsInBuf(&pBlockScanInfo->iter, uid, key, pBlockScanInfo->delSkyline, &merge, pReader);

      if (ik.ts == k.ts) {
        tRowMerge(&merge, piRow);
        doMergeRowsInBuf(&pBlockScanInfo->iiter, uid, key, pBlockScanInfo->delSkyline, &merge, pReader);
      }

      if (k.ts == key) {
        TSDBROW fRow = tsdbRowFromBlockData(pBlockData, pDumpInfo->rowIndex);
        tRowMerge(&merge, &fRow);
        doMergeRowsInFileBlocks(pBlockData, pBlockScanInfo, pReader, &merge);
      }

      tRowMergerGetRow(&merge, &pTSRow);
      doAppendRowFromTSRow(pReader->pResBlock, pReader, pTSRow, uid);
      return TSDB_CODE_SUCCESS;
    } else {
      ASSERT(ik.ts != k.ts);  // this case has been included in the previous if branch

      // [3] ik.ts > k.ts >= Key
      // [4] ik.ts > key >= k.ts
      if (ik.ts > key) {
        doMergeMemTableMultiRows(piRow, uid, &pBlockScanInfo->iiter, pDelList, &pTSRow, pReader, &freeTSRow);
        doAppendRowFromTSRow(pReader->pResBlock, pReader, pTSRow, uid);
        if (freeTSRow) {
          taosMemoryFree(pTSRow);
        }
        return TSDB_CODE_SUCCESS;
      }

      // [5] key > ik.ts > k.ts
      // [6] key > k.ts > ik.ts
      if (key > ik.ts) {
        TSDBROW fRow = tsdbRowFromBlockData(pBlockData, pDumpInfo->rowIndex);
        tRowMergerInit(&merge, &fRow, pReader->pSchema);

        doMergeRowsInFileBlocks(pBlockData, pBlockScanInfo, pReader, &merge);
        tRowMergerGetRow(&merge, &pTSRow);
        doAppendRowFromTSRow(pReader->pResBlock, pReader, pTSRow, uid);
        taosMemoryFree(pTSRow);
        return TSDB_CODE_SUCCESS;
      }

      //[7] key = ik.ts > k.ts
      if (key == ik.ts) {
        doMergeMemTableMultiRows(piRow, uid, &pBlockScanInfo->iiter, pDelList, &pTSRow, pReader, &freeTSRow);

        TSDBROW fRow = tsdbRowFromBlockData(pBlockData, pDumpInfo->rowIndex);
        tRowMerge(&merge, &fRow);
        doMergeRowsInFileBlocks(pBlockData, pBlockScanInfo, pReader, &merge);
        tRowMergerGetRow(&merge, &pTSRow);
        doAppendRowFromTSRow(pReader->pResBlock, pReader, pTSRow, uid);

        taosMemoryFree(pTSRow);
        return TSDB_CODE_SUCCESS;
      }
    }
  }

  ASSERT(0);
  return -1;
}
#endif

static bool isValidFileBlockRow(SBlockData* pBlockData, SFileBlockDumpInfo* pDumpInfo,
                                STableBlockScanInfo* pBlockScanInfo, STsdbReader* pReader) {
  // it is an multi-table data block
  if (pBlockData->aUid != NULL) {
    uint64_t uid = pBlockData->aUid[pDumpInfo->rowIndex];
    if (uid != pBlockScanInfo->uid) {  // move to next row
      return false;
    }
  }

  // check for version and time range
  int64_t ver = pBlockData->aVersion[pDumpInfo->rowIndex];
  if (ver > pReader->verRange.maxVer || ver < pReader->verRange.minVer) {
    return false;
  }

  int64_t ts = pBlockData->aTSKEY[pDumpInfo->rowIndex];
  if (ts > pReader->window.ekey || ts < pReader->window.skey) {
    return false;
  }

  TSDBKEY k = {.ts = ts, .version = ver};
  if (hasBeenDropped(pBlockScanInfo->delSkyline, &pBlockScanInfo->fileDelIndex, &k, pReader->order)) {
    return false;
  }

  return true;
}

static bool outOfTimeWindow(int64_t ts, STimeWindow* pWindow) { return (ts > pWindow->ekey) || (ts < pWindow->skey); }

static void initLastBlockReader(SLastBlockReader* pLastBlockReader, uint64_t uid, int16_t* startPos) {
  pLastBlockReader->uid = uid;
  pLastBlockReader->rowIndex = startPos;

  if (*startPos == -1) {
    if (ASCENDING_TRAVERSE(pLastBlockReader->order)) {
      // do nothing
    } else {
      *startPos = pLastBlockReader->lastBlockData.nRow;
    }
  }
}

static void setAllRowsChecked(SLastBlockReader* pLastBlockReader) {
  *pLastBlockReader->rowIndex = ALL_ROWS_CHECKED_INDEX;
}

static bool nextRowInLastBlock(SLastBlockReader* pLastBlockReader, STableBlockScanInfo* pBlockScanInfo) {
  bool    asc = ASCENDING_TRAVERSE(pLastBlockReader->order);
  int32_t step = (asc) ? 1 : -1;
  if (*pLastBlockReader->rowIndex == ALL_ROWS_CHECKED_INDEX) {
    return false;
  }

  *(pLastBlockReader->rowIndex) += step;

  SBlockData* pBlockData = &pLastBlockReader->lastBlockData;
  for (int32_t i = *(pLastBlockReader->rowIndex); i < pBlockData->nRow && i >= 0; i += step) {
    if (pBlockData->aUid != NULL) {
      if (asc) {
        if (pBlockData->aUid[i] < pLastBlockReader->uid) {
          continue;
        } else if (pBlockData->aUid[i] > pLastBlockReader->uid) {
          break;
        }
      } else {
        if (pBlockData->aUid[i] > pLastBlockReader->uid) {
          continue;
        } else if (pBlockData->aUid[i] < pLastBlockReader->uid) {
          break;
        }
      }
    }

    int64_t ts = pBlockData->aTSKEY[i];
    if (ts < pLastBlockReader->window.skey) {
      continue;
    }

    int64_t ver = pBlockData->aVersion[i];
    if (ver < pLastBlockReader->verRange.minVer) {
      continue;
    }

    // no data any more, todo opt handle desc case
    if (ts > pLastBlockReader->window.ekey) {
      continue;
    }

    // todo opt handle desc case
    if (ver > pLastBlockReader->verRange.maxVer) {
      continue;
    }

    TSDBKEY k = {.ts = ts, .version = ver};
    if (hasBeenDropped(pBlockScanInfo->delSkyline, &pBlockScanInfo->lastBlockDelIndex, &k, pLastBlockReader->order)) {
      continue;
    }

    *(pLastBlockReader->rowIndex) = i;
    return true;
  }

  // set all data is consumed in last block
  setAllRowsChecked(pLastBlockReader);
  return false;
}

static int64_t getCurrentKeyInLastBlock(SLastBlockReader* pLastBlockReader) {
  SBlockData* pBlockData = &pLastBlockReader->lastBlockData;
  return pBlockData->aTSKEY[*pLastBlockReader->rowIndex];
}

static bool hasDataInLastBlock(SLastBlockReader* pLastBlockReader) {
  if (*pLastBlockReader->rowIndex == ALL_ROWS_CHECKED_INDEX) {
    return false;
  }

  ASSERT(pLastBlockReader->lastBlockData.nRow > 0);
  return true;
}

int32_t mergeRowsInFileBlocks(SBlockData* pBlockData, STableBlockScanInfo* pBlockScanInfo, int64_t key,
                              STsdbReader* pReader) {
  SFileBlockDumpInfo* pDumpInfo = &pReader->status.fBlockDumpInfo;

  TSDBROW fRow = tsdbRowFromBlockData(pBlockData, pDumpInfo->rowIndex);

  if (tryCopyDistinctRowFromFileBlock(pReader, pBlockData, key, pDumpInfo)) {
    return TSDB_CODE_SUCCESS;
  } else {
    STSRow*    pTSRow = NULL;
    SRowMerger merge = {0};

    tRowMergerInit(&merge, &fRow, pReader->pSchema);
    doMergeRowsInFileBlocks(pBlockData, pBlockScanInfo, pReader, &merge);
    tRowMergerGetRow(&merge, &pTSRow);
    doAppendRowFromTSRow(pReader->pResBlock, pReader, pTSRow, pBlockScanInfo->uid);

    taosMemoryFree(pTSRow);
    tRowMergerClear(&merge);
    return TSDB_CODE_SUCCESS;
  }

  return TSDB_CODE_SUCCESS;
}

static int32_t buildComposedDataBlockImpl(STsdbReader* pReader, STableBlockScanInfo* pBlockScanInfo,
                                          SBlockData* pBlockData, SLastBlockReader* pLastBlockReader) {
  SFileBlockDumpInfo* pDumpInfo = &pReader->status.fBlockDumpInfo;

  int64_t  key = (pBlockData->nRow > 0) ? pBlockData->aTSKEY[pDumpInfo->rowIndex] : INT64_MIN;
  TSDBROW* pRow = getValidMemRow(&pBlockScanInfo->iter, pBlockScanInfo->delSkyline, pReader);
  TSDBROW* piRow = getValidMemRow(&pBlockScanInfo->iiter, pBlockScanInfo->delSkyline, pReader);

  if (pBlockScanInfo->iter.hasVal && pBlockScanInfo->iiter.hasVal) {
    return doMergeMultiLevelRows(pReader, pBlockScanInfo, pBlockData, pLastBlockReader);
  } else {
    // imem + file + last block
    if (pBlockScanInfo->iiter.hasVal) {
      return doMergeBufAndFileRows(pReader, pBlockScanInfo, piRow, &pBlockScanInfo->iiter, key, pLastBlockReader);
    }

    // mem + file + last block
    if (pBlockScanInfo->iter.hasVal) {
      return doMergeBufAndFileRows(pReader, pBlockScanInfo, pRow, &pBlockScanInfo->iter, key, pLastBlockReader);
    }

    // files data blocks + last block
    return mergeFileBlockAndLastBlock(pReader, pLastBlockReader, key, pBlockScanInfo, pBlockData);
  }
}

static int32_t buildComposedDataBlock(STsdbReader* pReader) {
  SSDataBlock* pResBlock = pReader->pResBlock;

  SFileDataBlockInfo* pBlockInfo = getCurrentBlockInfo(&pReader->status.blockIter);

  STableBlockScanInfo* pBlockScanInfo = NULL;
  if (pBlockInfo != NULL) {
    pBlockScanInfo = taosHashGet(pReader->status.pTableMap, &pBlockInfo->uid, sizeof(pBlockInfo->uid));
  } else {
    pBlockScanInfo = pReader->status.pTableIter;
  }

  SLastBlockReader*   pLastBlockReader = pReader->status.fileIter.pLastBlockReader;
  SFileBlockDumpInfo* pDumpInfo = &pReader->status.fBlockDumpInfo;
  SBlockData*         pBlockData = &pReader->status.fileBlockData;
  int32_t             step = ASCENDING_TRAVERSE(pReader->order) ? 1 : -1;

  int64_t st = taosGetTimestampUs();

  while (1) {
    // todo check the validate of row in file block
    bool hasBlockData = false;
    {
      while (pBlockData->nRow > 0) {  // find the first qualified row in data block
        if (isValidFileBlockRow(pBlockData, pDumpInfo, pBlockScanInfo, pReader)) {
          hasBlockData = true;
          break;
        }

        pDumpInfo->rowIndex += step;

        SBlock* pBlock = getCurrentBlock(&pReader->status.blockIter);
        if (pDumpInfo->rowIndex >= pBlock->nRow || pDumpInfo->rowIndex < 0) {
          setBlockAllDumped(pDumpInfo, pBlock->maxKey.ts, pReader->order);
          break;
        }
      }
    }

    bool hasBlockLData = hasDataInLastBlock(pLastBlockReader);

    // no data in last block and block, no need to proceed.
    if ((hasBlockData == false) && (hasBlockLData == false)) {
      break;
    }

    buildComposedDataBlockImpl(pReader, pBlockScanInfo, pBlockData, pLastBlockReader);

    // currently loaded file data block is consumed
    if ((pBlockData->nRow > 0) && (pDumpInfo->rowIndex >= pBlockData->nRow || pDumpInfo->rowIndex < 0)) {
      SBlock* pBlock = getCurrentBlock(&pReader->status.blockIter);
      setBlockAllDumped(pDumpInfo, pBlock->maxKey.ts, pReader->order);
      break;
    }

    if (pResBlock->info.rows >= pReader->capacity) {
      break;
    }
  }

  pResBlock->info.uid = pBlockScanInfo->uid;
  blockDataUpdateTsWindow(pResBlock, 0);

  setComposedBlockFlag(pReader, true);
  int64_t et = taosGetTimestampUs();

  if (pResBlock->info.rows > 0) {
    tsdbDebug("%p uid:%" PRIu64 ", composed data block created, brange:%" PRIu64 "-%" PRIu64
              " rows:%d, elapsed time:%.2f ms %s",
              pReader, pBlockScanInfo->uid, pResBlock->info.window.skey, pResBlock->info.window.ekey,
              pResBlock->info.rows, (et - st) / 1000.0, pReader->idStr);
  }

  return TSDB_CODE_SUCCESS;
}

void setComposedBlockFlag(STsdbReader* pReader, bool composed) { pReader->status.composedDataBlock = composed; }

static int32_t initMemDataIterator(STableBlockScanInfo* pBlockScanInfo, STsdbReader* pReader) {
  if (pBlockScanInfo->iterInit) {
    return TSDB_CODE_SUCCESS;
  }

  int32_t code = TSDB_CODE_SUCCESS;

  TSDBKEY startKey = {0};
  if (ASCENDING_TRAVERSE(pReader->order)) {
    startKey = (TSDBKEY){.ts = pReader->window.skey, .version = pReader->verRange.minVer};
  } else {
    startKey = (TSDBKEY){.ts = pReader->window.ekey, .version = pReader->verRange.maxVer};
  }

  int32_t backward = (!ASCENDING_TRAVERSE(pReader->order));

  STbData* d = NULL;
  if (pReader->pReadSnap->pMem != NULL) {
    d = tsdbGetTbDataFromMemTable(pReader->pReadSnap->pMem, pReader->suid, pBlockScanInfo->uid);
    if (d != NULL) {
      code = tsdbTbDataIterCreate(d, &startKey, backward, &pBlockScanInfo->iter.iter);
      if (code == TSDB_CODE_SUCCESS) {
        pBlockScanInfo->iter.hasVal = (tsdbTbDataIterGet(pBlockScanInfo->iter.iter) != NULL);

        tsdbDebug("%p uid:%" PRId64 ", check data in mem from skey:%" PRId64 ", order:%d, ts range in buf:%" PRId64
                  "-%" PRId64 " %s",
                  pReader, pBlockScanInfo->uid, startKey.ts, pReader->order, d->minKey, d->maxKey, pReader->idStr);
      } else {
        tsdbError("%p uid:%" PRId64 ", failed to create iterator for imem, code:%s, %s", pReader, pBlockScanInfo->uid,
                  tstrerror(code), pReader->idStr);
        return code;
      }
    }
  } else {
    tsdbDebug("%p uid:%" PRId64 ", no data in mem, %s", pReader, pBlockScanInfo->uid, pReader->idStr);
  }

  STbData* di = NULL;
  if (pReader->pReadSnap->pIMem != NULL) {
    di = tsdbGetTbDataFromMemTable(pReader->pReadSnap->pIMem, pReader->suid, pBlockScanInfo->uid);
    if (di != NULL) {
      code = tsdbTbDataIterCreate(di, &startKey, backward, &pBlockScanInfo->iiter.iter);
      if (code == TSDB_CODE_SUCCESS) {
        pBlockScanInfo->iiter.hasVal = (tsdbTbDataIterGet(pBlockScanInfo->iiter.iter) != NULL);

        tsdbDebug("%p uid:%" PRId64 ", check data in imem from skey:%" PRId64 ", order:%d, ts range in buf:%" PRId64
                  "-%" PRId64 " %s",
                  pReader, pBlockScanInfo->uid, startKey.ts, pReader->order, di->minKey, di->maxKey, pReader->idStr);
      } else {
        tsdbError("%p uid:%" PRId64 ", failed to create iterator for mem, code:%s, %s", pReader, pBlockScanInfo->uid,
                  tstrerror(code), pReader->idStr);
        return code;
      }
    }
  } else {
    tsdbDebug("%p uid:%" PRId64 ", no data in imem, %s", pReader, pBlockScanInfo->uid, pReader->idStr);
  }

  initDelSkylineIterator(pBlockScanInfo, pReader, d, di);

  pBlockScanInfo->iterInit = true;
  return TSDB_CODE_SUCCESS;
}

int32_t initDelSkylineIterator(STableBlockScanInfo* pBlockScanInfo, STsdbReader* pReader, STbData* pMemTbData,
                               STbData* piMemTbData) {
  if (pBlockScanInfo->delSkyline != NULL) {
    return TSDB_CODE_SUCCESS;
  }

  int32_t code = 0;
  STsdb*  pTsdb = pReader->pTsdb;

  SArray* pDelData = taosArrayInit(4, sizeof(SDelData));

  SDelFile* pDelFile = pReader->pReadSnap->fs.pDelFile;
  if (pDelFile) {
    SDelFReader* pDelFReader = NULL;
    code = tsdbDelFReaderOpen(&pDelFReader, pDelFile, pTsdb);
    if (code != TSDB_CODE_SUCCESS) {
      goto _err;
    }

    SArray* aDelIdx = taosArrayInit(4, sizeof(SDelIdx));
    if (aDelIdx == NULL) {
      tsdbDelFReaderClose(&pDelFReader);
      goto _err;
    }

    code = tsdbReadDelIdx(pDelFReader, aDelIdx);
    if (code != TSDB_CODE_SUCCESS) {
      taosArrayDestroy(aDelIdx);
      tsdbDelFReaderClose(&pDelFReader);
      goto _err;
    }

    SDelIdx  idx = {.suid = pReader->suid, .uid = pBlockScanInfo->uid};
    SDelIdx* pIdx = taosArraySearch(aDelIdx, &idx, tCmprDelIdx, TD_EQ);

    if (pIdx != NULL) {
      code = tsdbReadDelData(pDelFReader, pIdx, pDelData);
    }

    taosArrayDestroy(aDelIdx);
    tsdbDelFReaderClose(&pDelFReader);

    if (code != TSDB_CODE_SUCCESS) {
      goto _err;
    }
  }

  SDelData* p = NULL;
  if (pMemTbData != NULL) {
    p = pMemTbData->pHead;
    while (p) {
      taosArrayPush(pDelData, p);
      p = p->pNext;
    }
  }

  if (piMemTbData != NULL) {
    p = piMemTbData->pHead;
    while (p) {
      taosArrayPush(pDelData, p);
      p = p->pNext;
    }
  }

  if (taosArrayGetSize(pDelData) > 0) {
    pBlockScanInfo->delSkyline = taosArrayInit(4, sizeof(TSDBKEY));
    code = tsdbBuildDeleteSkyline(pDelData, 0, (int32_t)(taosArrayGetSize(pDelData) - 1), pBlockScanInfo->delSkyline);
  }

  taosArrayDestroy(pDelData);
  pBlockScanInfo->iter.index =
      ASCENDING_TRAVERSE(pReader->order) ? 0 : taosArrayGetSize(pBlockScanInfo->delSkyline) - 1;
  pBlockScanInfo->iiter.index = pBlockScanInfo->iter.index;
  pBlockScanInfo->fileDelIndex = pBlockScanInfo->iter.index;
  pBlockScanInfo->lastBlockDelIndex = pBlockScanInfo->iter.index;
  return code;

_err:
  taosArrayDestroy(pDelData);
  return code;
}

static TSDBKEY getCurrentKeyInBuf(STableBlockScanInfo* pScanInfo, STsdbReader* pReader) {
  TSDBKEY key = {.ts = TSKEY_INITIAL_VAL};

  initMemDataIterator(pScanInfo, pReader);
  TSDBROW* pRow = getValidMemRow(&pScanInfo->iter, pScanInfo->delSkyline, pReader);
  if (pRow != NULL) {
    key = TSDBROW_KEY(pRow);
  }

  pRow = getValidMemRow(&pScanInfo->iiter, pScanInfo->delSkyline, pReader);
  if (pRow != NULL) {
    TSDBKEY k = TSDBROW_KEY(pRow);
    if (key.ts > k.ts) {
      key = k;
    }
  }

  return key;
}

static int32_t moveToNextFile(STsdbReader* pReader, SBlockNumber* pBlockNum) {
  SReaderStatus* pStatus = &pReader->status;
  pBlockNum->numOfBlocks = 0;
  pBlockNum->numOfLastBlocks = 0;

  size_t  numOfTables = taosHashGetSize(pReader->status.pTableMap);
  SArray* pIndexList = taosArrayInit(numOfTables, sizeof(SBlockIdx));
  SArray* pLastBlocks = pStatus->fileIter.pLastBlockReader->pBlockL;
  taosArrayClear(pLastBlocks);

  while (1) {
    bool hasNext = filesetIteratorNext(&pStatus->fileIter, pReader);
    if (!hasNext) {  // no data files on disk
      break;
    }

    taosArrayClear(pIndexList);
    int32_t code = doLoadBlockIndex(pReader, pReader->pFileReader, pIndexList);
    if (code != TSDB_CODE_SUCCESS) {
      taosArrayDestroy(pIndexList);
      return code;
    }

    code = tsdbReadBlockL(pReader->pFileReader, 0, pLastBlocks);
    if (code != TSDB_CODE_SUCCESS) {
      taosArrayDestroy(pIndexList);
      return code;
    }

    if (taosArrayGetSize(pIndexList) > 0 || taosArrayGetSize(pLastBlocks) > 0) {
      SArray* pQLastBlock = taosArrayInit(4, sizeof(SBlockL));

      code = doLoadFileBlock(pReader, pIndexList, pLastBlocks, pBlockNum, pQLastBlock);
      if (code != TSDB_CODE_SUCCESS) {
        taosArrayDestroy(pIndexList);
        taosArrayDestroy(pQLastBlock);
        return code;
      }

      if (pBlockNum->numOfBlocks + pBlockNum->numOfLastBlocks > 0) {
        ASSERT(taosArrayGetSize(pQLastBlock) == pBlockNum->numOfLastBlocks);
        taosArrayClear(pLastBlocks);
        taosArrayAddAll(pLastBlocks, pQLastBlock);

        taosArrayDestroy(pQLastBlock);
        break;
      }

      taosArrayDestroy(pQLastBlock);
    }

    // no blocks in current file, try next files
  }

  taosArrayDestroy(pIndexList);
  return TSDB_CODE_SUCCESS;
}

static int32_t doLoadRelatedLastBlock(SLastBlockReader* pLastBlockReader, STableBlockScanInfo* pBlockScanInfo,
                                      STsdbReader* pReader) {
  SArray*  pBlocks = pLastBlockReader->pBlockL;
  SBlockL* pBlock = NULL;

  uint64_t uid = pBlockScanInfo->uid;
  int32_t  totalLastBlocks = (int32_t)taosArrayGetSize(pBlocks);

  initMemDataIterator(pBlockScanInfo, pReader);

  // find the correct SBlockL. todo binary search
  int32_t index = -1;
  for (int32_t i = 0; i < totalLastBlocks; ++i) {
    SBlockL* p = taosArrayGet(pBlocks, i);
    if (p->minUid <= uid && p->maxUid >= uid) {
      index = i;
      pBlock = p;
      break;
    }
  }

  if (index == -1) {
    pLastBlockReader->currentBlockIndex = index;
    tBlockDataReset(&pLastBlockReader->lastBlockData);
    return TSDB_CODE_SUCCESS;
  }

  // the required last datablock has already loaded
  if (index == pLastBlockReader->currentBlockIndex) {
    return TSDB_CODE_SUCCESS;
  }

  int64_t st = taosGetTimestampUs();
  int32_t code =
      tBlockDataInit(&pLastBlockReader->lastBlockData, pReader->suid, pReader->suid ? 0 : uid, pReader->pSchema);
  if (code != TSDB_CODE_SUCCESS) {
    tsdbError("%p init block data failed, code:%s %s", pReader, tstrerror(code), pReader->idStr);
    return code;
  }

  code = tsdbReadLastBlock(pReader->pFileReader, 0, pBlock, &pLastBlockReader->lastBlockData);

  double el = (taosGetTimestampUs() - st) / 1000.0;
  if (code != TSDB_CODE_SUCCESS) {
    tsdbError("%p error occurs in loading last block into buffer, last block index:%d, total:%d code:%s %s", pReader,
              pLastBlockReader->currentBlockIndex, totalLastBlocks, tstrerror(code), pReader->idStr);
  } else {
    tsdbDebug("%p load last block completed, uid:%" PRIu64
              " last block index:%d, total:%d rows:%d, minVer:%d, maxVer:%d, brange:%" PRId64 "-%" PRId64
              " elapsed time:%.2f ms, %s",
              pReader, uid, index, totalLastBlocks, pBlock->nRow, pBlock->minVer, pBlock->maxVer, pBlock->minKey,
              pBlock->maxKey, el, pReader->idStr);
  }

  pLastBlockReader->currentBlockIndex = index;
  pReader->cost.lastBlockLoad += 1;
  pReader->cost.lastBlockLoadTime += el;

  return TSDB_CODE_SUCCESS;
}

static int32_t uidComparFunc(const void* p1, const void* p2) {
  uint64_t pu1 = *(uint64_t*)p1;
  uint64_t pu2 = *(uint64_t*)p2;
  if (pu1 == pu2) {
    return 0;
  } else {
    return (pu1 < pu2) ? -1 : 1;
  }
}

static void extractOrderedTableUidList(SUidOrderCheckInfo* pOrderCheckInfo, SReaderStatus* pStatus) {
  int32_t index = 0;
  int32_t total = taosHashGetSize(pStatus->pTableMap);

  void* p = taosHashIterate(pStatus->pTableMap, NULL);
  while (p != NULL) {
    STableBlockScanInfo* pScanInfo = p;
    pOrderCheckInfo->tableUidList[index++] = pScanInfo->uid;
    p = taosHashIterate(pStatus->pTableMap, p);
  }

  taosSort(pOrderCheckInfo->tableUidList, total, sizeof(uint64_t), uidComparFunc);
}

static int32_t initOrderCheckInfo(SUidOrderCheckInfo* pOrderCheckInfo, SReaderStatus* pStatus) {
  if (pOrderCheckInfo->tableUidList == NULL) {
    int32_t total = taosHashGetSize(pStatus->pTableMap);

    pOrderCheckInfo->currentIndex = 0;
    pOrderCheckInfo->tableUidList = taosMemoryMalloc(total * sizeof(uint64_t));
    if (pOrderCheckInfo->tableUidList == NULL) {
      return TSDB_CODE_OUT_OF_MEMORY;
    }

    extractOrderedTableUidList(pOrderCheckInfo, pStatus);

    uint64_t uid = pOrderCheckInfo->tableUidList[0];
    pStatus->pTableIter = taosHashGet(pStatus->pTableMap, &uid, sizeof(uid));
  } else {
    if (pStatus->pTableIter == NULL) {  // it is the last block of a new file
      //      ASSERT(pOrderCheckInfo->currentIndex == taosHashGetSize(pStatus->pTableMap));

      pOrderCheckInfo->currentIndex = 0;
      uint64_t uid = pOrderCheckInfo->tableUidList[pOrderCheckInfo->currentIndex];
      pStatus->pTableIter = taosHashGet(pStatus->pTableMap, &uid, sizeof(uid));

      // the tableMap has already updated
      if (pStatus->pTableIter == NULL) {
        void* p =
            taosMemoryRealloc(pOrderCheckInfo->tableUidList, taosHashGetSize(pStatus->pTableMap) * sizeof(uint64_t));
        if (p == NULL) {
          return TSDB_CODE_OUT_OF_MEMORY;
        }

        pOrderCheckInfo->tableUidList = p;
        extractOrderedTableUidList(pOrderCheckInfo, pStatus);

        uid = pOrderCheckInfo->tableUidList[0];
        pStatus->pTableIter = taosHashGet(pStatus->pTableMap, &uid, sizeof(uid));
      }
    }
  }

  return TSDB_CODE_SUCCESS;
}

static bool moveToNextTable(SUidOrderCheckInfo* pOrderedCheckInfo, SReaderStatus* pStatus) {
  pOrderedCheckInfo->currentIndex += 1;
  if (pOrderedCheckInfo->currentIndex >= taosHashGetSize(pStatus->pTableMap)) {
    pStatus->pTableIter = NULL;
    return false;
  }

  uint64_t uid = pOrderedCheckInfo->tableUidList[pOrderedCheckInfo->currentIndex];
  pStatus->pTableIter = taosHashGet(pStatus->pTableMap, &uid, sizeof(uid));
  ASSERT(pStatus->pTableIter != NULL);
  return true;
}

static int32_t doLoadLastBlockSequentially(STsdbReader* pReader) {
  SReaderStatus*    pStatus = &pReader->status;
  SLastBlockReader* pLastBlockReader = pStatus->fileIter.pLastBlockReader;

  SUidOrderCheckInfo* pOrderedCheckInfo = &pStatus->uidCheckInfo;
  int32_t             code = initOrderCheckInfo(pOrderedCheckInfo, pStatus);
  if (code != TSDB_CODE_SUCCESS || (taosHashGetSize(pStatus->pTableMap) == 0)) {
    return code;
  }

  while (1) {
    // load the last data block of current table
    STableBlockScanInfo* pScanInfo = pStatus->pTableIter;
    code = doLoadRelatedLastBlock(pLastBlockReader, pScanInfo, pReader);
    if (code != TSDB_CODE_SUCCESS) {
      return code;
    }

    if (pLastBlockReader->currentBlockIndex != -1) {
      initLastBlockReader(pLastBlockReader, pScanInfo->uid, &pScanInfo->indexInBlockL);
      int32_t index = pScanInfo->indexInBlockL;

      if (index == INITIAL_ROW_INDEX_VAL || index == pLastBlockReader->lastBlockData.nRow) {
        bool hasData = nextRowInLastBlock(pLastBlockReader, pScanInfo);
        if (!hasData) {  // current table does not have rows in last block, try next table
          bool hasNexTable = moveToNextTable(pOrderedCheckInfo, pStatus);
          if (!hasNexTable) {
            return TSDB_CODE_SUCCESS;
          }
          continue;
        }
      }
    } else {  // no data in last block, try next table
      bool hasNexTable = moveToNextTable(pOrderedCheckInfo, pStatus);
      if (!hasNexTable) {
        return TSDB_CODE_SUCCESS;
      }
      continue;
    }

    code = doBuildDataBlock(pReader);
    if (code != TSDB_CODE_SUCCESS) {
      return code;
    }

    if (pReader->pResBlock->info.rows > 0) {
      return TSDB_CODE_SUCCESS;
    }

    // current table is exhausted, let's try next table
    bool hasNexTable = moveToNextTable(pOrderedCheckInfo, pStatus);
    if (!hasNexTable) {
      return TSDB_CODE_SUCCESS;
    }
  }
}

static int32_t doBuildDataBlock(STsdbReader* pReader) {
  TSDBKEY key = {0};
  int32_t code = TSDB_CODE_SUCCESS;
  SBlock* pBlock = NULL;

  SReaderStatus*       pStatus = &pReader->status;
  SDataBlockIter*      pBlockIter = &pStatus->blockIter;
  STableBlockScanInfo* pScanInfo = NULL;
  SFileDataBlockInfo*  pBlockInfo = getCurrentBlockInfo(pBlockIter);
  SLastBlockReader*    pLastBlockReader = pReader->status.fileIter.pLastBlockReader;

  if (pBlockInfo != NULL) {
    pScanInfo = taosHashGet(pReader->status.pTableMap, &pBlockInfo->uid, sizeof(pBlockInfo->uid));
  } else {
    pScanInfo = pReader->status.pTableIter;
  }

  if (pBlockInfo != NULL) {
    pBlock = getCurrentBlock(pBlockIter);
  }

  {
    key = getCurrentKeyInBuf(pScanInfo, pReader);

    // load the last data block of current table
    code = doLoadRelatedLastBlock(pLastBlockReader, pScanInfo, pReader);
    if (code != TSDB_CODE_SUCCESS) {
      return code;
    }

    // note: the lastblock may be null here
    initLastBlockReader(pLastBlockReader, pScanInfo->uid, &pScanInfo->indexInBlockL);
<<<<<<< HEAD
    if (pScanInfo->indexInBlockL == DEFAULT_ROW_INDEX_VAL ||
        pScanInfo->indexInBlockL == pLastBlockReader->lastBlockData.nRow) {
=======
    if (pScanInfo->indexInBlockL == INITIAL_ROW_INDEX_VAL || pScanInfo->indexInBlockL == pLastBlockReader->lastBlockData.nRow) {
>>>>>>> ee6ff784
      bool hasData = nextRowInLastBlock(pLastBlockReader, pScanInfo);
    }
  }

  if (pBlockInfo == NULL) {  // build data block from last data file
    ASSERT(pBlockIter->numOfBlocks == 0);
    code = buildComposedDataBlock(pReader);
  } else if (fileBlockShouldLoad(pReader, pBlockInfo, pBlock, pScanInfo, key, pLastBlockReader)) {
    tBlockDataReset(&pStatus->fileBlockData);
    code = tBlockDataInit(&pStatus->fileBlockData, pReader->suid, pScanInfo->uid, pReader->pSchema);
    if (code != TSDB_CODE_SUCCESS) {
      return code;
    }

    code = doLoadFileBlockData(pReader, pBlockIter, &pStatus->fileBlockData);
    if (code != TSDB_CODE_SUCCESS) {
      return code;
    }

    // build composed data block
    code = buildComposedDataBlock(pReader);
  } else if (bufferDataInFileBlockGap(pReader->order, key, pBlock)) {
    // data in memory that are earlier than current file block
    // todo rows in buffer should be less than the file block in asc, greater than file block in desc
    int64_t endKey = (ASCENDING_TRAVERSE(pReader->order)) ? pBlock->minKey.ts : pBlock->maxKey.ts;
    code = buildDataBlockFromBuf(pReader, pScanInfo, endKey);
  } else {
    if (hasDataInLastBlock(pLastBlockReader) && !ASCENDING_TRAVERSE(pReader->order)) {
      // only return the rows in last block
      int64_t tsLast = getCurrentKeyInLastBlock(pLastBlockReader);
      ASSERT(tsLast >= pBlock->maxKey.ts);
      tBlockDataReset(&pReader->status.fileBlockData);

      code = buildComposedDataBlock(pReader);
    } else {  // whole block is required, return it directly
      SDataBlockInfo* pInfo = &pReader->pResBlock->info;
      pInfo->rows = pBlock->nRow;
      pInfo->uid = pScanInfo->uid;
      pInfo->window = (STimeWindow){.skey = pBlock->minKey.ts, .ekey = pBlock->maxKey.ts};
      setComposedBlockFlag(pReader, false);
      setBlockAllDumped(&pStatus->fBlockDumpInfo, pBlock->maxKey.ts, pReader->order);
    }
  }

  return code;
}

static int32_t buildBlockFromBufferSequentially(STsdbReader* pReader) {
  SReaderStatus* pStatus = &pReader->status;

  while (1) {
    if (pStatus->pTableIter == NULL) {
      pStatus->pTableIter = taosHashIterate(pStatus->pTableMap, NULL);
      if (pStatus->pTableIter == NULL) {
        return TSDB_CODE_SUCCESS;
      }
    }

    STableBlockScanInfo* pBlockScanInfo = pStatus->pTableIter;
    initMemDataIterator(pBlockScanInfo, pReader);

    int64_t endKey = (ASCENDING_TRAVERSE(pReader->order)) ? INT64_MAX : INT64_MIN;
    int32_t code = buildDataBlockFromBuf(pReader, pBlockScanInfo, endKey);
    if (code != TSDB_CODE_SUCCESS) {
      return code;
    }

    if (pReader->pResBlock->info.rows > 0) {
      return TSDB_CODE_SUCCESS;
    }

    // current table is exhausted, let's try the next table
    pStatus->pTableIter = taosHashIterate(pStatus->pTableMap, pStatus->pTableIter);
    if (pStatus->pTableIter == NULL) {
      return TSDB_CODE_SUCCESS;
    }
  }
}

// set the correct start position in case of the first/last file block, according to the query time window
static void initBlockDumpInfo(STsdbReader* pReader, SDataBlockIter* pBlockIter) {
  SBlock* pBlock = getCurrentBlock(pBlockIter);

  SReaderStatus* pStatus = &pReader->status;

  SFileBlockDumpInfo* pDumpInfo = &pStatus->fBlockDumpInfo;

  pDumpInfo->totalRows = pBlock->nRow;
  pDumpInfo->allDumped = false;
  pDumpInfo->rowIndex = ASCENDING_TRAVERSE(pReader->order) ? 0 : pBlock->nRow - 1;
}

static int32_t initForFirstBlockInFile(STsdbReader* pReader, SDataBlockIter* pBlockIter) {
  SBlockNumber num = {0};

  int32_t code = moveToNextFile(pReader, &num);
  if (code != TSDB_CODE_SUCCESS) {
    return code;
  }

  // all data files are consumed, try data in buffer
  if (num.numOfBlocks + num.numOfLastBlocks == 0) {
    pReader->status.loadFromFile = false;
    return code;
  }

  // initialize the block iterator for a new fileset
  if (num.numOfBlocks > 0) {
    code = initBlockIterator(pReader, pBlockIter, num.numOfBlocks);
  } else {  // no block data, only last block exists
    tBlockDataReset(&pReader->status.fileBlockData);
    resetDataBlockIterator(pBlockIter, pReader->order);
  }

  SLastBlockReader* pLReader = pReader->status.fileIter.pLastBlockReader;
  pLReader->currentBlockIndex = -1;

  // set the correct start position according to the query time window
  initBlockDumpInfo(pReader, pBlockIter);
  return code;
}

static bool fileBlockPartiallyRead(SFileBlockDumpInfo* pDumpInfo, bool asc) {
  return (!pDumpInfo->allDumped) &&
         ((pDumpInfo->rowIndex > 0 && asc) || (pDumpInfo->rowIndex < (pDumpInfo->totalRows - 1) && (!asc)));
}

static int32_t buildBlockFromFiles(STsdbReader* pReader) {
  int32_t code = TSDB_CODE_SUCCESS;
  bool    asc = ASCENDING_TRAVERSE(pReader->order);

  SDataBlockIter* pBlockIter = &pReader->status.blockIter;

  if (pBlockIter->numOfBlocks == 0) {
  _begin:
    code = doLoadLastBlockSequentially(pReader);
    if (code != TSDB_CODE_SUCCESS) {
      return code;
    }

    if (pReader->pResBlock->info.rows > 0) {
      return TSDB_CODE_SUCCESS;
    }

    // all data blocks are checked in this last block file, now let's try the next file
    if (pReader->status.pTableIter == NULL) {
      code = initForFirstBlockInFile(pReader, pBlockIter);

      // error happens or all the data files are completely checked
      if ((code != TSDB_CODE_SUCCESS) || (pReader->status.loadFromFile == false)) {
        return code;
      }

      // this file does not have data files, let's start check the last block file if exists
      if (pBlockIter->numOfBlocks == 0) {
        goto _begin;
      }
    }

    code = doBuildDataBlock(pReader);
    if (code != TSDB_CODE_SUCCESS) {
      return code;
    }

    if (pReader->pResBlock->info.rows > 0) {
      return TSDB_CODE_SUCCESS;
    }
  }

  while (1) {
    SFileBlockDumpInfo* pDumpInfo = &pReader->status.fBlockDumpInfo;

    if (fileBlockPartiallyRead(pDumpInfo, asc)) {  // file data block is partially loaded
      code = buildComposedDataBlock(pReader);
    } else {
      // current block are exhausted, try the next file block
      if (pDumpInfo->allDumped) {
        // try next data block in current file
        bool hasNext = blockIteratorNext(&pReader->status.blockIter);
        if (hasNext) {  // check for the next block in the block accessed order list
          initBlockDumpInfo(pReader, pBlockIter);
        } else if (taosArrayGetSize(pReader->status.fileIter.pLastBlockReader->pBlockL) >
                   0) {  // data blocks in current file are exhausted, let's try the next file now
          tBlockDataReset(&pReader->status.fileBlockData);
          resetDataBlockIterator(pBlockIter, pReader->order);
          goto _begin;
        } else {
          code = initForFirstBlockInFile(pReader, pBlockIter);

          // error happens or all the data files are completely checked
          if ((code != TSDB_CODE_SUCCESS) || (pReader->status.loadFromFile == false)) {
            return code;
          }

          // this file does not have blocks, let's start check the last block file
          if (pBlockIter->numOfBlocks == 0) {
            goto _begin;
          }
        }
      }

      code = doBuildDataBlock(pReader);
    }

    if (code != TSDB_CODE_SUCCESS) {
      return code;
    }

    if (pReader->pResBlock->info.rows > 0) {
      return TSDB_CODE_SUCCESS;
    }
  }
}

static STsdb* getTsdbByRetentions(SVnode* pVnode, TSKEY winSKey, SRetention* retentions, const char* idStr,
                                  int8_t* pLevel) {
  if (VND_IS_RSMA(pVnode)) {
    int8_t  level = 0;
    int64_t now = taosGetTimestamp(pVnode->config.tsdbCfg.precision);

    for (int8_t i = 0; i < TSDB_RETENTION_MAX; ++i) {
      SRetention* pRetention = retentions + level;
      if (pRetention->keep <= 0) {
        if (level > 0) {
          --level;
        }
        break;
      }
      if ((now - pRetention->keep) <= winSKey) {
        break;
      }
      ++level;
    }

    const char* str = (idStr != NULL) ? idStr : "";

    if (level == TSDB_RETENTION_L0) {
      *pLevel = TSDB_RETENTION_L0;
      tsdbDebug("vgId:%d, rsma level %d is selected to query %s", TD_VID(pVnode), TSDB_RETENTION_L0, str);
      return VND_RSMA0(pVnode);
    } else if (level == TSDB_RETENTION_L1) {
      *pLevel = TSDB_RETENTION_L1;
      tsdbDebug("vgId:%d, rsma level %d is selected to query %s", TD_VID(pVnode), TSDB_RETENTION_L1, str);
      return VND_RSMA1(pVnode);
    } else {
      *pLevel = TSDB_RETENTION_L2;
      tsdbDebug("vgId:%d, rsma level %d is selected to query %s", TD_VID(pVnode), TSDB_RETENTION_L2, str);
      return VND_RSMA2(pVnode);
    }
  }

  return VND_TSDB(pVnode);
}

SVersionRange getQueryVerRange(SVnode* pVnode, SQueryTableDataCond* pCond, int8_t level) {
  int64_t startVer = (pCond->startVersion == -1) ? 0 : pCond->startVersion;

  int64_t endVer = 0;
  if (pCond->endVersion ==
      -1) {  // user not specified end version, set current maximum version of vnode as the endVersion
    endVer = pVnode->state.applied;
  } else {
    endVer = (pCond->endVersion > pVnode->state.applied) ? pVnode->state.applied : pCond->endVersion;
  }

  return (SVersionRange){.minVer = startVer, .maxVer = endVer};
}

bool hasBeenDropped(const SArray* pDelList, int32_t* index, TSDBKEY* pKey, int32_t order) {
  ASSERT(pKey != NULL);
  if (pDelList == NULL) {
    return false;
  }
  size_t  num = taosArrayGetSize(pDelList);
  bool    asc = ASCENDING_TRAVERSE(order);
  int32_t step = asc ? 1 : -1;

  if (asc) {
    if (*index >= num - 1) {
      TSDBKEY* last = taosArrayGetLast(pDelList);
      ASSERT(pKey->ts >= last->ts);

      if (pKey->ts > last->ts) {
        return false;
      } else if (pKey->ts == last->ts) {
        TSDBKEY* prev = taosArrayGet(pDelList, num - 2);
        return (prev->version >= pKey->version);
      }
    } else {
      TSDBKEY* pCurrent = taosArrayGet(pDelList, *index);
      TSDBKEY* pNext = taosArrayGet(pDelList, (*index) + 1);

      if (pKey->ts < pCurrent->ts) {
        return false;
      }

      if (pCurrent->ts <= pKey->ts && pNext->ts >= pKey->ts && pCurrent->version >= pKey->version) {
        return true;
      }

      while (pNext->ts <= pKey->ts && (*index) < num - 1) {
        (*index) += 1;

        if ((*index) < num - 1) {
          pCurrent = taosArrayGet(pDelList, *index);
          pNext = taosArrayGet(pDelList, (*index) + 1);

          // it is not a consecutive deletion range, ignore it
          if (pCurrent->version == 0 && pNext->version > 0) {
            continue;
          }

          if (pCurrent->ts <= pKey->ts && pNext->ts >= pKey->ts && pCurrent->version >= pKey->version) {
            return true;
          }
        }
      }

      return false;
    }
  } else {
    if (*index <= 0) {
      TSDBKEY* pFirst = taosArrayGet(pDelList, 0);

      if (pKey->ts < pFirst->ts) {
        return false;
      } else if (pKey->ts == pFirst->ts) {
        return pFirst->version >= pKey->version;
      } else {
        ASSERT(0);
      }
    } else {
      TSDBKEY* pCurrent = taosArrayGet(pDelList, *index);
      TSDBKEY* pPrev = taosArrayGet(pDelList, (*index) - 1);

      if (pKey->ts > pCurrent->ts) {
        return false;
      }

      if (pPrev->ts <= pKey->ts && pCurrent->ts >= pKey->ts && pPrev->version >= pKey->version) {
        return true;
      }

      while (pPrev->ts >= pKey->ts && (*index) > 1) {
        (*index) += step;

        if ((*index) >= 1) {
          pCurrent = taosArrayGet(pDelList, *index);
          pPrev = taosArrayGet(pDelList, (*index) - 1);

          // it is not a consecutive deletion range, ignore it
          if (pCurrent->version > 0 && pPrev->version == 0) {
            continue;
          }

          if (pPrev->ts <= pKey->ts && pCurrent->ts >= pKey->ts && pPrev->version >= pKey->version) {
            return true;
          }
        }
      }

      return false;
    }
  }

  return false;
}

TSDBROW* getValidMemRow(SIterInfo* pIter, const SArray* pDelList, STsdbReader* pReader) {
  if (!pIter->hasVal) {
    return NULL;
  }

  TSDBROW* pRow = tsdbTbDataIterGet(pIter->iter);
  TSDBKEY  key = {.ts = pRow->pTSRow->ts, .version = pRow->version};
  if (outOfTimeWindow(key.ts, &pReader->window)) {
    pIter->hasVal = false;
    return NULL;
  }

  // it is a valid data version
  if ((key.version <= pReader->verRange.maxVer && key.version >= pReader->verRange.minVer) &&
      (!hasBeenDropped(pDelList, &pIter->index, &key, pReader->order))) {
    return pRow;
  }

  while (1) {
    pIter->hasVal = tsdbTbDataIterNext(pIter->iter);
    if (!pIter->hasVal) {
      return NULL;
    }

    pRow = tsdbTbDataIterGet(pIter->iter);

    key = TSDBROW_KEY(pRow);
    if (outOfTimeWindow(key.ts, &pReader->window)) {
      pIter->hasVal = false;
      return NULL;
    }

    if (key.version <= pReader->verRange.maxVer && key.version >= pReader->verRange.minVer &&
        (!hasBeenDropped(pDelList, &pIter->index, &key, pReader->order))) {
      return pRow;
    }
  }
}

int32_t doMergeRowsInBuf(SIterInfo* pIter, uint64_t uid, int64_t ts, SArray* pDelList, SRowMerger* pMerger,
                         STsdbReader* pReader) {
  while (1) {
    pIter->hasVal = tsdbTbDataIterNext(pIter->iter);
    if (!pIter->hasVal) {
      break;
    }

    // data exists but not valid
    TSDBROW* pRow = getValidMemRow(pIter, pDelList, pReader);
    if (pRow == NULL) {
      break;
    }

    // ts is not identical, quit
    TSDBKEY k = TSDBROW_KEY(pRow);
    if (k.ts != ts) {
      break;
    }

    STSchema* pTSchema = doGetSchemaForTSRow(TSDBROW_SVERSION(pRow), pReader, uid);
    tRowMergerAdd(pMerger, pRow, pTSchema);
  }

  return TSDB_CODE_SUCCESS;
}

static int32_t doMergeRowsInFileBlockImpl(SBlockData* pBlockData, int32_t rowIndex, int64_t key, SRowMerger* pMerger,
                                          SVersionRange* pVerRange, int32_t step) {
  while (pBlockData->aTSKEY[rowIndex] == key && rowIndex < pBlockData->nRow && rowIndex >= 0) {
    if (pBlockData->aVersion[rowIndex] > pVerRange->maxVer || pBlockData->aVersion[rowIndex] < pVerRange->minVer) {
      rowIndex += step;
      continue;
    }

    TSDBROW fRow = tsdbRowFromBlockData(pBlockData, rowIndex);
    tRowMerge(pMerger, &fRow);
    rowIndex += step;
  }

  return rowIndex;
}

typedef enum {
  CHECK_FILEBLOCK_CONT = 0x1,
  CHECK_FILEBLOCK_QUIT = 0x2,
} CHECK_FILEBLOCK_STATE;

static int32_t checkForNeighborFileBlock(STsdbReader* pReader, STableBlockScanInfo* pScanInfo, SBlock* pBlock,
                                         SFileDataBlockInfo* pFBlock, SRowMerger* pMerger, int64_t key,
                                         CHECK_FILEBLOCK_STATE* state) {
  SFileBlockDumpInfo* pDumpInfo = &pReader->status.fBlockDumpInfo;
  SBlockData*         pBlockData = &pReader->status.fileBlockData;

  *state = CHECK_FILEBLOCK_QUIT;
  int32_t step = ASCENDING_TRAVERSE(pReader->order) ? 1 : -1;

  int32_t nextIndex = -1;
  SBlock* pNeighborBlock = getNeighborBlockOfSameTable(pFBlock, pScanInfo, &nextIndex, pReader->order);
  if (pNeighborBlock == NULL) {  // do nothing
    return 0;
  }

  bool overlap = overlapWithNeighborBlock(pBlock, pNeighborBlock, pReader->order);
  taosMemoryFree(pNeighborBlock);

  if (overlap) {  // load next block
    SReaderStatus*  pStatus = &pReader->status;
    SDataBlockIter* pBlockIter = &pStatus->blockIter;

    // 1. find the next neighbor block in the scan block list
    SFileDataBlockInfo fb = {.uid = pFBlock->uid, .tbBlockIdx = nextIndex};
    int32_t            neighborIndex = findFileBlockInfoIndex(pBlockIter, &fb);

    // 2. remove it from the scan block list
    setFileBlockActiveInBlockIter(pBlockIter, neighborIndex, step);

    // 3. load the neighbor block, and set it to be the currently accessed file data block
    tBlockDataReset(&pStatus->fileBlockData);
    int32_t code = tBlockDataInit(&pStatus->fileBlockData, pReader->suid, pFBlock->uid, pReader->pSchema);
    if (code != TSDB_CODE_SUCCESS) {
      return code;
    }

    code = doLoadFileBlockData(pReader, pBlockIter, &pStatus->fileBlockData);
    if (code != TSDB_CODE_SUCCESS) {
      return code;
    }

    // 4. check the data values
    initBlockDumpInfo(pReader, pBlockIter);

    pDumpInfo->rowIndex =
        doMergeRowsInFileBlockImpl(pBlockData, pDumpInfo->rowIndex, key, pMerger, &pReader->verRange, step);
    if (pDumpInfo->rowIndex >= pDumpInfo->totalRows) {
      *state = CHECK_FILEBLOCK_CONT;
    }
  }

  return TSDB_CODE_SUCCESS;
}

int32_t doMergeRowsInFileBlocks(SBlockData* pBlockData, STableBlockScanInfo* pScanInfo, STsdbReader* pReader,
                                SRowMerger* pMerger) {
  SFileBlockDumpInfo* pDumpInfo = &pReader->status.fBlockDumpInfo;

  bool    asc = ASCENDING_TRAVERSE(pReader->order);
  int64_t key = pBlockData->aTSKEY[pDumpInfo->rowIndex];
  int32_t step = asc ? 1 : -1;

  pDumpInfo->rowIndex += step;
  if ((pDumpInfo->rowIndex <= pBlockData->nRow - 1 && asc) || (pDumpInfo->rowIndex >= 0 && !asc)) {
    pDumpInfo->rowIndex =
        doMergeRowsInFileBlockImpl(pBlockData, pDumpInfo->rowIndex, key, pMerger, &pReader->verRange, step);
  }

  // all rows are consumed, let's try next file block
  if ((pDumpInfo->rowIndex >= pBlockData->nRow && asc) || (pDumpInfo->rowIndex < 0 && !asc)) {
    while (1) {
      CHECK_FILEBLOCK_STATE st;

      SFileDataBlockInfo* pFileBlockInfo = getCurrentBlockInfo(&pReader->status.blockIter);
      SBlock*             pCurrentBlock = getCurrentBlock(&pReader->status.blockIter);
      checkForNeighborFileBlock(pReader, pScanInfo, pCurrentBlock, pFileBlockInfo, pMerger, key, &st);
      if (st == CHECK_FILEBLOCK_QUIT) {
        break;
      }
    }
  }

  return TSDB_CODE_SUCCESS;
}

int32_t doMergeRowsInLastBlock(SLastBlockReader* pLastBlockReader, STableBlockScanInfo* pScanInfo, int64_t ts,
                               SRowMerger* pMerger) {
  while (nextRowInLastBlock(pLastBlockReader, pScanInfo)) {
    int64_t next1 = getCurrentKeyInLastBlock(pLastBlockReader);
    if (next1 == ts) {
      TSDBROW fRow1 = tsdbRowFromBlockData(&pLastBlockReader->lastBlockData, *pLastBlockReader->rowIndex);
      tRowMerge(pMerger, &fRow1);
    } else {
      break;
    }
  }

  return TSDB_CODE_SUCCESS;
}

void doMergeMemTableMultiRows(TSDBROW* pRow, uint64_t uid, SIterInfo* pIter, SArray* pDelList, STSRow** pTSRow,
                              STsdbReader* pReader, bool* freeTSRow) {
  TSDBROW* pNextRow = NULL;
  TSDBROW  current = *pRow;

  {  // if the timestamp of the next valid row has a different ts, return current row directly
    pIter->hasVal = tsdbTbDataIterNext(pIter->iter);

    if (!pIter->hasVal) {
      *pTSRow = current.pTSRow;
      *freeTSRow = false;
      return;
    } else {  // has next point in mem/imem
      pNextRow = getValidMemRow(pIter, pDelList, pReader);
      if (pNextRow == NULL) {
        *pTSRow = current.pTSRow;
        *freeTSRow = false;
        return;
      }

      if (current.pTSRow->ts != pNextRow->pTSRow->ts) {
        *pTSRow = current.pTSRow;
        *freeTSRow = false;
        return;
      }
    }
  }

  SRowMerger merge = {0};

  // get the correct schema for data in memory
  STSchema* pTSchema = doGetSchemaForTSRow(TSDBROW_SVERSION(&current), pReader, uid);

  if (pReader->pSchema == NULL) {
    pReader->pSchema = pTSchema;
  }

  tRowMergerInit2(&merge, pReader->pSchema, &current, pTSchema);

  STSchema* pTSchema1 = doGetSchemaForTSRow(TSDBROW_SVERSION(pNextRow), pReader, uid);
  tRowMergerAdd(&merge, pNextRow, pTSchema1);

  doMergeRowsInBuf(pIter, uid, current.pTSRow->ts, pDelList, &merge, pReader);
  tRowMergerGetRow(&merge, pTSRow);
  tRowMergerClear(&merge);

  *freeTSRow = true;
}

void doMergeMemIMemRows(TSDBROW* pRow, TSDBROW* piRow, STableBlockScanInfo* pBlockScanInfo, STsdbReader* pReader,
                        STSRow** pTSRow) {
  SRowMerger merge = {0};

  TSDBKEY k = TSDBROW_KEY(pRow);
  TSDBKEY ik = TSDBROW_KEY(piRow);

  if (ASCENDING_TRAVERSE(pReader->order)) {  // ascending order imem --> mem
    STSchema* pSchema = doGetSchemaForTSRow(TSDBROW_SVERSION(pRow), pReader, pBlockScanInfo->uid);

    tRowMergerInit(&merge, piRow, pSchema);
    doMergeRowsInBuf(&pBlockScanInfo->iiter, pBlockScanInfo->uid, ik.ts, pBlockScanInfo->delSkyline, &merge, pReader);

    tRowMerge(&merge, pRow);
    doMergeRowsInBuf(&pBlockScanInfo->iter, pBlockScanInfo->uid, k.ts, pBlockScanInfo->delSkyline, &merge, pReader);
  } else {
    STSchema* pSchema = doGetSchemaForTSRow(TSDBROW_SVERSION(pRow), pReader, pBlockScanInfo->uid);

    tRowMergerInit(&merge, pRow, pSchema);
    doMergeRowsInBuf(&pBlockScanInfo->iter, pBlockScanInfo->uid, k.ts, pBlockScanInfo->delSkyline, &merge, pReader);

    tRowMerge(&merge, piRow);
    doMergeRowsInBuf(&pBlockScanInfo->iiter, pBlockScanInfo->uid, k.ts, pBlockScanInfo->delSkyline, &merge, pReader);
  }

  tRowMergerGetRow(&merge, pTSRow);
}

int32_t tsdbGetNextRowInMem(STableBlockScanInfo* pBlockScanInfo, STsdbReader* pReader, STSRow** pTSRow, int64_t endKey,
                            bool* freeTSRow) {
  TSDBROW* pRow = getValidMemRow(&pBlockScanInfo->iter, pBlockScanInfo->delSkyline, pReader);
  TSDBROW* piRow = getValidMemRow(&pBlockScanInfo->iiter, pBlockScanInfo->delSkyline, pReader);
  SArray*  pDelList = pBlockScanInfo->delSkyline;
  uint64_t uid = pBlockScanInfo->uid;

  // todo refactor
  bool asc = ASCENDING_TRAVERSE(pReader->order);
  if (pBlockScanInfo->iter.hasVal) {
    TSDBKEY k = TSDBROW_KEY(pRow);
    if ((k.ts >= endKey && asc) || (k.ts <= endKey && !asc)) {
      pRow = NULL;
    }
  }

  if (pBlockScanInfo->iiter.hasVal) {
    TSDBKEY k = TSDBROW_KEY(piRow);
    if ((k.ts >= endKey && asc) || (k.ts <= endKey && !asc)) {
      piRow = NULL;
    }
  }

  if (pBlockScanInfo->iter.hasVal && pBlockScanInfo->iiter.hasVal && pRow != NULL && piRow != NULL) {
    TSDBKEY k = TSDBROW_KEY(pRow);
    TSDBKEY ik = TSDBROW_KEY(piRow);

    if (ik.ts != k.ts) {
      if (((ik.ts < k.ts) && asc) || ((ik.ts > k.ts) && (!asc))) {  // ik.ts < k.ts
        doMergeMemTableMultiRows(piRow, uid, &pBlockScanInfo->iiter, pDelList, pTSRow, pReader, freeTSRow);
      } else if (((k.ts < ik.ts) && asc) || ((k.ts > ik.ts) && (!asc))) {
        doMergeMemTableMultiRows(pRow, uid, &pBlockScanInfo->iter, pDelList, pTSRow, pReader, freeTSRow);
      }
    } else {  // ik.ts == k.ts
      doMergeMemIMemRows(pRow, piRow, pBlockScanInfo, pReader, pTSRow);
      *freeTSRow = true;
    }

    return TSDB_CODE_SUCCESS;
  }

  if (pBlockScanInfo->iter.hasVal && pRow != NULL) {
    doMergeMemTableMultiRows(pRow, pBlockScanInfo->uid, &pBlockScanInfo->iter, pDelList, pTSRow, pReader, freeTSRow);
    return TSDB_CODE_SUCCESS;
  }

  if (pBlockScanInfo->iiter.hasVal && piRow != NULL) {
    doMergeMemTableMultiRows(piRow, uid, &pBlockScanInfo->iiter, pDelList, pTSRow, pReader, freeTSRow);
    return TSDB_CODE_SUCCESS;
  }

  return TSDB_CODE_SUCCESS;
}

int32_t doAppendRowFromTSRow(SSDataBlock* pBlock, STsdbReader* pReader, STSRow* pTSRow, uint64_t uid) {
  int32_t numOfRows = pBlock->info.rows;
  int32_t numOfCols = (int32_t)taosArrayGetSize(pBlock->pDataBlock);

  SBlockLoadSuppInfo* pSupInfo = &pReader->suppInfo;
  STSchema*           pSchema = doGetSchemaForTSRow(pTSRow->sver, pReader, uid);

  SColVal colVal = {0};
  int32_t i = 0, j = 0;

  SColumnInfoData* pColInfoData = taosArrayGet(pBlock->pDataBlock, i);
  if (pColInfoData->info.colId == PRIMARYKEY_TIMESTAMP_COL_ID) {
    colDataAppend(pColInfoData, numOfRows, (const char*)&pTSRow->ts, false);
    i += 1;
  }

  while (i < numOfCols && j < pSchema->numOfCols) {
    pColInfoData = taosArrayGet(pBlock->pDataBlock, i);
    col_id_t colId = pColInfoData->info.colId;

    if (colId == pSchema->columns[j].colId) {
      tTSRowGetVal(pTSRow, pSchema, j, &colVal);
      doCopyColVal(pColInfoData, numOfRows, i, &colVal, pSupInfo);
      i += 1;
      j += 1;
    } else if (colId < pSchema->columns[j].colId) {
      colDataAppendNULL(pColInfoData, numOfRows);
      i += 1;
    } else if (colId > pSchema->columns[j].colId) {
      j += 1;
    }
  }

  // set null value since current column does not exist in the "pSchema"
  while (i < numOfCols) {
    pColInfoData = taosArrayGet(pBlock->pDataBlock, i);
    colDataAppendNULL(pColInfoData, numOfRows);
    i += 1;
  }

  pBlock->info.rows += 1;
  return TSDB_CODE_SUCCESS;
}

int32_t doAppendRowFromFileBlock(SSDataBlock* pResBlock, STsdbReader* pReader, SBlockData* pBlockData,
                                 int32_t rowIndex) {
  int32_t i = 0, j = 0;
  int32_t outputRowIndex = pResBlock->info.rows;

  SBlockLoadSuppInfo* pSupInfo = &pReader->suppInfo;

  SColumnInfoData* pColData = taosArrayGet(pResBlock->pDataBlock, i);
  if (pColData->info.colId == PRIMARYKEY_TIMESTAMP_COL_ID) {
    colDataAppendInt64(pColData, outputRowIndex, &pBlockData->aTSKEY[rowIndex]);
    i += 1;
  }

  SColVal cv = {0};
  int32_t numOfInputCols = taosArrayGetSize(pBlockData->aIdx);
  int32_t numOfOutputCols = blockDataGetNumOfCols(pResBlock);

  while (i < numOfOutputCols && j < numOfInputCols) {
    SColumnInfoData* pCol = taosArrayGet(pResBlock->pDataBlock, i);
    SColData*        pData = tBlockDataGetColDataByIdx(pBlockData, j);

    if (pData->cid == pCol->info.colId) {
      tColDataGetValue(pData, rowIndex, &cv);
      doCopyColVal(pCol, outputRowIndex, i, &cv, pSupInfo);
      j += 1;
    } else {  // the specified column does not exist in file block, fill with null data
      colDataAppendNULL(pCol, outputRowIndex);
    }

    i += 1;
  }

  while (i < numOfOutputCols) {
    SColumnInfoData* pCol = taosArrayGet(pResBlock->pDataBlock, i);
    colDataAppendNULL(pCol, outputRowIndex);
    i += 1;
  }

  pResBlock->info.rows += 1;
  return TSDB_CODE_SUCCESS;
}

int32_t buildDataBlockFromBufImpl(STableBlockScanInfo* pBlockScanInfo, int64_t endKey, int32_t capacity,
                                  STsdbReader* pReader) {
  SSDataBlock* pBlock = pReader->pResBlock;

  do {
    STSRow* pTSRow = NULL;
    bool    freeTSRow = false;
    tsdbGetNextRowInMem(pBlockScanInfo, pReader, &pTSRow, endKey, &freeTSRow);
    if (pTSRow == NULL) {
      break;
    }

    doAppendRowFromTSRow(pBlock, pReader, pTSRow, pBlockScanInfo->uid);
    if (freeTSRow) {
      taosMemoryFree(pTSRow);
    }

    // no data in buffer, return immediately
    if (!(pBlockScanInfo->iter.hasVal || pBlockScanInfo->iiter.hasVal)) {
      break;
    }

    if (pBlock->info.rows >= capacity) {
      break;
    }
  } while (1);

  ASSERT(pBlock->info.rows <= capacity);
  return TSDB_CODE_SUCCESS;
}

// todo refactor, use arraylist instead
int32_t tsdbSetTableId(STsdbReader* pReader, int64_t uid) {
  ASSERT(pReader != NULL);
  taosHashClear(pReader->status.pTableMap);

  STableBlockScanInfo info = {.lastKey = 0, .uid = uid, .indexInBlockL = INITIAL_ROW_INDEX_VAL};
  taosHashPut(pReader->status.pTableMap, &info.uid, sizeof(uint64_t), &info, sizeof(info));
  return TDB_CODE_SUCCESS;
}

void* tsdbGetIdx(SMeta* pMeta) {
  if (pMeta == NULL) {
    return NULL;
  }
  return metaGetIdx(pMeta);
}

void* tsdbGetIvtIdx(SMeta* pMeta) {
  if (pMeta == NULL) {
    return NULL;
  }
  return metaGetIvtIdx(pMeta);
}

uint64_t getReaderMaxVersion(STsdbReader* pReader) { return pReader->verRange.maxVer; }

// ====================================== EXPOSED APIs ======================================
int32_t tsdbReaderOpen(SVnode* pVnode, SQueryTableDataCond* pCond, SArray* pTableList, STsdbReader** ppReader,
                       const char* idstr) {
  int32_t code = tsdbReaderCreate(pVnode, pCond, ppReader, 4096, idstr);
  if (code != TSDB_CODE_SUCCESS) {
    goto _err;
  }

  // check for query time window
  STsdbReader* pReader = *ppReader;
  if (isEmptyQueryTimeWindow(&pReader->window)) {
    tsdbDebug("%p query window not overlaps with the data set, no result returned, %s", pReader, pReader->idStr);
    return TSDB_CODE_SUCCESS;
  }

  if (pCond->type == TIMEWINDOW_RANGE_EXTERNAL) {
    // update the SQueryTableDataCond to create inner reader
    STimeWindow w = pCond->twindows;
    int32_t     order = pCond->order;
    if (order == TSDB_ORDER_ASC) {
      pCond->twindows.ekey = pCond->twindows.skey;
      pCond->twindows.skey = INT64_MIN;
      pCond->order = TSDB_ORDER_DESC;
    } else {
      pCond->twindows.skey = pCond->twindows.ekey;
      pCond->twindows.ekey = INT64_MAX;
      pCond->order = TSDB_ORDER_ASC;
    }

    // here we only need one more row, so the capacity is set to be ONE.
    code = tsdbReaderCreate(pVnode, pCond, &pReader->innerReader[0], 1, idstr);
    if (code != TSDB_CODE_SUCCESS) {
      goto _err;
    }

    if (order == TSDB_ORDER_ASC) {
      pCond->twindows.skey = w.ekey;
      pCond->twindows.ekey = INT64_MAX;
    } else {
      pCond->twindows.skey = INT64_MIN;
      pCond->twindows.ekey = w.ekey;
    }
    code = tsdbReaderCreate(pVnode, pCond, &pReader->innerReader[1], 1, idstr);
    if (code != TSDB_CODE_SUCCESS) {
      goto _err;
    }
  }

  if (pCond->suid != 0) {
    pReader->pSchema = metaGetTbTSchema(pReader->pTsdb->pVnode->pMeta, pReader->suid, pCond->schemaVersion);
  } else if (taosArrayGetSize(pTableList) > 0) {
    STableKeyInfo* pKey = taosArrayGet(pTableList, 0);
    pReader->pSchema = metaGetTbTSchema(pReader->pTsdb->pVnode->pMeta, pKey->uid, pCond->schemaVersion);
  }

  int32_t numOfTables = taosArrayGetSize(pTableList);
  pReader->status.pTableMap = createDataBlockScanInfo(pReader, pTableList->pData, numOfTables);
  if (pReader->status.pTableMap == NULL) {
    tsdbReaderClose(pReader);
    *ppReader = NULL;

    code = TSDB_CODE_TDB_OUT_OF_MEMORY;
    goto _err;
  }

  code = tsdbTakeReadSnap(pReader->pTsdb, &pReader->pReadSnap);
  if (code != TSDB_CODE_SUCCESS) {
    goto _err;
  }

  if (pReader->type == TIMEWINDOW_RANGE_CONTAINED) {
    SDataBlockIter* pBlockIter = &pReader->status.blockIter;

    initFilesetIterator(&pReader->status.fileIter, pReader->pReadSnap->fs.aDFileSet, pReader);
    resetDataBlockIterator(&pReader->status.blockIter, pReader->order);

    // no data in files, let's try buffer in memory
    if (pReader->status.fileIter.numOfFiles == 0) {
      pReader->status.loadFromFile = false;
    } else {
      code = initForFirstBlockInFile(pReader, pBlockIter);
      if (code != TSDB_CODE_SUCCESS) {
        return code;
      }
    }
  } else {
    STsdbReader*    pPrevReader = pReader->innerReader[0];
    SDataBlockIter* pBlockIter = &pPrevReader->status.blockIter;

    code = tsdbTakeReadSnap(pPrevReader->pTsdb, &pPrevReader->pReadSnap);
    if (code != TSDB_CODE_SUCCESS) {
      goto _err;
    }

    initFilesetIterator(&pPrevReader->status.fileIter, pPrevReader->pReadSnap->fs.aDFileSet, pPrevReader);
    resetDataBlockIterator(&pPrevReader->status.blockIter, pPrevReader->order);

    // no data in files, let's try buffer in memory
    if (pPrevReader->status.fileIter.numOfFiles == 0) {
      pPrevReader->status.loadFromFile = false;
    } else {
      code = initForFirstBlockInFile(pPrevReader, pBlockIter);
      if (code != TSDB_CODE_SUCCESS) {
        return code;
      }
    }
  }

  tsdbDebug("%p total numOfTable:%d in this query %s", pReader, numOfTables, pReader->idStr);
  return code;

_err:
  tsdbError("failed to create data reader, code:%s %s", tstrerror(code), pReader->idStr);
  return code;
}

void tsdbReaderClose(STsdbReader* pReader) {
  if (pReader == NULL) {
    return;
  }

  SBlockLoadSuppInfo* pSupInfo = &pReader->suppInfo;
  tsdbUntakeReadSnap(pReader->pTsdb, pReader->pReadSnap);

  taosMemoryFreeClear(pSupInfo->plist);
  taosMemoryFree(pSupInfo->colIds);

  taosArrayDestroy(pSupInfo->pColAgg);
  for (int32_t i = 0; i < blockDataGetNumOfCols(pReader->pResBlock); ++i) {
    if (pSupInfo->buildBuf[i] != NULL) {
      taosMemoryFreeClear(pSupInfo->buildBuf[i]);
    }
  }
  taosMemoryFree(pSupInfo->buildBuf);
  tBlockDataDestroy(&pReader->status.fileBlockData, true);

  cleanupDataBlockIterator(&pReader->status.blockIter);

  size_t numOfTables = taosHashGetSize(pReader->status.pTableMap);
  destroyBlockScanInfo(pReader->status.pTableMap);
  blockDataDestroy(pReader->pResBlock);

  if (pReader->pFileReader != NULL) {
    tsdbDataFReaderClose(&pReader->pFileReader);
  }

  taosMemoryFree(pReader->status.uidCheckInfo.tableUidList);

  SFilesetIter* pFilesetIter = &pReader->status.fileIter;
  if (pFilesetIter->pLastBlockReader != NULL) {
    tBlockDataDestroy(&pFilesetIter->pLastBlockReader->lastBlockData, true);
    taosArrayDestroy(pFilesetIter->pLastBlockReader->pBlockL);
    taosMemoryFree(pFilesetIter->pLastBlockReader);
  }

  SIOCostSummary* pCost = &pReader->cost;

  tsdbDebug("%p :io-cost summary: head-file:%" PRIu64 ", head-file time:%.2f ms, SMA:%" PRId64
            " SMA-time:%.2f ms, fileBlocks:%" PRId64
            ", fileBlocks-time:%.2f ms, "
            "build in-memory-block-time:%.2f ms, lastBlocks:%" PRId64
            ", lastBlocks-time:%.2f ms, STableBlockScanInfo size:%.2f Kb %s",
            pReader, pCost->headFileLoad, pCost->headFileLoadTime, pCost->smaDataLoad, pCost->smaLoadTime,
            pCost->numOfBlocks, pCost->blockLoadTime, pCost->buildmemBlock, pCost->lastBlockLoad,
            pCost->lastBlockLoadTime, numOfTables * sizeof(STableBlockScanInfo) / 1000.0, pReader->idStr);

  taosMemoryFree(pReader->idStr);
  taosMemoryFree(pReader->pSchema);
  if (pReader->pMemSchema != pReader->pSchema) {
    taosMemoryFree(pReader->pMemSchema);
  }
  taosMemoryFreeClear(pReader);
}

static bool doTsdbNextDataBlock(STsdbReader* pReader) {
  // cleanup the data that belongs to the previous data block
  SSDataBlock* pBlock = pReader->pResBlock;
  blockDataCleanup(pBlock);

  SReaderStatus* pStatus = &pReader->status;

  if (pStatus->loadFromFile) {
    int32_t code = buildBlockFromFiles(pReader);
    if (code != TSDB_CODE_SUCCESS) {
      return false;
    }

    if (pBlock->info.rows > 0) {
      return true;
    } else {
      buildBlockFromBufferSequentially(pReader);
      return pBlock->info.rows > 0;
    }
  } else {  // no data in files, let's try the buffer
    buildBlockFromBufferSequentially(pReader);
    return pBlock->info.rows > 0;
  }

  return false;
}

bool tsdbNextDataBlock(STsdbReader* pReader) {
  if (isEmptyQueryTimeWindow(&pReader->window)) {
    return false;
  }

  if (pReader->innerReader[0] != NULL) {
    bool ret = doTsdbNextDataBlock(pReader->innerReader[0]);
    if (ret) {
      pReader->step = EXTERNAL_ROWS_PREV;
      return ret;
    }

    tsdbReaderClose(pReader->innerReader[0]);
    pReader->innerReader[0] = NULL;
  }

  pReader->step = EXTERNAL_ROWS_MAIN;
  bool ret = doTsdbNextDataBlock(pReader);
  if (ret) {
    return ret;
  }

  if (pReader->innerReader[1] != NULL) {
    bool ret1 = doTsdbNextDataBlock(pReader->innerReader[1]);
    if (ret1) {
      pReader->step = EXTERNAL_ROWS_NEXT;
      return ret1;
    }

    tsdbReaderClose(pReader->innerReader[1]);
    pReader->innerReader[1] = NULL;
  }

  return false;
}

static void setBlockInfo(STsdbReader* pReader, SDataBlockInfo* pDataBlockInfo) {
  ASSERT(pDataBlockInfo != NULL && pReader != NULL);
  pDataBlockInfo->rows = pReader->pResBlock->info.rows;
  pDataBlockInfo->uid = pReader->pResBlock->info.uid;
  pDataBlockInfo->window = pReader->pResBlock->info.window;
}

void tsdbRetrieveDataBlockInfo(STsdbReader* pReader, SDataBlockInfo* pDataBlockInfo) {
  if (pReader->type == TIMEWINDOW_RANGE_EXTERNAL) {
    if (pReader->step == EXTERNAL_ROWS_MAIN) {
      setBlockInfo(pReader, pDataBlockInfo);
    } else if (pReader->step == EXTERNAL_ROWS_PREV) {
      setBlockInfo(pReader->innerReader[0], pDataBlockInfo);
    } else {
      setBlockInfo(pReader->innerReader[1], pDataBlockInfo);
    }
  } else {
    setBlockInfo(pReader, pDataBlockInfo);
  }
}

int32_t tsdbRetrieveDatablockSMA(STsdbReader* pReader, SColumnDataAgg*** pBlockStatis, bool* allHave) {
  int32_t code = 0;
  *allHave = false;

  if (pReader->type == TIMEWINDOW_RANGE_EXTERNAL) {
    *pBlockStatis = NULL;
    return TSDB_CODE_SUCCESS;
  }

  // there is no statistics data for composed block
  if (pReader->status.composedDataBlock) {
    *pBlockStatis = NULL;
    return TSDB_CODE_SUCCESS;
  }

  SFileDataBlockInfo* pFBlock = getCurrentBlockInfo(&pReader->status.blockIter);

  SBlock* pBlock = getCurrentBlock(&pReader->status.blockIter);
  int64_t stime = taosGetTimestampUs();

  SBlockLoadSuppInfo* pSup = &pReader->suppInfo;

  if (tBlockHasSma(pBlock)) {
    code = tsdbReadBlockSma(pReader->pFileReader, pBlock, pSup->pColAgg);
    if (code != TSDB_CODE_SUCCESS) {
      tsdbDebug("vgId:%d, failed to load block SMA for uid %" PRIu64 ", code:%s, %s", 0, pFBlock->uid, tstrerror(code),
                pReader->idStr);
      return code;
    }
  } else {
    *pBlockStatis = NULL;
    return TSDB_CODE_SUCCESS;
  }

  *allHave = true;

  // always load the first primary timestamp column data
  SColumnDataAgg* pTsAgg = &pSup->tsColAgg;

  pTsAgg->numOfNull = 0;
  pTsAgg->colId = PRIMARYKEY_TIMESTAMP_COL_ID;
  pTsAgg->min = pReader->pResBlock->info.window.skey;
  pTsAgg->max = pReader->pResBlock->info.window.ekey;
  pSup->plist[0] = pTsAgg;

  // update the number of NULL data rows
  size_t numOfCols = blockDataGetNumOfCols(pReader->pResBlock);

  int32_t i = 0, j = 0;
  while (j < numOfCols && i < taosArrayGetSize(pSup->pColAgg)) {
    SColumnDataAgg* pAgg = taosArrayGet(pSup->pColAgg, i);
    if (pAgg->colId == pSup->colIds[j]) {
      if (IS_BSMA_ON(&(pReader->pSchema->columns[i]))) {
        pSup->plist[j] = pAgg;
      } else {
        *allHave = false;
      }
      i += 1;
      j += 1;
    } else if (pAgg->colId < pSup->colIds[j]) {
      i += 1;
    } else if (pSup->colIds[j] < pAgg->colId) {
      j += 1;
    }
  }

  double elapsed = (taosGetTimestampUs() - stime) / 1000.0;
  pReader->cost.smaLoadTime += elapsed;
  pReader->cost.smaDataLoad += 1;

  *pBlockStatis = pSup->plist;

  tsdbDebug("vgId:%d, succeed to load block SMA for uid %" PRIu64 ", elapsed time:%.2f ms, %s", 0, pFBlock->uid,
            elapsed, pReader->idStr);

  return code;
}

static SArray* doRetrieveDataBlock(STsdbReader* pReader) {
  SReaderStatus* pStatus = &pReader->status;

  if (pStatus->composedDataBlock) {
    return pReader->pResBlock->pDataBlock;
  }

  SFileDataBlockInfo*  pFBlock = getCurrentBlockInfo(&pStatus->blockIter);
  STableBlockScanInfo* pBlockScanInfo = taosHashGet(pStatus->pTableMap, &pFBlock->uid, sizeof(pFBlock->uid));

  tBlockDataReset(&pStatus->fileBlockData);
  int32_t code = tBlockDataInit(&pStatus->fileBlockData, pReader->suid, pBlockScanInfo->uid, pReader->pSchema);
  if (code != TSDB_CODE_SUCCESS) {
    terrno = code;
    return NULL;
  }

  code = doLoadFileBlockData(pReader, &pStatus->blockIter, &pStatus->fileBlockData);
  if (code != TSDB_CODE_SUCCESS) {
    tBlockDataDestroy(&pStatus->fileBlockData, 1);
    terrno = code;
    return NULL;
  }

  copyBlockDataToSDataBlock(pReader, pBlockScanInfo);
  return pReader->pResBlock->pDataBlock;
}

SArray* tsdbRetrieveDataBlock(STsdbReader* pReader, SArray* pIdList) {
  if (pReader->type == TIMEWINDOW_RANGE_EXTERNAL) {
    if (pReader->step == EXTERNAL_ROWS_PREV) {
      return doRetrieveDataBlock(pReader->innerReader[0]);
    } else if (pReader->step == EXTERNAL_ROWS_NEXT) {
      return doRetrieveDataBlock(pReader->innerReader[1]);
    }
  }

  return doRetrieveDataBlock(pReader);
}

int32_t tsdbReaderReset(STsdbReader* pReader, SQueryTableDataCond* pCond) {
  if (isEmptyQueryTimeWindow(&pReader->window)) {
    return TSDB_CODE_SUCCESS;
  }

  pReader->order = pCond->order;
  pReader->type = TIMEWINDOW_RANGE_CONTAINED;
  pReader->status.loadFromFile = true;
  pReader->status.pTableIter = NULL;
  pReader->window = updateQueryTimeWindow(pReader->pTsdb, &pCond->twindows);

  // allocate buffer in order to load data blocks from file
  memset(&pReader->suppInfo.tsColAgg, 0, sizeof(SColumnDataAgg));
  memset(pReader->suppInfo.plist, 0, POINTER_BYTES);

  pReader->suppInfo.tsColAgg.colId = PRIMARYKEY_TIMESTAMP_COL_ID;
  tsdbDataFReaderClose(&pReader->pFileReader);

  int32_t numOfTables = taosHashGetSize(pReader->status.pTableMap);
  tsdbDataFReaderClose(&pReader->pFileReader);

  initFilesetIterator(&pReader->status.fileIter, pReader->pReadSnap->fs.aDFileSet, pReader);
  resetDataBlockIterator(&pReader->status.blockIter, pReader->order);
  resetDataBlockScanInfo(pReader->status.pTableMap);

  int32_t         code = 0;
  SDataBlockIter* pBlockIter = &pReader->status.blockIter;

  // no data in files, let's try buffer in memory
  if (pReader->status.fileIter.numOfFiles == 0) {
    pReader->status.loadFromFile = false;
  } else {
    code = initForFirstBlockInFile(pReader, pBlockIter);
    if (code != TSDB_CODE_SUCCESS) {
      tsdbError("%p reset reader failed, numOfTables:%d, query range:%" PRId64 " - %" PRId64 " in query %s", pReader,
                numOfTables, pReader->window.skey, pReader->window.ekey, pReader->idStr);
      return code;
    }
  }

  tsdbDebug("%p reset reader, suid:%" PRIu64 ", numOfTables:%d, query range:%" PRId64 " - %" PRId64 " in query %s",
            pReader, pReader->suid, numOfTables, pReader->window.skey, pReader->window.ekey, pReader->idStr);

  return code;
}

static int32_t getBucketIndex(int32_t startRow, int32_t bucketRange, int32_t numOfRows) {
  return (numOfRows - startRow) / bucketRange;
}

int32_t tsdbGetFileBlocksDistInfo(STsdbReader* pReader, STableBlockDistInfo* pTableBlockInfo) {
  int32_t code = TSDB_CODE_SUCCESS;
  pTableBlockInfo->totalSize = 0;
  pTableBlockInfo->totalRows = 0;

  // find the start data block in file
  SReaderStatus* pStatus = &pReader->status;

  STsdbCfg* pc = &pReader->pTsdb->pVnode->config.tsdbCfg;
  pTableBlockInfo->defMinRows = pc->minRows;
  pTableBlockInfo->defMaxRows = pc->maxRows;

  int32_t bucketRange = ceil((pc->maxRows - pc->minRows) / 20.0);

  pTableBlockInfo->numOfFiles += 1;

  int32_t numOfTables = (int32_t)taosHashGetSize(pStatus->pTableMap);
  int     defaultRows = 4096;

  SDataBlockIter* pBlockIter = &pStatus->blockIter;
  pTableBlockInfo->numOfFiles += pStatus->fileIter.numOfFiles;

  if (pBlockIter->numOfBlocks > 0) {
    pTableBlockInfo->numOfBlocks += pBlockIter->numOfBlocks;
  }

  pTableBlockInfo->numOfTables = numOfTables;
  bool hasNext = (pBlockIter->numOfBlocks > 0);

  while (true) {
    if (hasNext) {
      SBlock* pBlock = getCurrentBlock(pBlockIter);

      int32_t numOfRows = pBlock->nRow;
      pTableBlockInfo->totalRows += numOfRows;

      if (numOfRows > pTableBlockInfo->maxRows) {
        pTableBlockInfo->maxRows = numOfRows;
      }

      if (numOfRows < pTableBlockInfo->minRows) {
        pTableBlockInfo->minRows = numOfRows;
      }

      if (numOfRows < defaultRows) {
        pTableBlockInfo->numOfSmallBlocks += 1;
      }

      int32_t bucketIndex = getBucketIndex(pTableBlockInfo->defMinRows, bucketRange, numOfRows);
      pTableBlockInfo->blockRowsHisto[bucketIndex]++;

      hasNext = blockIteratorNext(&pStatus->blockIter);
    } else {
      code = initForFirstBlockInFile(pReader, pBlockIter);
      if ((code != TSDB_CODE_SUCCESS) || (pReader->status.loadFromFile == false)) {
        break;
      }

      pTableBlockInfo->numOfBlocks += pBlockIter->numOfBlocks;
      hasNext = (pBlockIter->numOfBlocks > 0);
    }

    //    tsdbDebug("%p %d blocks found in file for %d table(s), fid:%d, %s", pReader, numOfBlocks, numOfTables,
    //              pReader->pFileGroup->fid, pReader->idStr);
  }

  return code;
}

int64_t tsdbGetNumOfRowsInMemTable(STsdbReader* pReader) {
  int64_t rows = 0;

  SReaderStatus* pStatus = &pReader->status;
  pStatus->pTableIter = taosHashIterate(pStatus->pTableMap, NULL);

  while (pStatus->pTableIter != NULL) {
    STableBlockScanInfo* pBlockScanInfo = pStatus->pTableIter;

    STbData* d = NULL;
    if (pReader->pTsdb->mem != NULL) {
      d = tsdbGetTbDataFromMemTable(pReader->pReadSnap->pMem, pReader->suid, pBlockScanInfo->uid);
      if (d != NULL) {
        rows += tsdbGetNRowsInTbData(d);
      }
    }

    STbData* di = NULL;
    if (pReader->pTsdb->imem != NULL) {
      di = tsdbGetTbDataFromMemTable(pReader->pReadSnap->pIMem, pReader->suid, pBlockScanInfo->uid);
      if (di != NULL) {
        rows += tsdbGetNRowsInTbData(di);
      }
    }

    // current table is exhausted, let's try the next table
    pStatus->pTableIter = taosHashIterate(pStatus->pTableMap, pStatus->pTableIter);
  }

  return rows;
}

int32_t tsdbGetTableSchema(SVnode* pVnode, int64_t uid, STSchema** pSchema, int64_t* suid) {
  int32_t sversion = 1;

  SMetaReader mr = {0};
  metaReaderInit(&mr, pVnode->pMeta, 0);
  int32_t code = metaGetTableEntryByUid(&mr, uid);
  if (code != TSDB_CODE_SUCCESS) {
    terrno = TSDB_CODE_TDB_INVALID_TABLE_ID;
    metaReaderClear(&mr);
    return terrno;
  }

  *suid = 0;

  if (mr.me.type == TSDB_CHILD_TABLE) {
    tDecoderClear(&mr.coder);
    *suid = mr.me.ctbEntry.suid;
    code = metaGetTableEntryByUid(&mr, *suid);
    if (code != TSDB_CODE_SUCCESS) {
      terrno = TSDB_CODE_TDB_INVALID_TABLE_ID;
      metaReaderClear(&mr);
      return terrno;
    }
    sversion = mr.me.stbEntry.schemaRow.version;
  } else {
    ASSERT(mr.me.type == TSDB_NORMAL_TABLE);
    sversion = mr.me.ntbEntry.schemaRow.version;
  }

  metaReaderClear(&mr);
  *pSchema = metaGetTbTSchema(pVnode->pMeta, uid, sversion);

  return TSDB_CODE_SUCCESS;
}

int32_t tsdbTakeReadSnap(STsdb* pTsdb, STsdbReadSnap** ppSnap) {
  int32_t code = 0;

  // alloc
  *ppSnap = (STsdbReadSnap*)taosMemoryCalloc(1, sizeof(STsdbReadSnap));
  if (*ppSnap == NULL) {
    code = TSDB_CODE_OUT_OF_MEMORY;
    goto _exit;
  }

  // lock
  code = taosThreadRwlockRdlock(&pTsdb->rwLock);
  if (code) {
    code = TAOS_SYSTEM_ERROR(code);
    goto _exit;
  }

  // take snapshot
  (*ppSnap)->pMem = pTsdb->mem;
  (*ppSnap)->pIMem = pTsdb->imem;

  if ((*ppSnap)->pMem) {
    tsdbRefMemTable((*ppSnap)->pMem);
  }

  if ((*ppSnap)->pIMem) {
    tsdbRefMemTable((*ppSnap)->pIMem);
  }

  // fs
  code = tsdbFSRef(pTsdb, &(*ppSnap)->fs);
  if (code) {
    taosThreadRwlockUnlock(&pTsdb->rwLock);
    goto _exit;
  }

  // unlock
  code = taosThreadRwlockUnlock(&pTsdb->rwLock);
  if (code) {
    code = TAOS_SYSTEM_ERROR(code);
    goto _exit;
  }

  tsdbTrace("vgId:%d, take read snapshot", TD_VID(pTsdb->pVnode));
_exit:
  return code;
}

void tsdbUntakeReadSnap(STsdb* pTsdb, STsdbReadSnap* pSnap) {
  if (pSnap) {
    if (pSnap->pMem) {
      tsdbUnrefMemTable(pSnap->pMem);
    }

    if (pSnap->pIMem) {
      tsdbUnrefMemTable(pSnap->pIMem);
    }

    tsdbFSUnref(pTsdb, &pSnap->fs);
    taosMemoryFree(pSnap);
  }

  tsdbTrace("vgId:%d, untake read snapshot", TD_VID(pTsdb->pVnode));
}<|MERGE_RESOLUTION|>--- conflicted
+++ resolved
@@ -268,9 +268,7 @@
       p->iter.iter = tsdbTbDataIterDestroy(p->iter.iter);
     }
 
-    p->fileDelIndex = -1;
-    p->delSkyline   = taosArrayDestroy(p->delSkyline);
-    p->lastBlockDelIndex = INITIAL_ROW_INDEX_VAL;
+    p->delSkyline = taosArrayDestroy(p->delSkyline);
   }
 }
 
@@ -2479,12 +2477,8 @@
 
     // note: the lastblock may be null here
     initLastBlockReader(pLastBlockReader, pScanInfo->uid, &pScanInfo->indexInBlockL);
-<<<<<<< HEAD
     if (pScanInfo->indexInBlockL == DEFAULT_ROW_INDEX_VAL ||
         pScanInfo->indexInBlockL == pLastBlockReader->lastBlockData.nRow) {
-=======
-    if (pScanInfo->indexInBlockL == INITIAL_ROW_INDEX_VAL || pScanInfo->indexInBlockL == pLastBlockReader->lastBlockData.nRow) {
->>>>>>> ee6ff784
       bool hasData = nextRowInLastBlock(pLastBlockReader, pScanInfo);
     }
   }
