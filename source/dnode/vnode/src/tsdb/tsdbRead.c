/*
 * Copyright (c) 2019 TAOS Data, Inc. <jhtao@taosdata.com>
 *
 * This program is free software: you can use, redistribute, and/or modify
 * it under the terms of the GNU Affero General Public License, version 3
 * or later ("AGPL"), as published by the Free Software Foundation.
 *
 * This program is distributed in the hope that it will be useful, but WITHOUT
 * ANY WARRANTY; without even the implied warranty of MERCHANTABILITY or
 * FITNESS FOR A PARTICULAR PURPOSE.
 *
 * You should have received a copy of the GNU Affero General Public License
 * along with this program. If not, see <http://www.gnu.org/licenses/>.
 */

#include "osDef.h"
#include "tsdb.h"

#define ASCENDING_TRAVERSE(o) (o == TSDB_ORDER_ASC)

typedef enum {
  EXTERNAL_ROWS_PREV = 0x1,
  EXTERNAL_ROWS_MAIN = 0x2,
  EXTERNAL_ROWS_NEXT = 0x3,
} EContentData;

typedef struct {
  STbDataIter* iter;
  int32_t      index;
  bool         hasVal;
} SIterInfo;

typedef struct {
  int32_t numOfBlocks;
  int32_t numOfLastFiles;
} SBlockNumber;

typedef struct STableBlockScanInfo {
  uint64_t  uid;
  TSKEY     lastKey;
  SMapData  mapData;            // block info (compressed)
  SArray*   pBlockList;         // block data index list
  SIterInfo iter;               // mem buffer skip list iterator
  SIterInfo iiter;              // imem buffer skip list iterator
  SArray*   delSkyline;         // delete info for this table
  int32_t   fileDelIndex;       // file block delete index
  int32_t   lastBlockDelIndex;  // delete index for last block
  bool      iterInit;           // whether to initialize the in-memory skip list iterator or not
} STableBlockScanInfo;

typedef struct SBlockOrderWrapper {
  int64_t uid;
  int64_t offset;
} SBlockOrderWrapper;

typedef struct SBlockOrderSupporter {
  SBlockOrderWrapper** pDataBlockInfo;
  int32_t*             indexPerTable;
  int32_t*             numOfBlocksPerTable;
  int32_t              numOfTables;
} SBlockOrderSupporter;

typedef struct SIOCostSummary {
  int64_t numOfBlocks;
  double  blockLoadTime;
  double  buildmemBlock;
  int64_t headFileLoad;
  double  headFileLoadTime;
  int64_t smaDataLoad;
  double  smaLoadTime;
  int64_t lastBlockLoad;
  double  lastBlockLoadTime;
  int64_t composedBlocks;
  double  buildComposedBlockTime;
} SIOCostSummary;

typedef struct SBlockLoadSuppInfo {
  SArray*          pColAgg;
  SColumnDataAgg   tsColAgg;
  SColumnDataAgg** plist;
  int16_t*         colIds;    // column ids for loading file block data
  char**           buildBuf;  // build string tmp buffer, todo remove it later after all string format being updated.
} SBlockLoadSuppInfo;

typedef struct SLastBlockReader {
  STimeWindow        window;
  SVersionRange      verRange;
  int32_t            order;
  uint64_t           uid;
  SMergeTree         mergeTree;
  SSttBlockLoadInfo* pInfo;
} SLastBlockReader;

typedef struct SFilesetIter {
  int32_t           numOfFiles;  // number of total files
  int32_t           index;       // current accessed index in the list
  SArray*           pFileList;   // data file list
  int32_t           order;
  SLastBlockReader* pLastBlockReader;  // last file block reader
} SFilesetIter;

typedef struct SFileDataBlockInfo {
  // index position in STableBlockScanInfo in order to check whether neighbor block overlaps with it
  uint64_t uid;
  int32_t  tbBlockIdx;
} SFileDataBlockInfo;

typedef struct SDataBlockIter {
  int32_t   numOfBlocks;
  int32_t   index;
  SArray*   blockList;  // SArray<SFileDataBlockInfo>
  int32_t   order;
  SDataBlk  block;  // current SDataBlk data
  SHashObj* pTableMap;
} SDataBlockIter;

typedef struct SFileBlockDumpInfo {
  int32_t totalRows;
  int32_t rowIndex;
  int64_t lastKey;
  bool    allDumped;
} SFileBlockDumpInfo;

typedef struct SUidOrderCheckInfo {
  uint64_t* tableUidList;  // access table uid list in uid ascending order list
  int32_t   currentIndex;  // index in table uid list
} SUidOrderCheckInfo;

typedef struct SReaderStatus {
  bool                 loadFromFile;       // check file stage
  bool                 composedDataBlock;  // the returned data block is a composed block or not
  SHashObj*            pTableMap;          // SHash<STableBlockScanInfo>
  STableBlockScanInfo* pTableIter;         // table iterator used in building in-memory buffer data blocks.
  SUidOrderCheckInfo   uidCheckInfo;       // check all table in uid order
  SFileBlockDumpInfo   fBlockDumpInfo;
  SDFileSet*           pCurrentFileset;  // current opened file set
  SBlockData           fileBlockData;
  SFilesetIter         fileIter;
  SDataBlockIter       blockIter;
} SReaderStatus;

struct STsdbReader {
  STsdb*             pTsdb;
  uint64_t           suid;
  int16_t            order;
  STimeWindow        window;  // the primary query time window that applies to all queries
  SSDataBlock*       pResBlock;
  int32_t            capacity;
  SReaderStatus      status;
  char*              idStr;  // query info handle, for debug purpose
  int32_t            type;   // query type: 1. retrieve all data blocks, 2. retrieve direct prev|next rows
  SBlockLoadSuppInfo suppInfo;
  STsdbReadSnap*     pReadSnap;
  SIOCostSummary     cost;
  STSchema*          pSchema;     // the newest version schema
  STSchema*          pMemSchema;  // the previous schema for in-memory data, to avoid load schema too many times
  SDataFReader*      pFileReader;
  SVersionRange      verRange;

  int32_t      step;
  STsdbReader* innerReader[2];
};

static SFileDataBlockInfo* getCurrentBlockInfo(SDataBlockIter* pBlockIter);
static int      buildDataBlockFromBufImpl(STableBlockScanInfo* pBlockScanInfo, int64_t endKey, int32_t capacity,
                                          STsdbReader* pReader);
static TSDBROW* getValidMemRow(SIterInfo* pIter, const SArray* pDelList, STsdbReader* pReader);
static int32_t  doMergeRowsInFileBlocks(SBlockData* pBlockData, STableBlockScanInfo* pScanInfo, STsdbReader* pReader,
                                        SRowMerger* pMerger);
static int32_t  doMergeRowsInLastBlock(SLastBlockReader* pLastBlockReader, STableBlockScanInfo* pScanInfo, int64_t ts,
                                       SRowMerger* pMerger);
static int32_t  doMergeRowsInBuf(SIterInfo* pIter, uint64_t uid, int64_t ts, SArray* pDelList, SRowMerger* pMerger,
                                 STsdbReader* pReader);
static int32_t  doAppendRowFromTSRow(SSDataBlock* pBlock, STsdbReader* pReader, STSRow* pTSRow, uint64_t uid);
static int32_t  doAppendRowFromFileBlock(SSDataBlock* pResBlock, STsdbReader* pReader, SBlockData* pBlockData,
                                         int32_t rowIndex);
static void     setComposedBlockFlag(STsdbReader* pReader, bool composed);
static bool     hasBeenDropped(const SArray* pDelList, int32_t* index, TSDBKEY* pKey, int32_t order);

static int32_t doMergeMemTableMultiRows(TSDBROW* pRow, uint64_t uid, SIterInfo* pIter, SArray* pDelList,
                                        STSRow** pTSRow, STsdbReader* pReader, bool* freeTSRow);
static int32_t doMergeMemIMemRows(TSDBROW* pRow, TSDBROW* piRow, STableBlockScanInfo* pBlockScanInfo,
                                  STsdbReader* pReader, STSRow** pTSRow);
static int32_t mergeRowsInFileBlocks(SBlockData* pBlockData, STableBlockScanInfo* pBlockScanInfo, int64_t key,
                                     STsdbReader* pReader);

static int32_t initDelSkylineIterator(STableBlockScanInfo* pBlockScanInfo, STsdbReader* pReader, STbData* pMemTbData,
                                      STbData* piMemTbData);
static STsdb*  getTsdbByRetentions(SVnode* pVnode, TSKEY winSKey, SRetention* retentions, const char* idstr,
                                   int8_t* pLevel);
static SVersionRange getQueryVerRange(SVnode* pVnode, SQueryTableDataCond* pCond, int8_t level);
static int64_t       getCurrentKeyInLastBlock(SLastBlockReader* pLastBlockReader);
static bool          hasDataInLastBlock(SLastBlockReader* pLastBlockReader);
static int32_t       doBuildDataBlock(STsdbReader* pReader);
static TSDBKEY       getCurrentKeyInBuf(STableBlockScanInfo* pScanInfo, STsdbReader* pReader);

static bool outOfTimeWindow(int64_t ts, STimeWindow* pWindow) { return (ts > pWindow->ekey) || (ts < pWindow->skey); }

static int32_t setColumnIdSlotList(STsdbReader* pReader, SSDataBlock* pBlock) {
  SBlockLoadSuppInfo* pSupInfo = &pReader->suppInfo;

  size_t numOfCols = blockDataGetNumOfCols(pBlock);

  pSupInfo->colIds = taosMemoryMalloc(numOfCols * sizeof(int16_t));
  pSupInfo->buildBuf = taosMemoryCalloc(numOfCols, POINTER_BYTES);
  if (pSupInfo->buildBuf == NULL || pSupInfo->colIds == NULL) {
    taosMemoryFree(pSupInfo->colIds);
    taosMemoryFree(pSupInfo->buildBuf);
    return TSDB_CODE_OUT_OF_MEMORY;
  }

  for (int32_t i = 0; i < numOfCols; ++i) {
    SColumnInfoData* pCol = taosArrayGet(pBlock->pDataBlock, i);
    pSupInfo->colIds[i] = pCol->info.colId;

    if (IS_VAR_DATA_TYPE(pCol->info.type)) {
      pSupInfo->buildBuf[i] = taosMemoryMalloc(pCol->info.bytes);
    }
  }

  return TSDB_CODE_SUCCESS;
}

static SHashObj* createDataBlockScanInfo(STsdbReader* pTsdbReader, const STableKeyInfo* idList, int32_t numOfTables) {
  // allocate buffer in order to load data blocks from file
  // todo use simple hash instead, optimize the memory consumption
  SHashObj* pTableMap =
      taosHashInit(numOfTables, taosGetDefaultHashFunction(TSDB_DATA_TYPE_BIGINT), false, HASH_NO_LOCK);
  if (pTableMap == NULL) {
    return NULL;
  }

  for (int32_t j = 0; j < numOfTables; ++j) {
    STableBlockScanInfo info = {.lastKey = 0, .uid = idList[j].uid};
    if (ASCENDING_TRAVERSE(pTsdbReader->order)) {
      int64_t skey = pTsdbReader->window.skey;
      info.lastKey = (skey > INT64_MIN) ? (skey - 1) : skey;
    } else {
      int64_t ekey = pTsdbReader->window.ekey;
      info.lastKey = (ekey < INT64_MAX) ? (ekey + 1) : ekey;
    }

    taosHashPut(pTableMap, &info.uid, sizeof(uint64_t), &info, sizeof(info));
    tsdbDebug("%p check table uid:%" PRId64 " from lastKey:%" PRId64 " %s", pTsdbReader, info.uid, info.lastKey,
              pTsdbReader->idStr);
  }

  tsdbDebug("%p create %d tables scan-info, size:%.2f Kb, %s", pTsdbReader, numOfTables,
            (sizeof(STableBlockScanInfo) * numOfTables) / 1024.0, pTsdbReader->idStr);

  return pTableMap;
}

static void resetDataBlockScanInfo(SHashObj* pTableMap, int64_t ts) {
  STableBlockScanInfo* p = NULL;

  while ((p = taosHashIterate(pTableMap, p)) != NULL) {
    p->iterInit = false;
    p->iiter.hasVal = false;
    if (p->iter.iter != NULL) {
      p->iter.iter = tsdbTbDataIterDestroy(p->iter.iter);
    }

    p->delSkyline = taosArrayDestroy(p->delSkyline);
    p->lastKey = ts;
  }
}

static void destroyBlockScanInfo(SHashObj* pTableMap) {
  STableBlockScanInfo* p = NULL;

  while ((p = taosHashIterate(pTableMap, p)) != NULL) {
    p->iterInit = false;
    p->iiter.hasVal = false;

    if (p->iter.iter != NULL) {
      p->iter.iter = tsdbTbDataIterDestroy(p->iter.iter);
    }

    if (p->iiter.iter != NULL) {
      p->iiter.iter = tsdbTbDataIterDestroy(p->iiter.iter);
    }

    p->delSkyline = taosArrayDestroy(p->delSkyline);
    p->pBlockList = taosArrayDestroy(p->pBlockList);
    tMapDataClear(&p->mapData);
  }

  taosHashCleanup(pTableMap);
}

static bool isEmptyQueryTimeWindow(STimeWindow* pWindow) {
  ASSERT(pWindow != NULL);
  return pWindow->skey > pWindow->ekey;
}

// Update the query time window according to the data time to live(TTL) information, in order to avoid to return
// the expired data to client, even it is queried already.
static STimeWindow updateQueryTimeWindow(STsdb* pTsdb, STimeWindow* pWindow) {
  STsdbKeepCfg* pCfg = &pTsdb->keepCfg;

  int64_t now = taosGetTimestamp(pCfg->precision);
  int64_t earilyTs = now - (tsTickPerMin[pCfg->precision] * pCfg->keep2) + 1;  // needs to add one tick

  STimeWindow win = *pWindow;
  if (win.skey < earilyTs) {
    win.skey = earilyTs;
  }

  return win;
}

static void limitOutputBufferSize(const SQueryTableDataCond* pCond, int32_t* capacity) {
  int32_t rowLen = 0;
  for (int32_t i = 0; i < pCond->numOfCols; ++i) {
    rowLen += pCond->colList[i].bytes;
  }

  // make sure the output SSDataBlock size be less than 2MB.
  const int32_t TWOMB = 2 * 1024 * 1024;
  if ((*capacity) * rowLen > TWOMB) {
    (*capacity) = TWOMB / rowLen;
  }
}

// init file iterator
static int32_t initFilesetIterator(SFilesetIter* pIter, SArray* aDFileSet, STsdbReader* pReader) {
  size_t numOfFileset = taosArrayGetSize(aDFileSet);

  pIter->index = ASCENDING_TRAVERSE(pReader->order) ? -1 : numOfFileset;
  pIter->order = pReader->order;
  pIter->pFileList = aDFileSet;
  pIter->numOfFiles = numOfFileset;

  if (pIter->pLastBlockReader == NULL) {
    pIter->pLastBlockReader = taosMemoryCalloc(1, sizeof(struct SLastBlockReader));
    if (pIter->pLastBlockReader == NULL) {
      int32_t code = TSDB_CODE_OUT_OF_MEMORY;
      tsdbError("failed to prepare the last block iterator, code:%d %s", tstrerror(code), pReader->idStr);
      return code;
    }
  }

  SLastBlockReader* pLReader = pIter->pLastBlockReader;
  pLReader->order = pReader->order;
  pLReader->window = pReader->window;
  pLReader->verRange = pReader->verRange;

  pLReader->uid = 0;
  tMergeTreeClose(&pLReader->mergeTree);

  if (pLReader->pInfo == NULL) {
    pLReader->pInfo = tCreateLastBlockLoadInfo();
    if (pLReader->pInfo == NULL) {
      tsdbDebug("init fileset iterator failed, code:%s %s", tstrerror(terrno), pReader->idStr);
      return terrno;
    }
  }

  tsdbDebug("init fileset iterator, total files:%d %s", pIter->numOfFiles, pReader->idStr);
  return TSDB_CODE_SUCCESS;
}

static bool filesetIteratorNext(SFilesetIter* pIter, STsdbReader* pReader) {
  bool    asc = ASCENDING_TRAVERSE(pIter->order);
  int32_t step = asc ? 1 : -1;
  pIter->index += step;

  if ((asc && pIter->index >= pIter->numOfFiles) || ((!asc) && pIter->index < 0)) {
    return false;
  }

  SIOCostSummary* pSum = &pReader->cost;
  getLastBlockLoadInfo(pIter->pLastBlockReader->pInfo, &pSum->lastBlockLoad, &pReader->cost.lastBlockLoadTime);

  pIter->pLastBlockReader->uid = 0;
  tMergeTreeClose(&pIter->pLastBlockReader->mergeTree);
  resetLastBlockLoadInfo(pIter->pLastBlockReader->pInfo);

  // check file the time range of coverage
  STimeWindow win = {0};

  while (1) {
    if (pReader->pFileReader != NULL) {
      tsdbDataFReaderClose(&pReader->pFileReader);
    }

    pReader->status.pCurrentFileset = (SDFileSet*)taosArrayGet(pIter->pFileList, pIter->index);

    int32_t code = tsdbDataFReaderOpen(&pReader->pFileReader, pReader->pTsdb, pReader->status.pCurrentFileset);
    if (code != TSDB_CODE_SUCCESS) {
      goto _err;
    }

    pReader->cost.headFileLoad += 1;

    int32_t fid = pReader->status.pCurrentFileset->fid;
    tsdbFidKeyRange(fid, pReader->pTsdb->keepCfg.days, pReader->pTsdb->keepCfg.precision, &win.skey, &win.ekey);

    // current file are no longer overlapped with query time window, ignore remain files
    if ((asc && win.skey > pReader->window.ekey) || (!asc && win.ekey < pReader->window.skey)) {
      tsdbDebug("%p remain files are not qualified for qrange:%" PRId64 "-%" PRId64 ", ignore, %s", pReader,
                pReader->window.skey, pReader->window.ekey, pReader->idStr);
      return false;
    }

    if ((asc && (win.ekey < pReader->window.skey)) || ((!asc) && (win.skey > pReader->window.ekey))) {
      pIter->index += step;
      if ((asc && pIter->index >= pIter->numOfFiles) || ((!asc) && pIter->index < 0)) {
        return false;
      }
      continue;
    }

    tsdbDebug("%p file found fid:%d for qrange:%" PRId64 "-%" PRId64 ", %s", pReader, fid, pReader->window.skey,
              pReader->window.ekey, pReader->idStr);
    return true;
  }

_err:
  return false;
}

static void resetDataBlockIterator(SDataBlockIter* pIter, int32_t order) {
  pIter->order = order;
  pIter->index = -1;
  pIter->numOfBlocks = 0;
  if (pIter->blockList == NULL) {
    pIter->blockList = taosArrayInit(4, sizeof(SFileDataBlockInfo));
  } else {
    taosArrayClear(pIter->blockList);
  }
}

static void cleanupDataBlockIterator(SDataBlockIter* pIter) { taosArrayDestroy(pIter->blockList); }

static void initReaderStatus(SReaderStatus* pStatus) {
  pStatus->pTableIter = NULL;
  pStatus->loadFromFile = true;
}

static SSDataBlock* createResBlock(SQueryTableDataCond* pCond, int32_t capacity) {
  SSDataBlock* pResBlock = createDataBlock();
  if (pResBlock == NULL) {
    terrno = TSDB_CODE_OUT_OF_MEMORY;
    return NULL;
  }

  for (int32_t i = 0; i < pCond->numOfCols; ++i) {
    SColumnInfoData colInfo = {{0}, 0};
    colInfo.info = pCond->colList[i];
    blockDataAppendColInfo(pResBlock, &colInfo);
  }

  int32_t code = blockDataEnsureCapacity(pResBlock, capacity);
  if (code != TSDB_CODE_SUCCESS) {
    terrno = code;
    taosMemoryFree(pResBlock);
    return NULL;
  }

  return pResBlock;
}

static int32_t tsdbReaderCreate(SVnode* pVnode, SQueryTableDataCond* pCond, STsdbReader** ppReader, int32_t capacity,
                                const char* idstr) {
  int32_t      code = 0;
  int8_t       level = 0;
  STsdbReader* pReader = (STsdbReader*)taosMemoryCalloc(1, sizeof(*pReader));
  if (pReader == NULL) {
    code = TSDB_CODE_OUT_OF_MEMORY;
    goto _end;
  }

  if (VND_IS_TSMA(pVnode)) {
    tsdbDebug("vgId:%d, tsma is selected to query", TD_VID(pVnode));
  }

  initReaderStatus(&pReader->status);

  pReader->pTsdb = getTsdbByRetentions(pVnode, pCond->twindows.skey, pVnode->config.tsdbCfg.retentions, idstr, &level);
  pReader->suid = pCond->suid;
  pReader->order = pCond->order;
  pReader->capacity = 4096;
  pReader->idStr = (idstr != NULL) ? strdup(idstr) : NULL;
  pReader->verRange = getQueryVerRange(pVnode, pCond, level);
  pReader->type = pCond->type;
  pReader->window = updateQueryTimeWindow(pReader->pTsdb, &pCond->twindows);

  ASSERT(pCond->numOfCols > 0);

  limitOutputBufferSize(pCond, &pReader->capacity);

  // allocate buffer in order to load data blocks from file
  SBlockLoadSuppInfo* pSup = &pReader->suppInfo;
  pSup->pColAgg = taosArrayInit(4, sizeof(SColumnDataAgg));
  pSup->plist = taosMemoryCalloc(pCond->numOfCols, POINTER_BYTES);
  if (pSup->pColAgg == NULL || pSup->plist == NULL) {
    code = TSDB_CODE_OUT_OF_MEMORY;
    goto _end;
  }

  pSup->tsColAgg.colId = PRIMARYKEY_TIMESTAMP_COL_ID;

  code = tBlockDataCreate(&pReader->status.fileBlockData);
  if (code != TSDB_CODE_SUCCESS) {
    terrno = code;
    goto _end;
  }

  pReader->pResBlock = createResBlock(pCond, pReader->capacity);
  if (pReader->pResBlock == NULL) {
    code = terrno;
    goto _end;
  }

  setColumnIdSlotList(pReader, pReader->pResBlock);

  *ppReader = pReader;
  return code;

_end:
  tsdbReaderClose(pReader);
  *ppReader = NULL;
  return code;
}

static int32_t doLoadBlockIndex(STsdbReader* pReader, SDataFReader* pFileReader, SArray* pIndexList) {
  SArray* aBlockIdx = taosArrayInit(8, sizeof(SBlockIdx));

  int64_t st = taosGetTimestampUs();
  int32_t code = tsdbReadBlockIdx(pFileReader, aBlockIdx);
  if (code != TSDB_CODE_SUCCESS) {
    goto _end;
  }

  size_t num = taosArrayGetSize(aBlockIdx);
  if (num == 0) {
    taosArrayDestroy(aBlockIdx);
    return TSDB_CODE_SUCCESS;
  }

  int64_t et1 = taosGetTimestampUs();

  SBlockIdx* pBlockIdx = NULL;
  for (int32_t i = 0; i < num; ++i) {
    pBlockIdx = (SBlockIdx*)taosArrayGet(aBlockIdx, i);

    // uid check
    if (pBlockIdx->suid != pReader->suid) {
      continue;
    }

    // this block belongs to a table that is not queried.
    void* p = taosHashGet(pReader->status.pTableMap, &pBlockIdx->uid, sizeof(uint64_t));
    if (p == NULL) {
      continue;
    }

    STableBlockScanInfo* pScanInfo = p;
    if (pScanInfo->pBlockList == NULL) {
      pScanInfo->pBlockList = taosArrayInit(4, sizeof(int32_t));
    }

    taosArrayPush(pIndexList, pBlockIdx);
  }

  int64_t et2 = taosGetTimestampUs();
  tsdbDebug("load block index for %d tables completed, elapsed time:%.2f ms, set blockIdx:%.2f ms, size:%.2f Kb %s",
            (int32_t)num, (et1 - st) / 1000.0, (et2 - et1) / 1000.0, num * sizeof(SBlockIdx) / 1024.0, pReader->idStr);

  pReader->cost.headFileLoadTime += (et1 - st) / 1000.0;

_end:
  taosArrayDestroy(aBlockIdx);
  return code;
}

static void cleanupTableScanInfo(SHashObj* pTableMap) {
  STableBlockScanInfo* px = NULL;
  while (1) {
    px = taosHashIterate(pTableMap, px);
    if (px == NULL) {
      break;
    }

    // reset the index in last block when handing a new file
    tMapDataClear(&px->mapData);
    taosArrayClear(px->pBlockList);
  }
}

static int32_t doLoadFileBlock(STsdbReader* pReader, SArray* pIndexList, SBlockNumber* pBlockNum) {
  int32_t numOfQTable = 0;
  size_t  sizeInDisk = 0;
  size_t  numOfTables = taosArrayGetSize(pIndexList);

  int64_t st = taosGetTimestampUs();
  cleanupTableScanInfo(pReader->status.pTableMap);

  for (int32_t i = 0; i < numOfTables; ++i) {
    SBlockIdx* pBlockIdx = taosArrayGet(pIndexList, i);

    STableBlockScanInfo* pScanInfo = taosHashGet(pReader->status.pTableMap, &pBlockIdx->uid, sizeof(int64_t));

    tMapDataReset(&pScanInfo->mapData);
    tsdbReadDataBlk(pReader->pFileReader, pBlockIdx, &pScanInfo->mapData);

    sizeInDisk += pScanInfo->mapData.nData;
    for (int32_t j = 0; j < pScanInfo->mapData.nItem; ++j) {
      SDataBlk block = {0};
      tMapDataGetItemByIdx(&pScanInfo->mapData, j, &block, tGetDataBlk);

      // 1. time range check
      if (block.minKey.ts > pReader->window.ekey || block.maxKey.ts < pReader->window.skey) {
        continue;
      }

      // 2. version range check
      if (block.minVer > pReader->verRange.maxVer || block.maxVer < pReader->verRange.minVer) {
        continue;
      }

      void* p = taosArrayPush(pScanInfo->pBlockList, &j);
      if (p == NULL) {
        tMapDataClear(&pScanInfo->mapData);
        return TSDB_CODE_OUT_OF_MEMORY;
      }

      pBlockNum->numOfBlocks += 1;
    }

    if (pScanInfo->pBlockList != NULL && taosArrayGetSize(pScanInfo->pBlockList) > 0) {
      numOfQTable += 1;
    }
  }

  pBlockNum->numOfLastFiles = pReader->pFileReader->pSet->nSttF;
  int32_t total = pBlockNum->numOfLastFiles + pBlockNum->numOfBlocks;

  double el = (taosGetTimestampUs() - st) / 1000.0;
  tsdbDebug(
      "load block of %d tables completed, blocks:%d in %d tables, last-files:%d, block-info-size:%.2f Kb, elapsed "
      "time:%.2f ms %s",
      numOfTables, pBlockNum->numOfBlocks, numOfQTable, pBlockNum->numOfLastFiles, sizeInDisk / 1000.0, el,
      pReader->idStr);

  pReader->cost.numOfBlocks += total;
  pReader->cost.headFileLoadTime += el;

  return TSDB_CODE_SUCCESS;
}

static void setBlockAllDumped(SFileBlockDumpInfo* pDumpInfo, int64_t maxKey, int32_t order) {
  int32_t step = ASCENDING_TRAVERSE(order) ? 1 : -1;
  pDumpInfo->allDumped = true;
  pDumpInfo->lastKey = maxKey + step;
}

static void doCopyColVal(SColumnInfoData* pColInfoData, int32_t rowIndex, int32_t colIndex, SColVal* pColVal,
                         SBlockLoadSuppInfo* pSup) {
  if (IS_VAR_DATA_TYPE(pColVal->type)) {
    if (pColVal->isNull || pColVal->isNone) {
      colDataAppendNULL(pColInfoData, rowIndex);
    } else {
      varDataSetLen(pSup->buildBuf[colIndex], pColVal->value.nData);
      ASSERT(pColVal->value.nData <= pColInfoData->info.bytes);
      memcpy(varDataVal(pSup->buildBuf[colIndex]), pColVal->value.pData, pColVal->value.nData);
      colDataAppend(pColInfoData, rowIndex, pSup->buildBuf[colIndex], false);
    }
  } else {
    colDataAppend(pColInfoData, rowIndex, (const char*)&pColVal->value, pColVal->isNull || pColVal->isNone);
  }
}

static SFileDataBlockInfo* getCurrentBlockInfo(SDataBlockIter* pBlockIter) {
  if (taosArrayGetSize(pBlockIter->blockList) == 0) {
    ASSERT(pBlockIter->numOfBlocks == taosArrayGetSize(pBlockIter->blockList));
    return NULL;
  }

  SFileDataBlockInfo* pBlockInfo = taosArrayGet(pBlockIter->blockList, pBlockIter->index);
  return pBlockInfo;
}

static SDataBlk* getCurrentBlock(SDataBlockIter* pBlockIter) { return &pBlockIter->block; }

int32_t binarySearchForTs(char* pValue, int num, TSKEY key, int order) {
  int32_t midPos = -1;
  int32_t numOfRows;

  ASSERT(order == TSDB_ORDER_ASC || order == TSDB_ORDER_DESC);

  TSKEY*  keyList = (TSKEY*)pValue;
  int32_t firstPos = 0;
  int32_t lastPos = num - 1;

  if (order == TSDB_ORDER_DESC) {
    // find the first position which is smaller than the key
    while (1) {
      if (key >= keyList[firstPos]) return firstPos;
      if (key == keyList[lastPos]) return lastPos;

      if (key < keyList[lastPos]) {
        lastPos += 1;
        if (lastPos >= num) {
          return -1;
        } else {
          return lastPos;
        }
      }

      numOfRows = lastPos - firstPos + 1;
      midPos = (numOfRows >> 1) + firstPos;

      if (key < keyList[midPos]) {
        firstPos = midPos + 1;
      } else if (key > keyList[midPos]) {
        lastPos = midPos - 1;
      } else {
        break;
      }
    }

  } else {
    // find the first position which is bigger than the key
    while (1) {
      if (key <= keyList[firstPos]) return firstPos;
      if (key == keyList[lastPos]) return lastPos;

      if (key > keyList[lastPos]) {
        lastPos = lastPos + 1;
        if (lastPos >= num)
          return -1;
        else
          return lastPos;
      }

      numOfRows = lastPos - firstPos + 1;
      midPos = (numOfRows >> 1u) + firstPos;

      if (key < keyList[midPos]) {
        lastPos = midPos - 1;
      } else if (key > keyList[midPos]) {
        firstPos = midPos + 1;
      } else {
        break;
      }
    }
  }

  return midPos;
}

static int doBinarySearchKey(TSKEY* keyList, int num, int pos, TSKEY key, int order) {
  // start end position
  int s, e;
  s = pos;

  // check
  assert(pos >=0 && pos < num);
  assert(num > 0);

  if (order == TSDB_ORDER_ASC) {
    // find the first position which is smaller than the key
    e  = num - 1;
    if (key < keyList[pos])
      return -1;
    while (1) {
      // check can return
      if (key >= keyList[e])
        return e;
      if (key <= keyList[s])
        return s;
      if (e - s <= 1)
        return s;

      // change start or end position
      int mid = s + (e - s + 1)/2;
      if (keyList[mid] > key)
        e = mid;
      else if(keyList[mid] < key)
        s = mid;
      else
        return mid;
    }
  } else { // DESC
    // find the first position which is bigger than the key
    e  = 0;
    if (key > keyList[pos])
      return -1;
    while (1) {
      // check can return
      if (key <= keyList[e])
        return e;
      if (key >= keyList[s])
        return s;
      if (s - e <= 1)
        return s;

      // change start or end position
      int mid = s - (s - e + 1)/2;
      if (keyList[mid] < key)
        e = mid;
      else if(keyList[mid] > key)
        s = mid;
      else
        return mid;
    }
  }
}

int32_t getEndPosInDataBlock(STsdbReader* pReader, SBlockData* pBlockData, SDataBlk* pBlock, int32_t pos) {
  // NOTE: reverse the order to find the end position in data block
  int32_t endPos = -1;
  bool asc = ASCENDING_TRAVERSE(pReader->order);

  if (asc && pReader->window.ekey >= pBlock->maxKey.ts) {
    endPos = pBlock->nRow - 1;
  } else if (!asc && pReader->window.skey <= pBlock->minKey.ts) {
    endPos = 0;
  } else {
    endPos = doBinarySearchKey(pBlockData->aTSKEY, pBlock->nRow, pos, pReader->window.ekey, pReader->order);
<<<<<<< HEAD
    assert(endPos != -1);
=======
>>>>>>> 36c4b981
  }

  return endPos;
}

static int32_t copyBlockDataToSDataBlock(STsdbReader* pReader, STableBlockScanInfo* pBlockScanInfo) {
  SReaderStatus*  pStatus = &pReader->status;
  SDataBlockIter* pBlockIter = &pStatus->blockIter;

  SBlockData*         pBlockData = &pStatus->fileBlockData;
  SFileDataBlockInfo* pBlockInfo = getCurrentBlockInfo(pBlockIter);
  SDataBlk*           pBlock = getCurrentBlock(pBlockIter);
  SSDataBlock*        pResBlock = pReader->pResBlock;
  int32_t             numOfOutputCols = blockDataGetNumOfCols(pResBlock);

  SBlockLoadSuppInfo* pSupInfo = &pReader->suppInfo;
  SFileBlockDumpInfo* pDumpInfo = &pReader->status.fBlockDumpInfo;

  SColVal cv = {0};
  int64_t st = taosGetTimestampUs();
  bool    asc = ASCENDING_TRAVERSE(pReader->order);
  int32_t step = asc ? 1 : -1;

  if (asc && pReader->window.skey <= pBlock->minKey.ts) {
    pDumpInfo->rowIndex = 0;
  } else if (!asc && pReader->window.ekey >= pBlock->maxKey.ts) {
    pDumpInfo->rowIndex = pBlock->nRow - 1;
  } else {
    int32_t pos = asc? pBlock->nRow-1:0;
    int32_t order = (pReader->order == TSDB_ORDER_ASC)? TSDB_ORDER_DESC:TSDB_ORDER_ASC;
    pDumpInfo->rowIndex = doBinarySearchKey(pBlockData->aTSKEY, pBlock->nRow, pos, pReader->window.skey, order);
  }

  // time window check
<<<<<<< HEAD
  int32_t endIndex = getEndPosInDataBlock(pReader, pBlockData, pBlock, pDumpInfo->rowIndex) + step;
=======
  int32_t endIndex = getEndPosInDataBlock(pReader, pBlockData, pBlock, pDumpInfo->rowIndex);
  if (endIndex == -1) {
    setBlockAllDumped(pDumpInfo, pReader->window.ekey, pReader->order);
    return TSDB_CODE_SUCCESS;
  }

  endIndex += step;
>>>>>>> 36c4b981
  int32_t remain = asc ? (endIndex - pDumpInfo->rowIndex) : (pDumpInfo->rowIndex - endIndex);
  if (remain > pReader->capacity) { // output buffer check
    remain = pReader->capacity;
  }

  int32_t rowIndex = 0;

  int32_t i = 0;
  SColumnInfoData* pColData = taosArrayGet(pResBlock->pDataBlock, i);
  if (pColData->info.colId == PRIMARYKEY_TIMESTAMP_COL_ID) {
    if (asc) {
<<<<<<< HEAD
      memcpy(pColData->pData, &pBlockData->aTSKEY[pDumpInfo->rowIndex], remain);
=======
      memcpy(pColData->pData, &pBlockData->aTSKEY[pDumpInfo->rowIndex], remain * sizeof(int64_t));
>>>>>>> 36c4b981
    } else {
      for (int32_t j = pDumpInfo->rowIndex; rowIndex < remain; j += step) {
        colDataAppendInt64(pColData, rowIndex++, &pBlockData->aTSKEY[j]);
      }
    }

    i += 1;
  }

  int32_t colIndex = 0;
  int32_t num = taosArrayGetSize(pBlockData->aIdx);
  while (i < numOfOutputCols && colIndex < num) {
    rowIndex = 0;
    pColData = taosArrayGet(pResBlock->pDataBlock, i);

    SColData* pData = tBlockDataGetColDataByIdx(pBlockData, colIndex);
    if (pData->cid < pColData->info.colId) {
      colIndex += 1;
    } else if (pData->cid == pColData->info.colId) {
      if (pData->flag == HAS_NONE || pData->flag == HAS_NULL) {
        colDataAppendNNULL(pColData, 0, remain);
      } else {
        if (IS_NUMERIC_TYPE(pColData->info.type) && asc) {
          uint8_t* p = pData->pData + tDataTypes[pData->type].bytes * pDumpInfo->rowIndex;
<<<<<<< HEAD
          memcpy(pColData->pData, p, remain);
=======
          memcpy(pColData->pData, p, remain * tDataTypes[pData->type].bytes);
>>>>>>> 36c4b981

          // null value exists, check one-by-one
          if (pData->flag != HAS_VALUE) {
            for (int32_t j = pDumpInfo->rowIndex; rowIndex < remain; j += step, rowIndex++) {
              uint8_t v = GET_BIT2(pData->pBitMap, j);
              if (v == 0 || v == 1) {
                colDataSetNull_f(pColData->nullbitmap, rowIndex);
              }
            }
          }
        } else {
          for (int32_t j = pDumpInfo->rowIndex; rowIndex < remain; j += step) {
            tColDataGetValue(pData, j, &cv);
            doCopyColVal(pColData, rowIndex++, i, &cv, pSupInfo);
          }
        }
      }

      colIndex += 1;
      i += 1;
    } else {  // the specified column does not exist in file block, fill with null data
      colDataAppendNNULL(pColData, 0, remain);
      i += 1;
    }
  }

  while (i < numOfOutputCols) {
    pColData = taosArrayGet(pResBlock->pDataBlock, i);
    colDataAppendNNULL(pColData, 0, remain);
    i += 1;
  }

  pResBlock->info.rows = remain;
  pDumpInfo->rowIndex += step * remain;

  if (pDumpInfo->rowIndex >= 0 && pDumpInfo->rowIndex < pBlock->nRow) {
    int64_t ts = pBlockData->aTSKEY[pDumpInfo->rowIndex];
    setBlockAllDumped(pDumpInfo, ts, pReader->order);
  } else {
    int64_t k = asc? pBlock->maxKey.ts:pBlock->minKey.ts;
    setBlockAllDumped(pDumpInfo, k, pReader->order);
  }

  double elapsedTime = (taosGetTimestampUs() - st) / 1000.0;
  pReader->cost.blockLoadTime += elapsedTime;

  int32_t unDumpedRows = asc ? pBlock->nRow - pDumpInfo->rowIndex : pDumpInfo->rowIndex + 1;
  tsdbDebug("%p copy file block to sdatablock, global index:%d, table index:%d, brange:%" PRId64 "-%" PRId64
            ", rows:%d, remain:%d, minVer:%" PRId64 ", maxVer:%" PRId64 ", elapsed time:%.2f ms, %s",
            pReader, pBlockIter->index, pBlockInfo->tbBlockIdx, pBlock->minKey.ts, pBlock->maxKey.ts, remain, unDumpedRows,
            pBlock->minVer, pBlock->maxVer, elapsedTime, pReader->idStr);

  return TSDB_CODE_SUCCESS;
}

static int32_t doLoadFileBlockData(STsdbReader* pReader, SDataBlockIter* pBlockIter, SBlockData* pBlockData) {
  int64_t st = taosGetTimestampUs();

  SFileDataBlockInfo* pBlockInfo = getCurrentBlockInfo(pBlockIter);
  SFileBlockDumpInfo* pDumpInfo = &pReader->status.fBlockDumpInfo;
  ASSERT(pBlockInfo != NULL);

  SDataBlk* pBlock = getCurrentBlock(pBlockIter);
  int32_t   code = tsdbReadDataBlock(pReader->pFileReader, pBlock, pBlockData);
  if (code != TSDB_CODE_SUCCESS) {
    tsdbError("%p error occurs in loading file block, global index:%d, table index:%d, brange:%" PRId64 "-%" PRId64
              ", rows:%d, code:%s %s",
              pReader, pBlockIter->index, pBlockInfo->tbBlockIdx, pBlock->minKey.ts, pBlock->maxKey.ts, pBlock->nRow,
              tstrerror(code), pReader->idStr);
    return code;
  }

  double elapsedTime = (taosGetTimestampUs() - st) / 1000.0;

  tsdbDebug("%p load file block into buffer, global index:%d, index in table block list:%d, brange:%" PRId64 "-%" PRId64
            ", rows:%d, minVer:%" PRId64 ", maxVer:%" PRId64 ", elapsed time:%.2f ms, %s",
            pReader, pBlockIter->index, pBlockInfo->tbBlockIdx, pBlock->minKey.ts, pBlock->maxKey.ts, pBlock->nRow,
            pBlock->minVer, pBlock->maxVer, elapsedTime, pReader->idStr);

  pReader->cost.blockLoadTime += elapsedTime;
  pDumpInfo->allDumped = false;

  return TSDB_CODE_SUCCESS;
}

static void cleanupBlockOrderSupporter(SBlockOrderSupporter* pSup) {
  taosMemoryFreeClear(pSup->numOfBlocksPerTable);
  taosMemoryFreeClear(pSup->indexPerTable);

  for (int32_t i = 0; i < pSup->numOfTables; ++i) {
    SBlockOrderWrapper* pBlockInfo = pSup->pDataBlockInfo[i];
    taosMemoryFreeClear(pBlockInfo);
  }

  taosMemoryFreeClear(pSup->pDataBlockInfo);
}

static int32_t initBlockOrderSupporter(SBlockOrderSupporter* pSup, int32_t numOfTables) {
  ASSERT(numOfTables >= 1);

  pSup->numOfBlocksPerTable = taosMemoryCalloc(1, sizeof(int32_t) * numOfTables);
  pSup->indexPerTable = taosMemoryCalloc(1, sizeof(int32_t) * numOfTables);
  pSup->pDataBlockInfo = taosMemoryCalloc(1, POINTER_BYTES * numOfTables);

  if (pSup->numOfBlocksPerTable == NULL || pSup->indexPerTable == NULL || pSup->pDataBlockInfo == NULL) {
    cleanupBlockOrderSupporter(pSup);
    return TSDB_CODE_OUT_OF_MEMORY;
  }

  return TSDB_CODE_SUCCESS;
}

static int32_t fileDataBlockOrderCompar(const void* pLeft, const void* pRight, void* param) {
  int32_t leftIndex = *(int32_t*)pLeft;
  int32_t rightIndex = *(int32_t*)pRight;

  SBlockOrderSupporter* pSupporter = (SBlockOrderSupporter*)param;

  int32_t leftTableBlockIndex = pSupporter->indexPerTable[leftIndex];
  int32_t rightTableBlockIndex = pSupporter->indexPerTable[rightIndex];

  if (leftTableBlockIndex > pSupporter->numOfBlocksPerTable[leftIndex]) {
    /* left block is empty */
    return 1;
  } else if (rightTableBlockIndex > pSupporter->numOfBlocksPerTable[rightIndex]) {
    /* right block is empty */
    return -1;
  }

  SBlockOrderWrapper* pLeftBlock = &pSupporter->pDataBlockInfo[leftIndex][leftTableBlockIndex];
  SBlockOrderWrapper* pRightBlock = &pSupporter->pDataBlockInfo[rightIndex][rightTableBlockIndex];

  return pLeftBlock->offset > pRightBlock->offset ? 1 : -1;
}

static int32_t doSetCurrentBlock(SDataBlockIter* pBlockIter) {
  SFileDataBlockInfo* pBlockInfo = getCurrentBlockInfo(pBlockIter);
  if (pBlockInfo != NULL) {
    STableBlockScanInfo* pScanInfo = taosHashGet(pBlockIter->pTableMap, &pBlockInfo->uid, sizeof(pBlockInfo->uid));
    int32_t*             mapDataIndex = taosArrayGet(pScanInfo->pBlockList, pBlockInfo->tbBlockIdx);
    tMapDataGetItemByIdx(&pScanInfo->mapData, *mapDataIndex, &pBlockIter->block, tGetDataBlk);
  }

#if 0
  qDebug("check file block, table uid:%"PRIu64" index:%d offset:%"PRId64", ", pScanInfo->uid, *mapDataIndex, pBlockIter->block.aSubBlock[0].offset);
#endif

  return TSDB_CODE_SUCCESS;
}

static int32_t initBlockIterator(STsdbReader* pReader, SDataBlockIter* pBlockIter, int32_t numOfBlocks) {
  bool asc = ASCENDING_TRAVERSE(pReader->order);

  pBlockIter->numOfBlocks = numOfBlocks;
  taosArrayClear(pBlockIter->blockList);
  pBlockIter->pTableMap = pReader->status.pTableMap;

  // access data blocks according to the offset of each block in asc/desc order.
  int32_t numOfTables = (int32_t)taosHashGetSize(pReader->status.pTableMap);

  int64_t st = taosGetTimestampUs();

  SBlockOrderSupporter sup = {0};
  int32_t              code = initBlockOrderSupporter(&sup, numOfTables);
  if (code != TSDB_CODE_SUCCESS) {
    return code;
  }

  int32_t cnt = 0;
  void*   ptr = NULL;
  while (1) {
    ptr = taosHashIterate(pReader->status.pTableMap, ptr);
    if (ptr == NULL) {
      break;
    }

    STableBlockScanInfo* pTableScanInfo = (STableBlockScanInfo*)ptr;
    if (pTableScanInfo->pBlockList == NULL || taosArrayGetSize(pTableScanInfo->pBlockList) == 0) {
      continue;
    }

    size_t num = taosArrayGetSize(pTableScanInfo->pBlockList);
    sup.numOfBlocksPerTable[sup.numOfTables] = num;

    char* buf = taosMemoryMalloc(sizeof(SBlockOrderWrapper) * num);
    if (buf == NULL) {
      cleanupBlockOrderSupporter(&sup);
      return TSDB_CODE_TDB_OUT_OF_MEMORY;
    }

    sup.pDataBlockInfo[sup.numOfTables] = (SBlockOrderWrapper*)buf;
    SDataBlk block = {0};
    for (int32_t k = 0; k < num; ++k) {
      SBlockOrderWrapper wrapper = {0};

      int32_t* mapDataIndex = taosArrayGet(pTableScanInfo->pBlockList, k);
      tMapDataGetItemByIdx(&pTableScanInfo->mapData, *mapDataIndex, &block, tGetDataBlk);

      wrapper.uid = pTableScanInfo->uid;
      wrapper.offset = block.aSubBlock[0].offset;

      sup.pDataBlockInfo[sup.numOfTables][k] = wrapper;
      cnt++;
    }

    sup.numOfTables += 1;
  }

  ASSERT(numOfBlocks == cnt);

  // since there is only one table qualified, blocks are not sorted
  if (sup.numOfTables == 1) {
    for (int32_t i = 0; i < numOfBlocks; ++i) {
      SFileDataBlockInfo blockInfo = {.uid = sup.pDataBlockInfo[0][i].uid, .tbBlockIdx = i};
      taosArrayPush(pBlockIter->blockList, &blockInfo);
    }

    int64_t et = taosGetTimestampUs();
    tsdbDebug("%p create blocks info struct completed for one table, %d blocks not sorted, elapsed time:%.2f ms %s",
              pReader, numOfBlocks, (et - st) / 1000.0, pReader->idStr);

    pBlockIter->index = asc ? 0 : (numOfBlocks - 1);
    cleanupBlockOrderSupporter(&sup);
    doSetCurrentBlock(pBlockIter);
    return TSDB_CODE_SUCCESS;
  }

  tsdbDebug("%p create data blocks info struct completed, %d blocks in %d tables %s", pReader, cnt, sup.numOfTables,
            pReader->idStr);

  ASSERT(cnt <= numOfBlocks && sup.numOfTables <= numOfTables);

  SMultiwayMergeTreeInfo* pTree = NULL;
  uint8_t                 ret = tMergeTreeCreate(&pTree, sup.numOfTables, &sup, fileDataBlockOrderCompar);
  if (ret != TSDB_CODE_SUCCESS) {
    cleanupBlockOrderSupporter(&sup);
    return TSDB_CODE_TDB_OUT_OF_MEMORY;
  }

  int32_t numOfTotal = 0;
  while (numOfTotal < cnt) {
    int32_t pos = tMergeTreeGetChosenIndex(pTree);
    int32_t index = sup.indexPerTable[pos]++;

    SFileDataBlockInfo blockInfo = {.uid = sup.pDataBlockInfo[pos][index].uid, .tbBlockIdx = index};
    taosArrayPush(pBlockIter->blockList, &blockInfo);

    // set data block index overflow, in order to disable the offset comparator
    if (sup.indexPerTable[pos] >= sup.numOfBlocksPerTable[pos]) {
      sup.indexPerTable[pos] = sup.numOfBlocksPerTable[pos] + 1;
    }

    numOfTotal += 1;
    tMergeTreeAdjust(pTree, tMergeTreeGetAdjustIndex(pTree));
  }

  int64_t et = taosGetTimestampUs();
  tsdbDebug("%p %d data blocks access order completed, elapsed time:%.2f ms %s", pReader, numOfBlocks,
            (et - st) / 1000.0, pReader->idStr);
  cleanupBlockOrderSupporter(&sup);
  taosMemoryFree(pTree);

  pBlockIter->index = asc ? 0 : (numOfBlocks - 1);
  doSetCurrentBlock(pBlockIter);

  return TSDB_CODE_SUCCESS;
}

static bool blockIteratorNext(SDataBlockIter* pBlockIter) {
  bool asc = ASCENDING_TRAVERSE(pBlockIter->order);

  int32_t step = asc ? 1 : -1;
  if ((pBlockIter->index >= pBlockIter->numOfBlocks - 1 && asc) || (pBlockIter->index <= 0 && (!asc))) {
    return false;
  }

  pBlockIter->index += step;
  doSetCurrentBlock(pBlockIter);

  return true;
}

/**
 * This is an two rectangles overlap cases.
 */
static int32_t dataBlockPartiallyRequired(STimeWindow* pWindow, SVersionRange* pVerRange, SDataBlk* pBlock) {
  return (pWindow->ekey < pBlock->maxKey.ts && pWindow->ekey >= pBlock->minKey.ts) ||
         (pWindow->skey > pBlock->minKey.ts && pWindow->skey <= pBlock->maxKey.ts) ||
         (pVerRange->minVer > pBlock->minVer && pVerRange->minVer <= pBlock->maxVer) ||
         (pVerRange->maxVer < pBlock->maxVer && pVerRange->maxVer >= pBlock->minVer);
}

static SDataBlk* getNeighborBlockOfSameTable(SFileDataBlockInfo* pFBlockInfo, STableBlockScanInfo* pTableBlockScanInfo,
                                             int32_t* nextIndex, int32_t order) {
  bool asc = ASCENDING_TRAVERSE(order);
  if (asc && pFBlockInfo->tbBlockIdx >= taosArrayGetSize(pTableBlockScanInfo->pBlockList) - 1) {
    return NULL;
  }

  if (!asc && pFBlockInfo->tbBlockIdx == 0) {
    return NULL;
  }

  int32_t step = asc ? 1 : -1;
  *nextIndex = pFBlockInfo->tbBlockIdx + step;

  SDataBlk* pBlock = taosMemoryCalloc(1, sizeof(SDataBlk));
  int32_t*  indexInMapdata = taosArrayGet(pTableBlockScanInfo->pBlockList, *nextIndex);

  tMapDataGetItemByIdx(&pTableBlockScanInfo->mapData, *indexInMapdata, pBlock, tGetDataBlk);
  return pBlock;
}

static int32_t findFileBlockInfoIndex(SDataBlockIter* pBlockIter, SFileDataBlockInfo* pFBlockInfo) {
  ASSERT(pBlockIter != NULL && pFBlockInfo != NULL);

  int32_t step = ASCENDING_TRAVERSE(pBlockIter->order) ? 1 : -1;
  int32_t index = pBlockIter->index;

  while (index < pBlockIter->numOfBlocks && index >= 0) {
    SFileDataBlockInfo* pFBlock = taosArrayGet(pBlockIter->blockList, index);
    if (pFBlock->uid == pFBlockInfo->uid && pFBlock->tbBlockIdx == pFBlockInfo->tbBlockIdx) {
      return index;
    }

    index += step;
  }

  ASSERT(0);
  return -1;
}

static int32_t setFileBlockActiveInBlockIter(SDataBlockIter* pBlockIter, int32_t index, int32_t step) {
  if (index < 0 || index >= pBlockIter->numOfBlocks) {
    return -1;
  }

  SFileDataBlockInfo fblock = *(SFileDataBlockInfo*)taosArrayGet(pBlockIter->blockList, index);
  pBlockIter->index += step;

  if (index != pBlockIter->index) {
    taosArrayRemove(pBlockIter->blockList, index);
    taosArrayInsert(pBlockIter->blockList, pBlockIter->index, &fblock);

    SFileDataBlockInfo* pBlockInfo = taosArrayGet(pBlockIter->blockList, pBlockIter->index);
    ASSERT(pBlockInfo->uid == fblock.uid && pBlockInfo->tbBlockIdx == fblock.tbBlockIdx);
  }

  doSetCurrentBlock(pBlockIter);
  return TSDB_CODE_SUCCESS;
}

static bool overlapWithNeighborBlock(SDataBlk* pBlock, SDataBlk* pNeighbor, int32_t order) {
  // it is the last block in current file, no chance to overlap with neighbor blocks.
  if (ASCENDING_TRAVERSE(order)) {
    return pBlock->maxKey.ts == pNeighbor->minKey.ts;
  } else {
    return pBlock->minKey.ts == pNeighbor->maxKey.ts;
  }
}

static bool bufferDataInFileBlockGap(int32_t order, TSDBKEY key, SDataBlk* pBlock) {
  bool ascScan = ASCENDING_TRAVERSE(order);

  return (ascScan && (key.ts != TSKEY_INITIAL_VAL && key.ts <= pBlock->minKey.ts)) ||
         (!ascScan && (key.ts != TSKEY_INITIAL_VAL && key.ts >= pBlock->maxKey.ts));
}

static bool keyOverlapFileBlock(TSDBKEY key, SDataBlk* pBlock, SVersionRange* pVerRange) {
  return (key.ts >= pBlock->minKey.ts && key.ts <= pBlock->maxKey.ts) && (pBlock->maxVer >= pVerRange->minVer) &&
         (pBlock->minVer <= pVerRange->maxVer);
}

static bool doCheckforDatablockOverlap(STableBlockScanInfo* pBlockScanInfo, const SDataBlk* pBlock) {
  size_t num = taosArrayGetSize(pBlockScanInfo->delSkyline);

  for (int32_t i = pBlockScanInfo->fileDelIndex; i < num; i += 1) {
    TSDBKEY* p = taosArrayGet(pBlockScanInfo->delSkyline, i);
    if (p->ts >= pBlock->minKey.ts && p->ts <= pBlock->maxKey.ts) {
      if (p->version >= pBlock->minVer) {
        return true;
      }
    } else if (p->ts < pBlock->minKey.ts) {  // p->ts < pBlock->minKey.ts
      if (p->version >= pBlock->minVer) {
        if (i < num - 1) {
          TSDBKEY* pnext = taosArrayGet(pBlockScanInfo->delSkyline, i + 1);
          if (i + 1 == num - 1) {  // pnext is the last point
            if (pnext->ts >= pBlock->minKey.ts) {
              return true;
            }
          } else {
            if (pnext->ts >= pBlock->minKey.ts && pnext->version >= pBlock->minVer) {
              return true;
            }
          }
        } else {  // it must be the last point
          ASSERT(p->version == 0);
        }
      }
    } else {  // (p->ts > pBlock->maxKey.ts) {
      return false;
    }
  }

  return false;
}

static bool overlapWithDelSkyline(STableBlockScanInfo* pBlockScanInfo, const SDataBlk* pBlock, int32_t order) {
  if (pBlockScanInfo->delSkyline == NULL) {
    return false;
  }

  // ts is not overlap
  TSDBKEY* pFirst = taosArrayGet(pBlockScanInfo->delSkyline, 0);
  TSDBKEY* pLast = taosArrayGetLast(pBlockScanInfo->delSkyline);
  if (pBlock->minKey.ts > pLast->ts || pBlock->maxKey.ts < pFirst->ts) {
    return false;
  }

  // version is not overlap
  if (ASCENDING_TRAVERSE(order)) {
    return doCheckforDatablockOverlap(pBlockScanInfo, pBlock);
  } else {
    int32_t index = pBlockScanInfo->fileDelIndex;
    while (1) {
      TSDBKEY* p = taosArrayGet(pBlockScanInfo->delSkyline, index);
      if (p->ts > pBlock->minKey.ts && index > 0) {
        index -= 1;
      } else {  // find the first point that is smaller than the minKey.ts of dataBlock.
        break;
      }
    }

    return doCheckforDatablockOverlap(pBlockScanInfo, pBlock);
  }
}

typedef struct {
  bool overlapWithNeighborBlock;
  bool hasDupTs;
  bool overlapWithDelInfo;
  bool overlapWithLastBlock;
  bool overlapWithKeyInBuf;
  bool partiallyRequired;
  bool moreThanCapcity;
} SDataBlockToLoadInfo;

static void getBlockToLoadInfo(SDataBlockToLoadInfo* pInfo, SFileDataBlockInfo* pBlockInfo, SDataBlk* pBlock,
                               STableBlockScanInfo* pScanInfo, TSDBKEY keyInBuf, SLastBlockReader* pLastBlockReader,
                               STsdbReader* pReader) {
  int32_t   neighborIndex = 0;
  SDataBlk* pNeighbor = getNeighborBlockOfSameTable(pBlockInfo, pScanInfo, &neighborIndex, pReader->order);

  // overlap with neighbor
  if (pNeighbor) {
    pInfo->overlapWithNeighborBlock = overlapWithNeighborBlock(pBlock, pNeighbor, pReader->order);
    taosMemoryFree(pNeighbor);
  }

  // has duplicated ts of different version in this block
  pInfo->hasDupTs = (pBlock->nSubBlock == 1) ? pBlock->hasDup : true;
  pInfo->overlapWithDelInfo = overlapWithDelSkyline(pScanInfo, pBlock, pReader->order);

  // todo here we need to each key in the last files to identify if it is really overlapped with last block
  // todo
  bool overlapWithlastBlock = false;
#if 0
  if (taosArrayGetSize(pLastBlockReader->pSstBlk) > 0 && (pLastBlockReader->currentBlockIndex != -1)) {
    SSttBlk* pSstBlk = taosArrayGet(pLastBlockReader->pSstBlk, pLastBlockReader->currentBlockIndex);
    overlapWithlastBlock = !(pBlock->maxKey.ts < pSstBlk->minKey || pBlock->minKey.ts > pSstBlk->maxKey);
  }
#endif

  pInfo->moreThanCapcity = pBlock->nRow > pReader->capacity;
  pInfo->partiallyRequired = dataBlockPartiallyRequired(&pReader->window, &pReader->verRange, pBlock);
  pInfo->overlapWithKeyInBuf = keyOverlapFileBlock(keyInBuf, pBlock, &pReader->verRange);
}
<<<<<<< HEAD

// 1. the version of all rows should be less than the endVersion
// 2. current block should not overlap with next neighbor block
// 3. current timestamp should not be overlap with each other
// 4. output buffer should be large enough to hold all rows in current block
// 5. delete info should not overlap with current block data
// 6. current block should not contain the duplicated ts
static bool fileBlockShouldLoad(STsdbReader* pReader, SFileDataBlockInfo* pBlockInfo, SDataBlk* pBlock,
                                STableBlockScanInfo* pScanInfo, TSDBKEY keyInBuf, SLastBlockReader* pLastBlockReader) {
  SDataBlockToLoadInfo info = {0};
  getBlockToLoadInfo(&info, pBlockInfo, pBlock, pScanInfo, keyInBuf, pLastBlockReader, pReader);

=======

// 1. the version of all rows should be less than the endVersion
// 2. current block should not overlap with next neighbor block
// 3. current timestamp should not be overlap with each other
// 4. output buffer should be large enough to hold all rows in current block
// 5. delete info should not overlap with current block data
// 6. current block should not contain the duplicated ts
static bool fileBlockShouldLoad(STsdbReader* pReader, SFileDataBlockInfo* pBlockInfo, SDataBlk* pBlock,
                                STableBlockScanInfo* pScanInfo, TSDBKEY keyInBuf, SLastBlockReader* pLastBlockReader) {
  SDataBlockToLoadInfo info = {0};
  getBlockToLoadInfo(&info, pBlockInfo, pBlock, pScanInfo, keyInBuf, pLastBlockReader, pReader);

>>>>>>> 36c4b981
  bool loadDataBlock =
      (info.overlapWithNeighborBlock || info.hasDupTs || info.partiallyRequired || info.overlapWithKeyInBuf ||
       info.moreThanCapcity || info.overlapWithDelInfo || info.overlapWithLastBlock);

  // log the reason why load the datablock for profile
  if (loadDataBlock) {
    tsdbDebug("%p uid:%" PRIu64
              " need to load the datablock, overlapwithneighborblock:%d, hasDup:%d, partiallyRequired:%d, "
              "overlapWithKey:%d, greaterThanBuf:%d, overlapWithDel:%d, overlapWithlastBlock:%d, %s",
              pReader, pBlockInfo->uid, info.overlapWithNeighborBlock, info.hasDupTs, info.partiallyRequired,
              info.overlapWithKeyInBuf, info.moreThanCapcity, info.overlapWithDelInfo, info.overlapWithLastBlock,
              pReader->idStr);
  }

  return loadDataBlock;
}

static bool isCleanFileDataBlock(STsdbReader* pReader, SFileDataBlockInfo* pBlockInfo, SDataBlk* pBlock,
                                 STableBlockScanInfo* pScanInfo, TSDBKEY keyInBuf, SLastBlockReader* pLastBlockReader) {
  SDataBlockToLoadInfo info = {0};
  getBlockToLoadInfo(&info, pBlockInfo, pBlock, pScanInfo, keyInBuf, pLastBlockReader, pReader);
  bool isCleanFileBlock = !(info.overlapWithNeighborBlock || info.hasDupTs || info.overlapWithKeyInBuf ||
                            info.overlapWithDelInfo || info.overlapWithLastBlock);
  return isCleanFileBlock;
}

static int32_t buildDataBlockFromBuf(STsdbReader* pReader, STableBlockScanInfo* pBlockScanInfo, int64_t endKey) {
  if (!(pBlockScanInfo->iiter.hasVal || pBlockScanInfo->iter.hasVal)) {
    return TSDB_CODE_SUCCESS;
  }

  SSDataBlock* pBlock = pReader->pResBlock;

  int64_t st = taosGetTimestampUs();
  int32_t code = buildDataBlockFromBufImpl(pBlockScanInfo, endKey, pReader->capacity, pReader);

  blockDataUpdateTsWindow(pBlock, 0);
  pBlock->info.uid = pBlockScanInfo->uid;

  setComposedBlockFlag(pReader, true);

  double elapsedTime = (taosGetTimestampUs() - st) / 1000.0;
  tsdbDebug("%p build data block from cache completed, elapsed time:%.2f ms, numOfRows:%d, brange:%" PRId64
            " - %" PRId64 " %s",
            pReader, elapsedTime, pBlock->info.rows, pBlock->info.window.skey, pBlock->info.window.ekey,
            pReader->idStr);

  pReader->cost.buildmemBlock += elapsedTime;
  return code;
}

static bool tryCopyDistinctRowFromFileBlock(STsdbReader* pReader, SBlockData* pBlockData, int64_t key,
                                            SFileBlockDumpInfo* pDumpInfo) {
  // opt version
  // 1. it is not a border point
  // 2. the direct next point is not an duplicated timestamp
  if ((pDumpInfo->rowIndex < pDumpInfo->totalRows - 1 && pReader->order == TSDB_ORDER_ASC) ||
      (pDumpInfo->rowIndex > 0 && pReader->order == TSDB_ORDER_DESC)) {
    int32_t step = pReader->order == TSDB_ORDER_ASC ? 1 : -1;

    int64_t nextKey = pBlockData->aTSKEY[pDumpInfo->rowIndex + step];
    if (nextKey != key) {  // merge is not needed
      doAppendRowFromFileBlock(pReader->pResBlock, pReader, pBlockData, pDumpInfo->rowIndex);
      pDumpInfo->rowIndex += step;
      return true;
    }
  }

  return false;
}

static bool nextRowFromLastBlocks(SLastBlockReader* pLastBlockReader, STableBlockScanInfo* pBlockScanInfo) {
  while (1) {
    bool hasVal = tMergeTreeNext(&pLastBlockReader->mergeTree);
    if (!hasVal) {
      return false;
    }

    TSDBROW row = tMergeTreeGetRow(&pLastBlockReader->mergeTree);
    TSDBKEY k = TSDBROW_KEY(&row);
    if (!hasBeenDropped(pBlockScanInfo->delSkyline, &pBlockScanInfo->lastBlockDelIndex, &k, pLastBlockReader->order)) {
      return true;
    }
  }
}

static bool tryCopyDistinctRowFromSttBlock(TSDBROW* fRow, SLastBlockReader* pLastBlockReader,
                                           STableBlockScanInfo* pScanInfo, int64_t ts, STsdbReader* pReader) {
  bool hasVal = nextRowFromLastBlocks(pLastBlockReader, pScanInfo);
  if (hasVal) {
    int64_t next1 = getCurrentKeyInLastBlock(pLastBlockReader);
    if (next1 != ts) {
      doAppendRowFromFileBlock(pReader->pResBlock, pReader, fRow->pBlockData, fRow->iRow);
      return true;
    }
  } else {
    doAppendRowFromFileBlock(pReader->pResBlock, pReader, fRow->pBlockData, fRow->iRow);
    return true;
  }

  return false;
}

static FORCE_INLINE STSchema* doGetSchemaForTSRow(int32_t sversion, STsdbReader* pReader, uint64_t uid) {
  // always set the newest schema version in pReader->pSchema
  if (pReader->pSchema == NULL) {
    pReader->pSchema = metaGetTbTSchema(pReader->pTsdb->pVnode->pMeta, uid, -1);
  }

  if (pReader->pSchema && sversion == pReader->pSchema->version) {
    return pReader->pSchema;
  }

  if (pReader->pMemSchema == NULL) {
    int32_t code =
        metaGetTbTSchemaEx(pReader->pTsdb->pVnode->pMeta, pReader->suid, uid, sversion, &pReader->pMemSchema);
    return pReader->pMemSchema;
  }

  if (pReader->pMemSchema->version == sversion) {
    return pReader->pMemSchema;
  }

  taosMemoryFree(pReader->pMemSchema);
  int32_t code = metaGetTbTSchemaEx(pReader->pTsdb->pVnode->pMeta, pReader->suid, uid, sversion, &pReader->pMemSchema);
  return pReader->pMemSchema;
}

static int32_t doMergeBufAndFileRows(STsdbReader* pReader, STableBlockScanInfo* pBlockScanInfo, TSDBROW* pRow,
                                     SIterInfo* pIter, int64_t key, SLastBlockReader* pLastBlockReader) {
  SRowMerger          merge = {0};
  STSRow*             pTSRow = NULL;
  SBlockData*         pBlockData = &pReader->status.fileBlockData;
  SFileBlockDumpInfo* pDumpInfo = &pReader->status.fBlockDumpInfo;

  int64_t tsLast = INT64_MIN;
  if (hasDataInLastBlock(pLastBlockReader)) {
    tsLast = getCurrentKeyInLastBlock(pLastBlockReader);
  }

  TSDBKEY k = TSDBROW_KEY(pRow);
  TSDBROW fRow = tsdbRowFromBlockData(pBlockData, pDumpInfo->rowIndex);

  int64_t minKey = 0;
  if (pReader->order == TSDB_ORDER_ASC) {
    minKey = INT64_MAX;  // chosen the minimum value
    if (minKey > tsLast && hasDataInLastBlock(pLastBlockReader)) {
      minKey = tsLast;
    }

    if (minKey > k.ts) {
      minKey = k.ts;
    }

    if (minKey > key && pBlockData->nRow > 0) {
      minKey = key;
    }
  } else {
    minKey = INT64_MIN;
    if (minKey < tsLast && hasDataInLastBlock(pLastBlockReader)) {
      minKey = tsLast;
    }

    if (minKey < k.ts) {
      minKey = k.ts;
    }

    if (minKey < key && pBlockData->nRow > 0) {
      minKey = key;
    }
  }

  bool init = false;

  // ASC: file block ---> last block -----> imem -----> mem
  // DESC: mem -----> imem -----> last block -----> file block
  if (pReader->order == TSDB_ORDER_ASC) {
    if (minKey == key) {
      init = true;
      tRowMergerInit(&merge, &fRow, pReader->pSchema);
      doMergeRowsInFileBlocks(pBlockData, pBlockScanInfo, pReader, &merge);
    }

    if (minKey == tsLast) {
      TSDBROW fRow1 = tMergeTreeGetRow(&pLastBlockReader->mergeTree);
      if (init) {
        tRowMerge(&merge, &fRow1);
      } else {
        init = true;
        tRowMergerInit(&merge, &fRow1, pReader->pSchema);
      }
      doMergeRowsInLastBlock(pLastBlockReader, pBlockScanInfo, tsLast, &merge);
    }

    if (minKey == k.ts) {
      if (init) {
        tRowMerge(&merge, pRow);
      } else {
        init = true;
        STSchema* pSchema = doGetSchemaForTSRow(TSDBROW_SVERSION(pRow), pReader, pBlockScanInfo->uid);
        tRowMergerInit(&merge, pRow, pSchema);
      }
      doMergeRowsInBuf(pIter, pBlockScanInfo->uid, k.ts, pBlockScanInfo->delSkyline, &merge, pReader);
    }
  } else {
    if (minKey == k.ts) {
      init = true;
      STSchema* pSchema = doGetSchemaForTSRow(TSDBROW_SVERSION(pRow), pReader, pBlockScanInfo->uid);
      tRowMergerInit(&merge, pRow, pSchema);
      doMergeRowsInBuf(pIter, pBlockScanInfo->uid, k.ts, pBlockScanInfo->delSkyline, &merge, pReader);
    }

    if (minKey == tsLast) {
      TSDBROW fRow1 = tMergeTreeGetRow(&pLastBlockReader->mergeTree);
      if (init) {
        tRowMerge(&merge, &fRow1);
      } else {
        init = true;
        tRowMergerInit(&merge, &fRow1, pReader->pSchema);
      }
      doMergeRowsInLastBlock(pLastBlockReader, pBlockScanInfo, tsLast, &merge);
    }

    if (minKey == key) {
      if (init) {
        tRowMerge(&merge, &fRow);
      } else {
        init = true;
        tRowMergerInit(&merge, &fRow, pReader->pSchema);
      }
      doMergeRowsInFileBlocks(pBlockData, pBlockScanInfo, pReader, &merge);
    }
  }

  int32_t code = tRowMergerGetRow(&merge, &pTSRow);
  if (code != TSDB_CODE_SUCCESS) {
    return code;
  }

  doAppendRowFromTSRow(pReader->pResBlock, pReader, pTSRow, pBlockScanInfo->uid);

  taosMemoryFree(pTSRow);
  tRowMergerClear(&merge);
  return TSDB_CODE_SUCCESS;
}

static int32_t doMergeFileBlockAndLastBlock(SLastBlockReader* pLastBlockReader, STsdbReader* pReader,
                                            STableBlockScanInfo* pBlockScanInfo, SBlockData* pBlockData,
                                            bool mergeBlockData) {
  SFileBlockDumpInfo* pDumpInfo = &pReader->status.fBlockDumpInfo;
  int64_t             tsLastBlock = getCurrentKeyInLastBlock(pLastBlockReader);

  STSRow*    pTSRow = NULL;
  SRowMerger merge = {0};
  TSDBROW    fRow = tMergeTreeGetRow(&pLastBlockReader->mergeTree);

  // only last block exists
  if ((!mergeBlockData) || (tsLastBlock != pBlockData->aTSKEY[pDumpInfo->rowIndex])) {
    if (tryCopyDistinctRowFromSttBlock(&fRow, pLastBlockReader, pBlockScanInfo, tsLastBlock, pReader)) {
      return TSDB_CODE_SUCCESS;
    } else {
      tRowMergerInit(&merge, &fRow, pReader->pSchema);

      TSDBROW fRow1 = tMergeTreeGetRow(&pLastBlockReader->mergeTree);
      tRowMerge(&merge, &fRow1);
      doMergeRowsInLastBlock(pLastBlockReader, pBlockScanInfo, tsLastBlock, &merge);

      int32_t code = tRowMergerGetRow(&merge, &pTSRow);
      if (code != TSDB_CODE_SUCCESS) {
        return code;
      }

      doAppendRowFromTSRow(pReader->pResBlock, pReader, pTSRow, pBlockScanInfo->uid);

      taosMemoryFree(pTSRow);
      tRowMergerClear(&merge);
    }
  } else {  // not merge block data
    tRowMergerInit(&merge, &fRow, pReader->pSchema);
    doMergeRowsInLastBlock(pLastBlockReader, pBlockScanInfo, tsLastBlock, &merge);
    ASSERT(mergeBlockData);

    // merge with block data if ts == key
    if (tsLastBlock == pBlockData->aTSKEY[pDumpInfo->rowIndex]) {
      doMergeRowsInFileBlocks(pBlockData, pBlockScanInfo, pReader, &merge);
    }

    int32_t code = tRowMergerGetRow(&merge, &pTSRow);
    if (code != TSDB_CODE_SUCCESS) {
      return code;
    }

    doAppendRowFromTSRow(pReader->pResBlock, pReader, pTSRow, pBlockScanInfo->uid);

    taosMemoryFree(pTSRow);
    tRowMergerClear(&merge);
  }

  return TSDB_CODE_SUCCESS;
}

static int32_t mergeFileBlockAndLastBlock(STsdbReader* pReader, SLastBlockReader* pLastBlockReader, int64_t key,
                                          STableBlockScanInfo* pBlockScanInfo, SBlockData* pBlockData) {
  SFileBlockDumpInfo* pDumpInfo = &pReader->status.fBlockDumpInfo;

  if (pBlockData->nRow > 0) {
    // no last block available, only data block exists
    if (!hasDataInLastBlock(pLastBlockReader)) {
      return mergeRowsInFileBlocks(pBlockData, pBlockScanInfo, key, pReader);
    }

    // row in last file block
    TSDBROW fRow = tsdbRowFromBlockData(pBlockData, pDumpInfo->rowIndex);
    int64_t ts = getCurrentKeyInLastBlock(pLastBlockReader);
    ASSERT(ts >= key);

    if (ASCENDING_TRAVERSE(pReader->order)) {
      if (key < ts) {  // imem, mem are all empty, file blocks (data blocks and last block) exist
        return mergeRowsInFileBlocks(pBlockData, pBlockScanInfo, key, pReader);
      } else if (key == ts) {
        STSRow*    pTSRow = NULL;
        SRowMerger merge = {0};

        tRowMergerInit(&merge, &fRow, pReader->pSchema);
        doMergeRowsInFileBlocks(pBlockData, pBlockScanInfo, pReader, &merge);

        TSDBROW fRow1 = tMergeTreeGetRow(&pLastBlockReader->mergeTree);
        tRowMerge(&merge, &fRow1);

        doMergeRowsInLastBlock(pLastBlockReader, pBlockScanInfo, ts, &merge);

        int32_t code = tRowMergerGetRow(&merge, &pTSRow);
        if (code != TSDB_CODE_SUCCESS) {
          return code;
        }

        doAppendRowFromTSRow(pReader->pResBlock, pReader, pTSRow, pBlockScanInfo->uid);

        taosMemoryFree(pTSRow);
        tRowMergerClear(&merge);
        return code;
      } else {
        ASSERT(0);
        return TSDB_CODE_SUCCESS;
      }
    } else {  // desc order
      return doMergeFileBlockAndLastBlock(pLastBlockReader, pReader, pBlockScanInfo, pBlockData, true);
    }
  } else {  // only last block exists
    return doMergeFileBlockAndLastBlock(pLastBlockReader, pReader, pBlockScanInfo, NULL, false);
  }
}

static int32_t doMergeMultiLevelRows(STsdbReader* pReader, STableBlockScanInfo* pBlockScanInfo, SBlockData* pBlockData,
                                     SLastBlockReader* pLastBlockReader) {
  SRowMerger merge = {0};
  STSRow*    pTSRow = NULL;

  SFileBlockDumpInfo* pDumpInfo = &pReader->status.fBlockDumpInfo;
  SArray*             pDelList = pBlockScanInfo->delSkyline;

  TSDBROW* pRow = getValidMemRow(&pBlockScanInfo->iter, pDelList, pReader);
  TSDBROW* piRow = getValidMemRow(&pBlockScanInfo->iiter, pDelList, pReader);
  ASSERT(pRow != NULL && piRow != NULL);

  int64_t tsLast = INT64_MIN;
  if (hasDataInLastBlock(pLastBlockReader)) {
    tsLast = getCurrentKeyInLastBlock(pLastBlockReader);
  }

  int64_t key = pBlockData->aTSKEY[pDumpInfo->rowIndex];

  TSDBKEY k = TSDBROW_KEY(pRow);
  TSDBKEY ik = TSDBROW_KEY(piRow);

  int64_t minKey = 0;
  if (ASCENDING_TRAVERSE(pReader->order)) {
    minKey = INT64_MAX;  // let's find the minimum
    if (minKey > k.ts) {
      minKey = k.ts;
    }

    if (minKey > ik.ts) {
      minKey = ik.ts;
    }

    if (minKey > key && pBlockData->nRow > 0) {
      minKey = key;
    }

    if (minKey > tsLast && hasDataInLastBlock(pLastBlockReader)) {
      minKey = tsLast;
    }
  } else {
    minKey = INT64_MIN;  // let find the maximum ts value
    if (minKey < k.ts) {
      minKey = k.ts;
    }

    if (minKey < ik.ts) {
      minKey = ik.ts;
    }

    if (minKey < key && pBlockData->nRow > 0) {
      minKey = key;
    }

    if (minKey < tsLast && hasDataInLastBlock(pLastBlockReader)) {
      minKey = tsLast;
    }
  }

  bool init = false;

  // ASC: file block -----> last block -----> imem -----> mem
  // DESC: mem -----> imem -----> last block -----> file block
  if (ASCENDING_TRAVERSE(pReader->order)) {
    if (minKey == key) {
      init = true;
      TSDBROW fRow = tsdbRowFromBlockData(pBlockData, pDumpInfo->rowIndex);
      tRowMergerInit(&merge, &fRow, pReader->pSchema);
      doMergeRowsInFileBlocks(pBlockData, pBlockScanInfo, pReader, &merge);
    }

    if (minKey == tsLast) {
      TSDBROW fRow1 = tMergeTreeGetRow(&pLastBlockReader->mergeTree);
      if (init) {
        tRowMerge(&merge, &fRow1);
      } else {
        init = true;
        tRowMergerInit(&merge, &fRow1, pReader->pSchema);
      }
      doMergeRowsInLastBlock(pLastBlockReader, pBlockScanInfo, tsLast, &merge);
    }

    if (minKey == ik.ts) {
      if (init) {
        tRowMerge(&merge, piRow);
      } else {
        init = true;
        STSchema* pSchema = doGetSchemaForTSRow(TSDBROW_SVERSION(piRow), pReader, pBlockScanInfo->uid);
        tRowMergerInit(&merge, piRow, pSchema);
      }
      doMergeRowsInBuf(&pBlockScanInfo->iiter, pBlockScanInfo->uid, ik.ts, pBlockScanInfo->delSkyline, &merge, pReader);
    }

    if (minKey == k.ts) {
      if (init) {
        tRowMerge(&merge, pRow);
      } else {
        STSchema* pSchema = doGetSchemaForTSRow(TSDBROW_SVERSION(pRow), pReader, pBlockScanInfo->uid);
        tRowMergerInit(&merge, pRow, pSchema);
      }
      doMergeRowsInBuf(&pBlockScanInfo->iter, pBlockScanInfo->uid, k.ts, pBlockScanInfo->delSkyline, &merge, pReader);
    }
  } else {
    if (minKey == k.ts) {
      init = true;
      STSchema* pSchema = doGetSchemaForTSRow(TSDBROW_SVERSION(pRow), pReader, pBlockScanInfo->uid);
      tRowMergerInit(&merge, pRow, pSchema);
      doMergeRowsInBuf(&pBlockScanInfo->iter, pBlockScanInfo->uid, k.ts, pBlockScanInfo->delSkyline, &merge, pReader);
    }

    if (minKey == ik.ts) {
      if (init) {
        tRowMerge(&merge, piRow);
      } else {
        init = true;
        STSchema* pSchema = doGetSchemaForTSRow(TSDBROW_SVERSION(piRow), pReader, pBlockScanInfo->uid);
        tRowMergerInit(&merge, piRow, pSchema);
      }
      doMergeRowsInBuf(&pBlockScanInfo->iiter, pBlockScanInfo->uid, ik.ts, pBlockScanInfo->delSkyline, &merge, pReader);
    }

    if (minKey == tsLast) {
      TSDBROW fRow1 = tMergeTreeGetRow(&pLastBlockReader->mergeTree);
      if (init) {
        tRowMerge(&merge, &fRow1);
      } else {
        init = true;
        tRowMergerInit(&merge, &fRow1, pReader->pSchema);
      }
      doMergeRowsInLastBlock(pLastBlockReader, pBlockScanInfo, tsLast, &merge);
    }

    if (minKey == key) {
      TSDBROW fRow = tsdbRowFromBlockData(pBlockData, pDumpInfo->rowIndex);
      if (!init) {
        tRowMergerInit(&merge, &fRow, pReader->pSchema);
      } else {
        tRowMerge(&merge, &fRow);
      }
      doMergeRowsInFileBlocks(pBlockData, pBlockScanInfo, pReader, &merge);
    }
  }

  int32_t code = tRowMergerGetRow(&merge, &pTSRow);
  if (code != TSDB_CODE_SUCCESS) {
    return code;
  }

  doAppendRowFromTSRow(pReader->pResBlock, pReader, pTSRow, pBlockScanInfo->uid);

  taosMemoryFree(pTSRow);
  tRowMergerClear(&merge);
  return code;
}

#if 0
static int32_t doMergeThreeLevelRows(STsdbReader* pReader, STableBlockScanInfo* pBlockScanInfo, SBlockData* pBlockData) {
  SRowMerger merge = {0};
  STSRow*    pTSRow = NULL;

  SFileBlockDumpInfo* pDumpInfo = &pReader->status.fBlockDumpInfo;
  SArray*             pDelList = pBlockScanInfo->delSkyline;

  TSDBROW* pRow = getValidMemRow(&pBlockScanInfo->iter, pDelList, pReader);
  TSDBROW* piRow = getValidMemRow(&pBlockScanInfo->iiter, pDelList, pReader);
  ASSERT(pRow != NULL && piRow != NULL);

  int64_t key = pBlockData->aTSKEY[pDumpInfo->rowIndex];
  bool    freeTSRow = false;

  uint64_t uid = pBlockScanInfo->uid;

  TSDBKEY k = TSDBROW_KEY(pRow);
  TSDBKEY ik = TSDBROW_KEY(piRow);
  if (ASCENDING_TRAVERSE(pReader->order)) {
    // [1&2] key <= [k.ts && ik.ts]
    if (key <= k.ts && key <= ik.ts) {
      TSDBROW fRow = tsdbRowFromBlockData(pBlockData, pDumpInfo->rowIndex);
      tRowMergerInit(&merge, &fRow, pReader->pSchema);

      doMergeRowsInFileBlocks(pBlockData, pBlockScanInfo, pReader, &merge);

      if (ik.ts == key) {
        tRowMerge(&merge, piRow);
        doMergeRowsInBuf(&pBlockScanInfo->iiter, uid, key, pBlockScanInfo->delSkyline, &merge, pReader);
      }

      if (k.ts == key) {
        tRowMerge(&merge, pRow);
        doMergeRowsInBuf(&pBlockScanInfo->iter, uid, key, pBlockScanInfo->delSkyline, &merge, pReader);
      }

      tRowMergerGetRow(&merge, &pTSRow);
      doAppendRowFromTSRow(pReader->pResBlock, pReader, pTSRow, uid);
      return TSDB_CODE_SUCCESS;
    } else {  // key > ik.ts || key > k.ts
      ASSERT(key != ik.ts);

      // [3] ik.ts < key <= k.ts
      // [4] ik.ts < k.ts <= key
      if (ik.ts < k.ts) {
        doMergeMemTableMultiRows(piRow, uid, &pBlockScanInfo->iiter, pDelList, &pTSRow, pReader, &freeTSRow);
        doAppendRowFromTSRow(pReader->pResBlock, pReader, pTSRow, uid);
        if (freeTSRow) {
          taosMemoryFree(pTSRow);
        }
        return TSDB_CODE_SUCCESS;
      }

      // [5] k.ts < key   <= ik.ts
      // [6] k.ts < ik.ts <= key
      if (k.ts < ik.ts) {
        doMergeMemTableMultiRows(pRow, uid, &pBlockScanInfo->iter, pDelList, &pTSRow, pReader, &freeTSRow);
        doAppendRowFromTSRow(pReader->pResBlock, pReader, pTSRow, uid);
        if (freeTSRow) {
          taosMemoryFree(pTSRow);
        }
        return TSDB_CODE_SUCCESS;
      }

      // [7] k.ts == ik.ts < key
      if (k.ts == ik.ts) {
        ASSERT(key > ik.ts && key > k.ts);

        doMergeMemIMemRows(pRow, piRow, pBlockScanInfo, pReader, &pTSRow);
        doAppendRowFromTSRow(pReader->pResBlock, pReader, pTSRow, uid);
        taosMemoryFree(pTSRow);
        return TSDB_CODE_SUCCESS;
      }
    }
  } else {  // descending order scan
    // [1/2] k.ts >= ik.ts && k.ts >= key
    if (k.ts >= ik.ts && k.ts >= key) {
      STSchema* pSchema = doGetSchemaForTSRow(TSDBROW_SVERSION(pRow), pReader, pBlockScanInfo->uid);

      tRowMergerInit(&merge, pRow, pSchema);
      doMergeRowsInBuf(&pBlockScanInfo->iter, uid, key, pBlockScanInfo->delSkyline, &merge, pReader);

      if (ik.ts == k.ts) {
        tRowMerge(&merge, piRow);
        doMergeRowsInBuf(&pBlockScanInfo->iiter, uid, key, pBlockScanInfo->delSkyline, &merge, pReader);
      }

      if (k.ts == key) {
        TSDBROW fRow = tsdbRowFromBlockData(pBlockData, pDumpInfo->rowIndex);
        tRowMerge(&merge, &fRow);
        doMergeRowsInFileBlocks(pBlockData, pBlockScanInfo, pReader, &merge);
      }

      tRowMergerGetRow(&merge, &pTSRow);
      doAppendRowFromTSRow(pReader->pResBlock, pReader, pTSRow, uid);
      return TSDB_CODE_SUCCESS;
    } else {
      ASSERT(ik.ts != k.ts);  // this case has been included in the previous if branch

      // [3] ik.ts > k.ts >= Key
      // [4] ik.ts > key >= k.ts
      if (ik.ts > key) {
        doMergeMemTableMultiRows(piRow, uid, &pBlockScanInfo->iiter, pDelList, &pTSRow, pReader, &freeTSRow);
        doAppendRowFromTSRow(pReader->pResBlock, pReader, pTSRow, uid);
        if (freeTSRow) {
          taosMemoryFree(pTSRow);
        }
        return TSDB_CODE_SUCCESS;
      }

      // [5] key > ik.ts > k.ts
      // [6] key > k.ts > ik.ts
      if (key > ik.ts) {
        TSDBROW fRow = tsdbRowFromBlockData(pBlockData, pDumpInfo->rowIndex);
        tRowMergerInit(&merge, &fRow, pReader->pSchema);

        doMergeRowsInFileBlocks(pBlockData, pBlockScanInfo, pReader, &merge);
        tRowMergerGetRow(&merge, &pTSRow);
        doAppendRowFromTSRow(pReader->pResBlock, pReader, pTSRow, uid);
        taosMemoryFree(pTSRow);
        return TSDB_CODE_SUCCESS;
      }

      //[7] key = ik.ts > k.ts
      if (key == ik.ts) {
        doMergeMemTableMultiRows(piRow, uid, &pBlockScanInfo->iiter, pDelList, &pTSRow, pReader, &freeTSRow);

        TSDBROW fRow = tsdbRowFromBlockData(pBlockData, pDumpInfo->rowIndex);
        tRowMerge(&merge, &fRow);
        doMergeRowsInFileBlocks(pBlockData, pBlockScanInfo, pReader, &merge);
        tRowMergerGetRow(&merge, &pTSRow);
        doAppendRowFromTSRow(pReader->pResBlock, pReader, pTSRow, uid);

        taosMemoryFree(pTSRow);
        return TSDB_CODE_SUCCESS;
      }
    }
  }

  ASSERT(0);
  return -1;
}
#endif

static int32_t initMemDataIterator(STableBlockScanInfo* pBlockScanInfo, STsdbReader* pReader) {
  if (pBlockScanInfo->iterInit) {
    return TSDB_CODE_SUCCESS;
  }

  int32_t code = TSDB_CODE_SUCCESS;

  TSDBKEY startKey = {0};
  if (ASCENDING_TRAVERSE(pReader->order)) {
    startKey = (TSDBKEY){.ts = pReader->window.skey, .version = pReader->verRange.minVer};
  } else {
    startKey = (TSDBKEY){.ts = pReader->window.ekey, .version = pReader->verRange.maxVer};
  }

  int32_t backward = (!ASCENDING_TRAVERSE(pReader->order));

  STbData* d = NULL;
  if (pReader->pReadSnap->pMem != NULL) {
    d = tsdbGetTbDataFromMemTable(pReader->pReadSnap->pMem, pReader->suid, pBlockScanInfo->uid);
    if (d != NULL) {
      code = tsdbTbDataIterCreate(d, &startKey, backward, &pBlockScanInfo->iter.iter);
      if (code == TSDB_CODE_SUCCESS) {
        pBlockScanInfo->iter.hasVal = (tsdbTbDataIterGet(pBlockScanInfo->iter.iter) != NULL);

        tsdbDebug("%p uid:%" PRId64 ", check data in mem from skey:%" PRId64 ", order:%d, ts range in buf:%" PRId64
                  "-%" PRId64 " %s",
                  pReader, pBlockScanInfo->uid, startKey.ts, pReader->order, d->minKey, d->maxKey, pReader->idStr);
      } else {
        tsdbError("%p uid:%" PRId64 ", failed to create iterator for imem, code:%s, %s", pReader, pBlockScanInfo->uid,
                  tstrerror(code), pReader->idStr);
        return code;
      }
    }
  } else {
    tsdbDebug("%p uid:%" PRId64 ", no data in mem, %s", pReader, pBlockScanInfo->uid, pReader->idStr);
  }

  STbData* di = NULL;
  if (pReader->pReadSnap->pIMem != NULL) {
    di = tsdbGetTbDataFromMemTable(pReader->pReadSnap->pIMem, pReader->suid, pBlockScanInfo->uid);
    if (di != NULL) {
      code = tsdbTbDataIterCreate(di, &startKey, backward, &pBlockScanInfo->iiter.iter);
      if (code == TSDB_CODE_SUCCESS) {
        pBlockScanInfo->iiter.hasVal = (tsdbTbDataIterGet(pBlockScanInfo->iiter.iter) != NULL);

        tsdbDebug("%p uid:%" PRId64 ", check data in imem from skey:%" PRId64 ", order:%d, ts range in buf:%" PRId64
                  "-%" PRId64 " %s",
                  pReader, pBlockScanInfo->uid, startKey.ts, pReader->order, di->minKey, di->maxKey, pReader->idStr);
      } else {
        tsdbError("%p uid:%" PRId64 ", failed to create iterator for mem, code:%s, %s", pReader, pBlockScanInfo->uid,
                  tstrerror(code), pReader->idStr);
        return code;
      }
    }
  } else {
    tsdbDebug("%p uid:%" PRId64 ", no data in imem, %s", pReader, pBlockScanInfo->uid, pReader->idStr);
  }

  initDelSkylineIterator(pBlockScanInfo, pReader, d, di);

  pBlockScanInfo->iterInit = true;
  return TSDB_CODE_SUCCESS;
}

static bool isValidFileBlockRow(SBlockData* pBlockData, SFileBlockDumpInfo* pDumpInfo,
                                STableBlockScanInfo* pBlockScanInfo, STsdbReader* pReader) {
  // it is an multi-table data block
  if (pBlockData->aUid != NULL) {
    uint64_t uid = pBlockData->aUid[pDumpInfo->rowIndex];
    if (uid != pBlockScanInfo->uid) {  // move to next row
      return false;
    }
  }

  // check for version and time range
  int64_t ver = pBlockData->aVersion[pDumpInfo->rowIndex];
  if (ver > pReader->verRange.maxVer || ver < pReader->verRange.minVer) {
    return false;
  }

  int64_t ts = pBlockData->aTSKEY[pDumpInfo->rowIndex];
  if (ts > pReader->window.ekey || ts < pReader->window.skey) {
    return false;
  }

  TSDBKEY k = {.ts = ts, .version = ver};
  if (hasBeenDropped(pBlockScanInfo->delSkyline, &pBlockScanInfo->fileDelIndex, &k, pReader->order)) {
    return false;
  }

  return true;
}

static bool initLastBlockReader(SLastBlockReader* pLBlockReader, STableBlockScanInfo* pScanInfo, STsdbReader* pReader) {
  // the last block reader has been initialized for this table.
  if (pLBlockReader->uid == pScanInfo->uid) {
    return true;
  }

  if (pLBlockReader->uid != 0) {
    tMergeTreeClose(&pLBlockReader->mergeTree);
  }

  initMemDataIterator(pScanInfo, pReader);
  pLBlockReader->uid = pScanInfo->uid;

  int32_t     step = ASCENDING_TRAVERSE(pLBlockReader->order) ? 1 : -1;
  STimeWindow w = pLBlockReader->window;
  if (ASCENDING_TRAVERSE(pLBlockReader->order)) {
    w.skey = pScanInfo->lastKey + step;
  } else {
    w.ekey = pScanInfo->lastKey + step;
  }

  int32_t code =
      tMergeTreeOpen(&pLBlockReader->mergeTree, (pLBlockReader->order == TSDB_ORDER_DESC), pReader->pFileReader,
                     pReader->suid, pScanInfo->uid, &w, &pLBlockReader->verRange, pLBlockReader->pInfo, pReader->idStr);
  if (code != TSDB_CODE_SUCCESS) {
    return false;
  }

  return nextRowFromLastBlocks(pLBlockReader, pScanInfo);
}

static int64_t getCurrentKeyInLastBlock(SLastBlockReader* pLastBlockReader) {
  TSDBROW row = tMergeTreeGetRow(&pLastBlockReader->mergeTree);
  return TSDBROW_TS(&row);
}

static bool hasDataInLastBlock(SLastBlockReader* pLastBlockReader) { return pLastBlockReader->mergeTree.pIter != NULL; }

int32_t mergeRowsInFileBlocks(SBlockData* pBlockData, STableBlockScanInfo* pBlockScanInfo, int64_t key,
                              STsdbReader* pReader) {
  SFileBlockDumpInfo* pDumpInfo = &pReader->status.fBlockDumpInfo;
  if (tryCopyDistinctRowFromFileBlock(pReader, pBlockData, key, pDumpInfo)) {
    return TSDB_CODE_SUCCESS;
  } else {
    TSDBROW fRow = tsdbRowFromBlockData(pBlockData, pDumpInfo->rowIndex);

    STSRow*    pTSRow = NULL;
    SRowMerger merge = {0};

    tRowMergerInit(&merge, &fRow, pReader->pSchema);
    doMergeRowsInFileBlocks(pBlockData, pBlockScanInfo, pReader, &merge);
    int32_t code = tRowMergerGetRow(&merge, &pTSRow);
    if (code != TSDB_CODE_SUCCESS) {
      return code;
    }

    doAppendRowFromTSRow(pReader->pResBlock, pReader, pTSRow, pBlockScanInfo->uid);

    taosMemoryFree(pTSRow);
    tRowMergerClear(&merge);
    return TSDB_CODE_SUCCESS;
  }
}

static int32_t buildComposedDataBlockImpl(STsdbReader* pReader, STableBlockScanInfo* pBlockScanInfo,
                                          SBlockData* pBlockData, SLastBlockReader* pLastBlockReader) {
  SFileBlockDumpInfo* pDumpInfo = &pReader->status.fBlockDumpInfo;

  int64_t key = (pBlockData->nRow > 0) ? pBlockData->aTSKEY[pDumpInfo->rowIndex] : INT64_MIN;
  if (pBlockScanInfo->iter.hasVal && pBlockScanInfo->iiter.hasVal) {
    return doMergeMultiLevelRows(pReader, pBlockScanInfo, pBlockData, pLastBlockReader);
  } else {
    TSDBROW *pRow = NULL, *piRow = NULL;
    if (pBlockScanInfo->iter.hasVal) {
      pRow = getValidMemRow(&pBlockScanInfo->iter, pBlockScanInfo->delSkyline, pReader);
    }

    if (pBlockScanInfo->iiter.hasVal) {
      piRow = getValidMemRow(&pBlockScanInfo->iiter, pBlockScanInfo->delSkyline, pReader);
    }

    // imem + file + last block
    if (pBlockScanInfo->iiter.hasVal) {
      return doMergeBufAndFileRows(pReader, pBlockScanInfo, piRow, &pBlockScanInfo->iiter, key, pLastBlockReader);
    }

    // mem + file + last block
    if (pBlockScanInfo->iter.hasVal) {
      return doMergeBufAndFileRows(pReader, pBlockScanInfo, pRow, &pBlockScanInfo->iter, key, pLastBlockReader);
    }

    // files data blocks + last block
    return mergeFileBlockAndLastBlock(pReader, pLastBlockReader, key, pBlockScanInfo, pBlockData);
  }
}

static int32_t buildComposedDataBlock(STsdbReader* pReader) {
  SSDataBlock* pResBlock = pReader->pResBlock;

  SFileDataBlockInfo* pBlockInfo = getCurrentBlockInfo(&pReader->status.blockIter);
  SLastBlockReader*   pLastBlockReader = pReader->status.fileIter.pLastBlockReader;

  int64_t st = taosGetTimestampUs();

  STableBlockScanInfo* pBlockScanInfo = NULL;
  if (pBlockInfo != NULL) {
    pBlockScanInfo = taosHashGet(pReader->status.pTableMap, &pBlockInfo->uid, sizeof(pBlockInfo->uid));
    SDataBlk* pBlock = getCurrentBlock(&pReader->status.blockIter);
    TSDBKEY keyInBuf = getCurrentKeyInBuf(pBlockScanInfo, pReader);

    // it is a clean block, load it directly
    if (isCleanFileDataBlock(pReader, pBlockInfo, pBlock, pBlockScanInfo, keyInBuf, pLastBlockReader)) {
      copyBlockDataToSDataBlock(pReader, pBlockScanInfo);
      goto _end;
    }
  } else {  // file blocks not exist
    pBlockScanInfo = pReader->status.pTableIter;
  }

  SFileBlockDumpInfo* pDumpInfo = &pReader->status.fBlockDumpInfo;
  SBlockData*         pBlockData = &pReader->status.fileBlockData;
  int32_t             step = ASCENDING_TRAVERSE(pReader->order) ? 1 : -1;


  while (1) {
    // todo check the validate of row in file block
    bool hasBlockData = false;
    {
      while (pBlockData->nRow > 0) {  // find the first qualified row in data block
        if (isValidFileBlockRow(pBlockData, pDumpInfo, pBlockScanInfo, pReader)) {
          hasBlockData = true;
          break;
        }

        pDumpInfo->rowIndex += step;

        SDataBlk* pBlock = getCurrentBlock(&pReader->status.blockIter);
        if (pDumpInfo->rowIndex >= pBlock->nRow || pDumpInfo->rowIndex < 0) {
          setBlockAllDumped(pDumpInfo, pBlock->maxKey.ts, pReader->order);
          break;
        }
      }
    }

    bool hasBlockLData = hasDataInLastBlock(pLastBlockReader);

    // no data in last block and block, no need to proceed.
    if ((hasBlockData == false) && (hasBlockLData == false)) {
      break;
    }

    buildComposedDataBlockImpl(pReader, pBlockScanInfo, pBlockData, pLastBlockReader);

    // currently loaded file data block is consumed
    if ((pBlockData->nRow > 0) && (pDumpInfo->rowIndex >= pBlockData->nRow || pDumpInfo->rowIndex < 0)) {
      SDataBlk* pBlock = getCurrentBlock(&pReader->status.blockIter);
      setBlockAllDumped(pDumpInfo, pBlock->maxKey.ts, pReader->order);
      break;
    }

    if (pResBlock->info.rows >= pReader->capacity) {
      break;
    }
  }

  _end:
  pResBlock->info.uid = pBlockScanInfo->uid;
  blockDataUpdateTsWindow(pResBlock, 0);

  setComposedBlockFlag(pReader, true);
  double el = (taosGetTimestampUs() - st)/1000.0;

  pReader->cost.composedBlocks += 1;
  pReader->cost.buildComposedBlockTime += el;

  if (pResBlock->info.rows > 0) {
    tsdbDebug("%p uid:%" PRIu64 ", composed data block created, brange:%" PRIu64 "-%" PRIu64
              " rows:%d, elapsed time:%.2f ms %s",
              pReader, pBlockScanInfo->uid, pResBlock->info.window.skey, pResBlock->info.window.ekey,
              pResBlock->info.rows, el, pReader->idStr);
  }

  return TSDB_CODE_SUCCESS;
}

void setComposedBlockFlag(STsdbReader* pReader, bool composed) { pReader->status.composedDataBlock = composed; }

int32_t initDelSkylineIterator(STableBlockScanInfo* pBlockScanInfo, STsdbReader* pReader, STbData* pMemTbData,
                               STbData* piMemTbData) {
  if (pBlockScanInfo->delSkyline != NULL) {
    return TSDB_CODE_SUCCESS;
  }

  int32_t code = 0;
  STsdb*  pTsdb = pReader->pTsdb;

  SArray* pDelData = taosArrayInit(4, sizeof(SDelData));

  SDelFile* pDelFile = pReader->pReadSnap->fs.pDelFile;
  if (pDelFile) {
    SDelFReader* pDelFReader = NULL;
    code = tsdbDelFReaderOpen(&pDelFReader, pDelFile, pTsdb);
    if (code != TSDB_CODE_SUCCESS) {
      goto _err;
    }

    SArray* aDelIdx = taosArrayInit(4, sizeof(SDelIdx));
    if (aDelIdx == NULL) {
      tsdbDelFReaderClose(&pDelFReader);
      goto _err;
    }

    code = tsdbReadDelIdx(pDelFReader, aDelIdx);
    if (code != TSDB_CODE_SUCCESS) {
      taosArrayDestroy(aDelIdx);
      tsdbDelFReaderClose(&pDelFReader);
      goto _err;
    }

    SDelIdx  idx = {.suid = pReader->suid, .uid = pBlockScanInfo->uid};
    SDelIdx* pIdx = taosArraySearch(aDelIdx, &idx, tCmprDelIdx, TD_EQ);

    if (pIdx != NULL) {
      code = tsdbReadDelData(pDelFReader, pIdx, pDelData);
    }

    taosArrayDestroy(aDelIdx);
    tsdbDelFReaderClose(&pDelFReader);

    if (code != TSDB_CODE_SUCCESS) {
      goto _err;
    }
  }

  SDelData* p = NULL;
  if (pMemTbData != NULL) {
    p = pMemTbData->pHead;
    while (p) {
      taosArrayPush(pDelData, p);
      p = p->pNext;
    }
  }

  if (piMemTbData != NULL) {
    p = piMemTbData->pHead;
    while (p) {
      taosArrayPush(pDelData, p);
      p = p->pNext;
    }
  }

  if (taosArrayGetSize(pDelData) > 0) {
    pBlockScanInfo->delSkyline = taosArrayInit(4, sizeof(TSDBKEY));
    code = tsdbBuildDeleteSkyline(pDelData, 0, (int32_t)(taosArrayGetSize(pDelData) - 1), pBlockScanInfo->delSkyline);
  }

  taosArrayDestroy(pDelData);
  pBlockScanInfo->iter.index =
      ASCENDING_TRAVERSE(pReader->order) ? 0 : taosArrayGetSize(pBlockScanInfo->delSkyline) - 1;
  pBlockScanInfo->iiter.index = pBlockScanInfo->iter.index;
  pBlockScanInfo->fileDelIndex = pBlockScanInfo->iter.index;
  pBlockScanInfo->lastBlockDelIndex = pBlockScanInfo->iter.index;
  return code;

_err:
  taosArrayDestroy(pDelData);
  return code;
}

TSDBKEY getCurrentKeyInBuf(STableBlockScanInfo* pScanInfo, STsdbReader* pReader) {
  TSDBKEY  key = {.ts = TSKEY_INITIAL_VAL};
  TSDBROW* pRow = getValidMemRow(&pScanInfo->iter, pScanInfo->delSkyline, pReader);
  if (pRow != NULL) {
    key = TSDBROW_KEY(pRow);
  }

  pRow = getValidMemRow(&pScanInfo->iiter, pScanInfo->delSkyline, pReader);
  if (pRow != NULL) {
    TSDBKEY k = TSDBROW_KEY(pRow);
    if (key.ts > k.ts) {
      key = k;
    }
  }

  return key;
}

static int32_t moveToNextFile(STsdbReader* pReader, SBlockNumber* pBlockNum) {
  SReaderStatus* pStatus = &pReader->status;
  pBlockNum->numOfBlocks = 0;
  pBlockNum->numOfLastFiles = 0;

  size_t  numOfTables = taosHashGetSize(pReader->status.pTableMap);
  SArray* pIndexList = taosArrayInit(numOfTables, sizeof(SBlockIdx));

  while (1) {
    bool hasNext = filesetIteratorNext(&pStatus->fileIter, pReader);
    if (!hasNext) {  // no data files on disk
      break;
    }

    taosArrayClear(pIndexList);
    int32_t code = doLoadBlockIndex(pReader, pReader->pFileReader, pIndexList);
    if (code != TSDB_CODE_SUCCESS) {
      taosArrayDestroy(pIndexList);
      return code;
    }

    if (taosArrayGetSize(pIndexList) > 0 || pReader->pFileReader->pSet->nSttF > 0) {
      code = doLoadFileBlock(pReader, pIndexList, pBlockNum);
      if (code != TSDB_CODE_SUCCESS) {
        taosArrayDestroy(pIndexList);
        return code;
      }

      if (pBlockNum->numOfBlocks + pBlockNum->numOfLastFiles > 0) {
        break;
      }
    }

    // no blocks in current file, try next files
  }

  taosArrayDestroy(pIndexList);
  return TSDB_CODE_SUCCESS;
}

static int32_t uidComparFunc(const void* p1, const void* p2) {
  uint64_t pu1 = *(uint64_t*)p1;
  uint64_t pu2 = *(uint64_t*)p2;
  if (pu1 == pu2) {
    return 0;
  } else {
    return (pu1 < pu2) ? -1 : 1;
  }
}

static void extractOrderedTableUidList(SUidOrderCheckInfo* pOrderCheckInfo, SReaderStatus* pStatus) {
  int32_t index = 0;
  int32_t total = taosHashGetSize(pStatus->pTableMap);

  void* p = taosHashIterate(pStatus->pTableMap, NULL);
  while (p != NULL) {
    STableBlockScanInfo* pScanInfo = p;
    pOrderCheckInfo->tableUidList[index++] = pScanInfo->uid;
    p = taosHashIterate(pStatus->pTableMap, p);
  }

  taosSort(pOrderCheckInfo->tableUidList, total, sizeof(uint64_t), uidComparFunc);
}

static int32_t initOrderCheckInfo(SUidOrderCheckInfo* pOrderCheckInfo, SReaderStatus* pStatus) {
  int32_t total = taosHashGetSize(pStatus->pTableMap);
  if (total == 0) {
    return TSDB_CODE_SUCCESS;
  }

  if (pOrderCheckInfo->tableUidList == NULL) {
    pOrderCheckInfo->currentIndex = 0;
    pOrderCheckInfo->tableUidList = taosMemoryMalloc(total * sizeof(uint64_t));
    if (pOrderCheckInfo->tableUidList == NULL) {
      return TSDB_CODE_OUT_OF_MEMORY;
    }

    extractOrderedTableUidList(pOrderCheckInfo, pStatus);
    uint64_t uid = pOrderCheckInfo->tableUidList[0];
    pStatus->pTableIter = taosHashGet(pStatus->pTableMap, &uid, sizeof(uid));
  } else {
    if (pStatus->pTableIter == NULL) {  // it is the last block of a new file
      pOrderCheckInfo->currentIndex = 0;
      uint64_t uid = pOrderCheckInfo->tableUidList[pOrderCheckInfo->currentIndex];
      pStatus->pTableIter = taosHashGet(pStatus->pTableMap, &uid, sizeof(uid));

      // the tableMap has already updated
      if (pStatus->pTableIter == NULL) {
        void* p = taosMemoryRealloc(pOrderCheckInfo->tableUidList, total * sizeof(uint64_t));
        if (p == NULL) {
          return TSDB_CODE_OUT_OF_MEMORY;
        }

        pOrderCheckInfo->tableUidList = p;
        extractOrderedTableUidList(pOrderCheckInfo, pStatus);

        uid = pOrderCheckInfo->tableUidList[0];
        pStatus->pTableIter = taosHashGet(pStatus->pTableMap, &uid, sizeof(uid));
      }
    }
  }

  return TSDB_CODE_SUCCESS;
}

static bool moveToNextTable(SUidOrderCheckInfo* pOrderedCheckInfo, SReaderStatus* pStatus) {
  pOrderedCheckInfo->currentIndex += 1;
  if (pOrderedCheckInfo->currentIndex >= taosHashGetSize(pStatus->pTableMap)) {
    pStatus->pTableIter = NULL;
    return false;
  }

  uint64_t uid = pOrderedCheckInfo->tableUidList[pOrderedCheckInfo->currentIndex];
  pStatus->pTableIter = taosHashGet(pStatus->pTableMap, &uid, sizeof(uid));
  ASSERT(pStatus->pTableIter != NULL);
  return true;
}

static int32_t doLoadLastBlockSequentially(STsdbReader* pReader) {
  SReaderStatus*    pStatus = &pReader->status;
  SLastBlockReader* pLastBlockReader = pStatus->fileIter.pLastBlockReader;

  SUidOrderCheckInfo* pOrderedCheckInfo = &pStatus->uidCheckInfo;
  int32_t             code = initOrderCheckInfo(pOrderedCheckInfo, pStatus);
  if (code != TSDB_CODE_SUCCESS || (taosHashGetSize(pStatus->pTableMap) == 0)) {
    return code;
  }

  while (1) {
    // load the last data block of current table
    STableBlockScanInfo* pScanInfo = pStatus->pTableIter;
    bool                 hasVal = initLastBlockReader(pLastBlockReader, pScanInfo, pReader);
    if (!hasVal) {
      bool hasNexTable = moveToNextTable(pOrderedCheckInfo, pStatus);
      if (!hasNexTable) {
        return TSDB_CODE_SUCCESS;
      }
      continue;
    }

    code = doBuildDataBlock(pReader);
    if (code != TSDB_CODE_SUCCESS) {
      return code;
    }

    if (pReader->pResBlock->info.rows > 0) {
      return TSDB_CODE_SUCCESS;
    }

    // current table is exhausted, let's try next table
    bool hasNexTable = moveToNextTable(pOrderedCheckInfo, pStatus);
    if (!hasNexTable) {
      return TSDB_CODE_SUCCESS;
    }
  }
}

static int32_t doBuildDataBlock(STsdbReader* pReader) {
  int32_t   code = TSDB_CODE_SUCCESS;
  SDataBlk* pBlock = NULL;

  SReaderStatus*       pStatus = &pReader->status;
  SDataBlockIter*      pBlockIter = &pStatus->blockIter;
  STableBlockScanInfo* pScanInfo = NULL;
  SFileDataBlockInfo*  pBlockInfo = getCurrentBlockInfo(pBlockIter);
  SLastBlockReader*    pLastBlockReader = pReader->status.fileIter.pLastBlockReader;

  if (pBlockInfo != NULL) {
    pScanInfo = taosHashGet(pReader->status.pTableMap, &pBlockInfo->uid, sizeof(pBlockInfo->uid));
  } else {
    pScanInfo = pReader->status.pTableIter;
  }

  if (pBlockInfo != NULL) {
    pBlock = getCurrentBlock(pBlockIter);
  }

  initLastBlockReader(pLastBlockReader, pScanInfo, pReader);
  TSDBKEY keyInBuf = getCurrentKeyInBuf(pScanInfo, pReader);

  if (pBlockInfo == NULL) {  // build data block from last data file
    ASSERT(pBlockIter->numOfBlocks == 0);
    code = buildComposedDataBlock(pReader);
  } else if (fileBlockShouldLoad(pReader, pBlockInfo, pBlock, pScanInfo, keyInBuf, pLastBlockReader)) {
    tBlockDataReset(&pStatus->fileBlockData);
    code = tBlockDataInit(&pStatus->fileBlockData, pReader->suid, pScanInfo->uid, pReader->pSchema);
    if (code != TSDB_CODE_SUCCESS) {
      return code;
    }

    code = doLoadFileBlockData(pReader, pBlockIter, &pStatus->fileBlockData);
    if (code != TSDB_CODE_SUCCESS) {
      return code;
    }

    // build composed data block
    code = buildComposedDataBlock(pReader);
  } else if (bufferDataInFileBlockGap(pReader->order, keyInBuf, pBlock)) {
    // data in memory that are earlier than current file block
    // todo rows in buffer should be less than the file block in asc, greater than file block in desc
    int64_t endKey = (ASCENDING_TRAVERSE(pReader->order)) ? pBlock->minKey.ts : pBlock->maxKey.ts;
    code = buildDataBlockFromBuf(pReader, pScanInfo, endKey);
  } else {
    if (hasDataInLastBlock(pLastBlockReader) && !ASCENDING_TRAVERSE(pReader->order)) {
      // only return the rows in last block
      int64_t tsLast = getCurrentKeyInLastBlock(pLastBlockReader);
      ASSERT(tsLast >= pBlock->maxKey.ts);
      tBlockDataReset(&pReader->status.fileBlockData);

      code = buildComposedDataBlock(pReader);
    } else {  // whole block is required, return it directly
      SDataBlockInfo* pInfo = &pReader->pResBlock->info;
      pInfo->rows = pBlock->nRow;
      pInfo->uid = pScanInfo->uid;
      pInfo->window = (STimeWindow){.skey = pBlock->minKey.ts, .ekey = pBlock->maxKey.ts};
      setComposedBlockFlag(pReader, false);
      setBlockAllDumped(&pStatus->fBlockDumpInfo, pBlock->maxKey.ts, pReader->order);
    }
  }

  return code;
}

static int32_t buildBlockFromBufferSequentially(STsdbReader* pReader) {
  SReaderStatus* pStatus = &pReader->status;

  while (1) {
    if (pStatus->pTableIter == NULL) {
      pStatus->pTableIter = taosHashIterate(pStatus->pTableMap, NULL);
      if (pStatus->pTableIter == NULL) {
        return TSDB_CODE_SUCCESS;
      }
    }

    STableBlockScanInfo* pBlockScanInfo = pStatus->pTableIter;
    initMemDataIterator(pBlockScanInfo, pReader);

    int64_t endKey = (ASCENDING_TRAVERSE(pReader->order)) ? INT64_MAX : INT64_MIN;
    int32_t code = buildDataBlockFromBuf(pReader, pBlockScanInfo, endKey);
    if (code != TSDB_CODE_SUCCESS) {
      return code;
    }

    if (pReader->pResBlock->info.rows > 0) {
      return TSDB_CODE_SUCCESS;
    }

    // current table is exhausted, let's try the next table
    pStatus->pTableIter = taosHashIterate(pStatus->pTableMap, pStatus->pTableIter);
    if (pStatus->pTableIter == NULL) {
      return TSDB_CODE_SUCCESS;
    }
  }
}

// set the correct start position in case of the first/last file block, according to the query time window
static void initBlockDumpInfo(STsdbReader* pReader, SDataBlockIter* pBlockIter) {
  SDataBlk* pBlock = getCurrentBlock(pBlockIter);

  SReaderStatus* pStatus = &pReader->status;

  SFileBlockDumpInfo* pDumpInfo = &pStatus->fBlockDumpInfo;

  pDumpInfo->totalRows = pBlock->nRow;
  pDumpInfo->allDumped = false;
  pDumpInfo->rowIndex = ASCENDING_TRAVERSE(pReader->order) ? 0 : pBlock->nRow - 1;
}

static int32_t initForFirstBlockInFile(STsdbReader* pReader, SDataBlockIter* pBlockIter) {
  SBlockNumber num = {0};

  int32_t code = moveToNextFile(pReader, &num);
  if (code != TSDB_CODE_SUCCESS) {
    return code;
  }

  // all data files are consumed, try data in buffer
  if (num.numOfBlocks + num.numOfLastFiles == 0) {
    pReader->status.loadFromFile = false;
    return code;
  }

  // initialize the block iterator for a new fileset
  if (num.numOfBlocks > 0) {
    code = initBlockIterator(pReader, pBlockIter, num.numOfBlocks);
  } else {  // no block data, only last block exists
    tBlockDataReset(&pReader->status.fileBlockData);
    resetDataBlockIterator(pBlockIter, pReader->order);
  }

  // set the correct start position according to the query time window
  initBlockDumpInfo(pReader, pBlockIter);
  return code;
}

static bool fileBlockPartiallyRead(SFileBlockDumpInfo* pDumpInfo, bool asc) {
  return (!pDumpInfo->allDumped) &&
         ((pDumpInfo->rowIndex > 0 && asc) || (pDumpInfo->rowIndex < (pDumpInfo->totalRows - 1) && (!asc)));
}

static int32_t buildBlockFromFiles(STsdbReader* pReader) {
  int32_t code = TSDB_CODE_SUCCESS;
  bool    asc = ASCENDING_TRAVERSE(pReader->order);

  SDataBlockIter* pBlockIter = &pReader->status.blockIter;

  if (pBlockIter->numOfBlocks == 0) {
  _begin:
    code = doLoadLastBlockSequentially(pReader);
    if (code != TSDB_CODE_SUCCESS) {
      return code;
    }

    if (pReader->pResBlock->info.rows > 0) {
      return TSDB_CODE_SUCCESS;
    }

    // all data blocks are checked in this last block file, now let's try the next file
    if (pReader->status.pTableIter == NULL) {
      code = initForFirstBlockInFile(pReader, pBlockIter);

      // error happens or all the data files are completely checked
      if ((code != TSDB_CODE_SUCCESS) || (pReader->status.loadFromFile == false)) {
        return code;
      }

      // this file does not have data files, let's start check the last block file if exists
      if (pBlockIter->numOfBlocks == 0) {
        goto _begin;
      }
    }

    code = doBuildDataBlock(pReader);
    if (code != TSDB_CODE_SUCCESS) {
      return code;
    }

    if (pReader->pResBlock->info.rows > 0) {
      return TSDB_CODE_SUCCESS;
    }
  }

  while (1) {
    SFileBlockDumpInfo* pDumpInfo = &pReader->status.fBlockDumpInfo;

    if (fileBlockPartiallyRead(pDumpInfo, asc)) {  // file data block is partially loaded
      code = buildComposedDataBlock(pReader);
    } else {
      // current block are exhausted, try the next file block
      if (pDumpInfo->allDumped) {
        // try next data block in current file
        bool hasNext = blockIteratorNext(&pReader->status.blockIter);
        if (hasNext) {  // check for the next block in the block accessed order list
          initBlockDumpInfo(pReader, pBlockIter);
        } else {
          if (pReader->status.pCurrentFileset->nSttF > 0) {
            // data blocks in current file are exhausted, let's try the next file now
            tBlockDataReset(&pReader->status.fileBlockData);
            resetDataBlockIterator(pBlockIter, pReader->order);
            goto _begin;
          } else {
            code = initForFirstBlockInFile(pReader, pBlockIter);

            // error happens or all the data files are completely checked
            if ((code != TSDB_CODE_SUCCESS) || (pReader->status.loadFromFile == false)) {
              return code;
            }

            // this file does not have blocks, let's start check the last block file
            if (pBlockIter->numOfBlocks == 0) {
              goto _begin;
            }
          }
        }
      }

      code = doBuildDataBlock(pReader);
    }

    if (code != TSDB_CODE_SUCCESS) {
      return code;
    }

    if (pReader->pResBlock->info.rows > 0) {
      return TSDB_CODE_SUCCESS;
    }
  }
}

static STsdb* getTsdbByRetentions(SVnode* pVnode, TSKEY winSKey, SRetention* retentions, const char* idStr,
                                  int8_t* pLevel) {
  if (VND_IS_RSMA(pVnode)) {
    int8_t  level = 0;
    int64_t now = taosGetTimestamp(pVnode->config.tsdbCfg.precision);
    int64_t offset = TSDB_TICK_PER_SECOND(pVnode->config.tsdbCfg.precision);

    for (int8_t i = 0; i < TSDB_RETENTION_MAX; ++i) {
      SRetention* pRetention = retentions + level;
      if (pRetention->keep <= 0) {
        if (level > 0) {
          --level;
        }
        break;
      }
      if ((now - pRetention->keep) <= (winSKey + offset)) {
        break;
      }
      ++level;
    }

    const char* str = (idStr != NULL) ? idStr : "";

    if (level == TSDB_RETENTION_L0) {
      *pLevel = TSDB_RETENTION_L0;
      tsdbDebug("vgId:%d, rsma level %d is selected to query %s", TD_VID(pVnode), TSDB_RETENTION_L0, str);
      return VND_RSMA0(pVnode);
    } else if (level == TSDB_RETENTION_L1) {
      *pLevel = TSDB_RETENTION_L1;
      tsdbDebug("vgId:%d, rsma level %d is selected to query %s", TD_VID(pVnode), TSDB_RETENTION_L1, str);
      return VND_RSMA1(pVnode);
    } else {
      *pLevel = TSDB_RETENTION_L2;
      tsdbDebug("vgId:%d, rsma level %d is selected to query %s", TD_VID(pVnode), TSDB_RETENTION_L2, str);
      return VND_RSMA2(pVnode);
    }
  }

  return VND_TSDB(pVnode);
}

SVersionRange getQueryVerRange(SVnode* pVnode, SQueryTableDataCond* pCond, int8_t level) {
  int64_t startVer = (pCond->startVersion == -1) ? 0 : pCond->startVersion;

  int64_t endVer = 0;
  if (pCond->endVersion ==
      -1) {  // user not specified end version, set current maximum version of vnode as the endVersion
    endVer = pVnode->state.applied;
  } else {
    endVer = (pCond->endVersion > pVnode->state.applied) ? pVnode->state.applied : pCond->endVersion;
  }

  return (SVersionRange){.minVer = startVer, .maxVer = endVer};
}

bool hasBeenDropped(const SArray* pDelList, int32_t* index, TSDBKEY* pKey, int32_t order) {
  ASSERT(pKey != NULL);
  if (pDelList == NULL) {
    return false;
  }
  size_t  num = taosArrayGetSize(pDelList);
  bool    asc = ASCENDING_TRAVERSE(order);
  int32_t step = asc ? 1 : -1;

  if (asc) {
    if (*index >= num - 1) {
      TSDBKEY* last = taosArrayGetLast(pDelList);
      ASSERT(pKey->ts >= last->ts);

      if (pKey->ts > last->ts) {
        return false;
      } else if (pKey->ts == last->ts) {
        TSDBKEY* prev = taosArrayGet(pDelList, num - 2);
        return (prev->version >= pKey->version);
      }
    } else {
      TSDBKEY* pCurrent = taosArrayGet(pDelList, *index);
      TSDBKEY* pNext = taosArrayGet(pDelList, (*index) + 1);

      if (pKey->ts < pCurrent->ts) {
        return false;
      }

      if (pCurrent->ts <= pKey->ts && pNext->ts >= pKey->ts && pCurrent->version >= pKey->version) {
        return true;
      }

      while (pNext->ts <= pKey->ts && (*index) < num - 1) {
        (*index) += 1;

        if ((*index) < num - 1) {
          pCurrent = taosArrayGet(pDelList, *index);
          pNext = taosArrayGet(pDelList, (*index) + 1);

          // it is not a consecutive deletion range, ignore it
          if (pCurrent->version == 0 && pNext->version > 0) {
            continue;
          }

          if (pCurrent->ts <= pKey->ts && pNext->ts >= pKey->ts && pCurrent->version >= pKey->version) {
            return true;
          }
        }
      }

      return false;
    }
  } else {
    if (*index <= 0) {
      TSDBKEY* pFirst = taosArrayGet(pDelList, 0);

      if (pKey->ts < pFirst->ts) {
        return false;
      } else if (pKey->ts == pFirst->ts) {
        return pFirst->version >= pKey->version;
      } else {
        ASSERT(0);
      }
    } else {
      TSDBKEY* pCurrent = taosArrayGet(pDelList, *index);
      TSDBKEY* pPrev = taosArrayGet(pDelList, (*index) - 1);

      if (pKey->ts > pCurrent->ts) {
        return false;
      }

      if (pPrev->ts <= pKey->ts && pCurrent->ts >= pKey->ts && pPrev->version >= pKey->version) {
        return true;
      }

      while (pPrev->ts >= pKey->ts && (*index) > 1) {
        (*index) += step;

        if ((*index) >= 1) {
          pCurrent = taosArrayGet(pDelList, *index);
          pPrev = taosArrayGet(pDelList, (*index) - 1);

          // it is not a consecutive deletion range, ignore it
          if (pCurrent->version > 0 && pPrev->version == 0) {
            continue;
          }

          if (pPrev->ts <= pKey->ts && pCurrent->ts >= pKey->ts && pPrev->version >= pKey->version) {
            return true;
          }
        }
      }

      return false;
    }
  }

  return false;
}

TSDBROW* getValidMemRow(SIterInfo* pIter, const SArray* pDelList, STsdbReader* pReader) {
  if (!pIter->hasVal) {
    return NULL;
  }

  TSDBROW* pRow = tsdbTbDataIterGet(pIter->iter);
  TSDBKEY  key = {.ts = pRow->pTSRow->ts, .version = pRow->version};
  if (outOfTimeWindow(key.ts, &pReader->window)) {
    pIter->hasVal = false;
    return NULL;
  }

  // it is a valid data version
  if ((key.version <= pReader->verRange.maxVer && key.version >= pReader->verRange.minVer) &&
      (!hasBeenDropped(pDelList, &pIter->index, &key, pReader->order))) {
    return pRow;
  }

  while (1) {
    pIter->hasVal = tsdbTbDataIterNext(pIter->iter);
    if (!pIter->hasVal) {
      return NULL;
    }

    pRow = tsdbTbDataIterGet(pIter->iter);

    key = TSDBROW_KEY(pRow);
    if (outOfTimeWindow(key.ts, &pReader->window)) {
      pIter->hasVal = false;
      return NULL;
    }

    if (key.version <= pReader->verRange.maxVer && key.version >= pReader->verRange.minVer &&
        (!hasBeenDropped(pDelList, &pIter->index, &key, pReader->order))) {
      return pRow;
    }
  }
}

int32_t doMergeRowsInBuf(SIterInfo* pIter, uint64_t uid, int64_t ts, SArray* pDelList, SRowMerger* pMerger,
                         STsdbReader* pReader) {
  while (1) {
    pIter->hasVal = tsdbTbDataIterNext(pIter->iter);
    if (!pIter->hasVal) {
      break;
    }

    // data exists but not valid
    TSDBROW* pRow = getValidMemRow(pIter, pDelList, pReader);
    if (pRow == NULL) {
      break;
    }

    // ts is not identical, quit
    TSDBKEY k = TSDBROW_KEY(pRow);
    if (k.ts != ts) {
      break;
    }

    STSchema* pTSchema = doGetSchemaForTSRow(TSDBROW_SVERSION(pRow), pReader, uid);
    tRowMergerAdd(pMerger, pRow, pTSchema);
  }

  return TSDB_CODE_SUCCESS;
}

static int32_t doMergeRowsInFileBlockImpl(SBlockData* pBlockData, int32_t rowIndex, int64_t key, SRowMerger* pMerger,
                                          SVersionRange* pVerRange, int32_t step) {
  while (pBlockData->aTSKEY[rowIndex] == key && rowIndex < pBlockData->nRow && rowIndex >= 0) {
    if (pBlockData->aVersion[rowIndex] > pVerRange->maxVer || pBlockData->aVersion[rowIndex] < pVerRange->minVer) {
      rowIndex += step;
      continue;
    }

    TSDBROW fRow = tsdbRowFromBlockData(pBlockData, rowIndex);
    tRowMerge(pMerger, &fRow);
    rowIndex += step;
  }

  return rowIndex;
}

typedef enum {
  CHECK_FILEBLOCK_CONT = 0x1,
  CHECK_FILEBLOCK_QUIT = 0x2,
} CHECK_FILEBLOCK_STATE;

static int32_t checkForNeighborFileBlock(STsdbReader* pReader, STableBlockScanInfo* pScanInfo, SDataBlk* pBlock,
                                         SFileDataBlockInfo* pFBlock, SRowMerger* pMerger, int64_t key,
                                         CHECK_FILEBLOCK_STATE* state) {
  SFileBlockDumpInfo* pDumpInfo = &pReader->status.fBlockDumpInfo;
  SBlockData*         pBlockData = &pReader->status.fileBlockData;

  *state = CHECK_FILEBLOCK_QUIT;
  int32_t step = ASCENDING_TRAVERSE(pReader->order) ? 1 : -1;

  int32_t   nextIndex = -1;
  SDataBlk* pNeighborBlock = getNeighborBlockOfSameTable(pFBlock, pScanInfo, &nextIndex, pReader->order);
  if (pNeighborBlock == NULL) {  // do nothing
    return 0;
  }

  bool overlap = overlapWithNeighborBlock(pBlock, pNeighborBlock, pReader->order);
  taosMemoryFree(pNeighborBlock);

  if (overlap) {  // load next block
    SReaderStatus*  pStatus = &pReader->status;
    SDataBlockIter* pBlockIter = &pStatus->blockIter;

    // 1. find the next neighbor block in the scan block list
    SFileDataBlockInfo fb = {.uid = pFBlock->uid, .tbBlockIdx = nextIndex};
    int32_t            neighborIndex = findFileBlockInfoIndex(pBlockIter, &fb);

    // 2. remove it from the scan block list
    setFileBlockActiveInBlockIter(pBlockIter, neighborIndex, step);

    // 3. load the neighbor block, and set it to be the currently accessed file data block
    tBlockDataReset(&pStatus->fileBlockData);
    int32_t code = tBlockDataInit(&pStatus->fileBlockData, pReader->suid, pFBlock->uid, pReader->pSchema);
    if (code != TSDB_CODE_SUCCESS) {
      return code;
    }

    code = doLoadFileBlockData(pReader, pBlockIter, &pStatus->fileBlockData);
    if (code != TSDB_CODE_SUCCESS) {
      return code;
    }

    // 4. check the data values
    initBlockDumpInfo(pReader, pBlockIter);

    pDumpInfo->rowIndex =
        doMergeRowsInFileBlockImpl(pBlockData, pDumpInfo->rowIndex, key, pMerger, &pReader->verRange, step);
    if (pDumpInfo->rowIndex >= pDumpInfo->totalRows) {
      *state = CHECK_FILEBLOCK_CONT;
    }
  }

  return TSDB_CODE_SUCCESS;
}

int32_t doMergeRowsInFileBlocks(SBlockData* pBlockData, STableBlockScanInfo* pScanInfo, STsdbReader* pReader,
                                SRowMerger* pMerger) {
  SFileBlockDumpInfo* pDumpInfo = &pReader->status.fBlockDumpInfo;

  bool    asc = ASCENDING_TRAVERSE(pReader->order);
  int64_t key = pBlockData->aTSKEY[pDumpInfo->rowIndex];
  int32_t step = asc ? 1 : -1;

  pDumpInfo->rowIndex += step;
  if ((pDumpInfo->rowIndex <= pBlockData->nRow - 1 && asc) || (pDumpInfo->rowIndex >= 0 && !asc)) {
    pDumpInfo->rowIndex =
        doMergeRowsInFileBlockImpl(pBlockData, pDumpInfo->rowIndex, key, pMerger, &pReader->verRange, step);
  }

  // all rows are consumed, let's try next file block
  if ((pDumpInfo->rowIndex >= pBlockData->nRow && asc) || (pDumpInfo->rowIndex < 0 && !asc)) {
    while (1) {
      CHECK_FILEBLOCK_STATE st;

      SFileDataBlockInfo* pFileBlockInfo = getCurrentBlockInfo(&pReader->status.blockIter);
      SDataBlk*           pCurrentBlock = getCurrentBlock(&pReader->status.blockIter);
      checkForNeighborFileBlock(pReader, pScanInfo, pCurrentBlock, pFileBlockInfo, pMerger, key, &st);
      if (st == CHECK_FILEBLOCK_QUIT) {
        break;
      }
    }
  }

  return TSDB_CODE_SUCCESS;
}

int32_t doMergeRowsInLastBlock(SLastBlockReader* pLastBlockReader, STableBlockScanInfo* pScanInfo, int64_t ts,
                               SRowMerger* pMerger) {
  pScanInfo->lastKey = ts;
  while (nextRowFromLastBlocks(pLastBlockReader, pScanInfo)) {
    int64_t next1 = getCurrentKeyInLastBlock(pLastBlockReader);
    if (next1 == ts) {
      TSDBROW fRow1 = tMergeTreeGetRow(&pLastBlockReader->mergeTree);
      tRowMerge(pMerger, &fRow1);
    } else {
      break;
    }
  }

  return TSDB_CODE_SUCCESS;
}

int32_t doMergeMemTableMultiRows(TSDBROW* pRow, uint64_t uid, SIterInfo* pIter, SArray* pDelList, STSRow** pTSRow,
                                 STsdbReader* pReader, bool* freeTSRow) {
  TSDBROW* pNextRow = NULL;
  TSDBROW  current = *pRow;

  {  // if the timestamp of the next valid row has a different ts, return current row directly
    pIter->hasVal = tsdbTbDataIterNext(pIter->iter);

    if (!pIter->hasVal) {
      *pTSRow = current.pTSRow;
      *freeTSRow = false;
      return TSDB_CODE_SUCCESS;
    } else {  // has next point in mem/imem
      pNextRow = getValidMemRow(pIter, pDelList, pReader);
      if (pNextRow == NULL) {
        *pTSRow = current.pTSRow;
        *freeTSRow = false;
        return TSDB_CODE_SUCCESS;
      }

      if (current.pTSRow->ts != pNextRow->pTSRow->ts) {
        *pTSRow = current.pTSRow;
        *freeTSRow = false;
        return TSDB_CODE_SUCCESS;
      }
    }
  }

  SRowMerger merge = {0};

  // get the correct schema for data in memory
  STSchema* pTSchema = doGetSchemaForTSRow(TSDBROW_SVERSION(&current), pReader, uid);

  if (pReader->pSchema == NULL) {
    pReader->pSchema = pTSchema;
  }

  tRowMergerInit2(&merge, pReader->pSchema, &current, pTSchema);

  STSchema* pTSchema1 = doGetSchemaForTSRow(TSDBROW_SVERSION(pNextRow), pReader, uid);
  tRowMergerAdd(&merge, pNextRow, pTSchema1);

  doMergeRowsInBuf(pIter, uid, current.pTSRow->ts, pDelList, &merge, pReader);
  int32_t code = tRowMergerGetRow(&merge, pTSRow);
  if (code != TSDB_CODE_SUCCESS) {
    return code;
  }

  tRowMergerClear(&merge);
  *freeTSRow = true;
  return TSDB_CODE_SUCCESS;
}

int32_t doMergeMemIMemRows(TSDBROW* pRow, TSDBROW* piRow, STableBlockScanInfo* pBlockScanInfo, STsdbReader* pReader,
                           STSRow** pTSRow) {
  SRowMerger merge = {0};

  TSDBKEY k = TSDBROW_KEY(pRow);
  TSDBKEY ik = TSDBROW_KEY(piRow);

  if (ASCENDING_TRAVERSE(pReader->order)) {  // ascending order imem --> mem
    STSchema* pSchema = doGetSchemaForTSRow(TSDBROW_SVERSION(pRow), pReader, pBlockScanInfo->uid);

    tRowMergerInit(&merge, piRow, pSchema);
    doMergeRowsInBuf(&pBlockScanInfo->iiter, pBlockScanInfo->uid, ik.ts, pBlockScanInfo->delSkyline, &merge, pReader);

    tRowMerge(&merge, pRow);
    doMergeRowsInBuf(&pBlockScanInfo->iter, pBlockScanInfo->uid, k.ts, pBlockScanInfo->delSkyline, &merge, pReader);
  } else {
    STSchema* pSchema = doGetSchemaForTSRow(TSDBROW_SVERSION(pRow), pReader, pBlockScanInfo->uid);

    tRowMergerInit(&merge, pRow, pSchema);
    doMergeRowsInBuf(&pBlockScanInfo->iter, pBlockScanInfo->uid, k.ts, pBlockScanInfo->delSkyline, &merge, pReader);

    tRowMerge(&merge, piRow);
    doMergeRowsInBuf(&pBlockScanInfo->iiter, pBlockScanInfo->uid, k.ts, pBlockScanInfo->delSkyline, &merge, pReader);
  }

  int32_t code = tRowMergerGetRow(&merge, pTSRow);
  return code;
}

int32_t tsdbGetNextRowInMem(STableBlockScanInfo* pBlockScanInfo, STsdbReader* pReader, STSRow** pTSRow, int64_t endKey,
                            bool* freeTSRow) {
  TSDBROW* pRow = getValidMemRow(&pBlockScanInfo->iter, pBlockScanInfo->delSkyline, pReader);
  TSDBROW* piRow = getValidMemRow(&pBlockScanInfo->iiter, pBlockScanInfo->delSkyline, pReader);
  SArray*  pDelList = pBlockScanInfo->delSkyline;
  uint64_t uid = pBlockScanInfo->uid;

  // todo refactor
  bool asc = ASCENDING_TRAVERSE(pReader->order);
  if (pBlockScanInfo->iter.hasVal) {
    TSDBKEY k = TSDBROW_KEY(pRow);
    if ((k.ts >= endKey && asc) || (k.ts <= endKey && !asc)) {
      pRow = NULL;
    }
  }

  if (pBlockScanInfo->iiter.hasVal) {
    TSDBKEY k = TSDBROW_KEY(piRow);
    if ((k.ts >= endKey && asc) || (k.ts <= endKey && !asc)) {
      piRow = NULL;
    }
  }

  if (pBlockScanInfo->iter.hasVal && pBlockScanInfo->iiter.hasVal && pRow != NULL && piRow != NULL) {
    TSDBKEY k = TSDBROW_KEY(pRow);
    TSDBKEY ik = TSDBROW_KEY(piRow);

    int32_t code = TSDB_CODE_SUCCESS;
    if (ik.ts != k.ts) {
      if (((ik.ts < k.ts) && asc) || ((ik.ts > k.ts) && (!asc))) {  // ik.ts < k.ts
        code = doMergeMemTableMultiRows(piRow, uid, &pBlockScanInfo->iiter, pDelList, pTSRow, pReader, freeTSRow);
      } else if (((k.ts < ik.ts) && asc) || ((k.ts > ik.ts) && (!asc))) {
        code = doMergeMemTableMultiRows(pRow, uid, &pBlockScanInfo->iter, pDelList, pTSRow, pReader, freeTSRow);
      }
    } else {  // ik.ts == k.ts
      *freeTSRow = true;
      code = doMergeMemIMemRows(pRow, piRow, pBlockScanInfo, pReader, pTSRow);
      if (code != TSDB_CODE_SUCCESS) {
        return code;
      }
    }

    return code;
  }

  if (pBlockScanInfo->iter.hasVal && pRow != NULL) {
    return doMergeMemTableMultiRows(pRow, pBlockScanInfo->uid, &pBlockScanInfo->iter, pDelList, pTSRow, pReader,
                                    freeTSRow);
  }

  if (pBlockScanInfo->iiter.hasVal && piRow != NULL) {
    return doMergeMemTableMultiRows(piRow, uid, &pBlockScanInfo->iiter, pDelList, pTSRow, pReader, freeTSRow);
  }

  return TSDB_CODE_SUCCESS;
}

int32_t doAppendRowFromTSRow(SSDataBlock* pBlock, STsdbReader* pReader, STSRow* pTSRow, uint64_t uid) {
  int32_t numOfRows = pBlock->info.rows;
  int32_t numOfCols = (int32_t)taosArrayGetSize(pBlock->pDataBlock);

  SBlockLoadSuppInfo* pSupInfo = &pReader->suppInfo;
  STSchema*           pSchema = doGetSchemaForTSRow(pTSRow->sver, pReader, uid);

  SColVal colVal = {0};
  int32_t i = 0, j = 0;

  SColumnInfoData* pColInfoData = taosArrayGet(pBlock->pDataBlock, i);
  if (pColInfoData->info.colId == PRIMARYKEY_TIMESTAMP_COL_ID) {
    colDataAppend(pColInfoData, numOfRows, (const char*)&pTSRow->ts, false);
    i += 1;
  }

  while (i < numOfCols && j < pSchema->numOfCols) {
    pColInfoData = taosArrayGet(pBlock->pDataBlock, i);
    col_id_t colId = pColInfoData->info.colId;

    if (colId == pSchema->columns[j].colId) {
      tTSRowGetVal(pTSRow, pSchema, j, &colVal);
      doCopyColVal(pColInfoData, numOfRows, i, &colVal, pSupInfo);
      i += 1;
      j += 1;
    } else if (colId < pSchema->columns[j].colId) {
      colDataAppendNULL(pColInfoData, numOfRows);
      i += 1;
    } else if (colId > pSchema->columns[j].colId) {
      j += 1;
    }
  }

  // set null value since current column does not exist in the "pSchema"
  while (i < numOfCols) {
    pColInfoData = taosArrayGet(pBlock->pDataBlock, i);
    colDataAppendNULL(pColInfoData, numOfRows);
    i += 1;
  }

  pBlock->info.rows += 1;
  return TSDB_CODE_SUCCESS;
}

int32_t doAppendRowFromFileBlock(SSDataBlock* pResBlock, STsdbReader* pReader, SBlockData* pBlockData,
                                 int32_t rowIndex) {
  int32_t i = 0, j = 0;
  int32_t outputRowIndex = pResBlock->info.rows;

  SBlockLoadSuppInfo* pSupInfo = &pReader->suppInfo;

  SColumnInfoData* pColData = taosArrayGet(pResBlock->pDataBlock, i);
  if (pColData->info.colId == PRIMARYKEY_TIMESTAMP_COL_ID) {
    colDataAppendInt64(pColData, outputRowIndex, &pBlockData->aTSKEY[rowIndex]);
    i += 1;
  }

  SColVal cv = {0};
  int32_t numOfInputCols = pBlockData->aIdx->size;
  int32_t numOfOutputCols = pResBlock->pDataBlock->size;

  while (i < numOfOutputCols && j < numOfInputCols) {
    SColumnInfoData* pCol = TARRAY_GET_ELEM(pResBlock->pDataBlock, i);
    SColData*        pData = tBlockDataGetColDataByIdx(pBlockData, j);

    if (pData->cid < pCol->info.colId) {
      j += 1;
      continue;
    }

    if (pData->cid == pCol->info.colId) {
      tColDataGetValue(pData, rowIndex, &cv);
      doCopyColVal(pCol, outputRowIndex, i, &cv, pSupInfo);
      j += 1;
    } else if (pData->cid > pCol->info.colId) {  // the specified column does not exist in file block, fill with null data
      colDataAppendNULL(pCol, outputRowIndex);
    }

    i += 1;
  }

  while (i < numOfOutputCols) {
    SColumnInfoData* pCol = taosArrayGet(pResBlock->pDataBlock, i);
    colDataAppendNULL(pCol, outputRowIndex);
    i += 1;
  }

  pResBlock->info.rows += 1;
  return TSDB_CODE_SUCCESS;
}

int32_t buildDataBlockFromBufImpl(STableBlockScanInfo* pBlockScanInfo, int64_t endKey, int32_t capacity,
                                  STsdbReader* pReader) {
  SSDataBlock* pBlock = pReader->pResBlock;

  do {
    STSRow* pTSRow = NULL;
    bool    freeTSRow = false;
    tsdbGetNextRowInMem(pBlockScanInfo, pReader, &pTSRow, endKey, &freeTSRow);
    if (pTSRow == NULL) {
      break;
    }

    doAppendRowFromTSRow(pBlock, pReader, pTSRow, pBlockScanInfo->uid);
    if (freeTSRow) {
      taosMemoryFree(pTSRow);
    }

    // no data in buffer, return immediately
    if (!(pBlockScanInfo->iter.hasVal || pBlockScanInfo->iiter.hasVal)) {
      break;
    }

    if (pBlock->info.rows >= capacity) {
      break;
    }
  } while (1);

  ASSERT(pBlock->info.rows <= capacity);
  return TSDB_CODE_SUCCESS;
}

// todo refactor, use arraylist instead
int32_t tsdbSetTableId(STsdbReader* pReader, int64_t uid) {
  ASSERT(pReader != NULL);
  taosHashClear(pReader->status.pTableMap);

  STableBlockScanInfo info = {.lastKey = 0, .uid = uid};
  taosHashPut(pReader->status.pTableMap, &info.uid, sizeof(uint64_t), &info, sizeof(info));
  return TDB_CODE_SUCCESS;
}

void* tsdbGetIdx(SMeta* pMeta) {
  if (pMeta == NULL) {
    return NULL;
  }
  return metaGetIdx(pMeta);
}

void* tsdbGetIvtIdx(SMeta* pMeta) {
  if (pMeta == NULL) {
    return NULL;
  }
  return metaGetIvtIdx(pMeta);
}

uint64_t getReaderMaxVersion(STsdbReader* pReader) { return pReader->verRange.maxVer; }

// ====================================== EXPOSED APIs ======================================
int32_t tsdbReaderOpen(SVnode* pVnode, SQueryTableDataCond* pCond, SArray* pTableList, STsdbReader** ppReader,
                       const char* idstr) {
  int32_t code = tsdbReaderCreate(pVnode, pCond, ppReader, 4096, idstr);
  if (code != TSDB_CODE_SUCCESS) {
    goto _err;
  }

  // check for query time window
  STsdbReader* pReader = *ppReader;
  if (isEmptyQueryTimeWindow(&pReader->window)) {
    tsdbDebug("%p query window not overlaps with the data set, no result returned, %s", pReader, pReader->idStr);
    return TSDB_CODE_SUCCESS;
  }

  if (pCond->type == TIMEWINDOW_RANGE_EXTERNAL) {
    // update the SQueryTableDataCond to create inner reader
    STimeWindow w = pCond->twindows;
    int32_t     order = pCond->order;
    if (order == TSDB_ORDER_ASC) {
      pCond->twindows.ekey = pCond->twindows.skey;
      pCond->twindows.skey = INT64_MIN;
      pCond->order = TSDB_ORDER_DESC;
    } else {
      pCond->twindows.skey = pCond->twindows.ekey;
      pCond->twindows.ekey = INT64_MAX;
      pCond->order = TSDB_ORDER_ASC;
    }

    // here we only need one more row, so the capacity is set to be ONE.
    code = tsdbReaderCreate(pVnode, pCond, &pReader->innerReader[0], 1, idstr);
    if (code != TSDB_CODE_SUCCESS) {
      goto _err;
    }

    if (order == TSDB_ORDER_ASC) {
      pCond->twindows.skey = w.ekey;
      pCond->twindows.ekey = INT64_MAX;
    } else {
      pCond->twindows.skey = INT64_MIN;
      pCond->twindows.ekey = w.ekey;
    }
    code = tsdbReaderCreate(pVnode, pCond, &pReader->innerReader[1], 1, idstr);
    if (code != TSDB_CODE_SUCCESS) {
      goto _err;
    }
  }

  // NOTE: the endVersion in pCond is the data version not schema version, so pCond->endVersion is not correct here.
  if (pCond->suid != 0) {
    pReader->pSchema = metaGetTbTSchema(pReader->pTsdb->pVnode->pMeta, pReader->suid, /*pCond->endVersion*/ -1);
    if (pReader->pSchema == NULL) {
      tsdbError("failed to get table schema, suid:%"PRIu64", ver:%"PRId64" , %s", pReader->suid, -1, pReader->idStr);
    }
  } else if (taosArrayGetSize(pTableList) > 0) {
    STableKeyInfo* pKey = taosArrayGet(pTableList, 0);
    pReader->pSchema = metaGetTbTSchema(pReader->pTsdb->pVnode->pMeta, pKey->uid, /*pCond->endVersion*/ -1);
    if (pReader->pSchema == NULL) {
      tsdbError("failed to get table schema, uid:%"PRIu64", ver:%"PRId64" , %s", pKey->uid, -1, pReader->idStr);
    }
  }

  int32_t numOfTables = taosArrayGetSize(pTableList);
  pReader->status.pTableMap = createDataBlockScanInfo(pReader, pTableList->pData, numOfTables);
  if (pReader->status.pTableMap == NULL) {
    tsdbReaderClose(pReader);
    *ppReader = NULL;

    code = TSDB_CODE_TDB_OUT_OF_MEMORY;
    goto _err;
  }

  code = tsdbTakeReadSnap(pReader->pTsdb, &pReader->pReadSnap);
  if (code != TSDB_CODE_SUCCESS) {
    goto _err;
  }

  if (pReader->type == TIMEWINDOW_RANGE_CONTAINED) {
    SDataBlockIter* pBlockIter = &pReader->status.blockIter;

    initFilesetIterator(&pReader->status.fileIter, pReader->pReadSnap->fs.aDFileSet, pReader);
    resetDataBlockIterator(&pReader->status.blockIter, pReader->order);

    // no data in files, let's try buffer in memory
    if (pReader->status.fileIter.numOfFiles == 0) {
      pReader->status.loadFromFile = false;
    } else {
      code = initForFirstBlockInFile(pReader, pBlockIter);
      if (code != TSDB_CODE_SUCCESS) {
        return code;
      }
    }
  } else {
    STsdbReader*    pPrevReader = pReader->innerReader[0];
    SDataBlockIter* pBlockIter = &pPrevReader->status.blockIter;

    code = tsdbTakeReadSnap(pPrevReader->pTsdb, &pPrevReader->pReadSnap);
    if (code != TSDB_CODE_SUCCESS) {
      goto _err;
    }

    initFilesetIterator(&pPrevReader->status.fileIter, pPrevReader->pReadSnap->fs.aDFileSet, pPrevReader);
    resetDataBlockIterator(&pPrevReader->status.blockIter, pPrevReader->order);

    // no data in files, let's try buffer in memory
    if (pPrevReader->status.fileIter.numOfFiles == 0) {
      pPrevReader->status.loadFromFile = false;
    } else {
      code = initForFirstBlockInFile(pPrevReader, pBlockIter);
      if (code != TSDB_CODE_SUCCESS) {
        return code;
      }
    }
  }

  tsdbDebug("%p total numOfTable:%d in this query %s", pReader, numOfTables, pReader->idStr);
  return code;

_err:
  tsdbError("failed to create data reader, code:%s %s", tstrerror(code), pReader->idStr);
  return code;
}

void tsdbReaderClose(STsdbReader* pReader) {
  if (pReader == NULL) {
    return;
  }

  SBlockLoadSuppInfo* pSupInfo = &pReader->suppInfo;

  taosMemoryFreeClear(pSupInfo->plist);
  taosMemoryFree(pSupInfo->colIds);

  taosArrayDestroy(pSupInfo->pColAgg);
  for (int32_t i = 0; i < blockDataGetNumOfCols(pReader->pResBlock); ++i) {
    if (pSupInfo->buildBuf[i] != NULL) {
      taosMemoryFreeClear(pSupInfo->buildBuf[i]);
    }
  }

  taosMemoryFree(pSupInfo->buildBuf);
  tBlockDataDestroy(&pReader->status.fileBlockData, true);

  cleanupDataBlockIterator(&pReader->status.blockIter);

  size_t numOfTables = taosHashGetSize(pReader->status.pTableMap);
  destroyBlockScanInfo(pReader->status.pTableMap);
  blockDataDestroy(pReader->pResBlock);

  if (pReader->pFileReader != NULL) {
    tsdbDataFReaderClose(&pReader->pFileReader);
  }

  tsdbUntakeReadSnap(pReader->pTsdb, pReader->pReadSnap);

  taosMemoryFree(pReader->status.uidCheckInfo.tableUidList);
  SIOCostSummary* pCost = &pReader->cost;

  SFilesetIter* pFilesetIter = &pReader->status.fileIter;
  if (pFilesetIter->pLastBlockReader != NULL) {
    SLastBlockReader* pLReader = pFilesetIter->pLastBlockReader;
    tMergeTreeClose(&pLReader->mergeTree);

    getLastBlockLoadInfo(pLReader->pInfo, &pCost->lastBlockLoad, &pCost->lastBlockLoadTime);

    pLReader->pInfo = destroyLastBlockLoadInfo(pLReader->pInfo);
    taosMemoryFree(pLReader);
  }

  tsdbDebug(
      "%p :io-cost summary: head-file:%" PRIu64 ", head-file time:%.2f ms, SMA:%" PRId64
      " SMA-time:%.2f ms, fileBlocks:%" PRId64 ", fileBlocks-load-time:%.2f ms, "
      "build in-memory-block-time:%.2f ms, lastBlocks:%" PRId64 ", lastBlocks-time:%.2f ms, composed-blocks:%" PRId64
      ", composed-blocks-time:%.2fms, STableBlockScanInfo size:%.2f Kb %s",
      pReader, pCost->headFileLoad, pCost->headFileLoadTime, pCost->smaDataLoad, pCost->smaLoadTime, pCost->numOfBlocks,
      pCost->blockLoadTime, pCost->buildmemBlock, pCost->lastBlockLoad, pCost->lastBlockLoadTime, pCost->composedBlocks,
      pCost->buildComposedBlockTime, numOfTables * sizeof(STableBlockScanInfo) / 1000.0, pReader->idStr);

  taosMemoryFree(pReader->idStr);
  taosMemoryFree(pReader->pSchema);
  if (pReader->pMemSchema != pReader->pSchema) {
    taosMemoryFree(pReader->pMemSchema);
  }
  taosMemoryFreeClear(pReader);
}

static bool doTsdbNextDataBlock(STsdbReader* pReader) {
  // cleanup the data that belongs to the previous data block
  SSDataBlock* pBlock = pReader->pResBlock;
  blockDataCleanup(pBlock);

  SReaderStatus* pStatus = &pReader->status;

  if (pStatus->loadFromFile) {
    int32_t code = buildBlockFromFiles(pReader);
    if (code != TSDB_CODE_SUCCESS) {
      return false;
    }

    if (pBlock->info.rows > 0) {
      return true;
    } else {
      buildBlockFromBufferSequentially(pReader);
      return pBlock->info.rows > 0;
    }
  } else {  // no data in files, let's try the buffer
    buildBlockFromBufferSequentially(pReader);
    return pBlock->info.rows > 0;
  }

  return false;
}

bool tsdbNextDataBlock(STsdbReader* pReader) {
  if (isEmptyQueryTimeWindow(&pReader->window)) {
    return false;
  }

  if (pReader->innerReader[0] != NULL) {
    bool ret = doTsdbNextDataBlock(pReader->innerReader[0]);
    if (ret) {
      pReader->step = EXTERNAL_ROWS_PREV;
      return ret;
    }

    tsdbReaderClose(pReader->innerReader[0]);
    pReader->innerReader[0] = NULL;
  }

  pReader->step = EXTERNAL_ROWS_MAIN;
  bool ret = doTsdbNextDataBlock(pReader);
  if (ret) {
    return ret;
  }

  if (pReader->innerReader[1] != NULL) {
    bool ret1 = doTsdbNextDataBlock(pReader->innerReader[1]);
    if (ret1) {
      pReader->step = EXTERNAL_ROWS_NEXT;
      return ret1;
    }

    tsdbReaderClose(pReader->innerReader[1]);
    pReader->innerReader[1] = NULL;
  }

  return false;
}

static void setBlockInfo(STsdbReader* pReader, SDataBlockInfo* pDataBlockInfo) {
  ASSERT(pDataBlockInfo != NULL && pReader != NULL);
  pDataBlockInfo->rows = pReader->pResBlock->info.rows;
  pDataBlockInfo->uid = pReader->pResBlock->info.uid;
  pDataBlockInfo->window = pReader->pResBlock->info.window;
}

void tsdbRetrieveDataBlockInfo(STsdbReader* pReader, SDataBlockInfo* pDataBlockInfo) {
  if (pReader->type == TIMEWINDOW_RANGE_EXTERNAL) {
    if (pReader->step == EXTERNAL_ROWS_MAIN) {
      setBlockInfo(pReader, pDataBlockInfo);
    } else if (pReader->step == EXTERNAL_ROWS_PREV) {
      setBlockInfo(pReader->innerReader[0], pDataBlockInfo);
    } else {
      setBlockInfo(pReader->innerReader[1], pDataBlockInfo);
    }
  } else {
    setBlockInfo(pReader, pDataBlockInfo);
  }
}

int32_t tsdbRetrieveDatablockSMA(STsdbReader* pReader, SColumnDataAgg*** pBlockStatis, bool* allHave) {
  int32_t code = 0;
  *allHave = false;

  if (pReader->type == TIMEWINDOW_RANGE_EXTERNAL) {
    *pBlockStatis = NULL;
    return TSDB_CODE_SUCCESS;
  }

  // there is no statistics data for composed block
  if (pReader->status.composedDataBlock) {
    *pBlockStatis = NULL;
    return TSDB_CODE_SUCCESS;
  }

  SFileDataBlockInfo* pFBlock = getCurrentBlockInfo(&pReader->status.blockIter);

  SDataBlk* pBlock = getCurrentBlock(&pReader->status.blockIter);
  int64_t   stime = taosGetTimestampUs();

  SBlockLoadSuppInfo* pSup = &pReader->suppInfo;

  if (tDataBlkHasSma(pBlock)) {
    code = tsdbReadBlockSma(pReader->pFileReader, pBlock, pSup->pColAgg);
    if (code != TSDB_CODE_SUCCESS) {
      tsdbDebug("vgId:%d, failed to load block SMA for uid %" PRIu64 ", code:%s, %s", 0, pFBlock->uid, tstrerror(code),
                pReader->idStr);
      return code;
    }
  } else {
    *pBlockStatis = NULL;
    return TSDB_CODE_SUCCESS;
  }

  *allHave = true;

  // always load the first primary timestamp column data
  SColumnDataAgg* pTsAgg = &pSup->tsColAgg;

  pTsAgg->numOfNull = 0;
  pTsAgg->colId = PRIMARYKEY_TIMESTAMP_COL_ID;
  pTsAgg->min = pReader->pResBlock->info.window.skey;
  pTsAgg->max = pReader->pResBlock->info.window.ekey;
  pSup->plist[0] = pTsAgg;

  // update the number of NULL data rows
  size_t numOfCols = blockDataGetNumOfCols(pReader->pResBlock);

  int32_t i = 0, j = 0;
  while (j < numOfCols && i < taosArrayGetSize(pSup->pColAgg)) {
    SColumnDataAgg* pAgg = taosArrayGet(pSup->pColAgg, i);
    if (pAgg->colId == pSup->colIds[j]) {
      if (IS_BSMA_ON(&(pReader->pSchema->columns[i]))) {
        pSup->plist[j] = pAgg;
      } else {
        *allHave = false;
      }
      i += 1;
      j += 1;
    } else if (pAgg->colId < pSup->colIds[j]) {
      i += 1;
    } else if (pSup->colIds[j] < pAgg->colId) {
      j += 1;
    }
  }

  double elapsed = (taosGetTimestampUs() - stime) / 1000.0;
  pReader->cost.smaLoadTime += elapsed;
  pReader->cost.smaDataLoad += 1;

  *pBlockStatis = pSup->plist;

  tsdbDebug("vgId:%d, succeed to load block SMA for uid %" PRIu64 ", elapsed time:%.2f ms, %s", 0, pFBlock->uid,
            elapsed, pReader->idStr);

  return code;
}

static SArray* doRetrieveDataBlock(STsdbReader* pReader) {
  SReaderStatus* pStatus = &pReader->status;

  if (pStatus->composedDataBlock) {
    return pReader->pResBlock->pDataBlock;
  }

  SFileDataBlockInfo*  pFBlock = getCurrentBlockInfo(&pStatus->blockIter);
  STableBlockScanInfo* pBlockScanInfo = taosHashGet(pStatus->pTableMap, &pFBlock->uid, sizeof(pFBlock->uid));

  tBlockDataReset(&pStatus->fileBlockData);
  int32_t code = tBlockDataInit(&pStatus->fileBlockData, pReader->suid, pBlockScanInfo->uid, pReader->pSchema);
  if (code != TSDB_CODE_SUCCESS) {
    terrno = code;
    return NULL;
  }

  code = doLoadFileBlockData(pReader, &pStatus->blockIter, &pStatus->fileBlockData);
  if (code != TSDB_CODE_SUCCESS) {
    tBlockDataDestroy(&pStatus->fileBlockData, 1);
    terrno = code;
    return NULL;
  }

  copyBlockDataToSDataBlock(pReader, pBlockScanInfo);
  return pReader->pResBlock->pDataBlock;
}

SArray* tsdbRetrieveDataBlock(STsdbReader* pReader, SArray* pIdList) {
  if (pReader->type == TIMEWINDOW_RANGE_EXTERNAL) {
    if (pReader->step == EXTERNAL_ROWS_PREV) {
      return doRetrieveDataBlock(pReader->innerReader[0]);
    } else if (pReader->step == EXTERNAL_ROWS_NEXT) {
      return doRetrieveDataBlock(pReader->innerReader[1]);
    }
  }

  return doRetrieveDataBlock(pReader);
}

int32_t tsdbReaderReset(STsdbReader* pReader, SQueryTableDataCond* pCond) {
  if (isEmptyQueryTimeWindow(&pReader->window)) {
    return TSDB_CODE_SUCCESS;
  }

  pReader->order = pCond->order;
  pReader->type = TIMEWINDOW_RANGE_CONTAINED;
  pReader->status.loadFromFile = true;
  pReader->status.pTableIter = NULL;
  pReader->window = updateQueryTimeWindow(pReader->pTsdb, &pCond->twindows);

  // allocate buffer in order to load data blocks from file
  memset(&pReader->suppInfo.tsColAgg, 0, sizeof(SColumnDataAgg));
  memset(pReader->suppInfo.plist, 0, POINTER_BYTES);

  pReader->suppInfo.tsColAgg.colId = PRIMARYKEY_TIMESTAMP_COL_ID;
  tsdbDataFReaderClose(&pReader->pFileReader);

  int32_t numOfTables = taosHashGetSize(pReader->status.pTableMap);

  initFilesetIterator(&pReader->status.fileIter, pReader->pReadSnap->fs.aDFileSet, pReader);
  resetDataBlockIterator(&pReader->status.blockIter, pReader->order);

  int64_t ts = ASCENDING_TRAVERSE(pReader->order) ? pReader->window.skey - 1 : pReader->window.ekey + 1;
  resetDataBlockScanInfo(pReader->status.pTableMap, ts);

  int32_t         code = 0;
  SDataBlockIter* pBlockIter = &pReader->status.blockIter;

  // no data in files, let's try buffer in memory
  if (pReader->status.fileIter.numOfFiles == 0) {
    pReader->status.loadFromFile = false;
  } else {
    code = initForFirstBlockInFile(pReader, pBlockIter);
    if (code != TSDB_CODE_SUCCESS) {
      tsdbError("%p reset reader failed, numOfTables:%d, query range:%" PRId64 " - %" PRId64 " in query %s", pReader,
                numOfTables, pReader->window.skey, pReader->window.ekey, pReader->idStr);
      return code;
    }
  }

  tsdbDebug("%p reset reader, suid:%" PRIu64 ", numOfTables:%d, query range:%" PRId64 " - %" PRId64 " in query %s",
            pReader, pReader->suid, numOfTables, pReader->window.skey, pReader->window.ekey, pReader->idStr);

  return code;
}

static int32_t getBucketIndex(int32_t startRow, int32_t bucketRange, int32_t numOfRows) {
  return (numOfRows - startRow) / bucketRange;
}

int32_t tsdbGetFileBlocksDistInfo(STsdbReader* pReader, STableBlockDistInfo* pTableBlockInfo) {
  int32_t code = TSDB_CODE_SUCCESS;
  pTableBlockInfo->totalSize = 0;
  pTableBlockInfo->totalRows = 0;

  // find the start data block in file
  SReaderStatus* pStatus = &pReader->status;

  STsdbCfg* pc = &pReader->pTsdb->pVnode->config.tsdbCfg;
  pTableBlockInfo->defMinRows = pc->minRows;
  pTableBlockInfo->defMaxRows = pc->maxRows;

  int32_t bucketRange = ceil((pc->maxRows - pc->minRows) / 20.0);

  pTableBlockInfo->numOfFiles += 1;

  int32_t numOfTables = (int32_t)taosHashGetSize(pStatus->pTableMap);
  int     defaultRows = 4096;

  SDataBlockIter* pBlockIter = &pStatus->blockIter;
  pTableBlockInfo->numOfFiles += pStatus->fileIter.numOfFiles;

  if (pBlockIter->numOfBlocks > 0) {
    pTableBlockInfo->numOfBlocks += pBlockIter->numOfBlocks;
  }

  pTableBlockInfo->numOfTables = numOfTables;
  bool hasNext = (pBlockIter->numOfBlocks > 0);

  while (true) {
    if (hasNext) {
      SDataBlk* pBlock = getCurrentBlock(pBlockIter);

      int32_t numOfRows = pBlock->nRow;
      pTableBlockInfo->totalRows += numOfRows;

      if (numOfRows > pTableBlockInfo->maxRows) {
        pTableBlockInfo->maxRows = numOfRows;
      }

      if (numOfRows < pTableBlockInfo->minRows) {
        pTableBlockInfo->minRows = numOfRows;
      }

      if (numOfRows < defaultRows) {
        pTableBlockInfo->numOfSmallBlocks += 1;
      }

      int32_t bucketIndex = getBucketIndex(pTableBlockInfo->defMinRows, bucketRange, numOfRows);
      pTableBlockInfo->blockRowsHisto[bucketIndex]++;

      hasNext = blockIteratorNext(&pStatus->blockIter);
    } else {
      code = initForFirstBlockInFile(pReader, pBlockIter);
      if ((code != TSDB_CODE_SUCCESS) || (pReader->status.loadFromFile == false)) {
        break;
      }

      pTableBlockInfo->numOfBlocks += pBlockIter->numOfBlocks;
      hasNext = (pBlockIter->numOfBlocks > 0);
    }

    //    tsdbDebug("%p %d blocks found in file for %d table(s), fid:%d, %s", pReader, numOfBlocks, numOfTables,
    //              pReader->pFileGroup->fid, pReader->idStr);
  }

  return code;
}

int64_t tsdbGetNumOfRowsInMemTable(STsdbReader* pReader) {
  int64_t rows = 0;

  SReaderStatus* pStatus = &pReader->status;
  pStatus->pTableIter = taosHashIterate(pStatus->pTableMap, NULL);

  while (pStatus->pTableIter != NULL) {
    STableBlockScanInfo* pBlockScanInfo = pStatus->pTableIter;

    STbData* d = NULL;
    if (pReader->pTsdb->mem != NULL) {
      d = tsdbGetTbDataFromMemTable(pReader->pReadSnap->pMem, pReader->suid, pBlockScanInfo->uid);
      if (d != NULL) {
        rows += tsdbGetNRowsInTbData(d);
      }
    }

    STbData* di = NULL;
    if (pReader->pTsdb->imem != NULL) {
      di = tsdbGetTbDataFromMemTable(pReader->pReadSnap->pIMem, pReader->suid, pBlockScanInfo->uid);
      if (di != NULL) {
        rows += tsdbGetNRowsInTbData(di);
      }
    }

    // current table is exhausted, let's try the next table
    pStatus->pTableIter = taosHashIterate(pStatus->pTableMap, pStatus->pTableIter);
  }

  return rows;
}

int32_t tsdbGetTableSchema(SVnode* pVnode, int64_t uid, STSchema** pSchema, int64_t* suid) {
  int32_t sversion = 1;

  SMetaReader mr = {0};
  metaReaderInit(&mr, pVnode->pMeta, 0);
  int32_t code = metaGetTableEntryByUid(&mr, uid);
  if (code != TSDB_CODE_SUCCESS) {
    terrno = TSDB_CODE_TDB_INVALID_TABLE_ID;
    metaReaderClear(&mr);
    return terrno;
  }

  *suid = 0;

  if (mr.me.type == TSDB_CHILD_TABLE) {
    tDecoderClear(&mr.coder);
    *suid = mr.me.ctbEntry.suid;
    code = metaGetTableEntryByUid(&mr, *suid);
    if (code != TSDB_CODE_SUCCESS) {
      terrno = TSDB_CODE_TDB_INVALID_TABLE_ID;
      metaReaderClear(&mr);
      return terrno;
    }
    sversion = mr.me.stbEntry.schemaRow.version;
  } else {
    ASSERT(mr.me.type == TSDB_NORMAL_TABLE);
    sversion = mr.me.ntbEntry.schemaRow.version;
  }

  metaReaderClear(&mr);
  *pSchema = metaGetTbTSchema(pVnode->pMeta, uid, sversion);

  return TSDB_CODE_SUCCESS;
}

int32_t tsdbTakeReadSnap(STsdb* pTsdb, STsdbReadSnap** ppSnap) {
  int32_t code = 0;

  // alloc
  *ppSnap = (STsdbReadSnap*)taosMemoryCalloc(1, sizeof(STsdbReadSnap));
  if (*ppSnap == NULL) {
    code = TSDB_CODE_OUT_OF_MEMORY;
    goto _exit;
  }

  // lock
  code = taosThreadRwlockRdlock(&pTsdb->rwLock);
  if (code) {
    code = TAOS_SYSTEM_ERROR(code);
    goto _exit;
  }

  // take snapshot
  (*ppSnap)->pMem = pTsdb->mem;
  (*ppSnap)->pIMem = pTsdb->imem;

  if ((*ppSnap)->pMem) {
    tsdbRefMemTable((*ppSnap)->pMem);
  }

  if ((*ppSnap)->pIMem) {
    tsdbRefMemTable((*ppSnap)->pIMem);
  }

  // fs
  code = tsdbFSRef(pTsdb, &(*ppSnap)->fs);
  if (code) {
    taosThreadRwlockUnlock(&pTsdb->rwLock);
    goto _exit;
  }

  // unlock
  code = taosThreadRwlockUnlock(&pTsdb->rwLock);
  if (code) {
    code = TAOS_SYSTEM_ERROR(code);
    goto _exit;
  }

  tsdbTrace("vgId:%d, take read snapshot", TD_VID(pTsdb->pVnode));
_exit:
  return code;
}

void tsdbUntakeReadSnap(STsdb* pTsdb, STsdbReadSnap* pSnap) {
  if (pSnap) {
    if (pSnap->pMem) {
      tsdbUnrefMemTable(pSnap->pMem);
    }

    if (pSnap->pIMem) {
      tsdbUnrefMemTable(pSnap->pIMem);
    }

    tsdbFSUnref(pTsdb, &pSnap->fs);
    taosMemoryFree(pSnap);
  }

  tsdbTrace("vgId:%d, untake read snapshot", TD_VID(pTsdb->pVnode));
}<|MERGE_RESOLUTION|>--- conflicted
+++ resolved
@@ -821,10 +821,7 @@
     endPos = 0;
   } else {
     endPos = doBinarySearchKey(pBlockData->aTSKEY, pBlock->nRow, pos, pReader->window.ekey, pReader->order);
-<<<<<<< HEAD
     assert(endPos != -1);
-=======
->>>>>>> 36c4b981
   }
 
   return endPos;
@@ -859,17 +856,7 @@
   }
 
   // time window check
-<<<<<<< HEAD
   int32_t endIndex = getEndPosInDataBlock(pReader, pBlockData, pBlock, pDumpInfo->rowIndex) + step;
-=======
-  int32_t endIndex = getEndPosInDataBlock(pReader, pBlockData, pBlock, pDumpInfo->rowIndex);
-  if (endIndex == -1) {
-    setBlockAllDumped(pDumpInfo, pReader->window.ekey, pReader->order);
-    return TSDB_CODE_SUCCESS;
-  }
-
-  endIndex += step;
->>>>>>> 36c4b981
   int32_t remain = asc ? (endIndex - pDumpInfo->rowIndex) : (pDumpInfo->rowIndex - endIndex);
   if (remain > pReader->capacity) { // output buffer check
     remain = pReader->capacity;
@@ -881,11 +868,7 @@
   SColumnInfoData* pColData = taosArrayGet(pResBlock->pDataBlock, i);
   if (pColData->info.colId == PRIMARYKEY_TIMESTAMP_COL_ID) {
     if (asc) {
-<<<<<<< HEAD
       memcpy(pColData->pData, &pBlockData->aTSKEY[pDumpInfo->rowIndex], remain);
-=======
-      memcpy(pColData->pData, &pBlockData->aTSKEY[pDumpInfo->rowIndex], remain * sizeof(int64_t));
->>>>>>> 36c4b981
     } else {
       for (int32_t j = pDumpInfo->rowIndex; rowIndex < remain; j += step) {
         colDataAppendInt64(pColData, rowIndex++, &pBlockData->aTSKEY[j]);
@@ -910,11 +893,7 @@
       } else {
         if (IS_NUMERIC_TYPE(pColData->info.type) && asc) {
           uint8_t* p = pData->pData + tDataTypes[pData->type].bytes * pDumpInfo->rowIndex;
-<<<<<<< HEAD
           memcpy(pColData->pData, p, remain);
-=======
-          memcpy(pColData->pData, p, remain * tDataTypes[pData->type].bytes);
->>>>>>> 36c4b981
 
           // null value exists, check one-by-one
           if (pData->flag != HAS_VALUE) {
@@ -1392,7 +1371,6 @@
   pInfo->partiallyRequired = dataBlockPartiallyRequired(&pReader->window, &pReader->verRange, pBlock);
   pInfo->overlapWithKeyInBuf = keyOverlapFileBlock(keyInBuf, pBlock, &pReader->verRange);
 }
-<<<<<<< HEAD
 
 // 1. the version of all rows should be less than the endVersion
 // 2. current block should not overlap with next neighbor block
@@ -1405,20 +1383,6 @@
   SDataBlockToLoadInfo info = {0};
   getBlockToLoadInfo(&info, pBlockInfo, pBlock, pScanInfo, keyInBuf, pLastBlockReader, pReader);
 
-=======
-
-// 1. the version of all rows should be less than the endVersion
-// 2. current block should not overlap with next neighbor block
-// 3. current timestamp should not be overlap with each other
-// 4. output buffer should be large enough to hold all rows in current block
-// 5. delete info should not overlap with current block data
-// 6. current block should not contain the duplicated ts
-static bool fileBlockShouldLoad(STsdbReader* pReader, SFileDataBlockInfo* pBlockInfo, SDataBlk* pBlock,
-                                STableBlockScanInfo* pScanInfo, TSDBKEY keyInBuf, SLastBlockReader* pLastBlockReader) {
-  SDataBlockToLoadInfo info = {0};
-  getBlockToLoadInfo(&info, pBlockInfo, pBlock, pScanInfo, keyInBuf, pLastBlockReader, pReader);
-
->>>>>>> 36c4b981
   bool loadDataBlock =
       (info.overlapWithNeighborBlock || info.hasDupTs || info.partiallyRequired || info.overlapWithKeyInBuf ||
        info.moreThanCapcity || info.overlapWithDelInfo || info.overlapWithLastBlock);
