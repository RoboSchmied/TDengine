/*
 * Copyright (c) 2019 TAOS Data, Inc. <jhtao@taosdata.com>
 *
 * This program is free software: you can use, redistribute, and/or modify
 * it under the terms of the GNU Affero General Public License, version 3
 * or later ("AGPL"), as published by the Free Software Foundation.
 *
 * This program is distributed in the hope that it will be useful, but WITHOUT
 * ANY WARRANTY; without even the implied warranty of MERCHANTABILITY or
 * FITNESS FOR A PARTICULAR PURPOSE.
 *
 * You should have received a copy of the GNU Affero General Public License
 * along with this program. If not, see <http://www.gnu.org/licenses/>.
 */

#include "tsdb.h"
#define ASCENDING_TRAVERSE(o) (o == TSDB_ORDER_ASC)

typedef struct {
  STbDataIter* iter;
  int32_t      index;
  bool         hasVal;
} SIterInfo;

typedef struct STableBlockScanInfo {
  uint64_t  uid;
  TSKEY     lastKey;
  SBlockIdx blockIdx;
  SArray*   pBlockList;  // block data index list
  SIterInfo iter;        // mem buffer skip list iterator
  SIterInfo iiter;       // imem buffer skip list iterator
  SArray*   delSkyline;  // delete info for this table
  int32_t   fileDelIndex;
  bool      iterInit;  // whether to initialize the in-memory skip list iterator or not
} STableBlockScanInfo;

typedef struct SBlockOrderWrapper {
  int64_t uid;
  SBlock* pBlock;
} SBlockOrderWrapper;

typedef struct SBlockOrderSupporter {
  SBlockOrderWrapper** pDataBlockInfo;
  int32_t*             indexPerTable;
  int32_t*             numOfBlocksPerTable;
  int32_t              numOfTables;
} SBlockOrderSupporter;

typedef struct SIOCostSummary {
  int64_t blockLoadTime;
  int64_t smaLoadTime;
  int64_t checkForNextTime;
  int64_t headFileLoad;
  int64_t headFileLoadTime;
} SIOCostSummary;

typedef struct SBlockLoadSuppInfo {
  SArray*          pColAgg;
  SColumnDataAgg   tsColAgg;
  SColumnDataAgg** plist;
  int16_t*         colIds;    // column ids for loading file block data
  int32_t*         slotIds;   // colId to slotId
  char**           buildBuf;  // build string tmp buffer, todo remove it later after all string format being updated.
} SBlockLoadSuppInfo;

typedef struct SFilesetIter {
  int32_t          numOfFiles;  // number of total files
  int32_t          index;       // current accessed index in the list
  SArray*          pFileList;   // data file list
  int32_t          order;
} SFilesetIter;

typedef struct SFileDataBlockInfo {
  int32_t
           tbBlockIdx;  // index position in STableBlockScanInfo in order to check whether neighbor block overlaps with it
  uint64_t uid;
} SFileDataBlockInfo;

typedef struct SDataBlockIter {
  int32_t numOfBlocks;
  int32_t index;
  SArray* blockList;  // SArray<SFileDataBlockInfo>
  int32_t order;
} SDataBlockIter;

typedef struct SFileBlockDumpInfo {
  int32_t totalRows;
  int32_t rowIndex;
  int64_t lastKey;
  bool    allDumped;
} SFileBlockDumpInfo;

typedef struct SVersionRange {
  uint64_t minVer;
  uint64_t maxVer;
} SVersionRange;

typedef struct SReaderStatus {
  bool                 loadFromFile;  // check file stage
  SHashObj*            pTableMap;     // SHash<STableBlockScanInfo>
  STableBlockScanInfo* pTableIter;    // table iterator used in building in-memory buffer data blocks.
  SFileBlockDumpInfo   fBlockDumpInfo;

  SDFileSet*     pCurrentFileset;  // current opened file set
  SBlockData     fileBlockData;
  SFilesetIter   fileIter;
  SDataBlockIter blockIter;
  bool           composedDataBlock;  // the returned data block is a composed block or not
} SReaderStatus;

struct STsdbReader {
  STsdb*             pTsdb;
  uint64_t           suid;
  int16_t            order;
  STimeWindow        window;  // the primary query time window that applies to all queries
  SSDataBlock*       pResBlock;
  int32_t            capacity;
  SReaderStatus      status;
  char*              idStr;  // query info handle, for debug purpose
  int32_t            type;   // query type: 1. retrieve all data blocks, 2. retrieve direct prev|next rows
  SBlockLoadSuppInfo suppInfo;

<<<<<<< HEAD
  SIOCostSummary     cost;
  STSchema*          pSchema;
  SDataFReader*      pFileReader;
  SVersionRange      verRange;
=======
  SIOCostSummary cost;
  STSchema*      pSchema;
  SDataFReader*  pFileReader;
  SVersionRange  verRange;
#if 0
  SArray*            prev;  // previous row which is before than time window
  SArray*            next;  // next row which is after the query time window
  SFileBlockInfo*   pDataBlockInfo;
  SDataCols*         pDataCols;         // in order to hold current file data block
  int32_t            allocSize;         // allocated data block size
  SDataBlockLoadInfo dataBlockLoadInfo; /* record current block load information */
  SLoadCompBlockInfo compBlockLoadInfo; /* record current compblock information in SQueryAttr */
  //  SDFileSet* pFileGroup;
  // SFSIter            fileIter;
  // SReadH             rhelper;
  //  SColumnDataAgg* statis;  // query level statistics, only one table block statistics info exists at any time
  //  SColumnDataAgg** pstatis;// the ptr array list to return to caller
#endif
>>>>>>> 5a5c58f8
};

static SFileDataBlockInfo* getCurrentBlockInfo(SDataBlockIter* pBlockIter);
static int      buildDataBlockFromBufImpl(STableBlockScanInfo* pBlockScanInfo, int64_t endKey, int32_t capacity,
                                          STsdbReader* pReader);
static TSDBROW* getValidRow(SIterInfo* pIter, const SArray* pDelList, STsdbReader* pReader);
static int32_t  doMergeRowsInFileBlocks(SBlockData* pBlockData, STableBlockScanInfo* pScanInfo, STsdbReader* pReader,
                                        SRowMerger* pMerger);
static int32_t  doMergeRowsInBuf(SIterInfo* pIter, int64_t ts, SArray* pDelList, SRowMerger* pMerger,
                                 STsdbReader* pReader);
static int32_t  doAppendOneRow(SSDataBlock* pBlock, STsdbReader* pReader, STSRow* pTSRow);
static void     setComposedBlockFlag(STsdbReader* pReader, bool composed);
static void     updateSchema(TSDBROW* pRow, uint64_t uid, STsdbReader* pReader);
static bool     hasBeenDropped(const SArray* pDelList, int32_t* index, TSDBKEY* pKey);

static void doMergeMultiRows(TSDBROW* pRow, uint64_t uid, SIterInfo* pIter, SArray* pDelList, STSRow** pTSRow,
                             STsdbReader* pReader);
static void doMergeMemIMemRows(TSDBROW* pRow, TSDBROW* piRow, STableBlockScanInfo* pBlockScanInfo, STsdbReader* pReader,
                               STSRow** pTSRow);
static int32_t initDelSkylineIterator(STableBlockScanInfo* pBlockScanInfo, STsdbReader* pReader, STbData* pMemTbData,
                                      STbData* piMemTbData);
static STsdb*  getTsdbByRetentions(SVnode* pVnode, TSKEY winSKey, SRetention* retentions, const char* idstr,
                                   int8_t* pLevel);
static SVersionRange getQueryVerRange(SVnode* pVnode, SQueryTableDataCond* pCond, int8_t level);

static int32_t setColumnIdSlotList(STsdbReader* pReader, SSDataBlock* pBlock) {
  SBlockLoadSuppInfo* pSupInfo = &pReader->suppInfo;

  size_t numOfCols = blockDataGetNumOfCols(pBlock);

  pSupInfo->colIds = taosMemoryMalloc(numOfCols * sizeof(int16_t));
  pSupInfo->buildBuf = taosMemoryCalloc(numOfCols, POINTER_BYTES);
  if (pSupInfo->buildBuf == NULL || pSupInfo->colIds == NULL) {
    taosMemoryFree(pSupInfo->colIds);
    taosMemoryFree(pSupInfo->buildBuf);
    return TSDB_CODE_OUT_OF_MEMORY;
  }

  for (int32_t i = 0; i < numOfCols; ++i) {
    SColumnInfoData* pCol = taosArrayGet(pBlock->pDataBlock, i);
    pSupInfo->colIds[i] = pCol->info.colId;

    if (IS_VAR_DATA_TYPE(pCol->info.type)) {
      pSupInfo->buildBuf[i] = taosMemoryMalloc(pCol->info.bytes);
    }
  }

  return TSDB_CODE_SUCCESS;
}

static SHashObj* createDataBlockScanInfo(STsdbReader* pTsdbReader, const STableKeyInfo* idList, int32_t numOfTables) {
  // allocate buffer in order to load data blocks from file
  // todo use simple hash instead
  SHashObj* pTableMap =
      taosHashInit(numOfTables, taosGetDefaultHashFunction(TSDB_DATA_TYPE_BIGINT), false, HASH_NO_LOCK);
  if (pTableMap == NULL) {
    return NULL;
  }

  // todo apply the lastkey of table check to avoid to load header file
  for (int32_t j = 0; j < numOfTables; ++j) {
    STableBlockScanInfo info = {.lastKey = 0, .uid = idList[j].uid};
    if (ASCENDING_TRAVERSE(pTsdbReader->order)) {
      if (info.lastKey == INT64_MIN || info.lastKey < pTsdbReader->window.skey) {
        info.lastKey = pTsdbReader->window.skey;
      }

      ASSERT(info.lastKey >= pTsdbReader->window.skey && info.lastKey <= pTsdbReader->window.ekey);
    } else {
      info.lastKey = pTsdbReader->window.skey;
    }

    taosHashPut(pTableMap, &info.uid, sizeof(uint64_t), &info, sizeof(info));
    tsdbDebug("%p check table uid:%" PRId64 " from lastKey:%" PRId64 " %s", pTsdbReader, info.uid, info.lastKey,
              pTsdbReader->idStr);
  }

  return pTableMap;
}

static void resetDataBlockScanInfo(SHashObj* pTableMap) {
  STableBlockScanInfo* p = NULL;

  while ((p = taosHashIterate(pTableMap, p)) != NULL) {
    p->iterInit = false;
    p->iiter.hasVal = false;
    if (p->iter.iter != NULL) {
      tsdbTbDataIterDestroy(p->iter.iter);
    }

    taosArrayDestroy(p->delSkyline);
  }
}

static bool isEmptyQueryTimeWindow(STimeWindow* pWindow) {
  ASSERT(pWindow != NULL);
  return pWindow->skey > pWindow->ekey;
}

// Update the query time window according to the data time to live(TTL) information, in order to avoid to return
// the expired data to client, even it is queried already.
static STimeWindow updateQueryTimeWindow(STsdb* pTsdb, STimeWindow* pWindow) {
  STsdbKeepCfg* pCfg = &pTsdb->keepCfg;

  int64_t now = taosGetTimestamp(pCfg->precision);
  int64_t earilyTs = now - (tsTickPerMin[pCfg->precision] * pCfg->keep2) + 1;  // needs to add one tick

  STimeWindow win = *pWindow;
  if (win.skey < earilyTs) {
    win.skey = earilyTs;
  }

  return win;
}

static void limitOutputBufferSize(const SQueryTableDataCond* pCond, int32_t* capacity) {
  int32_t rowLen = 0;
  for (int32_t i = 0; i < pCond->numOfCols; ++i) {
    rowLen += pCond->colList[i].bytes;
  }

  // make sure the output SSDataBlock size be less than 2MB.
  const int32_t TWOMB = 2 * 1024 * 1024;
  if ((*capacity) * rowLen > TWOMB) {
    (*capacity) = TWOMB / rowLen;
  }
}

// init file iterator
static int32_t initFilesetIterator(SFilesetIter* pIter, const STsdbFSState* pFState, int32_t order, const char* idstr) {
  size_t numOfFileset = taosArrayGetSize(pFState->aDFileSet);

  pIter->index = ASCENDING_TRAVERSE(order) ? -1 : numOfFileset;
  pIter->order = order;
  pIter->pFileList = taosArrayDup(pFState->aDFileSet);
  pIter->numOfFiles = numOfFileset;

  tsdbDebug("init fileset iterator, total files:%d %s", pIter->numOfFiles, idstr);
  return TSDB_CODE_SUCCESS;
}

static bool filesetIteratorNext(SFilesetIter* pIter, STsdbReader* pReader) {
  bool    asc = ASCENDING_TRAVERSE(pIter->order);
  int32_t step = asc ? 1 : -1;
  pIter->index += step;

  if ((asc && pIter->index >= pIter->numOfFiles) || ((!asc) && pIter->index < 0)) {
    return false;
  }

  // check file the time range of coverage
  STimeWindow win = {0};

  while (1) {
    pReader->status.pCurrentFileset = (SDFileSet*)taosArrayGet(pIter->pFileList, pIter->index);

    int32_t code = tsdbDataFReaderOpen(&pReader->pFileReader, pReader->pTsdb, pReader->status.pCurrentFileset);
    if (code != TSDB_CODE_SUCCESS) {
      goto _err;
    }

    int32_t fid = pReader->status.pCurrentFileset->fid;
    tsdbFidKeyRange(fid, pReader->pTsdb->keepCfg.days, pReader->pTsdb->keepCfg.precision, &win.skey, &win.ekey);

    // current file are no longer overlapped with query time window, ignore remain files
    if ((asc && win.skey > pReader->window.ekey) || (!asc && win.ekey < pReader->window.skey)) {
      tsdbDebug("%p remain files are not qualified for qrange:%" PRId64 "-%" PRId64 ", ignore, %s", pReader,
                pReader->window.skey, pReader->window.ekey, pReader->idStr);
      return false;
    }

    if ((asc && (win.ekey < pReader->window.skey)) || ((!asc) && (win.skey > pReader->window.ekey))) {
      pIter->index += step;
      continue;
    }

    tsdbDebug("%p file found fid:%d for qrange:%" PRId64 "-%" PRId64 ", ignore, %s", pReader, fid, pReader->window.skey,
              pReader->window.ekey, pReader->idStr);
    return true;
  }

_err:
  return false;
}

static void resetDataBlockIterator(SDataBlockIter* pIter, int32_t order) {
  pIter->order = order;
  pIter->index = -1;
  pIter->numOfBlocks = -1;
  pIter->blockList = taosArrayInit(4, sizeof(SFileDataBlockInfo));
}

static void initReaderStatus(SReaderStatus* pStatus) {
  pStatus->pTableIter = NULL;
  pStatus->loadFromFile = true;
}

static SSDataBlock* createResBlock(SQueryTableDataCond* pCond, int32_t capacity) {
  SSDataBlock* pResBlock = createDataBlock();
  if (pResBlock == NULL) {
    terrno = TSDB_CODE_OUT_OF_MEMORY;
    return NULL;
  }

  for (int32_t i = 0; i < pCond->numOfCols; ++i) {
    SColumnInfoData colInfo = {{0}, 0};
    colInfo.info = pCond->colList[i];
    blockDataAppendColInfo(pResBlock, &colInfo);
  }

  int32_t code = blockDataEnsureCapacity(pResBlock, capacity);
  if (code != TSDB_CODE_SUCCESS) {
    terrno = code;
    taosMemoryFree(pResBlock);
    return NULL;
  }

  return pResBlock;
}

static int32_t tsdbReaderCreate(SVnode* pVnode, SQueryTableDataCond* pCond, STsdbReader** ppReader, const char* idstr) {
  int32_t      code = 0;
  int8_t       level = 0;
  STsdbReader* pReader = (STsdbReader*)taosMemoryCalloc(1, sizeof(*pReader));
  if (pReader == NULL) {
    code = TSDB_CODE_OUT_OF_MEMORY;
    goto _end;
  }

  initReaderStatus(&pReader->status);

  pReader->pTsdb =
      getTsdbByRetentions(pVnode, pCond->twindows[0].skey, pVnode->config.tsdbCfg.retentions, idstr, &level);
  pReader->suid = pCond->suid;
  pReader->order = pCond->order;
  pReader->capacity = 4096;
  pReader->idStr = (idstr != NULL) ? strdup(idstr) : NULL;
  pReader->verRange = getQueryVerRange(pVnode, pCond, level);
  pReader->type = pCond->type;
  pReader->window = updateQueryTimeWindow(pVnode->pTsdb, pCond->twindows);

  ASSERT(pCond->numOfCols > 0);

  limitOutputBufferSize(pCond, &pReader->capacity);

  // allocate buffer in order to load data blocks from file
  SBlockLoadSuppInfo* pSup = &pReader->suppInfo;
  pSup->pColAgg = taosArrayInit(4, sizeof(SColumnDataAgg));
  pSup->plist = taosMemoryCalloc(pCond->numOfCols, POINTER_BYTES);
  if (pSup->pColAgg == NULL || pSup->plist == NULL) {
    code = TSDB_CODE_OUT_OF_MEMORY;
    goto _end;
  }

  pSup->tsColAgg.colId = PRIMARYKEY_TIMESTAMP_COL_ID;

  pReader->pResBlock = createResBlock(pCond, pReader->capacity);
  if (pReader->pResBlock == NULL) {
    code = terrno;
    goto _end;
  }

  setColumnIdSlotList(pReader, pReader->pResBlock);

  *ppReader = pReader;
  return code;

_end:
  tsdbReaderClose(pReader);
  *ppReader = NULL;
  return code;
}

// void tsdbResetQueryHandleForNewTable(STsdbReader* queryHandle, SQueryTableDataCond* pCond, STableListInfo* tableList,
//                                      int32_t tWinIdx) {
//   STsdbReader* pTsdbReadHandle = queryHandle;

//   pTsdbReadHandle->order = pCond->order;
//   pTsdbReadHandle->window = pCond->twindows[tWinIdx];
//   pTsdbReadHandle->type = TSDB_QUERY_TYPE_ALL;
//   pTsdbReadHandle->cur.fid = -1;
//   pTsdbReadHandle->cur.win = TSWINDOW_INITIALIZER;
//   pTsdbReadHandle->checkFiles = true;
//   pTsdbReadHandle->activeIndex = 0;  // current active table index
//   pTsdbReadHandle->locateStart = false;
//   pTsdbReadHandle->loadExternalRow = pCond->loadExternalRows;

//   if (ASCENDING_TRAVERSE(pCond->order)) {
//     assert(pTsdbReadHandle->window.skey <= pTsdbReadHandle->window.ekey);
//   } else {
//     assert(pTsdbReadHandle->window.skey >= pTsdbReadHandle->window.ekey);
//   }

//   // allocate buffer in order to load data blocks from file
//   memset(pTsdbReadHandle->suppInfo.pstatis, 0, sizeof(SColumnDataAgg));
//   memset(pTsdbReadHandle->suppInfo.plist, 0, POINTER_BYTES);

//   tsdbInitDataBlockLoadInfo(&pTsdbReadHandle->dataBlockLoadInfo);
//   tsdbInitCompBlockLoadInfo(&pTsdbReadHandle->compBlockLoadInfo);

//   SArray* pTable = NULL;
//   //  STsdbMeta* pMeta = tsdbGetMeta(pTsdbReadHandle->pTsdb);

//   //  pTsdbReadHandle->pTableCheckInfo = destroyTableCheckInfo(pTsdbReadHandle->pTableCheckInfo);

//   pTsdbReadHandle->pTableCheckInfo = NULL;  // createDataBlockScanInfo(pTsdbReadHandle, groupList, pMeta,
//                                             // &pTable);
//   if (pTsdbReadHandle->pTableCheckInfo == NULL) {
//     //    tsdbReaderClose(pTsdbReadHandle);
//     terrno = TSDB_CODE_TDB_OUT_OF_MEMORY;
//   }

//   //  pTsdbReadHandle->prev = doFreeColumnInfoData(pTsdbReadHandle->prev);
//   //  pTsdbReadHandle->next = doFreeColumnInfoData(pTsdbReadHandle->next);
// }

// SArray* tsdbGetQueriedTableList(STsdbReader** pHandle) {
//   assert(pHandle != NULL);

//   STsdbReader* pTsdbReadHandle = (STsdbReader*)pHandle;

//   size_t  size = taosArrayGetSize(pTsdbReadHandle->pTableCheckInfo);
//   SArray* res = taosArrayInit(size, POINTER_BYTES);
//   return res;
// }

// static TSKEY extractFirstTraverseKey(STableBlockScanInfo* pCheckInfo, int32_t order, int32_t update, TDRowVerT
// maxVer) {
//   TSDBROW row = {0};
//   STSRow *rmem = NULL, *rimem = NULL;

//   if (pCheckInfo->iter) {
//     if (tsdbTbDataIterGet(pCheckInfo->iter, &row)) {
//       rmem = row.pTSRow;
//     }
//   }

//   if (pCheckInfo->iiter) {
//     if (tsdbTbDataIterGet(pCheckInfo->iiter, &row)) {
//       rimem = row.pTSRow;
//     }
//   }

//   if (rmem == NULL && rimem == NULL) {
//     return TSKEY_INITIAL_VAL;
//   }

//   if (rmem != NULL && rimem == NULL) {
//     pCheckInfo->chosen = CHECKINFO_CHOSEN_MEM;
//     return TD_ROW_KEY(rmem);
//   }

//   if (rmem == NULL && rimem != NULL) {
//     pCheckInfo->chosen = CHECKINFO_CHOSEN_IMEM;
//     return TD_ROW_KEY(rimem);
//   }

//   TSKEY r1 = TD_ROW_KEY(rmem);
//   TSKEY r2 = TD_ROW_KEY(rimem);

//   if (r1 == r2) {
//     if (TD_SUPPORT_UPDATE(update)) {
//       pCheckInfo->chosen = CHECKINFO_CHOSEN_BOTH;
//     } else {
//       pCheckInfo->chosen = CHECKINFO_CHOSEN_IMEM;
//       tsdbTbDataIterNext(pCheckInfo->iter);
//     }
//     return r1;
//   } else if (r1 < r2 && ASCENDING_TRAVERSE(order)) {
//     pCheckInfo->chosen = CHECKINFO_CHOSEN_MEM;
//     return r1;
//   } else {
//     pCheckInfo->chosen = CHECKINFO_CHOSEN_IMEM;
//     return r2;
//   }
// }

// static bool moveToNextRowInMem(STableBlockScanInfo* pCheckInfo) {
//   bool hasNext = false;
//   if (pCheckInfo->chosen == CHECKINFO_CHOSEN_MEM) {
//     if (pCheckInfo->iter != NULL) {
//       hasNext = tsdbTbDataIterNext(pCheckInfo->iter);
//     }

//     if (hasNext) {
//       return hasNext;
//     }

//     if (pCheckInfo->iiter != NULL) {
//       return tsdbTbDataIterGet(pCheckInfo->iiter, NULL);
//     }
//   } else if (pCheckInfo->chosen == CHECKINFO_CHOSEN_IMEM) {
//     if (pCheckInfo->iiter != NULL) {
//       hasNext = tsdbTbDataIterNext(pCheckInfo->iiter);
//     }

//     if (hasNext) {
//       return hasNext;
//     }

//     if (pCheckInfo->iter != NULL) {
//       return tsdbTbDataIterGet(pCheckInfo->iter, NULL);
//     }
//   } else {
//     if (pCheckInfo->iter != NULL) {
//       hasNext = tsdbTbDataIterNext(pCheckInfo->iter);
//     }
//     if (pCheckInfo->iiter != NULL) {
//       hasNext = tsdbTbDataIterNext(pCheckInfo->iiter) || hasNext;
//     }
//   }

//   return hasNext;
// }

// static int32_t binarySearchForBlock(SBlock* pBlock, int32_t numOfBlocks, TSKEY skey, int32_t order) {
//   int32_t firstSlot = 0;
//   int32_t lastSlot = numOfBlocks - 1;

//   int32_t midSlot = firstSlot;

//   while (1) {
//     numOfBlocks = lastSlot - firstSlot + 1;
//     midSlot = (firstSlot + (numOfBlocks >> 1));

//     if (numOfBlocks == 1) break;

//     if (skey > pBlock[midSlot].maxKey.ts) {
//       if (numOfBlocks == 2) break;
//       if ((order == TSDB_ORDER_DESC) && (skey < pBlock[midSlot + 1].minKey.ts)) break;
//       firstSlot = midSlot + 1;
//     } else if (skey < pBlock[midSlot].minKey.ts) {
//       if ((order == TSDB_ORDER_ASC) && (skey > pBlock[midSlot - 1].maxKey.ts)) break;
//       lastSlot = midSlot - 1;
//     } else {
//       break;  // got the slot
//     }
//   }

//   return midSlot;
// }

static int32_t doLoadBlockIndex(STsdbReader* pReader, SDataFReader* pFileReader, SArray* pIndexList) {
  SArray* aBlockIdx = taosArrayInit(0, sizeof(SBlockIdx));

  int32_t code = tsdbReadBlockIdx(pFileReader, aBlockIdx, NULL);
  if (code != TSDB_CODE_SUCCESS) {
    goto _end;
  }

  if (taosArrayGetSize(aBlockIdx) == 0) {
    taosArrayClear(aBlockIdx);
    return TSDB_CODE_SUCCESS;
  }

  SBlockIdx* pBlockIdx;
  for (int32_t i = 0; i < taosArrayGetSize(aBlockIdx); ++i) {
    pBlockIdx = (SBlockIdx*)taosArrayGet(aBlockIdx, i);

    // uid check
    if (pBlockIdx->suid != pReader->suid) {
      continue;
    }

    // this block belongs to a table that is not queried.
    void* p = taosHashGet(pReader->status.pTableMap, &pBlockIdx->uid, sizeof(uint64_t));
    if (p == NULL) {
      continue;
    }

    // todo: not valid info in bockIndex
    // time range check
    //    if (pBlockIdx->minKey > pReader->window.ekey || pBlockIdx->maxKey < pReader->window.skey) {
    //      continue;
    //    }

    // version check
    //    if (pBlockIdx->minVersion > pReader->verRange.maxVer || pBlockIdx->maxVersion < pReader->verRange.minVer) {
    //      continue;
    //    }

    STableBlockScanInfo* pScanInfo = p;
    if (pScanInfo->pBlockList == NULL) {
      pScanInfo->pBlockList = taosArrayInit(16, sizeof(SBlock));
    }

    pScanInfo->blockIdx = *pBlockIdx;
    taosArrayPush(pIndexList, pBlockIdx);
  }

_end:
  taosArrayDestroy(aBlockIdx);
  return code;
}

static int32_t doLoadFileBlock(STsdbReader* pReader, SArray* pIndexList, uint32_t* numOfValidTables,
                               int32_t* numOfBlocks) {
  size_t numOfTables = taosArrayGetSize(pIndexList);

  *numOfValidTables = 0;

  STableBlockScanInfo* px = NULL;
  while (1) {
    px = taosHashIterate(pReader->status.pTableMap, px);
    if (px == NULL) {
      break;
    }

    taosArrayClear(px->pBlockList);
  }

  for (int32_t i = 0; i < numOfTables; ++i) {
    SBlockIdx* pBlockIdx = taosArrayGet(pIndexList, i);

    SMapData mapData = {0};
    tMapDataReset(&mapData);
    tsdbReadBlock(pReader->pFileReader, pBlockIdx, &mapData, NULL);

    STableBlockScanInfo* pScanInfo = taosHashGet(pReader->status.pTableMap, &pBlockIdx->uid, sizeof(int64_t));
    for (int32_t j = 0; j < mapData.nItem; ++j) {
      SBlock block = {0};

      tMapDataGetItemByIdx(&mapData, j, &block, tGetBlock);

      // 1. time range check
      if (block.minKey.ts > pReader->window.ekey || block.maxKey.ts < pReader->window.skey) {
        continue;
      }

      // 2. version range check
      if (block.minVersion > pReader->verRange.maxVer || block.maxVersion < pReader->verRange.minVer) {
        continue;
      }

      void* p = taosArrayPush(pScanInfo->pBlockList, &block);
      if (p == NULL) {
        return TSDB_CODE_OUT_OF_MEMORY;
      }

      (*numOfBlocks) += 1;
    }

    if (pScanInfo->pBlockList != NULL && taosArrayGetSize(pScanInfo->pBlockList) > 0) {
      (*numOfValidTables) += 1;
    }
  }

  return TSDB_CODE_SUCCESS;
}

// todo remove pblock parameter
static void setBlockAllDumped(SFileBlockDumpInfo* pDumpInfo, SBlock* pBlock, int32_t order) {
  int32_t step = ASCENDING_TRAVERSE(order) ? 1 : -1;

  pDumpInfo->allDumped = true;
  pDumpInfo->lastKey = pBlock->maxKey.ts + step;
}

static void doCopyColVal(SColumnInfoData* pColInfoData, int32_t rowIndex, int32_t colIndex, SColVal* pColVal,
                         SBlockLoadSuppInfo* pSup) {
  if (IS_VAR_DATA_TYPE(pColVal->type)) {
    if (pColVal->isNull || pColVal->isNone) {
      colDataAppendNULL(pColInfoData, rowIndex);
    } else {
      varDataSetLen(pSup->buildBuf[colIndex], pColVal->value.nData);
      memcpy(varDataVal(pSup->buildBuf[colIndex]), pColVal->value.pData, pColVal->value.nData);
      colDataAppend(pColInfoData, rowIndex, pSup->buildBuf[colIndex], false);
    }
  } else {
    colDataAppend(pColInfoData, rowIndex, (const char*)&pColVal->value, pColVal->isNull || pColVal->isNone);
  }
}

static int32_t copyBlockDataToSDataBlock(STsdbReader* pReader, STableBlockScanInfo* pBlockScanInfo) {
  SReaderStatus*  pStatus = &pReader->status;
  SDataBlockIter* pBlockIter = &pStatus->blockIter;

  SBlockData*         pBlockData = &pStatus->fileBlockData;
  SFileDataBlockInfo* pFBlock = getCurrentBlockInfo(pBlockIter);
  SBlock*             pBlock = taosArrayGet(pBlockScanInfo->pBlockList, pFBlock->tbBlockIdx);
  SSDataBlock*        pResBlock = pReader->pResBlock;
  int32_t             numOfCols = blockDataGetNumOfCols(pResBlock);

  SBlockLoadSuppInfo* pSupInfo = &pReader->suppInfo;
  SFileBlockDumpInfo* pDumpInfo = &pReader->status.fBlockDumpInfo;

  int64_t st = taosGetTimestampUs();

  SColVal cv = {0};
  int32_t colIndex = 0;

  bool    asc = ASCENDING_TRAVERSE(pReader->order);
  int32_t step = asc ? 1 : -1;

  int32_t rowIndex = 0;
  int32_t remain = asc ? (pBlockData->nRow - pDumpInfo->rowIndex) : (pDumpInfo->rowIndex + 1);

  int32_t endIndex = 0;
  if (remain <= pReader->capacity) {
    endIndex = pBlockData->nRow;
  } else {
    endIndex = pDumpInfo->rowIndex + step * pReader->capacity;
    remain = pReader->capacity;
  }

  int32_t          i = 0;
  SColumnInfoData* pColData = taosArrayGet(pResBlock->pDataBlock, i);
  if (pColData->info.colId == PRIMARYKEY_TIMESTAMP_COL_ID) {
    for (int32_t j = pDumpInfo->rowIndex; j < endIndex && j >= 0; j += step) {
      colDataAppend(pColData, rowIndex++, (const char*)&pBlockData->aTSKEY[j], false);
    }
    i += 1;
  }

  while (i < numOfCols && colIndex < taosArrayGetSize(pBlockData->aIdx)) {
    rowIndex = 0;
    pColData = taosArrayGet(pResBlock->pDataBlock, i);

    SColData* pData = tBlockDataGetColDataByIdx(pBlockData, colIndex);

    if (pData->cid == pColData->info.colId) {
      for (int32_t j = pDumpInfo->rowIndex; j < endIndex && j >= 0; j += step) {
        tColDataGetValue(pData, j, &cv);
        doCopyColVal(pColData, rowIndex++, i, &cv, pSupInfo);
      }
      colIndex += 1;
    } else {  // the specified column does not exist in file block, fill with null data
      colDataAppendNNULL(pColData, 0, remain);
    }

    ASSERT(rowIndex == remain);
    i += 1;
  }

  while (i < numOfCols) {
    pColData = taosArrayGet(pResBlock->pDataBlock, i);
    colDataAppendNNULL(pColData, 0, remain);
    i += 1;
  }

  pResBlock->info.rows = remain;
  pDumpInfo->rowIndex += step * remain;

  setBlockAllDumped(pDumpInfo, pBlock, pReader->order);

  int64_t elapsedTime = (taosGetTimestampUs() - st);
  pReader->cost.blockLoadTime += elapsedTime;

  int32_t unDumpedRows = asc ? pBlock->nRow - pDumpInfo->rowIndex : pDumpInfo->rowIndex + 1;
  tsdbDebug("%p load file block into buffer, global index:%d, table index:%d, brange:%" PRId64 "-%" PRId64
            ", rows:%d, remain:%d, minVer:%" PRId64 ", maxVer:%" PRId64 ", elapsed time:%" PRId64 " us, %s",
            pReader, pBlockIter->index, pFBlock->tbBlockIdx, pBlock->minKey.ts, pBlock->maxKey.ts, remain, unDumpedRows,
            pBlock->minVersion, pBlock->maxVersion, elapsedTime, pReader->idStr);

  return TSDB_CODE_SUCCESS;
}

// todo consider the output buffer size
static int32_t doLoadFileBlockData(STsdbReader* pReader, SDataBlockIter* pBlockIter,
                                   STableBlockScanInfo* pBlockScanInfo, SBlockData* pBlockData) {
  int64_t st = taosGetTimestampUs();

  SFileDataBlockInfo* pFBlock = getCurrentBlockInfo(pBlockIter);
  SBlock*             pBlock = taosArrayGet(pBlockScanInfo->pBlockList, pFBlock->tbBlockIdx);
  SSDataBlock*        pResBlock = pReader->pResBlock;
  int32_t             numOfCols = blockDataGetNumOfCols(pResBlock);

  SBlockLoadSuppInfo* pSupInfo = &pReader->suppInfo;
  SFileBlockDumpInfo* pDumpInfo = &pReader->status.fBlockDumpInfo;

  uint8_t *pb = NULL, *pb1 = NULL;
  int32_t  code = tsdbReadColData(pReader->pFileReader, &pBlockScanInfo->blockIdx, pBlock, pSupInfo->colIds, numOfCols,
                                 pBlockData, &pb, &pb1);
  if (code != TSDB_CODE_SUCCESS) {
    goto _error;
  }

  int64_t elapsedTime = (taosGetTimestampUs() - st);
  pReader->cost.blockLoadTime += elapsedTime;

  pDumpInfo->allDumped = false;
  tsdbDebug("%p load file block into buffer, global index:%d, table index:%d, brange:%" PRId64 "-%" PRId64
            ", rows:%d, minVer:%" PRId64 ", maxVer:%" PRId64 ", elapsed time:%" PRId64 " us, %s",
            pReader, pBlockIter->index, pFBlock->tbBlockIdx, pBlock->minKey.ts, pBlock->maxKey.ts, pBlock->nRow,
            pBlock->minVersion, pBlock->maxVersion, elapsedTime, pReader->idStr);
  return TSDB_CODE_SUCCESS;

_error:
  tsdbError("%p error occurs in loading file block, global index:%d, table index:%d, brange:%" PRId64 "-%" PRId64
            ", rows:%d, %s",
            pReader, pBlockIter->index, pFBlock->tbBlockIdx, pBlock->minKey.ts, pBlock->maxKey.ts, pBlock->nRow,
            pReader->idStr);
  return code;
}

// static int doBinarySearchKey(char* pValue, int num, TSKEY key, int order) {
//   int    firstPos, lastPos, midPos = -1;
//   int    numOfRows;
//   TSKEY* keyList;

//   assert(order == TSDB_ORDER_ASC || order == TSDB_ORDER_DESC);

//   if (num <= 0) return -1;

//   keyList = (TSKEY*)pValue;
//   firstPos = 0;
//   lastPos = num - 1;

//   if (order == TSDB_ORDER_DESC) {
//     // find the first position which is smaller than the key
//     while (1) {
//       if (key >= keyList[lastPos]) return lastPos;
//       if (key == keyList[firstPos]) return firstPos;
//       if (key < keyList[firstPos]) return firstPos - 1;

//       numOfRows = lastPos - firstPos + 1;
//       midPos = (numOfRows >> 1) + firstPos;

//       if (key < keyList[midPos]) {
//         lastPos = midPos - 1;
//       } else if (key > keyList[midPos]) {
//         firstPos = midPos + 1;
//       } else {
//         break;
//       }
//     }

//   } else {
//     // find the first position which is bigger than the key
//     while (1) {
//       if (key <= keyList[firstPos]) return firstPos;
//       if (key == keyList[lastPos]) return lastPos;

//       if (key > keyList[lastPos]) {
//         lastPos = lastPos + 1;
//         if (lastPos >= num)
//           return -1;
//         else
//           return lastPos;
//       }

//       numOfRows = lastPos - firstPos + 1;
//       midPos = (numOfRows >> 1) + firstPos;

//       if (key < keyList[midPos]) {
//         lastPos = midPos - 1;
//       } else if (key > keyList[midPos]) {
//         firstPos = midPos + 1;
//       } else {
//         break;
//       }
//     }
//   }

//   return midPos;
// }

// static void doCheckGeneratedBlockRange(STsdbReader* pTsdbReadHandle) {
//   SQueryFilePos* cur = &pTsdbReadHandle->cur;

//   if (cur->rows > 0) {
//     if (ASCENDING_TRAVERSE(pTsdbReadHandle->order)) {
//       assert(cur->win.skey >= pTsdbReadHandle->window.skey && cur->win.ekey <= pTsdbReadHandle->window.ekey);
//     } else {
//       assert(cur->win.skey >= pTsdbReadHandle->window.ekey && cur->win.ekey <= pTsdbReadHandle->window.skey);
//     }

//     SColumnInfoData* pColInfoData = taosArrayGet(pTsdbReadHandle->pColumns, 0);
//     assert(cur->win.skey == ((TSKEY*)pColInfoData->pData)[0] &&
//            cur->win.ekey == ((TSKEY*)pColInfoData->pData)[cur->rows - 1]);
//   } else {
//     cur->win = pTsdbReadHandle->window;

//     int32_t step = ASCENDING_TRAVERSE(pTsdbReadHandle->order) ? 1 : -1;
//     cur->lastKey = pTsdbReadHandle->window.ekey + step;
//   }
// }

// static void copyAllRemainRowsFromFileBlock(STsdbReader* pTsdbReadHandle, STableBlockScanInfo* pCheckInfo,
//                                            SDataBlockInfo* pBlockInfo, int32_t endPos) {
//   SQueryFilePos* cur = &pTsdbReadHandle->cur;

//   SDataCols* pCols = pTsdbReadHandle->rhelper.pDCols[0];
//   TSKEY*     tsArray = pCols->cols[0].pData;

//   bool ascScan = ASCENDING_TRAVERSE(pTsdbReadHandle->order);

//   int32_t step = ascScan ? 1 : -1;

//   int32_t start = cur->pos;
//   int32_t end = endPos;

//   if (!ascScan) {
//     TSWAP(start, end);
//   }

//   assert(pTsdbReadHandle->outputCapacity >= (end - start + 1));
//   int32_t numOfRows = doCopyRowsFromFileBlock(pTsdbReadHandle, pTsdbReadHandle->outputCapacity, 0, start, end);

//   // the time window should always be ascending order: skey <= ekey
//   cur->win = (STimeWindow){.skey = tsArray[start], .ekey = tsArray[end]};
//   cur->mixBlock = (numOfRows != pBlockInfo->rows);
//   cur->lastKey = tsArray[endPos] + step;
//   cur->blockCompleted = (ascScan ? (endPos == pBlockInfo->rows - 1) : (endPos == 0));

//   // The value of pos may be -1 or pBlockInfo->rows, and it is invalid in both cases.
//   int32_t pos = endPos + step;
//   updateInfoAfterMerge(pTsdbReadHandle, pCheckInfo, numOfRows, pos);
//   doCheckGeneratedBlockRange(pTsdbReadHandle);

//   tsdbDebug("%p uid:%" PRIu64 ", data block created, mixblock:%d, brange:%" PRIu64 "-%" PRIu64 " rows:%d, %s",
//             pTsdbReadHandle, pCheckInfo->tableId, cur->mixBlock, cur->win.skey, cur->win.ekey, cur->rows,
//             pTsdbReadHandle->idStr);
// }

// // only return the qualified data to client in terms of query time window, data rows in the same block but do not
// // be included in the query time window will be discarded
// static void doMergeTwoLevelData(STsdbReader* pTsdbReadHandle, STableBlockScanInfo* pCheckInfo, SBlock* pBlock) {
//   SQueryFilePos* cur = &pTsdbReadHandle->cur;
//   SDataBlockInfo blockInfo = GET_FILE_DATA_BLOCK_INFO(pCheckInfo, pBlock);
//   STsdbCfg*      pCfg = REPO_CFG(pTsdbReadHandle->pTsdb);

//   initTableMemIterator(pTsdbReadHandle, pCheckInfo);

//   SDataCols* pCols = pTsdbReadHandle->rhelper.pDCols[0];
//   assert(pCols->cols[0].type == TSDB_DATA_TYPE_TIMESTAMP && pCols->cols[0].colId == PRIMARYKEY_TIMESTAMP_COL_ID &&
//          cur->pos >= 0 && cur->pos < pBlock->numOfRows);
//   // Even Multi-Version supported, the records with duplicated TSKEY would be merged inside of tsdbLoadData
//   interface. TSKEY* tsArray = pCols->cols[0].pData; assert(pCols->numOfRows == pBlock->numOfRows && tsArray[0] ==
//   pBlock->minKey.ts &&
//          tsArray[pBlock->numOfRows - 1] == pBlock->maxKey.ts);

//   bool    ascScan = ASCENDING_TRAVERSE(pTsdbReadHandle->order);
//   int32_t step = ascScan ? 1 : -1;

//   // for search the endPos, so the order needs to reverse
//   int32_t order = ascScan ? TSDB_ORDER_DESC : TSDB_ORDER_ASC;

//   int32_t numOfCols = (int32_t)(QH_GET_NUM_OF_COLS(pTsdbReadHandle));
//   int32_t endPos = getEndPosInDataBlock(pTsdbReadHandle, &blockInfo);

//   STimeWindow* pWin = &blockInfo.window;
//   tsdbDebug("%p uid:%" PRIu64 " start merge data block, file block range:%" PRIu64 "-%" PRIu64
//             " rows:%d, start:%d, end:%d, %s",
//             pTsdbReadHandle, pCheckInfo->tableId, pWin->skey, pWin->ekey, blockInfo.rows, cur->pos, endPos,
//             pTsdbReadHandle->idStr);

//   // compared with the data from in-memory buffer, to generate the correct timestamp array list
//   int32_t numOfRows = 0;
//   int32_t curRow = 0;

//   int16_t   rv1 = -1;
//   int16_t   rv2 = -1;
//   STSchema* pSchema1 = NULL;
//   STSchema* pSchema2 = NULL;

//   int32_t pos = cur->pos;
//   cur->win = TSWINDOW_INITIALIZER;
//   bool adjustPos = false;

//   // no data in buffer, load data from file directly
//   if (pCheckInfo->iiter == NULL && pCheckInfo->iter == NULL) {
//     copyAllRemainRowsFromFileBlock(pTsdbReadHandle, pCheckInfo, &blockInfo, endPos);
//     return;
//   } else if (pCheckInfo->iter != NULL || pCheckInfo->iiter != NULL) {
//     SSkipListNode* node = NULL;
//     TSKEY          lastKeyAppend = TSKEY_INITIAL_VAL;

//     do {
//       STSRow* row2 = NULL;
//       STSRow* row1 = getSRowInTableMem(pCheckInfo, pTsdbReadHandle->order, pCfg->update, &row2, TD_VER_MAX);
//       if (row1 == NULL) {
//         break;
//       }

//       TSKEY key = TD_ROW_KEY(row1);
//       if ((key > pTsdbReadHandle->window.ekey && ascScan) || (key < pTsdbReadHandle->window.ekey && !ascScan)) {
//         break;
//       }

//       if (adjustPos) {
//         if (key == lastKeyAppend) {
//           pos -= step;
//         }
//         adjustPos = false;
//       }

//       if (((pos > endPos || tsArray[pos] > pTsdbReadHandle->window.ekey) && ascScan) ||
//           ((pos < endPos || tsArray[pos] < pTsdbReadHandle->window.ekey) && !ascScan)) {
//         break;
//       }

//       if ((key < tsArray[pos] && ascScan) || (key > tsArray[pos] && !ascScan)) {
//         if (rv1 != TD_ROW_SVER(row1)) {
//           //          pSchema1 = tsdbGetTableSchemaByVersion(pTable, memRowVersion(row1));
//           rv1 = TD_ROW_SVER(row1);
//         }
//         if (row2 && rv2 != TD_ROW_SVER(row2)) {
//           //          pSchema2 = tsdbGetTableSchemaByVersion(pTable, memRowVersion(row2));
//           rv2 = TD_ROW_SVER(row2);
//         }

//         numOfRows +=
//             mergeTwoRowFromMem(pTsdbReadHandle, pTsdbReadHandle->outputCapacity, &curRow, row1, row2, numOfCols,
//                                pCheckInfo->tableId, pSchema1, pSchema2, pCfg->update, &lastKeyAppend);
//         if (cur->win.skey == TSKEY_INITIAL_VAL) {
//           cur->win.skey = key;
//         }

//         cur->win.ekey = key;
//         cur->lastKey = key + step;
//         cur->mixBlock = true;
//         moveToNextRowInMem(pCheckInfo);
//       } else if (key == tsArray[pos]) {  // data in buffer has the same timestamp of data in file block, ignore it
//         if (TD_SUPPORT_UPDATE(pCfg->update)) {
//           if (lastKeyAppend != key) {
//             if (lastKeyAppend != TSKEY_INITIAL_VAL) {
//               ++curRow;
//             }
//             lastKeyAppend = key;
//           }
//           // load data from file firstly
//           numOfRows = doCopyRowsFromFileBlock(pTsdbReadHandle, pTsdbReadHandle->outputCapacity, curRow, pos, pos);

//           if (rv1 != TD_ROW_SVER(row1)) {
//             rv1 = TD_ROW_SVER(row1);
//           }
//           if (row2 && rv2 != TD_ROW_SVER(row2)) {
//             rv2 = TD_ROW_SVER(row2);
//           }

//           // still assign data into current row
//           numOfRows +=
//               mergeTwoRowFromMem(pTsdbReadHandle, pTsdbReadHandle->outputCapacity, &curRow, row1, row2, numOfCols,
//                                  pCheckInfo->tableId, pSchema1, pSchema2, pCfg->update, &lastKeyAppend);

//           if (cur->win.skey == TSKEY_INITIAL_VAL) {
//             cur->win.skey = key;
//           }

//           cur->win.ekey = key;
//           cur->lastKey = key + step;
//           cur->mixBlock = true;

//           moveToNextRowInMem(pCheckInfo);

//           pos += step;
//           adjustPos = true;
//         } else {
//           // discard the memory record
//           moveToNextRowInMem(pCheckInfo);
//         }
//       } else if ((key > tsArray[pos] && ascScan) || (key < tsArray[pos] && !ascScan)) {
//         if (cur->win.skey == TSKEY_INITIAL_VAL) {
//           cur->win.skey = tsArray[pos];
//         }

//         int32_t end = doBinarySearchKey(pCols->cols[0].pData, pCols->numOfRows, key, order);
//         assert(end != -1);

//         if (tsArray[end] == key) {  // the value of key in cache equals to the end timestamp value, ignore it
// #if 0
//           if (pCfg->update == TD_ROW_DISCARD_UPDATE) {
//             moveToNextRowInMem(pCheckInfo);
//           } else {
//             end -= step;
//           }
// #endif
//           if (!TD_SUPPORT_UPDATE(pCfg->update)) {
//             moveToNextRowInMem(pCheckInfo);
//           } else {
//             end -= step;
//           }
//         }

//         int32_t qstart = 0, qend = 0;
//         getQualifiedRowsPos(pTsdbReadHandle, pos, end, numOfRows, &qstart, &qend);

//         if ((lastKeyAppend != TSKEY_INITIAL_VAL) && (lastKeyAppend != (ascScan ? tsArray[qstart] : tsArray[qend]))) {
//           ++curRow;
//         }

//         numOfRows = doCopyRowsFromFileBlock(pTsdbReadHandle, pTsdbReadHandle->outputCapacity, curRow, qstart, qend);
//         pos += (qend - qstart + 1) * step;
//         if (numOfRows > 0) {
//           curRow = numOfRows - 1;
//         }

//         cur->win.ekey = ascScan ? tsArray[qend] : tsArray[qstart];
//         cur->lastKey = cur->win.ekey + step;
//         lastKeyAppend = cur->win.ekey;
//       }
//     } while (numOfRows < pTsdbReadHandle->outputCapacity);

//     if (numOfRows < pTsdbReadHandle->outputCapacity) {
//       /**
//        * if cache is empty, load remain file block data. In contrast, if there are remain data in cache, do NOT
//        * copy them all to result buffer, since it may be overlapped with file data block.
//        */
//       if (node == NULL || ((TD_ROW_KEY((STSRow*)SL_GET_NODE_DATA(node)) > pTsdbReadHandle->window.ekey) && ascScan)
//       ||
//           ((TD_ROW_KEY((STSRow*)SL_GET_NODE_DATA(node)) < pTsdbReadHandle->window.ekey) && !ascScan)) {
//         // no data in cache or data in cache is greater than the ekey of time window, load data from file block
//         if (cur->win.skey == TSKEY_INITIAL_VAL) {
//           cur->win.skey = tsArray[pos];
//         }

//         int32_t start = -1, end = -1;
//         getQualifiedRowsPos(pTsdbReadHandle, pos, endPos, numOfRows, &start, &end);

//         numOfRows = doCopyRowsFromFileBlock(pTsdbReadHandle, pTsdbReadHandle->outputCapacity, numOfRows, start, end);
//         pos += (end - start + 1) * step;

//         cur->win.ekey = ascScan ? tsArray[end] : tsArray[start];
//         cur->lastKey = cur->win.ekey + step;
//         cur->mixBlock = true;
//       }
//     }
//   }

//   cur->blockCompleted = (((pos > endPos || cur->lastKey > pTsdbReadHandle->window.ekey) && ascScan) ||
//                          ((pos < endPos || cur->lastKey < pTsdbReadHandle->window.ekey) && !ascScan));

//   if (!ascScan) {
//     TSWAP(cur->win.skey, cur->win.ekey);
//   }

//   updateInfoAfterMerge(pTsdbReadHandle, pCheckInfo, numOfRows, pos);
//   doCheckGeneratedBlockRange(pTsdbReadHandle);

//   tsdbDebug("%p uid:%" PRIu64 ", data block created, mixblock:%d, brange:%" PRIu64 "-%" PRIu64 " rows:%d, %s",
//             pTsdbReadHandle, pCheckInfo->tableId, cur->mixBlock, cur->win.skey, cur->win.ekey, cur->rows,
//             pTsdbReadHandle->idStr);
// }

static void cleanupBlockOrderSupporter(SBlockOrderSupporter* pSup) {
  taosMemoryFreeClear(pSup->numOfBlocksPerTable);
  taosMemoryFreeClear(pSup->indexPerTable);

  for (int32_t i = 0; i < pSup->numOfTables; ++i) {
    SBlockOrderWrapper* pBlockInfo = pSup->pDataBlockInfo[i];
    taosMemoryFreeClear(pBlockInfo);
  }

  taosMemoryFreeClear(pSup->pDataBlockInfo);
}

static int32_t initBlockOrderSupporter(SBlockOrderSupporter* pSup, int32_t numOfTables) {
  ASSERT(numOfTables >= 1);

  pSup->numOfBlocksPerTable = taosMemoryCalloc(1, sizeof(int32_t) * numOfTables);
  pSup->indexPerTable = taosMemoryCalloc(1, sizeof(int32_t) * numOfTables);
  pSup->pDataBlockInfo = taosMemoryCalloc(1, POINTER_BYTES * numOfTables);

  if (pSup->numOfBlocksPerTable == NULL || pSup->indexPerTable == NULL || pSup->pDataBlockInfo == NULL) {
    cleanupBlockOrderSupporter(pSup);
    return TSDB_CODE_OUT_OF_MEMORY;
  }

  return TSDB_CODE_SUCCESS;
}

static int32_t fileDataBlockOrderCompar(const void* pLeft, const void* pRight, void* param) {
  int32_t leftIndex = *(int32_t*)pLeft;
  int32_t rightIndex = *(int32_t*)pRight;

  SBlockOrderSupporter* pSupporter = (SBlockOrderSupporter*)param;

  int32_t leftTableBlockIndex = pSupporter->indexPerTable[leftIndex];
  int32_t rightTableBlockIndex = pSupporter->indexPerTable[rightIndex];

  if (leftTableBlockIndex > pSupporter->numOfBlocksPerTable[leftIndex]) {
    /* left block is empty */
    return 1;
  } else if (rightTableBlockIndex > pSupporter->numOfBlocksPerTable[rightIndex]) {
    /* right block is empty */
    return -1;
  }

  SBlockOrderWrapper* pLeftBlock = &pSupporter->pDataBlockInfo[leftIndex][leftTableBlockIndex];
  SBlockOrderWrapper* pRightBlock = &pSupporter->pDataBlockInfo[rightIndex][rightTableBlockIndex];

  return pLeftBlock->pBlock->aSubBlock[0].offset > pRightBlock->pBlock->aSubBlock[0].offset ? 1 : -1;
}

static int32_t initBlockIterator(STsdbReader* pReader, SDataBlockIter* pBlockIter, int32_t numOfBlocks) {
  bool asc = ASCENDING_TRAVERSE(pReader->order);

  pBlockIter->numOfBlocks = numOfBlocks;
  taosArrayClear(pBlockIter->blockList);

  // access data blocks according to the offset of each block in asc/desc order.
  int32_t numOfTables = (int32_t)taosHashGetSize(pReader->status.pTableMap);

  SBlockOrderSupporter sup = {0};

  int32_t code = initBlockOrderSupporter(&sup, numOfTables);
  if (code != TSDB_CODE_SUCCESS) {
    return code;
  }

  int32_t cnt = 0;
  void*   ptr = NULL;
  while (1) {
    ptr = taosHashIterate(pReader->status.pTableMap, ptr);
    if (ptr == NULL) {
      break;
    }

    STableBlockScanInfo* pTableScanInfo = (STableBlockScanInfo*)ptr;
    if (pTableScanInfo->pBlockList == NULL || taosArrayGetSize(pTableScanInfo->pBlockList) == 0) {
      continue;
    }

    size_t num = taosArrayGetSize(pTableScanInfo->pBlockList);
    sup.numOfBlocksPerTable[sup.numOfTables] = num;

    char* buf = taosMemoryMalloc(sizeof(SBlockOrderWrapper) * num);
    if (buf == NULL) {
      cleanupBlockOrderSupporter(&sup);
      return TSDB_CODE_TDB_OUT_OF_MEMORY;
    }

    sup.pDataBlockInfo[sup.numOfTables] = (SBlockOrderWrapper*)buf;
    for (int32_t k = 0; k < num; ++k) {
      SBlockOrderWrapper wrapper = {0};
      wrapper.pBlock = (SBlock*)taosArrayGet(pTableScanInfo->pBlockList, k);
      wrapper.uid = pTableScanInfo->uid;

      sup.pDataBlockInfo[sup.numOfTables][k] = wrapper;
      cnt++;
    }

    sup.numOfTables += 1;
  }

  ASSERT(numOfBlocks == cnt);

  // since there is only one table qualified, blocks are not sorted
  if (sup.numOfTables == 1) {
    for (int32_t i = 0; i < numOfBlocks; ++i) {
      SFileDataBlockInfo blockInfo = {.uid = sup.pDataBlockInfo[0][i].uid, .tbBlockIdx = i};
      taosArrayPush(pBlockIter->blockList, &blockInfo);
    }
    tsdbDebug("%p create blocks info struct completed for one table, %d blocks not sorted %s", pReader, cnt,
              pReader->idStr);

    pBlockIter->index = asc ? 0 : (numOfBlocks - 1);
    return TSDB_CODE_SUCCESS;
  }

  tsdbDebug("%p create data blocks info struct completed, %d blocks in %d tables %s", pReader, cnt, sup.numOfTables,
            pReader->idStr);

  assert(cnt <= numOfBlocks && sup.numOfTables <= numOfTables);

  SMultiwayMergeTreeInfo* pTree = NULL;
  uint8_t                 ret = tMergeTreeCreate(&pTree, sup.numOfTables, &sup, fileDataBlockOrderCompar);
  if (ret != TSDB_CODE_SUCCESS) {
    cleanupBlockOrderSupporter(&sup);
    return TSDB_CODE_TDB_OUT_OF_MEMORY;
  }

  int32_t numOfTotal = 0;
  while (numOfTotal < cnt) {
    int32_t pos = tMergeTreeGetChosenIndex(pTree);
    int32_t index = sup.indexPerTable[pos]++;

    SFileDataBlockInfo blockInfo = {.uid = sup.pDataBlockInfo[pos][index].uid, .tbBlockIdx = index};
    taosArrayPush(pBlockIter->blockList, &blockInfo);

    // set data block index overflow, in order to disable the offset comparator
    if (sup.indexPerTable[pos] >= sup.numOfBlocksPerTable[pos]) {
      sup.indexPerTable[pos] = sup.numOfBlocksPerTable[pos] + 1;
    }

    numOfTotal += 1;
    tMergeTreeAdjust(pTree, tMergeTreeGetAdjustIndex(pTree));
  }

  tsdbDebug("%p %d data blocks sort completed, %s", pReader, cnt, pReader->idStr);
  cleanupBlockOrderSupporter(&sup);
  taosMemoryFree(pTree);

  pBlockIter->index = asc ? 0 : (numOfBlocks - 1);
  return TSDB_CODE_SUCCESS;
}

static bool blockIteratorNext(SDataBlockIter* pBlockIter) {
  bool asc = ASCENDING_TRAVERSE(pBlockIter->order);

  int32_t step = asc ? 1 : -1;
  if ((pBlockIter->index >= pBlockIter->numOfBlocks - 1 && asc) || (pBlockIter->index <= 0 && (!asc))) {
    return false;
  }

  pBlockIter->index += step;
  return true;
}

/**
 * This is an two rectangles overlap cases.
 */
static int32_t dataBlockPartiallyRequired(STimeWindow* pWindow, SVersionRange* pVerRange, SBlock* pBlock) {
  return (pWindow->ekey < pBlock->maxKey.ts && pWindow->ekey >= pBlock->minKey.ts) ||
         (pWindow->skey > pBlock->minKey.ts && pWindow->skey <= pBlock->maxKey.ts) ||
         (pVerRange->minVer > pBlock->minVersion && pVerRange->minVer <= pBlock->maxVersion) ||
         (pVerRange->maxVer < pBlock->maxVersion && pVerRange->maxVer >= pBlock->minVersion);
}

static SFileDataBlockInfo* getCurrentBlockInfo(SDataBlockIter* pBlockIter) {
  SFileDataBlockInfo* pFBlockInfo = taosArrayGet(pBlockIter->blockList, pBlockIter->index);
  return pFBlockInfo;
}

static SBlock* getNeighborBlockOfSameTable(SFileDataBlockInfo* pFBlockInfo, STableBlockScanInfo* pTableBlockScanInfo,
                                           int32_t* nextIndex, int32_t order) {
  bool asc = ASCENDING_TRAVERSE(order);
  if (asc && pFBlockInfo->tbBlockIdx >= taosArrayGetSize(pTableBlockScanInfo->pBlockList) - 1) {
    return NULL;
  }

  if (!asc && pFBlockInfo->tbBlockIdx == 0) {
    return NULL;
  }

  int32_t step = asc ? 1 : -1;

  *nextIndex = pFBlockInfo->tbBlockIdx + step;
  SBlock* pNext = taosArrayGet(pTableBlockScanInfo->pBlockList, *nextIndex);
  return pNext;
}

static int32_t findFileBlockInfoIndex(SDataBlockIter* pBlockIter, SFileDataBlockInfo* pFBlockInfo) {
  ASSERT(pBlockIter != NULL && pFBlockInfo != NULL);

  int32_t step = ASCENDING_TRAVERSE(pBlockIter->order) ? 1 : -1;
  int32_t index = pBlockIter->index;

  while (index < pBlockIter->numOfBlocks && index >= 0) {
    SFileDataBlockInfo* pFBlock = taosArrayGet(pBlockIter->blockList, index);
    if (pFBlock->uid == pFBlockInfo->uid && pFBlock->tbBlockIdx == pFBlockInfo->tbBlockIdx) {
      return index;
    }

    index += step;
  }

  ASSERT(0);
  return -1;
}

static int32_t setFileBlockActiveInBlockIter(SDataBlockIter* pBlockIter, int32_t index, int32_t step) {
  if (index < 0 || index >= pBlockIter->numOfBlocks) {
    return -1;
  }

  SFileDataBlockInfo fblock = *(SFileDataBlockInfo*)taosArrayGet(pBlockIter->blockList, index);
  pBlockIter->index += step;

  if (index != pBlockIter->index) {
    taosArrayRemove(pBlockIter->blockList, index);
    taosArrayInsert(pBlockIter->blockList, pBlockIter->index, &fblock);

    SFileDataBlockInfo* pBlockInfo = taosArrayGet(pBlockIter->blockList, pBlockIter->index);
    ASSERT(pBlockInfo->uid == fblock.uid && pBlockInfo->tbBlockIdx == fblock.tbBlockIdx);
  }

  return TSDB_CODE_SUCCESS;
}

static bool overlapWithNeighborBlock(SBlock* pBlock, SBlock* pNeighbor, int32_t order) {
  // it is the last block in current file, no chance to overlap with neighbor blocks.
  if (ASCENDING_TRAVERSE(order)) {
    return pBlock->maxKey.ts == pNeighbor->minKey.ts;
  } else {
    return pBlock->minKey.ts == pNeighbor->maxKey.ts;
  }
}

static bool bufferDataInFileBlockGap(int32_t order, TSDBKEY key, SBlock* pBlock) {
  bool ascScan = ASCENDING_TRAVERSE(order);

  return (ascScan && (key.ts != TSKEY_INITIAL_VAL && key.ts <= pBlock->minKey.ts)) ||
         (!ascScan && (key.ts != TSKEY_INITIAL_VAL && key.ts >= pBlock->maxKey.ts));
}

static bool keyOverlapFileBlock(TSDBKEY key, SBlock* pBlock, SVersionRange* pVerRange) {
  return (key.ts >= pBlock->minKey.ts && key.ts <= pBlock->maxKey.ts) && (pBlock->maxVersion >= pVerRange->minVer) &&
         (pBlock->minVersion <= pVerRange->maxVer);
}

// 1. the version of all rows should be less than the endVersion
// 2. current block should not overlap with next neighbor block
// 3. current timestamp should not be overlap with each other
// 4. output buffer should be large enough to hold all rows in current block
static bool fileBlockShouldLoad(STsdbReader* pReader, SFileDataBlockInfo* pFBlock, SBlock* pBlock,
                                STableBlockScanInfo* pScanInfo, TSDBKEY key) {
  int32_t neighborIndex = 0;
  SBlock* pNeighbor = getNeighborBlockOfSameTable(pFBlock, pScanInfo, &neighborIndex, pReader->order);

  bool overlapWithNeighbor = false;
  if (pNeighbor) {
    overlapWithNeighbor = overlapWithNeighborBlock(pBlock, pNeighbor, pReader->order);
  }

  bool hasDup = false;
  if (pBlock->nSubBlock == 1) {
    hasDup = pBlock->hasDup;
  } else {
    hasDup = true;
  }

  return (overlapWithNeighbor || hasDup || dataBlockPartiallyRequired(&pReader->window, &pReader->verRange, pBlock) ||
          keyOverlapFileBlock(key, pBlock, &pReader->verRange) || (pBlock->nRow > pReader->capacity));
}

static int32_t buildDataBlockFromBuf(STsdbReader* pReader, STableBlockScanInfo* pBlockScanInfo, int64_t endKey) {
  if (!(pBlockScanInfo->iiter.hasVal || pBlockScanInfo->iter.hasVal)) {
    return TSDB_CODE_SUCCESS;
  }

  SSDataBlock* pBlock = pReader->pResBlock;

  int64_t st = taosGetTimestampUs();
  int32_t code = buildDataBlockFromBufImpl(pBlockScanInfo, endKey, pReader->capacity, pReader);

  blockDataUpdateTsWindow(pBlock, 0);
  pBlock->info.uid = pBlockScanInfo->uid;

  setComposedBlockFlag(pReader, true);

  int64_t elapsedTime = taosGetTimestampUs() - st;
  tsdbDebug("%p build data block from cache completed, elapsed time:%" PRId64
            " us, numOfRows:%d, numOfCols:%d, brange: %" PRId64 " - %" PRId64 " %s",
            pReader, elapsedTime, pBlock->info.rows, (int32_t)blockDataGetNumOfCols(pBlock), pBlock->info.window.skey,
            pBlock->info.window.ekey, pReader->idStr);
  return code;
}

static int32_t doMergeBufAndFileRows(STsdbReader* pReader, STableBlockScanInfo* pBlockScanInfo, TSDBROW* pRow,
                                     STSRow* pTSRow, SIterInfo* pIter, int64_t key) {
  SRowMerger          merge = {0};
  SBlockData*         pBlockData = &pReader->status.fileBlockData;
  SFileBlockDumpInfo* pDumpInfo = &pReader->status.fBlockDumpInfo;

  TSDBKEY k = TSDBROW_KEY(pRow);
  TSDBROW fRow = tsdbRowFromBlockData(pBlockData, pDumpInfo->rowIndex);
  SArray* pDelList = pBlockScanInfo->delSkyline;

  // ascending order traverse
  if (ASCENDING_TRAVERSE(pReader->order)) {
    if (key < k.ts) {
      tRowMergerInit(&merge, &fRow, pReader->pSchema);

      doMergeRowsInFileBlocks(pBlockData, pBlockScanInfo, pReader, &merge);
      tRowMergerGetRow(&merge, &pTSRow);
    } else if (k.ts < key) {  // k.ts < key
      doMergeMultiRows(pRow, pBlockScanInfo->uid, pIter, pDelList, &pTSRow, pReader);
    } else {  // k.ts == key, ascending order: file block ----> imem rows -----> mem rows
      tRowMergerInit(&merge, &fRow, pReader->pSchema);
      doMergeRowsInFileBlocks(pBlockData, pBlockScanInfo, pReader, &merge);

      tRowMerge(&merge, pRow);
      doMergeRowsInBuf(pIter, k.ts, pBlockScanInfo->delSkyline, &merge, pReader);

      tRowMergerGetRow(&merge, &pTSRow);
    }
  } else {  // descending order scan
    if (key < k.ts) {
      doMergeMultiRows(pRow, pBlockScanInfo->uid, pIter, pDelList, &pTSRow, pReader);
    } else if (k.ts < key) {
      tRowMergerInit(&merge, &fRow, pReader->pSchema);

      doMergeRowsInFileBlocks(pBlockData, pBlockScanInfo, pReader, &merge);
      tRowMergerGetRow(&merge, &pTSRow);
    } else {  // descending order: mem rows -----> imem rows ------> file block
      updateSchema(pRow, pBlockScanInfo->uid, pReader);

      tRowMergerInit(&merge, pRow, pReader->pSchema);
      doMergeRowsInBuf(pIter, k.ts, pBlockScanInfo->delSkyline, &merge, pReader);

      tRowMerge(&merge, &fRow);
      doMergeRowsInFileBlocks(pBlockData, pBlockScanInfo, pReader, &merge);

      tRowMergerGetRow(&merge, &pTSRow);
    }
  }

  tRowMergerClear(&merge);
  doAppendOneRow(pReader->pResBlock, pReader, pTSRow);
  return TSDB_CODE_SUCCESS;
}

static int32_t doMergeThreeLevelRows(STsdbReader* pReader, STableBlockScanInfo* pBlockScanInfo) {
  SRowMerger merge = {0};
  STSRow*    pTSRow = NULL;

  SFileBlockDumpInfo* pDumpInfo = &pReader->status.fBlockDumpInfo;
  SBlockData*         pBlockData = &pReader->status.fileBlockData;
  SArray*             pDelList = pBlockScanInfo->delSkyline;

  TSDBROW* pRow = getValidRow(&pBlockScanInfo->iter, pDelList, pReader);
  TSDBROW* piRow = getValidRow(&pBlockScanInfo->iiter, pDelList, pReader);
  ASSERT(pRow != NULL && piRow != NULL);

  int64_t key = pBlockData->aTSKEY[pDumpInfo->rowIndex];

  uint64_t uid = pBlockScanInfo->uid;

  TSDBKEY k = TSDBROW_KEY(pRow);
  TSDBKEY ik = TSDBROW_KEY(piRow);

  if (ASCENDING_TRAVERSE(pReader->order)) {
    // [1&2] key <= [k.ts && ik.ts]
    if (key <= k.ts && key <= ik.ts) {
      TSDBROW fRow = tsdbRowFromBlockData(pBlockData, pDumpInfo->rowIndex);
      tRowMergerInit(&merge, &fRow, pReader->pSchema);

      doMergeRowsInFileBlocks(pBlockData, pBlockScanInfo, pReader, &merge);

      if (ik.ts == key) {
        tRowMerge(&merge, piRow);
        doMergeRowsInBuf(&pBlockScanInfo->iiter, key, pBlockScanInfo->delSkyline, &merge, pReader);
      }

      if (k.ts == key) {
        tRowMerge(&merge, pRow);
        doMergeRowsInBuf(&pBlockScanInfo->iter, key, pBlockScanInfo->delSkyline, &merge, pReader);
      }

      tRowMergerGetRow(&merge, &pTSRow);
      doAppendOneRow(pReader->pResBlock, pReader, pTSRow);
      return TSDB_CODE_SUCCESS;
    } else {  // key > ik.ts || key > k.ts
      ASSERT(key != ik.ts);

      // [3] ik.ts < key <= k.ts
      // [4] ik.ts < k.ts <= key
      if (ik.ts < k.ts) {
        doMergeMultiRows(piRow, uid, &pBlockScanInfo->iiter, pDelList, &pTSRow, pReader);
        doAppendOneRow(pReader->pResBlock, pReader, pTSRow);
        return TSDB_CODE_SUCCESS;
      }

      // [5] k.ts < key   <= ik.ts
      // [6] k.ts < ik.ts <= key
      if (k.ts < ik.ts) {
        doMergeMultiRows(pRow, uid, &pBlockScanInfo->iter, pDelList, &pTSRow, pReader);
        doAppendOneRow(pReader->pResBlock, pReader, pTSRow);
        return TSDB_CODE_SUCCESS;
      }

      // [7] k.ts == ik.ts < key
      if (k.ts == ik.ts) {
        ASSERT(key > ik.ts && key > k.ts);

        doMergeMemIMemRows(pRow, piRow, pBlockScanInfo, pReader, &pTSRow);
        doAppendOneRow(pReader->pResBlock, pReader, pTSRow);
        return TSDB_CODE_SUCCESS;
      }
    }
  } else {  // descending order scan
    // [1/2] k.ts >= ik.ts && k.ts >= key
    if (k.ts >= ik.ts && k.ts >= key) {
      updateSchema(pRow, uid, pReader);

      tRowMergerInit(&merge, pRow, pReader->pSchema);
      doMergeRowsInBuf(&pBlockScanInfo->iter, key, pBlockScanInfo->delSkyline, &merge, pReader);

      if (ik.ts == k.ts) {
        tRowMerge(&merge, piRow);
        doMergeRowsInBuf(&pBlockScanInfo->iiter, key, pBlockScanInfo->delSkyline, &merge, pReader);
      }

      if (k.ts == key) {
        TSDBROW fRow = tsdbRowFromBlockData(pBlockData, pDumpInfo->rowIndex);
        tRowMerge(&merge, &fRow);
        doMergeRowsInFileBlocks(pBlockData, pBlockScanInfo, pReader, &merge);
      }

      tRowMergerGetRow(&merge, &pTSRow);
      doAppendOneRow(pReader->pResBlock, pReader, pTSRow);
      return TSDB_CODE_SUCCESS;
    } else {
      ASSERT(ik.ts != k.ts);  // this case has been included in the previous if branch

      // [3] ik.ts > k.ts >= Key
      // [4] ik.ts > key >= k.ts
      if (ik.ts > key) {
        doMergeMultiRows(piRow, uid, &pBlockScanInfo->iiter, pDelList, &pTSRow, pReader);
        doAppendOneRow(pReader->pResBlock, pReader, pTSRow);
        return TSDB_CODE_SUCCESS;
      }

      // [5] key > ik.ts > k.ts
      // [6] key > k.ts > ik.ts
      if (key > ik.ts) {
        TSDBROW fRow = tsdbRowFromBlockData(pBlockData, pDumpInfo->rowIndex);
        tRowMergerInit(&merge, &fRow, pReader->pSchema);

        doMergeRowsInFileBlocks(pBlockData, pBlockScanInfo, pReader, &merge);
        tRowMergerGetRow(&merge, &pTSRow);
        doAppendOneRow(pReader->pResBlock, pReader, pTSRow);
        return TSDB_CODE_SUCCESS;
      }

      //[7] key = ik.ts > k.ts
      if (key == ik.ts) {
        doMergeMultiRows(piRow, uid, &pBlockScanInfo->iiter, pDelList, &pTSRow, pReader);

        TSDBROW fRow = tsdbRowFromBlockData(pBlockData, pDumpInfo->rowIndex);
        tRowMerge(&merge, &fRow);
        doMergeRowsInFileBlocks(pBlockData, pBlockScanInfo, pReader, &merge);
        tRowMergerGetRow(&merge, &pTSRow);
        doAppendOneRow(pReader->pResBlock, pReader, pTSRow);
        return TSDB_CODE_SUCCESS;
      }
    }
  }

  ASSERT(0);
}

static bool isValidFileBlockRow(SBlockData* pBlockData, SFileBlockDumpInfo* pDumpInfo,
                                STableBlockScanInfo* pBlockScanInfo, STsdbReader* pReader) {
  // check for version and time range
  int64_t ver = pBlockData->aVersion[pDumpInfo->rowIndex];
  if (ver > pReader->verRange.maxVer || ver < pReader->verRange.minVer) {
    return false;
  }

  int64_t ts = pBlockData->aTSKEY[pDumpInfo->rowIndex];
  if (ts > pReader->window.ekey || ts < pReader->window.skey) {
    return false;
  }

  TSDBKEY k = {.ts = ts, .version = ver};
  if (hasBeenDropped(pBlockScanInfo->delSkyline, &pBlockScanInfo->fileDelIndex, &k)) {
    return false;
  }

  return true;
}

static bool outOfTimeWindow(int64_t ts, STimeWindow* pWindow) { return (ts > pWindow->ekey) || (ts < pWindow->skey); }

static int32_t buildComposedDataBlockImpl(STsdbReader* pReader, STableBlockScanInfo* pBlockScanInfo) {
  SFileBlockDumpInfo* pDumpInfo = &pReader->status.fBlockDumpInfo;
  SBlockData*         pBlockData = &pReader->status.fileBlockData;

  SRowMerger merge = {0};
  STSRow*    pTSRow = NULL;

  int64_t  key = pBlockData->aTSKEY[pDumpInfo->rowIndex];
  TSDBROW* pRow = getValidRow(&pBlockScanInfo->iter, pBlockScanInfo->delSkyline, pReader);
  TSDBROW* piRow = getValidRow(&pBlockScanInfo->iiter, pBlockScanInfo->delSkyline, pReader);

  if (pBlockScanInfo->iter.hasVal && pBlockScanInfo->iiter.hasVal) {
    return doMergeThreeLevelRows(pReader, pBlockScanInfo);
  } else {
    // imem + file
    if (pBlockScanInfo->iiter.hasVal) {
      return doMergeBufAndFileRows(pReader, pBlockScanInfo, piRow, pTSRow, &pBlockScanInfo->iiter, key);
    }

    // mem + file
    if (pBlockScanInfo->iter.hasVal) {
      return doMergeBufAndFileRows(pReader, pBlockScanInfo, pRow, pTSRow, &pBlockScanInfo->iter, key);
    }

    // imem & mem are all empty, only file exist
    TSDBROW fRow = tsdbRowFromBlockData(pBlockData, pDumpInfo->rowIndex);
    tRowMergerInit(&merge, &fRow, pReader->pSchema);
    doMergeRowsInFileBlocks(pBlockData, pBlockScanInfo, pReader, &merge);
    tRowMergerGetRow(&merge, &pTSRow);
    doAppendOneRow(pReader->pResBlock, pReader, pTSRow);

    return TSDB_CODE_SUCCESS;
  }
}

static int32_t buildComposedDataBlock(STsdbReader* pReader, STableBlockScanInfo* pBlockScanInfo) {
  SSDataBlock* pResBlock = pReader->pResBlock;

  SFileBlockDumpInfo* pDumpInfo = &pReader->status.fBlockDumpInfo;
  SBlockData*         pBlockData = &pReader->status.fileBlockData;
  int32_t             step = ASCENDING_TRAVERSE(pReader->order) ? 1 : -1;

  while (1) {
    // todo check the validate of row in file block
    {
      if (!isValidFileBlockRow(pBlockData, pDumpInfo, pBlockScanInfo, pReader)) {
        pDumpInfo->rowIndex += step;

        SFileDataBlockInfo* pFBlock = getCurrentBlockInfo(&pReader->status.blockIter);
        SBlock*             pBlock = taosArrayGet(pBlockScanInfo->pBlockList, pFBlock->tbBlockIdx);

        if (pDumpInfo->rowIndex >= pBlock->nRow || pDumpInfo->rowIndex < 0) {
          setBlockAllDumped(pDumpInfo, pBlock, pReader->order);
          break;
        }

        continue;
      }
    }

    buildComposedDataBlockImpl(pReader, pBlockScanInfo);

    SFileDataBlockInfo* pFBlock = getCurrentBlockInfo(&pReader->status.blockIter);
    SBlock*             pBlock = taosArrayGet(pBlockScanInfo->pBlockList, pFBlock->tbBlockIdx);

    // currently loaded file data block is consumed
    if (pDumpInfo->rowIndex >= pBlock->nRow || pDumpInfo->rowIndex < 0) {
      setBlockAllDumped(pDumpInfo, pBlock, pReader->order);
      break;
    }

    if (pResBlock->info.rows >= pReader->capacity) {
      break;
    }
  }

  pResBlock->info.uid = pBlockScanInfo->uid;
  blockDataUpdateTsWindow(pResBlock, 0);

  setComposedBlockFlag(pReader, true);

  tsdbDebug("%p uid:%" PRIu64 ", composed data block created, brange:%" PRIu64 "-%" PRIu64 " rows:%d, %s", pReader,
            pBlockScanInfo->uid, pResBlock->info.window.skey, pResBlock->info.window.ekey, pResBlock->info.rows,
            pReader->idStr);

  return TSDB_CODE_SUCCESS;
}

void setComposedBlockFlag(STsdbReader* pReader, bool composed) { pReader->status.composedDataBlock = composed; }

static int32_t initMemDataIterator(STableBlockScanInfo* pBlockScanInfo, STsdbReader* pReader) {
  if (pBlockScanInfo->iterInit) {
    return TSDB_CODE_SUCCESS;
  }

  int32_t code = TSDB_CODE_SUCCESS;

  TSDBKEY startKey = {0};
  if (ASCENDING_TRAVERSE(pReader->order)) {
    startKey = (TSDBKEY){.ts = pReader->window.skey, .version = pReader->verRange.minVer};
  } else {
    startKey = (TSDBKEY){.ts = pReader->window.ekey, .version = pReader->verRange.maxVer};
  }

  int32_t backward = (!ASCENDING_TRAVERSE(pReader->order));

  STbData* d = NULL;
  if (pReader->pTsdb->mem != NULL) {
    tsdbGetTbDataFromMemTable(pReader->pTsdb->mem, pReader->suid, pBlockScanInfo->uid, &d);
    if (d != NULL) {
      code = tsdbTbDataIterCreate(d, &startKey, backward, &pBlockScanInfo->iter.iter);
      if (code == TSDB_CODE_SUCCESS) {
        pBlockScanInfo->iter.hasVal = (tsdbTbDataIterGet(pBlockScanInfo->iter.iter) != NULL);

        tsdbDebug("%p uid:%" PRId64 ", check data in mem from skey:%" PRId64 ", order:%d, ts range in buf:%" PRId64
                  "-%" PRId64 " %s",
                  pReader, pBlockScanInfo->uid, startKey.ts, pReader->order, d->minKey, d->maxKey, pReader->idStr);
      } else {
        tsdbError("%p uid:%" PRId64 ", failed to create iterator for imem, code:%s, %s", pReader, pBlockScanInfo->uid,
                  tstrerror(code), pReader->idStr);
        return code;
      }
    }
  } else {
    tsdbDebug("%p uid:%" PRId64 ", no data in mem, %s", pReader, pBlockScanInfo->uid, pReader->idStr);
  }

  STbData* di = NULL;
  if (pReader->pTsdb->imem != NULL) {
    tsdbGetTbDataFromMemTable(pReader->pTsdb->imem, pReader->suid, pBlockScanInfo->uid, &di);
    if (di != NULL) {
      code = tsdbTbDataIterCreate(di, &startKey, backward, &pBlockScanInfo->iiter.iter);
      if (code == TSDB_CODE_SUCCESS) {
        pBlockScanInfo->iiter.hasVal = (tsdbTbDataIterGet(pBlockScanInfo->iiter.iter) != NULL);

        tsdbDebug("%p uid:%" PRId64 ", check data in imem from skey:%" PRId64 ", order:%d, ts range in buf:%" PRId64
                  "-%" PRId64 " %s",
                  pReader, pBlockScanInfo->uid, startKey.ts, pReader->order, di->minKey, di->maxKey, pReader->idStr);
      } else {
        tsdbError("%p uid:%" PRId64 ", failed to create iterator for mem, code:%s, %s", pReader, pBlockScanInfo->uid,
                  tstrerror(code), pReader->idStr);
        return code;
      }
    }
  } else {
    tsdbDebug("%p uid:%" PRId64 ", no data in imem, %s", pReader, pBlockScanInfo->uid, pReader->idStr);
  }

  initDelSkylineIterator(pBlockScanInfo, pReader, d, di);

  pBlockScanInfo->iterInit = true;
  return TSDB_CODE_SUCCESS;
}

int32_t initDelSkylineIterator(STableBlockScanInfo* pBlockScanInfo, STsdbReader* pReader, STbData* pMemTbData,
                               STbData* piMemTbData) {
  if (pBlockScanInfo->delSkyline != NULL) {
    return TSDB_CODE_SUCCESS;
  }

  int32_t code = 0;
  STsdb*  pTsdb = pReader->pTsdb;

  SArray* pDelData = taosArrayInit(4, sizeof(SDelData));

  SDelFile* pDelFile = tsdbFSStateGetDelFile(pTsdb->fs->cState);
  if (pDelFile) {
    SDelFReader* pDelFReader = NULL;
    code = tsdbDelFReaderOpen(&pDelFReader, pDelFile, pTsdb, NULL);
    if (code) {
      goto _err;
    }

    SArray* aDelIdx = taosArrayInit(4, sizeof(SDelIdx));
    if (aDelIdx == NULL) {
      goto _err;
    }

    code = tsdbReadDelIdx(pDelFReader, aDelIdx, NULL);
    if (code) {
      goto _err;
    }

    SDelIdx  idx = {.suid = pReader->suid, .uid = pBlockScanInfo->uid};
    SDelIdx* pIdx = taosArraySearch(aDelIdx, &idx, tCmprDelIdx, TD_EQ);

    code = tsdbReadDelData(pDelFReader, pIdx, pDelData, NULL);
    if (code != TSDB_CODE_SUCCESS) {
      goto _err;
    }
  }

  SDelData* p = NULL;
  if (pMemTbData != NULL) {
    p = pMemTbData->pHead;
    while (p) {
      taosArrayPush(pDelData, p);
      p = p->pNext;
    }
  }

  if (piMemTbData != NULL) {
    p = piMemTbData->pHead;
    while (p) {
      taosArrayPush(pDelData, p);
      p = p->pNext;
    }
  }

  if (taosArrayGetSize(pDelData) > 0) {
    pBlockScanInfo->delSkyline = taosArrayInit(4, sizeof(TSDBKEY));
    code = tsdbBuildDeleteSkyline(pDelData, 0, (int32_t)(taosArrayGetSize(pDelData) - 1), pBlockScanInfo->delSkyline);
  }

  taosArrayDestroy(pDelData);
  pBlockScanInfo->iter.index =
      ASCENDING_TRAVERSE(pReader->order) ? 0 : taosArrayGetSize(pBlockScanInfo->delSkyline) - 1;
  pBlockScanInfo->iiter.index = pBlockScanInfo->iter.index;
  pBlockScanInfo->fileDelIndex = pBlockScanInfo->iter.index;
  return code;

_err:
  taosArrayDestroy(pDelData);
  return code;
}

static TSDBKEY getCurrentKeyInBuf(SDataBlockIter* pBlockIter, STsdbReader* pReader) {
  TSDBKEY key = {.ts = TSKEY_INITIAL_VAL};

  SFileDataBlockInfo*  pFBlock = getCurrentBlockInfo(pBlockIter);
  STableBlockScanInfo* pScanInfo = taosHashGet(pReader->status.pTableMap, &pFBlock->uid, sizeof(pFBlock->uid));

  initMemDataIterator(pScanInfo, pReader);
  TSDBROW* pRow = getValidRow(&pScanInfo->iter, pScanInfo->delSkyline, pReader);
  if (pRow != NULL) {
    key = TSDBROW_KEY(pRow);
  }

  pRow = getValidRow(&pScanInfo->iiter, pScanInfo->delSkyline, pReader);
  if (pRow != NULL) {
    TSDBKEY k = TSDBROW_KEY(pRow);
    if (key.ts > k.ts) {
      key = k;
    }
  }

  return key;
}

static int32_t moveToNextFile(STsdbReader* pReader, int32_t* numOfBlocks) {
  SReaderStatus* pStatus = &pReader->status;

  while (1) {
    bool hasNext = filesetIteratorNext(&pStatus->fileIter, pReader);
    if (!hasNext) {  // no data files on disk
      break;
    }

    SArray* pIndexList = taosArrayInit(4, sizeof(SBlockIdx));
    int32_t code = doLoadBlockIndex(pReader, pReader->pFileReader, pIndexList);
    if (code != TSDB_CODE_SUCCESS) {
      return code;
    }

    if (taosArrayGetSize(pIndexList) > 0) {
      uint32_t numOfValidTable = 0;
      code = doLoadFileBlock(pReader, pIndexList, &numOfValidTable, numOfBlocks);
      if (code != TSDB_CODE_SUCCESS) {
        return code;
      }

      if (numOfValidTable > 0) {
        break;
      }
    }

    // no blocks in current file, try next files
  }

  return TSDB_CODE_SUCCESS;
}

static int32_t doBuildDataBlock(STsdbReader* pReader) {
  int32_t code = TSDB_CODE_SUCCESS;

  SReaderStatus*  pStatus = &pReader->status;
  SDataBlockIter* pBlockIter = &pStatus->blockIter;

  SFileDataBlockInfo*  pFBlock = getCurrentBlockInfo(pBlockIter);
  STableBlockScanInfo* pScanInfo = taosHashGet(pStatus->pTableMap, &pFBlock->uid, sizeof(pFBlock->uid));

  SBlock* pBlock = taosArrayGet(pScanInfo->pBlockList, pFBlock->tbBlockIdx);

  TSDBKEY key = getCurrentKeyInBuf(pBlockIter, pReader);
  if (fileBlockShouldLoad(pReader, pFBlock, pBlock, pScanInfo, key)) {
    tBlockDataInit(&pStatus->fileBlockData);
    code = doLoadFileBlockData(pReader, pBlockIter, pScanInfo, &pStatus->fileBlockData);
    if (code != TSDB_CODE_SUCCESS) {
      return code;
    }

    // build composed data block
    code = buildComposedDataBlock(pReader, pScanInfo);
  } else if (bufferDataInFileBlockGap(pReader->order, key, pBlock)) {
    // data in memory that are earlier than current file block
    // todo rows in buffer should be less than the file block in asc, greater than file block in desc
    int64_t endKey = (ASCENDING_TRAVERSE(pReader->order)) ? pBlock->minKey.ts : pBlock->maxKey.ts;
    code = buildDataBlockFromBuf(pReader, pScanInfo, endKey);
  } else {  // whole block is required, return it directly
    SDataBlockInfo* pInfo = &pReader->pResBlock->info;
    pInfo->rows = pBlock->nRow;
    pInfo->uid = pScanInfo->uid;
    pInfo->window = (STimeWindow){.skey = pBlock->minKey.ts, .ekey = pBlock->maxKey.ts};
    setComposedBlockFlag(pReader, false);
    setBlockAllDumped(&pStatus->fBlockDumpInfo, pBlock, pReader->order);
  }

  return code;
}

static int32_t buildBlockFromBufferSequentially(STsdbReader* pReader) {
  SReaderStatus* pStatus = &pReader->status;

  while (1) {
    if (pStatus->pTableIter == NULL) {
      pStatus->pTableIter = taosHashIterate(pStatus->pTableMap, NULL);
      if (pStatus->pTableIter == NULL) {
        return TSDB_CODE_SUCCESS;
      }
    }

    STableBlockScanInfo* pBlockScanInfo = pStatus->pTableIter;
    initMemDataIterator(pBlockScanInfo, pReader);

    int64_t endKey = (ASCENDING_TRAVERSE(pReader->order)) ? INT64_MAX : INT64_MIN;
    int32_t code = buildDataBlockFromBuf(pReader, pBlockScanInfo, endKey);
    if (code != TSDB_CODE_SUCCESS) {
      return code;
    }

    if (pReader->pResBlock->info.rows > 0) {
      return TSDB_CODE_SUCCESS;
    }

    // current table is exhausted, let's try the next table
    pStatus->pTableIter = taosHashIterate(pStatus->pTableMap, pStatus->pTableIter);
    if (pStatus->pTableIter == NULL) {
      return TSDB_CODE_SUCCESS;
    }
  }
}

// set the correct start position in case of the first/last file block, according to the query time window
static void initBlockDumpInfo(STsdbReader* pReader, SDataBlockIter* pBlockIter) {
  SFileDataBlockInfo*  pFBlock = getCurrentBlockInfo(pBlockIter);
  STableBlockScanInfo* pScanInfo = taosHashGet(pReader->status.pTableMap, &pFBlock->uid, sizeof(pFBlock->uid));
  SBlock*              pBlock = taosArrayGet(pScanInfo->pBlockList, pFBlock->tbBlockIdx);

  SReaderStatus* pStatus = &pReader->status;

  SFileBlockDumpInfo* pDumpInfo = &pStatus->fBlockDumpInfo;

  pDumpInfo->totalRows = pBlock->nRow;
  pDumpInfo->allDumped = false;
  pDumpInfo->rowIndex = ASCENDING_TRAVERSE(pReader->order) ? 0 : pBlock->nRow - 1;
}

static int32_t initForFirstBlockInFile(STsdbReader* pReader, SDataBlockIter* pBlockIter) {
  int32_t numOfBlocks = 0;
  int32_t code = moveToNextFile(pReader, &numOfBlocks);
  if (code != TSDB_CODE_SUCCESS) {
    return code;
  }

  // all data files are consumed, try data in buffer
  if (numOfBlocks == 0) {
    pReader->status.loadFromFile = false;
    return code;
  }

  // initialize the block iterator for a new fileset
  code = initBlockIterator(pReader, pBlockIter, numOfBlocks);

  // set the correct start position according to the query time window
  initBlockDumpInfo(pReader, pBlockIter);
  return code;
}

static bool fileBlockPartiallyRead(SFileBlockDumpInfo* pDumpInfo, bool asc) {
  return (!pDumpInfo->allDumped) &&
         ((pDumpInfo->rowIndex > 0 && asc) || (pDumpInfo->rowIndex < (pDumpInfo->totalRows - 1) && (!asc)));
}

static int32_t buildBlockFromFiles(STsdbReader* pReader) {
  int32_t code = TSDB_CODE_SUCCESS;
  bool    asc = ASCENDING_TRAVERSE(pReader->order);

  SDataBlockIter* pBlockIter = &pReader->status.blockIter;

  while (1) {
    SFileDataBlockInfo*  pFBlock = getCurrentBlockInfo(&pReader->status.blockIter);
    STableBlockScanInfo* pScanInfo = taosHashGet(pReader->status.pTableMap, &pFBlock->uid, sizeof(pFBlock->uid));

    SFileBlockDumpInfo* pDumpInfo = &pReader->status.fBlockDumpInfo;

    if (fileBlockPartiallyRead(pDumpInfo, asc)) {  // file data block is partially loaded
      code = buildComposedDataBlock(pReader, pScanInfo);
    } else {
      // current block are exhausted, try the next file block
      if (pDumpInfo->allDumped) {
        // try next data block in current file
        bool hasNext = blockIteratorNext(&pReader->status.blockIter);
        if (hasNext) {  // check for the next block in the block accessed order list
          initBlockDumpInfo(pReader, pBlockIter);
        } else {  // data blocks in current file are exhausted, let's try the next file now
          code = initForFirstBlockInFile(pReader, pBlockIter);

          // error happens or all the data files are completely checked
          if ((code != TSDB_CODE_SUCCESS) || (pReader->status.loadFromFile == false)) {
            return code;
          }
        }
      }

      // current block is not loaded yet, or data in buffer may overlap with the file block.
      code = doBuildDataBlock(pReader);
    }

    if (code != TSDB_CODE_SUCCESS) {
      return code;
    }

    if (pReader->pResBlock->info.rows > 0) {
      return TSDB_CODE_SUCCESS;
    }
  }
}

static STsdb* getTsdbByRetentions(SVnode* pVnode, TSKEY winSKey, SRetention* retentions, const char* idStr,
                                  int8_t* pLevel) {
  if (VND_IS_RSMA(pVnode)) {
    int8_t  level = 0;
    int64_t now = taosGetTimestamp(pVnode->config.tsdbCfg.precision);

    for (int8_t i = 0; i < TSDB_RETENTION_MAX; ++i) {
      SRetention* pRetention = retentions + level;
      if (pRetention->keep <= 0) {
        if (level > 0) {
          --level;
        }
        break;
      }
      if ((now - pRetention->keep) <= winSKey) {
        break;
      }
      ++level;
    }

    int32_t     vgId = TD_VID(pVnode);
    const char* str = (idStr != NULL) ? idStr : "";

    if (level == TSDB_RETENTION_L0) {
      *pLevel = TSDB_RETENTION_L0;
      tsdbDebug("vgId:%d, read handle %p rsma level %d is selected to query %s", vgId, TSDB_RETENTION_L0, str);
      return VND_RSMA0(pVnode);
    } else if (level == TSDB_RETENTION_L1) {
      *pLevel = TSDB_RETENTION_L1;
      tsdbDebug("vgId:%d, read handle %p rsma level %d is selected to query %s", vgId, TSDB_RETENTION_L1, str);
      return VND_RSMA1(pVnode);
    } else {
      *pLevel = TSDB_RETENTION_L2;
      tsdbDebug("vgId:%d, read handle %p rsma level %d is selected to query %s", vgId, TSDB_RETENTION_L2, str);
      return VND_RSMA2(pVnode);
    }
  }

  return VND_TSDB(pVnode);
}

static SVersionRange getQueryVerRange(SVnode* pVnode, SQueryTableDataCond* pCond, int8_t level) {
  if (VND_IS_RSMA(pVnode)) {
    return (SVersionRange){.minVer = pCond->startVersion, .maxVer = tdRSmaGetMaxSubmitVer(pVnode->pSma, level)};
  }

  return (SVersionRange){.minVer = pCond->startVersion, .maxVer = pVnode->state.applied};
}

// // todo not unref yet, since it is not support multi-group interpolation query
// static UNUSED_FUNC void changeQueryHandleForInterpQuery(STsdbReader* pHandle) {
//   // filter the queried time stamp in the first place
//   STsdbReader* pTsdbReadHandle = (STsdbReader*)pHandle;

//   // starts from the buffer in case of descending timestamp order check data blocks
//   size_t numOfTables = taosArrayGetSize(pTsdbReadHandle->pTableCheckInfo);

//   int32_t i = 0;
//   while (i < numOfTables) {
//     STableBlockScanInfo* pCheckInfo = taosArrayGet(pTsdbReadHandle->pTableCheckInfo, i);

//     // the first qualified table for interpolation query
//     //    if ((pTsdbReadHandle->window.skey <= pCheckInfo->pTableObj->lastKey) &&
//     //        (pCheckInfo->pTableObj->lastKey != TSKEY_INITIAL_VAL)) {
//     //      break;
//     //    }

//     i++;
//   }

//   // there are no data in all the tables
//   if (i == numOfTables) {
//     return;
//   }

//   STableBlockScanInfo info = *(STableBlockScanInfo*)taosArrayGet(pTsdbReadHandle->pTableCheckInfo, i);
//   taosArrayClear(pTsdbReadHandle->pTableCheckInfo);

//   info.lastKey = pTsdbReadHandle->window.skey;
//   taosArrayPush(pTsdbReadHandle->pTableCheckInfo, &info);
// }

bool hasBeenDropped(const SArray* pDelList, int32_t* index, TSDBKEY* pKey) {
  ASSERT(pKey != NULL);
  if (pDelList == NULL) {
    return false;
  }

  if (*index >= taosArrayGetSize(pDelList) - 1) {
    TSDBKEY* last = taosArrayGetLast(pDelList);
    if (pKey->ts > last->ts) {
      return false;
    } else if (pKey->ts == last->ts) {
      size_t   size = taosArrayGetSize(pDelList);
      TSDBKEY* prev = taosArrayGet(pDelList, size - 2);
      if (prev->version >= pKey->version) {
        return true;
      } else {
        return false;
      }
    } else {
      ASSERT(0);
    }
  } else {
    TSDBKEY* pCurrent = taosArrayGet(pDelList, *index);
    TSDBKEY* pNext = taosArrayGet(pDelList, (*index) + 1);

    if (pCurrent->ts <= pKey->ts && pNext->ts >= pKey->ts && pCurrent->version >= pKey->version) {
      return true;
    } else {
      while (pNext->ts < pKey->ts && (*index) < taosArrayGetSize(pDelList) - 1) {
        (*index) += 1;
      }

      return false;
    }
  }
}

TSDBROW* getValidRow(SIterInfo* pIter, const SArray* pDelList, STsdbReader* pReader) {
  if (!pIter->hasVal) {
    return NULL;
  }

  TSDBROW* pRow = tsdbTbDataIterGet(pIter->iter);
  TSDBKEY  key = TSDBROW_KEY(pRow);
  if (outOfTimeWindow(key.ts, &pReader->window)) {
    pIter->hasVal = false;
    return NULL;
  }

  // it is a valid data version
  if ((key.version <= pReader->verRange.maxVer && key.version >= pReader->verRange.minVer) &&
      (!hasBeenDropped(pDelList, &pIter->index, &key))) {
    return pRow;
  }

  while (1) {
    pIter->hasVal = tsdbTbDataIterNext(pIter->iter);
    if (!pIter->hasVal) {
      return NULL;
    }

    pRow = tsdbTbDataIterGet(pIter->iter);

    key = TSDBROW_KEY(pRow);
    if (outOfTimeWindow(key.ts, &pReader->window)) {
      pIter->hasVal = false;
      return NULL;
    }

    if (key.version <= pReader->verRange.maxVer && key.version >= pReader->verRange.minVer &&
        (!hasBeenDropped(pDelList, &pIter->index, &key))) {
      return pRow;
    }
  }
}

int32_t doMergeRowsInBuf(SIterInfo* pIter, int64_t ts, SArray* pDelList, SRowMerger* pMerger, STsdbReader* pReader) {
  while (1) {
    pIter->hasVal = tsdbTbDataIterNext(pIter->iter);
    if (!pIter->hasVal) {
      break;
    }

    // data exists but not valid
    TSDBROW* pRow = getValidRow(pIter, pDelList, pReader);
    if (pRow == NULL) {
      break;
    }

    // ts is not identical, quit
    TSDBKEY k = TSDBROW_KEY(pRow);
    if (k.ts != ts) {
      break;
    }

    tRowMerge(pMerger, pRow);
  }

  return TSDB_CODE_SUCCESS;
}

static int32_t doMergeRowsInFileBlockImpl(SBlockData* pBlockData, int32_t rowIndex, int64_t key, SRowMerger* pMerger,
                                          SVersionRange* pVerRange, int32_t step) {
  while (pBlockData->aTSKEY[rowIndex] == key && rowIndex < pBlockData->nRow && rowIndex >= 0) {
    if (pBlockData->aVersion[rowIndex] > pVerRange->maxVer || pBlockData->aVersion[rowIndex] < pVerRange->minVer) {
      continue;
    }

    TSDBROW fRow = tsdbRowFromBlockData(pBlockData, rowIndex);
    tRowMerge(pMerger, &fRow);
    rowIndex += step;
  }

  return rowIndex;
}

typedef enum {
  CHECK_FILEBLOCK_CONT = 0x1,
  CHECK_FILEBLOCK_QUIT = 0x2,
} CHECK_FILEBLOCK_STATE;

static int32_t checkForNeighborFileBlock(STsdbReader* pReader, STableBlockScanInfo* pScanInfo, SBlock* pBlock,
                                         SFileDataBlockInfo* pFBlock, SRowMerger* pMerger, int64_t key,
                                         CHECK_FILEBLOCK_STATE* state) {
  SFileBlockDumpInfo* pDumpInfo = &pReader->status.fBlockDumpInfo;
  SBlockData*         pBlockData = &pReader->status.fileBlockData;

  *state = CHECK_FILEBLOCK_QUIT;
  int32_t step = ASCENDING_TRAVERSE(pReader->order) ? 1 : -1;

  int32_t nextIndex = -1;
  SBlock* pNeighborBlock = getNeighborBlockOfSameTable(pFBlock, pScanInfo, &nextIndex, pReader->order);
  if (pNeighborBlock == NULL) {  // do nothing
    return 0;
  }

  bool overlap = overlapWithNeighborBlock(pBlock, pNeighborBlock, pReader->order);
  if (overlap) {  // load next block
    SReaderStatus*  pStatus = &pReader->status;
    SDataBlockIter* pBlockIter = &pStatus->blockIter;

    // 1. find the next neighbor block in the scan block list
    SFileDataBlockInfo fb = {.uid = pFBlock->uid, .tbBlockIdx = nextIndex};
    int32_t            neighborIndex = findFileBlockInfoIndex(pBlockIter, &fb);

    // 2. remove it from the scan block list
    setFileBlockActiveInBlockIter(pBlockIter, neighborIndex, step);

    // 3. load the neighbor block, and set it to be the currently accessed file data block
    int32_t code = doLoadFileBlockData(pReader, pBlockIter, pScanInfo, &pStatus->fileBlockData);
    if (code != TSDB_CODE_SUCCESS) {
      return code;
    }

    // 4. check the data values
    initBlockDumpInfo(pReader, pBlockIter);

    pDumpInfo->rowIndex =
        doMergeRowsInFileBlockImpl(pBlockData, pDumpInfo->rowIndex, key, pMerger, &pReader->verRange, step);

    if (pDumpInfo->rowIndex >= pBlock->nRow) {
      *state = CHECK_FILEBLOCK_CONT;
    }
  }

  return TSDB_CODE_SUCCESS;
}

int32_t doMergeRowsInFileBlocks(SBlockData* pBlockData, STableBlockScanInfo* pScanInfo, STsdbReader* pReader,
                                SRowMerger* pMerger) {
  SFileBlockDumpInfo* pDumpInfo = &pReader->status.fBlockDumpInfo;

  bool    asc = ASCENDING_TRAVERSE(pReader->order);
  int64_t key = pBlockData->aTSKEY[pDumpInfo->rowIndex];
  int32_t step = asc ? 1 : -1;

  pDumpInfo->rowIndex += step;
  if (pDumpInfo->rowIndex <= pBlockData->nRow - 1) {
    pDumpInfo->rowIndex =
        doMergeRowsInFileBlockImpl(pBlockData, pDumpInfo->rowIndex, key, pMerger, &pReader->verRange, step);
  }

  // all rows are consumed, let's try next file block
  if ((pDumpInfo->rowIndex >= pBlockData->nRow && asc) || (pDumpInfo->rowIndex < 0 && !asc)) {
    while (1) {
      CHECK_FILEBLOCK_STATE st;

      SFileDataBlockInfo* pFileBlockInfo = getCurrentBlockInfo(&pReader->status.blockIter);
      SBlock*             pCurrentBlock = taosArrayGet(pScanInfo->pBlockList, pFileBlockInfo->tbBlockIdx);
      checkForNeighborFileBlock(pReader, pScanInfo, pCurrentBlock, pFileBlockInfo, pMerger, key, &st);
      if (st == CHECK_FILEBLOCK_QUIT) {
        break;
      }
    }
  }

  return TSDB_CODE_SUCCESS;
}

void updateSchema(TSDBROW* pRow, uint64_t uid, STsdbReader* pReader) {
  int32_t sversion = TSDBROW_SVERSION(pRow);

  if (pReader->pSchema == NULL) {
    pReader->pSchema = metaGetTbTSchema(pReader->pTsdb->pVnode->pMeta, uid, sversion);
  } else if (pReader->pSchema->version != sversion) {
    taosMemoryFreeClear(pReader->pSchema);
    pReader->pSchema = metaGetTbTSchema(pReader->pTsdb->pVnode->pMeta, uid, sversion);
  }
}

void doMergeMultiRows(TSDBROW* pRow, uint64_t uid, SIterInfo* pIter, SArray* pDelList, STSRow** pTSRow,
                      STsdbReader* pReader) {
  SRowMerger merge = {0};

  TSDBKEY k = TSDBROW_KEY(pRow);
  updateSchema(pRow, uid, pReader);

  tRowMergerInit(&merge, pRow, pReader->pSchema);
  doMergeRowsInBuf(pIter, k.ts, pDelList, &merge, pReader);
  tRowMergerGetRow(&merge, pTSRow);
}

void doMergeMemIMemRows(TSDBROW* pRow, TSDBROW* piRow, STableBlockScanInfo* pBlockScanInfo, STsdbReader* pReader,
                        STSRow** pTSRow) {
  SRowMerger merge = {0};

  TSDBKEY k = TSDBROW_KEY(pRow);
  TSDBKEY ik = TSDBROW_KEY(piRow);

  if (ASCENDING_TRAVERSE(pReader->order)) {  // ascending order imem --> mem
    updateSchema(piRow, pBlockScanInfo->uid, pReader);

    tRowMergerInit(&merge, piRow, pReader->pSchema);
    doMergeRowsInBuf(&pBlockScanInfo->iiter, ik.ts, pBlockScanInfo->delSkyline, &merge, pReader);

    tRowMerge(&merge, pRow);
    doMergeRowsInBuf(&pBlockScanInfo->iter, k.ts, pBlockScanInfo->delSkyline, &merge, pReader);
  } else {
    updateSchema(pRow, pBlockScanInfo->uid, pReader);

    tRowMergerInit(&merge, pRow, pReader->pSchema);
    doMergeRowsInBuf(&pBlockScanInfo->iter, k.ts, pBlockScanInfo->delSkyline, &merge, pReader);

    tRowMerge(&merge, piRow);
    doMergeRowsInBuf(&pBlockScanInfo->iiter, k.ts, pBlockScanInfo->delSkyline, &merge, pReader);
  }

  tRowMergerGetRow(&merge, pTSRow);
}

int32_t tsdbGetNextRowInMem(STableBlockScanInfo* pBlockScanInfo, STsdbReader* pReader, STSRow** pTSRow,
                            int64_t endKey) {
  TSDBROW* pRow = getValidRow(&pBlockScanInfo->iter, pBlockScanInfo->delSkyline, pReader);
  TSDBROW* piRow = getValidRow(&pBlockScanInfo->iiter, pBlockScanInfo->delSkyline, pReader);
  SArray*  pDelList = pBlockScanInfo->delSkyline;

  // todo refactor
  bool asc = ASCENDING_TRAVERSE(pReader->order);
  if (pBlockScanInfo->iter.hasVal) {
    TSDBKEY k = TSDBROW_KEY(pRow);
    if ((k.ts >= endKey && asc) || (k.ts <= endKey && !asc)) {
      pRow = NULL;
    }
  }

  if (pBlockScanInfo->iiter.hasVal) {
    TSDBKEY k = TSDBROW_KEY(piRow);
    if ((k.ts >= endKey && asc) || (k.ts <= endKey && !asc)) {
      piRow = NULL;
    }
  }

  if (pBlockScanInfo->iter.hasVal && pBlockScanInfo->iiter.hasVal && pRow != NULL && piRow != NULL) {
    TSDBKEY k = TSDBROW_KEY(pRow);
    TSDBKEY ik = TSDBROW_KEY(piRow);

    if (ik.ts < k.ts) {  // ik.ts < k.ts
      doMergeMultiRows(piRow, pBlockScanInfo->uid, &pBlockScanInfo->iiter, pDelList, pTSRow, pReader);
    } else if (k.ts < ik.ts) {
      doMergeMultiRows(pRow, pBlockScanInfo->uid, &pBlockScanInfo->iter, pDelList, pTSRow, pReader);
    } else {  // ik.ts == k.ts
      doMergeMemIMemRows(pRow, piRow, pBlockScanInfo, pReader, pTSRow);
    }

    return TSDB_CODE_SUCCESS;
  }

  if (pBlockScanInfo->iter.hasVal && pRow != NULL) {
    doMergeMultiRows(pRow, pBlockScanInfo->uid, &pBlockScanInfo->iter, pDelList, pTSRow, pReader);
    return TSDB_CODE_SUCCESS;
  }

  if (pBlockScanInfo->iiter.hasVal && piRow != NULL) {
    doMergeMultiRows(piRow, pBlockScanInfo->uid, &pBlockScanInfo->iiter, pDelList, pTSRow, pReader);
    return TSDB_CODE_SUCCESS;
  }

  return TSDB_CODE_SUCCESS;
}

int32_t doAppendOneRow(SSDataBlock* pBlock, STsdbReader* pReader, STSRow* pTSRow) {
  int32_t numOfRows = pBlock->info.rows;
  int32_t numOfCols = (int32_t)taosArrayGetSize(pBlock->pDataBlock);

  SBlockLoadSuppInfo* pSupInfo = &pReader->suppInfo;
  STSchema*           pSchema = pReader->pSchema;

  SColVal colVal = {0};
  int32_t i = 0, j = 0;

  SColumnInfoData* pColInfoData = taosArrayGet(pBlock->pDataBlock, i);
  if (pColInfoData->info.colId == PRIMARYKEY_TIMESTAMP_COL_ID) {
    colDataAppend(pColInfoData, numOfRows, (const char*)&pTSRow->ts, false);
    i += 1;
  }

  while (i < numOfCols && j < pSchema->numOfCols) {
    pColInfoData = taosArrayGet(pBlock->pDataBlock, i);
    col_id_t colId = pColInfoData->info.colId;

    if (colId == pSchema->columns[j].colId) {
      tTSRowGetVal(pTSRow, pReader->pSchema, j, &colVal);
      doCopyColVal(pColInfoData, numOfRows, i, &colVal, pSupInfo);
      i += 1;
      j += 1;
    } else if (colId < pSchema->columns[j].colId) {
      colDataAppendNULL(pColInfoData, numOfRows);
      i += 1;
    } else if (colId > pSchema->columns[j].colId) {
      j += 1;
    }
  }

  // set null value since current column does not exist in the "pSchema"
  while (i < numOfCols) {
    pColInfoData = taosArrayGet(pBlock->pDataBlock, i);
    colDataAppendNULL(pColInfoData, numOfRows);
    i += 1;
  }

  pBlock->info.rows += 1;
  return TSDB_CODE_SUCCESS;
}

int32_t buildDataBlockFromBufImpl(STableBlockScanInfo* pBlockScanInfo, int64_t endKey, int32_t capacity,
                                  STsdbReader* pReader) {
  SSDataBlock* pBlock = pReader->pResBlock;

  do {
    STSRow* pTSRow = NULL;
    tsdbGetNextRowInMem(pBlockScanInfo, pReader, &pTSRow, endKey);
    if (pTSRow == NULL) {
      break;
    }

    doAppendOneRow(pBlock, pReader, pTSRow);

    // no data in buffer, return immediately
    if (!(pBlockScanInfo->iter.hasVal || pBlockScanInfo->iiter.hasVal)) {
      break;
    }

    if (pBlock->info.rows >= capacity) {
      break;
    }
  } while (1);

  ASSERT(pBlock->info.rows <= capacity);
  return TSDB_CODE_SUCCESS;
}

// todo refactor, use arraylist instead
int32_t tsdbSetTableId(STsdbReader* pReader, int64_t uid) {
  ASSERT(pReader != NULL);
  taosHashClear(pReader->status.pTableMap);

  STableBlockScanInfo info = {.lastKey = 0, .uid = uid};
  taosHashPut(pReader->status.pTableMap, &info.uid, sizeof(uint64_t), &info, sizeof(info));
  return TDB_CODE_SUCCESS;
}

void* tsdbGetIdx(SMeta* pMeta) {
  if (pMeta == NULL) {
    return NULL;
  }
  return metaGetIdx(pMeta);
}

void* tsdbGetIvtIdx(SMeta* pMeta) {
  if (pMeta == NULL) {
    return NULL;
  }
  return metaGetIvtIdx(pMeta);
}

/**
 * @brief Get all suids since suid
 *
 * @param pMeta
 * @param suid return all suids in one vnode if suid is 0
 * @param list
 * @return int32_t
 */
int32_t tsdbGetStbIdList(SMeta* pMeta, int64_t suid, SArray* list) {
  SMStbCursor* pCur = metaOpenStbCursor(pMeta, suid);
  if (!pCur) {
    return TSDB_CODE_FAILED;
  }

  while (1) {
    tb_uid_t id = metaStbCursorNext(pCur);
    if (id == 0) {
      break;
    }

    taosArrayPush(list, &id);
  }

  metaCloseStbCursor(pCur);
  return TSDB_CODE_SUCCESS;
}

// ====================================== EXPOSED APIs ======================================
int32_t tsdbReaderOpen(SVnode* pVnode, SQueryTableDataCond* pCond, SArray* pTableList, STsdbReader** ppReader,
                       const char* idstr) {
  int32_t code = tsdbReaderCreate(pVnode, pCond, ppReader, idstr);
  if (code) {
    goto _err;
  }

  if (pCond->suid != 0) {
    (*ppReader)->pSchema = metaGetTbTSchema((*ppReader)->pTsdb->pVnode->pMeta, (*ppReader)->suid, -1);
    ASSERT((*ppReader)->pSchema);
  } else if (taosArrayGetSize(pTableList) > 0) {
    STableKeyInfo* pKey = taosArrayGet(pTableList, 0);
    (*ppReader)->pSchema = metaGetTbTSchema((*ppReader)->pTsdb->pVnode->pMeta, pKey->uid, -1);
  }

  STsdbReader* pReader = *ppReader;
  if (isEmptyQueryTimeWindow(&pReader->window)) {
    tsdbDebug("%p query window not overlaps with the data set, no result returned, %s", pReader, pReader->idStr);
    return TSDB_CODE_SUCCESS;
  }

  int32_t numOfTables = taosArrayGetSize(pTableList);
  pReader->status.pTableMap = createDataBlockScanInfo(pReader, pTableList->pData, numOfTables);
  if (pReader->status.pTableMap == NULL) {
    tsdbReaderClose(pReader);
    *ppReader = NULL;

    code = TSDB_CODE_TDB_OUT_OF_MEMORY;
    goto _err;
  }

  SDataBlockIter* pBlockIter = &pReader->status.blockIter;

  STsdbFSState* pFState = pReader->pTsdb->fs->cState;
  initFilesetIterator(&pReader->status.fileIter, pFState, pReader->order, pReader->idStr);
  resetDataBlockIterator(&pReader->status.blockIter, pReader->order);

  // no data in files, let's try buffer in memory
  if (pReader->status.fileIter.numOfFiles == 0) {
    pReader->status.loadFromFile = false;
  } else {
    code = initForFirstBlockInFile(pReader, pBlockIter);
    if (code != TSDB_CODE_SUCCESS) {
      return code;
    }
  }

  tsdbDebug("%p total numOfTable:%d in this query %s", pReader, numOfTables, pReader->idStr);
  return code;

_err:
  tsdbError("failed to create data reader, code: %s %s", tstrerror(code), pReader->idStr);
  return code;
}

void tsdbReaderClose(STsdbReader* pReader) {
  if (pReader == NULL) {
    return;
  }

  blockDataDestroy(pReader->pResBlock);
  taosMemoryFreeClear(pReader->suppInfo.plist);

  taosArrayDestroy(pReader->suppInfo.pColAgg);
  taosMemoryFree(pReader->suppInfo.slotIds);

<<<<<<< HEAD
=======
  if (!isEmptyQueryTimeWindow(&pReader->window)) {
    //    tsdbMayUnTakeMemSnapshot(pTsdbReadHandle);
  } else {
    ASSERT(pReader->status.pTableMap == NULL);
  }
>>>>>>> 5a5c58f8
#if 0
//   if (pReader->status.pTableScanInfo != NULL) {
//     pReader->status.pTableScanInfo = destroyTableCheckInfo(pReader->status.pTableScanInfo);
//   }

//   tsdbDestroyReadH(&pReader->rhelper);

//   tdFreeDataCols(pReader->pDataCols);
//   pReader->pDataCols = NULL;
//
//   pReader->prev = doFreeColumnInfoData(pReader->prev);
//   pReader->next = doFreeColumnInfoData(pReader->next);
#endif

  SIOCostSummary* pCost = &pReader->cost;

  tsdbDebug("%p :io-cost summary: head-file read cnt:%" PRIu64 ", head-file time:%" PRIu64 " us, statis-info:%" PRId64
            " us, datablock:%" PRId64 " us, check data:%" PRId64 " us, %s",
            pReader, pCost->headFileLoad, pCost->headFileLoadTime, pCost->smaLoadTime, pCost->blockLoadTime,
            pCost->checkForNextTime, pReader->idStr);

  taosMemoryFree(pReader->idStr);
  taosMemoryFree(pReader->pSchema);
  taosMemoryFreeClear(pReader);
}

bool tsdbNextDataBlock(STsdbReader* pReader) {
  if (isEmptyQueryTimeWindow(&pReader->window)) {
    return false;
  }

  // cleanup the data that belongs to the previous data block
  SSDataBlock* pBlock = pReader->pResBlock;
  blockDataCleanup(pBlock);

  int64_t        stime = taosGetTimestampUs();
  int64_t        elapsedTime = stime;
  SReaderStatus* pStatus = &pReader->status;

  if (pReader->type == BLOCK_LOAD_OFFSET_ORDER) {
    if (pStatus->loadFromFile) {
      int32_t code = buildBlockFromFiles(pReader);
      if (code != TSDB_CODE_SUCCESS) {
        return false;
      }

      if (pBlock->info.rows > 0) {
        return true;
      } else {
        buildBlockFromBufferSequentially(pReader);
        return pBlock->info.rows > 0;
      }
    } else {  // no data in files, let's try the buffer
      buildBlockFromBufferSequentially(pReader);
      return pBlock->info.rows > 0;
    }
  } else if (pReader->type == BLOCK_LOAD_TABLESEQ_ORDER) {
  } else if (pReader->type == BLOCK_LOAD_EXTERN_ORDER) {
  } else {
    ASSERT(0);
  }
  return false;
}

void tsdbRetrieveDataBlockInfo(STsdbReader* pReader, SDataBlockInfo* pDataBlockInfo) {
  ASSERT(pDataBlockInfo != NULL && pReader != NULL);
  pDataBlockInfo->rows = pReader->pResBlock->info.rows;
  pDataBlockInfo->uid = pReader->pResBlock->info.uid;
  pDataBlockInfo->window = pReader->pResBlock->info.window;
}

int32_t tsdbRetrieveDatablockSMA(STsdbReader* pReader, SColumnDataAgg*** pBlockStatis, bool* allHave) {
  int32_t code = 0;
  *allHave = false;

  // there is no statistics data for composed block
  if (pReader->status.composedDataBlock) {
    *pBlockStatis = NULL;
    return TSDB_CODE_SUCCESS;
  }

  SFileDataBlockInfo*  pFBlock = getCurrentBlockInfo(&pReader->status.blockIter);
  STableBlockScanInfo* pBlockScanInfo = taosHashGet(pReader->status.pTableMap, &pFBlock->uid, sizeof(pFBlock->uid));
  SBlock*              pBlock = taosArrayGet(pBlockScanInfo->pBlockList, pFBlock->tbBlockIdx);

  int64_t stime = taosGetTimestampUs();

  SBlockLoadSuppInfo* pSup = &pReader->suppInfo;

  if (tBlockHasSma(pBlock)) {
    code = tsdbReadBlockSma(pReader->pFileReader, pBlock, pSup->pColAgg, NULL);
    if (code != TSDB_CODE_SUCCESS) {
      tsdbDebug("vgId:%d, failed to load block SMA for uid %" PRIu64 ", code:%s, %s", 0, pFBlock->uid, tstrerror(code),
                pReader->idStr);
      return code;
    }
  } else {
    *pBlockStatis = NULL;
    return TSDB_CODE_SUCCESS;
  }

  *allHave = true;

  // always load the first primary timestamp column data
  SColumnDataAgg* pTsAgg = &pSup->tsColAgg;

  pTsAgg->numOfNull = 0;
  pTsAgg->colId = PRIMARYKEY_TIMESTAMP_COL_ID;
  pTsAgg->min = pReader->pResBlock->info.window.skey;
  pTsAgg->max = pReader->pResBlock->info.window.ekey;
  pSup->plist[0] = pTsAgg;

  // update the number of NULL data rows
  size_t numOfCols = blockDataGetNumOfCols(pReader->pResBlock);

  int32_t i = 0, j = 0;
  while (j < numOfCols && i < taosArrayGetSize(pSup->pColAgg)) {
    SColumnDataAgg* pAgg = taosArrayGet(pSup->pColAgg, i);
    if (pAgg->colId == pSup->colIds[j]) {
      if (IS_BSMA_ON(&(pReader->pSchema->columns[i]))) {
        pSup->plist[j] = pAgg;
        i += 1;
        j += 1;
      } else {
        *allHave = false;
      }
    } else if (pAgg->colId < pSup->colIds[j]) {
      i += 1;
    } else if (pSup->colIds[j] < pAgg->colId) {
      j += 1;
    }
  }

  int64_t elapsed = taosGetTimestampUs() - stime;
  pReader->cost.smaLoadTime += elapsed;

  *pBlockStatis = pSup->plist;

  tsdbDebug("vgId:%d, succeed to load block SMA for uid %" PRIu64 ", elapsed time:%" PRId64 "us, %s", 0, pFBlock->uid,
            elapsed, pReader->idStr);

  return code;
}

SArray* tsdbRetrieveDataBlock(STsdbReader* pReader, SArray* pIdList) {
  SReaderStatus* pStatus = &pReader->status;

  if (pStatus->composedDataBlock) {
    return pReader->pResBlock->pDataBlock;
  }

  SFileDataBlockInfo*  pFBlock = getCurrentBlockInfo(&pStatus->blockIter);
  STableBlockScanInfo* pBlockScanInfo = taosHashGet(pStatus->pTableMap, &pFBlock->uid, sizeof(pFBlock->uid));

  int32_t code = tBlockDataInit(&pStatus->fileBlockData);
  if (code != TSDB_CODE_SUCCESS) {
    terrno = code;
    return NULL;
  }

  code = doLoadFileBlockData(pReader, &pStatus->blockIter, pBlockScanInfo, &pStatus->fileBlockData);
  if (code != TSDB_CODE_SUCCESS) {
    terrno = code;
    return NULL;
  }

  copyBlockDataToSDataBlock(pReader, pBlockScanInfo);
  return pReader->pResBlock->pDataBlock;
}

int32_t tsdbReaderReset(STsdbReader* pReader, SQueryTableDataCond* pCond, int32_t tWinIdx) {
  if (isEmptyQueryTimeWindow(&pReader->window)) {
    return TSDB_CODE_SUCCESS;
  }

<<<<<<< HEAD
  pReader->order               = pCond->order;
  pReader->type                = BLOCK_LOAD_OFFSET_ORDER;
=======
  setQueryTimewindow(pReader, pCond, tWinIdx);

  pReader->order = pCond->order;
  pReader->type = BLOCK_LOAD_OFFSET_ORDER;
>>>>>>> 5a5c58f8
  pReader->status.loadFromFile = true;
  pReader->status.pTableIter = NULL;

  pReader->window = updateQueryTimeWindow(pReader->pTsdb, &pCond->twindows[tWinIdx]);

  // allocate buffer in order to load data blocks from file
  memset(&pReader->suppInfo.tsColAgg, 0, sizeof(SColumnDataAgg));
  memset(pReader->suppInfo.plist, 0, POINTER_BYTES);

  pReader->suppInfo.tsColAgg.colId = PRIMARYKEY_TIMESTAMP_COL_ID;

  // todo set the correct numOfTables
  int32_t         numOfTables = 1;
  SDataBlockIter* pBlockIter = &pReader->status.blockIter;

  STsdbFSState* pFState = pReader->pTsdb->fs->cState;
  initFilesetIterator(&pReader->status.fileIter, pFState, pReader->order, pReader->idStr);
  resetDataBlockIterator(&pReader->status.blockIter, pReader->order);
  resetDataBlockScanInfo(pReader->status.pTableMap);

  int32_t code = 0;
  // no data in files, let's try buffer in memory
  if (pReader->status.fileIter.numOfFiles == 0) {
    pReader->status.loadFromFile = false;
  } else {
    code = initForFirstBlockInFile(pReader, pBlockIter);
    if (code != TSDB_CODE_SUCCESS) {
      return code;
    }
  }

  tsdbDebug("%p reset reader, suid:%" PRIu64 ", numOfTables:%d, query range:%" PRId64 " - %" PRId64 " in query %s",
            pReader, pReader->suid, numOfTables, pReader->window.skey, pReader->window.ekey, pReader->idStr);
  return code;
}

static int32_t getBucketIndex(int32_t startRow, int32_t bucketRange, int32_t numOfRows) {
  return (numOfRows - startRow) / bucketRange;
}

int32_t tsdbGetFileBlocksDistInfo(STsdbReader* pReader, STableBlockDistInfo* pTableBlockInfo) {
  int32_t code = TSDB_CODE_SUCCESS;
  pTableBlockInfo->totalSize = 0;
  pTableBlockInfo->totalRows = 0;

  // find the start data block in file
  SReaderStatus* pStatus = &pReader->status;

  STsdbCfg* pc = &pReader->pTsdb->pVnode->config.tsdbCfg;
  pTableBlockInfo->defMinRows = pc->minRows;
  pTableBlockInfo->defMaxRows = pc->maxRows;

  int32_t bucketRange = ceil((pc->maxRows - pc->minRows) / 20.0);

  pTableBlockInfo->numOfFiles += 1;

  int32_t numOfTables = (int32_t)taosHashGetSize(pStatus->pTableMap);
  int     defaultRows = 4096;

  SDataBlockIter* pBlockIter = &pStatus->blockIter;
  pTableBlockInfo->numOfFiles += pStatus->fileIter.numOfFiles;
  pTableBlockInfo->numOfBlocks += pBlockIter->numOfBlocks;

  pTableBlockInfo->numOfTables = numOfTables;
  bool hasNext = true;

  while (true) {
    if (hasNext) {
      SFileDataBlockInfo*  pFBlock = getCurrentBlockInfo(pBlockIter);
      STableBlockScanInfo* pScanInfo = taosHashGet(pStatus->pTableMap, &pFBlock->uid, sizeof(pFBlock->uid));
      SBlock*              pBlock = taosArrayGet(pScanInfo->pBlockList, pFBlock->tbBlockIdx);

      int32_t numOfRows = pBlock->nRow;
      pTableBlockInfo->totalRows += numOfRows;

      if (numOfRows > pTableBlockInfo->maxRows) {
        pTableBlockInfo->maxRows = numOfRows;
      }

      if (numOfRows < pTableBlockInfo->minRows) {
        pTableBlockInfo->minRows = numOfRows;
      }

      if (numOfRows < defaultRows) {
        pTableBlockInfo->numOfSmallBlocks += 1;
      }

      int32_t bucketIndex = getBucketIndex(pTableBlockInfo->defMinRows, bucketRange, numOfRows);
      pTableBlockInfo->blockRowsHisto[bucketIndex]++;

      hasNext = blockIteratorNext(&pStatus->blockIter);

    } else {
      code = initForFirstBlockInFile(pReader, pBlockIter);
      if ((code != TSDB_CODE_SUCCESS) || (pReader->status.loadFromFile == false)) {
        break;
      }

      pTableBlockInfo->numOfBlocks += pBlockIter->numOfBlocks;
    }

/*
    hasNext = blockIteratorNext(&pStatus->blockIter);
*/


//         tsdbDebug("%p %d blocks found in file for %d table(s), fid:%d, %s", pReader, numOfBlocks, numOfTables,
//                   pReader->pFileGroup->fid, pReader->idStr);
  }

  return code;
}

int64_t tsdbGetNumOfRowsInMemTable(STsdbReader* pReader) {
  int64_t rows = 0;

  SReaderStatus* pStatus = &pReader->status;
  pStatus->pTableIter = taosHashIterate(pStatus->pTableMap, NULL);

  while (pStatus->pTableIter != NULL) {
    STableBlockScanInfo* pBlockScanInfo = pStatus->pTableIter;

    STbData* d = NULL;
    if (pReader->pTsdb->mem != NULL) {
      tsdbGetTbDataFromMemTable(pReader->pTsdb->mem, pReader->suid, pBlockScanInfo->uid, &d);
      if (d != NULL) {
        rows += tsdbGetNRowsInTbData(d);
      }
    }

    STbData* di = NULL;
    if (pReader->pTsdb->imem != NULL) {
      tsdbGetTbDataFromMemTable(pReader->pTsdb->imem, pReader->suid, pBlockScanInfo->uid, &di);
      if (di != NULL) {
        rows += tsdbGetNRowsInTbData(di);
      }
    }

    // current table is exhausted, let's try the next table
    pStatus->pTableIter = taosHashIterate(pStatus->pTableMap, pStatus->pTableIter);
  }

  return rows;
}<|MERGE_RESOLUTION|>--- conflicted
+++ resolved
@@ -120,31 +120,10 @@
   int32_t            type;   // query type: 1. retrieve all data blocks, 2. retrieve direct prev|next rows
   SBlockLoadSuppInfo suppInfo;
 
-<<<<<<< HEAD
   SIOCostSummary     cost;
   STSchema*          pSchema;
   SDataFReader*      pFileReader;
   SVersionRange      verRange;
-=======
-  SIOCostSummary cost;
-  STSchema*      pSchema;
-  SDataFReader*  pFileReader;
-  SVersionRange  verRange;
-#if 0
-  SArray*            prev;  // previous row which is before than time window
-  SArray*            next;  // next row which is after the query time window
-  SFileBlockInfo*   pDataBlockInfo;
-  SDataCols*         pDataCols;         // in order to hold current file data block
-  int32_t            allocSize;         // allocated data block size
-  SDataBlockLoadInfo dataBlockLoadInfo; /* record current block load information */
-  SLoadCompBlockInfo compBlockLoadInfo; /* record current compblock information in SQueryAttr */
-  //  SDFileSet* pFileGroup;
-  // SFSIter            fileIter;
-  // SReadH             rhelper;
-  //  SColumnDataAgg* statis;  // query level statistics, only one table block statistics info exists at any time
-  //  SColumnDataAgg** pstatis;// the ptr array list to return to caller
-#endif
->>>>>>> 5a5c58f8
 };
 
 static SFileDataBlockInfo* getCurrentBlockInfo(SDataBlockIter* pBlockIter);
@@ -2701,14 +2680,6 @@
   taosArrayDestroy(pReader->suppInfo.pColAgg);
   taosMemoryFree(pReader->suppInfo.slotIds);
 
-<<<<<<< HEAD
-=======
-  if (!isEmptyQueryTimeWindow(&pReader->window)) {
-    //    tsdbMayUnTakeMemSnapshot(pTsdbReadHandle);
-  } else {
-    ASSERT(pReader->status.pTableMap == NULL);
-  }
->>>>>>> 5a5c58f8
 #if 0
 //   if (pReader->status.pTableScanInfo != NULL) {
 //     pReader->status.pTableScanInfo = destroyTableCheckInfo(pReader->status.pTableScanInfo);
@@ -2884,15 +2855,8 @@
     return TSDB_CODE_SUCCESS;
   }
 
-<<<<<<< HEAD
   pReader->order               = pCond->order;
   pReader->type                = BLOCK_LOAD_OFFSET_ORDER;
-=======
-  setQueryTimewindow(pReader, pCond, tWinIdx);
-
-  pReader->order = pCond->order;
-  pReader->type = BLOCK_LOAD_OFFSET_ORDER;
->>>>>>> 5a5c58f8
   pReader->status.loadFromFile = true;
   pReader->status.pTableIter = NULL;
 
