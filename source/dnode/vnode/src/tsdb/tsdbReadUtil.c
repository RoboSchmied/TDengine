/*
 * Copyright (c) 2019 TAOS Data, Inc. <jhtao@taosdata.com>
 *
 * This program is free software: you can use, redistribute, and/or modify
 * it under the terms of the GNU Affero General Public License, version 3
 * or later ("AGPL"), as published by the Free Software Foundation.
 *
 * This program is distributed in the hope that it will be useful, but WITHOUT
 * ANY WARRANTY; without even the implied warranty of MERCHANTABILITY or
 * FITNESS FOR A PARTICULAR PURPOSE.
 *
 * You should have received a copy of the GNU Affero General Public License
 * along with this program. If not, see <http://www.gnu.org/licenses/>.
 */

#include "tsdbReadUtil.h"
#include "osDef.h"
#include "tsdb.h"
#include "tsdbDataFileRW.h"
#include "tsdbFS2.h"
#include "tsdbMerge.h"
#include "tsdbUtil2.h"
#include "tsimplehash.h"

int32_t uidComparFunc(const void* p1, const void* p2) {
  uint64_t pu1 = *(uint64_t*)p1;
  uint64_t pu2 = *(uint64_t*)p2;
  if (pu1 == pu2) {
    return 0;
  } else {
    return (pu1 < pu2) ? -1 : 1;
  }
}

static int32_t initBlockScanInfoBuf(SBlockInfoBuf* pBuf, int32_t numOfTables) {
  int32_t num = numOfTables / pBuf->numPerBucket;
  int32_t remainder = numOfTables % pBuf->numPerBucket;
  if (pBuf->pData == NULL) {
    pBuf->pData = taosArrayInit(num + 1, POINTER_BYTES);
  }

  for (int32_t i = 0; i < num; ++i) {
    char* p = taosMemoryCalloc(pBuf->numPerBucket, sizeof(STableBlockScanInfo));
    if (p == NULL) {
      return TSDB_CODE_OUT_OF_MEMORY;
    }

    taosArrayPush(pBuf->pData, &p);
  }

  if (remainder > 0) {
    char* p = taosMemoryCalloc(remainder, sizeof(STableBlockScanInfo));
    if (p == NULL) {
      return TSDB_CODE_OUT_OF_MEMORY;
    }
    taosArrayPush(pBuf->pData, &p);
  }

  pBuf->numOfTables = numOfTables;

  return TSDB_CODE_SUCCESS;
}

int32_t ensureBlockScanInfoBuf(SBlockInfoBuf* pBuf, int32_t numOfTables) {
  if (numOfTables <= pBuf->numOfTables) {
    return TSDB_CODE_SUCCESS;
  }

  if (pBuf->numOfTables > 0) {
    STableBlockScanInfo** p = (STableBlockScanInfo**)taosArrayPop(pBuf->pData);
    taosMemoryFree(*p);
    pBuf->numOfTables /= pBuf->numPerBucket;
  }

  int32_t num = (numOfTables - pBuf->numOfTables) / pBuf->numPerBucket;
  int32_t remainder = (numOfTables - pBuf->numOfTables) % pBuf->numPerBucket;
  if (pBuf->pData == NULL) {
    pBuf->pData = taosArrayInit(num + 1, POINTER_BYTES);
  }

  for (int32_t i = 0; i < num; ++i) {
    char* p = taosMemoryCalloc(pBuf->numPerBucket, sizeof(STableBlockScanInfo));
    if (p == NULL) {
      return TSDB_CODE_OUT_OF_MEMORY;
    }

    taosArrayPush(pBuf->pData, &p);
  }

  if (remainder > 0) {
    char* p = taosMemoryCalloc(remainder, sizeof(STableBlockScanInfo));
    if (p == NULL) {
      return TSDB_CODE_OUT_OF_MEMORY;
    }
    taosArrayPush(pBuf->pData, &p);
  }

  pBuf->numOfTables = numOfTables;

  return TSDB_CODE_SUCCESS;
}

void clearBlockScanInfoBuf(SBlockInfoBuf* pBuf) {
  size_t num = taosArrayGetSize(pBuf->pData);
  for (int32_t i = 0; i < num; ++i) {
    char** p = taosArrayGet(pBuf->pData, i);
    taosMemoryFree(*p);
  }

  taosArrayDestroy(pBuf->pData);
}

void* getPosInBlockInfoBuf(SBlockInfoBuf* pBuf, int32_t index) {
  int32_t bucketIndex = index / pBuf->numPerBucket;
  char**  pBucket = taosArrayGet(pBuf->pData, bucketIndex);
  return (*pBucket) + (index % pBuf->numPerBucket) * sizeof(STableBlockScanInfo);
}

STableBlockScanInfo* getTableBlockScanInfo(SSHashObj* pTableMap, uint64_t uid, const char* id) {
  STableBlockScanInfo** p = tSimpleHashGet(pTableMap, &uid, sizeof(uid));
  if (p == NULL || *p == NULL) {
    terrno = TSDB_CODE_INVALID_PARA;
    int32_t size = tSimpleHashGetSize(pTableMap);
    tsdbError("failed to locate the uid:%" PRIu64 " in query table uid list, total tables:%d, %s", uid, size, id);
    return NULL;
  }

  return *p;
}

// NOTE: speedup the whole processing by preparing the buffer for STableBlockScanInfo in batch model
SSHashObj* createDataBlockScanInfo(STsdbReader* pTsdbReader, SBlockInfoBuf* pBuf, const STableKeyInfo* idList,
                                   STableUidList* pUidList, int32_t numOfTables) {
  // allocate buffer in order to load data blocks from file
  // todo use simple hash instead, optimize the memory consumption
  SSHashObj* pTableMap = tSimpleHashInit(numOfTables, taosGetDefaultHashFunction(TSDB_DATA_TYPE_BIGINT));
  if (pTableMap == NULL) {
    return NULL;
  }

  int64_t st = taosGetTimestampUs();
  initBlockScanInfoBuf(pBuf, numOfTables);

  pUidList->tableUidList = taosMemoryMalloc(numOfTables * sizeof(uint64_t));
  if (pUidList->tableUidList == NULL) {
    tSimpleHashCleanup(pTableMap);
    return NULL;
  }

  pUidList->currentIndex = 0;

  for (int32_t j = 0; j < numOfTables; ++j) {
    STableBlockScanInfo* pScanInfo = getPosInBlockInfoBuf(pBuf, j);

    pScanInfo->uid = idList[j].uid;
    pUidList->tableUidList[j] = idList[j].uid;

    if (ASCENDING_TRAVERSE(pTsdbReader->info.order)) {
      int64_t skey = pTsdbReader->info.window.skey;
      pScanInfo->lastKey = (skey > INT64_MIN) ? (skey - 1) : skey;
      pScanInfo->lastKeyInStt = skey;
    } else {
      int64_t ekey = pTsdbReader->info.window.ekey;
      pScanInfo->lastKey = (ekey < INT64_MAX) ? (ekey + 1) : ekey;
      pScanInfo->lastKeyInStt = ekey;
    }

    tSimpleHashPut(pTableMap, &pScanInfo->uid, sizeof(uint64_t), &pScanInfo, POINTER_BYTES);
    tsdbTrace("%p check table uid:%" PRId64 " from lastKey:%" PRId64 " %s", pTsdbReader, pScanInfo->uid,
              pScanInfo->lastKey, pTsdbReader->idStr);
  }

  taosSort(pUidList->tableUidList, numOfTables, sizeof(uint64_t), uidComparFunc);

  pTsdbReader->cost.createScanInfoList = (taosGetTimestampUs() - st) / 1000.0;
  tsdbDebug("%p create %d tables scan-info, size:%.2f Kb, elapsed time:%.2f ms, %s", pTsdbReader, numOfTables,
            (sizeof(STableBlockScanInfo) * numOfTables) / 1024.0, pTsdbReader->cost.createScanInfoList,
            pTsdbReader->idStr);

  return pTableMap;
}

void resetAllDataBlockScanInfo(SSHashObj* pTableMap, int64_t ts, int32_t step) {
  void*   p = NULL;
  int32_t iter = 0;

  while ((p = tSimpleHashIterate(pTableMap, p, &iter)) != NULL) {
    STableBlockScanInfo* pInfo = *(STableBlockScanInfo**)p;

    pInfo->iterInit = false;
    pInfo->iter.hasVal = false;
    pInfo->iiter.hasVal = false;

    if (pInfo->iter.iter != NULL) {
      pInfo->iter.iter = tsdbTbDataIterDestroy(pInfo->iter.iter);
    }

    if (pInfo->iiter.iter != NULL) {
      pInfo->iiter.iter = tsdbTbDataIterDestroy(pInfo->iiter.iter);
    }

    pInfo->delSkyline = taosArrayDestroy(pInfo->delSkyline);
    pInfo->lastKey = ts;
    pInfo->lastKeyInStt = ts + step;
  }
}

void clearBlockScanInfo(STableBlockScanInfo* p) {
  p->iterInit = false;
  p->iter.hasVal = false;
  p->iiter.hasVal = false;

  if (p->iter.iter != NULL) {
    p->iter.iter = tsdbTbDataIterDestroy(p->iter.iter);
  }

  if (p->iiter.iter != NULL) {
    p->iiter.iter = tsdbTbDataIterDestroy(p->iiter.iter);
  }

  p->delSkyline = taosArrayDestroy(p->delSkyline);
  p->pBlockList = taosArrayDestroy(p->pBlockList);
  p->pBlockIdxList = taosArrayDestroy(p->pBlockIdxList);
  p->pMemDelData = taosArrayDestroy(p->pMemDelData);
  p->pFileDelData = taosArrayDestroy(p->pFileDelData);
}

void destroyAllBlockScanInfo(SSHashObj* pTableMap) {
  void*   p = NULL;
  int32_t iter = 0;

  while ((p = tSimpleHashIterate(pTableMap, p, &iter)) != NULL) {
    clearBlockScanInfo(*(STableBlockScanInfo**)p);
  }

  tSimpleHashCleanup(pTableMap);
}

static void doCleanupInfoForNextFileset(STableBlockScanInfo* pScanInfo) {
  // reset the index in last block when handing a new file
  taosArrayClear(pScanInfo->pBlockList);
<<<<<<< HEAD
  taosArrayClear(pScanInfo->pBlockIdxList);
  taosArrayClear(pScanInfo->pfileDelData);  // del data from each file set
=======
  taosArrayClear(pScanInfo->pFileDelData);  // del data from each file set
>>>>>>> 599e496c
}

void cleanupInfoFoxNextFileset(SSHashObj* pTableMap) {
  STableBlockScanInfo** p = NULL;

  int32_t iter = 0;
  while ((p = tSimpleHashIterate(pTableMap, p, &iter)) != NULL) {
    doCleanupInfoForNextFileset(*p);
  }
}

// brin records iterator
void initBrinRecordIter(SBrinRecordIter* pIter, SDataFileReader* pReader, SArray* pList) {
  memset(&pIter->block, 0, sizeof(SBrinBlock));
  memset(&pIter->record, 0, sizeof(SBrinRecord));
  pIter->blockIndex = -1;
  pIter->recordIndex = -1;

  pIter->pReader = pReader;
  pIter->pBrinBlockList = pList;
}

SBrinRecord* getNextBrinRecord(SBrinRecordIter* pIter) {
  if (pIter->blockIndex == -1 || (pIter->recordIndex + 1) >= TARRAY2_SIZE(pIter->block.numRow)) {
    pIter->blockIndex += 1;
    if (pIter->blockIndex >= taosArrayGetSize(pIter->pBrinBlockList)) {
      return NULL;
    }

    pIter->pCurrentBlk = taosArrayGet(pIter->pBrinBlockList, pIter->blockIndex);

    tBrinBlockClear(&pIter->block);
    tsdbDataFileReadBrinBlock(pIter->pReader, pIter->pCurrentBlk, &pIter->block);
    pIter->recordIndex = -1;
  }

  pIter->recordIndex += 1;
  tBrinBlockGet(&pIter->block, pIter->recordIndex, &pIter->record);
  return &pIter->record;
}

void clearBrinBlockIter(SBrinRecordIter* pIter) { tBrinBlockDestroy(&pIter->block); }

// initialize the file block access order
//  sort the file blocks according to the offset of each data block in the files
static void cleanupBlockOrderSupporter(SBlockOrderSupporter* pSup) {
  taosMemoryFreeClear(pSup->numOfBlocksPerTable);
  taosMemoryFreeClear(pSup->indexPerTable);

  for (int32_t i = 0; i < pSup->numOfTables; ++i) {
    SBlockOrderWrapper* pBlockInfo = pSup->pDataBlockInfo[i];
    taosMemoryFreeClear(pBlockInfo);
  }

  taosMemoryFreeClear(pSup->pDataBlockInfo);
}

static int32_t initBlockOrderSupporter(SBlockOrderSupporter* pSup, int32_t numOfTables) {
  pSup->numOfBlocksPerTable = taosMemoryCalloc(1, sizeof(int32_t) * numOfTables);
  pSup->indexPerTable = taosMemoryCalloc(1, sizeof(int32_t) * numOfTables);
  pSup->pDataBlockInfo = taosMemoryCalloc(1, POINTER_BYTES * numOfTables);

  if (pSup->numOfBlocksPerTable == NULL || pSup->indexPerTable == NULL || pSup->pDataBlockInfo == NULL) {
    cleanupBlockOrderSupporter(pSup);
    return TSDB_CODE_OUT_OF_MEMORY;
  }

  return TSDB_CODE_SUCCESS;
}

static int32_t fileDataBlockOrderCompar(const void* pLeft, const void* pRight, void* param) {
  int32_t leftIndex = *(int32_t*)pLeft;
  int32_t rightIndex = *(int32_t*)pRight;

  SBlockOrderSupporter* pSupporter = (SBlockOrderSupporter*)param;

  int32_t leftTableBlockIndex = pSupporter->indexPerTable[leftIndex];
  int32_t rightTableBlockIndex = pSupporter->indexPerTable[rightIndex];

  if (leftTableBlockIndex > pSupporter->numOfBlocksPerTable[leftIndex]) {
    /* left block is empty */
    return 1;
  } else if (rightTableBlockIndex > pSupporter->numOfBlocksPerTable[rightIndex]) {
    /* right block is empty */
    return -1;
  }

  SBlockOrderWrapper* pLeftBlock = &pSupporter->pDataBlockInfo[leftIndex][leftTableBlockIndex];
  SBlockOrderWrapper* pRightBlock = &pSupporter->pDataBlockInfo[rightIndex][rightTableBlockIndex];

  return pLeftBlock->offset > pRightBlock->offset ? 1 : -1;
}

int32_t initBlockIterator(STsdbReader* pReader, SDataBlockIter* pBlockIter, int32_t numOfBlocks, SArray* pTableList) {
  bool asc = ASCENDING_TRAVERSE(pReader->info.order);

  SBlockOrderSupporter sup = {0};
  pBlockIter->numOfBlocks = numOfBlocks;
  taosArrayClear(pBlockIter->blockList);

  pBlockIter->pTableMap = pReader->status.pTableMap;

  // access data blocks according to the offset of each block in asc/desc order.
  int32_t numOfTables = taosArrayGetSize(pTableList);

  int64_t st = taosGetTimestampUs();
  int32_t code = initBlockOrderSupporter(&sup, numOfTables);
  if (code != TSDB_CODE_SUCCESS) {
    return code;
  }

  int32_t cnt = 0;

  for (int32_t i = 0; i < numOfTables; ++i) {
    STableBlockScanInfo* pTableScanInfo = taosArrayGetP(pTableList, i);
    //    ASSERT(pTableScanInfo->pBlockList != NULL && taosArrayGetSize(pTableScanInfo->pBlockList) > 0);

    size_t num = taosArrayGetSize(pTableScanInfo->pBlockList);
    sup.numOfBlocksPerTable[sup.numOfTables] = num;

    char* buf = taosMemoryMalloc(sizeof(SBlockOrderWrapper) * num);
    if (buf == NULL) {
      cleanupBlockOrderSupporter(&sup);
      return TSDB_CODE_OUT_OF_MEMORY;
    }

    sup.pDataBlockInfo[sup.numOfTables] = (SBlockOrderWrapper*)buf;

    for (int32_t k = 0; k < num; ++k) {
      SBrinRecord* pRecord = taosArrayGet(pTableScanInfo->pBlockList, k);
      sup.pDataBlockInfo[sup.numOfTables][k] =
          (SBlockOrderWrapper){.uid = pTableScanInfo->uid, .offset = pRecord->blockOffset, .pInfo = pTableScanInfo};
      cnt++;
    }

    sup.numOfTables += 1;
  }

  if (numOfBlocks != cnt && sup.numOfTables != numOfTables) {
    cleanupBlockOrderSupporter(&sup);
    return TSDB_CODE_INVALID_PARA;
  }

  // since there is only one table qualified, blocks are not sorted
  if (sup.numOfTables == 1) {
    STableBlockScanInfo* pTableScanInfo = taosArrayGetP(pTableList, 0);
    if (pTableScanInfo->pBlockIdxList == NULL) {
      pTableScanInfo->pBlockIdxList = taosArrayInit(numOfBlocks, sizeof(STableDataBlockIdx));
    }
    for (int32_t i = 0; i < numOfBlocks; ++i) {
      SFileDataBlockInfo blockInfo = {.uid = sup.pDataBlockInfo[0][i].uid, .tbBlockIdx = i};
      blockInfo.record = *(SBrinRecord*)taosArrayGet(sup.pDataBlockInfo[0][i].pInfo->pBlockList, i);

      taosArrayPush(pBlockIter->blockList, &blockInfo);

      STableDataBlockIdx tableDataBlockIdx = {.globalIndex = i};
      taosArrayPush(pTableScanInfo->pBlockIdxList, &tableDataBlockIdx);
    }
    taosArrayDestroy(pTableScanInfo->pBlockList);
    pTableScanInfo->pBlockList = NULL;

    int64_t et = taosGetTimestampUs();
    tsdbDebug("%p create blocks info struct completed for one table, %d blocks not sorted, elapsed time:%.2f ms %s",
              pReader, numOfBlocks, (et - st) / 1000.0, pReader->idStr);

    pBlockIter->index = asc ? 0 : (numOfBlocks - 1);
    cleanupBlockOrderSupporter(&sup);
    return TSDB_CODE_SUCCESS;
  }

  tsdbDebug("%p create data blocks info struct completed, %d blocks in %d tables %s", pReader, cnt, sup.numOfTables,
            pReader->idStr);

  SMultiwayMergeTreeInfo* pTree = NULL;

  uint8_t ret = tMergeTreeCreate(&pTree, sup.numOfTables, &sup, fileDataBlockOrderCompar);
  if (ret != TSDB_CODE_SUCCESS) {
    cleanupBlockOrderSupporter(&sup);
    return TSDB_CODE_OUT_OF_MEMORY;
  }

  int32_t numOfTotal = 0;
  while (numOfTotal < cnt) {
    int32_t pos = tMergeTreeGetChosenIndex(pTree);
    int32_t index = sup.indexPerTable[pos]++;

    SFileDataBlockInfo blockInfo = {.uid = sup.pDataBlockInfo[pos][index].uid, .tbBlockIdx = index};
    blockInfo.record = *(SBrinRecord*)taosArrayGet(sup.pDataBlockInfo[pos][index].pInfo->pBlockList, index);

    taosArrayPush(pBlockIter->blockList, &blockInfo);
    STableBlockScanInfo *pTableScanInfo = sup.pDataBlockInfo[pos][index].pInfo;
    if (pTableScanInfo->pBlockIdxList == NULL) {
      size_t szTableDataBlocks = taosArrayGetSize(pTableScanInfo->pBlockList);
      pTableScanInfo->pBlockIdxList = taosArrayInit(szTableDataBlocks, sizeof(STableDataBlockIdx));
    }
    STableDataBlockIdx tableDataBlockIdx = {.globalIndex = numOfTotal};
    taosArrayPush(pTableScanInfo->pBlockIdxList, &tableDataBlockIdx);
    // set data block index overflow, in order to disable the offset comparator
    if (sup.indexPerTable[pos] >= sup.numOfBlocksPerTable[pos]) {
      sup.indexPerTable[pos] = sup.numOfBlocksPerTable[pos] + 1;
    }

    numOfTotal += 1;
    tMergeTreeAdjust(pTree, tMergeTreeGetAdjustIndex(pTree));
  }

  for (int32_t i = 0; i < numOfTables; ++i) {
    STableBlockScanInfo* pTableScanInfo = taosArrayGetP(pTableList, i);
    taosArrayDestroy(pTableScanInfo->pBlockList);
    pTableScanInfo->pBlockList = NULL;
  }

  int64_t et = taosGetTimestampUs();
  tsdbDebug("%p %d data blocks access order completed, elapsed time:%.2f ms %s", pReader, numOfBlocks,
            (et - st) / 1000.0, pReader->idStr);
  cleanupBlockOrderSupporter(&sup);
  taosMemoryFree(pTree);

  pBlockIter->index = asc ? 0 : (numOfBlocks - 1);
  return TSDB_CODE_SUCCESS;
}

bool blockIteratorNext(SDataBlockIter* pBlockIter, const char* idStr) {
  bool asc = ASCENDING_TRAVERSE(pBlockIter->order);

  int32_t step = asc ? 1 : -1;
  if ((pBlockIter->index >= pBlockIter->numOfBlocks - 1 && asc) || (pBlockIter->index <= 0 && (!asc))) {
    return false;
  }

  pBlockIter->index += step;
  return true;
}

typedef enum {
  BLK_CHECK_CONTINUE = 0x1,
  BLK_CHECK_QUIT = 0x2,
} ETombBlkCheckEnum;

static int32_t doCheckTombBlock(STombBlock* pBlock, STsdbReader* pReader, int32_t numOfTables, int32_t* j,
                                STableBlockScanInfo** pScanInfo, ETombBlkCheckEnum* pRet) {
  int32_t     code = 0;
  STombRecord record = {0};
  uint64_t    uid = pReader->status.uidList.tableUidList[*j];

  for (int32_t k = 0; k < TARRAY2_SIZE(pBlock->suid); ++k) {
    code = tTombBlockGet(pBlock, k, &record);
    if (code != TSDB_CODE_SUCCESS) {
      *pRet = BLK_CHECK_QUIT;
      return code;
    }

    if (record.suid < pReader->info.suid) {
      continue;
    }

    if (record.suid > pReader->info.suid) {
      *pRet = BLK_CHECK_QUIT;
      return TSDB_CODE_SUCCESS;
    }

    bool newTable = false;
    if (uid < record.uid) {
      while ((*j) < numOfTables && pReader->status.uidList.tableUidList[*j] < record.uid) {
        (*j) += 1;
        newTable = true;
      }

      if ((*j) >= numOfTables) {
        *pRet = BLK_CHECK_QUIT;
        return TSDB_CODE_SUCCESS;
      }

      uid = pReader->status.uidList.tableUidList[*j];
    }

    if (record.uid < uid) {
      continue;
    }

    ASSERT(record.suid == pReader->info.suid && uid == record.uid);

    if (newTable) {
      (*pScanInfo) = getTableBlockScanInfo(pReader->status.pTableMap, uid, pReader->idStr);
      if ((*pScanInfo)->pFileDelData == NULL) {
        (*pScanInfo)->pFileDelData = taosArrayInit(4, sizeof(SDelData));
      }
    }

    if (record.version <= pReader->info.verRange.maxVer) {
      SDelData delData = {.version = record.version, .sKey = record.skey, .eKey = record.ekey};
      taosArrayPush((*pScanInfo)->pFileDelData, &delData);
    }
  }

  *pRet = BLK_CHECK_CONTINUE;
  return TSDB_CODE_SUCCESS;
}

// load tomb data API
static int32_t doLoadTombDataFromTombBlk(const TTombBlkArray* pTombBlkArray, STsdbReader* pReader, void* pFileReader,
                                         bool isFile) {
  int32_t        code = 0;
  STableUidList* pList = &pReader->status.uidList;
  int32_t        numOfTables = tSimpleHashGetSize(pReader->status.pTableMap);

  int32_t i = 0, j = 0;
  while (i < pTombBlkArray->size && j < numOfTables) {
    STombBlk* pTombBlk = &pTombBlkArray->data[i];
    if (pTombBlk->maxTbid.suid < pReader->info.suid) {
      i += 1;
      continue;
    }

    if (pTombBlk->minTbid.suid > pReader->info.suid) {
      break;
    }

    ASSERT(pTombBlk->minTbid.suid <= pReader->info.suid && pTombBlk->maxTbid.suid >= pReader->info.suid);
    if (pTombBlk->maxTbid.suid == pReader->info.suid && pTombBlk->maxTbid.uid < pList->tableUidList[0]) {
      i += 1;
      continue;
    }

    if (pTombBlk->minTbid.suid == pReader->info.suid && pTombBlk->minTbid.uid > pList->tableUidList[numOfTables - 1]) {
      break;
    }

    STombBlock block = {0};
    code = isFile ? tsdbDataFileReadTombBlock(pFileReader, &pTombBlkArray->data[i], &block)
                  : tsdbSttFileReadTombBlock(pFileReader, &pTombBlkArray->data[i], &block);
    if (code != TSDB_CODE_SUCCESS) {
      return code;
    }

    uint64_t uid = pReader->status.uidList.tableUidList[j];

    STableBlockScanInfo* pScanInfo = getTableBlockScanInfo(pReader->status.pTableMap, uid, pReader->idStr);
    if (pScanInfo->pFileDelData == NULL) {
      pScanInfo->pFileDelData = taosArrayInit(4, sizeof(SDelData));
    }

    ETombBlkCheckEnum ret = 0;
    code = doCheckTombBlock(&block, pReader, numOfTables, &j, &pScanInfo, &ret);

    tTombBlockDestroy(&block);
    if (code != TSDB_CODE_SUCCESS || ret == BLK_CHECK_QUIT) {
      return code;
    }

    i += 1;
  }

  return TSDB_CODE_SUCCESS;
}

int32_t loadDataFileTombDataForAll(STsdbReader* pReader) {
  if (pReader->status.pCurrentFileset == NULL || pReader->status.pCurrentFileset->farr[3] == NULL) {
    return TSDB_CODE_SUCCESS;
  }

  const TTombBlkArray* pBlkArray = NULL;

  int32_t code = tsdbDataFileReadTombBlk(pReader->pFileReader, &pBlkArray);
  if (code != TSDB_CODE_SUCCESS) {
    return code;
  }

  return doLoadTombDataFromTombBlk(pBlkArray, pReader, pReader->pFileReader, true);
}

int32_t loadSttTombDataForAll(STsdbReader* pReader, SSttFileReader* pSttFileReader, SSttBlockLoadInfo* pLoadInfo) {
  const TTombBlkArray* pBlkArray = NULL;
  int32_t              code = tsdbSttFileReadTombBlk(pSttFileReader, &pBlkArray);
  if (code != TSDB_CODE_SUCCESS) {
    return code;
  }

  return doLoadTombDataFromTombBlk(pBlkArray, pReader, pSttFileReader, false);
}

void loadMemTombData(SArray** ppMemDelData, STbData* pMemTbData, STbData* piMemTbData, int64_t ver) {
  if (*ppMemDelData == NULL) {
    *ppMemDelData = taosArrayInit(4, sizeof(SDelData));
  }

  SArray* pMemDelData = *ppMemDelData;

  SDelData* p = NULL;
  if (pMemTbData != NULL) {
    p = pMemTbData->pHead;
    while (p) {
      if (p->version <= ver) {
        taosArrayPush(pMemDelData, p);
      }

      p = p->pNext;
    }
  }

  if (piMemTbData != NULL) {
    p = piMemTbData->pHead;
    while (p) {
      if (p->version <= ver) {
        taosArrayPush(pMemDelData, p);
      }
      p = p->pNext;
    }
  }
}<|MERGE_RESOLUTION|>--- conflicted
+++ resolved
@@ -239,12 +239,8 @@
 static void doCleanupInfoForNextFileset(STableBlockScanInfo* pScanInfo) {
   // reset the index in last block when handing a new file
   taosArrayClear(pScanInfo->pBlockList);
-<<<<<<< HEAD
   taosArrayClear(pScanInfo->pBlockIdxList);
   taosArrayClear(pScanInfo->pfileDelData);  // del data from each file set
-=======
-  taosArrayClear(pScanInfo->pFileDelData);  // del data from each file set
->>>>>>> 599e496c
 }
 
 void cleanupInfoFoxNextFileset(SSHashObj* pTableMap) {
