/*
 * Copyright (c) 2019 TAOS Data, Inc. <jhtao@taosdata.com>
 *
 * This program is free software: you can use, redistribute, and/or modify
 * it under the terms of the GNU Affero General Public License, version 3
 * or later ("AGPL"), as published by the Free Software Foundation.
 *
 * This program is distributed in the hope that it will be useful, but WITHOUT
 * ANY WARRANTY; without even the implied warranty of MERCHANTABILITY or
 * FITNESS FOR A PARTICULAR PURPOSE.
 *
 * You should have received a copy of the GNU Affero General Public License
 * along with this program. If not, see <http://www.gnu.org/licenses/>.
 */

#include "audit.h"
#include "tencode.h"
#include "tmsg.h"
#include "tstrbuild.h"
#include "vnd.h"
#include "cos.h"
#include "vnode.h"
#include "vnodeInt.h"
<<<<<<< HEAD
=======
#include "audit.h"
#include "tstrbuild.h"
>>>>>>> 94abc0de

static int32_t vnodeProcessCreateStbReq(SVnode *pVnode, int64_t ver, void *pReq, int32_t len, SRpcMsg *pRsp);
static int32_t vnodeProcessAlterStbReq(SVnode *pVnode, int64_t ver, void *pReq, int32_t len, SRpcMsg *pRsp);
static int32_t vnodeProcessDropStbReq(SVnode *pVnode, int64_t ver, void *pReq, int32_t len, SRpcMsg *pRsp);
static int32_t vnodeProcessCreateTbReq(SVnode *pVnode, int64_t ver, void *pReq, int32_t len, SRpcMsg *pRsp, 
                                        SRpcMsg *pOriginRpc);
static int32_t vnodeProcessAlterTbReq(SVnode *pVnode, int64_t ver, void *pReq, int32_t len, SRpcMsg *pRsp);
static int32_t vnodeProcessDropTbReq(SVnode *pVnode, int64_t ver, void *pReq, int32_t len, SRpcMsg *pRsp, 
                                      SRpcMsg *pOriginRpc);
static int32_t vnodeProcessSubmitReq(SVnode *pVnode, int64_t ver, void *pReq, int32_t len, SRpcMsg *pRsp);
static int32_t vnodeProcessCreateTSmaReq(SVnode *pVnode, int64_t ver, void *pReq, int32_t len, SRpcMsg *pRsp);
static int32_t vnodeProcessAlterConfirmReq(SVnode *pVnode, int64_t ver, void *pReq, int32_t len, SRpcMsg *pRsp);
static int32_t vnodeProcessAlterConfigReq(SVnode *pVnode, int64_t ver, void *pReq, int32_t len, SRpcMsg *pRsp);
static int32_t vnodeProcessDropTtlTbReq(SVnode *pVnode, int64_t ver, void *pReq, int32_t len, SRpcMsg *pRsp);
static int32_t vnodeProcessTrimReq(SVnode *pVnode, int64_t ver, void *pReq, int32_t len, SRpcMsg *pRsp);
static int32_t vnodeProcessDeleteReq(SVnode *pVnode, int64_t ver, void *pReq, int32_t len, SRpcMsg *pRsp);
static int32_t vnodeProcessBatchDeleteReq(SVnode *pVnode, int64_t ver, void *pReq, int32_t len, SRpcMsg *pRsp);
static int32_t vnodeProcessCreateIndexReq(SVnode *pVnode, int64_t ver, void *pReq, int32_t len, SRpcMsg *pRsp);
static int32_t vnodeProcessDropIndexReq(SVnode *pVnode, int64_t ver, void *pReq, int32_t len, SRpcMsg *pRsp);
static int32_t vnodeProcessCompactVnodeReq(SVnode *pVnode, int64_t ver, void *pReq, int32_t len, SRpcMsg *pRsp);
static int32_t vnodeProcessConfigChangeReq(SVnode *pVnode, int64_t ver, void *pReq, int32_t len, SRpcMsg *pRsp);

static int32_t vnodePreprocessCreateTableReq(SVnode *pVnode, SDecoder *pCoder, int64_t btime, int64_t *pUid) {
  int32_t code = 0;
  int32_t lino = 0;

  if (tStartDecode(pCoder) < 0) {
    code = TSDB_CODE_INVALID_MSG;
    TSDB_CHECK_CODE(code, lino, _exit);
  }

  // flags
  if (tDecodeI32v(pCoder, NULL) < 0) {
    code = TSDB_CODE_INVALID_MSG;
    TSDB_CHECK_CODE(code, lino, _exit);
  }

  // name
  char *name = NULL;
  if (tDecodeCStr(pCoder, &name) < 0) {
    code = TSDB_CODE_INVALID_MSG;
    TSDB_CHECK_CODE(code, lino, _exit);
  }

  // uid
  int64_t uid = metaGetTableEntryUidByName(pVnode->pMeta, name);
  if (uid == 0) {
    uid = tGenIdPI64();
  }
  *(int64_t *)(pCoder->data + pCoder->pos) = uid;

  // btime
  *(int64_t *)(pCoder->data + pCoder->pos + 8) = btime;

  tEndDecode(pCoder);

_exit:
  if (code) {
    vError("vgId:%d %s failed at line %d since %s", TD_VID(pVnode), __func__, lino, tstrerror(code));
  } else {
    vTrace("vgId:%d %s done, table:%s uid generated:%" PRId64, TD_VID(pVnode), __func__, name, uid);
    if (pUid) *pUid = uid;
  }
  return code;
}
static int32_t vnodePreProcessCreateTableMsg(SVnode *pVnode, SRpcMsg *pMsg) {
  int32_t code = 0;
  int32_t lino = 0;

  int64_t  btime = taosGetTimestampMs();
  SDecoder dc = {0};
  int32_t  nReqs;

  tDecoderInit(&dc, (uint8_t *)pMsg->pCont + sizeof(SMsgHead), pMsg->contLen - sizeof(SMsgHead));
  if (tStartDecode(&dc) < 0) {
    code = TSDB_CODE_INVALID_MSG;
    return code;
  }

  if (tDecodeI32v(&dc, &nReqs) < 0) {
    code = TSDB_CODE_INVALID_MSG;
    TSDB_CHECK_CODE(code, lino, _exit);
  }
  for (int32_t iReq = 0; iReq < nReqs; iReq++) {
    code = vnodePreprocessCreateTableReq(pVnode, &dc, btime, NULL);
    TSDB_CHECK_CODE(code, lino, _exit);
  }

  tEndDecode(&dc);

_exit:
  tDecoderClear(&dc);
  if (code) {
    vError("vgId:%d, %s:%d failed to preprocess submit request since %s, msg type:%s", TD_VID(pVnode), __func__, lino,
           tstrerror(code), TMSG_INFO(pMsg->msgType));
  }
  return code;
}

static int32_t vnodePreProcessAlterTableMsg(SVnode *pVnode, SRpcMsg *pMsg) {
  int32_t code = TSDB_CODE_INVALID_MSG;
  int32_t lino = 0;

  SDecoder dc = {0};
  tDecoderInit(&dc, (uint8_t *)pMsg->pCont + sizeof(SMsgHead), pMsg->contLen - sizeof(SMsgHead));

  SVAlterTbReq vAlterTbReq = {0};
  int64_t      ctimeMs = taosGetTimestampMs();
  if (tDecodeSVAlterTbReqSetCtime(&dc, &vAlterTbReq, ctimeMs) < 0) {
    goto _exit;
  }

  code = 0;

_exit:
  tDecoderClear(&dc);
  if (code) {
    vError("vgId:%d %s failed at line %d since %s", TD_VID(pVnode), __func__, lino, tstrerror(code));
  } else {
    vTrace("vgId:%d %s done, table:%s ctimeMs generated:%" PRId64, TD_VID(pVnode), __func__, vAlterTbReq.tbName,
           ctimeMs);
  }
  return code;
}

static int32_t vnodePreProcessDropTtlMsg(SVnode *pVnode, SRpcMsg *pMsg) {
  int32_t code = TSDB_CODE_INVALID_MSG;
  int32_t lino = 0;

  SMsgHead *pContOld = pMsg->pCont;
  int32_t   reqLenOld = pMsg->contLen - sizeof(SMsgHead);

  SArray *tbUids = NULL;
  int64_t timestampMs = 0;

  SVDropTtlTableReq ttlReq = {0};
  if (tDeserializeSVDropTtlTableReq((char *)pContOld + sizeof(SMsgHead), reqLenOld, &ttlReq) != 0) {
    code = TSDB_CODE_INVALID_MSG;
    TSDB_CHECK_CODE(code, lino, _exit);
  }

  {  // find expired uids
    tbUids = taosArrayInit(8, sizeof(tb_uid_t));
    if (tbUids == NULL) {
      code = TSDB_CODE_OUT_OF_MEMORY;
      TSDB_CHECK_CODE(code, lino, _exit);
    }

    timestampMs = (int64_t)ttlReq.timestampSec * 1000;
    code = metaTtlFindExpired(pVnode->pMeta, timestampMs, tbUids, ttlReq.ttlDropMaxCount);
    if (code != 0) {
      code = TSDB_CODE_INVALID_MSG;
      TSDB_CHECK_CODE(code, lino, _exit);
    }

    ttlReq.nUids = taosArrayGetSize(tbUids);
    ttlReq.pTbUids = tbUids;
  }

  {  // prepare new content
    int32_t reqLenNew = tSerializeSVDropTtlTableReq(NULL, 0, &ttlReq);
    int32_t contLenNew = reqLenNew + sizeof(SMsgHead);

    SMsgHead *pContNew = rpcMallocCont(contLenNew);
    if (pContNew == NULL) {
      code = TSDB_CODE_OUT_OF_MEMORY;
      TSDB_CHECK_CODE(code, lino, _exit);
    }

    tSerializeSVDropTtlTableReq((char *)pContNew + sizeof(SMsgHead), reqLenNew, &ttlReq);
    pContNew->contLen = htonl(reqLenNew);
    pContNew->vgId = pContOld->vgId;

    rpcFreeCont(pContOld);
    pMsg->pCont = pContNew;
    pMsg->contLen = contLenNew;
  }

  code = 0;

_exit:
  taosArrayDestroy(tbUids);

  if (code) {
    vError("vgId:%d, %s:%d failed to preprocess drop ttl request since %s, msg type:%s", TD_VID(pVnode), __func__, lino,
           tstrerror(code), TMSG_INFO(pMsg->msgType));
  } else {
    vTrace("vgId:%d, %s done, timestampSec:%d, nUids:%d", TD_VID(pVnode), __func__, ttlReq.timestampSec, ttlReq.nUids);
  }

  return code;
}

extern int64_t tsMaxKeyByPrecision[];
static int32_t vnodePreProcessSubmitTbData(SVnode *pVnode, SDecoder *pCoder, int64_t btimeMs, int64_t ctimeMs) {
  int32_t code = 0;
  int32_t lino = 0;

  if (tStartDecode(pCoder) < 0) {
    code = TSDB_CODE_INVALID_MSG;
    TSDB_CHECK_CODE(code, lino, _exit);
  }

  SSubmitTbData submitTbData;
  if (tDecodeI32v(pCoder, &submitTbData.flags) < 0) {
    code = TSDB_CODE_INVALID_MSG;
    TSDB_CHECK_CODE(code, lino, _exit);
  }

  int64_t uid;
  if (submitTbData.flags & SUBMIT_REQ_AUTO_CREATE_TABLE) {
    code = vnodePreprocessCreateTableReq(pVnode, pCoder, btimeMs, &uid);
    TSDB_CHECK_CODE(code, lino, _exit);
  }

  // submit data
  if (tDecodeI64(pCoder, &submitTbData.suid) < 0) {
    code = TSDB_CODE_INVALID_MSG;
    TSDB_CHECK_CODE(code, lino, _exit);
  }

  if (submitTbData.flags & SUBMIT_REQ_AUTO_CREATE_TABLE) {
    *(int64_t *)(pCoder->data + pCoder->pos) = uid;
    pCoder->pos += sizeof(int64_t);
  } else {
    if (tDecodeI64(pCoder, &submitTbData.uid) < 0) {
      code = TSDB_CODE_INVALID_MSG;
      TSDB_CHECK_CODE(code, lino, _exit);
    }
  }

  if (tDecodeI32v(pCoder, &submitTbData.sver) < 0) {
    code = TSDB_CODE_INVALID_MSG;
    TSDB_CHECK_CODE(code, lino, _exit);
  }

  // scan and check
  TSKEY now = btimeMs;
  if (pVnode->config.tsdbCfg.precision == TSDB_TIME_PRECISION_MICRO) {
    now *= 1000;
  } else if (pVnode->config.tsdbCfg.precision == TSDB_TIME_PRECISION_NANO) {
    now *= 1000000;
  }

  int32_t keep = pVnode->config.tsdbCfg.keep2;
  /*
  int32_t nlevel = tfsGetLevel(pVnode->pTfs);
  if (nlevel > 1 && tsS3Enabled) {
    if (nlevel == 3) {
      keep = pVnode->config.tsdbCfg.keep1;
    } else if (nlevel == 2) {
      keep = pVnode->config.tsdbCfg.keep0;
    }
  }
  */

  TSKEY minKey = now - tsTickPerMin[pVnode->config.tsdbCfg.precision] * keep;
  TSKEY maxKey = tsMaxKeyByPrecision[pVnode->config.tsdbCfg.precision];
  if (submitTbData.flags & SUBMIT_REQ_COLUMN_DATA_FORMAT) {
    uint64_t nColData;
    if (tDecodeU64v(pCoder, &nColData) < 0) {
      code = TSDB_CODE_INVALID_MSG;
      goto _exit;
    }

    SColData colData = {0};
    pCoder->pos += tGetColData(pCoder->data + pCoder->pos, &colData);
    if (colData.flag != HAS_VALUE) {
      code = TSDB_CODE_INVALID_MSG;
      goto _exit;
    }

    for (int32_t iRow = 0; iRow < colData.nVal; iRow++) {
      if (((TSKEY *)colData.pData)[iRow] < minKey || ((TSKEY *)colData.pData)[iRow] > maxKey) {
        code = TSDB_CODE_TDB_TIMESTAMP_OUT_OF_RANGE;
        goto _exit;
      }
    }

    for (uint64_t i = 1; i < nColData; i++) {
      pCoder->pos += tGetColData(pCoder->data + pCoder->pos, &colData);
    }
  } else {
    uint64_t nRow;
    if (tDecodeU64v(pCoder, &nRow) < 0) {
      code = TSDB_CODE_INVALID_MSG;
      goto _exit;
    }

    for (int32_t iRow = 0; iRow < nRow; ++iRow) {
      SRow *pRow = (SRow *)(pCoder->data + pCoder->pos);
      pCoder->pos += pRow->len;

      if (pRow->ts < minKey || pRow->ts > maxKey) {
        code = TSDB_CODE_TDB_TIMESTAMP_OUT_OF_RANGE;
        goto _exit;
      }
    }
  }

  if (!tDecodeIsEnd(pCoder)) {
    *(int64_t *)(pCoder->data + pCoder->pos) = ctimeMs;
    pCoder->pos += sizeof(int64_t);
  }

  tEndDecode(pCoder);

_exit:
  return code;
}
static int32_t vnodePreProcessSubmitMsg(SVnode *pVnode, SRpcMsg *pMsg) {
  int32_t code = 0;
  int32_t lino = 0;

  SDecoder *pCoder = &(SDecoder){0};

  if (taosHton64(((SSubmitReq2Msg *)pMsg->pCont)->version) != 1) {
    code = TSDB_CODE_INVALID_MSG;
    TSDB_CHECK_CODE(code, lino, _exit);
  }

  tDecoderInit(pCoder, (uint8_t *)pMsg->pCont + sizeof(SSubmitReq2Msg), pMsg->contLen - sizeof(SSubmitReq2Msg));

  if (tStartDecode(pCoder) < 0) {
    code = TSDB_CODE_INVALID_MSG;
    TSDB_CHECK_CODE(code, lino, _exit);
  }

  uint64_t nSubmitTbData;
  if (tDecodeU64v(pCoder, &nSubmitTbData) < 0) {
    code = TSDB_CODE_INVALID_MSG;
    TSDB_CHECK_CODE(code, lino, _exit);
  }

  int64_t btimeMs = taosGetTimestampMs();
  int64_t ctimeMs = btimeMs;
  for (int32_t i = 0; i < nSubmitTbData; i++) {
    code = vnodePreProcessSubmitTbData(pVnode, pCoder, btimeMs, ctimeMs);
    TSDB_CHECK_CODE(code, lino, _exit);
  }

  tEndDecode(pCoder);

_exit:
  tDecoderClear(pCoder);
  if (code) {
    vError("vgId:%d, %s:%d failed to preprocess submit request since %s, msg type:%s", TD_VID(pVnode), __func__, lino,
           tstrerror(code), TMSG_INFO(pMsg->msgType));
  }
  return code;
}

static int32_t vnodePreProcessDeleteMsg(SVnode *pVnode, SRpcMsg *pMsg) {
  int32_t code = 0;

  int32_t    size;
  int32_t    ret;
  uint8_t   *pCont;
  SEncoder  *pCoder = &(SEncoder){0};
  SDeleteRes res = {0};

  SReadHandle handle = {.vnode = pVnode, .pMsgCb = &pVnode->msgCb, .skipRollup = 1};
  initStorageAPI(&handle.api);

  code = qWorkerProcessDeleteMsg(&handle, pVnode->pQuery, pMsg, &res);
  if (code) goto _exit;

  res.ctimeMs = taosGetTimestampMs();
  // malloc and encode
  tEncodeSize(tEncodeDeleteRes, &res, size, ret);
  pCont = rpcMallocCont(size + sizeof(SMsgHead));

  ((SMsgHead *)pCont)->contLen = size + sizeof(SMsgHead);
  ((SMsgHead *)pCont)->vgId = TD_VID(pVnode);

  tEncoderInit(pCoder, pCont + sizeof(SMsgHead), size);
  tEncodeDeleteRes(pCoder, &res);
  tEncoderClear(pCoder);

  rpcFreeCont(pMsg->pCont);
  pMsg->pCont = pCont;
  pMsg->contLen = size + sizeof(SMsgHead);

  taosArrayDestroy(res.uidList);

_exit:
  return code;
}

static int32_t vnodePreProcessBatchDeleteMsg(SVnode *pVnode, SRpcMsg *pMsg) {
  int32_t code = 0;
  int32_t lino = 0;

  int64_t         ctimeMs = taosGetTimestampMs();
  SBatchDeleteReq pReq = {0};
  SDecoder       *pCoder = &(SDecoder){0};

  tDecoderInit(pCoder, (uint8_t *)pMsg->pCont + sizeof(SMsgHead), pMsg->contLen - sizeof(SMsgHead));

  if (tDecodeSBatchDeleteReqSetCtime(pCoder, &pReq, ctimeMs) < 0) {
    code = TSDB_CODE_INVALID_MSG;
  }

  tDecoderClear(pCoder);
  taosArrayDestroy(pReq.deleteReqs);

  if (code) {
    vError("vgId:%d %s failed at line %d since %s", TD_VID(pVnode), __func__, lino, tstrerror(code));
  } else {
    vTrace("vgId:%d %s done, ctimeMs generated:%" PRId64, TD_VID(pVnode), __func__, ctimeMs);
  }
  return code;
}

int32_t vnodePreProcessWriteMsg(SVnode *pVnode, SRpcMsg *pMsg) {
  int32_t code = 0;

  switch (pMsg->msgType) {
    case TDMT_VND_CREATE_TABLE: {
      code = vnodePreProcessCreateTableMsg(pVnode, pMsg);
    } break;
    case TDMT_VND_ALTER_TABLE: {
      code = vnodePreProcessAlterTableMsg(pVnode, pMsg);
    } break;
    case TDMT_VND_DROP_TTL_TABLE: {
      code = vnodePreProcessDropTtlMsg(pVnode, pMsg);
    } break;
    case TDMT_VND_SUBMIT: {
      code = vnodePreProcessSubmitMsg(pVnode, pMsg);
    } break;
    case TDMT_VND_DELETE: {
      code = vnodePreProcessDeleteMsg(pVnode, pMsg);
    } break;
    case TDMT_VND_BATCH_DEL: {
      code = vnodePreProcessBatchDeleteMsg(pVnode, pMsg);
    } break;
    default:
      break;
  }

_exit:
  if (code) {
    vError("vgId:%d, failed to preprocess write request since %s, msg type:%s", TD_VID(pVnode), tstrerror(code),
           TMSG_INFO(pMsg->msgType));
  }
  return code;
}

int32_t vnodeProcessWriteMsg(SVnode *pVnode, SRpcMsg *pMsg, int64_t ver, SRpcMsg *pRsp) {
  void   *ptr = NULL;
  void   *pReq;
  int32_t len;

  if (ver <= pVnode->state.applied) {
    vError("vgId:%d, duplicate write request. ver: %" PRId64 ", applied: %" PRId64 "", TD_VID(pVnode), ver,
           pVnode->state.applied);
    terrno = TSDB_CODE_VND_DUP_REQUEST;
    return -1;
  }

  vDebug("vgId:%d, start to process write request %s, index:%" PRId64 ", applied:%" PRId64 ", state.applyTerm:%" PRId64
         ", conn.applyTerm:%" PRId64,
         TD_VID(pVnode), TMSG_INFO(pMsg->msgType), ver, pVnode->state.applied, pVnode->state.applyTerm,
         pMsg->info.conn.applyTerm);

  ASSERT(pVnode->state.applyTerm <= pMsg->info.conn.applyTerm);
  ASSERTS(pVnode->state.applied + 1 == ver, "applied:%" PRId64 ", ver:%" PRId64, pVnode->state.applied, ver);

  atomic_store_64(&pVnode->state.applied, ver);
  atomic_store_64(&pVnode->state.applyTerm, pMsg->info.conn.applyTerm);

  if (!syncUtilUserCommit(pMsg->msgType)) goto _exit;

  // skip header
  pReq = POINTER_SHIFT(pMsg->pCont, sizeof(SMsgHead));
  len = pMsg->contLen - sizeof(SMsgHead);
  bool needCommit = false;

  switch (pMsg->msgType) {
    /* META */
    case TDMT_VND_CREATE_STB:
      if (vnodeProcessCreateStbReq(pVnode, ver, pReq, len, pRsp) < 0) goto _err;
      break;
    case TDMT_VND_ALTER_STB:
      if (vnodeProcessAlterStbReq(pVnode, ver, pReq, len, pRsp) < 0) goto _err;
      break;
    case TDMT_VND_DROP_STB:
      if (vnodeProcessDropStbReq(pVnode, ver, pReq, len, pRsp) < 0) goto _err;
      break;
    case TDMT_VND_CREATE_TABLE:
      if (vnodeProcessCreateTbReq(pVnode, ver, pReq, len, pRsp, pMsg) < 0) goto _err;
      break;
    case TDMT_VND_ALTER_TABLE:
      if (vnodeProcessAlterTbReq(pVnode, ver, pReq, len, pRsp) < 0) goto _err;
      break;
    case TDMT_VND_DROP_TABLE:
      if (vnodeProcessDropTbReq(pVnode, ver, pReq, len, pRsp, pMsg) < 0) goto _err;
      break;
    case TDMT_VND_DROP_TTL_TABLE:
      if (vnodeProcessDropTtlTbReq(pVnode, ver, pReq, len, pRsp) < 0) goto _err;
      break;
    case TDMT_VND_TRIM:
      if (vnodeProcessTrimReq(pVnode, ver, pReq, len, pRsp) < 0) goto _err;
      break;
    case TDMT_VND_CREATE_SMA:
      if (vnodeProcessCreateTSmaReq(pVnode, ver, pReq, len, pRsp) < 0) goto _err;
      break;
    /* TSDB */
    case TDMT_VND_SUBMIT:
      if (vnodeProcessSubmitReq(pVnode, ver, pMsg->pCont, pMsg->contLen, pRsp) < 0) goto _err;
      break;
    case TDMT_VND_DELETE:
      if (vnodeProcessDeleteReq(pVnode, ver, pReq, len, pRsp) < 0) goto _err;
      break;
    case TDMT_VND_BATCH_DEL:
      if (vnodeProcessBatchDeleteReq(pVnode, ver, pReq, len, pRsp) < 0) goto _err;
      break;
    /* TQ */
    case TDMT_VND_TMQ_SUBSCRIBE:
      if (tqProcessSubscribeReq(pVnode->pTq, ver, pReq, len) < 0) {
        goto _err;
      }
      break;
    case TDMT_VND_TMQ_DELETE_SUB:
      if (tqProcessDeleteSubReq(pVnode->pTq, ver, pMsg->pCont, pMsg->contLen) < 0) {
        goto _err;
      }
      break;
    case TDMT_VND_TMQ_COMMIT_OFFSET:
      if (tqProcessOffsetCommitReq(pVnode->pTq, ver, pReq, len) < 0) {
        goto _err;
      }
      break;
    case TDMT_VND_TMQ_ADD_CHECKINFO:
      if (tqProcessAddCheckInfoReq(pVnode->pTq, ver, pReq, len) < 0) {
        goto _err;
      }
      break;
    case TDMT_VND_TMQ_DEL_CHECKINFO:
      if (tqProcessDelCheckInfoReq(pVnode->pTq, ver, pReq, len) < 0) {
        goto _err;
      }
      break;
    case TDMT_STREAM_TASK_DEPLOY: {
      int32_t code = tqProcessTaskDeployReq(pVnode->pTq, ver, pReq, len);
      if (code != TSDB_CODE_SUCCESS) {
        terrno = code;
        goto _err;
      }
    } break;
    case TDMT_STREAM_TASK_DROP: {
      if (tqProcessTaskDropReq(pVnode->pTq, pMsg->pCont, pMsg->contLen) < 0) {
        goto _err;
      }
    } break;
    case TDMT_STREAM_TASK_PAUSE: {
      if (pVnode->restored && vnodeIsLeader(pVnode) &&
          tqProcessTaskPauseReq(pVnode->pTq, ver, pMsg->pCont, pMsg->contLen) < 0) {
        goto _err;
      }
    } break;
    case TDMT_STREAM_TASK_RESUME: {
      if (pVnode->restored && vnodeIsLeader(pVnode) &&
          tqProcessTaskResumeReq(pVnode->pTq, ver, pMsg->pCont, pMsg->contLen) < 0) {
        goto _err;
      }
    } break;
    case TDMT_VND_STREAM_TASK_RESET: {
      if (pVnode->restored && vnodeIsLeader(pVnode)) {
        tqProcessTaskResetReq(pVnode->pTq, pMsg);
      }
    } break;
    case TDMT_VND_ALTER_CONFIRM:
      needCommit = pVnode->config.hashChange;
      if (vnodeProcessAlterConfirmReq(pVnode, ver, pReq, len, pRsp) < 0) {
        goto _err;
      }
      break;
    case TDMT_VND_ALTER_CONFIG:
      vnodeProcessAlterConfigReq(pVnode, ver, pReq, len, pRsp);
      break;
    case TDMT_VND_COMMIT:
      needCommit = true;
      break;
    case TDMT_VND_CREATE_INDEX:
      vnodeProcessCreateIndexReq(pVnode, ver, pReq, len, pRsp);
      break;
    case TDMT_VND_DROP_INDEX:
      vnodeProcessDropIndexReq(pVnode, ver, pReq, len, pRsp);
      break;
    case TDMT_VND_STREAM_CHECK_POINT_SOURCE:
      tqProcessTaskCheckPointSourceReq(pVnode->pTq, pMsg, pRsp);
      break;
    case TDMT_VND_STREAM_TASK_UPDATE:
      tqProcessTaskUpdateReq(pVnode->pTq, pMsg);
      break;
    case TDMT_VND_COMPACT:
      vnodeProcessCompactVnodeReq(pVnode, ver, pReq, len, pRsp);
      goto _exit;
    case TDMT_SYNC_CONFIG_CHANGE:
      vnodeProcessConfigChangeReq(pVnode, ver, pReq, len, pRsp);
      break;
    default:
      vError("vgId:%d, unprocessed msg, %d", TD_VID(pVnode), pMsg->msgType);
      return -1;
  }

  vTrace("vgId:%d, process %s request, code:0x%x index:%" PRId64, TD_VID(pVnode), TMSG_INFO(pMsg->msgType), pRsp->code,
         ver);

  walApplyVer(pVnode->pWal, ver);

  if (tqPushMsg(pVnode->pTq, pMsg->msgType) < 0) {
    vError("vgId:%d, failed to push msg to TQ since %s", TD_VID(pVnode), tstrerror(terrno));
    return -1;
  }

  // commit if need
  if (needCommit) {
    vInfo("vgId:%d, commit at version %" PRId64, TD_VID(pVnode), ver);
    if (vnodeAsyncCommit(pVnode) < 0) {
      vError("vgId:%d, failed to vnode async commit since %s.", TD_VID(pVnode), tstrerror(terrno));
      goto _err;
    }

    // start a new one
    if (vnodeBegin(pVnode) < 0) {
      vError("vgId:%d, failed to begin vnode since %s.", TD_VID(pVnode), tstrerror(terrno));
      goto _err;
    }
  }

_exit:
  return 0;

_err:
  vError("vgId:%d, process %s request failed since %s, ver:%" PRId64, TD_VID(pVnode), TMSG_INFO(pMsg->msgType),
         tstrerror(terrno), ver);
  return -1;
}

int32_t vnodePreprocessQueryMsg(SVnode *pVnode, SRpcMsg *pMsg) {
  if (TDMT_SCH_QUERY != pMsg->msgType && TDMT_SCH_MERGE_QUERY != pMsg->msgType) {
    return 0;
  }

  return qWorkerPreprocessQueryMsg(pVnode->pQuery, pMsg, TDMT_SCH_QUERY == pMsg->msgType);
}

int32_t vnodeProcessQueryMsg(SVnode *pVnode, SRpcMsg *pMsg) {
  vTrace("message in vnode query queue is processing");
  if ((pMsg->msgType == TDMT_SCH_QUERY || pMsg->msgType == TDMT_VND_TMQ_CONSUME ||
       pMsg->msgType == TDMT_VND_TMQ_CONSUME_PUSH) &&
      !syncIsReadyForRead(pVnode->sync)) {
    vnodeRedirectRpcMsg(pVnode, pMsg, terrno);
    return 0;
  }

  if (pMsg->msgType == TDMT_VND_TMQ_CONSUME && !pVnode->restored) {
    vnodeRedirectRpcMsg(pVnode, pMsg, TSDB_CODE_SYN_RESTORING);
    return 0;
  }

  SReadHandle handle = {.vnode = pVnode, .pMsgCb = &pVnode->msgCb};
  initStorageAPI(&handle.api);

  switch (pMsg->msgType) {
    case TDMT_SCH_QUERY:
    case TDMT_SCH_MERGE_QUERY:
      return qWorkerProcessQueryMsg(&handle, pVnode->pQuery, pMsg, 0);
    case TDMT_SCH_QUERY_CONTINUE:
      return qWorkerProcessCQueryMsg(&handle, pVnode->pQuery, pMsg, 0);
    case TDMT_VND_TMQ_CONSUME:
      return tqProcessPollReq(pVnode->pTq, pMsg);
    case TDMT_VND_TMQ_CONSUME_PUSH:
      return tqProcessPollPush(pVnode->pTq, pMsg);
    default:
      vError("unknown msg type:%d in query queue", pMsg->msgType);
      return TSDB_CODE_APP_ERROR;
  }
}

int32_t vnodeProcessFetchMsg(SVnode *pVnode, SRpcMsg *pMsg, SQueueInfo *pInfo) {
  vTrace("vgId:%d, msg:%p in fetch queue is processing", pVnode->config.vgId, pMsg);
  if ((pMsg->msgType == TDMT_SCH_FETCH || pMsg->msgType == TDMT_VND_TABLE_META || pMsg->msgType == TDMT_VND_TABLE_CFG ||
       pMsg->msgType == TDMT_VND_BATCH_META) &&
      !syncIsReadyForRead(pVnode->sync)) {
    vnodeRedirectRpcMsg(pVnode, pMsg, terrno);
    return 0;
  }

  switch (pMsg->msgType) {
    case TDMT_SCH_FETCH:
    case TDMT_SCH_MERGE_FETCH:
      return qWorkerProcessFetchMsg(pVnode, pVnode->pQuery, pMsg, 0);
    case TDMT_SCH_FETCH_RSP:
      return qWorkerProcessRspMsg(pVnode, pVnode->pQuery, pMsg, 0);
    // case TDMT_SCH_CANCEL_TASK:
    //   return qWorkerProcessCancelMsg(pVnode, pVnode->pQuery, pMsg, 0);
    case TDMT_SCH_DROP_TASK:
      return qWorkerProcessDropMsg(pVnode, pVnode->pQuery, pMsg, 0);
    case TDMT_SCH_TASK_NOTIFY:
      return qWorkerProcessNotifyMsg(pVnode, pVnode->pQuery, pMsg, 0);
    case TDMT_SCH_QUERY_HEARTBEAT:
      return qWorkerProcessHbMsg(pVnode, pVnode->pQuery, pMsg, 0);
    case TDMT_VND_TABLE_META:
      return vnodeGetTableMeta(pVnode, pMsg, true);
    case TDMT_VND_TABLE_CFG:
      return vnodeGetTableCfg(pVnode, pMsg, true);
    case TDMT_VND_BATCH_META:
      return vnodeGetBatchMeta(pVnode, pMsg);
      //    case TDMT_VND_TMQ_CONSUME:
      //      return tqProcessPollReq(pVnode->pTq, pMsg);
    case TDMT_VND_TMQ_VG_WALINFO:
      return tqProcessVgWalInfoReq(pVnode->pTq, pMsg);
    case TDMT_VND_TMQ_VG_COMMITTEDINFO:
      return tqProcessVgCommittedInfoReq(pVnode->pTq, pMsg);
    case TDMT_VND_TMQ_SEEK:
      return tqProcessSeekReq(pVnode->pTq, pMsg);

    default:
      vError("unknown msg type:%d in fetch queue", pMsg->msgType);
      return TSDB_CODE_APP_ERROR;
  }
}

int32_t vnodeProcessStreamMsg(SVnode *pVnode, SRpcMsg *pMsg, SQueueInfo *pInfo) {
  vTrace("vgId:%d, msg:%p in fetch queue is processing", pVnode->config.vgId, pMsg);
  if ((pMsg->msgType == TDMT_SCH_FETCH || pMsg->msgType == TDMT_VND_TABLE_META || pMsg->msgType == TDMT_VND_TABLE_CFG ||
       pMsg->msgType == TDMT_VND_BATCH_META) &&
      !syncIsReadyForRead(pVnode->sync)) {
    vnodeRedirectRpcMsg(pVnode, pMsg, terrno);
    return 0;
  }

  switch (pMsg->msgType) {
    case TDMT_STREAM_TASK_RUN:
      return tqProcessTaskRunReq(pVnode->pTq, pMsg);
    case TDMT_STREAM_TASK_DISPATCH:
      return tqProcessTaskDispatchReq(pVnode->pTq, pMsg, true);
    case TDMT_STREAM_TASK_DISPATCH_RSP:
      return tqProcessTaskDispatchRsp(pVnode->pTq, pMsg);
    case TDMT_VND_STREAM_TASK_CHECK:
      return tqProcessTaskCheckReq(pVnode->pTq, pMsg);
    case TDMT_VND_STREAM_TASK_CHECK_RSP:
      return tqProcessTaskCheckRsp(pVnode->pTq, pMsg);
    case TDMT_STREAM_RETRIEVE:
      return tqProcessTaskRetrieveReq(pVnode->pTq, pMsg);
    case TDMT_STREAM_RETRIEVE_RSP:
      return tqProcessTaskRetrieveRsp(pVnode->pTq, pMsg);
    case TDMT_VND_STREAM_SCAN_HISTORY:
      return tqProcessTaskScanHistory(pVnode->pTq, pMsg);
    case TDMT_VND_STREAM_SCAN_HISTORY_FINISH:
      return tqProcessTaskScanHistoryFinishReq(pVnode->pTq, pMsg);
    case TDMT_VND_STREAM_SCAN_HISTORY_FINISH_RSP:
      return tqProcessTaskScanHistoryFinishRsp(pVnode->pTq, pMsg);
    case TDMT_STREAM_TASK_CHECKPOINT_READY:
      return tqProcessTaskCheckpointReadyMsg(pVnode->pTq, pMsg);
    default:
      vError("unknown msg type:%d in stream queue", pMsg->msgType);
      return TSDB_CODE_APP_ERROR;
  }
}

void smaHandleRes(void *pVnode, int64_t smaId, const SArray *data) {
  tdProcessTSmaInsert(((SVnode *)pVnode)->pSma, smaId, (const char *)data);
}

void vnodeUpdateMetaRsp(SVnode *pVnode, STableMetaRsp *pMetaRsp) {
  if (NULL == pMetaRsp) {
    return;
  }

  strcpy(pMetaRsp->dbFName, pVnode->config.dbname);
  pMetaRsp->dbId = pVnode->config.dbId;
  pMetaRsp->vgId = TD_VID(pVnode);
  pMetaRsp->precision = pVnode->config.tsdbCfg.precision;
}

extern int32_t vnodeDoRetention(SVnode *pVnode, int64_t now);

static int32_t vnodeProcessTrimReq(SVnode *pVnode, int64_t ver, void *pReq, int32_t len, SRpcMsg *pRsp) {
  int32_t     code = 0;
  SVTrimDbReq trimReq = {0};

  // decode
  if (tDeserializeSVTrimDbReq(pReq, len, &trimReq) != 0) {
    code = TSDB_CODE_INVALID_MSG;
    goto _exit;
  }

  vInfo("vgId:%d, trim vnode request will be processed, time:%d", pVnode->config.vgId, trimReq.timestamp);

  code = vnodeDoRetention(pVnode, trimReq.timestamp);

_exit:
  return code;
}

static int32_t vnodeProcessDropTtlTbReq(SVnode *pVnode, int64_t ver, void *pReq, int32_t len, SRpcMsg *pRsp) {
  SVDropTtlTableReq ttlReq = {0};
  if (tDeserializeSVDropTtlTableReq(pReq, len, &ttlReq) != 0) {
    terrno = TSDB_CODE_INVALID_MSG;
    goto end;
  }

  ASSERT(ttlReq.nUids == taosArrayGetSize(ttlReq.pTbUids));

  if (ttlReq.nUids != 0) {
    vInfo("vgId:%d, drop ttl table req will be processed, time:%d, ntbUids:%d", pVnode->config.vgId,
          ttlReq.timestampSec, ttlReq.nUids);
  }

  int ret = 0;
  if (ttlReq.nUids > 0) {
    metaDropTables(pVnode->pMeta, ttlReq.pTbUids);
    tqUpdateTbUidList(pVnode->pTq, ttlReq.pTbUids, false);
  }

end:
  taosArrayDestroy(ttlReq.pTbUids);
  return ret;
}

static int32_t vnodeProcessCreateStbReq(SVnode *pVnode, int64_t ver, void *pReq, int32_t len, SRpcMsg *pRsp) {
  SVCreateStbReq req = {0};
  SDecoder       coder;

  pRsp->msgType = TDMT_VND_CREATE_STB_RSP;
  pRsp->code = TSDB_CODE_SUCCESS;
  pRsp->pCont = NULL;
  pRsp->contLen = 0;

  // decode and process req
  tDecoderInit(&coder, pReq, len);

  if (tDecodeSVCreateStbReq(&coder, &req) < 0) {
    pRsp->code = terrno;
    goto _err;
  }

  if (metaCreateSTable(pVnode->pMeta, ver, &req) < 0) {
    pRsp->code = terrno;
    goto _err;
  }

  if (tdProcessRSmaCreate(pVnode->pSma, &req) < 0) {
    pRsp->code = terrno;
    goto _err;
  }

  tDecoderClear(&coder);
  return 0;

_err:
  tDecoderClear(&coder);
  return -1;
}

static int32_t vnodeProcessCreateTbReq(SVnode *pVnode, int64_t ver, void *pReq, int32_t len, SRpcMsg *pRsp, 
                                        SRpcMsg *pOriginRpc) {
  SDecoder           decoder = {0};
  SEncoder           encoder = {0};
  int32_t            rcode = 0;
  SVCreateTbBatchReq req = {0};
  SVCreateTbReq     *pCreateReq;
  SVCreateTbBatchRsp rsp = {0};
  SVCreateTbRsp      cRsp = {0};
  char               tbName[TSDB_TABLE_FNAME_LEN];
  STbUidStore       *pStore = NULL;
  SArray            *tbUids = NULL;
  SArray            *tbNames = NULL;

  pRsp->msgType = TDMT_VND_CREATE_TABLE_RSP;
  pRsp->code = TSDB_CODE_SUCCESS;
  pRsp->pCont = NULL;
  pRsp->contLen = 0;

  // decode
  tDecoderInit(&decoder, pReq, len);
  if (tDecodeSVCreateTbBatchReq(&decoder, &req) < 0) {
    rcode = -1;
    terrno = TSDB_CODE_INVALID_MSG;
    goto _exit;
  }

  rsp.pArray = taosArrayInit(req.nReqs, sizeof(cRsp));
  tbUids = taosArrayInit(req.nReqs, sizeof(int64_t));
<<<<<<< HEAD
  tbNames = taosArrayInit(req.nReqs, sizeof(char *));
=======
  tbNames = taosArrayInit(req.nReqs, sizeof(char*));
>>>>>>> 94abc0de
  if (rsp.pArray == NULL || tbUids == NULL || tbNames == NULL) {
    rcode = -1;
    terrno = TSDB_CODE_OUT_OF_MEMORY;
    goto _exit;
  }

  // loop to create table
  for (int32_t iReq = 0; iReq < req.nReqs; iReq++) {
    pCreateReq = req.pReqs + iReq;
    memset(&cRsp, 0, sizeof(cRsp));

    if ((terrno = grantCheck(TSDB_GRANT_TIMESERIES)) < 0) {
      rcode = -1;
      goto _exit;
    }

    if ((terrno = grantCheck(TSDB_GRANT_TABLE)) < 0) {
      rcode = -1;
      goto _exit;
    }

    if(tsEnableAudit && tsEnableAuditCreateTable){
      char* str = taosMemoryCalloc(1, TSDB_TABLE_FNAME_LEN);
      if (str == NULL) {
        terrno = TSDB_CODE_OUT_OF_MEMORY;
        rcode = -1;
        goto _exit;
      }
      strcpy(str, pCreateReq->name);
      taosArrayPush(tbNames, &str);
    }

    // validate hash
    sprintf(tbName, "%s.%s", pVnode->config.dbname, pCreateReq->name);
    if (vnodeValidateTableHash(pVnode, tbName) < 0) {
      cRsp.code = TSDB_CODE_VND_HASH_MISMATCH;
      taosArrayPush(rsp.pArray, &cRsp);
      continue;
    }

    // do create table
    if (metaCreateTable(pVnode->pMeta, ver, pCreateReq, &cRsp.pMeta) < 0) {
      if (pCreateReq->flags & TD_CREATE_IF_NOT_EXISTS && terrno == TSDB_CODE_TDB_TABLE_ALREADY_EXIST) {
        cRsp.code = TSDB_CODE_SUCCESS;
      } else {
        cRsp.code = terrno;
      }
    } else {
      cRsp.code = TSDB_CODE_SUCCESS;
      tdFetchTbUidList(pVnode->pSma, &pStore, pCreateReq->ctb.suid, pCreateReq->uid);
      taosArrayPush(tbUids, &pCreateReq->uid);
      vnodeUpdateMetaRsp(pVnode, cRsp.pMeta);
    }

    taosArrayPush(rsp.pArray, &cRsp);
  }

  vDebug("vgId:%d, add %d new created tables into query table list", TD_VID(pVnode), (int32_t)taosArrayGetSize(tbUids));
  tqUpdateTbUidList(pVnode->pTq, tbUids, true);
  if (tdUpdateTbUidList(pVnode->pSma, pStore, true) < 0) {
    goto _exit;
  }
  tdUidStoreFree(pStore);

  // prepare rsp
  int32_t ret = 0;
  tEncodeSize(tEncodeSVCreateTbBatchRsp, &rsp, pRsp->contLen, ret);
  pRsp->pCont = rpcMallocCont(pRsp->contLen);
  if (pRsp->pCont == NULL) {
    terrno = TSDB_CODE_OUT_OF_MEMORY;
    rcode = -1;
    goto _exit;
  }
  tEncoderInit(&encoder, pRsp->pCont, pRsp->contLen);
  tEncodeSVCreateTbBatchRsp(&encoder, &rsp);

  if(tsEnableAudit && tsEnableAuditCreateTable){
    int64_t clusterId = pVnode->config.syncCfg.nodeInfo[0].clusterId;

    SName name = {0};
    tNameFromString(&name, pVnode->config.dbname, T_NAME_ACCT | T_NAME_DB);

    SStringBuilder sb = {0};
    for(int32_t i = 0; i < tbNames->size; i++){
      char** key = (char**)taosArrayGet(tbNames, i);
      taosStringBuilderAppendStringLen(&sb, *key, strlen(*key));
      if(i < tbNames->size - 1){
        taosStringBuilderAppendChar(&sb, ',');
      }
      taosMemoryFreeClear(*key);
    }

<<<<<<< HEAD
    size_t len = 0;
    char  *keyJoined = taosStringBuilderGetResult(&sb, &len);
=======
    size_t    len = 0;
    char*     keyJoined = taosStringBuilderGetResult(&sb, &len);
>>>>>>> 94abc0de

    auditRecord(pOriginRpc, clusterId, "createTable", name.dbname, "", keyJoined, len);

    taosStringBuilderDestroy(&sb);
  }

_exit:
  for (int32_t iReq = 0; iReq < req.nReqs; iReq++) {
    pCreateReq = req.pReqs + iReq;
    taosMemoryFree(pCreateReq->sql);
    taosMemoryFree(pCreateReq->comment);
    taosArrayDestroy(pCreateReq->ctb.tagName);    
  }
  taosArrayDestroyEx(rsp.pArray, tFreeSVCreateTbRsp);
  taosArrayDestroy(tbUids);
  tDecoderClear(&decoder);
  tEncoderClear(&encoder);
  taosArrayDestroy(tbNames);
  return rcode;
}

static int32_t vnodeProcessAlterStbReq(SVnode *pVnode, int64_t ver, void *pReq, int32_t len, SRpcMsg *pRsp) {
  SVCreateStbReq req = {0};
  SDecoder       dc = {0};

  pRsp->msgType = TDMT_VND_ALTER_STB_RSP;
  pRsp->code = TSDB_CODE_SUCCESS;
  pRsp->pCont = NULL;
  pRsp->contLen = 0;

  tDecoderInit(&dc, pReq, len);

  // decode req
  if (tDecodeSVCreateStbReq(&dc, &req) < 0) {
    terrno = TSDB_CODE_INVALID_MSG;
    tDecoderClear(&dc);
    return -1;
  }

  if (metaAlterSTable(pVnode->pMeta, ver, &req) < 0) {
    pRsp->code = terrno;
    tDecoderClear(&dc);
    return -1;
  }

  tDecoderClear(&dc);

  return 0;
}

static int32_t vnodeProcessDropStbReq(SVnode *pVnode, int64_t ver, void *pReq, int32_t len, SRpcMsg *pRsp) {
  SVDropStbReq req = {0};
  int32_t      rcode = TSDB_CODE_SUCCESS;
  SDecoder     decoder = {0};
  SArray      *tbUidList = NULL;

  pRsp->msgType = TDMT_VND_CREATE_STB_RSP;
  pRsp->pCont = NULL;
  pRsp->contLen = 0;

  // decode request
  tDecoderInit(&decoder, pReq, len);
  if (tDecodeSVDropStbReq(&decoder, &req) < 0) {
    rcode = TSDB_CODE_INVALID_MSG;
    goto _exit;
  }

  // process request
  tbUidList = taosArrayInit(8, sizeof(int64_t));
  if (tbUidList == NULL) goto _exit;
  if (metaDropSTable(pVnode->pMeta, ver, &req, tbUidList) < 0) {
    rcode = terrno;
    goto _exit;
  }

  if (tqUpdateTbUidList(pVnode->pTq, tbUidList, false) < 0) {
    rcode = terrno;
    goto _exit;
  }

  if (tdProcessRSmaDrop(pVnode->pSma, &req) < 0) {
    rcode = terrno;
    goto _exit;
  }

  // return rsp
_exit:
  if (tbUidList) taosArrayDestroy(tbUidList);
  pRsp->code = rcode;
  tDecoderClear(&decoder);
  return 0;
}

static int32_t vnodeProcessAlterTbReq(SVnode *pVnode, int64_t ver, void *pReq, int32_t len, SRpcMsg *pRsp) {
  SVAlterTbReq  vAlterTbReq = {0};
  SVAlterTbRsp  vAlterTbRsp = {0};
  SDecoder      dc = {0};
  int32_t       rcode = 0;
  int32_t       ret;
  SEncoder      ec = {0};
  STableMetaRsp vMetaRsp = {0};

  pRsp->msgType = TDMT_VND_ALTER_TABLE_RSP;
  pRsp->pCont = NULL;
  pRsp->contLen = 0;
  pRsp->code = TSDB_CODE_SUCCESS;

  tDecoderInit(&dc, pReq, len);

  // decode
  if (tDecodeSVAlterTbReq(&dc, &vAlterTbReq) < 0) {
    vAlterTbRsp.code = TSDB_CODE_INVALID_MSG;
    tDecoderClear(&dc);
    rcode = -1;
    goto _exit;
  }

  // process
  if (metaAlterTable(pVnode->pMeta, ver, &vAlterTbReq, &vMetaRsp) < 0) {
    vAlterTbRsp.code = terrno;
    tDecoderClear(&dc);
    rcode = -1;
    goto _exit;
  }
  tDecoderClear(&dc);

  if (NULL != vMetaRsp.pSchemas) {
    vnodeUpdateMetaRsp(pVnode, &vMetaRsp);
    vAlterTbRsp.pMeta = &vMetaRsp;
  }

_exit:
  tEncodeSize(tEncodeSVAlterTbRsp, &vAlterTbRsp, pRsp->contLen, ret);
  pRsp->pCont = rpcMallocCont(pRsp->contLen);
  tEncoderInit(&ec, pRsp->pCont, pRsp->contLen);
  tEncodeSVAlterTbRsp(&ec, &vAlterTbRsp);
  tEncoderClear(&ec);
  if (vMetaRsp.pSchemas) {
    taosMemoryFree(vMetaRsp.pSchemas);
  }
  return 0;
}

static int32_t vnodeProcessDropTbReq(SVnode *pVnode, int64_t ver, void *pReq, int32_t len, SRpcMsg *pRsp,
                                    SRpcMsg *pOriginRpc) {
  SVDropTbBatchReq req = {0};
  SVDropTbBatchRsp rsp = {0};
  SDecoder         decoder = {0};
  SEncoder         encoder = {0};
  int32_t          ret;
  SArray          *tbUids = NULL;
  STbUidStore     *pStore = NULL;
  SArray          *tbNames = NULL;

  pRsp->msgType = TDMT_VND_DROP_TABLE_RSP;
  pRsp->pCont = NULL;
  pRsp->contLen = 0;
  pRsp->code = TSDB_CODE_SUCCESS;

  // decode req
  tDecoderInit(&decoder, pReq, len);
  ret = tDecodeSVDropTbBatchReq(&decoder, &req);
  if (ret < 0) {
    terrno = TSDB_CODE_INVALID_MSG;
    pRsp->code = terrno;
    goto _exit;
  }

  // process req
  tbUids = taosArrayInit(req.nReqs, sizeof(int64_t));
  rsp.pArray = taosArrayInit(req.nReqs, sizeof(SVDropTbRsp));
<<<<<<< HEAD
  tbNames = taosArrayInit(req.nReqs, sizeof(char *));
=======
  tbNames = taosArrayInit(req.nReqs, sizeof(char*));
>>>>>>> 94abc0de
  if (tbUids == NULL || rsp.pArray == NULL || tbNames == NULL) goto _exit;

  for (int32_t iReq = 0; iReq < req.nReqs; iReq++) {
    SVDropTbReq *pDropTbReq = req.pReqs + iReq;
    SVDropTbRsp  dropTbRsp = {0};
    tb_uid_t     tbUid = 0;

    /* code */
    ret = metaDropTable(pVnode->pMeta, ver, pDropTbReq, tbUids, &tbUid);
    if (ret < 0) {
      if (pDropTbReq->igNotExists && terrno == TSDB_CODE_TDB_TABLE_NOT_EXIST) {
        dropTbRsp.code = TSDB_CODE_SUCCESS;
      } else {
        dropTbRsp.code = terrno;
      }
    } else {
      dropTbRsp.code = TSDB_CODE_SUCCESS;
      if (tbUid > 0) tdFetchTbUidList(pVnode->pSma, &pStore, pDropTbReq->suid, tbUid);
    }

    taosArrayPush(rsp.pArray, &dropTbRsp);
<<<<<<< HEAD

    if (tsEnableAuditCreateTable) {
      char *str = taosMemoryCalloc(1, TSDB_TABLE_FNAME_LEN);
=======
    
    if(tsEnableAuditCreateTable){
      char* str = taosMemoryCalloc(1, TSDB_TABLE_FNAME_LEN);
>>>>>>> 94abc0de
      strcpy(str, pDropTbReq->name);
      taosArrayPush(tbNames, &str);
    }
  }

  tqUpdateTbUidList(pVnode->pTq, tbUids, false);
  tdUpdateTbUidList(pVnode->pSma, pStore, false);

<<<<<<< HEAD
  if (tsEnableAuditCreateTable) {
=======
  if(tsEnableAuditCreateTable){
>>>>>>> 94abc0de
    int64_t clusterId = pVnode->config.syncCfg.nodeInfo[0].clusterId;

    SName name = {0};
    tNameFromString(&name, pVnode->config.dbname, T_NAME_ACCT | T_NAME_DB);

    SStringBuilder sb = {0};
<<<<<<< HEAD
    for (int32_t iReq = 0; iReq < req.nReqs; iReq++) {
      char **key = (char **)taosArrayGet(tbNames, iReq);
      taosStringBuilderAppendStringLen(&sb, *key, strlen(*key));
      if (iReq < req.nReqs - 1) {
=======
    for(int32_t iReq = 0; iReq < req.nReqs; iReq++){
      char** key = (char**)taosArrayGet(tbNames, iReq);
      taosStringBuilderAppendStringLen(&sb, *key, strlen(*key));
      if(iReq < req.nReqs - 1){
>>>>>>> 94abc0de
        taosStringBuilderAppendChar(&sb, ',');
      }
      taosMemoryFreeClear(*key);
    }

<<<<<<< HEAD
    size_t len = 0;
    char  *keyJoined = taosStringBuilderGetResult(&sb, &len);
=======
    size_t    len = 0;
    char*     keyJoined = taosStringBuilderGetResult(&sb, &len);
>>>>>>> 94abc0de

    auditRecord(pOriginRpc, clusterId, "dropTable", name.dbname, "", keyJoined, len);

    taosStringBuilderDestroy(&sb);
  }
<<<<<<< HEAD

=======
  
>>>>>>> 94abc0de
_exit:
  taosArrayDestroy(tbUids);
  tdUidStoreFree(pStore);
  tDecoderClear(&decoder);
  tEncodeSize(tEncodeSVDropTbBatchRsp, &rsp, pRsp->contLen, ret);
  pRsp->pCont = rpcMallocCont(pRsp->contLen);
  tEncoderInit(&encoder, pRsp->pCont, pRsp->contLen);
  tEncodeSVDropTbBatchRsp(&encoder, &rsp);
  tEncoderClear(&encoder);
  taosArrayDestroy(rsp.pArray);
  taosArrayDestroy(tbNames);
  return 0;
}

static int32_t vnodeDebugPrintSingleSubmitMsg(SMeta *pMeta, SSubmitBlk *pBlock, SSubmitMsgIter *msgIter,
                                              const char *tags) {
  SSubmitBlkIter blkIter = {0};
  STSchema      *pSchema = NULL;
  tb_uid_t       suid = 0;
  STSRow        *row = NULL;
  int32_t        rv = -1;

  tInitSubmitBlkIter(msgIter, pBlock, &blkIter);
  if (blkIter.row == NULL) return 0;

  pSchema = metaGetTbTSchema(pMeta, msgIter->suid, TD_ROW_SVER(blkIter.row), 1);  // TODO: use the real schema
  if (pSchema) {
    suid = msgIter->suid;
    rv = TD_ROW_SVER(blkIter.row);
  }
  if (!pSchema) {
    printf("%s:%d no valid schema\n", tags, __LINE__);
    return -1;
  }
  char __tags[128] = {0};
  snprintf(__tags, 128, "%s: uid %" PRIi64 " ", tags, msgIter->uid);
  while ((row = tGetSubmitBlkNext(&blkIter))) {
    tdSRowPrint(row, pSchema, __tags);
  }

  taosMemoryFreeClear(pSchema);

  return TSDB_CODE_SUCCESS;
}

typedef struct SSubmitReqConvertCxt {
  SSubmitMsgIter msgIter;
  SSubmitBlk    *pBlock;
  SSubmitBlkIter blkIter;
  STSRow        *pRow;
  STSRowIter     rowIter;
  SSubmitTbData *pTbData;
  STSchema      *pTbSchema;
  SArray        *pColValues;
} SSubmitReqConvertCxt;

static int32_t vnodeResetTableCxt(SMeta *pMeta, SSubmitReqConvertCxt *pCxt) {
  taosMemoryFreeClear(pCxt->pTbSchema);
  pCxt->pTbSchema = metaGetTbTSchema(pMeta, pCxt->msgIter.suid > 0 ? pCxt->msgIter.suid : pCxt->msgIter.uid,
                                     pCxt->msgIter.sversion, 1);
  if (NULL == pCxt->pTbSchema) {
    return TSDB_CODE_INVALID_MSG;
  }
  tdSTSRowIterInit(&pCxt->rowIter, pCxt->pTbSchema);

  tDestroySubmitTbData(pCxt->pTbData, TSDB_MSG_FLG_ENCODE);
  if (NULL == pCxt->pTbData) {
    pCxt->pTbData = taosMemoryCalloc(1, sizeof(SSubmitTbData));
    if (NULL == pCxt->pTbData) {
      return TSDB_CODE_OUT_OF_MEMORY;
    }
  }
  pCxt->pTbData->flags = 0;
  pCxt->pTbData->suid = pCxt->msgIter.suid;
  pCxt->pTbData->uid = pCxt->msgIter.uid;
  pCxt->pTbData->sver = pCxt->msgIter.sversion;
  pCxt->pTbData->pCreateTbReq = NULL;
  pCxt->pTbData->aRowP = taosArrayInit(128, POINTER_BYTES);
  if (NULL == pCxt->pTbData->aRowP) {
    return TSDB_CODE_OUT_OF_MEMORY;
  }

  taosArrayDestroy(pCxt->pColValues);
  pCxt->pColValues = taosArrayInit(pCxt->pTbSchema->numOfCols, sizeof(SColVal));
  if (NULL == pCxt->pColValues) {
    return TSDB_CODE_OUT_OF_MEMORY;
  }
  for (int32_t i = 0; i < pCxt->pTbSchema->numOfCols; ++i) {
    SColVal val = COL_VAL_NONE(pCxt->pTbSchema->columns[i].colId, pCxt->pTbSchema->columns[i].type);
    taosArrayPush(pCxt->pColValues, &val);
  }

  return TSDB_CODE_SUCCESS;
}

static void vnodeDestroySubmitReqConvertCxt(SSubmitReqConvertCxt *pCxt) {
  taosMemoryFreeClear(pCxt->pTbSchema);
  tDestroySubmitTbData(pCxt->pTbData, TSDB_MSG_FLG_ENCODE);
  taosMemoryFreeClear(pCxt->pTbData);
  taosArrayDestroy(pCxt->pColValues);
}

static int32_t vnodeCellValConvertToColVal(STColumn *pCol, SCellVal *pCellVal, SColVal *pColVal) {
  if (tdValTypeIsNone(pCellVal->valType)) {
    pColVal->flag = CV_FLAG_NONE;
    return TSDB_CODE_SUCCESS;
  }

  if (tdValTypeIsNull(pCellVal->valType)) {
    pColVal->flag = CV_FLAG_NULL;
    return TSDB_CODE_SUCCESS;
  }

  if (IS_VAR_DATA_TYPE(pCol->type)) {
    pColVal->value.nData = varDataLen(pCellVal->val);
    pColVal->value.pData = (uint8_t *)varDataVal(pCellVal->val);
  } else if (TSDB_DATA_TYPE_FLOAT == pCol->type) {
    float f = GET_FLOAT_VAL(pCellVal->val);
    memcpy(&pColVal->value.val, &f, sizeof(f));
  } else if (TSDB_DATA_TYPE_DOUBLE == pCol->type) {
    pColVal->value.val = *(int64_t *)pCellVal->val;
  } else {
    GET_TYPED_DATA(pColVal->value.val, int64_t, pCol->type, pCellVal->val);
  }

  pColVal->flag = CV_FLAG_VALUE;
  return TSDB_CODE_SUCCESS;
}

static int32_t vnodeTSRowConvertToColValArray(SSubmitReqConvertCxt *pCxt) {
  int32_t code = TSDB_CODE_SUCCESS;
  tdSTSRowIterReset(&pCxt->rowIter, pCxt->pRow);
  for (int32_t i = 0; TSDB_CODE_SUCCESS == code && i < pCxt->pTbSchema->numOfCols; ++i) {
    STColumn *pCol = pCxt->pTbSchema->columns + i;
    SCellVal  cellVal = {0};
    if (!tdSTSRowIterFetch(&pCxt->rowIter, pCol->colId, pCol->type, &cellVal)) {
      break;
    }
    code = vnodeCellValConvertToColVal(pCol, &cellVal, (SColVal *)taosArrayGet(pCxt->pColValues, i));
  }
  return code;
}

static int32_t vnodeDecodeCreateTbReq(SSubmitReqConvertCxt *pCxt) {
  if (pCxt->msgIter.schemaLen <= 0) {
    return TSDB_CODE_SUCCESS;
  }

  pCxt->pTbData->pCreateTbReq = taosMemoryCalloc(1, sizeof(SVCreateTbReq));
  if (NULL == pCxt->pTbData->pCreateTbReq) {
    return TSDB_CODE_OUT_OF_MEMORY;
  }

  SDecoder decoder = {0};
  tDecoderInit(&decoder, (uint8_t *)pCxt->pBlock->data, pCxt->msgIter.schemaLen);
  int32_t code = tDecodeSVCreateTbReq(&decoder, pCxt->pTbData->pCreateTbReq);
  tDecoderClear(&decoder);

  return code;
}

static int32_t vnodeSubmitReqConvertToSubmitReq2(SVnode *pVnode, SSubmitReq *pReq, SSubmitReq2 *pReq2) {
  pReq2->aSubmitTbData = taosArrayInit(128, sizeof(SSubmitTbData));
  if (NULL == pReq2->aSubmitTbData) {
    return TSDB_CODE_OUT_OF_MEMORY;
  }

  SSubmitReqConvertCxt cxt = {0};

  int32_t code = tInitSubmitMsgIter(pReq, &cxt.msgIter);
  while (TSDB_CODE_SUCCESS == code) {
    code = tGetSubmitMsgNext(&cxt.msgIter, &cxt.pBlock);
    if (TSDB_CODE_SUCCESS == code) {
      if (NULL == cxt.pBlock) {
        break;
      }
      code = vnodeResetTableCxt(pVnode->pMeta, &cxt);
    }
    if (TSDB_CODE_SUCCESS == code) {
      code = tInitSubmitBlkIter(&cxt.msgIter, cxt.pBlock, &cxt.blkIter);
    }
    if (TSDB_CODE_SUCCESS == code) {
      code = vnodeDecodeCreateTbReq(&cxt);
    }
    while (TSDB_CODE_SUCCESS == code && (cxt.pRow = tGetSubmitBlkNext(&cxt.blkIter)) != NULL) {
      code = vnodeTSRowConvertToColValArray(&cxt);
      if (TSDB_CODE_SUCCESS == code) {
        SRow **pNewRow = taosArrayReserve(cxt.pTbData->aRowP, 1);
        code = tRowBuild(cxt.pColValues, cxt.pTbSchema, pNewRow);
      }
    }
    if (TSDB_CODE_SUCCESS == code) {
      code = (NULL == taosArrayPush(pReq2->aSubmitTbData, cxt.pTbData) ? TSDB_CODE_OUT_OF_MEMORY : TSDB_CODE_SUCCESS);
    }
    if (TSDB_CODE_SUCCESS == code) {
      taosMemoryFreeClear(cxt.pTbData);
    }
  }

  vnodeDestroySubmitReqConvertCxt(&cxt);
  return code;
}

static int32_t vnodeRebuildSubmitReqMsg(SSubmitReq2 *pSubmitReq, void **ppMsg) {
  int32_t  code = TSDB_CODE_SUCCESS;
  char    *pMsg = NULL;
  uint32_t msglen = 0;
  tEncodeSize(tEncodeSubmitReq, pSubmitReq, msglen, code);
  if (TSDB_CODE_SUCCESS == code) {
    pMsg = taosMemoryMalloc(msglen);
    if (NULL == pMsg) {
      code = TSDB_CODE_OUT_OF_MEMORY;
    }
  }
  if (TSDB_CODE_SUCCESS == code) {
    SEncoder encoder;
    tEncoderInit(&encoder, (uint8_t *)pMsg, msglen);
    code = tEncodeSubmitReq(&encoder, pSubmitReq);
    tEncoderClear(&encoder);
  }
  if (TSDB_CODE_SUCCESS == code) {
    *ppMsg = pMsg;
  }
  return code;
}

static int32_t vnodeProcessSubmitReq(SVnode *pVnode, int64_t ver, void *pReq, int32_t len, SRpcMsg *pRsp) {
  int32_t code = 0;
  terrno = 0;

  SSubmitReq2 *pSubmitReq = &(SSubmitReq2){0};
  SSubmitRsp2 *pSubmitRsp = &(SSubmitRsp2){0};
  SArray      *newTbUids = NULL;
  int32_t      ret;
  SEncoder     ec = {0};

  pRsp->code = TSDB_CODE_SUCCESS;

  void           *pAllocMsg = NULL;
  SSubmitReq2Msg *pMsg = (SSubmitReq2Msg *)pReq;
  if (0 == pMsg->version) {
    code = vnodeSubmitReqConvertToSubmitReq2(pVnode, (SSubmitReq *)pMsg, pSubmitReq);
    if (TSDB_CODE_SUCCESS == code) {
      code = vnodeRebuildSubmitReqMsg(pSubmitReq, &pReq);
    }
    if (TSDB_CODE_SUCCESS == code) {
      pAllocMsg = pReq;
    }
    if (TSDB_CODE_SUCCESS != code) {
      goto _exit;
    }
  } else {
    // decode
    pReq = POINTER_SHIFT(pReq, sizeof(SSubmitReq2Msg));
    len -= sizeof(SSubmitReq2Msg);
    SDecoder dc = {0};
    tDecoderInit(&dc, pReq, len);
    if (tDecodeSubmitReq(&dc, pSubmitReq) < 0) {
      code = TSDB_CODE_INVALID_MSG;
      goto _exit;
    }
    tDecoderClear(&dc);
  }

  // scan
  TSKEY now = taosGetTimestamp(pVnode->config.tsdbCfg.precision);
  TSKEY minKey = now - tsTickPerMin[pVnode->config.tsdbCfg.precision] * pVnode->config.tsdbCfg.keep2;
  TSKEY maxKey = tsMaxKeyByPrecision[pVnode->config.tsdbCfg.precision];
  for (int32_t i = 0; i < TARRAY_SIZE(pSubmitReq->aSubmitTbData); ++i) {
    SSubmitTbData *pSubmitTbData = taosArrayGet(pSubmitReq->aSubmitTbData, i);

    if (pSubmitTbData->pCreateTbReq && pSubmitTbData->pCreateTbReq->uid == 0) {
      code = TSDB_CODE_INVALID_MSG;
      goto _exit;
    }

    if (pSubmitTbData->flags & SUBMIT_REQ_COLUMN_DATA_FORMAT) {
      if (TARRAY_SIZE(pSubmitTbData->aCol) <= 0) {
        code = TSDB_CODE_INVALID_MSG;
        goto _exit;
      }

      SColData *pColData = (SColData *)taosArrayGet(pSubmitTbData->aCol, 0);
      TSKEY    *aKey = (TSKEY *)(pColData->pData);

      for (int32_t iRow = 0; iRow < pColData->nVal; iRow++) {
        if (aKey[iRow] < minKey || aKey[iRow] > maxKey || (iRow > 0 && aKey[iRow] <= aKey[iRow - 1])) {
          code = TSDB_CODE_INVALID_MSG;
          vError("vgId:%d %s failed since %s, version:%" PRId64, TD_VID(pVnode), __func__, tstrerror(terrno), ver);
          goto _exit;
        }
      }

    } else {
      int32_t nRow = TARRAY_SIZE(pSubmitTbData->aRowP);
      SRow  **aRow = (SRow **)TARRAY_DATA(pSubmitTbData->aRowP);
      for (int32_t iRow = 0; iRow < nRow; ++iRow) {
        if (aRow[iRow]->ts < minKey || aRow[iRow]->ts > maxKey || (iRow > 0 && aRow[iRow]->ts <= aRow[iRow - 1]->ts)) {
          code = TSDB_CODE_INVALID_MSG;
          vError("vgId:%d %s failed since %s, version:%" PRId64, TD_VID(pVnode), __func__, tstrerror(code), ver);
          goto _exit;
        }
      }
    }
  }

  for (int32_t i = 0; i < TARRAY_SIZE(pSubmitReq->aSubmitTbData); ++i) {
    SSubmitTbData *pSubmitTbData = taosArrayGet(pSubmitReq->aSubmitTbData, i);

    if (pSubmitTbData->pCreateTbReq) {
      pSubmitTbData->uid = pSubmitTbData->pCreateTbReq->uid;
    } else {
      SMetaInfo info = {0};

      code = metaGetInfo(pVnode->pMeta, pSubmitTbData->uid, &info, NULL);
      if (code) {
        code = TSDB_CODE_TDB_TABLE_NOT_EXIST;
        vWarn("vgId:%d, table uid:%" PRId64 " not exists", TD_VID(pVnode), pSubmitTbData->uid);
        goto _exit;
      }

      if (info.suid != pSubmitTbData->suid) {
        code = TSDB_CODE_INVALID_MSG;
        goto _exit;
      }

      if (info.suid) {
        code = metaGetInfo(pVnode->pMeta, info.suid, &info, NULL);
        ASSERT(code == 0);
      }

      if (pSubmitTbData->sver != info.skmVer) {
        code = TSDB_CODE_TDB_INVALID_TABLE_SCHEMA_VER;
        goto _exit;
      }
    }

    if (pSubmitTbData->flags & SUBMIT_REQ_COLUMN_DATA_FORMAT) {
      int32_t   nColData = TARRAY_SIZE(pSubmitTbData->aCol);
      SColData *aColData = (SColData *)TARRAY_DATA(pSubmitTbData->aCol);

      if (nColData <= 0) {
        code = TSDB_CODE_INVALID_MSG;
        goto _exit;
      }

      if (aColData[0].cid != PRIMARYKEY_TIMESTAMP_COL_ID || aColData[0].type != TSDB_DATA_TYPE_TIMESTAMP ||
          aColData[0].nVal <= 0) {
        code = TSDB_CODE_INVALID_MSG;
        goto _exit;
      }

      for (int32_t j = 1; j < nColData; j++) {
        if (aColData[j].nVal != aColData[0].nVal) {
          code = TSDB_CODE_INVALID_MSG;
          goto _exit;
        }
      }
    }
  }

  vDebug("vgId:%d, submit block size %d", TD_VID(pVnode), (int32_t)taosArrayGetSize(pSubmitReq->aSubmitTbData));

  // loop to handle
  for (int32_t i = 0; i < TARRAY_SIZE(pSubmitReq->aSubmitTbData); ++i) {
    SSubmitTbData *pSubmitTbData = taosArrayGet(pSubmitReq->aSubmitTbData, i);

    // create table
    if (pSubmitTbData->pCreateTbReq) {
      // check (TODO: move check to create table)
      code = grantCheck(TSDB_GRANT_TIMESERIES);
      if (code) goto _exit;

      code = grantCheck(TSDB_GRANT_TABLE);
      if (code) goto _exit;

      // alloc if need
      if (pSubmitRsp->aCreateTbRsp == NULL &&
          (pSubmitRsp->aCreateTbRsp = taosArrayInit(TARRAY_SIZE(pSubmitReq->aSubmitTbData), sizeof(SVCreateTbRsp))) ==
              NULL) {
        code = TSDB_CODE_OUT_OF_MEMORY;
        goto _exit;
      }

      SVCreateTbRsp *pCreateTbRsp = taosArrayReserve(pSubmitRsp->aCreateTbRsp, 1);

      // create table
      if (metaCreateTable(pVnode->pMeta, ver, pSubmitTbData->pCreateTbReq, &pCreateTbRsp->pMeta) == 0) {
        // create table success

        if (newTbUids == NULL &&
            (newTbUids = taosArrayInit(TARRAY_SIZE(pSubmitReq->aSubmitTbData), sizeof(int64_t))) == NULL) {
          code = TSDB_CODE_OUT_OF_MEMORY;
          goto _exit;
        }

        taosArrayPush(newTbUids, &pSubmitTbData->uid);

        if (pCreateTbRsp->pMeta) {
          vnodeUpdateMetaRsp(pVnode, pCreateTbRsp->pMeta);
        }
      } else {  // create table failed
        if (terrno != TSDB_CODE_TDB_TABLE_ALREADY_EXIST) {
          code = terrno;
          vError("vgId:%d failed to create table:%s, code:%s", TD_VID(pVnode), pSubmitTbData->pCreateTbReq->name,
                 tstrerror(terrno));
          goto _exit;
        }
        terrno = 0;
        pSubmitTbData->uid = pSubmitTbData->pCreateTbReq->uid;  // update uid if table exist for using below
      }
    }

    // insert data
    int32_t affectedRows;
    code = tsdbInsertTableData(pVnode->pTsdb, ver, pSubmitTbData, &affectedRows);
    if (code) goto _exit;

    code = metaUpdateChangeTimeWithLock(pVnode->pMeta, pSubmitTbData->uid, pSubmitTbData->ctimeMs);
    if (code) goto _exit;

    pSubmitRsp->affectedRows += affectedRows;
  }

  // update the affected table uid list
  if (taosArrayGetSize(newTbUids) > 0) {
    vDebug("vgId:%d, add %d table into query table list in handling submit", TD_VID(pVnode),
           (int32_t)taosArrayGetSize(newTbUids));
    tqUpdateTbUidList(pVnode->pTq, newTbUids, true);
  }

_exit:
  // message
  pRsp->code = code;
  tEncodeSize(tEncodeSSubmitRsp2, pSubmitRsp, pRsp->contLen, ret);
  pRsp->pCont = rpcMallocCont(pRsp->contLen);
  tEncoderInit(&ec, pRsp->pCont, pRsp->contLen);
  tEncodeSSubmitRsp2(&ec, pSubmitRsp);
  tEncoderClear(&ec);

  // update statistics
  atomic_add_fetch_64(&pVnode->statis.nInsert, pSubmitRsp->affectedRows);
  atomic_add_fetch_64(&pVnode->statis.nInsertSuccess, pSubmitRsp->affectedRows);
  atomic_add_fetch_64(&pVnode->statis.nBatchInsert, 1);
  if (code == 0) {
    atomic_add_fetch_64(&pVnode->statis.nBatchInsertSuccess, 1);
    code = tdProcessRSmaSubmit(pVnode->pSma, ver, pSubmitReq, pReq, len);
  }

  // clear
  taosArrayDestroy(newTbUids);
  tDestroySubmitReq(pSubmitReq, 0 == pMsg->version ? TSDB_MSG_FLG_CMPT : TSDB_MSG_FLG_DECODE);
  tDestroySSubmitRsp2(pSubmitRsp, TSDB_MSG_FLG_ENCODE);

  if (code) terrno = code;

  taosMemoryFree(pAllocMsg);

  return code;
}

static int32_t vnodeProcessCreateTSmaReq(SVnode *pVnode, int64_t ver, void *pReq, int32_t len, SRpcMsg *pRsp) {
  SVCreateTSmaReq req = {0};
  SDecoder        coder = {0};

  if (pRsp) {
    pRsp->msgType = TDMT_VND_CREATE_SMA_RSP;
    pRsp->code = TSDB_CODE_SUCCESS;
    pRsp->pCont = NULL;
    pRsp->contLen = 0;
  }

  // decode and process req
  tDecoderInit(&coder, pReq, len);

  if (tDecodeSVCreateTSmaReq(&coder, &req) < 0) {
    terrno = TSDB_CODE_MSG_DECODE_ERROR;
    if (pRsp) pRsp->code = terrno;
    goto _err;
  }

  if (tdProcessTSmaCreate(pVnode->pSma, ver, (const char *)&req) < 0) {
    if (pRsp) pRsp->code = terrno;
    goto _err;
  }

  tDecoderClear(&coder);
  vDebug("vgId:%d, success to create tsma %s:%" PRIi64 " version %" PRIi64 " for table %" PRIi64, TD_VID(pVnode),
         req.indexName, req.indexUid, ver, req.tableUid);
  return 0;

_err:
  tDecoderClear(&coder);
  vError("vgId:%d, failed to create tsma %s:%" PRIi64 " version %" PRIi64 "for table %" PRIi64 " since %s",
         TD_VID(pVnode), req.indexName, req.indexUid, ver, req.tableUid, terrstr());
  return -1;
}

/**
 * @brief specific for smaDstVnode
 *
 * @param pVnode
 * @param pCont
 * @param contLen
 * @return int32_t
 */
int32_t vnodeProcessCreateTSma(SVnode *pVnode, void *pCont, uint32_t contLen) {
  return vnodeProcessCreateTSmaReq(pVnode, 1, pCont, contLen, NULL);
}

static int32_t vnodeConsolidateAlterHashRange(SVnode *pVnode, int64_t ver) {
  int32_t code = TSDB_CODE_SUCCESS;

  vInfo("vgId:%d, trim meta of tables per hash range [%" PRIu32 ", %" PRIu32 "]. apply-index:%" PRId64, TD_VID(pVnode),
        pVnode->config.hashBegin, pVnode->config.hashEnd, ver);

  // TODO: trim meta of tables from TDB per hash range [pVnode->config.hashBegin, pVnode->config.hashEnd]
  code = metaTrimTables(pVnode->pMeta);

  return code;
}

static int32_t vnodeProcessAlterConfirmReq(SVnode *pVnode, int64_t ver, void *pReq, int32_t len, SRpcMsg *pRsp) {
  vInfo("vgId:%d, vnode handle msgType:alter-confirm, alter confirm msg is processed", TD_VID(pVnode));
  int32_t code = TSDB_CODE_SUCCESS;
  if (!pVnode->config.hashChange) {
    goto _exit;
  }

  code = vnodeConsolidateAlterHashRange(pVnode, ver);
  if (code < 0) {
    vError("vgId:%d, failed to consolidate alter hashrange since %s. version:%" PRId64, TD_VID(pVnode), terrstr(), ver);
    goto _exit;
  }
  pVnode->config.hashChange = false;

_exit:
  pRsp->msgType = TDMT_VND_ALTER_CONFIRM_RSP;
  pRsp->code = code;
  pRsp->pCont = NULL;
  pRsp->contLen = 0;

  return code;
}

static int32_t vnodeProcessAlterConfigReq(SVnode *pVnode, int64_t ver, void *pReq, int32_t len, SRpcMsg *pRsp) {
  bool walChanged = false;
  bool tsdbChanged = false;

  SAlterVnodeConfigReq req = {0};
  if (tDeserializeSAlterVnodeConfigReq(pReq, len, &req) != 0) {
    terrno = TSDB_CODE_INVALID_MSG;
    return TSDB_CODE_INVALID_MSG;
  }

  vInfo("vgId:%d, start to alter vnode config, page:%d pageSize:%d buffer:%d szPage:%d szBuf:%" PRIu64
        " cacheLast:%d cacheLastSize:%d days:%d keep0:%d keep1:%d keep2:%d keepTimeOffset:%d fsync:%d level:%d "
        "walRetentionPeriod:%d walRetentionSize:%d",
        TD_VID(pVnode), req.pages, req.pageSize, req.buffer, req.pageSize * 1024, (uint64_t)req.buffer * 1024 * 1024,
        req.cacheLast, req.cacheLastSize, req.daysPerFile, req.daysToKeep0, req.daysToKeep1, req.daysToKeep2,
        req.keepTimeOffset, req.walFsyncPeriod, req.walLevel, req.walRetentionPeriod, req.walRetentionSize);

  if (pVnode->config.cacheLastSize != req.cacheLastSize) {
    pVnode->config.cacheLastSize = req.cacheLastSize;
    tsdbCacheSetCapacity(pVnode, (size_t)pVnode->config.cacheLastSize * 1024 * 1024);
  }

  if (pVnode->config.szBuf != req.buffer * 1024LL * 1024LL) {
    vInfo("vgId:%d, vnode buffer is changed from %" PRId64 " to %" PRId64, TD_VID(pVnode), pVnode->config.szBuf,
          (uint64_t)(req.buffer * 1024LL * 1024LL));
    pVnode->config.szBuf = req.buffer * 1024LL * 1024LL;
  }

  if (pVnode->config.szCache != req.pages) {
    if (metaAlterCache(pVnode->pMeta, req.pages) < 0) {
      vError("vgId:%d, failed to change vnode pages from %d to %d failed since %s", TD_VID(pVnode),
             pVnode->config.szCache, req.pages, tstrerror(errno));
      return errno;
    } else {
      vInfo("vgId:%d, vnode pages is changed from %d to %d", TD_VID(pVnode), pVnode->config.szCache, req.pages);
      pVnode->config.szCache = req.pages;
    }
  }

  if (pVnode->config.cacheLast != req.cacheLast) {
    pVnode->config.cacheLast = req.cacheLast;
  }

  if (pVnode->config.walCfg.fsyncPeriod != req.walFsyncPeriod) {
    pVnode->config.walCfg.fsyncPeriod = req.walFsyncPeriod;
    walChanged = true;
  }

  if (pVnode->config.walCfg.level != req.walLevel) {
    pVnode->config.walCfg.level = req.walLevel;
    walChanged = true;
  }

  if (pVnode->config.walCfg.retentionPeriod != req.walRetentionPeriod) {
    pVnode->config.walCfg.retentionPeriod = req.walRetentionPeriod;
    walChanged = true;
  }

  if (pVnode->config.walCfg.retentionSize != req.walRetentionSize) {
    pVnode->config.walCfg.retentionSize = req.walRetentionSize;
    walChanged = true;
  }

  if (pVnode->config.tsdbCfg.keep0 != req.daysToKeep0) {
    pVnode->config.tsdbCfg.keep0 = req.daysToKeep0;
    if (!VND_IS_RSMA(pVnode)) {
      tsdbChanged = true;
    }
  }

  if (pVnode->config.tsdbCfg.keep1 != req.daysToKeep1) {
    pVnode->config.tsdbCfg.keep1 = req.daysToKeep1;
    if (!VND_IS_RSMA(pVnode)) {
      tsdbChanged = true;
    }
  }

  if (pVnode->config.tsdbCfg.keep2 != req.daysToKeep2) {
    pVnode->config.tsdbCfg.keep2 = req.daysToKeep2;
    if (!VND_IS_RSMA(pVnode)) {
      tsdbChanged = true;
    }
  }

  if (pVnode->config.tsdbCfg.keepTimeOffset != req.keepTimeOffset) {
    pVnode->config.tsdbCfg.keepTimeOffset = req.keepTimeOffset;
    if (!VND_IS_RSMA(pVnode)) {
      tsdbChanged = true;
    }
  }

  if (req.sttTrigger != -1 && req.sttTrigger != pVnode->config.sttTrigger) {
    pVnode->config.sttTrigger = req.sttTrigger;
  }

  if (req.minRows != -1 && req.minRows != pVnode->config.tsdbCfg.minRows) {
    pVnode->config.tsdbCfg.minRows = req.minRows;
  }

  if (walChanged) {
    walAlter(pVnode->pWal, &pVnode->config.walCfg);
  }

  if (tsdbChanged) {
    tsdbSetKeepCfg(pVnode->pTsdb, &pVnode->config.tsdbCfg);
  }

  return 0;
}

static int32_t vnodeProcessBatchDeleteReq(SVnode *pVnode, int64_t ver, void *pReq, int32_t len, SRpcMsg *pRsp) {
  SBatchDeleteReq deleteReq;
  SDecoder        decoder;
  tDecoderInit(&decoder, pReq, len);
  tDecodeSBatchDeleteReq(&decoder, &deleteReq);

  SMetaReader mr = {0};
  metaReaderDoInit(&mr, pVnode->pMeta, META_READER_NOLOCK);
  STsdb *pTsdb = pVnode->pTsdb;

  if (deleteReq.level) {
    pTsdb = deleteReq.level == 1 ? VND_RSMA1(pVnode) : VND_RSMA2(pVnode);
  }

  int32_t sz = taosArrayGetSize(deleteReq.deleteReqs);
  for (int32_t i = 0; i < sz; i++) {
    SSingleDeleteReq *pOneReq = taosArrayGet(deleteReq.deleteReqs, i);
    char             *name = pOneReq->tbname;
    if (metaGetTableEntryByName(&mr, name) < 0) {
      vDebug("vgId:%d, stream delete msg, skip since no table: %s", pVnode->config.vgId, name);
      continue;
    }

    int64_t uid = mr.me.uid;

    int32_t code = tsdbDeleteTableData(pTsdb, ver, deleteReq.suid, uid, pOneReq->startTs, pOneReq->endTs);
    if (code < 0) {
      terrno = code;
      vError("vgId:%d, delete error since %s, suid:%" PRId64 ", uid:%" PRId64 ", start ts:%" PRId64 ", end ts:%" PRId64,
             TD_VID(pVnode), terrstr(), deleteReq.suid, uid, pOneReq->startTs, pOneReq->endTs);
    }

    if (deleteReq.level == 0) {
      code = metaUpdateChangeTimeWithLock(pVnode->pMeta, uid, deleteReq.ctimeMs);
      if (code < 0) {
        terrno = code;
        vError("vgId:%d, update change time error since %s, suid:%" PRId64 ", uid:%" PRId64 ", start ts:%" PRId64
               ", end ts:%" PRId64,
               TD_VID(pVnode), terrstr(), deleteReq.suid, uid, pOneReq->startTs, pOneReq->endTs);
      }
    }
    tDecoderClear(&mr.coder);
  }
  metaReaderClear(&mr);
  taosArrayDestroy(deleteReq.deleteReqs);
  return 0;
}

static int32_t vnodeProcessDeleteReq(SVnode *pVnode, int64_t ver, void *pReq, int32_t len, SRpcMsg *pRsp) {
  int32_t     code = 0;
  SDecoder   *pCoder = &(SDecoder){0};
  SDeleteRes *pRes = &(SDeleteRes){0};

  pRsp->msgType = TDMT_VND_DELETE_RSP;
  pRsp->pCont = NULL;
  pRsp->contLen = 0;
  pRsp->code = TSDB_CODE_SUCCESS;

  pRes->uidList = taosArrayInit(0, sizeof(tb_uid_t));
  if (pRes->uidList == NULL) {
    code = TSDB_CODE_OUT_OF_MEMORY;
    goto _err;
  }

  tDecoderInit(pCoder, pReq, len);
  tDecodeDeleteRes(pCoder, pRes);

  for (int32_t iUid = 0; iUid < taosArrayGetSize(pRes->uidList); iUid++) {
    uint64_t uid = *(uint64_t *)taosArrayGet(pRes->uidList, iUid);
    code = tsdbDeleteTableData(pVnode->pTsdb, ver, pRes->suid, uid, pRes->skey, pRes->ekey);
    if (code) goto _err;
    code = metaUpdateChangeTimeWithLock(pVnode->pMeta, uid, pRes->ctimeMs);
    if (code) goto _err;
  }

  code = tdProcessRSmaDelete(pVnode->pSma, ver, pRes, pReq, len);

  tDecoderClear(pCoder);
  taosArrayDestroy(pRes->uidList);

  SVDeleteRsp rsp = {.affectedRows = pRes->affectedRows};
  int32_t     ret = 0;
  tEncodeSize(tEncodeSVDeleteRsp, &rsp, pRsp->contLen, ret);
  pRsp->pCont = rpcMallocCont(pRsp->contLen);
  SEncoder ec = {0};
  tEncoderInit(&ec, pRsp->pCont, pRsp->contLen);
  tEncodeSVDeleteRsp(&ec, &rsp);
  tEncoderClear(&ec);
  return code;

_err:
  return code;
}
static int32_t vnodeProcessCreateIndexReq(SVnode *pVnode, int64_t ver, void *pReq, int32_t len, SRpcMsg *pRsp) {
  SVCreateStbReq req = {0};
  SDecoder       dc = {0};

  pRsp->msgType = TDMT_VND_CREATE_INDEX_RSP;
  pRsp->code = TSDB_CODE_SUCCESS;
  pRsp->pCont = NULL;
  pRsp->contLen = 0;

  tDecoderInit(&dc, pReq, len);
  // decode req
  if (tDecodeSVCreateStbReq(&dc, &req) < 0) {
    terrno = TSDB_CODE_INVALID_MSG;
    tDecoderClear(&dc);
    return -1;
  }
  if (metaAddIndexToSTable(pVnode->pMeta, ver, &req) < 0) {
    pRsp->code = terrno;
    goto _err;
  }
  tDecoderClear(&dc);
  return 0;
_err:
  tDecoderClear(&dc);
  return -1;
}
static int32_t vnodeProcessDropIndexReq(SVnode *pVnode, int64_t ver, void *pReq, int32_t len, SRpcMsg *pRsp) {
  SDropIndexReq req = {0};
  pRsp->msgType = TDMT_VND_DROP_INDEX_RSP;
  pRsp->code = TSDB_CODE_SUCCESS;
  pRsp->pCont = NULL;
  pRsp->contLen = 0;

  if (tDeserializeSDropIdxReq(pReq, len, &req)) {
    terrno = TSDB_CODE_INVALID_MSG;
    return -1;
  }

  if (metaDropIndexFromSTable(pVnode->pMeta, ver, &req) < 0) {
    pRsp->code = terrno;
    return -1;
  }
  return TSDB_CODE_SUCCESS;
}

extern int32_t vnodeProcessCompactVnodeReqImpl(SVnode *pVnode, int64_t ver, void *pReq, int32_t len, SRpcMsg *pRsp);

static int32_t vnodeProcessCompactVnodeReq(SVnode *pVnode, int64_t ver, void *pReq, int32_t len, SRpcMsg *pRsp) {
  if (!pVnode->restored) {
    vInfo("vgId:%d, ignore compact req during restoring. ver:%" PRId64, TD_VID(pVnode), ver);
    return 0;
  }
  return vnodeProcessCompactVnodeReqImpl(pVnode, ver, pReq, len, pRsp);
}

static int32_t vnodeProcessConfigChangeReq(SVnode *pVnode, int64_t ver, void *pReq, int32_t len, SRpcMsg *pRsp) {
  syncCheckMember(pVnode->sync);

  pRsp->msgType = TDMT_SYNC_CONFIG_CHANGE_RSP;
  pRsp->code = TSDB_CODE_SUCCESS;
  pRsp->pCont = NULL;
  pRsp->contLen = 0;

  return 0;
}

#ifndef TD_ENTERPRISE
int32_t vnodeProcessCompactVnodeReqImpl(SVnode *pVnode, int64_t ver, void *pReq, int32_t len, SRpcMsg *pRsp) {
  return 0;
}
#endif<|MERGE_RESOLUTION|>--- conflicted
+++ resolved
@@ -21,11 +21,8 @@
 #include "cos.h"
 #include "vnode.h"
 #include "vnodeInt.h"
-<<<<<<< HEAD
-=======
 #include "audit.h"
 #include "tstrbuild.h"
->>>>>>> 94abc0de
 
 static int32_t vnodeProcessCreateStbReq(SVnode *pVnode, int64_t ver, void *pReq, int32_t len, SRpcMsg *pRsp);
 static int32_t vnodeProcessAlterStbReq(SVnode *pVnode, int64_t ver, void *pReq, int32_t len, SRpcMsg *pRsp);
@@ -914,11 +911,7 @@
 
   rsp.pArray = taosArrayInit(req.nReqs, sizeof(cRsp));
   tbUids = taosArrayInit(req.nReqs, sizeof(int64_t));
-<<<<<<< HEAD
   tbNames = taosArrayInit(req.nReqs, sizeof(char *));
-=======
-  tbNames = taosArrayInit(req.nReqs, sizeof(char*));
->>>>>>> 94abc0de
   if (rsp.pArray == NULL || tbUids == NULL || tbNames == NULL) {
     rcode = -1;
     terrno = TSDB_CODE_OUT_OF_MEMORY;
@@ -1011,13 +1004,8 @@
       taosMemoryFreeClear(*key);
     }
 
-<<<<<<< HEAD
-    size_t len = 0;
-    char  *keyJoined = taosStringBuilderGetResult(&sb, &len);
-=======
     size_t    len = 0;
     char*     keyJoined = taosStringBuilderGetResult(&sb, &len);
->>>>>>> 94abc0de
 
     auditRecord(pOriginRpc, clusterId, "createTable", name.dbname, "", keyJoined, len);
 
@@ -1189,11 +1177,7 @@
   // process req
   tbUids = taosArrayInit(req.nReqs, sizeof(int64_t));
   rsp.pArray = taosArrayInit(req.nReqs, sizeof(SVDropTbRsp));
-<<<<<<< HEAD
   tbNames = taosArrayInit(req.nReqs, sizeof(char *));
-=======
-  tbNames = taosArrayInit(req.nReqs, sizeof(char*));
->>>>>>> 94abc0de
   if (tbUids == NULL || rsp.pArray == NULL || tbNames == NULL) goto _exit;
 
   for (int32_t iReq = 0; iReq < req.nReqs; iReq++) {
@@ -1215,15 +1199,9 @@
     }
 
     taosArrayPush(rsp.pArray, &dropTbRsp);
-<<<<<<< HEAD
 
     if (tsEnableAuditCreateTable) {
       char *str = taosMemoryCalloc(1, TSDB_TABLE_FNAME_LEN);
-=======
-    
-    if(tsEnableAuditCreateTable){
-      char* str = taosMemoryCalloc(1, TSDB_TABLE_FNAME_LEN);
->>>>>>> 94abc0de
       strcpy(str, pDropTbReq->name);
       taosArrayPush(tbNames, &str);
     }
@@ -1232,50 +1210,30 @@
   tqUpdateTbUidList(pVnode->pTq, tbUids, false);
   tdUpdateTbUidList(pVnode->pSma, pStore, false);
 
-<<<<<<< HEAD
   if (tsEnableAuditCreateTable) {
-=======
-  if(tsEnableAuditCreateTable){
->>>>>>> 94abc0de
     int64_t clusterId = pVnode->config.syncCfg.nodeInfo[0].clusterId;
 
     SName name = {0};
     tNameFromString(&name, pVnode->config.dbname, T_NAME_ACCT | T_NAME_DB);
 
     SStringBuilder sb = {0};
-<<<<<<< HEAD
     for (int32_t iReq = 0; iReq < req.nReqs; iReq++) {
       char **key = (char **)taosArrayGet(tbNames, iReq);
       taosStringBuilderAppendStringLen(&sb, *key, strlen(*key));
       if (iReq < req.nReqs - 1) {
-=======
-    for(int32_t iReq = 0; iReq < req.nReqs; iReq++){
-      char** key = (char**)taosArrayGet(tbNames, iReq);
-      taosStringBuilderAppendStringLen(&sb, *key, strlen(*key));
-      if(iReq < req.nReqs - 1){
->>>>>>> 94abc0de
         taosStringBuilderAppendChar(&sb, ',');
       }
       taosMemoryFreeClear(*key);
     }
 
-<<<<<<< HEAD
     size_t len = 0;
     char  *keyJoined = taosStringBuilderGetResult(&sb, &len);
-=======
-    size_t    len = 0;
-    char*     keyJoined = taosStringBuilderGetResult(&sb, &len);
->>>>>>> 94abc0de
 
     auditRecord(pOriginRpc, clusterId, "dropTable", name.dbname, "", keyJoined, len);
 
     taosStringBuilderDestroy(&sb);
   }
-<<<<<<< HEAD
-
-=======
   
->>>>>>> 94abc0de
 _exit:
   taosArrayDestroy(tbUids);
   tdUidStoreFree(pStore);
