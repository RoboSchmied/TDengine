--- conflicted
+++ resolved
@@ -26,17 +26,10 @@
 static int32_t vnodeProcessAlterStbReq(SVnode *pVnode, int64_t ver, void *pReq, int32_t len, SRpcMsg *pRsp);
 static int32_t vnodeProcessDropStbReq(SVnode *pVnode, int64_t ver, void *pReq, int32_t len, SRpcMsg *pRsp);
 static int32_t vnodeProcessCreateTbReq(SVnode *pVnode, int64_t ver, void *pReq, int32_t len, SRpcMsg *pRsp,
-<<<<<<< HEAD
-                                        SRpcMsg *pOriginRpc);
-static int32_t vnodeProcessAlterTbReq(SVnode *pVnode, int64_t ver, void *pReq, int32_t len, SRpcMsg *pRsp);
-static int32_t vnodeProcessDropTbReq(SVnode *pVnode, int64_t ver, void *pReq, int32_t len, SRpcMsg *pRsp,
-                                      SRpcMsg *pOriginRpc);
-=======
                                        SRpcMsg *pOriginRpc);
 static int32_t vnodeProcessAlterTbReq(SVnode *pVnode, int64_t ver, void *pReq, int32_t len, SRpcMsg *pRsp);
 static int32_t vnodeProcessDropTbReq(SVnode *pVnode, int64_t ver, void *pReq, int32_t len, SRpcMsg *pRsp,
                                      SRpcMsg *pOriginRpc);
->>>>>>> ff5d30d1
 static int32_t vnodeProcessSubmitReq(SVnode *pVnode, int64_t ver, void *pReq, int32_t len, SRpcMsg *pRsp);
 static int32_t vnodeProcessCreateTSmaReq(SVnode *pVnode, int64_t ver, void *pReq, int32_t len, SRpcMsg *pRsp);
 static int32_t vnodeProcessAlterConfirmReq(SVnode *pVnode, int64_t ver, void *pReq, int32_t len, SRpcMsg *pRsp);
@@ -190,14 +183,11 @@
     ttlReq.pTbUids = tbUids;
   }
 
-<<<<<<< HEAD
   if (ttlReq.nUids == 0) {
     code = TSDB_CODE_MSG_PREPROCESSED;
     TSDB_CHECK_CODE(code, lino, _exit);
   }
 
-=======
->>>>>>> ff5d30d1
   {  // prepare new content
     int32_t reqLenNew = tSerializeSVDropTtlTableReq(NULL, 0, &ttlReq);
     int32_t contLenNew = reqLenNew + sizeof(SMsgHead);
@@ -900,11 +890,7 @@
 }
 
 static int32_t vnodeProcessCreateTbReq(SVnode *pVnode, int64_t ver, void *pReq, int32_t len, SRpcMsg *pRsp,
-<<<<<<< HEAD
-                                        SRpcMsg *pOriginRpc) {
-=======
                                        SRpcMsg *pOriginRpc) {
->>>>>>> ff5d30d1
   SDecoder           decoder = {0};
   SEncoder           encoder = {0};
   int32_t            rcode = 0;
@@ -1223,13 +1209,8 @@
 
     taosArrayPush(rsp.pArray, &dropTbRsp);
 
-<<<<<<< HEAD
-    if(tsEnableAuditCreateTable){
-      char* str = taosMemoryCalloc(1, TSDB_TABLE_FNAME_LEN);
-=======
     if (tsEnableAuditCreateTable) {
       char *str = taosMemoryCalloc(1, TSDB_TABLE_FNAME_LEN);
->>>>>>> ff5d30d1
       strcpy(str, pDropTbReq->name);
       taosArrayPush(tbNames, &str);
     }
