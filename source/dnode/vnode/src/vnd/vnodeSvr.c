--- conflicted
+++ resolved
@@ -689,8 +689,6 @@
   if ((terrno == TSDB_CODE_SUCCESS || terrno == TSDB_CODE_TDB_TABLE_ALREADY_EXIST) &&
       (pRsp->code == TSDB_CODE_SUCCESS)) {
     tdProcessRSmaSubmit(pVnode->pSma, pReq, STREAM_DATA_TYPE_SUBMIT_BLOCK);
-<<<<<<< HEAD
-=======
   }
 
   return 0;
@@ -711,7 +709,6 @@
   if (tDecodeSVCreateTSmaReq(&coder, &req) < 0) {
     pRsp->code = terrno;
     goto _err;
->>>>>>> c2e006ac
   }
 
   if (metaCreateTSma(pVnode->pMeta, version, &req) < 0) {
@@ -721,35 +718,6 @@
 
   tDecoderClear(&coder);
   return 0;
-<<<<<<< HEAD
-}
-
-static int vnodeProcessCreateTSmaReq(SVnode *pVnode, int64_t version, void *pReq, int len, SRpcMsg *pRsp) {
-  SVCreateTSmaReq req = {0};
-  SDecoder       coder;
-
-  pRsp->msgType = TDMT_VND_CREATE_SMA_RSP;
-  pRsp->code = TSDB_CODE_SUCCESS;
-  pRsp->pCont = NULL;
-  pRsp->contLen = 0;
-
-  // decode and process req
-  tDecoderInit(&coder, pReq, len);
-
-  if (tDecodeSVCreateTSmaReq(&coder, &req) < 0) {
-    pRsp->code = terrno;
-    goto _err;
-  }
-  
-  if (metaCreateTSma(pVnode->pMeta, version, &req) < 0) {
-    pRsp->code = terrno;
-    goto _err;
-  }
-
-  tDecoderClear(&coder);
-  return 0;
-=======
->>>>>>> c2e006ac
 
 _err:
   tDecoderClear(&coder);
