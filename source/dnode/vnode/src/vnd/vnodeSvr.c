--- conflicted
+++ resolved
@@ -546,13 +546,10 @@
       return vnodeGetTableCfg(pVnode, pMsg, true);
     case TDMT_VND_BATCH_META:
       return vnodeGetBatchMeta(pVnode, pMsg);
-<<<<<<< HEAD
     case TDMT_VND_TMQ_CONSUME:
       return tqProcessPollReq(pVnode->pTq, pMsg);
     case TDMT_VND_TMQ_VG_WALINFO:
       return tqProcessVgWalInfoReq(pVnode->pTq, pMsg);
-=======
->>>>>>> 35fcb348
     case TDMT_STREAM_TASK_RUN:
       return tqProcessTaskRunReq(pVnode->pTq, pMsg);
     case TDMT_STREAM_TASK_DISPATCH:
