--- conflicted
+++ resolved
@@ -950,14 +950,8 @@
     if(pCreateReq->sqlLen > 0){ //skip auto create table, not set sql when auto create table
       int32_t clusterId = pVnode->config.syncCfg.nodeInfo[0].clusterId;
 
-<<<<<<< HEAD
       SName name = {0};
       tNameFromString(&name, pVnode->config.dbname, T_NAME_ACCT | T_NAME_DB);
-=======
-    char detail[1000] = {0};
-    sprintf(detail, "btime:%" PRId64 ", flags:%d, ttl:%d, type:%d",
-            pCreateReq->btime, pCreateReq->flags, pCreateReq->ttl, pCreateReq->type);
->>>>>>> ee7258bb
 
       auditRecord(pReq, clusterId, "createTable", name.dbname, pCreateReq->name, pCreateReq->sql, pCreateReq->sqlLen);
     }
