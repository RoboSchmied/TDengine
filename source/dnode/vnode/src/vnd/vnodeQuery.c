--- conflicted
+++ resolved
@@ -261,7 +261,6 @@
   }
 }
 
-<<<<<<< HEAD
 int32_t vnodeGetAllTableList(SVnode *pVnode, uint64_t uid, SArray *list) {
   SMCtbCursor *pCur = metaOpenCtbCursor(pVnode->pMeta, uid);
 
@@ -307,13 +306,4 @@
     return NULL;
   }
   return metaGetIvtIdx(pVnode->pMeta);
-=======
-// wrapper of tsdb read interface
-tsdbReaderT tsdbQueryCacheLast(SVnode *pVnode, SQueryTableDataCond *pCond, STableListInfo *tableList, uint64_t qId,
-                               void *pMemRef) {
-#if 0
-  return tsdbQueryCacheLastT(pVnode->pTsdb, pCond, groupList, qId, pMemRef);
-#endif
-  return 0;
->>>>>>> f00709f3
 }