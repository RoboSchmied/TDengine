/*
 * Copyright (c) 2019 TAOS Data, Inc. <jhtao@taosdata.com>
 *
 * This program is free software: you can use, redistribute, and/or modify
 * it under the terms of the GNU Affero General Public License, version 3
 * or later ("AGPL"), as published by the Free Software Foundation.
 *
 * This program is distributed in the hope that it will be useful, but WITHOUT
 * ANY WARRANTY; without even the implied warranty of MERCHANTABILITY or
 * FITNESS FOR A PARTICULAR PURPOSE.
 *
 * You should have received a copy of the GNU Affero General Public License
 * along with this program. If not, see <http://www.gnu.org/licenses/>.
 */

#include "vnodeQuery.h"
#include "executor.h"
#include "vnd.h"

static int32_t vnodeGetTableList(SVnode *pVnode, SRpcMsg *pMsg);
static int     vnodeGetTableMeta(SVnode *pVnode, SRpcMsg *pMsg);

int vnodeQueryOpen(SVnode *pVnode) {
  return qWorkerInit(NODE_TYPE_VNODE, pVnode->vgId, NULL, (void **)&pVnode->pQuery, &pVnode->msgCb);
}

void vnodeQueryClose(SVnode *pVnode) { qWorkerDestroy((void **)&pVnode->pQuery); }

int vnodeProcessQueryMsg(SVnode *pVnode, SRpcMsg *pMsg) {
  vTrace("message in query queue is processing");
  SReadHandle handle = {.reader = pVnode->pTsdb, .meta = pVnode->pMeta, .config = &pVnode->config};

  switch (pMsg->msgType) {
    case TDMT_VND_QUERY:
      return qWorkerProcessQueryMsg(&handle, pVnode->pQuery, pMsg);
    case TDMT_VND_QUERY_CONTINUE:
      return qWorkerProcessCQueryMsg(&handle, pVnode->pQuery, pMsg);
    default:
      vError("unknown msg type:%d in query queue", pMsg->msgType);
      return TSDB_CODE_VND_APP_ERROR;
  }
}

int vnodeProcessFetchMsg(SVnode *pVnode, SRpcMsg *pMsg) {
  vTrace("message in fetch queue is processing");
  char   *msgstr = POINTER_SHIFT(pMsg->pCont, sizeof(SMsgHead));
  int32_t msgLen = pMsg->contLen - sizeof(SMsgHead);
  switch (pMsg->msgType) {
    case TDMT_VND_FETCH:
      return qWorkerProcessFetchMsg(pVnode, pVnode->pQuery, pMsg);
    case TDMT_VND_FETCH_RSP:
      return qWorkerProcessFetchRsp(pVnode, pVnode->pQuery, pMsg);
    case TDMT_VND_RES_READY:
      return qWorkerProcessReadyMsg(pVnode, pVnode->pQuery, pMsg);
    case TDMT_VND_TASKS_STATUS:
      return qWorkerProcessStatusMsg(pVnode, pVnode->pQuery, pMsg);
    case TDMT_VND_CANCEL_TASK:
      return qWorkerProcessCancelMsg(pVnode, pVnode->pQuery, pMsg);
    case TDMT_VND_DROP_TASK:
      return qWorkerProcessDropMsg(pVnode, pVnode->pQuery, pMsg);
    case TDMT_VND_SHOW_TABLES:
      return qWorkerProcessShowMsg(pVnode, pVnode->pQuery, pMsg);
    case TDMT_VND_SHOW_TABLES_FETCH:
      return vnodeGetTableList(pVnode, pMsg);
      //      return qWorkerProcessShowFetchMsg(pVnode->pMeta, pVnode->pQuery, pMsg);
    case TDMT_VND_TABLE_META:
      return vnodeGetTableMeta(pVnode, pMsg);
    case TDMT_VND_CONSUME:
      return tqProcessPollReq(pVnode->pTq, pMsg);
<<<<<<< HEAD
    case TDMT_VND_TASK_EXEC:
    case TDMT_VND_TASK_PIPE_EXEC:
    case TDMT_VND_TASK_MERGE_EXEC:
      return tqProcessTaskExec(pVnode->pTq, pMsg);
=======
    case TDMT_VND_TASK_PIPE_EXEC:
    case TDMT_VND_TASK_MERGE_EXEC:
      return tqProcessTaskExec(pVnode->pTq, msgstr, msgLen);
>>>>>>> d4972b0d
    case TDMT_VND_STREAM_TRIGGER:
      return tqProcessStreamTrigger(pVnode->pTq, pMsg->pCont, pMsg->contLen);
    case TDMT_VND_QUERY_HEARTBEAT:
      return qWorkerProcessHbMsg(pVnode, pVnode->pQuery, pMsg);
    default:
      vError("unknown msg type:%d in fetch queue", pMsg->msgType);
      return TSDB_CODE_VND_APP_ERROR;
  }
}

static int vnodeGetTableMeta(SVnode *pVnode, SRpcMsg *pMsg) {
  STbCfg         *pTbCfg = NULL;
  STbCfg         *pStbCfg = NULL;
  tb_uid_t        uid;
  int32_t         nCols;
  int32_t         nTagCols;
  SSchemaWrapper *pSW = NULL;
  STableMetaRsp  *pTbMetaMsg = NULL;
  STableMetaRsp   metaRsp = {0};
  SSchema        *pTagSchema;
  SRpcMsg         rpcMsg;
  int             msgLen = 0;
  int32_t         code = 0;
  char            tableFName[TSDB_TABLE_FNAME_LEN];
  int32_t         rspLen = 0;
  void           *pRsp = NULL;

  STableInfoReq infoReq = {0};
  if (tDeserializeSTableInfoReq(pMsg->pCont, pMsg->contLen, &infoReq) != 0) {
    code = TSDB_CODE_INVALID_MSG;
    goto _exit;
  }

  metaRsp.dbId = pVnode->config.dbId;
  memcpy(metaRsp.dbFName, infoReq.dbFName, sizeof(metaRsp.dbFName));
  strcpy(metaRsp.tbName, infoReq.tbName);

  sprintf(tableFName, "%s.%s", infoReq.dbFName, infoReq.tbName);
  code = vnodeValidateTableHash(&pVnode->config, tableFName);
  if (code) {
    goto _exit;
  }

  pTbCfg = metaGetTbInfoByName(pVnode->pMeta, infoReq.tbName, &uid);
  if (pTbCfg == NULL) {
    code = TSDB_CODE_VND_TB_NOT_EXIST;
    goto _exit;
  }

  if (pTbCfg->type == META_CHILD_TABLE) {
    pStbCfg = metaGetTbInfoByUid(pVnode->pMeta, pTbCfg->ctbCfg.suid);
    if (pStbCfg == NULL) {
      code = TSDB_CODE_VND_TB_NOT_EXIST;
      goto _exit;
    }

    pSW = metaGetTableSchema(pVnode->pMeta, pTbCfg->ctbCfg.suid, 0, true);
  } else {
    pSW = metaGetTableSchema(pVnode->pMeta, uid, 0, true);
  }

  nCols = pSW->nCols;
  if (pTbCfg->type == META_SUPER_TABLE) {
    nTagCols = pTbCfg->stbCfg.nTagCols;
    pTagSchema = pTbCfg->stbCfg.pTagSchema;
  } else if (pTbCfg->type == META_CHILD_TABLE) {
    nTagCols = pStbCfg->stbCfg.nTagCols;
    pTagSchema = pStbCfg->stbCfg.pTagSchema;
  } else {
    nTagCols = 0;
    pTagSchema = NULL;
  }

  metaRsp.pSchemas = taosMemoryCalloc(nCols + nTagCols, sizeof(SSchema));
  if (metaRsp.pSchemas == NULL) {
    code = TSDB_CODE_VND_OUT_OF_MEMORY;
    goto _exit;
  }

  if (pTbCfg->type == META_CHILD_TABLE) {
    strcpy(metaRsp.stbName, pStbCfg->name);
    metaRsp.suid = pTbCfg->ctbCfg.suid;
  } else if (pTbCfg->type == META_SUPER_TABLE) {
    strcpy(metaRsp.stbName, pTbCfg->name);
    metaRsp.suid = uid;
  }
  metaRsp.numOfTags = nTagCols;
  metaRsp.numOfColumns = nCols;
  metaRsp.tableType = pTbCfg->type;
  metaRsp.tuid = uid;
  metaRsp.vgId = pVnode->vgId;

  memcpy(metaRsp.pSchemas, pSW->pSchema, sizeof(SSchema) * pSW->nCols);
  if (nTagCols) {
    memcpy(POINTER_SHIFT(metaRsp.pSchemas, sizeof(SSchema) * pSW->nCols), pTagSchema, sizeof(SSchema) * nTagCols);
  }

_exit:

  rspLen = tSerializeSTableMetaRsp(NULL, 0, &metaRsp);
  if (rspLen < 0) {
    code = TSDB_CODE_INVALID_MSG;
    goto _exit;
  }

  pRsp = rpcMallocCont(rspLen);
  if (pRsp == NULL) {
    code = TSDB_CODE_OUT_OF_MEMORY;
    goto _exit;
  }
  tSerializeSTableMetaRsp(pRsp, rspLen, &metaRsp);

  tFreeSTableMetaRsp(&metaRsp);
  if (pSW != NULL) {
    taosMemoryFreeClear(pSW->pSchema);
    taosMemoryFreeClear(pSW);
  }

  if (pTbCfg) {
    taosMemoryFreeClear(pTbCfg->name);
    if (pTbCfg->type == META_SUPER_TABLE) {
      taosMemoryFree(pTbCfg->stbCfg.pTagSchema);
    } else if (pTbCfg->type == META_SUPER_TABLE) {
      kvRowFree(pTbCfg->ctbCfg.pTag);
    }

    taosMemoryFreeClear(pTbCfg);
  }

  rpcMsg.handle = pMsg->handle;
  rpcMsg.ahandle = pMsg->ahandle;
  rpcMsg.pCont = pRsp;
  rpcMsg.contLen = rspLen;
  rpcMsg.code = code;

  rpcSendResponse(&rpcMsg);

  return TSDB_CODE_SUCCESS;
}

static void freeItemHelper(void *pItem) {
  char *p = *(char **)pItem;
  taosMemoryFree(p);
}

/**
 * @param pVnode
 * @param pMsg
 * @param pRsp
 */
static int32_t vnodeGetTableList(SVnode *pVnode, SRpcMsg *pMsg) {
  SMTbCursor *pCur = metaOpenTbCursor(pVnode->pMeta);
  SArray     *pArray = taosArrayInit(10, POINTER_BYTES);

  char   *name = NULL;
  int32_t totalLen = 0;
  int32_t numOfTables = 0;
  while ((name = metaTbCursorNext(pCur)) != NULL) {
    if (numOfTables < 10000) {  // TODO: temp get tables of vnode, and should del when show tables commad ok.
      taosArrayPush(pArray, &name);
      totalLen += strlen(name);
    } else {
      taosMemoryFreeClear(name);
    }

    numOfTables++;
  }

  // TODO: temp debug, and should del when show tables command ok
  vInfo("====vgId:%d, numOfTables: %d", pVnode->vgId, numOfTables);
  if (numOfTables > 10000) {
    numOfTables = 10000;
  }

  metaCloseTbCursor(pCur);

  int32_t rowLen =
      (TSDB_TABLE_NAME_LEN + VARSTR_HEADER_SIZE) + 8 + 2 + (TSDB_TABLE_NAME_LEN + VARSTR_HEADER_SIZE) + 8 + 4;
  // int32_t numOfTables = (int32_t)taosArrayGetSize(pArray);

  int32_t payloadLen = rowLen * numOfTables;
  //  SVShowTablesFetchReq *pFetchReq = pMsg->pCont;

  SVShowTablesFetchRsp *pFetchRsp = (SVShowTablesFetchRsp *)rpcMallocCont(sizeof(SVShowTablesFetchRsp) + payloadLen);
  memset(pFetchRsp, 0, sizeof(SVShowTablesFetchRsp) + payloadLen);

  char *p = pFetchRsp->data;
  for (int32_t i = 0; i < numOfTables; ++i) {
    char *n = taosArrayGetP(pArray, i);
    STR_TO_VARSTR(p, n);

    p += (TSDB_TABLE_NAME_LEN + VARSTR_HEADER_SIZE);
    // taosMemoryFree(n);
  }

  pFetchRsp->numOfRows = htonl(numOfTables);
  pFetchRsp->precision = 0;

  SRpcMsg rpcMsg = {
      .handle = pMsg->handle,
      .ahandle = pMsg->ahandle,
      .pCont = pFetchRsp,
      .contLen = sizeof(SVShowTablesFetchRsp) + payloadLen,
      .code = 0,
  };

  rpcSendResponse(&rpcMsg);

  taosArrayDestroyEx(pArray, freeItemHelper);
  return 0;
}<|MERGE_RESOLUTION|>--- conflicted
+++ resolved
@@ -67,16 +67,9 @@
       return vnodeGetTableMeta(pVnode, pMsg);
     case TDMT_VND_CONSUME:
       return tqProcessPollReq(pVnode->pTq, pMsg);
-<<<<<<< HEAD
-    case TDMT_VND_TASK_EXEC:
-    case TDMT_VND_TASK_PIPE_EXEC:
-    case TDMT_VND_TASK_MERGE_EXEC:
-      return tqProcessTaskExec(pVnode->pTq, pMsg);
-=======
     case TDMT_VND_TASK_PIPE_EXEC:
     case TDMT_VND_TASK_MERGE_EXEC:
       return tqProcessTaskExec(pVnode->pTq, msgstr, msgLen);
->>>>>>> d4972b0d
     case TDMT_VND_STREAM_TRIGGER:
       return tqProcessStreamTrigger(pVnode->pTq, pMsg->pCont, pMsg->contLen);
     case TDMT_VND_QUERY_HEARTBEAT:
