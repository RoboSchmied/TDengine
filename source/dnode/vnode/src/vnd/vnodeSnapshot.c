--- conflicted
+++ resolved
@@ -449,9 +449,6 @@
   if (pWriter->pTqSnapWriter) {
     code = tqSnapWriterClose(&pWriter->pTqSnapWriter, rollback);
     if (code) goto _exit;
-<<<<<<< HEAD
-    pWriter->pStreamTaskWriter = NULL;
-=======
   }
 
   if (pWriter->pTqCheckInfoWriter) {
@@ -467,7 +464,6 @@
   if (pWriter->pStreamTaskWriter) {
     code = streamTaskSnapWriterClose(pWriter->pStreamTaskWriter, rollback);
     if (code) goto _exit;
->>>>>>> ee7258bb
   }
 
   if (pWriter->pStreamStateWriter) {
