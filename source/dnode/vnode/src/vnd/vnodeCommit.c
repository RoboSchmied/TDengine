/*
 * Copyright (c) 2019 TAOS Data, Inc. <jhtao@taosdata.com>
 *
 * This program is free software: you can use, redistribute, and/or modify
 * it under the terms of the GNU Affero General Public License, version 3
 * or later ("AGPL"), as published by the Free Software Foundation.
 *
 * This program is distributed in the hope that it will be useful, but WITHOUT
 * ANY WARRANTY; without even the implied warranty of MERCHANTABILITY or
 * FITNESS FOR A PARTICULAR PURPOSE.
 *
 * You should have received a copy of the GNU Affero General Public License
 * along with this program. If not, see <http://www.gnu.org/licenses/>.
 */

#include "vnd.h"
#include "vnodeInt.h"

#define VND_INFO_FNAME_TMP "vnode_tmp.json"

static int vnodeEncodeInfo(const SVnodeInfo *pInfo, char **ppData);
static int vnodeCommitImpl(SCommitInfo *pInfo);

int vnodeBegin(SVnode *pVnode) {
  // alloc buffer pool
  taosThreadMutexLock(&pVnode->mutex);

  while (pVnode->pPool == NULL) {
    taosThreadCondWait(&pVnode->poolNotEmpty, &pVnode->mutex);
  }

  pVnode->inUse = pVnode->pPool;
  pVnode->inUse->nRef = 1;
  pVnode->pPool = pVnode->inUse->next;
  pVnode->inUse->next = NULL;

  taosThreadMutexUnlock(&pVnode->mutex);

  pVnode->state.commitID++;
  // begin meta
  if (metaBegin(pVnode->pMeta, META_BEGIN_HEAP_BUFFERPOOL) < 0) {
    vError("vgId:%d, failed to begin meta since %s", TD_VID(pVnode), tstrerror(terrno));
    return -1;
  }

  // begin tsdb
  if (tsdbBegin(pVnode->pTsdb) < 0) {
    vError("vgId:%d, failed to begin tsdb since %s", TD_VID(pVnode), tstrerror(terrno));
    return -1;
  }

  // begin sma
  if (VND_IS_RSMA(pVnode) && smaBegin(pVnode->pSma) < 0) {
    vError("vgId:%d, failed to begin sma since %s", TD_VID(pVnode), tstrerror(terrno));
    return -1;
  }

  return 0;
}

int vnodeShouldCommit(SVnode *pVnode) {
  if (pVnode->inUse) {
    return osDataSpaceAvailable() && (pVnode->inUse->size > pVnode->inUse->node.size);
  }
  return false;
}

int vnodeSaveInfo(const char *dir, const SVnodeInfo *pInfo) {
  char      fname[TSDB_FILENAME_LEN];
  TdFilePtr pFile;
  char     *data;

  snprintf(fname, TSDB_FILENAME_LEN, "%s%s%s", dir, TD_DIRSEP, VND_INFO_FNAME_TMP);

  // encode info
  data = NULL;

  if (vnodeEncodeInfo(pInfo, &data) < 0) {
    vError("failed to encode json info.");
    return -1;
  }

  // save info to a vnode_tmp.json
  pFile = taosOpenFile(fname, TD_FILE_CREATE | TD_FILE_WRITE | TD_FILE_TRUNC);
  if (pFile == NULL) {
    vError("failed to open info file:%s for write:%s", fname, terrstr());
    terrno = TAOS_SYSTEM_ERROR(errno);
    return -1;
  }

  if (taosWriteFile(pFile, data, strlen(data)) < 0) {
    vError("failed to write info file:%s error:%s", fname, terrstr());
    terrno = TAOS_SYSTEM_ERROR(errno);
    goto _err;
  }

  if (taosFsyncFile(pFile) < 0) {
    vError("failed to fsync info file:%s error:%s", fname, terrstr());
    terrno = TAOS_SYSTEM_ERROR(errno);
    goto _err;
  }

  taosCloseFile(&pFile);

  // free info binary
  taosMemoryFree(data);

  vInfo("vgId:%d, vnode info is saved, fname:%s replica:%d", pInfo->config.vgId, fname,
        pInfo->config.syncCfg.replicaNum);

  return 0;

_err:
  taosCloseFile(&pFile);
  taosMemoryFree(data);
  return -1;
}

int vnodeCommitInfo(const char *dir, const SVnodeInfo *pInfo) {
  char fname[TSDB_FILENAME_LEN];
  char tfname[TSDB_FILENAME_LEN];

  snprintf(fname, TSDB_FILENAME_LEN, "%s%s%s", dir, TD_DIRSEP, VND_INFO_FNAME);
  snprintf(tfname, TSDB_FILENAME_LEN, "%s%s%s", dir, TD_DIRSEP, VND_INFO_FNAME_TMP);

  if (taosRenameFile(tfname, fname) < 0) {
    terrno = TAOS_SYSTEM_ERROR(errno);
    return -1;
  }

  vInfo("vgId:%d, vnode info is committed", pInfo->config.vgId);

  return 0;
}

int vnodeLoadInfo(const char *dir, SVnodeInfo *pInfo) {
  char      fname[TSDB_FILENAME_LEN];
  TdFilePtr pFile = NULL;
  char     *pData = NULL;
  int64_t   size;

  snprintf(fname, TSDB_FILENAME_LEN, "%s%s%s", dir, TD_DIRSEP, VND_INFO_FNAME);

  // read info
  pFile = taosOpenFile(fname, TD_FILE_READ);
  if (pFile == NULL) {
    terrno = TAOS_SYSTEM_ERROR(errno);
    return -1;
  }

  if (taosFStatFile(pFile, &size, NULL) < 0) {
    terrno = TAOS_SYSTEM_ERROR(errno);
    goto _err;
  }

  pData = taosMemoryMalloc(size + 1);
  if (pData == NULL) {
    terrno = TSDB_CODE_OUT_OF_MEMORY;
    goto _err;
  }

  if (taosReadFile(pFile, pData, size) < 0) {
    terrno = TAOS_SYSTEM_ERROR(errno);
    goto _err;
  }

  pData[size] = '\0';

  taosCloseFile(&pFile);

  // decode info
  if (vnodeDecodeInfo(pData, pInfo) < 0) {
    taosMemoryFree(pData);
    return -1;
  }

  taosMemoryFree(pData);

  return 0;

_err:
  taosCloseFile(&pFile);
  taosMemoryFree(pData);
  return -1;
}

static int32_t vnodePrepareCommit(SVnode *pVnode, SCommitInfo *pInfo) {
  int32_t code = 0;
  int32_t lino = 0;
  char    dir[TSDB_FILENAME_LEN] = {0};

  tsem_wait(&pVnode->canCommit);

  pVnode->state.commitTerm = pVnode->state.applyTerm;

  pInfo->info.config = pVnode->config;
  pInfo->info.state.committed = pVnode->state.applied;
  pInfo->info.state.commitTerm = pVnode->state.applyTerm;
  pInfo->info.state.commitID = pVnode->state.commitID;
  pInfo->pVnode = pVnode;
  pInfo->txn = metaGetTxn(pVnode->pMeta);

  // save info
  if (pVnode->pTfs) {
    snprintf(dir, TSDB_FILENAME_LEN, "%s%s%s", tfsGetPrimaryPath(pVnode->pTfs), TD_DIRSEP, pVnode->path);
  } else {
    snprintf(dir, TSDB_FILENAME_LEN, "%s", pVnode->path);
  }
  if (vnodeSaveInfo(dir, &pInfo->info) < 0) {
    code = terrno;
    TSDB_CHECK_CODE(code, lino, _exit);
  }

  tsdbPrepareCommit(pVnode->pTsdb);
  smaPrepareAsyncCommit(pVnode->pSma);

  metaPrepareAsyncCommit(pVnode->pMeta);

  vnodeBufPoolUnRef(pVnode->inUse);
  pVnode->inUse = NULL;

_exit:
  if (code) {
    vError("vgId:%d, %s failed at line %d since %s, commit id:%" PRId64, TD_VID(pVnode), __func__, lino,
           tstrerror(code), pVnode->state.commitID);
  } else {
    vDebug("vgId:%d, %s done", TD_VID(pVnode), __func__);
  }
  return code;
}

static int32_t vnodeCommitTask(void *arg) {
  int32_t code = 0;

  SCommitInfo *pInfo = (SCommitInfo *)arg;

  // commit
  code = vnodeCommitImpl(pInfo);
  if (code) goto _exit;

  // end commit
  tsem_post(&pInfo->pVnode->canCommit);

_exit:
  taosMemoryFree(pInfo);
  return code;
}
int vnodeAsyncCommit(SVnode *pVnode) {
  int32_t code = 0;

  SCommitInfo *pInfo = (SCommitInfo *)taosMemoryCalloc(1, sizeof(*pInfo));
  if (NULL == pInfo) {
    code = TSDB_CODE_OUT_OF_MEMORY;
    goto _exit;
  }

  // prepare to commit
  code = vnodePrepareCommit(pVnode, pInfo);
  if (TSDB_CODE_SUCCESS != code) {
    goto _exit;
  }

  // schedule the task
  vnodeScheduleTask(vnodeCommitTask, pInfo);

_exit:
  if (code) {
<<<<<<< HEAD
    if (NULL != pInfo) {
      taosMemoryFree(pInfo);
    }
    vError("vgId:%d, %s failed since %s, commit id:%" PRId64, TD_VID(pVnode), __func__, tstrerror(code),
=======
    vError("vgId:%d, vnode async commit failed since %s, commitId:%" PRId64, TD_VID(pVnode), tstrerror(code),
>>>>>>> 43561bfb
           pVnode->state.commitID);
  } else {
    vInfo("vgId:%d, vnode async commit done, commitId:%" PRId64 " term:%" PRId64 " applied:%" PRId64, TD_VID(pVnode),
          pVnode->state.commitID, pVnode->state.applyTerm, pVnode->state.applied);
  }
  return code;
}

int vnodeSyncCommit(SVnode *pVnode) {
  vnodeAsyncCommit(pVnode);
  tsem_wait(&pVnode->canCommit);
  tsem_post(&pVnode->canCommit);
  return 0;
}

static int vnodeCommitImpl(SCommitInfo *pInfo) {
  int32_t code = 0;
  int32_t lino = 0;

  char    dir[TSDB_FILENAME_LEN] = {0};
  SVnode *pVnode = pInfo->pVnode;

  vInfo("vgId:%d, start to commit, commitId:%" PRId64 " version:%" PRId64 " term: %" PRId64, TD_VID(pVnode),
        pVnode->state.commitID, pVnode->state.applied, pVnode->state.applyTerm);

  // persist wal before starting
  if (walPersist(pVnode->pWal) < 0) {
    vError("vgId:%d, failed to persist wal since %s", TD_VID(pVnode), terrstr());
    return -1;
  }

  if (pVnode->pTfs) {
    snprintf(dir, TSDB_FILENAME_LEN, "%s%s%s", tfsGetPrimaryPath(pVnode->pTfs), TD_DIRSEP, pVnode->path);
  } else {
    snprintf(dir, TSDB_FILENAME_LEN, "%s", pVnode->path);
  }

  // walBeginSnapshot(pVnode->pWal, pVnode->state.applied);
  syncBeginSnapshot(pVnode->sync, pVnode->state.applied);

  // commit each sub-system
  code = tsdbCommit(pVnode->pTsdb, pInfo);
  TSDB_CHECK_CODE(code, lino, _exit);

  if (VND_IS_RSMA(pVnode)) {
    code = smaCommit(pVnode->pSma, pInfo);
    TSDB_CHECK_CODE(code, lino, _exit);
  }

  if (tqCommit(pVnode->pTq) < 0) {
    code = TSDB_CODE_FAILED;
    TSDB_CHECK_CODE(code, lino, _exit);
  }

  // commit info
  if (vnodeCommitInfo(dir, &pInfo->info) < 0) {
    code = terrno;
    TSDB_CHECK_CODE(code, lino, _exit);
  }

  code = tsdbFinishCommit(pVnode->pTsdb);
  TSDB_CHECK_CODE(code, lino, _exit);

  if (VND_IS_RSMA(pVnode)) {
    code = smaFinishCommit(pVnode->pSma);
    TSDB_CHECK_CODE(code, lino, _exit);
  }

  if (metaFinishCommit(pVnode->pMeta, pInfo->txn) < 0) {
    code = terrno;
    TSDB_CHECK_CODE(code, lino, _exit);
  }

  pVnode->state.committed = pInfo->info.state.committed;

  if (smaPostCommit(pVnode->pSma) < 0) {
    vError("vgId:%d, failed to post-commit sma since %s", TD_VID(pVnode), tstrerror(terrno));
    return -1;
  }

  // walEndSnapshot(pVnode->pWal);
  syncEndSnapshot(pVnode->sync);

_exit:
  if (code) {
    vError("vgId:%d, %s failed at line %d since %s", TD_VID(pVnode), __func__, lino, tstrerror(code));
  } else {
    vInfo("vgId:%d, commit end", TD_VID(pVnode));
  }
  return 0;
}

bool vnodeShouldRollback(SVnode *pVnode) {
  char tFName[TSDB_FILENAME_LEN] = {0};
  snprintf(tFName, TSDB_FILENAME_LEN, "%s%s%s%s%s", tfsGetPrimaryPath(pVnode->pTfs), TD_DIRSEP, pVnode->path, TD_DIRSEP,
           VND_INFO_FNAME_TMP);

  return taosCheckExistFile(tFName);
}

void vnodeRollback(SVnode *pVnode) {
  char tFName[TSDB_FILENAME_LEN] = {0};
  snprintf(tFName, TSDB_FILENAME_LEN, "%s%s%s%s%s", tfsGetPrimaryPath(pVnode->pTfs), TD_DIRSEP, pVnode->path, TD_DIRSEP,
           VND_INFO_FNAME_TMP);

  (void)taosRemoveFile(tFName);
}

static int vnodeEncodeState(const void *pObj, SJson *pJson) {
  const SVState *pState = (SVState *)pObj;

  if (tjsonAddIntegerToObject(pJson, "commit version", pState->committed) < 0) return -1;
  if (tjsonAddIntegerToObject(pJson, "commit ID", pState->commitID) < 0) return -1;
  if (tjsonAddIntegerToObject(pJson, "commit term", pState->commitTerm) < 0) return -1;

  return 0;
}

static int vnodeDecodeState(const SJson *pJson, void *pObj) {
  SVState *pState = (SVState *)pObj;

  int32_t code;
  tjsonGetNumberValue(pJson, "commit version", pState->committed, code);
  if (code < 0) return -1;
  tjsonGetNumberValue(pJson, "commit ID", pState->commitID, code);
  if (code < 0) return -1;
  tjsonGetNumberValue(pJson, "commit term", pState->commitTerm, code);
  if (code < 0) return -1;

  return 0;
}

static int vnodeEncodeInfo(const SVnodeInfo *pInfo, char **ppData) {
  SJson *pJson;
  char  *pData;

  *ppData = NULL;

  pJson = tjsonCreateObject();
  if (pJson == NULL) {
    return -1;
  }

  if (tjsonAddObject(pJson, "config", vnodeEncodeConfig, (void *)&pInfo->config) < 0) {
    goto _err;
  }

  if (tjsonAddObject(pJson, "state", vnodeEncodeState, (void *)&pInfo->state) < 0) {
    goto _err;
  }

  pData = tjsonToString(pJson);
  if (pData == NULL) {
    goto _err;
  }

  tjsonDelete(pJson);

  *ppData = pData;
  return 0;

_err:
  tjsonDelete(pJson);
  return -1;
}

int vnodeDecodeInfo(uint8_t *pData, SVnodeInfo *pInfo) {
  SJson *pJson = NULL;

  pJson = tjsonParse(pData);
  if (pJson == NULL) {
    return -1;
  }

  if (tjsonToObject(pJson, "config", vnodeDecodeConfig, (void *)&pInfo->config) < 0) {
    goto _err;
  }

  if (tjsonToObject(pJson, "state", vnodeDecodeState, (void *)&pInfo->state) < 0) {
    goto _err;
  }

  tjsonDelete(pJson);

  return 0;

_err:
  tjsonDelete(pJson);
  return -1;
}<|MERGE_RESOLUTION|>--- conflicted
+++ resolved
@@ -265,14 +265,10 @@
 
 _exit:
   if (code) {
-<<<<<<< HEAD
     if (NULL != pInfo) {
       taosMemoryFree(pInfo);
     }
-    vError("vgId:%d, %s failed since %s, commit id:%" PRId64, TD_VID(pVnode), __func__, tstrerror(code),
-=======
     vError("vgId:%d, vnode async commit failed since %s, commitId:%" PRId64, TD_VID(pVnode), tstrerror(code),
->>>>>>> 43561bfb
            pVnode->state.commitID);
   } else {
     vInfo("vgId:%d, vnode async commit done, commitId:%" PRId64 " term:%" PRId64 " applied:%" PRId64, TD_VID(pVnode),
