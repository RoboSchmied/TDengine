--- conflicted
+++ resolved
@@ -184,11 +184,7 @@
   return -1;
 }
 
-<<<<<<< HEAD
-int32_t vnodePrepareCommit(SVnode *pVnode) {
-=======
-static int32_t vnodePrepareCommit(SVnode *pVnode, SCommitInfo *pInfo) {
->>>>>>> bd38f600
+int32_t vnodePrepareCommit(SVnode *pVnode, SCommitInfo *pInfo) {
   int32_t code = 0;
   int32_t lino = 0;
   char    dir[TSDB_FILENAME_LEN] = {0};
