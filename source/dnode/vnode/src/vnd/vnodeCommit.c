/*
 * Copyright (c) 2019 TAOS Data, Inc. <jhtao@taosdata.com>
 *
 * This program is free software: you can use, redistribute, and/or modify
 * it under the terms of the GNU Affero General Public License, version 3
 * or later ("AGPL"), as published by the Free Software Foundation.
 *
 * This program is distributed in the hope that it will be useful, but WITHOUT
 * ANY WARRANTY; without even the implied warranty of MERCHANTABILITY or
 * FITNESS FOR A PARTICULAR PURPOSE.
 *
 * You should have received a copy of the GNU Affero General Public License
 * along with this program. If not, see <http://www.gnu.org/licenses/>.
 */

#include "vnd.h"
#include "vnodeInt.h"

#define VND_INFO_FNAME_TMP "vnode_tmp.json"

static int vnodeEncodeInfo(const SVnodeInfo *pInfo, char **ppData);
static int vnodeCommitImpl(SCommitInfo *pInfo);

#define WAIT_TIME_MILI_SEC 10  // miliseconds

static int32_t vnodeTryRecycleBufPool(SVnode *pVnode) {
  int32_t code = 0;

  if (pVnode->onRecycle == NULL) {
    if (pVnode->recycleHead == NULL) {
      vDebug("vgId:%d, no recyclable buffer pool", TD_VID(pVnode));
      goto _exit;
    } else {
      vDebug("vgId:%d, buffer pool %p of id %d on recycle queue, try to recycle", TD_VID(pVnode), pVnode->recycleHead,
             pVnode->recycleHead->id);

      pVnode->onRecycle = pVnode->recycleHead;
      if (pVnode->recycleHead == pVnode->recycleTail) {
        pVnode->recycleHead = pVnode->recycleTail = NULL;
      } else {
        pVnode->recycleHead = pVnode->recycleHead->recycleNext;
        pVnode->recycleHead->recyclePrev = NULL;
      }
      pVnode->onRecycle->recycleNext = pVnode->onRecycle->recyclePrev = NULL;
    }
  }

  code = vnodeBufPoolRecycle(pVnode->onRecycle);
  if (code) goto _exit;

_exit:
  if (code) {
    vError("vgId:%d, %s failed since %s", TD_VID(pVnode), __func__, tstrerror(code));
  }
  return code;
}
static int32_t vnodeGetBufPoolToUse(SVnode *pVnode) {
  int32_t code = 0;
  int32_t lino = 0;

  taosThreadMutexLock(&pVnode->mutex);

  int32_t nTry = 0;
  for (;;) {
    ++nTry;

    if (pVnode->freeList) {
      vDebug("vgId:%d, allocate free buffer pool on %d try, pPool:%p id:%d", TD_VID(pVnode), nTry, pVnode->freeList,
             pVnode->freeList->id);

      pVnode->inUse = pVnode->freeList;
      pVnode->inUse->nRef = 1;
      pVnode->freeList = pVnode->inUse->freeNext;
      pVnode->inUse->freeNext = NULL;
      break;
    } else {
      vDebug("vgId:%d, no free buffer pool on %d try, try to recycle...", TD_VID(pVnode), nTry);

      code = vnodeTryRecycleBufPool(pVnode);
      TSDB_CHECK_CODE(code, lino, _exit);

      if (pVnode->freeList == NULL) {
        vDebug("vgId:%d, no free buffer pool on %d try, wait %d ms...", TD_VID(pVnode), nTry, WAIT_TIME_MILI_SEC);

        struct timeval  tv;
        struct timespec ts;
        taosGetTimeOfDay(&tv);
        ts.tv_nsec = tv.tv_usec * 1000 + WAIT_TIME_MILI_SEC * 1000000;
        if (ts.tv_nsec > 999999999l) {
          ts.tv_sec = tv.tv_sec + 1;
          ts.tv_nsec -= 1000000000l;
        } else {
          ts.tv_sec = tv.tv_sec;
        }

        int32_t rc = taosThreadCondTimedWait(&pVnode->poolNotEmpty, &pVnode->mutex, &ts);
        if (rc && rc != ETIMEDOUT) {
          code = TAOS_SYSTEM_ERROR(rc);
          TSDB_CHECK_CODE(code, lino, _exit);
        }
      }
    }
  }

_exit:
  taosThreadMutexUnlock(&pVnode->mutex);
  if (code) {
    vError("vgId:%d, %s failed at line %d since %s", TD_VID(pVnode), __func__, lino, tstrerror(code));
  }
  return code;
}
int vnodeBegin(SVnode *pVnode) {
  int32_t code = 0;
  int32_t lino = 0;

  // alloc buffer pool
  code = vnodeGetBufPoolToUse(pVnode);
  TSDB_CHECK_CODE(code, lino, _exit);

  // begin meta
  if (metaBegin(pVnode->pMeta, META_BEGIN_HEAP_BUFFERPOOL) < 0) {
    code = terrno;
    TSDB_CHECK_CODE(code, lino, _exit);
  }

  // begin tsdb
  if (tsdbBegin(pVnode->pTsdb) < 0) {
    code = terrno;
    TSDB_CHECK_CODE(code, lino, _exit);
  }

  // begin sma
  if (VND_IS_RSMA(pVnode) && smaBegin(pVnode->pSma) < 0) {
    code = terrno;
    TSDB_CHECK_CODE(code, lino, _exit);
  }

_exit:
  if (code) {
    terrno = code;
    vError("vgId:%d, %s failed at line %d since %s", TD_VID(pVnode), __func__, lino, tstrerror(code));
  }
  return code;
}

int vnodeShouldCommit(SVnode *pVnode, bool atExit) {
<<<<<<< HEAD
  bool           diskAvail = osDataSpaceAvailable();
  bool           needCommit = false;
=======
  bool diskAvail = osDataSpaceAvailable();
  bool needCommit = false;
>>>>>>> 9e8cc7d1

  taosThreadMutexLock(&pVnode->mutex);
  if (pVnode->inUse && diskAvail) {
    needCommit = (pVnode->inUse->size > pVnode->inUse->node.size) || (pVnode->inUse->size > 0 && atExit);
  }
  taosThreadMutexUnlock(&pVnode->mutex);
  return needCommit;
}

int vnodeSaveInfo(const char *dir, const SVnodeInfo *pInfo) {
  char      fname[TSDB_FILENAME_LEN];
  TdFilePtr pFile;
  char     *data;

  snprintf(fname, TSDB_FILENAME_LEN, "%s%s%s", dir, TD_DIRSEP, VND_INFO_FNAME_TMP);

  // encode info
  data = NULL;

  if (vnodeEncodeInfo(pInfo, &data) < 0) {
    vError("failed to encode json info.");
    return -1;
  }

  // save info to a vnode_tmp.json
  pFile = taosOpenFile(fname, TD_FILE_CREATE | TD_FILE_WRITE | TD_FILE_TRUNC);
  if (pFile == NULL) {
    vError("failed to open info file:%s for write:%s", fname, terrstr());
    terrno = TAOS_SYSTEM_ERROR(errno);
    return -1;
  }

  if (taosWriteFile(pFile, data, strlen(data)) < 0) {
    vError("failed to write info file:%s error:%s", fname, terrstr());
    terrno = TAOS_SYSTEM_ERROR(errno);
    goto _err;
  }

  if (taosFsyncFile(pFile) < 0) {
    vError("failed to fsync info file:%s error:%s", fname, terrstr());
    terrno = TAOS_SYSTEM_ERROR(errno);
    goto _err;
  }

  taosCloseFile(&pFile);

  // free info binary
  taosMemoryFree(data);

  vInfo("vgId:%d, vnode info is saved, fname:%s replica:%d selfIndex:%d", pInfo->config.vgId, fname,
        pInfo->config.syncCfg.replicaNum, pInfo->config.syncCfg.myIndex);

  return 0;

_err:
  taosCloseFile(&pFile);
  taosMemoryFree(data);
  return -1;
}

int vnodeCommitInfo(const char *dir) {
  char fname[TSDB_FILENAME_LEN];
  char tfname[TSDB_FILENAME_LEN];

  snprintf(fname, TSDB_FILENAME_LEN, "%s%s%s", dir, TD_DIRSEP, VND_INFO_FNAME);
  snprintf(tfname, TSDB_FILENAME_LEN, "%s%s%s", dir, TD_DIRSEP, VND_INFO_FNAME_TMP);

  if (taosRenameFile(tfname, fname) < 0) {
    terrno = TAOS_SYSTEM_ERROR(errno);
    return -1;
  }

  vInfo("vnode info is committed, dir:%s", dir);
  return 0;
}

int vnodeLoadInfo(const char *dir, SVnodeInfo *pInfo) {
  char      fname[TSDB_FILENAME_LEN];
  TdFilePtr pFile = NULL;
  char     *pData = NULL;
  int64_t   size;

  snprintf(fname, TSDB_FILENAME_LEN, "%s%s%s", dir, TD_DIRSEP, VND_INFO_FNAME);

  // read info
  pFile = taosOpenFile(fname, TD_FILE_READ);
  if (pFile == NULL) {
    terrno = TAOS_SYSTEM_ERROR(errno);
    return -1;
  }

  if (taosFStatFile(pFile, &size, NULL) < 0) {
    terrno = TAOS_SYSTEM_ERROR(errno);
    goto _err;
  }

  pData = taosMemoryMalloc(size + 1);
  if (pData == NULL) {
    terrno = TSDB_CODE_OUT_OF_MEMORY;
    goto _err;
  }

  if (taosReadFile(pFile, pData, size) < 0) {
    terrno = TAOS_SYSTEM_ERROR(errno);
    goto _err;
  }

  pData[size] = '\0';

  taosCloseFile(&pFile);

  // decode info
  if (vnodeDecodeInfo(pData, pInfo) < 0) {
    taosMemoryFree(pData);
    return -1;
  }

  taosMemoryFree(pData);

  return 0;

_err:
  taosCloseFile(&pFile);
  taosMemoryFree(pData);
  return -1;
}

static int32_t vnodePrepareCommit(SVnode *pVnode, SCommitInfo *pInfo) {
  int32_t code = 0;
  int32_t lino = 0;
  char    dir[TSDB_FILENAME_LEN] = {0};

  tsem_wait(&pVnode->canCommit);

  pVnode->state.commitTerm = pVnode->state.applyTerm;

  pInfo->info.config = pVnode->config;
  pInfo->info.state.committed = pVnode->state.applied;
  pInfo->info.state.commitTerm = pVnode->state.applyTerm;
  pInfo->info.state.commitID = ++pVnode->state.commitID;
  pInfo->pVnode = pVnode;
  pInfo->txn = metaGetTxn(pVnode->pMeta);

  // save info
  if (pVnode->pTfs) {
    snprintf(dir, TSDB_FILENAME_LEN, "%s%s%s", tfsGetPrimaryPath(pVnode->pTfs), TD_DIRSEP, pVnode->path);
  } else {
    snprintf(dir, TSDB_FILENAME_LEN, "%s", pVnode->path);
  }

  vDebug("vgId:%d, save config while prepare commit", TD_VID(pVnode));
  if (vnodeSaveInfo(dir, &pInfo->info) < 0) {
    code = terrno;
    TSDB_CHECK_CODE(code, lino, _exit);
  }

  tsdbPrepareCommit(pVnode->pTsdb);

  metaPrepareAsyncCommit(pVnode->pMeta);

  code = smaPrepareAsyncCommit(pVnode->pSma);
  if (code) goto _exit;

  taosThreadMutexLock(&pVnode->mutex);
  ASSERT(pVnode->onCommit == NULL);
  pVnode->onCommit = pVnode->inUse;
  pVnode->inUse = NULL;
  taosThreadMutexUnlock(&pVnode->mutex);

_exit:
  if (code) {
    vError("vgId:%d, %s failed at line %d since %s, commit id:%" PRId64, TD_VID(pVnode), __func__, lino,
           tstrerror(code), pVnode->state.commitID);
  } else {
    vDebug("vgId:%d, %s done, commit id:%" PRId64, TD_VID(pVnode), __func__, pInfo->info.state.commitID);
  }

  return code;
}
static void vnodeReturnBufPool(SVnode *pVnode) {
  taosThreadMutexLock(&pVnode->mutex);

  SVBufPool *pPool = pVnode->onCommit;
  int32_t    nRef = atomic_sub_fetch_32(&pPool->nRef, 1);

  pVnode->onCommit = NULL;
  if (nRef == 0) {
    vnodeBufPoolAddToFreeList(pPool);
  } else if (nRef > 0) {
    vDebug("vgId:%d, buffer pool %p of id %d is added to recycle queue", TD_VID(pVnode), pPool, pPool->id);

    if (pVnode->recycleTail == NULL) {
      pPool->recyclePrev = pPool->recycleNext = NULL;
      pVnode->recycleHead = pVnode->recycleTail = pPool;
    } else {
      pPool->recyclePrev = pVnode->recycleTail;
      pPool->recycleNext = NULL;
      pVnode->recycleTail->recycleNext = pPool;
      pVnode->recycleTail = pPool;
    }
  } else {
    ASSERT(0);
  }

  taosThreadMutexUnlock(&pVnode->mutex);
}
static int32_t vnodeCommitTask(void *arg) {
  int32_t code = 0;

  SCommitInfo *pInfo = (SCommitInfo *)arg;
  SVnode      *pVnode = pInfo->pVnode;

  // commit
  code = vnodeCommitImpl(pInfo);
  if (code) goto _exit;

  vnodeReturnBufPool(pVnode);

_exit:
  // end commit
  tsem_post(&pVnode->canCommit);
  taosMemoryFree(pInfo);
  return code;
}

int vnodeAsyncCommit(SVnode *pVnode) {
  int32_t code = 0;

  SCommitInfo *pInfo = (SCommitInfo *)taosMemoryCalloc(1, sizeof(*pInfo));
  if (NULL == pInfo) {
    code = TSDB_CODE_OUT_OF_MEMORY;
    goto _exit;
  }

  // prepare to commit
  code = vnodePrepareCommit(pVnode, pInfo);
  if (TSDB_CODE_SUCCESS != code) {
    goto _exit;
  }

  // schedule the task
  code = vnodeScheduleTask(vnodeCommitTask, pInfo);

_exit:
  if (code) {
    if (NULL != pInfo) {
      taosMemoryFree(pInfo);
    }
    tsem_post(&pVnode->canCommit);
    vError("vgId:%d, %s failed since %s, commit id:%" PRId64, TD_VID(pVnode), __func__, tstrerror(code),
           pVnode->state.commitID);
  } else {
    vInfo("vgId:%d, vnode async commit done, commitId:%" PRId64 " term:%" PRId64 " applied:%" PRId64, TD_VID(pVnode),
          pVnode->state.commitID, pVnode->state.applyTerm, pVnode->state.applied);
  }
  return code;
}

int vnodeSyncCommit(SVnode *pVnode) {
  vnodeAsyncCommit(pVnode);
  tsem_wait(&pVnode->canCommit);
  tsem_post(&pVnode->canCommit);
  return 0;
}

static int vnodeCommitImpl(SCommitInfo *pInfo) {
  int32_t code = 0;
  int32_t lino = 0;

  char    dir[TSDB_FILENAME_LEN] = {0};
  SVnode *pVnode = pInfo->pVnode;

  vInfo("vgId:%d, start to commit, commitId:%" PRId64 " version:%" PRId64 " term: %" PRId64, TD_VID(pVnode),
        pInfo->info.state.commitID, pInfo->info.state.committed, pInfo->info.state.commitTerm);

  // persist wal before starting
  if (walPersist(pVnode->pWal) < 0) {
    vError("vgId:%d, failed to persist wal since %s", TD_VID(pVnode), terrstr());
    return -1;
  }

  if (pVnode->pTfs) {
    snprintf(dir, TSDB_FILENAME_LEN, "%s%s%s", tfsGetPrimaryPath(pVnode->pTfs), TD_DIRSEP, pVnode->path);
  } else {
    snprintf(dir, TSDB_FILENAME_LEN, "%s", pVnode->path);
  }

  syncBeginSnapshot(pVnode->sync, pInfo->info.state.committed);

  // commit each sub-system
  code = tsdbCommit(pVnode->pTsdb, pInfo);
  TSDB_CHECK_CODE(code, lino, _exit);

  code = tsdbCacheCommit(pVnode->pTsdb);
  TSDB_CHECK_CODE(code, lino, _exit);

  if (VND_IS_RSMA(pVnode)) {
    code = smaCommit(pVnode->pSma, pInfo);
    TSDB_CHECK_CODE(code, lino, _exit);
  }

  if (tqCommit(pVnode->pTq) < 0) {
    code = TSDB_CODE_FAILED;
    TSDB_CHECK_CODE(code, lino, _exit);
  }

  // commit info
  if (vnodeCommitInfo(dir) < 0) {
    code = terrno;
    TSDB_CHECK_CODE(code, lino, _exit);
  }

  code = tsdbFinishCommit(pVnode->pTsdb);
  TSDB_CHECK_CODE(code, lino, _exit);

  if (VND_IS_RSMA(pVnode)) {
    code = smaFinishCommit(pVnode->pSma);
    TSDB_CHECK_CODE(code, lino, _exit);
  }

  if (metaFinishCommit(pVnode->pMeta, pInfo->txn) < 0) {
    code = terrno;
    TSDB_CHECK_CODE(code, lino, _exit);
  }

  pVnode->state.committed = pInfo->info.state.committed;

  if (smaPostCommit(pVnode->pSma) < 0) {
    vError("vgId:%d, failed to post-commit sma since %s", TD_VID(pVnode), tstrerror(terrno));
    return -1;
  }

  syncEndSnapshot(pVnode->sync);

_exit:
  if (code) {
    vError("vgId:%d, %s failed at line %d since %s", TD_VID(pVnode), __func__, lino, tstrerror(code));
  } else {
    vInfo("vgId:%d, commit end", TD_VID(pVnode));
  }
  return 0;
}

bool vnodeShouldRollback(SVnode *pVnode) {
  char tFName[TSDB_FILENAME_LEN] = {0};
  snprintf(tFName, TSDB_FILENAME_LEN, "%s%s%s%s%s", tfsGetPrimaryPath(pVnode->pTfs), TD_DIRSEP, pVnode->path, TD_DIRSEP,
           VND_INFO_FNAME_TMP);

  return taosCheckExistFile(tFName);
}

void vnodeRollback(SVnode *pVnode) {
  char tFName[TSDB_FILENAME_LEN] = {0};
  snprintf(tFName, TSDB_FILENAME_LEN, "%s%s%s%s%s", tfsGetPrimaryPath(pVnode->pTfs), TD_DIRSEP, pVnode->path, TD_DIRSEP,
           VND_INFO_FNAME_TMP);

  (void)taosRemoveFile(tFName);
}

static int vnodeEncodeState(const void *pObj, SJson *pJson) {
  const SVState *pState = (SVState *)pObj;

  if (tjsonAddIntegerToObject(pJson, "commit version", pState->committed) < 0) return -1;
  if (tjsonAddIntegerToObject(pJson, "commit ID", pState->commitID) < 0) return -1;
  if (tjsonAddIntegerToObject(pJson, "commit term", pState->commitTerm) < 0) return -1;

  return 0;
}

static int vnodeDecodeState(const SJson *pJson, void *pObj) {
  SVState *pState = (SVState *)pObj;

  int32_t code;
  tjsonGetNumberValue(pJson, "commit version", pState->committed, code);
  if (code < 0) return -1;
  tjsonGetNumberValue(pJson, "commit ID", pState->commitID, code);
  if (code < 0) return -1;
  tjsonGetNumberValue(pJson, "commit term", pState->commitTerm, code);
  if (code < 0) return -1;

  return 0;
}

static int vnodeEncodeInfo(const SVnodeInfo *pInfo, char **ppData) {
  SJson *pJson;
  char  *pData;

  *ppData = NULL;

  pJson = tjsonCreateObject();
  if (pJson == NULL) {
    return -1;
  }

  if (tjsonAddObject(pJson, "config", vnodeEncodeConfig, (void *)&pInfo->config) < 0) {
    goto _err;
  }

  if (tjsonAddObject(pJson, "state", vnodeEncodeState, (void *)&pInfo->state) < 0) {
    goto _err;
  }

  pData = tjsonToString(pJson);
  if (pData == NULL) {
    goto _err;
  }

  tjsonDelete(pJson);

  *ppData = pData;
  return 0;

_err:
  tjsonDelete(pJson);
  return -1;
}

int vnodeDecodeInfo(uint8_t *pData, SVnodeInfo *pInfo) {
  SJson *pJson = NULL;

  pJson = tjsonParse(pData);
  if (pJson == NULL) {
    return -1;
  }

  if (tjsonToObject(pJson, "config", vnodeDecodeConfig, (void *)&pInfo->config) < 0) {
    goto _err;
  }

  if (tjsonToObject(pJson, "state", vnodeDecodeState, (void *)&pInfo->state) < 0) {
    goto _err;
  }

  tjsonDelete(pJson);

  return 0;

_err:
  tjsonDelete(pJson);
  return -1;
}<|MERGE_RESOLUTION|>--- conflicted
+++ resolved
@@ -144,13 +144,8 @@
 }
 
 int vnodeShouldCommit(SVnode *pVnode, bool atExit) {
-<<<<<<< HEAD
-  bool           diskAvail = osDataSpaceAvailable();
-  bool           needCommit = false;
-=======
   bool diskAvail = osDataSpaceAvailable();
   bool needCommit = false;
->>>>>>> 9e8cc7d1
 
   taosThreadMutexLock(&pVnode->mutex);
   if (pVnode->inUse && diskAvail) {
