/*
 * Copyright (c) 2019 TAOS Data, Inc. <jhtao@taosdata.com>
 *
 * This program is free software: you can use, redistribute, and/or modify
 * it under the terms of the GNU Affero General Public License, version 3
 * or later ("AGPL"), as published by the Free Software Foundation.
 *
 * This program is distributed in the hope that it will be useful, but WITHOUT
 * ANY WARRANTY; without even the implied warranty of MERCHANTABILITY or
 * FITNESS FOR A PARTICULAR PURPOSE.
 *
 * You should have received a copy of the GNU Affero General Public License
 * along with this program. If not, see <http://www.gnu.org/licenses/>.
 */

#define _DEFAULT_SOURCE
#include "vnd.h"

static inline bool vnodeIsMsgBlock(tmsg_t type) {
  return (type == TDMT_VND_CREATE_TABLE) || (type == TDMT_VND_ALTER_CONFIRM) || (type == TDMT_VND_ALTER_REPLICA);
}

static inline bool vnodeIsMsgWeak(tmsg_t type) { return false; }

static inline void vnodeAccumBlockMsg(SVnode *pVnode, tmsg_t type) {
  if (!vnodeIsMsgBlock(type)) return;

  int32_t count = atomic_add_fetch_32(&pVnode->blockCount, 1);
  vTrace("vgId:%d, accum block, count:%d type:%s", pVnode->config.vgId, count, TMSG_INFO(type));
}

static inline void vnodeWaitBlockMsg(SVnode *pVnode) {
  int32_t count = atomic_load_32(&pVnode->blockCount);
  if (count <= 0) return;

  vTrace("vgId:%d, wait block finish, count:%d", pVnode->config.vgId, count);
  tsem_wait(&pVnode->syncSem);
}

static inline void vnodePostBlockMsg(SVnode *pVnode, tmsg_t type) {
  if (!vnodeIsMsgBlock(type)) return;

  int32_t count = atomic_load_32(&pVnode->blockCount);
  if (count <= 0) return;

  count = atomic_sub_fetch_32(&pVnode->blockCount, 1);
  vTrace("vgId:%d, post block, count:%d type:%s", pVnode->config.vgId, count, TMSG_INFO(type));
  if (count <= 0) {
    tsem_post(&pVnode->syncSem);
  }
}

static int32_t vnodeSetStandBy(SVnode *pVnode) {
  vInfo("vgId:%d, start to set standby", TD_VID(pVnode));

  if (syncSetStandby(pVnode->sync) == 0) {
    vInfo("vgId:%d, set standby success", TD_VID(pVnode));
    return 0;
  } else if (terrno != TSDB_CODE_SYN_IS_LEADER) {
    vError("vgId:%d, failed to set standby since %s", TD_VID(pVnode), terrstr());
    return -1;
  }

  vInfo("vgId:%d, start to transfer leader", TD_VID(pVnode));
  if (syncLeaderTransfer(pVnode->sync) != 0) {
    vError("vgId:%d, failed to transfer leader since:%s", TD_VID(pVnode), terrstr());
    return -1;
  } else {
    vInfo("vgId:%d, transfer leader success", TD_VID(pVnode));
  }

  if (syncSetStandby(pVnode->sync) == 0) {
    vInfo("vgId:%d, set standby success", TD_VID(pVnode));
    return 0;
  } else {
    vError("vgId:%d, failed to set standby after leader transfer since %s", TD_VID(pVnode), terrstr());
    return -1;
  }
}

static int32_t vnodeProcessAlterReplicaReq(SVnode *pVnode, SRpcMsg *pMsg) {
  SAlterVnodeReq req = {0};
  if (tDeserializeSAlterVnodeReq((char *)pMsg->pCont + sizeof(SMsgHead), pMsg->contLen - sizeof(SMsgHead), &req) != 0) {
    terrno = TSDB_CODE_INVALID_MSG;
    return TSDB_CODE_INVALID_MSG;
  }

  const STraceId *trace = &pMsg->info.traceId;
  vGTrace("vgId:%d, start to alter vnode replica to %d, handle:%p", TD_VID(pVnode), req.replica, pMsg->info.handle);

  SSyncCfg cfg = {.replicaNum = req.replica, .myIndex = req.selfIndex};
  for (int32_t r = 0; r < req.replica; ++r) {
    SNodeInfo *pNode = &cfg.nodeInfo[r];
    tstrncpy(pNode->nodeFqdn, req.replicas[r].fqdn, sizeof(pNode->nodeFqdn));
    pNode->nodePort = req.replicas[r].port;
    vInfo("vgId:%d, replica:%d %s:%u", TD_VID(pVnode), r, pNode->nodeFqdn, pNode->nodePort);
  }

  SRpcMsg rpcMsg = {.info = pMsg->info};
  if (syncReconfigBuild(pVnode->sync, &cfg, &rpcMsg) != 0) {
    vError("vgId:%d, failed to build reconfig msg since %s", TD_VID(pVnode), terrstr());
    return -1;
  }

  int32_t code = syncPropose(pVnode->sync, &rpcMsg, false);
  if (code != 0) {
    if (terrno != 0) code = terrno;

    vInfo("vgId:%d, failed to propose reconfig msg since %s", TD_VID(pVnode), terrstr());
    if (terrno == TSDB_CODE_SYN_IS_LEADER) {
      if (syncLeaderTransfer(pVnode->sync) != 0) {
        vError("vgId:%d, failed to transfer leader since %s", TD_VID(pVnode), terrstr());
      } else {
        vInfo("vgId:%d, transfer leader success", TD_VID(pVnode));
      }
    }
  }

  terrno = code;
  return code;
}

void vnodeProposeMsg(SQueueInfo *pInfo, STaosQall *qall, int32_t numOfMsgs) {
  SVnode  *pVnode = pInfo->ahandle;
  int32_t  vgId = pVnode->config.vgId;
  int32_t  code = 0;
  SRpcMsg *pMsg = NULL;

  for (int32_t m = 0; m < numOfMsgs; m++) {
    if (taosGetQitem(qall, (void **)&pMsg) == 0) continue;
    const STraceId *trace = &pMsg->info.traceId;
    vGTrace("vgId:%d, msg:%p get from vnode-write queue handle:%p", vgId, pMsg, pMsg->info.handle);

    code = vnodePreProcessReq(pVnode, pMsg);
    if (code != 0) {
      vError("vgId:%d, msg:%p failed to pre-process since %s", vgId, pMsg, terrstr());
    } else {
      if (pMsg->msgType == TDMT_VND_ALTER_REPLICA) {
        code = vnodeProcessAlterReplicaReq(pVnode, pMsg);
      } else {
        code = syncPropose(pVnode->sync, pMsg, vnodeIsMsgWeak(pMsg->msgType));
        if (code > 0) {
          SRpcMsg rsp = {.code = pMsg->code, .info = pMsg->info};
          if (vnodeProcessWriteReq(pVnode, pMsg, pMsg->info.conn.applyIndex, &rsp) < 0) {
            rsp.code = terrno;
            vError("vgId:%d, msg:%p failed to apply right now since %s", vgId, pMsg, terrstr());
          }
          if (rsp.info.handle != NULL) {
            tmsgSendRsp(&rsp);
          }
        }
      }
    }

    if (code == 0) {
      vnodeAccumBlockMsg(pVnode, pMsg->msgType);
    } else if (code < 0) {
      if (terrno == TSDB_CODE_SYN_NOT_LEADER) {
        SEpSet newEpSet = {0};
        syncGetRetryEpSet(pVnode->sync, &newEpSet);
        vGTrace("vgId:%d, msg:%p is redirect since not leader, numOfEps:%d inUse:%d", vgId, pMsg, newEpSet.numOfEps,
                newEpSet.inUse);
        for (int32_t i = 0; i < newEpSet.numOfEps; ++i) {
          vGTrace("vgId:%d, msg:%p redirect:%d ep:%s:%u", vgId, pMsg, i, newEpSet.eps[i].fqdn, newEpSet.eps[i].port);
        }
        pMsg->info.hasEpSet = 1;
        SRpcMsg rsp = {.code = TSDB_CODE_RPC_REDIRECT, .info = pMsg->info};
        tmsgSendRedirectRsp(&rsp, &newEpSet);
      } else {
        if (terrno != 0) code = terrno;
        vError("vgId:%d, msg:%p failed to propose since %s, code:0x%x", vgId, pMsg, tstrerror(code), code);
        SRpcMsg rsp = {.code = code, .info = pMsg->info};
        if (rsp.info.handle != NULL) {
          tmsgSendRsp(&rsp);
        }
      }
    } else {
    }

    vGTrace("vgId:%d, msg:%p is freed, code:0x%x", vgId, pMsg, code);
    rpcFreeCont(pMsg->pCont);
    taosFreeQitem(pMsg);
  }

  vnodeWaitBlockMsg(pVnode);
}

void vnodeApplyMsg(SQueueInfo *pInfo, STaosQall *qall, int32_t numOfMsgs) {
  SVnode  *pVnode = pInfo->ahandle;
  int32_t  vgId = pVnode->config.vgId;
  int32_t  code = 0;
  SRpcMsg *pMsg = NULL;

  for (int32_t i = 0; i < numOfMsgs; ++i) {
    if (taosGetQitem(qall, (void **)&pMsg) == 0) continue;
    const STraceId *trace = &pMsg->info.traceId;
    vGTrace("vgId:%d, msg:%p get from vnode-apply queue, type:%s handle:%p", vgId, pMsg, TMSG_INFO(pMsg->msgType),
            pMsg->info.handle);

    SRpcMsg rsp = {.code = pMsg->code, .info = pMsg->info};
    if (rsp.code == 0) {
      if (vnodeProcessWriteReq(pVnode, pMsg, pMsg->info.conn.applyIndex, &rsp) < 0) {
        rsp.code = terrno;
        vError("vgId:%d, msg:%p failed to apply since %s", vgId, pMsg, terrstr());
      }
    }

    vnodePostBlockMsg(pVnode, pMsg->msgType);
    if (rsp.info.handle != NULL) {
      tmsgSendRsp(&rsp);
    }

    vGTrace("vgId:%d, msg:%p is freed, code:0x%x", vgId, pMsg, rsp.code);
    rpcFreeCont(pMsg->pCont);
    taosFreeQitem(pMsg);
  }
}

int32_t vnodeProcessSyncMsg(SVnode *pVnode, SRpcMsg *pMsg, SRpcMsg **pRsp) {
  int32_t         code = 0;
  const STraceId *trace = &pMsg->info.traceId;

  if (!syncEnvIsStart()) {
    vGError("vgId:%d, msg:%p failed to process since sync env not start", pVnode->config.vgId);
    terrno = TSDB_CODE_APP_ERROR;
    return -1;
  }

<<<<<<< HEAD
    do {
      char          *syncNodeStr = sync2SimpleStr(pVnode->sync);
      static int64_t vndTick = 0;
      if (++vndTick % 10 == 1) {
        vGTrace("vgId:%d, sync trace msg:%s, %s", syncGetVgId(pVnode->sync), TMSG_INFO(pMsg->msgType), syncNodeStr);
      }
      if (gRaftDetailLog) {
        char logBuf[512] = {0};
        snprintf(logBuf, sizeof(logBuf), "==vnodeProcessSyncReq== msgType:%d, syncNode: %s", pMsg->msgType,
                 syncNodeStr);
        syncRpcMsgLog2(logBuf, pMsg);
      }
      taosMemoryFree(syncNodeStr);
    } while (0);

    SRpcMsg *pRpcMsg = pMsg;

    // ToDo: ugly! use function pointer
    // use different strategy
    if (syncNodeStrategy(pSyncNode) == SYNC_STRATEGY_NO_SNAPSHOT) {
      if (pRpcMsg->msgType == TDMT_SYNC_TIMEOUT) {
        SyncTimeout *pSyncMsg = syncTimeoutFromRpcMsg2(pRpcMsg);
        ASSERT(pSyncMsg != NULL);
        ret = syncNodeOnTimeoutCb(pSyncNode, pSyncMsg);
        syncTimeoutDestroy(pSyncMsg);

      } else if (pRpcMsg->msgType == TDMT_SYNC_PING) {
        SyncPing *pSyncMsg = syncPingFromRpcMsg2(pRpcMsg);
        ASSERT(pSyncMsg != NULL);
        ret = syncNodeOnPingCb(pSyncNode, pSyncMsg);
        syncPingDestroy(pSyncMsg);

      } else if (pRpcMsg->msgType == TDMT_SYNC_PING_REPLY) {
        SyncPingReply *pSyncMsg = syncPingReplyFromRpcMsg2(pRpcMsg);
        ASSERT(pSyncMsg != NULL);
        ret = syncNodeOnPingReplyCb(pSyncNode, pSyncMsg);
        syncPingReplyDestroy(pSyncMsg);

      } else if (pRpcMsg->msgType == TDMT_SYNC_CLIENT_REQUEST) {
        SyncClientRequest *pSyncMsg = syncClientRequestFromRpcMsg2(pRpcMsg);
        ASSERT(pSyncMsg != NULL);
        ret = syncNodeOnClientRequestCb(pSyncNode, pSyncMsg, NULL);
        syncClientRequestDestroy(pSyncMsg);

      } else if (pRpcMsg->msgType == TDMT_SYNC_CLIENT_REQUEST_BATCH) {
        SyncClientRequestBatch *pSyncMsg = syncClientRequestBatchFromRpcMsg(pRpcMsg);
        ASSERT(pSyncMsg != NULL);
        ret = syncNodeOnClientRequestBatchCb(pSyncNode, pSyncMsg);
        syncClientRequestBatchDestroyDeep(pSyncMsg);

      } else if (pRpcMsg->msgType == TDMT_SYNC_REQUEST_VOTE) {
        SyncRequestVote *pSyncMsg = syncRequestVoteFromRpcMsg2(pRpcMsg);
        ASSERT(pSyncMsg != NULL);
        ret = syncNodeOnRequestVoteCb(pSyncNode, pSyncMsg);
        syncRequestVoteDestroy(pSyncMsg);

      } else if (pRpcMsg->msgType == TDMT_SYNC_REQUEST_VOTE_REPLY) {
        SyncRequestVoteReply *pSyncMsg = syncRequestVoteReplyFromRpcMsg2(pRpcMsg);
        ASSERT(pSyncMsg != NULL);
        ret = syncNodeOnRequestVoteReplyCb(pSyncNode, pSyncMsg);
        syncRequestVoteReplyDestroy(pSyncMsg);

      } else if (pRpcMsg->msgType == TDMT_SYNC_APPEND_ENTRIES) {
        SyncAppendEntries *pSyncMsg = syncAppendEntriesFromRpcMsg2(pRpcMsg);
        ASSERT(pSyncMsg != NULL);
        ret = syncNodeOnAppendEntriesCb(pSyncNode, pSyncMsg);
        syncAppendEntriesDestroy(pSyncMsg);

      } else if (pRpcMsg->msgType == TDMT_SYNC_APPEND_ENTRIES_REPLY) {
        SyncAppendEntriesReply *pSyncMsg = syncAppendEntriesReplyFromRpcMsg2(pRpcMsg);
        ASSERT(pSyncMsg != NULL);
        ret = syncNodeOnAppendEntriesReplyCb(pSyncNode, pSyncMsg);
        syncAppendEntriesReplyDestroy(pSyncMsg);

      } else if (pRpcMsg->msgType == TDMT_SYNC_SET_VNODE_STANDBY) {
        ret = vnodeSetStandBy(pVnode);
        if (ret != 0 && terrno != 0) ret = terrno;
        SRpcMsg rsp = {.code = ret, .info = pMsg->info};
        tmsgSendRsp(&rsp);
      } else {
        vError("==vnodeProcessSyncReq== error msg type:%d", pRpcMsg->msgType);
        ret = -1;
      }

    } else if (syncNodeStrategy(pSyncNode) == SYNC_STRATEGY_WAL_FIRST) {
      // use wal first strategy

      if (pRpcMsg->msgType == TDMT_SYNC_TIMEOUT) {
        SyncTimeout *pSyncMsg = syncTimeoutFromRpcMsg2(pRpcMsg);
        ASSERT(pSyncMsg != NULL);
        ret = syncNodeOnTimeoutCb(pSyncNode, pSyncMsg);
        syncTimeoutDestroy(pSyncMsg);

      } else if (pRpcMsg->msgType == TDMT_SYNC_PING) {
        SyncPing *pSyncMsg = syncPingFromRpcMsg2(pRpcMsg);
        ASSERT(pSyncMsg != NULL);
        ret = syncNodeOnPingCb(pSyncNode, pSyncMsg);
        syncPingDestroy(pSyncMsg);

      } else if (pRpcMsg->msgType == TDMT_SYNC_PING_REPLY) {
        SyncPingReply *pSyncMsg = syncPingReplyFromRpcMsg2(pRpcMsg);
        ASSERT(pSyncMsg != NULL);
        ret = syncNodeOnPingReplyCb(pSyncNode, pSyncMsg);
        syncPingReplyDestroy(pSyncMsg);

      } else if (pRpcMsg->msgType == TDMT_SYNC_CLIENT_REQUEST) {
        SyncClientRequest *pSyncMsg = syncClientRequestFromRpcMsg2(pRpcMsg);
        ASSERT(pSyncMsg != NULL);
        ret = syncNodeOnClientRequestCb(pSyncNode, pSyncMsg, NULL);
        syncClientRequestDestroy(pSyncMsg);

      } else if (pRpcMsg->msgType == TDMT_SYNC_CLIENT_REQUEST_BATCH) {
        SyncClientRequestBatch *pSyncMsg = syncClientRequestBatchFromRpcMsg(pRpcMsg);
        ASSERT(pSyncMsg != NULL);
        ret = syncNodeOnClientRequestBatchCb(pSyncNode, pSyncMsg);
        syncClientRequestBatchDestroyDeep(pSyncMsg);

      } else if (pRpcMsg->msgType == TDMT_SYNC_REQUEST_VOTE) {
        SyncRequestVote *pSyncMsg = syncRequestVoteFromRpcMsg2(pRpcMsg);
        ASSERT(pSyncMsg != NULL);
        ret = syncNodeOnRequestVoteCb(pSyncNode, pSyncMsg);
        syncRequestVoteDestroy(pSyncMsg);

      } else if (pRpcMsg->msgType == TDMT_SYNC_REQUEST_VOTE_REPLY) {
        SyncRequestVoteReply *pSyncMsg = syncRequestVoteReplyFromRpcMsg2(pRpcMsg);
        ASSERT(pSyncMsg != NULL);
        ret = syncNodeOnRequestVoteReplyCb(pSyncNode, pSyncMsg);
        syncRequestVoteReplyDestroy(pSyncMsg);

      } else if (pRpcMsg->msgType == TDMT_SYNC_APPEND_ENTRIES_BATCH) {
        SyncAppendEntriesBatch *pSyncMsg = syncAppendEntriesBatchFromRpcMsg2(pRpcMsg);
        ASSERT(pSyncMsg != NULL);
        ret = syncNodeOnAppendEntriesSnapshot2Cb(pSyncNode, pSyncMsg);
        syncAppendEntriesBatchDestroy(pSyncMsg);

      } else if (pRpcMsg->msgType == TDMT_SYNC_APPEND_ENTRIES_REPLY) {
        SyncAppendEntriesReply *pSyncMsg = syncAppendEntriesReplyFromRpcMsg2(pRpcMsg);
        ASSERT(pSyncMsg != NULL);
        ret = syncNodeOnAppendEntriesReplySnapshot2Cb(pSyncNode, pSyncMsg);
        syncAppendEntriesReplyDestroy(pSyncMsg);

      } else if (pRpcMsg->msgType == TDMT_SYNC_SET_VNODE_STANDBY) {
        ret = vnodeSetStandBy(pVnode);
        if (ret != 0 && terrno != 0) ret = terrno;
        SRpcMsg rsp = {.code = ret, .info = pMsg->info};
        tmsgSendRsp(&rsp);
      } else {
        vError("==vnodeProcessSyncReq== error msg type:%d", pRpcMsg->msgType);
        ret = -1;
      }
=======
  SSyncNode *pSyncNode = syncNodeAcquire(pVnode->sync);
  if (pSyncNode == NULL) {
    vGError("vgId:%d, msg:%p failed to process since invalid sync node", pVnode->config.vgId);
    terrno = TSDB_CODE_SYN_INTERNAL_ERROR;
    return -1;
  }

#if 1
  char          *syncNodeStr = sync2SimpleStr(pVnode->sync);
  static int64_t vndTick = 0;
  if (++vndTick % 10 == 1) {
    vGTrace("vgId:%d, sync trace msg:%s, %s", syncGetVgId(pVnode->sync), TMSG_INFO(pMsg->msgType), syncNodeStr);
  }
  if (gRaftDetailLog) {
    char logBuf[512] = {0};
    snprintf(logBuf, sizeof(logBuf), "vnode process syncmsg, msgType:%d, syncNode:%s", pMsg->msgType, syncNodeStr);
    syncRpcMsgLog2(logBuf, pMsg);
  }
  taosMemoryFree(syncNodeStr);
#endif

  if (syncNodeStrategy(pSyncNode) == SYNC_STRATEGY_NO_SNAPSHOT) {
    if (pMsg->msgType == TDMT_SYNC_TIMEOUT) {
      SyncTimeout *pSyncMsg = syncTimeoutFromRpcMsg2(pMsg);
      ASSERT(pSyncMsg != NULL);
      code = syncNodeOnTimeoutCb(pSyncNode, pSyncMsg);
      syncTimeoutDestroy(pSyncMsg);
    } else if (pMsg->msgType == TDMT_SYNC_PING) {
      SyncPing *pSyncMsg = syncPingFromRpcMsg2(pMsg);
      ASSERT(pSyncMsg != NULL);
      code = syncNodeOnPingCb(pSyncNode, pSyncMsg);
      syncPingDestroy(pSyncMsg);
    } else if (pMsg->msgType == TDMT_SYNC_PING_REPLY) {
      SyncPingReply *pSyncMsg = syncPingReplyFromRpcMsg2(pMsg);
      ASSERT(pSyncMsg != NULL);
      code = syncNodeOnPingReplyCb(pSyncNode, pSyncMsg);
      syncPingReplyDestroy(pSyncMsg);
    } else if (pMsg->msgType == TDMT_SYNC_CLIENT_REQUEST) {
      SyncClientRequest *pSyncMsg = syncClientRequestFromRpcMsg2(pMsg);
      ASSERT(pSyncMsg != NULL);
      code = syncNodeOnClientRequestCb(pSyncNode, pSyncMsg, NULL);
      syncClientRequestDestroy(pSyncMsg);
    } else if (pMsg->msgType == TDMT_SYNC_REQUEST_VOTE) {
      SyncRequestVote *pSyncMsg = syncRequestVoteFromRpcMsg2(pMsg);
      ASSERT(pSyncMsg != NULL);
      code = syncNodeOnRequestVoteCb(pSyncNode, pSyncMsg);
      syncRequestVoteDestroy(pSyncMsg);
    } else if (pMsg->msgType == TDMT_SYNC_REQUEST_VOTE_REPLY) {
      SyncRequestVoteReply *pSyncMsg = syncRequestVoteReplyFromRpcMsg2(pMsg);
      ASSERT(pSyncMsg != NULL);
      code = syncNodeOnRequestVoteReplyCb(pSyncNode, pSyncMsg);
      syncRequestVoteReplyDestroy(pSyncMsg);
    } else if (pMsg->msgType == TDMT_SYNC_APPEND_ENTRIES) {
      SyncAppendEntries *pSyncMsg = syncAppendEntriesFromRpcMsg2(pMsg);
      ASSERT(pSyncMsg != NULL);
      code = syncNodeOnAppendEntriesCb(pSyncNode, pSyncMsg);
      syncAppendEntriesDestroy(pSyncMsg);
    } else if (pMsg->msgType == TDMT_SYNC_APPEND_ENTRIES_REPLY) {
      SyncAppendEntriesReply *pSyncMsg = syncAppendEntriesReplyFromRpcMsg2(pMsg);
      ASSERT(pSyncMsg != NULL);
      code = syncNodeOnAppendEntriesReplyCb(pSyncNode, pSyncMsg);
      syncAppendEntriesReplyDestroy(pSyncMsg);
    } else if (pMsg->msgType == TDMT_SYNC_SET_VNODE_STANDBY) {
      code = vnodeSetStandBy(pVnode);
      if (code != 0 && terrno != 0) code = terrno;
      SRpcMsg rsp = {.code = code, .info = pMsg->info};
      tmsgSendRsp(&rsp);
    } else {
      vGError("vgId:%d, msg:%p failed to process since error msg type:%d", pVnode->config.vgId, pMsg->msgType);
      code = -1;
>>>>>>> 5bb13655
    }
  } else {
<<<<<<< HEAD
    vError("sync env is stop");
    ret = -1;
=======
    // use wal first strategy
    if (pMsg->msgType == TDMT_SYNC_TIMEOUT) {
      SyncTimeout *pSyncMsg = syncTimeoutFromRpcMsg2(pMsg);
      ASSERT(pSyncMsg != NULL);
      code = syncNodeOnTimeoutCb(pSyncNode, pSyncMsg);
      syncTimeoutDestroy(pSyncMsg);
    } else if (pMsg->msgType == TDMT_SYNC_PING) {
      SyncPing *pSyncMsg = syncPingFromRpcMsg2(pMsg);
      ASSERT(pSyncMsg != NULL);
      code = syncNodeOnPingCb(pSyncNode, pSyncMsg);
      syncPingDestroy(pSyncMsg);
    } else if (pMsg->msgType == TDMT_SYNC_PING_REPLY) {
      SyncPingReply *pSyncMsg = syncPingReplyFromRpcMsg2(pMsg);
      ASSERT(pSyncMsg != NULL);
      code = syncNodeOnPingReplyCb(pSyncNode, pSyncMsg);
      syncPingReplyDestroy(pSyncMsg);
    } else if (pMsg->msgType == TDMT_SYNC_CLIENT_REQUEST) {
      SyncClientRequest *pSyncMsg = syncClientRequestFromRpcMsg2(pMsg);
      ASSERT(pSyncMsg != NULL);
      code = syncNodeOnClientRequestCb(pSyncNode, pSyncMsg, NULL);
      syncClientRequestDestroy(pSyncMsg);
    } else if (pMsg->msgType == TDMT_SYNC_CLIENT_REQUEST_BATCH) {
      SyncClientRequestBatch *pSyncMsg = syncClientRequestBatchFromRpcMsg(pMsg);
      ASSERT(pSyncMsg != NULL);
      code = syncNodeOnClientRequestBatchCb(pSyncNode, pSyncMsg);
      syncClientRequestBatchDestroyDeep(pSyncMsg);
    } else if (pMsg->msgType == TDMT_SYNC_REQUEST_VOTE) {
      SyncRequestVote *pSyncMsg = syncRequestVoteFromRpcMsg2(pMsg);
      ASSERT(pSyncMsg != NULL);
      code = syncNodeOnRequestVoteCb(pSyncNode, pSyncMsg);
      syncRequestVoteDestroy(pSyncMsg);
    } else if (pMsg->msgType == TDMT_SYNC_REQUEST_VOTE_REPLY) {
      SyncRequestVoteReply *pSyncMsg = syncRequestVoteReplyFromRpcMsg2(pMsg);
      ASSERT(pSyncMsg != NULL);
      code = syncNodeOnRequestVoteReplyCb(pSyncNode, pSyncMsg);
      syncRequestVoteReplyDestroy(pSyncMsg);
    } else if (pMsg->msgType == TDMT_SYNC_APPEND_ENTRIES_BATCH) {
      SyncAppendEntriesBatch *pSyncMsg = syncAppendEntriesBatchFromRpcMsg2(pMsg);
      ASSERT(pSyncMsg != NULL);
      code = syncNodeOnAppendEntriesSnapshot2Cb(pSyncNode, pSyncMsg);
      syncAppendEntriesBatchDestroy(pSyncMsg);
    } else if (pMsg->msgType == TDMT_SYNC_APPEND_ENTRIES_REPLY) {
      SyncAppendEntriesReply *pSyncMsg = syncAppendEntriesReplyFromRpcMsg2(pMsg);
      ASSERT(pSyncMsg != NULL);
      code = syncNodeOnAppendEntriesReplySnapshot2Cb(pSyncNode, pSyncMsg);
      syncAppendEntriesReplyDestroy(pSyncMsg);
    } else if (pMsg->msgType == TDMT_SYNC_SET_VNODE_STANDBY) {
      code = vnodeSetStandBy(pVnode);
      if (code != 0 && terrno != 0) code = terrno;
      SRpcMsg rsp = {.code = code, .info = pMsg->info};
      tmsgSendRsp(&rsp);
    } else {
      vGError("vgId:%d, msg:%p failed to process since error msg type:%d", pVnode->config.vgId, pMsg->msgType);
      code = -1;
    }
>>>>>>> 5bb13655
  }

  syncNodeRelease(pSyncNode);
  if (code != 0 && terrno == 0) {
    terrno = TSDB_CODE_SYN_INTERNAL_ERROR;
  }
  return code;
}

static int32_t vnodeSyncEqMsg(const SMsgCb *msgcb, SRpcMsg *pMsg) {
  int32_t code = tmsgPutToQueue(msgcb, SYNC_QUEUE, pMsg);
  if (code != 0) {
    rpcFreeCont(pMsg->pCont);
    pMsg->pCont = NULL;
  }
  return code;
}

static int32_t vnodeSyncSendMsg(const SEpSet *pEpSet, SRpcMsg *pMsg) {
  int32_t code = tmsgSendReq(pEpSet, pMsg);
  if (code != 0) {
    rpcFreeCont(pMsg->pCont);
    pMsg->pCont = NULL;
  }
  return code;
}

static int32_t vnodeSyncGetSnapshot(SSyncFSM *pFsm, SSnapshot *pSnapshot) {
  vnodeGetSnapshot(pFsm->data, pSnapshot);
  return 0;
}

static void vnodeSyncReconfig(struct SSyncFSM *pFsm, const SRpcMsg *pMsg, SReConfigCbMeta cbMeta) {
  SVnode *pVnode = pFsm->data;

  SRpcMsg rpcMsg = {.msgType = pMsg->msgType, .contLen = pMsg->contLen};
  syncGetAndDelRespRpc(pVnode->sync, cbMeta.newCfgSeqNum, &rpcMsg.info);
  rpcMsg.info.conn.applyIndex = cbMeta.index;

  const STraceId *trace = (STraceId *)&pMsg->info.traceId;
  vGTrace("vgId:%d, alter vnode replica is confirmed, type:%s contLen:%d seq:%" PRIu64 " handle:%p", TD_VID(pVnode),
          TMSG_INFO(pMsg->msgType), pMsg->contLen, cbMeta.seqNum, rpcMsg.info.handle);
  if (rpcMsg.info.handle != NULL) {
    tmsgSendRsp(&rpcMsg);
  }

  vnodePostBlockMsg(pVnode, TDMT_VND_ALTER_REPLICA);
}

static void vnodeSyncCommitMsg(SSyncFSM *pFsm, const SRpcMsg *pMsg, SFsmCbMeta cbMeta) {
  SVnode *pVnode = pFsm->data;

<<<<<<< HEAD
  vTrace("vgId:%d, commit-cb is excuted, fsm:%p, index:%ld, isWeak:%d, code:%d, state:%d %s, msgtype:%d %s", pFsm,
         cbMeta.index, cbMeta.isWeak, cbMeta.code, cbMeta.state, syncUtilState2String(cbMeta.state), pMsg->msgType,
         TMSG_INFO(pMsg->msgType));
=======
  snprintf(logBuf, sizeof(logBuf),
           "commitCb execute, pFsm:%p, index:%ld, isWeak:%d, code:%d, state:%d %s, beginIndex :%ld\n", pFsm,
           cbMeta.index, cbMeta.isWeak, cbMeta.code, cbMeta.state, syncUtilState2String(cbMeta.state), beginIndex);
  syncRpcMsgLog2(logBuf, (SRpcMsg *)pMsg);
>>>>>>> 5bb13655

  SRpcMsg rpcMsg = {.msgType = pMsg->msgType, .contLen = pMsg->contLen};
  rpcMsg.pCont = rpcMallocCont(rpcMsg.contLen);
  memcpy(rpcMsg.pCont, pMsg->pCont, pMsg->contLen);
  syncGetAndDelRespRpc(pVnode->sync, cbMeta.seqNum, &rpcMsg.info);
  rpcMsg.info.conn.applyIndex = cbMeta.index;
  tmsgPutToQueue(&pVnode->msgCb, APPLY_QUEUE, &rpcMsg);
}

static void vnodeSyncPreCommitMsg(SSyncFSM *pFsm, const SRpcMsg *pMsg, SFsmCbMeta cbMeta) {
<<<<<<< HEAD
  vTrace("vgId:%d, pre-commit-cb is excuted, fsm:%p, index:%ld, isWeak:%d, code:%d, state:%d %s, msgtype:%d %s", pFsm,
         cbMeta.index, cbMeta.isWeak, cbMeta.code, cbMeta.state, syncUtilState2String(cbMeta.state), pMsg->msgType,
         TMSG_INFO(pMsg->msgType));
}

static void vnodeSyncRollBackMsg(SSyncFSM *pFsm, const SRpcMsg *pMsg, SFsmCbMeta cbMeta) {
  vTrace("vgId:%d, rollback-cb is excuted, fsm:%p, index:%ld, isWeak:%d, code:%d, state:%d %s, msgtype:%d %s", pFsm,
         cbMeta.index, cbMeta.isWeak, cbMeta.code, cbMeta.state, syncUtilState2String(cbMeta.state), pMsg->msgType,
         TMSG_INFO(pMsg->msgType));
=======
  char logBuf[256] = {0};
  snprintf(logBuf, sizeof(logBuf), "preCommitCb== pFsm:%p, index:%ld, isWeak:%d, code:%d, state:%d %s \n", pFsm,
           cbMeta.index, cbMeta.isWeak, cbMeta.code, cbMeta.state, syncUtilState2String(cbMeta.state));
  syncRpcMsgLog2(logBuf, (SRpcMsg *)pMsg);
}

static void vnodeSyncRollBackMsg(SSyncFSM *pFsm, const SRpcMsg *pMsg, SFsmCbMeta cbMeta) {
  char logBuf[256] = {0};
  snprintf(logBuf, sizeof(logBuf), "rollBackCb== pFsm:%p, index:%ld, isWeak:%d, code:%d, state:%d %s \n", pFsm,
           cbMeta.index, cbMeta.isWeak, cbMeta.code, cbMeta.state, syncUtilState2String(cbMeta.state));
  syncRpcMsgLog2(logBuf, (SRpcMsg *)pMsg);
>>>>>>> 5bb13655
}

static int32_t vnodeSnapshotStartRead(struct SSyncFSM *pFsm, void *pParam, void **ppReader) {
  SVnode         *pVnode = pFsm->data;
  SSnapshotParam *pSnapshotParam = pParam;
  int32_t         code =
      vnodeSnapshotReaderOpen(pVnode, (SVSnapshotReader **)ppReader, pSnapshotParam->start, pSnapshotParam->end);
  return code;
}

static int32_t vnodeSnapshotStopRead(struct SSyncFSM *pFsm, void *pReader) {
  SVnode *pVnode = pFsm->data;
  int32_t code = vnodeSnapshotReaderClose(pReader);
  return code;
}

static int32_t vnodeSnapshotDoRead(struct SSyncFSM *pFsm, void *pReader, void **ppBuf, int32_t *len) {
  SVnode *pVnode = pFsm->data;
  int32_t code = vnodeSnapshotRead(pReader, (const void **)ppBuf, len);
  return code;
}

static int32_t vnodeSnapshotStartWrite(struct SSyncFSM *pFsm, void *pParam, void **ppWriter) { return 0; }

static int32_t vnodeSnapshotStopWrite(struct SSyncFSM *pFsm, void *pWriter, bool isApply) { return 0; }

static int32_t vnodeSnapshotDoWrite(struct SSyncFSM *pFsm, void *pWriter, void *pBuf, int32_t len) { return 0; }

static SSyncFSM *vnodeSyncMakeFsm(SVnode *pVnode) {
  SSyncFSM *pFsm = taosMemoryCalloc(1, sizeof(SSyncFSM));
  pFsm->data = pVnode;
  pFsm->FpCommitCb = vnodeSyncCommitMsg;
  pFsm->FpPreCommitCb = vnodeSyncPreCommitMsg;
  pFsm->FpRollBackCb = vnodeSyncRollBackMsg;
  pFsm->FpGetSnapshotInfo = vnodeSyncGetSnapshot;
  pFsm->FpRestoreFinishCb = NULL;
  pFsm->FpReConfigCb = vnodeSyncReconfig;
  pFsm->FpSnapshotStartRead = vnodeSnapshotStartRead;
  pFsm->FpSnapshotStopRead = vnodeSnapshotStopRead;
  pFsm->FpSnapshotDoRead = vnodeSnapshotDoRead;
  pFsm->FpSnapshotStartWrite = vnodeSnapshotStartWrite;
  pFsm->FpSnapshotStopWrite = vnodeSnapshotStopWrite;
  pFsm->FpSnapshotDoWrite = vnodeSnapshotDoWrite;

  return pFsm;
}

int32_t vnodeSyncOpen(SVnode *pVnode, char *path) {
  SSyncInfo syncInfo = {
      .snapshotStrategy = SYNC_STRATEGY_NO_SNAPSHOT,
      .batchSize = 10,
      .vgId = pVnode->config.vgId,
      .isStandBy = pVnode->config.standby,
      .syncCfg = pVnode->config.syncCfg,
      .pWal = pVnode->pWal,
      .msgcb = NULL,
      .FpSendMsg = vnodeSyncSendMsg,
      .FpEqMsg = vnodeSyncEqMsg,
  };

  snprintf(syncInfo.path, sizeof(syncInfo.path), "%s%ssync", path, TD_DIRSEP);
  syncInfo.pFsm = vnodeSyncMakeFsm(pVnode);

  pVnode->sync = syncOpen(&syncInfo);
  if (pVnode->sync <= 0) {
    vError("vgId:%d, failed to open sync since %s", pVnode->config.vgId, terrstr());
    return -1;
  }

  setPingTimerMS(pVnode->sync, 3000);
  setElectTimerMS(pVnode->sync, 500);
  setHeartbeatTimerMS(pVnode->sync, 100);
  return 0;
}

void vnodeSyncStart(SVnode *pVnode) {
  syncSetMsgCb(pVnode->sync, &pVnode->msgCb);
  syncStart(pVnode->sync);
}

void vnodeSyncClose(SVnode *pVnode) { syncStop(pVnode->sync); }<|MERGE_RESOLUTION|>--- conflicted
+++ resolved
@@ -226,158 +226,6 @@
     return -1;
   }
 
-<<<<<<< HEAD
-    do {
-      char          *syncNodeStr = sync2SimpleStr(pVnode->sync);
-      static int64_t vndTick = 0;
-      if (++vndTick % 10 == 1) {
-        vGTrace("vgId:%d, sync trace msg:%s, %s", syncGetVgId(pVnode->sync), TMSG_INFO(pMsg->msgType), syncNodeStr);
-      }
-      if (gRaftDetailLog) {
-        char logBuf[512] = {0};
-        snprintf(logBuf, sizeof(logBuf), "==vnodeProcessSyncReq== msgType:%d, syncNode: %s", pMsg->msgType,
-                 syncNodeStr);
-        syncRpcMsgLog2(logBuf, pMsg);
-      }
-      taosMemoryFree(syncNodeStr);
-    } while (0);
-
-    SRpcMsg *pRpcMsg = pMsg;
-
-    // ToDo: ugly! use function pointer
-    // use different strategy
-    if (syncNodeStrategy(pSyncNode) == SYNC_STRATEGY_NO_SNAPSHOT) {
-      if (pRpcMsg->msgType == TDMT_SYNC_TIMEOUT) {
-        SyncTimeout *pSyncMsg = syncTimeoutFromRpcMsg2(pRpcMsg);
-        ASSERT(pSyncMsg != NULL);
-        ret = syncNodeOnTimeoutCb(pSyncNode, pSyncMsg);
-        syncTimeoutDestroy(pSyncMsg);
-
-      } else if (pRpcMsg->msgType == TDMT_SYNC_PING) {
-        SyncPing *pSyncMsg = syncPingFromRpcMsg2(pRpcMsg);
-        ASSERT(pSyncMsg != NULL);
-        ret = syncNodeOnPingCb(pSyncNode, pSyncMsg);
-        syncPingDestroy(pSyncMsg);
-
-      } else if (pRpcMsg->msgType == TDMT_SYNC_PING_REPLY) {
-        SyncPingReply *pSyncMsg = syncPingReplyFromRpcMsg2(pRpcMsg);
-        ASSERT(pSyncMsg != NULL);
-        ret = syncNodeOnPingReplyCb(pSyncNode, pSyncMsg);
-        syncPingReplyDestroy(pSyncMsg);
-
-      } else if (pRpcMsg->msgType == TDMT_SYNC_CLIENT_REQUEST) {
-        SyncClientRequest *pSyncMsg = syncClientRequestFromRpcMsg2(pRpcMsg);
-        ASSERT(pSyncMsg != NULL);
-        ret = syncNodeOnClientRequestCb(pSyncNode, pSyncMsg, NULL);
-        syncClientRequestDestroy(pSyncMsg);
-
-      } else if (pRpcMsg->msgType == TDMT_SYNC_CLIENT_REQUEST_BATCH) {
-        SyncClientRequestBatch *pSyncMsg = syncClientRequestBatchFromRpcMsg(pRpcMsg);
-        ASSERT(pSyncMsg != NULL);
-        ret = syncNodeOnClientRequestBatchCb(pSyncNode, pSyncMsg);
-        syncClientRequestBatchDestroyDeep(pSyncMsg);
-
-      } else if (pRpcMsg->msgType == TDMT_SYNC_REQUEST_VOTE) {
-        SyncRequestVote *pSyncMsg = syncRequestVoteFromRpcMsg2(pRpcMsg);
-        ASSERT(pSyncMsg != NULL);
-        ret = syncNodeOnRequestVoteCb(pSyncNode, pSyncMsg);
-        syncRequestVoteDestroy(pSyncMsg);
-
-      } else if (pRpcMsg->msgType == TDMT_SYNC_REQUEST_VOTE_REPLY) {
-        SyncRequestVoteReply *pSyncMsg = syncRequestVoteReplyFromRpcMsg2(pRpcMsg);
-        ASSERT(pSyncMsg != NULL);
-        ret = syncNodeOnRequestVoteReplyCb(pSyncNode, pSyncMsg);
-        syncRequestVoteReplyDestroy(pSyncMsg);
-
-      } else if (pRpcMsg->msgType == TDMT_SYNC_APPEND_ENTRIES) {
-        SyncAppendEntries *pSyncMsg = syncAppendEntriesFromRpcMsg2(pRpcMsg);
-        ASSERT(pSyncMsg != NULL);
-        ret = syncNodeOnAppendEntriesCb(pSyncNode, pSyncMsg);
-        syncAppendEntriesDestroy(pSyncMsg);
-
-      } else if (pRpcMsg->msgType == TDMT_SYNC_APPEND_ENTRIES_REPLY) {
-        SyncAppendEntriesReply *pSyncMsg = syncAppendEntriesReplyFromRpcMsg2(pRpcMsg);
-        ASSERT(pSyncMsg != NULL);
-        ret = syncNodeOnAppendEntriesReplyCb(pSyncNode, pSyncMsg);
-        syncAppendEntriesReplyDestroy(pSyncMsg);
-
-      } else if (pRpcMsg->msgType == TDMT_SYNC_SET_VNODE_STANDBY) {
-        ret = vnodeSetStandBy(pVnode);
-        if (ret != 0 && terrno != 0) ret = terrno;
-        SRpcMsg rsp = {.code = ret, .info = pMsg->info};
-        tmsgSendRsp(&rsp);
-      } else {
-        vError("==vnodeProcessSyncReq== error msg type:%d", pRpcMsg->msgType);
-        ret = -1;
-      }
-
-    } else if (syncNodeStrategy(pSyncNode) == SYNC_STRATEGY_WAL_FIRST) {
-      // use wal first strategy
-
-      if (pRpcMsg->msgType == TDMT_SYNC_TIMEOUT) {
-        SyncTimeout *pSyncMsg = syncTimeoutFromRpcMsg2(pRpcMsg);
-        ASSERT(pSyncMsg != NULL);
-        ret = syncNodeOnTimeoutCb(pSyncNode, pSyncMsg);
-        syncTimeoutDestroy(pSyncMsg);
-
-      } else if (pRpcMsg->msgType == TDMT_SYNC_PING) {
-        SyncPing *pSyncMsg = syncPingFromRpcMsg2(pRpcMsg);
-        ASSERT(pSyncMsg != NULL);
-        ret = syncNodeOnPingCb(pSyncNode, pSyncMsg);
-        syncPingDestroy(pSyncMsg);
-
-      } else if (pRpcMsg->msgType == TDMT_SYNC_PING_REPLY) {
-        SyncPingReply *pSyncMsg = syncPingReplyFromRpcMsg2(pRpcMsg);
-        ASSERT(pSyncMsg != NULL);
-        ret = syncNodeOnPingReplyCb(pSyncNode, pSyncMsg);
-        syncPingReplyDestroy(pSyncMsg);
-
-      } else if (pRpcMsg->msgType == TDMT_SYNC_CLIENT_REQUEST) {
-        SyncClientRequest *pSyncMsg = syncClientRequestFromRpcMsg2(pRpcMsg);
-        ASSERT(pSyncMsg != NULL);
-        ret = syncNodeOnClientRequestCb(pSyncNode, pSyncMsg, NULL);
-        syncClientRequestDestroy(pSyncMsg);
-
-      } else if (pRpcMsg->msgType == TDMT_SYNC_CLIENT_REQUEST_BATCH) {
-        SyncClientRequestBatch *pSyncMsg = syncClientRequestBatchFromRpcMsg(pRpcMsg);
-        ASSERT(pSyncMsg != NULL);
-        ret = syncNodeOnClientRequestBatchCb(pSyncNode, pSyncMsg);
-        syncClientRequestBatchDestroyDeep(pSyncMsg);
-
-      } else if (pRpcMsg->msgType == TDMT_SYNC_REQUEST_VOTE) {
-        SyncRequestVote *pSyncMsg = syncRequestVoteFromRpcMsg2(pRpcMsg);
-        ASSERT(pSyncMsg != NULL);
-        ret = syncNodeOnRequestVoteCb(pSyncNode, pSyncMsg);
-        syncRequestVoteDestroy(pSyncMsg);
-
-      } else if (pRpcMsg->msgType == TDMT_SYNC_REQUEST_VOTE_REPLY) {
-        SyncRequestVoteReply *pSyncMsg = syncRequestVoteReplyFromRpcMsg2(pRpcMsg);
-        ASSERT(pSyncMsg != NULL);
-        ret = syncNodeOnRequestVoteReplyCb(pSyncNode, pSyncMsg);
-        syncRequestVoteReplyDestroy(pSyncMsg);
-
-      } else if (pRpcMsg->msgType == TDMT_SYNC_APPEND_ENTRIES_BATCH) {
-        SyncAppendEntriesBatch *pSyncMsg = syncAppendEntriesBatchFromRpcMsg2(pRpcMsg);
-        ASSERT(pSyncMsg != NULL);
-        ret = syncNodeOnAppendEntriesSnapshot2Cb(pSyncNode, pSyncMsg);
-        syncAppendEntriesBatchDestroy(pSyncMsg);
-
-      } else if (pRpcMsg->msgType == TDMT_SYNC_APPEND_ENTRIES_REPLY) {
-        SyncAppendEntriesReply *pSyncMsg = syncAppendEntriesReplyFromRpcMsg2(pRpcMsg);
-        ASSERT(pSyncMsg != NULL);
-        ret = syncNodeOnAppendEntriesReplySnapshot2Cb(pSyncNode, pSyncMsg);
-        syncAppendEntriesReplyDestroy(pSyncMsg);
-
-      } else if (pRpcMsg->msgType == TDMT_SYNC_SET_VNODE_STANDBY) {
-        ret = vnodeSetStandBy(pVnode);
-        if (ret != 0 && terrno != 0) ret = terrno;
-        SRpcMsg rsp = {.code = ret, .info = pMsg->info};
-        tmsgSendRsp(&rsp);
-      } else {
-        vError("==vnodeProcessSyncReq== error msg type:%d", pRpcMsg->msgType);
-        ret = -1;
-      }
-=======
   SSyncNode *pSyncNode = syncNodeAcquire(pVnode->sync);
   if (pSyncNode == NULL) {
     vGError("vgId:%d, msg:%p failed to process since invalid sync node", pVnode->config.vgId);
@@ -386,17 +234,14 @@
   }
 
 #if 1
-  char          *syncNodeStr = sync2SimpleStr(pVnode->sync);
-  static int64_t vndTick = 0;
-  if (++vndTick % 10 == 1) {
-    vGTrace("vgId:%d, sync trace msg:%s, %s", syncGetVgId(pVnode->sync), TMSG_INFO(pMsg->msgType), syncNodeStr);
-  }
-  if (gRaftDetailLog) {
-    char logBuf[512] = {0};
-    snprintf(logBuf, sizeof(logBuf), "vnode process syncmsg, msgType:%d, syncNode:%s", pMsg->msgType, syncNodeStr);
-    syncRpcMsgLog2(logBuf, pMsg);
-  }
-  taosMemoryFree(syncNodeStr);
+  do {
+    char          *syncNodeStr = sync2SimpleStr(pVnode->sync);
+    static int64_t vndTick = 0;
+    if (++vndTick % 10 == 1) {
+      vGTrace("vgId:%d, sync trace msg:%s, %s", syncGetVgId(pVnode->sync), TMSG_INFO(pMsg->msgType), syncNodeStr);
+    }
+    taosMemoryFree(syncNodeStr);
+  } while (0);
 #endif
 
   if (syncNodeStrategy(pSyncNode) == SYNC_STRATEGY_NO_SNAPSHOT) {
@@ -448,13 +293,9 @@
     } else {
       vGError("vgId:%d, msg:%p failed to process since error msg type:%d", pVnode->config.vgId, pMsg->msgType);
       code = -1;
->>>>>>> 5bb13655
-    }
-  } else {
-<<<<<<< HEAD
-    vError("sync env is stop");
-    ret = -1;
-=======
+    }
+
+  } else if (syncNodeStrategy(pSyncNode) == SYNC_STRATEGY_WAL_FIRST) {
     // use wal first strategy
     if (pMsg->msgType == TDMT_SYNC_TIMEOUT) {
       SyncTimeout *pSyncMsg = syncTimeoutFromRpcMsg2(pMsg);
@@ -510,7 +351,6 @@
       vGError("vgId:%d, msg:%p failed to process since error msg type:%d", pVnode->config.vgId, pMsg->msgType);
       code = -1;
     }
->>>>>>> 5bb13655
   }
 
   syncNodeRelease(pSyncNode);
@@ -563,16 +403,9 @@
 static void vnodeSyncCommitMsg(SSyncFSM *pFsm, const SRpcMsg *pMsg, SFsmCbMeta cbMeta) {
   SVnode *pVnode = pFsm->data;
 
-<<<<<<< HEAD
   vTrace("vgId:%d, commit-cb is excuted, fsm:%p, index:%ld, isWeak:%d, code:%d, state:%d %s, msgtype:%d %s", pFsm,
          cbMeta.index, cbMeta.isWeak, cbMeta.code, cbMeta.state, syncUtilState2String(cbMeta.state), pMsg->msgType,
          TMSG_INFO(pMsg->msgType));
-=======
-  snprintf(logBuf, sizeof(logBuf),
-           "commitCb execute, pFsm:%p, index:%ld, isWeak:%d, code:%d, state:%d %s, beginIndex :%ld\n", pFsm,
-           cbMeta.index, cbMeta.isWeak, cbMeta.code, cbMeta.state, syncUtilState2String(cbMeta.state), beginIndex);
-  syncRpcMsgLog2(logBuf, (SRpcMsg *)pMsg);
->>>>>>> 5bb13655
 
   SRpcMsg rpcMsg = {.msgType = pMsg->msgType, .contLen = pMsg->contLen};
   rpcMsg.pCont = rpcMallocCont(rpcMsg.contLen);
@@ -583,7 +416,6 @@
 }
 
 static void vnodeSyncPreCommitMsg(SSyncFSM *pFsm, const SRpcMsg *pMsg, SFsmCbMeta cbMeta) {
-<<<<<<< HEAD
   vTrace("vgId:%d, pre-commit-cb is excuted, fsm:%p, index:%ld, isWeak:%d, code:%d, state:%d %s, msgtype:%d %s", pFsm,
          cbMeta.index, cbMeta.isWeak, cbMeta.code, cbMeta.state, syncUtilState2String(cbMeta.state), pMsg->msgType,
          TMSG_INFO(pMsg->msgType));
@@ -593,19 +425,6 @@
   vTrace("vgId:%d, rollback-cb is excuted, fsm:%p, index:%ld, isWeak:%d, code:%d, state:%d %s, msgtype:%d %s", pFsm,
          cbMeta.index, cbMeta.isWeak, cbMeta.code, cbMeta.state, syncUtilState2String(cbMeta.state), pMsg->msgType,
          TMSG_INFO(pMsg->msgType));
-=======
-  char logBuf[256] = {0};
-  snprintf(logBuf, sizeof(logBuf), "preCommitCb== pFsm:%p, index:%ld, isWeak:%d, code:%d, state:%d %s \n", pFsm,
-           cbMeta.index, cbMeta.isWeak, cbMeta.code, cbMeta.state, syncUtilState2String(cbMeta.state));
-  syncRpcMsgLog2(logBuf, (SRpcMsg *)pMsg);
-}
-
-static void vnodeSyncRollBackMsg(SSyncFSM *pFsm, const SRpcMsg *pMsg, SFsmCbMeta cbMeta) {
-  char logBuf[256] = {0};
-  snprintf(logBuf, sizeof(logBuf), "rollBackCb== pFsm:%p, index:%ld, isWeak:%d, code:%d, state:%d %s \n", pFsm,
-           cbMeta.index, cbMeta.isWeak, cbMeta.code, cbMeta.state, syncUtilState2String(cbMeta.state));
-  syncRpcMsgLog2(logBuf, (SRpcMsg *)pMsg);
->>>>>>> 5bb13655
 }
 
 static int32_t vnodeSnapshotStartRead(struct SSyncFSM *pFsm, void *pParam, void **ppReader) {
