/*
 * Copyright (c) 2019 TAOS Data, Inc. <jhtao@taosdata.com>
 *
 * This program is free software: you can use, redistribute, and/or modify
 * it under the terms of the GNU Affero General Public License, version 3
 * or later ("AGPL"), as published by the Free Software Foundation.
 *
 * This program is distributed in the hope that it will be useful, but WITHOUT
 * ANY WARRANTY; without even the implied warranty of MERCHANTABILITY or
 * FITNESS FOR A PARTICULAR PURPOSE.
 *
 * You should have received a copy of the GNU Affero General Public License
 * along with this program. If not, see <http://www.gnu.org/licenses/>.
 */

#include "vnd.h"
#include "vndCos.h"

int32_t vnodeGetPrimaryDir(const char *relPath, int32_t diskPrimary, STfs *pTfs, char *buf, size_t bufLen) {
  if (pTfs) {
    SDiskID diskId = {0};
    diskId.id = diskPrimary;
    snprintf(buf, bufLen - 1, "%s%s%s", tfsGetDiskPath(pTfs, diskId), TD_DIRSEP, relPath);
  } else {
    snprintf(buf, bufLen - 1, "%s", relPath);
  }
  buf[bufLen - 1] = '\0';
  return 0;
}

static int32_t vnodeMkDir(STfs *pTfs, const char *path) {
  if (pTfs) {
    return tfsMkdirRecur(pTfs, path);
  } else {
    return taosMkDir(path);
  }
}

int32_t vnodeCreate(const char *path, SVnodeCfg *pCfg, int32_t diskPrimary, STfs *pTfs) {
  SVnodeInfo info = {0};
  char       dir[TSDB_FILENAME_LEN] = {0};

  // check config
  if (vnodeCheckCfg(pCfg) < 0) {
    vError("vgId:%d, failed to create vnode since:%s", pCfg->vgId, tstrerror(terrno));
    return -1;
  }

  // create vnode env
  if (vnodeMkDir(pTfs, path)) {
    vError("vgId:%d, failed to prepare vnode dir since %s, path: %s", pCfg->vgId, strerror(errno), path);
    return TAOS_SYSTEM_ERROR(errno);
  }
  vnodeGetPrimaryDir(path, diskPrimary, pTfs, dir, TSDB_FILENAME_LEN);

  if (pCfg) {
    info.config = *pCfg;
  } else {
    info.config = vnodeCfgDefault;
  }
  info.state.committed = -1;
  info.state.applied = -1;
  info.state.commitID = 0;

  vInfo("vgId:%d, save config while create", info.config.vgId);
  if (vnodeSaveInfo(dir, &info) < 0 || vnodeCommitInfo(dir) < 0) {
    vError("vgId:%d, failed to save vnode config since %s", pCfg ? pCfg->vgId : 0, tstrerror(terrno));
    return -1;
  }

  vInfo("vgId:%d, vnode is created", info.config.vgId);
  return 0;
}

int32_t vnodeAlterReplica(const char *path, SAlterVnodeReplicaReq *pReq, int32_t diskPrimary, STfs *pTfs) {
  SVnodeInfo info = {0};
  char       dir[TSDB_FILENAME_LEN] = {0};
  int32_t    ret = 0;

  vnodeGetPrimaryDir(path, diskPrimary, pTfs, dir, TSDB_FILENAME_LEN);

  ret = vnodeLoadInfo(dir, &info);
  if (ret < 0) {
    vError("vgId:%d, failed to read vnode config from %s since %s", pReq->vgId, path, tstrerror(terrno));
    return -1;
  }

  SSyncCfg *pCfg = &info.config.syncCfg;

  pCfg->replicaNum = 0;
  pCfg->totalReplicaNum = 0;
  memset(&pCfg->nodeInfo, 0, sizeof(pCfg->nodeInfo));

  for (int i = 0; i < pReq->replica; ++i) {
    SNodeInfo *pNode = &pCfg->nodeInfo[i];
    pNode->nodeId = pReq->replicas[i].id;
    pNode->nodePort = pReq->replicas[i].port;
    tstrncpy(pNode->nodeFqdn, pReq->replicas[i].fqdn, sizeof(pNode->nodeFqdn));
    pNode->nodeRole = TAOS_SYNC_ROLE_VOTER;
    (void)tmsgUpdateDnodeInfo(&pNode->nodeId, &pNode->clusterId, pNode->nodeFqdn, &pNode->nodePort);
    vInfo("vgId:%d, replica:%d ep:%s:%u dnode:%d", pReq->vgId, i, pNode->nodeFqdn, pNode->nodePort, pNode->nodeId);
    pCfg->replicaNum++;
  }
  if (pReq->selfIndex != -1) {
    pCfg->myIndex = pReq->selfIndex;
  }
  for (int i = pCfg->replicaNum; i < pReq->replica + pReq->learnerReplica; ++i) {
    SNodeInfo *pNode = &pCfg->nodeInfo[i];
    pNode->nodeId = pReq->learnerReplicas[pCfg->totalReplicaNum].id;
    pNode->nodePort = pReq->learnerReplicas[pCfg->totalReplicaNum].port;
    pNode->nodeRole = TAOS_SYNC_ROLE_LEARNER;
    tstrncpy(pNode->nodeFqdn, pReq->learnerReplicas[pCfg->totalReplicaNum].fqdn, sizeof(pNode->nodeFqdn));
    (void)tmsgUpdateDnodeInfo(&pNode->nodeId, &pNode->clusterId, pNode->nodeFqdn, &pNode->nodePort);
    vInfo("vgId:%d, replica:%d ep:%s:%u dnode:%d", pReq->vgId, i, pNode->nodeFqdn, pNode->nodePort, pNode->nodeId);
    pCfg->totalReplicaNum++;
  }
  pCfg->totalReplicaNum += pReq->replica;
  if (pReq->learnerSelfIndex != -1) {
    pCfg->myIndex = pReq->replica + pReq->learnerSelfIndex;
  }
  pCfg->changeVersion = pReq->changeVersion;

<<<<<<< HEAD
  vInfo("vgId:%d, save config while alter, replicas:%d totalReplicas:%d selfIndex:%d changeVersion:%d",
            pReq->vgId, pCfg->replicaNum, pCfg->totalReplicaNum, pCfg->myIndex, pCfg->changeVersion);
=======
  vInfo("vgId:%d, save config while alter, replicas:%d totalReplicas:%d selfIndex:%d", pReq->vgId, pCfg->replicaNum,
        pCfg->totalReplicaNum, pCfg->myIndex);
>>>>>>> 54e1f69d

  info.config.syncCfg = *pCfg;
  ret = vnodeSaveInfo(dir, &info);
  if (ret < 0) {
    vError("vgId:%d, failed to save vnode config since %s", pReq->vgId, tstrerror(terrno));
    return -1;
  }

  ret = vnodeCommitInfo(dir);
  if (ret < 0) {
    vError("vgId:%d, failed to commit vnode config since %s", pReq->vgId, tstrerror(terrno));
    return -1;
  }

  vInfo("vgId:%d, vnode config is saved", info.config.vgId);
  return 0;
}

static int32_t vnodeVgroupIdLen(int32_t vgId) {
  char tmp[TSDB_FILENAME_LEN];
  sprintf(tmp, "%d", vgId);
  return strlen(tmp);
}

int32_t vnodeRenameVgroupId(const char *srcPath, const char *dstPath, int32_t srcVgId, int32_t dstVgId,
                            int32_t diskPrimary, STfs *pTfs) {
  int32_t ret = 0;

  char oldRname[TSDB_FILENAME_LEN] = {0};
  char newRname[TSDB_FILENAME_LEN] = {0};
  char tsdbPath[TSDB_FILENAME_LEN] = {0};
  char tsdbFilePrefix[TSDB_FILENAME_LEN] = {0};
  snprintf(tsdbPath, TSDB_FILENAME_LEN, "%s%stsdb", srcPath, TD_DIRSEP);
  snprintf(tsdbFilePrefix, TSDB_FILENAME_LEN, "tsdb%sv", TD_DIRSEP);
  int32_t prefixLen = strlen(tsdbFilePrefix);

  STfsDir *tsdbDir = tfsOpendir(pTfs, tsdbPath);
  if (tsdbDir == NULL) return 0;

  while (1) {
    const STfsFile *tsdbFile = tfsReaddir(tsdbDir);
    if (tsdbFile == NULL) break;
    if (tsdbFile->rname[0] == '\0') continue;
    tstrncpy(oldRname, tsdbFile->rname, TSDB_FILENAME_LEN);

    char *tsdbFilePrefixPos = strstr(oldRname, tsdbFilePrefix);
    if (tsdbFilePrefixPos == NULL) continue;

    int32_t tsdbFileVgId = atoi(tsdbFilePrefixPos + prefixLen);
    if (tsdbFileVgId == srcVgId) {
      char *tsdbFileSurfixPos = tsdbFilePrefixPos + prefixLen + vnodeVgroupIdLen(srcVgId);

      tsdbFilePrefixPos[prefixLen] = 0;
      snprintf(newRname, TSDB_FILENAME_LEN, "%s%d%s", oldRname, dstVgId, tsdbFileSurfixPos);
      vInfo("vgId:%d, rename file from %s to %s", dstVgId, tsdbFile->rname, newRname);

      ret = tfsRename(pTfs, diskPrimary, tsdbFile->rname, newRname);
      if (ret != 0) {
        vError("vgId:%d, failed to rename file from %s to %s since %s", dstVgId, tsdbFile->rname, newRname, terrstr());
        tfsClosedir(tsdbDir);
        return ret;
      }
    }
  }

  tfsClosedir(tsdbDir);

  vInfo("vgId:%d, rename dir from %s to %s", dstVgId, srcPath, dstPath);
  ret = tfsRename(pTfs, diskPrimary, srcPath, dstPath);
  if (ret != 0) {
    vError("vgId:%d, failed to rename dir from %s to %s since %s", dstVgId, srcPath, dstPath, terrstr());
  }
  return ret;
}

int32_t vnodeAlterHashRange(const char *srcPath, const char *dstPath, SAlterVnodeHashRangeReq *pReq,
                            int32_t diskPrimary, STfs *pTfs) {
  SVnodeInfo info = {0};
  char       dir[TSDB_FILENAME_LEN] = {0};
  int32_t    ret = 0;

  vnodeGetPrimaryDir(srcPath, diskPrimary, pTfs, dir, TSDB_FILENAME_LEN);

  ret = vnodeLoadInfo(dir, &info);
  if (ret < 0) {
    vError("vgId:%d, failed to read vnode config from %s since %s", pReq->srcVgId, srcPath, tstrerror(terrno));
    return -1;
  }

  vInfo("vgId:%d, alter hashrange from [%u, %u] to [%u, %u]", pReq->srcVgId, info.config.hashBegin, info.config.hashEnd,
        pReq->hashBegin, pReq->hashEnd);
  info.config.vgId = pReq->dstVgId;
  info.config.hashBegin = pReq->hashBegin;
  info.config.hashEnd = pReq->hashEnd;
  info.config.hashChange = true;
  info.config.walCfg.vgId = pReq->dstVgId;
  info.config.syncCfg.changeVersion = pReq->changeVersion;

  SSyncCfg *pCfg = &info.config.syncCfg;
  pCfg->myIndex = 0;
  pCfg->replicaNum = 1;
  pCfg->totalReplicaNum = 1;
  memset(&pCfg->nodeInfo, 0, sizeof(pCfg->nodeInfo));

  vInfo("vgId:%d, alter vnode replicas to 1", pReq->srcVgId);
  SNodeInfo *pNode = &pCfg->nodeInfo[0];
  pNode->nodePort = tsServerPort;
  tstrncpy(pNode->nodeFqdn, tsLocalFqdn, TSDB_FQDN_LEN);
  (void)tmsgUpdateDnodeInfo(&pNode->nodeId, &pNode->clusterId, pNode->nodeFqdn, &pNode->nodePort);
  vInfo("vgId:%d, ep:%s:%u dnode:%d", pReq->srcVgId, pNode->nodeFqdn, pNode->nodePort, pNode->nodeId);

  info.config.syncCfg = *pCfg;

  ret = vnodeSaveInfo(dir, &info);
  if (ret < 0) {
    vError("vgId:%d, failed to save vnode config since %s", pReq->dstVgId, tstrerror(terrno));
    return -1;
  }

  ret = vnodeCommitInfo(dir);
  if (ret < 0) {
    vError("vgId:%d, failed to commit vnode config since %s", pReq->dstVgId, tstrerror(terrno));
    return -1;
  }

  vInfo("vgId:%d, rename %s to %s", pReq->dstVgId, srcPath, dstPath);
  ret = vnodeRenameVgroupId(srcPath, dstPath, pReq->srcVgId, pReq->dstVgId, diskPrimary, pTfs);
  if (ret < 0) {
    vError("vgId:%d, failed to rename vnode from %s to %s since %s", pReq->dstVgId, srcPath, dstPath,
           tstrerror(terrno));
    return -1;
  }

  vInfo("vgId:%d, vnode hashrange is altered", info.config.vgId);
  return 0;
}

int32_t vnodeRestoreVgroupId(const char *srcPath, const char *dstPath, int32_t srcVgId, int32_t dstVgId,
                             int32_t diskPrimary, STfs *pTfs) {
  SVnodeInfo info = {0};
  char       dir[TSDB_FILENAME_LEN] = {0};

  vnodeGetPrimaryDir(dstPath, diskPrimary, pTfs, dir, TSDB_FILENAME_LEN);
  if (vnodeLoadInfo(dir, &info) == 0) {
    if (info.config.vgId != dstVgId) {
      vError("vgId:%d, unexpected vnode config.vgId:%d", dstVgId, info.config.vgId);
      return -1;
    }
    return dstVgId;
  }

  vnodeGetPrimaryDir(srcPath, diskPrimary, pTfs, dir, TSDB_FILENAME_LEN);
  if (vnodeLoadInfo(dir, &info) < 0) {
    vError("vgId:%d, failed to read vnode config from %s since %s", srcVgId, srcPath, tstrerror(terrno));
    return -1;
  }

  if (info.config.vgId == srcVgId) {
    vInfo("vgId:%d, rollback alter hashrange", srcVgId);
    return srcVgId;
  } else if (info.config.vgId != dstVgId) {
    vError("vgId:%d, unexpected vnode config.vgId:%d", dstVgId, info.config.vgId);
    return -1;
  }

  vInfo("vgId:%d, rename %s to %s", dstVgId, srcPath, dstPath);
  if (vnodeRenameVgroupId(srcPath, dstPath, srcVgId, dstVgId, diskPrimary, pTfs) < 0) {
    vError("vgId:%d, failed to rename vnode from %s to %s since %s", dstVgId, srcPath, dstPath, tstrerror(terrno));
    return -1;
  }

  return dstVgId;
}

void vnodeDestroy(int32_t vgId, const char *path, STfs *pTfs) {
  vInfo("path:%s is removed while destroy vnode", path);
  tfsRmdir(pTfs, path);

  int32_t nlevel = tfsGetLevel(pTfs);
  if (vgId > 0 && nlevel > 1 && tsS3Enabled) {
    char vnode_prefix[TSDB_FILENAME_LEN];
    snprintf(vnode_prefix, TSDB_FILENAME_LEN, "v%df", vgId);
    s3DeleteObjectsByPrefix(vnode_prefix);
  }
}

static int32_t vnodeCheckDisk(int32_t diskPrimary, STfs *pTfs) {
  int32_t ndisk = 1;
  if (pTfs) {
    ndisk = tfsGetDisksAtLevel(pTfs, 0);
  }
  if (diskPrimary < 0 || diskPrimary >= ndisk) {
    vError("disk:%d is unavailable from the %d disks mounted at level 0", diskPrimary, ndisk);
    terrno = TSDB_CODE_FS_INVLD_CFG;
    return -1;
  }
  return 0;
}

SVnode *vnodeOpen(const char *path, int32_t diskPrimary, STfs *pTfs, SMsgCb msgCb) {
  SVnode    *pVnode = NULL;
  SVnodeInfo info = {0};
  char       dir[TSDB_FILENAME_LEN] = {0};
  char       tdir[TSDB_FILENAME_LEN * 2] = {0};
  int32_t    ret = 0;

  if (vnodeCheckDisk(diskPrimary, pTfs)) {
    vError("failed to open vnode from %s since %s. diskPrimary:%d", path, terrstr(), diskPrimary);
    return NULL;
  }
  vnodeGetPrimaryDir(path, diskPrimary, pTfs, dir, TSDB_FILENAME_LEN);

  info.config = vnodeCfgDefault;

  // load vnode info
  ret = vnodeLoadInfo(dir, &info);
  if (ret < 0) {
    vError("failed to open vnode from %s since %s", path, tstrerror(terrno));
    return NULL;
  }

  // save vnode info on dnode ep changed
  bool      updated = false;
  SSyncCfg *pCfg = &info.config.syncCfg;
  for (int32_t i = 0; i < pCfg->totalReplicaNum; ++i) {
    SNodeInfo *pNode = &pCfg->nodeInfo[i];
    if (tmsgUpdateDnodeInfo(&pNode->nodeId, &pNode->clusterId, pNode->nodeFqdn, &pNode->nodePort)) {
      updated = true;
    }
  }
  if (updated) {
    vInfo("vgId:%d, save vnode info since dnode info changed", info.config.vgId);
    (void)vnodeSaveInfo(dir, &info);
    (void)vnodeCommitInfo(dir);
  }

  // create handle
  pVnode = taosMemoryCalloc(1, sizeof(*pVnode) + strlen(path) + 1);
  if (pVnode == NULL) {
    terrno = TSDB_CODE_OUT_OF_MEMORY;
    vError("vgId:%d, failed to open vnode since %s", info.config.vgId, tstrerror(terrno));
    return NULL;
  }

  pVnode->path = (char *)&pVnode[1];
  strcpy(pVnode->path, path);
  pVnode->config = info.config;
  pVnode->state.committed = info.state.committed;
  pVnode->state.commitTerm = info.state.commitTerm;
  pVnode->state.commitID = info.state.commitID;
  pVnode->state.applied = info.state.committed;
  pVnode->state.applyTerm = info.state.commitTerm;
  pVnode->pTfs = pTfs;
  pVnode->diskPrimary = diskPrimary;
  pVnode->msgCb = msgCb;
  taosThreadMutexInit(&pVnode->lock, NULL);
  pVnode->blocked = false;

  tsem_init(&pVnode->syncSem, 0, 0);
  tsem_init(&(pVnode->canCommit), 0, 1);
  taosThreadMutexInit(&pVnode->mutex, NULL);
  taosThreadCondInit(&pVnode->poolNotEmpty, NULL);

  int8_t rollback = vnodeShouldRollback(pVnode);

  // open buffer pool
  if (vnodeOpenBufPool(pVnode) < 0) {
    vError("vgId:%d, failed to open vnode buffer pool since %s", TD_VID(pVnode), tstrerror(terrno));
    goto _err;
  }

  // open meta
  if (metaOpen(pVnode, &pVnode->pMeta, rollback) < 0) {
    vError("vgId:%d, failed to open vnode meta since %s", TD_VID(pVnode), tstrerror(terrno));
    goto _err;
  }

  if (metaUpgrade(pVnode, &pVnode->pMeta) < 0) {
    vError("vgId:%d, failed to upgrade meta since %s", TD_VID(pVnode), tstrerror(terrno));
  }

  // open tsdb
  if (!VND_IS_RSMA(pVnode) && tsdbOpen(pVnode, &VND_TSDB(pVnode), VNODE_TSDB_DIR, NULL, rollback) < 0) {
    vError("vgId:%d, failed to open vnode tsdb since %s", TD_VID(pVnode), tstrerror(terrno));
    goto _err;
  }

  // open wal
  sprintf(tdir, "%s%s%s", dir, TD_DIRSEP, VNODE_WAL_DIR);
  taosRealPath(tdir, NULL, sizeof(tdir));

  pVnode->pWal = walOpen(tdir, &(pVnode->config.walCfg));
  if (pVnode->pWal == NULL) {
    vError("vgId:%d, failed to open vnode wal since %s. wal:%s", TD_VID(pVnode), tstrerror(terrno), tdir);
    goto _err;
  }

  // open tq
  sprintf(tdir, "%s%s%s", dir, TD_DIRSEP, VNODE_TQ_DIR);
  taosRealPath(tdir, NULL, sizeof(tdir));
  pVnode->pTq = tqOpen(tdir, pVnode);
  if (pVnode->pTq == NULL) {
    vError("vgId:%d, failed to open vnode tq since %s", TD_VID(pVnode), tstrerror(terrno));
    goto _err;
  }

  // open sma
  if (smaOpen(pVnode, rollback)) {
    vError("vgId:%d, failed to open vnode sma since %s", TD_VID(pVnode), tstrerror(terrno));
    goto _err;
  }

  // open query
  if (vnodeQueryOpen(pVnode)) {
    vError("vgId:%d, failed to open vnode query since %s", TD_VID(pVnode), tstrerror(terrno));
    terrno = TSDB_CODE_OUT_OF_MEMORY;
    goto _err;
  }

  // vnode begin
  if (vnodeBegin(pVnode) < 0) {
    vError("vgId:%d, failed to begin since %s", TD_VID(pVnode), tstrerror(terrno));
    terrno = TSDB_CODE_OUT_OF_MEMORY;
    goto _err;
  }

  // open sync
  vInfo("vgId:%d, start to open sync, changeVersion:%d", TD_VID(pVnode), info.config.syncCfg.changeVersion);
  if (vnodeSyncOpen(pVnode, dir, info.config.syncCfg.changeVersion)) {
    vError("vgId:%d, failed to open sync since %s", TD_VID(pVnode), tstrerror(terrno));
    goto _err;
  }

  if (rollback) {
    vnodeRollback(pVnode);
  }

  return pVnode;

_err:
  if (pVnode->pQuery) vnodeQueryClose(pVnode);
  if (pVnode->pTq) tqClose(pVnode->pTq);
  if (pVnode->pWal) walClose(pVnode->pWal);
  if (pVnode->pTsdb) tsdbClose(&pVnode->pTsdb);
  if (pVnode->pSma) smaClose(pVnode->pSma);
  if (pVnode->pMeta) metaClose(&pVnode->pMeta);
  if (pVnode->freeList) vnodeCloseBufPool(pVnode);

  tsem_destroy(&(pVnode->canCommit));
  taosMemoryFree(pVnode);
  return NULL;
}

void vnodePreClose(SVnode *pVnode) {
  vnodeQueryPreClose(pVnode);
  vnodeSyncPreClose(pVnode);
}

void vnodePostClose(SVnode *pVnode) { vnodeSyncPostClose(pVnode); }

void vnodeClose(SVnode *pVnode) {
  if (pVnode) {
    tsem_wait(&pVnode->canCommit);
    vnodeSyncClose(pVnode);
    vnodeQueryClose(pVnode);
    tqClose(pVnode->pTq);
    walClose(pVnode->pWal);
    if (pVnode->pTsdb) tsdbClose(&pVnode->pTsdb);
    smaClose(pVnode->pSma);
    if (pVnode->pMeta) metaClose(&pVnode->pMeta);
    vnodeCloseBufPool(pVnode);
    tsem_post(&pVnode->canCommit);

    // destroy handle
    tsem_destroy(&(pVnode->canCommit));
    tsem_destroy(&pVnode->syncSem);
    taosThreadCondDestroy(&pVnode->poolNotEmpty);
    taosThreadMutexDestroy(&pVnode->mutex);
    taosThreadMutexDestroy(&pVnode->lock);
    taosMemoryFree(pVnode);
  }
}

// start the sync timer after the queue is ready
int32_t vnodeStart(SVnode *pVnode) { return vnodeSyncStart(pVnode); }

int32_t vnodeIsCatchUp(SVnode *pVnode) { return syncIsCatchUp(pVnode->sync); }

ESyncRole vnodeGetRole(SVnode *pVnode) { return syncGetRole(pVnode->sync); }

void vnodeStop(SVnode *pVnode) {}

int64_t vnodeGetSyncHandle(SVnode *pVnode) { return pVnode->sync; }

void vnodeGetSnapshot(SVnode *pVnode, SSnapshot *pSnapshot) {
  pSnapshot->data = NULL;
  pSnapshot->lastApplyIndex = pVnode->state.committed;
  pSnapshot->lastApplyTerm = pVnode->state.commitTerm;
  pSnapshot->lastConfigIndex = -1;
}<|MERGE_RESOLUTION|>--- conflicted
+++ resolved
@@ -120,13 +120,8 @@
   }
   pCfg->changeVersion = pReq->changeVersion;
 
-<<<<<<< HEAD
-  vInfo("vgId:%d, save config while alter, replicas:%d totalReplicas:%d selfIndex:%d changeVersion:%d",
-            pReq->vgId, pCfg->replicaNum, pCfg->totalReplicaNum, pCfg->myIndex, pCfg->changeVersion);
-=======
-  vInfo("vgId:%d, save config while alter, replicas:%d totalReplicas:%d selfIndex:%d", pReq->vgId, pCfg->replicaNum,
-        pCfg->totalReplicaNum, pCfg->myIndex);
->>>>>>> 54e1f69d
+  vInfo("vgId:%d, save config while alter, replicas:%d totalReplicas:%d selfIndex:%d changeVersion:%d", 
+        pReq->vgId, pCfg->replicaNum, pCfg->totalReplicaNum, pCfg->myIndex, pCfg->changeVersion);
 
   info.config.syncCfg = *pCfg;
   ret = vnodeSaveInfo(dir, &info);
