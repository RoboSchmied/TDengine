#define ALLOW_FORBID_FUNC

#include "cos.h"

extern char   tsS3Endpoint[];
extern char   tsS3AccessKeyId[];
extern char   tsS3AccessKeySecret[];
extern char   tsS3BucketName[];
extern char   tsS3AppId[];
extern char   tsS3Hostname[];
extern int8_t tsS3Https;

#if defined(USE_S3)

#include "libs3.h"
#include "tarray.h"

static int         verifyPeerG = 0;
static const char *awsRegionG = NULL;
static int         forceG = 0;
static int         showResponsePropertiesG = 0;
static S3Protocol  protocolG = S3ProtocolHTTPS;
//  static S3Protocol protocolG = S3ProtocolHTTP;
static S3UriStyle uriStyleG = S3UriStylePath;
static int        retriesG = 5;
static int        timeoutMsG = 0;

int32_t s3Begin() {
  S3Status    status;
  const char *hostname = tsS3Hostname;
  const char *env_hn = getenv("S3_HOSTNAME");

  if (env_hn) {
    hostname = env_hn;
  }

  if ((status = S3_initialize("s3", verifyPeerG | S3_INIT_ALL, hostname)) != S3StatusOK) {
    uError("Failed to initialize libs3: %s\n", S3_get_status_name(status));
    return -1;
  }

  protocolG = !tsS3Https;

  return 0;
}

void s3End() { S3_deinitialize(); }

int32_t s3Init() { return 0; /*s3Begin();*/ }

void s3CleanUp() { /*s3End();*/
}

static int should_retry() {
  /*
  if (retriesG--) {
    // Sleep before next retry; start out with a 1 second sleep
    static int retrySleepInterval = 1 * SLEEP_UNITS_PER_SECOND;
    sleep(retrySleepInterval);
    // Next sleep 1 second longer
    retrySleepInterval++;
    return 1;
  }
  */

  return 0;
}

static void s3PrintError(const char *filename, int lineno, const char *funcname, S3Status status,
                         char error_details[]) {
  if (status < S3StatusErrorAccessDenied) {
    uError("%s/%s:%d-%s: %s", __func__, filename, lineno, funcname, S3_get_status_name(status));
  } else {
<<<<<<< HEAD
    uError("%s: %s, %s, %d", __func__, S3_get_status_name(status), error_details, status);
=======
    uError("%s/%s:%d-%s: %s, %s", __func__, filename, lineno, funcname, S3_get_status_name(status), error_details);
>>>>>>> 5f849320
  }
}

typedef struct {
  char      err_msg[512];
  S3Status  status;
  uint64_t  content_length;
  TdFilePtr file;
} TS3GetData;

typedef struct {
  char     err_msg[128];
  S3Status status;
  uint64_t content_length;
  char *   buf;
  int64_t  buf_pos;
} TS3SizeCBD;

static S3Status responsePropertiesCallbackNull(const S3ResponseProperties *properties, void *callbackData) {
  //  (void)callbackData;
  return S3StatusOK;
}

static S3Status responsePropertiesCallback(const S3ResponseProperties *properties, void *callbackData) {
  //(void)callbackData;
  TS3SizeCBD *cbd = callbackData;
  if (properties->contentLength > 0) {
    cbd->content_length = properties->contentLength;
  } else {
    cbd->content_length = 0;
  }

  return S3StatusOK;
}

static void responseCompleteCallback(S3Status status, const S3ErrorDetails *error, void *callbackData) {
  TS3SizeCBD *cbd = callbackData;
  cbd->status = status;

  int       len = 0;
  const int elen = sizeof(cbd->err_msg);
  if (error) {
    if (error->message && elen - len > 0) {
      len += snprintf(&(cbd->err_msg[len]), elen - len, "  Message: %s\n", error->message);
    }
    if (error->resource && elen - len > 0) {
      len += snprintf(&(cbd->err_msg[len]), elen - len, "  Resource: %s\n", error->resource);
    }
    if (error->furtherDetails && elen - len > 0) {
      len += snprintf(&(cbd->err_msg[len]), elen - len, "  Further Details: %s\n", error->furtherDetails);
    }
    if (error->extraDetailsCount && elen - len > 0) {
      len += snprintf(&(cbd->err_msg[len]), elen - len, "%s", "  Extra Details:\n");
      for (int i = 0; i < error->extraDetailsCount; i++) {
        if (elen - len > 0) {
          len += snprintf(&(cbd->err_msg[len]), elen - len, "    %s: %s\n", error->extraDetails[i].name,
                          error->extraDetails[i].value);
        }
      }
    }
  }
}

typedef struct growbuffer {
  // The total number of bytes, and the start byte
  int size;
  // The start byte
  int start;
  // The blocks
  char               data[64 * 1024];
  struct growbuffer *prev, *next;
} growbuffer;

// returns nonzero on success, zero on out of memory
static int growbuffer_append(growbuffer **gb, const char *data, int dataLen) {
  int origDataLen = dataLen;
  while (dataLen) {
    growbuffer *buf = *gb ? (*gb)->prev : 0;
    if (!buf || (buf->size == sizeof(buf->data))) {
      buf = (growbuffer *)malloc(sizeof(growbuffer));
      if (!buf) {
        return 0;
      }
      buf->size = 0;
      buf->start = 0;
      if (*gb && (*gb)->prev) {
        buf->prev = (*gb)->prev;
        buf->next = *gb;
        (*gb)->prev->next = buf;
        (*gb)->prev = buf;
      } else {
        buf->prev = buf->next = buf;
        *gb = buf;
      }
    }

    int toCopy = (sizeof(buf->data) - buf->size);
    if (toCopy > dataLen) {
      toCopy = dataLen;
    }

    memcpy(&(buf->data[buf->size]), data, toCopy);

    buf->size += toCopy, data += toCopy, dataLen -= toCopy;
  }

  return origDataLen;
}

static void growbuffer_read(growbuffer **gb, int amt, int *amtReturn, char *buffer) {
  *amtReturn = 0;

  growbuffer *buf = *gb;

  if (!buf) {
    return;
  }

  *amtReturn = (buf->size > amt) ? amt : buf->size;

  memcpy(buffer, &(buf->data[buf->start]), *amtReturn);

  buf->start += *amtReturn, buf->size -= *amtReturn;

  if (buf->size == 0) {
    if (buf->next == buf) {
      *gb = 0;
    } else {
      *gb = buf->next;
      buf->prev->next = buf->next;
      buf->next->prev = buf->prev;
    }
    free(buf);
    buf = NULL;
  }
}

static void growbuffer_destroy(growbuffer *gb) {
  growbuffer *start = gb;

  while (gb) {
    growbuffer *next = gb->next;
    free(gb);
    gb = (next == start) ? 0 : next;
  }
}

typedef struct put_object_callback_data {
  char     err_msg[512];
  S3Status status;
  uint64_t content_length;
  // FILE       *infile;
  TdFilePtr   infileFD;
  growbuffer *gb;
  uint64_t    contentLength, originalContentLength;
  uint64_t    totalContentLength, totalOriginalContentLength;
  int         noStatus;
} put_object_callback_data;

#define MULTIPART_CHUNK_SIZE (64 << 20)  // multipart is 768M

typedef struct {
  char     err_msg[512];
  S3Status status;
  uint64_t content_length;
  // used for initial multipart
  char *upload_id;

  // used for upload part object
  char **etags;
  int    next_etags_pos;

  // used for commit Upload
  growbuffer *gb;
  int         remaining;
} UploadManager;

typedef struct list_parts_callback_data {
  char           err_msg[512];
  S3Status       status;
  uint64_t       content_length;
  int            isTruncated;
  char           nextPartNumberMarker[24];
  char           initiatorId[256];
  char           initiatorDisplayName[256];
  char           ownerId[256];
  char           ownerDisplayName[256];
  char           storageClass[256];
  int            partsCount;
  int            handlePartsStart;
  int            allDetails;
  int            noPrint;
  UploadManager *manager;
} list_parts_callback_data;

typedef struct MultipartPartData {
  put_object_callback_data put_object_data;
  int                      seq;
  UploadManager *          manager;
} MultipartPartData;

static int putObjectDataCallback(int bufferSize, char *buffer, void *callbackData) {
  put_object_callback_data *data = (put_object_callback_data *)callbackData;
  /*
  if (data->infileFD == 0) {
    MultipartPartData *mpd = (MultipartPartData *)callbackData;
    data = &mpd->put_object_data;
  }
  */
  int ret = 0;

  if (data->contentLength) {
    int toRead = ((data->contentLength > (unsigned)bufferSize) ? (unsigned)bufferSize : data->contentLength);
    if (data->gb) {
      growbuffer_read(&(data->gb), toRead, &ret, buffer);
    } else if (data->infileFD) {
      // ret = fread(buffer, 1, toRead, data->infile);
      ret = taosReadFile(data->infileFD, buffer, toRead);
    }
  }

  data->contentLength -= ret;
  data->totalContentLength -= ret;
  /* log too many open files
  if (data->contentLength && !data->noStatus) {
    vTrace("%llu bytes remaining ", (unsigned long long)data->totalContentLength);
    vTrace("(%d%% complete) ...\n", (int)(((data->totalOriginalContentLength - data->totalContentLength) * 100) /
                                          data->totalOriginalContentLength));
  }
  */
  return ret;
}

S3Status initial_multipart_callback(const char *upload_id, void *callbackData) {
  UploadManager *manager = (UploadManager *)callbackData;
  manager->upload_id = strdup(upload_id);
  manager->status = S3StatusOK;
  return S3StatusOK;
}

S3Status MultipartResponseProperiesCallback(const S3ResponseProperties *properties, void *callbackData) {
  responsePropertiesCallbackNull(properties, callbackData);

  MultipartPartData *data = (MultipartPartData *)callbackData;
  int                seq = data->seq;
  const char *       etag = properties->eTag;
  data->manager->etags[seq - 1] = strdup(etag);
  data->manager->next_etags_pos = seq;
  return S3StatusOK;
}

static int multipartPutXmlCallback(int bufferSize, char *buffer, void *callbackData) {
  UploadManager *manager = (UploadManager *)callbackData;
  int            ret = 0;

  if (manager->remaining) {
    int toRead = ((manager->remaining > bufferSize) ? bufferSize : manager->remaining);
    growbuffer_read(&(manager->gb), toRead, &ret, buffer);
  }
  manager->remaining -= ret;
  return ret;
}
/*
static S3Status listPartsCallback(int isTruncated, const char *nextPartNumberMarker, const char *initiatorId,
                                  const char *initiatorDisplayName, const char *ownerId, const char *ownerDisplayName,
                                  const char *storageClass, int partsCount, int handlePartsStart,
                                  const S3ListPart *parts, void *callbackData) {
  list_parts_callback_data *data = (list_parts_callback_data *)callbackData;

  data->isTruncated = isTruncated;
  data->handlePartsStart = handlePartsStart;
  UploadManager *manager = data->manager;

  if (nextPartNumberMarker) {
    snprintf(data->nextPartNumberMarker, sizeof(data->nextPartNumberMarker), "%s", nextPartNumberMarker);
  } else {
    data->nextPartNumberMarker[0] = 0;
  }

  if (initiatorId) {
    snprintf(data->initiatorId, sizeof(data->initiatorId), "%s", initiatorId);
  } else {
    data->initiatorId[0] = 0;
  }

  if (initiatorDisplayName) {
    snprintf(data->initiatorDisplayName, sizeof(data->initiatorDisplayName), "%s", initiatorDisplayName);
  } else {
    data->initiatorDisplayName[0] = 0;
  }

  if (ownerId) {
    snprintf(data->ownerId, sizeof(data->ownerId), "%s", ownerId);
  } else {
    data->ownerId[0] = 0;
  }

  if (ownerDisplayName) {
    snprintf(data->ownerDisplayName, sizeof(data->ownerDisplayName), "%s", ownerDisplayName);
  } else {
    data->ownerDisplayName[0] = 0;
  }

  if (storageClass) {
    snprintf(data->storageClass, sizeof(data->storageClass), "%s", storageClass);
  } else {
    data->storageClass[0] = 0;
  }

  if (partsCount && !data->partsCount && !data->noPrint) {
    // printListPartsHeader();
  }

  int i;
  for (i = 0; i < partsCount; i++) {
    const S3ListPart *part = &(parts[i]);
    char              timebuf[256];
    if (data->noPrint) {
      manager->etags[handlePartsStart + i] = strdup(part->eTag);
      manager->next_etags_pos++;
      manager->remaining = manager->remaining - part->size;
    } else {
      time_t t = (time_t)part->lastModified;
      strftime(timebuf, sizeof(timebuf), "%Y-%m-%dT%H:%M:%SZ", gmtime(&t));
      printf("%-30s", timebuf);
      printf("%-15llu", (unsigned long long)part->partNumber);
      printf("%-45s", part->eTag);
      printf("%-15llu\n", (unsigned long long)part->size);
    }
  }

  data->partsCount += partsCount;

  return S3StatusOK;
}

static int try_get_parts_info(const char *bucketName, const char *key, UploadManager *manager) {
  S3BucketContext bucketContext = {0, tsS3BucketName, protocolG, uriStyleG, tsS3AccessKeyId, tsS3AccessKeySecret,
                                   0, awsRegionG};

  S3ListPartsHandler listPartsHandler = {{&responsePropertiesCallbackNull, &responseCompleteCallback},
&listPartsCallback};

  list_parts_callback_data data;

  memset(&data, 0, sizeof(list_parts_callback_data));

  data.partsCount = 0;
  data.allDetails = 0;
  data.manager = manager;
  data.noPrint = 1;
  do {
    data.isTruncated = 0;
    do {
      S3_list_parts(&bucketContext, key, data.nextPartNumberMarker, manager->upload_id, 0, 0, 0, timeoutMsG,
                    &listPartsHandler, &data);
    } while (S3_status_is_retryable(data.status) && should_retry());
    if (data.status != S3StatusOK) {
      break;
    }
  } while (data.isTruncated);

  if (data.status == S3StatusOK) {
    if (!data.partsCount) {
      // printListMultipartHeader(data.allDetails);
    }
  } else {
    s3PrintError(__FILE__, __LINE__, __func__, data.status, data.err_msg);
    return -1;
  }

  return 0;
}
*/
int32_t s3PutObjectFromFile2(const char *file, const char *object) {
  int32_t     code = 0;
  const char *key = object;
  // const char              *uploadId = 0;
  const char *             filename = 0;
  uint64_t                 contentLength = 0;
  const char *             cacheControl = 0, *contentType = 0, *md5 = 0;
  const char *             contentDispositionFilename = 0, *contentEncoding = 0;
  int64_t                  expires = -1;
  S3CannedAcl              cannedAcl = S3CannedAclPrivate;
  int                      metaPropertiesCount = 0;
  S3NameValue              metaProperties[S3_MAX_METADATA_COUNT];
  char                     useServerSideEncryption = 0;
  put_object_callback_data data = {0};
  // int                      noStatus = 0;

  // data.infile = 0;
  // data.gb = 0;
  // data.infileFD = NULL;
  // data.noStatus = noStatus;

  // uError("ERROR: %s stat file %s: ", __func__, file);
  if (taosStatFile(file, &contentLength, NULL, NULL) < 0) {
    uError("ERROR: %s Failed to stat file %s: ", __func__, file);
    code = TAOS_SYSTEM_ERROR(errno);
    return code;
  }

  if (!(data.infileFD = taosOpenFile(file, TD_FILE_READ))) {
    uError("ERROR: %s Failed to open file %s: ", __func__, file);
    code = TAOS_SYSTEM_ERROR(errno);
    return code;
  }

  data.totalContentLength = data.totalOriginalContentLength = data.contentLength = data.originalContentLength =
      contentLength;

  S3BucketContext bucketContext = {0, tsS3BucketName, protocolG, uriStyleG, tsS3AccessKeyId, tsS3AccessKeySecret,
                                   0, awsRegionG};

  S3PutProperties putProperties = {contentType,     md5,
                                   cacheControl,    contentDispositionFilename,
                                   contentEncoding, expires,
                                   cannedAcl,       metaPropertiesCount,
                                   metaProperties,  useServerSideEncryption};

  if (contentLength <= MULTIPART_CHUNK_SIZE) {
    S3PutObjectHandler putObjectHandler = {{&responsePropertiesCallbackNull, &responseCompleteCallback},
                                           &putObjectDataCallback};

    do {
      S3_put_object(&bucketContext, key, contentLength, &putProperties, 0, 0, &putObjectHandler, &data);
    } while (S3_status_is_retryable(data.status) && should_retry());

    if (data.status != S3StatusOK) {
      s3PrintError(__FILE__, __LINE__, __func__, data.status, data.err_msg);
      code = TAOS_SYSTEM_ERROR(EIO);
    } else if (data.contentLength) {
      uError("ERROR: %s Failed to read remaining %llu bytes from input", __func__,
             (unsigned long long)data.contentLength);
      code = TAOS_SYSTEM_ERROR(EIO);
    }
  } else {
    uint64_t      totalContentLength = contentLength;
    uint64_t      todoContentLength = contentLength;
    UploadManager manager = {0};
    // manager.upload_id = 0;
    // manager.gb = 0;

    // div round up
    int       seq;
    uint64_t  chunk_size = MULTIPART_CHUNK_SIZE >> 3;
    int       totalSeq = (contentLength + chunk_size - 1) / chunk_size;
    const int max_part_num = 10000;
    if (totalSeq > max_part_num) {
      chunk_size = (contentLength + max_part_num - contentLength % max_part_num) / max_part_num;
      totalSeq = (contentLength + chunk_size - 1) / chunk_size;
    }

    MultipartPartData partData;
    memset(&partData, 0, sizeof(MultipartPartData));
    int partContentLength = 0;

    S3MultipartInitialHandler handler = {{&responsePropertiesCallbackNull, &responseCompleteCallback},
                                         &initial_multipart_callback};

    S3PutObjectHandler putObjectHandler = {{&MultipartResponseProperiesCallback, &responseCompleteCallback},
                                           &putObjectDataCallback};

    S3MultipartCommitHandler commit_handler = {
        {&responsePropertiesCallbackNull, &responseCompleteCallback}, &multipartPutXmlCallback, 0};

    manager.etags = (char **)taosMemoryCalloc(totalSeq, sizeof(char *));
    manager.next_etags_pos = 0;
    /*
    if (uploadId) {
      manager.upload_id = strdup(uploadId);
      manager.remaining = contentLength;
      if (!try_get_parts_info(tsS3BucketName, key, &manager)) {
        fseek(data.infile, -(manager.remaining), 2);
        taosLSeekFile(data.infileFD, -(manager.remaining), SEEK_END);
        contentLength = manager.remaining;
        goto upload;
      } else {
        goto clean;
      }
    }
    */
    do {
      S3_initiate_multipart(&bucketContext, key, 0, &handler, 0, timeoutMsG, &manager);
    } while (S3_status_is_retryable(manager.status) && should_retry());

    if (manager.upload_id == 0 || manager.status != S3StatusOK) {
      s3PrintError(__FILE__, __LINE__, __func__, manager.status, manager.err_msg);
      code = TAOS_SYSTEM_ERROR(EIO);
      goto clean;
    }

  upload:
    todoContentLength -= chunk_size * manager.next_etags_pos;
    for (seq = manager.next_etags_pos + 1; seq <= totalSeq; seq++) {
      partData.manager = &manager;
      partData.seq = seq;
      if (partData.put_object_data.gb == NULL) {
        partData.put_object_data = data;
      }
      partContentLength = ((contentLength > chunk_size) ? chunk_size : contentLength);
      // printf("%s Part Seq %d, length=%d\n", srcSize ? "Copying" : "Sending", seq, partContentLength);
      partData.put_object_data.contentLength = partContentLength;
      partData.put_object_data.originalContentLength = partContentLength;
      partData.put_object_data.totalContentLength = todoContentLength;
      partData.put_object_data.totalOriginalContentLength = totalContentLength;
      putProperties.md5 = 0;
      do {
        S3_upload_part(&bucketContext, key, &putProperties, &putObjectHandler, seq, manager.upload_id,
                       partContentLength, 0, timeoutMsG, &partData);
      } while (S3_status_is_retryable(partData.put_object_data.status) && should_retry());
      if (partData.put_object_data.status != S3StatusOK) {
        s3PrintError(__FILE__, __LINE__, __func__, partData.put_object_data.status, partData.put_object_data.err_msg);
        code = TAOS_SYSTEM_ERROR(EIO);
        goto clean;
      }
      contentLength -= chunk_size;
      todoContentLength -= chunk_size;
    }

    int i;
    int size = 0;
    size += growbuffer_append(&(manager.gb), "<CompleteMultipartUpload>", strlen("<CompleteMultipartUpload>"));
    char buf[256];
    int  n;
    for (i = 0; i < totalSeq; i++) {
      if (!manager.etags[i]) {
        code = TAOS_SYSTEM_ERROR(EIO);
        goto clean;
      }
      n = snprintf(buf, sizeof(buf),
                   "<Part><PartNumber>%d</PartNumber>"
                   "<ETag>%s</ETag></Part>",
                   i + 1, manager.etags[i]);
      size += growbuffer_append(&(manager.gb), buf, n);
    }
    size += growbuffer_append(&(manager.gb), "</CompleteMultipartUpload>", strlen("</CompleteMultipartUpload>"));
    manager.remaining = size;

    do {
      S3_complete_multipart_upload(&bucketContext, key, &commit_handler, manager.upload_id, manager.remaining, 0,
                                   timeoutMsG, &manager);
    } while (S3_status_is_retryable(manager.status) && should_retry());
    if (manager.status != S3StatusOK) {
      s3PrintError(__FILE__, __LINE__, __func__, manager.status, manager.err_msg);
      code = TAOS_SYSTEM_ERROR(EIO);
      goto clean;
    }

  clean:
    if (manager.upload_id) {
      taosMemoryFree(manager.upload_id);
    }
    for (i = 0; i < manager.next_etags_pos; i++) {
      taosMemoryFree(manager.etags[i]);
    }
    growbuffer_destroy(manager.gb);
    taosMemoryFree(manager.etags);
  }

  if (data.infileFD) {
    taosCloseFile(&data.infileFD);
  } else if (data.gb) {
    growbuffer_destroy(data.gb);
  }

  return code;
}

typedef struct list_bucket_callback_data {
  char     err_msg[512];
  S3Status status;
  int      isTruncated;
  char     nextMarker[1024];
  int      keyCount;
  int      allDetails;
  SArray * objectArray;
} list_bucket_callback_data;

static S3Status listBucketCallback(int isTruncated, const char *nextMarker, int contentsCount,
                                   const S3ListBucketContent *contents, int commonPrefixesCount,
                                   const char **commonPrefixes, void *callbackData) {
  list_bucket_callback_data *data = (list_bucket_callback_data *)callbackData;

  data->isTruncated = isTruncated;
  if ((!nextMarker || !nextMarker[0]) && contentsCount) {
    nextMarker = contents[contentsCount - 1].key;
  }
  if (nextMarker) {
    snprintf(data->nextMarker, sizeof(data->nextMarker), "%s", nextMarker);
  } else {
    data->nextMarker[0] = 0;
  }

  if (contentsCount && !data->keyCount) {
    // printListBucketHeader(data->allDetails);
  }

  int i;
  for (i = 0; i < contentsCount; ++i) {
    const S3ListBucketContent *content = &(contents[i]);
    // printf("%-50s", content->key);
    char *object_key = strdup(content->key);
    taosArrayPush(data->objectArray, &object_key);
  }
  data->keyCount += contentsCount;

  for (i = 0; i < commonPrefixesCount; i++) {
    // printf("\nCommon Prefix: %s\n", commonPrefixes[i]);
  }

  return S3StatusOK;
}

static void s3FreeObjectKey(void *pItem) {
  char *key = *(char **)pItem;
  taosMemoryFree(key);
}

static SArray *getListByPrefix(const char *prefix) {
  S3BucketContext     bucketContext = {0, tsS3BucketName, protocolG, uriStyleG, tsS3AccessKeyId, tsS3AccessKeySecret,
                                   0, awsRegionG};
  S3ListBucketHandler listBucketHandler = {{&responsePropertiesCallbackNull, &responseCompleteCallback},
                                           &listBucketCallback};

  const char *              marker = 0, *delimiter = 0;
  int                       maxkeys = 0, allDetails = 0;
  list_bucket_callback_data data;
  data.objectArray = taosArrayInit(32, sizeof(void *));
  if (!data.objectArray) {
    uError("%s: %s", __func__, "out of memoty");
    return NULL;
  }
  if (marker) {
    snprintf(data.nextMarker, sizeof(data.nextMarker), "%s", marker);
  } else {
    data.nextMarker[0] = 0;
  }
  data.keyCount = 0;
  data.allDetails = allDetails;

  do {
    data.isTruncated = 0;
    do {
      S3_list_bucket(&bucketContext, prefix, data.nextMarker, delimiter, maxkeys, 0, timeoutMsG, &listBucketHandler,
                     &data);
    } while (S3_status_is_retryable(data.status) && should_retry());
    if (data.status != S3StatusOK) {
      break;
    }
  } while (data.isTruncated && (!maxkeys || (data.keyCount < maxkeys)));

  if (data.status == S3StatusOK) {
    if (data.keyCount > 0) {
      return data.objectArray;
    }
  } else {
    s3PrintError(__FILE__, __LINE__, __func__, data.status, data.err_msg);
  }

  taosArrayDestroyEx(data.objectArray, s3FreeObjectKey);
  return NULL;
}

void s3DeleteObjects(const char *object_name[], int nobject) {
  S3BucketContext   bucketContext = {0, tsS3BucketName, protocolG, uriStyleG, tsS3AccessKeyId, tsS3AccessKeySecret,
                                   0, awsRegionG};
  S3ResponseHandler responseHandler = {0, &responseCompleteCallback};

  for (int i = 0; i < nobject; ++i) {
    TS3SizeCBD cbd = {0};
    do {
      S3_delete_object(&bucketContext, object_name[i], 0, timeoutMsG, &responseHandler, &cbd);
    } while (S3_status_is_retryable(cbd.status) && should_retry());

    if ((cbd.status != S3StatusOK) && (cbd.status != S3StatusErrorPreconditionFailed)) {
      s3PrintError(__FILE__, __LINE__, __func__, cbd.status, cbd.err_msg);
    }
  }
}

void s3DeleteObjectsByPrefix(const char *prefix) {
  SArray *objectArray = getListByPrefix(prefix);
  if (objectArray == NULL) return;
  s3DeleteObjects(TARRAY_DATA(objectArray), TARRAY_SIZE(objectArray));
  taosArrayDestroyEx(objectArray, s3FreeObjectKey);
}

static S3Status getObjectDataCallback(int bufferSize, const char *buffer, void *callbackData) {
  TS3SizeCBD *cbd = callbackData;
  /*
  if (cbd->content_length != bufferSize) {
    cbd->status = S3StatusAbortedByCallback;
    return S3StatusAbortedByCallback;
  }
  */
  if (!cbd->buf) {
    cbd->buf = taosMemoryCalloc(1, cbd->content_length);
  }

  if (cbd->buf) {
    memcpy(cbd->buf + cbd->buf_pos, buffer, bufferSize);
    cbd->buf_pos += bufferSize;
    cbd->status = S3StatusOK;
    return S3StatusOK;
  } else {
    cbd->status = S3StatusAbortedByCallback;
    return S3StatusAbortedByCallback;
  }
}

int32_t s3GetObjectBlock(const char *object_name, int64_t offset, int64_t size, bool check, uint8_t **ppBlock) {
  int         status = 0;
  int64_t     ifModifiedSince = -1, ifNotModifiedSince = -1;
  const char *ifMatch = 0, *ifNotMatch = 0;

  S3BucketContext    bucketContext = {0, tsS3BucketName, protocolG, uriStyleG, tsS3AccessKeyId, tsS3AccessKeySecret,
                                   0, awsRegionG};
  S3GetConditions    getConditions = {ifModifiedSince, ifNotModifiedSince, ifMatch, ifNotMatch};
  S3GetObjectHandler getObjectHandler = {{&responsePropertiesCallback, &responseCompleteCallback},
                                         &getObjectDataCallback};

  TS3SizeCBD cbd = {0};
  cbd.content_length = size;
  cbd.buf_pos = 0;
  do {
    S3_get_object(&bucketContext, object_name, &getConditions, offset, size, 0, 0, &getObjectHandler, &cbd);
  } while (S3_status_is_retryable(cbd.status) && should_retry());

  if (cbd.status != S3StatusOK) {
    uError("%s: %d(%s)", __func__, cbd.status, cbd.err_msg);
    return TAOS_SYSTEM_ERROR(EIO);
  }

  if (check && cbd.buf_pos != size) {
    uError("%s: %d(%s)", __func__, cbd.status, cbd.err_msg);
    return TAOS_SYSTEM_ERROR(EIO);
  }

  *ppBlock = cbd.buf;

  return 0;
}

static S3Status getObjectCallback(int bufferSize, const char *buffer, void *callbackData) {
  TS3GetData *cbd = (TS3GetData *)callbackData;
  size_t      wrote = taosWriteFile(cbd->file, buffer, bufferSize);
  return ((wrote < (size_t)bufferSize) ? S3StatusAbortedByCallback : S3StatusOK);
}

int32_t s3GetObjectToFile(const char *object_name, char *fileName) {
  int64_t     ifModifiedSince = -1, ifNotModifiedSince = -1;
  const char *ifMatch = 0, *ifNotMatch = 0;

  S3BucketContext    bucketContext = {0, tsS3BucketName, protocolG, uriStyleG, tsS3AccessKeyId, tsS3AccessKeySecret,
                                   0, awsRegionG};
  S3GetConditions    getConditions = {ifModifiedSince, ifNotModifiedSince, ifMatch, ifNotMatch};
  S3GetObjectHandler getObjectHandler = {{&responsePropertiesCallbackNull, &responseCompleteCallback},
                                         &getObjectCallback};

  TdFilePtr pFile = taosOpenFile(fileName, TD_FILE_CREATE | TD_FILE_WRITE | TD_FILE_TRUNC);
  if (pFile == NULL) {
    uError("[s3] open file error, errno:%d, fileName:%s", errno, fileName);
    return -1;
  }
  TS3GetData cbd = {0};
  cbd.file = pFile;
  do {
    S3_get_object(&bucketContext, object_name, &getConditions, 0, 0, 0, 0, &getObjectHandler, &cbd);
  } while (S3_status_is_retryable(cbd.status) && should_retry());

  if (cbd.status != S3StatusOK) {
    uError("%s: %d(%s)", __func__, cbd.status, cbd.err_msg);
    taosCloseFile(&pFile);
    return TAOS_SYSTEM_ERROR(EIO);
  }

  taosCloseFile(&pFile);
  return 0;
}

int32_t s3GetObjectsByPrefix(const char *prefix, const char *path) {
  SArray *objectArray = getListByPrefix(prefix);
  if (objectArray == NULL) return -1;

  for (size_t i = 0; i < taosArrayGetSize(objectArray); i++) {
    char *      object = taosArrayGetP(objectArray, i);
    const char *tmp = strchr(object, '/');
    tmp = (tmp == NULL) ? object : tmp + 1;
    char fileName[PATH_MAX] = {0};
    if (path[strlen(path) - 1] != TD_DIRSEP_CHAR) {
      snprintf(fileName, PATH_MAX, "%s%s%s", path, TD_DIRSEP, tmp);
    } else {
      snprintf(fileName, PATH_MAX, "%s%s", path, tmp);
    }
    if (s3GetObjectToFile(object, fileName) != 0) {
      taosArrayDestroyEx(objectArray, s3FreeObjectKey);
      return -1;
    }
  }
  taosArrayDestroyEx(objectArray, s3FreeObjectKey);
  return 0;
}

long s3Size(const char *object_name) {
  long size = 0;
  int  status = 0;

  S3BucketContext bucketContext = {0, tsS3BucketName, protocolG, uriStyleG, tsS3AccessKeyId, tsS3AccessKeySecret,
                                   0, awsRegionG};

  S3ResponseHandler responseHandler = {&responsePropertiesCallback, &responseCompleteCallback};

  TS3SizeCBD cbd = {0};
  do {
    S3_head_object(&bucketContext, object_name, 0, 0, &responseHandler, &cbd);
  } while (S3_status_is_retryable(cbd.status) && should_retry());

  if ((cbd.status != S3StatusOK) && (cbd.status != S3StatusErrorPreconditionFailed)) {
    s3PrintError(__FILE__, __LINE__, __func__, cbd.status, cbd.err_msg);
  }

  size = cbd.content_length;

  return size;
}

void s3EvictCache(const char *path, long object_size) {}

#elif defined(USE_COS)

#include "cos_api.h"
#include "cos_http_io.h"
#include "cos_log.h"

int32_t s3Init() {
  if (cos_http_io_initialize(NULL, 0) != COSE_OK) {
    return -1;
  }

  // set log level, default COS_LOG_WARN
  cos_log_set_level(COS_LOG_WARN);

  // set log output, default stderr
  cos_log_set_output(NULL);

  return 0;
}

void s3CleanUp() { cos_http_io_deinitialize(); }

static void log_status(cos_status_t *s) {
  cos_warn_log("status->code: %d", s->code);
  if (s->error_code) cos_warn_log("status->error_code: %s", s->error_code);
  if (s->error_msg) cos_warn_log("status->error_msg: %s", s->error_msg);
  if (s->req_id) cos_warn_log("status->req_id: %s", s->req_id);
}

static void s3InitRequestOptions(cos_request_options_t *options, int is_cname) {
  options->config = cos_config_create(options->pool);

  cos_config_t *config = options->config;

  cos_str_set(&config->endpoint, tsS3Endpoint);
  cos_str_set(&config->access_key_id, tsS3AccessKeyId);
  cos_str_set(&config->access_key_secret, tsS3AccessKeySecret);
  cos_str_set(&config->appid, tsS3AppId);

  config->is_cname = is_cname;

  options->ctl = cos_http_controller_create(options->pool, 0);
}

int32_t s3PutObjectFromFile(const char *file_str, const char *object_str) {
  int32_t                code = 0;
  cos_pool_t *           p = NULL;
  int                    is_cname = 0;
  cos_status_t *         s = NULL;
  cos_request_options_t *options = NULL;
  cos_string_t           bucket, object, file;
  cos_table_t *          resp_headers;
  // int                    traffic_limit = 0;

  cos_pool_create(&p, NULL);
  options = cos_request_options_create(p);
  s3InitRequestOptions(options, is_cname);
  cos_table_t *headers = NULL;
  /*
  if (traffic_limit) {
    // 限速值设置范围为819200 - 838860800，即100KB/s - 100MB/s，如果超出该范围将返回400错误
    headers = cos_table_make(p, 1);
    cos_table_add_int(headers, "x-cos-traffic-limit", 819200);
  }
  */
  cos_str_set(&bucket, tsS3BucketName);
  cos_str_set(&file, file_str);
  cos_str_set(&object, object_str);
  s = cos_put_object_from_file(options, &bucket, &object, &file, headers, &resp_headers);
  log_status(s);

  cos_pool_destroy(p);

  if (s->code != 200) {
    return code = s->code;
  }

  return code;
}

int32_t s3PutObjectFromFile2(const char *file_str, const char *object_str) {
  int32_t                     code = 0;
  cos_pool_t *                p = NULL;
  int                         is_cname = 0;
  cos_status_t *              s = NULL;
  cos_request_options_t *     options = NULL;
  cos_string_t                bucket, object, file;
  cos_table_t *               resp_headers;
  int                         traffic_limit = 0;
  cos_table_t *               headers = NULL;
  cos_resumable_clt_params_t *clt_params = NULL;

  cos_pool_create(&p, NULL);
  options = cos_request_options_create(p);
  s3InitRequestOptions(options, is_cname);
  headers = cos_table_make(p, 0);
  cos_str_set(&bucket, tsS3BucketName);
  cos_str_set(&file, file_str);
  cos_str_set(&object, object_str);

  // upload
  clt_params = cos_create_resumable_clt_params_content(p, 1024 * 1024, 8, COS_FALSE, NULL);
  s = cos_resumable_upload_file(options, &bucket, &object, &file, headers, NULL, clt_params, NULL, &resp_headers, NULL);

  log_status(s);
  if (!cos_status_is_ok(s)) {
    vError("s3: %d(%s)", s->code, s->error_msg);
    vError("%s failed at line %d since %s", __func__, __LINE__, tstrerror(terrno));
    code = TAOS_SYSTEM_ERROR(EIO);
    return code;
  }

  cos_pool_destroy(p);

  if (s->code != 200) {
    return code = s->code;
  }

  return code;
}

void s3DeleteObjectsByPrefix(const char *prefix_str) {
  cos_pool_t *           p = NULL;
  cos_request_options_t *options = NULL;
  int                    is_cname = 0;
  cos_string_t           bucket;
  cos_status_t *         s = NULL;
  cos_string_t           prefix;

  cos_pool_create(&p, NULL);
  options = cos_request_options_create(p);
  s3InitRequestOptions(options, is_cname);
  cos_str_set(&bucket, tsS3BucketName);
  cos_str_set(&prefix, prefix_str);

  s = cos_delete_objects_by_prefix(options, &bucket, &prefix);
  log_status(s);
  cos_pool_destroy(p);
}

void s3DeleteObjects(const char *object_name[], int nobject) {
  cos_pool_t *           p = NULL;
  int                    is_cname = 0;
  cos_string_t           bucket;
  cos_table_t *          resp_headers = NULL;
  cos_request_options_t *options = NULL;
  cos_list_t             object_list;
  cos_list_t             deleted_object_list;
  int                    is_quiet = COS_TRUE;

  cos_pool_create(&p, NULL);
  options = cos_request_options_create(p);
  s3InitRequestOptions(options, is_cname);
  cos_str_set(&bucket, tsS3BucketName);

  cos_list_init(&object_list);
  cos_list_init(&deleted_object_list);

  for (int i = 0; i < nobject; ++i) {
    cos_object_key_t *content = cos_create_cos_object_key(p);
    cos_str_set(&content->key, object_name[i]);
    cos_list_add_tail(&content->node, &object_list);
  }

  cos_status_t *s = cos_delete_objects(options, &bucket, &object_list, is_quiet, &resp_headers, &deleted_object_list);
  log_status(s);

  cos_pool_destroy(p);

  if (cos_status_is_ok(s)) {
    cos_warn_log("delete objects succeeded\n");
  } else {
    cos_warn_log("delete objects failed\n");
  }
}

bool s3Exists(const char *object_name) {
  bool                      ret = false;
  cos_pool_t *              p = NULL;
  int                       is_cname = 0;
  cos_status_t *            s = NULL;
  cos_request_options_t *   options = NULL;
  cos_string_t              bucket;
  cos_string_t              object;
  cos_table_t *             resp_headers;
  cos_table_t *             headers = NULL;
  cos_object_exist_status_e object_exist;

  cos_pool_create(&p, NULL);
  options = cos_request_options_create(p);
  s3InitRequestOptions(options, is_cname);
  cos_str_set(&bucket, tsS3BucketName);
  cos_str_set(&object, object_name);

  s = cos_check_object_exist(options, &bucket, &object, headers, &object_exist, &resp_headers);
  if (object_exist == COS_OBJECT_NON_EXIST) {
    cos_warn_log("object: %.*s non exist.\n", object.len, object.data);
  } else if (object_exist == COS_OBJECT_EXIST) {
    ret = true;
    cos_warn_log("object: %.*s exist.\n", object.len, object.data);
  } else {
    cos_warn_log("object: %.*s unknown status.\n", object.len, object.data);
    log_status(s);
  }

  cos_pool_destroy(p);

  return ret;
}

bool s3Get(const char *object_name, const char *path) {
  bool                   ret = false;
  cos_pool_t *           p = NULL;
  int                    is_cname = 0;
  cos_status_t *         s = NULL;
  cos_request_options_t *options = NULL;
  cos_string_t           bucket;
  cos_string_t           object;
  cos_string_t           file;
  cos_table_t *          resp_headers = NULL;
  cos_table_t *          headers = NULL;
  int                    traffic_limit = 0;

  //创建内存池
  cos_pool_create(&p, NULL);

  //初始化请求选项
  options = cos_request_options_create(p);
  s3InitRequestOptions(options, is_cname);
  cos_str_set(&bucket, tsS3BucketName);
  if (traffic_limit) {
    //限速值设置范围为819200 - 838860800，即100KB/s - 100MB/s，如果超出该范围将返回400错误
    headers = cos_table_make(p, 1);
    cos_table_add_int(headers, "x-cos-traffic-limit", 819200);
  }

  //下载对象
  cos_str_set(&file, path);
  cos_str_set(&object, object_name);
  s = cos_get_object_to_file(options, &bucket, &object, headers, NULL, &file, &resp_headers);
  if (cos_status_is_ok(s)) {
    ret = true;
    cos_warn_log("get object succeeded\n");
  } else {
    cos_warn_log("get object failed\n");
  }

  //销毁内存池
  cos_pool_destroy(p);

  return ret;
}

int32_t s3GetObjectBlock(const char *object_name, int64_t offset, int64_t block_size, bool check, uint8_t **ppBlock) {
  (void)check;
  int32_t                code = 0;
  cos_pool_t *           p = NULL;
  int                    is_cname = 0;
  cos_status_t *         s = NULL;
  cos_request_options_t *options = NULL;
  cos_string_t           bucket;
  cos_string_t           object;
  cos_table_t *          resp_headers;
  cos_table_t *          headers = NULL;
  cos_buf_t *            content = NULL;
  // cos_string_t file;
  // int  traffic_limit = 0;
  char range_buf[64];

  //创建内存池
  cos_pool_create(&p, NULL);

  //初始化请求选项
  options = cos_request_options_create(p);
  // init_test_request_options(options, is_cname);
  s3InitRequestOptions(options, is_cname);
  cos_str_set(&bucket, tsS3BucketName);
  cos_str_set(&object, object_name);
  cos_list_t download_buffer;
  cos_list_init(&download_buffer);
  /*
  if (traffic_limit) {
    // 限速值设置范围为819200 - 838860800，单位默认为 bit/s，即800Kb/s - 800Mb/s，如果超出该范围将返回400错误
    headers = cos_table_make(p, 1);
    cos_table_add_int(headers, "x-cos-traffic-limit", 819200);
  }
  */

  headers = cos_table_create_if_null(options, headers, 1);
  apr_snprintf(range_buf, sizeof(range_buf), "bytes=%" APR_INT64_T_FMT "-%" APR_INT64_T_FMT, offset,
               offset + block_size - 1);
  apr_table_add(headers, COS_RANGE, range_buf);

  s = cos_get_object_to_buffer(options, &bucket, &object, headers, NULL, &download_buffer, &resp_headers);
  log_status(s);
  if (!cos_status_is_ok(s)) {
    vError("s3: %d(%s)", s->code, s->error_msg);
    vError("%s failed at line %d since %s", __func__, __LINE__, tstrerror(terrno));
    code = TAOS_SYSTEM_ERROR(EIO);
    return code;
  }

  // print_headers(resp_headers);
  int64_t len = 0;
  int64_t size = 0;
  int64_t pos = 0;
  cos_list_for_each_entry(cos_buf_t, content, &download_buffer, node) { len += cos_buf_size(content); }
  // char *buf = cos_pcalloc(p, (apr_size_t)(len + 1));
  char *buf = taosMemoryCalloc(1, (apr_size_t)(len));
  // buf[len] = '\0';
  cos_list_for_each_entry(cos_buf_t, content, &download_buffer, node) {
    size = cos_buf_size(content);
    memcpy(buf + pos, content->pos, (size_t)size);
    pos += size;
  }
  // cos_warn_log("Download data=%s", buf);

  //销毁内存池
  cos_pool_destroy(p);

  *ppBlock = buf;

  return code;
}

typedef struct {
  int64_t size;
  int32_t atime;
  char    name[TSDB_FILENAME_LEN];
} SEvictFile;

static int32_t evictFileCompareAsce(const void *pLeft, const void *pRight) {
  SEvictFile *lhs = (SEvictFile *)pLeft;
  SEvictFile *rhs = (SEvictFile *)pRight;
  return lhs->atime < rhs->atime ? -1 : 1;
}

void s3EvictCache(const char *path, long object_size) {
  SDiskSize disk_size = {0};
  char      dir_name[TSDB_FILENAME_LEN] = "\0";

  tstrncpy(dir_name, path, TSDB_FILENAME_LEN);
  taosDirName(dir_name);

  if (taosGetDiskSize((char *)dir_name, &disk_size) < 0) {
    terrno = TAOS_SYSTEM_ERROR(errno);
    vError("failed to get disk:%s size since %s", path, terrstr());
    return;
  }

  if (object_size >= disk_size.avail - (1 << 30)) {
    // evict too old files
    // 1, list data files' atime under dir(path)
    tdbDirPtr pDir = taosOpenDir(dir_name);
    if (pDir == NULL) {
      terrno = TAOS_SYSTEM_ERROR(errno);
      vError("failed to open %s since %s", dir_name, terrstr());
    }
    SArray *       evict_files = taosArrayInit(16, sizeof(SEvictFile));
    tdbDirEntryPtr pDirEntry;
    while ((pDirEntry = taosReadDir(pDir)) != NULL) {
      char *name = taosGetDirEntryName(pDirEntry);
      if (!strncmp(name + strlen(name) - 5, ".data", 5)) {
        SEvictFile e_file = {0};
        char       entry_name[TSDB_FILENAME_LEN] = "\0";
        int        dir_len = strlen(dir_name);

        memcpy(e_file.name, dir_name, dir_len);
        e_file.name[dir_len] = '/';
        memcpy(e_file.name + dir_len + 1, name, strlen(name));

        taosStatFile(e_file.name, &e_file.size, NULL, &e_file.atime);

        taosArrayPush(evict_files, &e_file);
      }
    }
    taosCloseDir(&pDir);

    // 2, sort by atime
    taosArraySort(evict_files, evictFileCompareAsce);

    // 3, remove files ascendingly until we get enough object_size space
    long   evict_size = 0;
    size_t ef_size = TARRAY_SIZE(evict_files);
    for (size_t i = 0; i < ef_size; ++i) {
      SEvictFile *evict_file = taosArrayGet(evict_files, i);
      taosRemoveFile(evict_file->name);
      evict_size += evict_file->size;
      if (evict_size >= object_size) {
        break;
      }
    }

    taosArrayDestroy(evict_files);
  }
}

long s3Size(const char *object_name) {
  long size = 0;

  cos_pool_t *           p = NULL;
  int                    is_cname = 0;
  cos_status_t *         s = NULL;
  cos_request_options_t *options = NULL;
  cos_string_t           bucket;
  cos_string_t           object;
  cos_table_t *          resp_headers = NULL;

  //创建内存池
  cos_pool_create(&p, NULL);

  //初始化请求选项
  options = cos_request_options_create(p);
  s3InitRequestOptions(options, is_cname);
  cos_str_set(&bucket, tsS3BucketName);

  //获取对象元数据
  cos_str_set(&object, object_name);
  s = cos_head_object(options, &bucket, &object, NULL, &resp_headers);
  // print_headers(resp_headers);
  if (cos_status_is_ok(s)) {
    char *content_length_str = (char *)apr_table_get(resp_headers, COS_CONTENT_LENGTH);
    if (content_length_str != NULL) {
      size = atol(content_length_str);
    }
    cos_warn_log("head object succeeded: %ld\n", size);
  } else {
    cos_warn_log("head object failed\n");
  }

  //销毁内存池
  cos_pool_destroy(p);

  return size;
}

#else

int32_t s3Init() { return 0; }
void    s3CleanUp() {}
int32_t s3PutObjectFromFile(const char *file, const char *object) { return 0; }
int32_t s3PutObjectFromFile2(const char *file, const char *object) { return 0; }
void    s3DeleteObjectsByPrefix(const char *prefix) {}
void    s3DeleteObjects(const char *object_name[], int nobject) {}
bool    s3Exists(const char *object_name) { return false; }
bool    s3Get(const char *object_name, const char *path) { return false; }
int32_t s3GetObjectBlock(const char *object_name, int64_t offset, int64_t size, bool check, uint8_t **ppBlock) {
  return 0;
}
void    s3EvictCache(const char *path, long object_size) {}
long    s3Size(const char *object_name) { return 0; }
int32_t s3GetObjectsByPrefix(const char *prefix, const char *path) { return 0; }

#endif<|MERGE_RESOLUTION|>--- conflicted
+++ resolved
@@ -71,11 +71,7 @@
   if (status < S3StatusErrorAccessDenied) {
     uError("%s/%s:%d-%s: %s", __func__, filename, lineno, funcname, S3_get_status_name(status));
   } else {
-<<<<<<< HEAD
-    uError("%s: %s, %s, %d", __func__, S3_get_status_name(status), error_details, status);
-=======
     uError("%s/%s:%d-%s: %s, %s", __func__, filename, lineno, funcname, S3_get_status_name(status), error_details);
->>>>>>> 5f849320
   }
 }
 
