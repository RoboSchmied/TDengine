/*
 * Copyright (c) 2019 TAOS Data, Inc. <jhtao@taosdata.com>
 *
 * This program is free software: you can use, redistribute, and/or modify
 * it under the terms of the GNU Affero General Public License, version 3
 * or later ("AGPL"), as published by the Free Software Foundation.
 *
 * This program is distributed in the hope that it will be useful, but WITHOUT
 * ANY WARRANTY; without even the implied warranty of MERCHANTABILITY or
 * FITNESS FOR A PARTICULAR PURPOSE.
 *
 * You should have received a copy of the GNU Affero General Public License
 * along with this program. If not, see <http://www.gnu.org/licenses/>.
 */

#define _DEFAULT_SOURCE
#include "tglobal.h"
#include "os.h"
#include "tconfig.h"
#include "tgrant.h"
#include "tlog.h"
#include "tmisce.h"

#if defined(CUS_NAME) || defined(CUS_PROMPT) || defined(CUS_EMAIL)
#include "cus_name.h"
#endif

GRANT_CFG_DECLARE;

SConfig *tsCfg = NULL;

// cluster
char     tsFirst[TSDB_EP_LEN] = {0};
char     tsSecond[TSDB_EP_LEN] = {0};
char     tsLocalFqdn[TSDB_FQDN_LEN] = {0};
char     tsLocalEp[TSDB_EP_LEN] = {0};  // Local End Point, hostname:port
char     tsVersionName[16] = "community";
uint16_t tsServerPort = 6030;
int32_t  tsVersion = 30000000;
int32_t  tsStatusInterval = 1;  // second
int32_t  tsNumOfSupportVnodes = 256;

// common
int32_t tsMaxShellConns = 50000;
int32_t tsShellActivityTimer = 3;  // second
bool    tsPrintAuth = false;

// queue & threads
int32_t tsNumOfRpcThreads = 1;
int32_t tsNumOfRpcSessions = 30000;
int32_t tsTimeToGetAvailableConn = 500000;
int32_t tsKeepAliveIdle = 60;

int32_t tsNumOfCommitThreads = 2;
int32_t tsNumOfTaskQueueThreads = 4;
int32_t tsNumOfMnodeQueryThreads = 4;
int32_t tsNumOfMnodeFetchThreads = 1;
int32_t tsNumOfMnodeReadThreads = 1;
int32_t tsNumOfVnodeQueryThreads = 4;
<<<<<<< HEAD
float   tsRatioOfVnodeStreamThreads = 2.0;
=======
float   tsRatioOfVnodeStreamThreads = 4.0;
>>>>>>> 3c2bf197
int32_t tsNumOfVnodeFetchThreads = 4;
int32_t tsNumOfVnodeRsmaThreads = 2;
int32_t tsNumOfQnodeQueryThreads = 4;
int32_t tsNumOfQnodeFetchThreads = 1;
int32_t tsNumOfSnodeStreamThreads = 4;
int32_t tsNumOfSnodeWriteThreads = 1;
int32_t tsMaxStreamBackendCache = 128;  // M
int32_t tsPQSortMemThreshold = 16;      // M

// sync raft
int32_t tsElectInterval = 25 * 1000;
int32_t tsHeartbeatInterval = 1000;
int32_t tsHeartbeatTimeout = 20 * 1000;

// vnode
int64_t tsVndCommitMaxIntervalMs = 600 * 1000;

// mnode
int64_t tsMndSdbWriteDelta = 200;
int64_t tsMndLogRetention = 2000;
int8_t  tsGrant = 1;
int32_t tsMndGrantMode = 0;
bool    tsMndSkipGrant = false;

// dnode
int64_t tsDndStart = 0;
int64_t tsDndStartOsUptime = 0;
int64_t tsDndUpTime = 0;

// monitor
bool     tsEnableMonitor = true;
int32_t  tsMonitorInterval = 30;
char     tsMonitorFqdn[TSDB_FQDN_LEN] = {0};
uint16_t tsMonitorPort = 6043;
int32_t  tsMonitorMaxLogs = 100;
bool     tsMonitorComp = false;

// telem
bool     tsEnableTelem = true;
int32_t  tsTelemInterval = 43200;
char     tsTelemServer[TSDB_FQDN_LEN] = "telemetry.tdengine.com";
uint16_t tsTelemPort = 80;
char    *tsTelemUri = "/report";

bool  tsEnableCrashReport = true;
char *tsClientCrashReportUri = "/ccrashreport";
char *tsSvrCrashReportUri = "/dcrashreport";

// schemaless
bool tsSmlDot2Underline = true;
char tsSmlTsDefaultName[TSDB_COL_NAME_LEN] = "_ts";
char tsSmlTagName[TSDB_COL_NAME_LEN] = "_tag_null";
char tsSmlChildTableName[TSDB_TABLE_NAME_LEN] = "";  // user defined child table name can be specified in tag value.
                                                     // If set to empty system will generate table name using MD5 hash.
// true means that the name and order of cols in each line are the same(only for influx protocol)
// bool    tsSmlDataFormat = false;
// int32_t tsSmlBatchSize = 10000;

// tmq
int32_t tmqMaxTopicNum = 20;
// query
int32_t tsQueryPolicy = 1;
int32_t tsQueryRspPolicy = 0;
int64_t tsQueryMaxConcurrentTables = 200;  // unit is TSDB_TABLE_NUM_UNIT
bool    tsEnableQueryHb = true;
bool    tsEnableScience = false;     // on taos-cli show float and doulbe with scientific notation if true
bool    tsTtlChangeOnWrite = false;  // ttl delete time changes on last write if true
int32_t tsQuerySmaOptimize = 0;
int32_t tsQueryRsmaTolerance = 1000;  // the tolerance time (ms) to judge from which level to query rsma data.
bool    tsQueryPlannerTrace = false;
int32_t tsQueryNodeChunkSize = 32 * 1024;
bool    tsQueryUseNodeAllocator = true;
bool    tsKeepColumnName = false;
int32_t tsRedirectPeriod = 10;
int32_t tsRedirectFactor = 2;
int32_t tsRedirectMaxPeriod = 1000;
int32_t tsMaxRetryWaitTime = 10000;
bool    tsUseAdapter = false;
<<<<<<< HEAD
int32_t tsSlowLogThreshold = 3; // seconds
int32_t tsSlowLogScope = SLOW_LOG_TYPE_ALL;



=======
int32_t tsMetaCacheMaxSize = -1;  // MB
int32_t tsSlowLogThreshold = 3;   // seconds
int32_t tsSlowLogScope = SLOW_LOG_TYPE_ALL;
>>>>>>> 3c2bf197

/*
 * denote if the server needs to compress response message at the application layer to client, including query rsp,
 * metricmeta rsp, and multi-meter query rsp message body. The client compress the submit message to server.
 *
 * 0: all data are compressed
 * -1: all data are not compressed
 * other values: if the message payload size is greater than the tsCompressMsgSize, the message will be compressed.
 */
int32_t tsCompressMsgSize = -1;

/* denote if server needs to compress the retrieved column data before adding to the rpc response message body.
 * 0: all data are compressed
 * -1: all data are not compressed
 * other values: if any retrieved column size is greater than the tsCompressColData, all data will be compressed.
 */
int32_t tsCompressColData = -1;

// count/hyperloglog function always return values in case of all NULL data or Empty data set.
int32_t tsCountAlwaysReturnValue = 1;

// 1 ms for sliding time, the value will changed in case of time precision changed
int32_t tsMinSlidingTime = 1;

// the maxinum number of distict query result
int32_t tsMaxNumOfDistinctResults = 1000 * 10000;

// 1 database precision unit for interval time range, changed accordingly
int32_t tsMinIntervalTime = 1;

// maximum batch rows numbers imported from a single csv load
int32_t tsMaxInsertBatchRows = 1000000;

float   tsSelectivityRatio = 1.0;
int32_t tsTagFilterResCacheSize = 1024 * 10;
char    tsTagFilterCache = 0;

// the maximum allowed query buffer size during query processing for each data node.
// -1 no limit (default)
// 0  no query allowed, queries are disabled
// positive value (in MB)
int32_t tsQueryBufferSize = -1;
int64_t tsQueryBufferSizeBytes = -1;
int32_t tsCacheLazyLoadThreshold = 500;

int32_t  tsDiskCfgNum = 0;
SDiskCfg tsDiskCfg[TFS_MAX_DISKS] = {0};

// stream scheduler
bool tsDeployOnSnode = true;

/*
 * minimum scale for whole system, millisecond by default
 * for TSDB_TIME_PRECISION_MILLI: 60000L
 *     TSDB_TIME_PRECISION_MICRO: 60000000L
 *     TSDB_TIME_PRECISION_NANO:  60000000000L
 */
int64_t tsTickPerMin[] = {60000L, 60000000L, 60000000000L};
/*
 * millisecond by default
 * for TSDB_TIME_PRECISION_MILLI: 3600000L
 *     TSDB_TIME_PRECISION_MICRO: 3600000000L
 *     TSDB_TIME_PRECISION_NANO:  3600000000000L
 */
int64_t tsTickPerHour[] = {3600000L, 3600000000L, 3600000000000L};

// lossy compress 6
char tsLossyColumns[32] = "";  // "float|double" means all float and double columns can be lossy compressed.  set empty
                               // can close lossy compress.
// below option can take effect when tsLossyColumns not empty
double   tsFPrecision = 1E-8;                   // float column precision
double   tsDPrecision = 1E-16;                  // double column precision
uint32_t tsMaxRange = 500;                      // max range
uint32_t tsCurRange = 100;                      // range
char     tsCompressor[32] = "ZSTD_COMPRESSOR";  // ZSTD_COMPRESSOR or GZIP_COMPRESSOR

// udf
bool tsStartUdfd = true;

// wal
int64_t tsWalFsyncDataSizeLimit = (100 * 1024 * 1024L);

// internal
int32_t tsTransPullupInterval = 2;
int32_t tsMqRebalanceInterval = 2;
int32_t tsStreamCheckpointTickInterval = 1;
int32_t tsTtlUnit = 86400;
int32_t tsTtlPushInterval = 3600;
int32_t tsGrantHBInterval = 60;
int32_t tsUptimeInterval = 300;    // seconds
char    tsUdfdResFuncs[512] = "";  // udfd resident funcs that teardown when udfd exits
char    tsUdfdLdLibPath[512] = "";
bool    tsDisableStream = false;
int64_t tsStreamBufferSize = 128 * 1024 * 1024;
int64_t tsCheckpointInterval = 3 * 60 * 60 * 1000;
<<<<<<< HEAD
=======
bool    tsFilterScalarMode = false;
int32_t tsKeepTimeOffset = 0;  // latency of data migration
>>>>>>> 3c2bf197

#ifndef _STORAGE
int32_t taosSetTfsCfg(SConfig *pCfg) {
  SConfigItem *pItem = cfgGetItem(pCfg, "dataDir");
  memset(tsDataDir, 0, PATH_MAX);

  int32_t size = taosArrayGetSize(pItem->array);
  tsDiskCfgNum = 1;
  tstrncpy(tsDiskCfg[0].dir, pItem->str, TSDB_FILENAME_LEN);
  tsDiskCfg[0].level = 0;
  tsDiskCfg[0].primary = 1;
  tstrncpy(tsDataDir, pItem->str, PATH_MAX);
  if (taosMulMkDir(tsDataDir) != 0) {
    uError("failed to create dataDir:%s", tsDataDir);
    return -1;
  }
  return 0;
}
#else
int32_t taosSetTfsCfg(SConfig *pCfg);
#endif

struct SConfig *taosGetCfg() { return tsCfg; }

static int32_t taosLoadCfg(SConfig *pCfg, const char **envCmd, const char *inputCfgDir, const char *envFile,
                           char *apolloUrl) {
  char cfgDir[PATH_MAX] = {0};
  char cfgFile[PATH_MAX + 100] = {0};

  taosExpandDir(inputCfgDir, cfgDir, PATH_MAX);
  if (taosIsDir(cfgDir)) {
#ifdef CUS_PROMPT
    snprintf(cfgFile, sizeof(cfgFile), "%s" TD_DIRSEP "%s.cfg", cfgDir, CUS_PROMPT);
#else
    snprintf(cfgFile, sizeof(cfgFile), "%s" TD_DIRSEP "taos.cfg", cfgDir);
#endif
  } else {
    tstrncpy(cfgFile, cfgDir, sizeof(cfgDir));
  }

  if (apolloUrl != NULL && apolloUrl[0] == '\0') {
    cfgGetApollUrl(envCmd, envFile, apolloUrl);
  }

  if (cfgLoad(pCfg, CFG_STYPE_APOLLO_URL, apolloUrl) != 0) {
    uError("failed to load from apollo url:%s since %s", apolloUrl, terrstr());
    return -1;
  }

  if (cfgLoad(pCfg, CFG_STYPE_CFG_FILE, cfgFile) != 0) {
    uError("failed to load from cfg file:%s since %s", cfgFile, terrstr());
    return -1;
  }

  if (cfgLoad(pCfg, CFG_STYPE_ENV_FILE, envFile) != 0) {
    uError("failed to load from env file:%s since %s", envFile, terrstr());
    return -1;
  }

  if (cfgLoad(pCfg, CFG_STYPE_ENV_VAR, NULL) != 0) {
    uError("failed to load from global env variables since %s", terrstr());
    return -1;
  }

  if (cfgLoad(pCfg, CFG_STYPE_ENV_CMD, envCmd) != 0) {
    uError("failed to load from cmd env variables since %s", terrstr());
    return -1;
  }

  return 0;
}

int32_t taosAddClientLogCfg(SConfig *pCfg) {
  if (cfgAddDir(pCfg, "configDir", configDir, CFG_SCOPE_BOTH) != 0) return -1;
  if (cfgAddDir(pCfg, "scriptDir", configDir, CFG_SCOPE_BOTH) != 0) return -1;
  if (cfgAddDir(pCfg, "logDir", tsLogDir, CFG_SCOPE_BOTH) != 0) return -1;
  if (cfgAddFloat(pCfg, "minimalLogDirGB", 1.0f, 0.001f, 10000000, CFG_SCOPE_BOTH) != 0) return -1;
  if (cfgAddInt32(pCfg, "numOfLogLines", tsNumOfLogLines, 1000, 2000000000, CFG_SCOPE_BOTH) != 0) return -1;
  if (cfgAddBool(pCfg, "asyncLog", tsAsyncLog, CFG_SCOPE_BOTH) != 0) return -1;
  if (cfgAddInt32(pCfg, "logKeepDays", 0, -365000, 365000, CFG_SCOPE_BOTH) != 0) return -1;
  if (cfgAddInt32(pCfg, "debugFlag", 0, 0, 255, CFG_SCOPE_BOTH) != 0) return -1;
  if (cfgAddInt32(pCfg, "simDebugFlag", 143, 0, 255, CFG_SCOPE_BOTH) != 0) return -1;
  if (cfgAddInt32(pCfg, "tmrDebugFlag", tmrDebugFlag, 0, 255, CFG_SCOPE_BOTH) != 0) return -1;
  if (cfgAddInt32(pCfg, "uDebugFlag", uDebugFlag, 0, 255, CFG_SCOPE_BOTH) != 0) return -1;
  if (cfgAddInt32(pCfg, "rpcDebugFlag", rpcDebugFlag, 0, 255, CFG_SCOPE_BOTH) != 0) return -1;
  if (cfgAddInt32(pCfg, "jniDebugFlag", jniDebugFlag, 0, 255, CFG_SCOPE_CLIENT) != 0) return -1;
  if (cfgAddInt32(pCfg, "qDebugFlag", qDebugFlag, 0, 255, CFG_SCOPE_BOTH) != 0) return -1;
  if (cfgAddInt32(pCfg, "cDebugFlag", cDebugFlag, 0, 255, CFG_SCOPE_CLIENT) != 0) return -1;
  return 0;
}

static int32_t taosAddServerLogCfg(SConfig *pCfg) {
  if (cfgAddInt32(pCfg, "dDebugFlag", dDebugFlag, 0, 255, CFG_SCOPE_SERVER) != 0) return -1;
  if (cfgAddInt32(pCfg, "vDebugFlag", vDebugFlag, 0, 255, CFG_SCOPE_SERVER) != 0) return -1;
  if (cfgAddInt32(pCfg, "mDebugFlag", mDebugFlag, 0, 255, CFG_SCOPE_SERVER) != 0) return -1;
  if (cfgAddInt32(pCfg, "wDebugFlag", wDebugFlag, 0, 255, CFG_SCOPE_SERVER) != 0) return -1;
  if (cfgAddInt32(pCfg, "sDebugFlag", sDebugFlag, 0, 255, CFG_SCOPE_BOTH) != 0) return -1;
  if (cfgAddInt32(pCfg, "tsdbDebugFlag", tsdbDebugFlag, 0, 255, CFG_SCOPE_SERVER) != 0) return -1;
  if (cfgAddInt32(pCfg, "tqDebugFlag", tqDebugFlag, 0, 255, CFG_SCOPE_SERVER) != 0) return -1;
  if (cfgAddInt32(pCfg, "fsDebugFlag", fsDebugFlag, 0, 255, CFG_SCOPE_SERVER) != 0) return -1;
  if (cfgAddInt32(pCfg, "udfDebugFlag", udfDebugFlag, 0, 255, CFG_SCOPE_SERVER) != 0) return -1;
  if (cfgAddInt32(pCfg, "smaDebugFlag", smaDebugFlag, 0, 255, CFG_SCOPE_SERVER) != 0) return -1;
  if (cfgAddInt32(pCfg, "idxDebugFlag", idxDebugFlag, 0, 255, CFG_SCOPE_SERVER) != 0) return -1;
  if (cfgAddInt32(pCfg, "tdbDebugFlag", tdbDebugFlag, 0, 255, CFG_SCOPE_SERVER) != 0) return -1;
  if (cfgAddInt32(pCfg, "metaDebugFlag", metaDebugFlag, 0, 255, 0) != CFG_SCOPE_SERVER) return -1;
  return 0;
}

static int32_t taosAddClientCfg(SConfig *pCfg) {
  char    defaultFqdn[TSDB_FQDN_LEN] = {0};
  int32_t defaultServerPort = 6030;
  if (taosGetFqdn(defaultFqdn) != 0) {
    strcpy(defaultFqdn, "localhost");
  }

<<<<<<< HEAD
  if (cfgAddString(pCfg, "firstEp", "", 1) != 0) return -1;
  if (cfgAddString(pCfg, "secondEp", "", 1) != 0) return -1;
  if (cfgAddString(pCfg, "fqdn", defaultFqdn, 1) != 0) return -1;
  if (cfgAddInt32(pCfg, "serverPort", defaultServerPort, 1, 65056, 1) != 0) return -1;
  if (cfgAddDir(pCfg, "tempDir", tsTempDir, 1) != 0) return -1;
  if (cfgAddFloat(pCfg, "minimalTmpDirGB", 1.0f, 0.001f, 10000000, 1) != 0) return -1;
  if (cfgAddInt32(pCfg, "shellActivityTimer", tsShellActivityTimer, 1, 120, 1) != 0) return -1;
  if (cfgAddInt32(pCfg, "compressMsgSize", tsCompressMsgSize, -1, 100000000, 1) != 0) return -1;
  if (cfgAddInt32(pCfg, "compressColData", tsCompressColData, -1, 100000000, 1) != 0) return -1;
  if (cfgAddInt32(pCfg, "queryPolicy", tsQueryPolicy, 1, 4, 1) != 0) return -1;
  if (cfgAddBool(pCfg, "enableQueryHb", tsEnableQueryHb, false) != 0) return -1;
  if (cfgAddBool(pCfg, "enableScience", tsEnableScience, false) != 0) return -1;
  if (cfgAddInt32(pCfg, "querySmaOptimize", tsQuerySmaOptimize, 0, 1, 1) != 0) return -1;
  if (cfgAddBool(pCfg, "queryPlannerTrace", tsQueryPlannerTrace, true) != 0) return -1;
  if (cfgAddInt32(pCfg, "queryNodeChunkSize", tsQueryNodeChunkSize, 1024, 128 * 1024, true) != 0) return -1;
  if (cfgAddBool(pCfg, "queryUseNodeAllocator", tsQueryUseNodeAllocator, true) != 0) return -1;
  if (cfgAddBool(pCfg, "keepColumnName", tsKeepColumnName, true) != 0) return -1;
  if (cfgAddString(pCfg, "smlChildTableName", "", 1) != 0) return -1;
  if (cfgAddString(pCfg, "smlTagName", tsSmlTagName, 1) != 0) return -1;
  //  if (cfgAddBool(pCfg, "smlDataFormat", tsSmlDataFormat, 1) != 0) return -1;
  //  if (cfgAddInt32(pCfg, "smlBatchSize", tsSmlBatchSize, 1, INT32_MAX, true) != 0) return -1;
  if (cfgAddInt32(pCfg, "maxMemUsedByInsert", tsMaxMemUsedByInsert, 1, INT32_MAX, true) != 0) return -1;
  if (cfgAddInt32(pCfg, "maxRetryWaitTime", tsMaxRetryWaitTime, 0, 86400000, 0) != 0) return -1;
  if (cfgAddBool(pCfg, "useAdapter", tsUseAdapter, true) != 0) return -1;
  if (cfgAddBool(pCfg, "crashReporting", tsEnableCrashReport, true) != 0) return -1;
  if (cfgAddInt64(pCfg, "queryMaxConcurrentTables", tsQueryMaxConcurrentTables, INT64_MIN, INT64_MAX, 1) != 0) return -1;
  if (cfgAddInt32(pCfg, "slowLogThreshold", tsSlowLogThreshold, 0, INT32_MAX, true) != 0) return -1;
  if (cfgAddString(pCfg, "slowLogScope", "", true) != 0) return -1;
=======
  if (cfgAddString(pCfg, "firstEp", "", CFG_SCOPE_BOTH) != 0) return -1;
  if (cfgAddString(pCfg, "secondEp", "", CFG_SCOPE_BOTH) != 0) return -1;
  if (cfgAddString(pCfg, "fqdn", defaultFqdn, CFG_SCOPE_SERVER) != 0) return -1;
  if (cfgAddInt32(pCfg, "serverPort", defaultServerPort, 1, 65056, CFG_SCOPE_SERVER) != 0) return -1;
  if (cfgAddDir(pCfg, "tempDir", tsTempDir, CFG_SCOPE_BOTH) != 0) return -1;
  if (cfgAddFloat(pCfg, "minimalTmpDirGB", 1.0f, 0.001f, 10000000, CFG_SCOPE_BOTH) != 0) return -1;
  if (cfgAddInt32(pCfg, "shellActivityTimer", tsShellActivityTimer, 1, 120, CFG_SCOPE_BOTH) != 0) return -1;
  if (cfgAddInt32(pCfg, "compressMsgSize", tsCompressMsgSize, -1, 100000000, CFG_SCOPE_BOTH) != 0) return -1;
  if (cfgAddInt32(pCfg, "compressColData", tsCompressColData, -1, 100000000, CFG_SCOPE_BOTH) != 0) return -1;
  if (cfgAddInt32(pCfg, "queryPolicy", tsQueryPolicy, 1, 4, CFG_SCOPE_CLIENT) != 0) return -1;
  if (cfgAddBool(pCfg, "enableQueryHb", tsEnableQueryHb, CFG_SCOPE_CLIENT) != 0) return -1;
  if (cfgAddBool(pCfg, "enableScience", tsEnableScience, CFG_SCOPE_CLIENT) != 0) return -1;
  if (cfgAddInt32(pCfg, "querySmaOptimize", tsQuerySmaOptimize, 0, 1, CFG_SCOPE_CLIENT) != 0) return -1;
  if (cfgAddBool(pCfg, "queryPlannerTrace", tsQueryPlannerTrace, CFG_SCOPE_CLIENT) != 0) return -1;
  if (cfgAddInt32(pCfg, "queryNodeChunkSize", tsQueryNodeChunkSize, 1024, 128 * 1024, CFG_SCOPE_CLIENT) != 0) return -1;
  if (cfgAddBool(pCfg, "queryUseNodeAllocator", tsQueryUseNodeAllocator, CFG_SCOPE_CLIENT) != 0) return -1;
  if (cfgAddBool(pCfg, "keepColumnName", tsKeepColumnName, CFG_SCOPE_CLIENT) != 0) return -1;
  if (cfgAddString(pCfg, "smlChildTableName", "", CFG_SCOPE_CLIENT) != 0) return -1;
  if (cfgAddString(pCfg, "smlTagName", tsSmlTagName, CFG_SCOPE_CLIENT) != 0) return -1;
  if (cfgAddString(pCfg, "smlTsDefaultName", tsSmlTsDefaultName, CFG_SCOPE_CLIENT) != 0) return -1;
  if (cfgAddBool(pCfg, "smlDot2Underline", tsSmlDot2Underline, CFG_SCOPE_CLIENT) != 0) return -1;
  //  if (cfgAddBool(pCfg, "smlDataFormat", tsSmlDataFormat, CFG_SCOPE_CLIENT) != 0) return -1;
  //  if (cfgAddInt32(pCfg, "smlBatchSize", tsSmlBatchSize, 1, INT32_MAX, CFG_SCOPE_CLIENT) != 0) return -1;
  if (cfgAddInt32(pCfg, "maxInsertBatchRows", tsMaxInsertBatchRows, 1, INT32_MAX, CFG_SCOPE_CLIENT) != 0) return -1;
  if (cfgAddInt32(pCfg, "maxRetryWaitTime", tsMaxRetryWaitTime, 0, 86400000, CFG_SCOPE_BOTH) != 0) return -1;
  if (cfgAddBool(pCfg, "useAdapter", tsUseAdapter, CFG_SCOPE_CLIENT) != 0) return -1;
  if (cfgAddBool(pCfg, "crashReporting", tsEnableCrashReport, CFG_SCOPE_SERVER) != 0) return -1;
  if (cfgAddInt64(pCfg, "queryMaxConcurrentTables", tsQueryMaxConcurrentTables, INT64_MIN, INT64_MAX,
                  CFG_SCOPE_CLIENT) != 0)
    return -1;
  if (cfgAddInt32(pCfg, "metaCacheMaxSize", tsMetaCacheMaxSize, -1, INT32_MAX, CFG_SCOPE_CLIENT) != 0) return -1;
  if (cfgAddInt32(pCfg, "slowLogThreshold", tsSlowLogThreshold, 0, INT32_MAX, CFG_SCOPE_CLIENT) != 0) return -1;
  if (cfgAddString(pCfg, "slowLogScope", "", CFG_SCOPE_CLIENT) != 0) return -1;
>>>>>>> 3c2bf197

  tsNumOfRpcThreads = tsNumOfCores / 2;
  tsNumOfRpcThreads = TRANGE(tsNumOfRpcThreads, 2, TSDB_MAX_RPC_THREADS);
  if (cfgAddInt32(pCfg, "numOfRpcThreads", tsNumOfRpcThreads, 1, 1024, CFG_SCOPE_BOTH) != 0) return -1;

  tsNumOfRpcSessions = TRANGE(tsNumOfRpcSessions, 100, 100000);
  if (cfgAddInt32(pCfg, "numOfRpcSessions", tsNumOfRpcSessions, 1, 100000, CFG_SCOPE_BOTH) != 0) return -1;

  tsTimeToGetAvailableConn = TRANGE(tsTimeToGetAvailableConn, 20, 10000000);
  if (cfgAddInt32(pCfg, "timeToGetAvailableConn", tsTimeToGetAvailableConn, 20, 1000000, CFG_SCOPE_BOTH) != 0)
    return -1;

  tsKeepAliveIdle = TRANGE(tsKeepAliveIdle, 1, 72000);
  if (cfgAddInt32(pCfg, "keepAliveIdle", tsKeepAliveIdle, 1, 7200000, CFG_SCOPE_BOTH) != 0) return -1;

  tsNumOfTaskQueueThreads = tsNumOfCores / 2;
  tsNumOfTaskQueueThreads = TMAX(tsNumOfTaskQueueThreads, 4);
  if (tsNumOfTaskQueueThreads >= 10) {
    tsNumOfTaskQueueThreads = 10;
  }
  if (cfgAddInt32(pCfg, "numOfTaskQueueThreads", tsNumOfTaskQueueThreads, 4, 1024, CFG_SCOPE_CLIENT) != 0) return -1;

  return 0;
}

static int32_t taosAddSystemCfg(SConfig *pCfg) {
  SysNameInfo info = taosGetSysNameInfo();

  if (cfgAddTimezone(pCfg, "timezone", tsTimezoneStr, CFG_SCOPE_BOTH) != 0) return -1;
  if (cfgAddLocale(pCfg, "locale", tsLocale, CFG_SCOPE_BOTH) != 0) return -1;
  if (cfgAddCharset(pCfg, "charset", tsCharset, CFG_SCOPE_BOTH) != 0) return -1;
  if (cfgAddBool(pCfg, "assert", 1, CFG_SCOPE_BOTH) != 0) return -1;
  if (cfgAddBool(pCfg, "enableCoreFile", 1, CFG_SCOPE_BOTH) != 0) return -1;
  if (cfgAddFloat(pCfg, "numOfCores", tsNumOfCores, 1, 100000, CFG_SCOPE_BOTH) != 0) return -1;

  if (cfgAddBool(pCfg, "SSE42", tsSSE42Enable, CFG_SCOPE_BOTH) != 0) return -1;
  if (cfgAddBool(pCfg, "AVX", tsAVXEnable, CFG_SCOPE_BOTH) != 0) return -1;
  if (cfgAddBool(pCfg, "AVX2", tsAVX2Enable, CFG_SCOPE_BOTH) != 0) return -1;
  if (cfgAddBool(pCfg, "FMA", tsFMAEnable, CFG_SCOPE_BOTH) != 0) return -1;
  if (cfgAddBool(pCfg, "SIMD-builtins", tsSIMDBuiltins, CFG_SCOPE_BOTH) != 0) return -1;
  if (cfgAddBool(pCfg, "tagFilterCache", tsTagFilterCache, CFG_SCOPE_BOTH) != 0) return -1;

  if (cfgAddInt64(pCfg, "openMax", tsOpenMax, 0, INT64_MAX, CFG_SCOPE_BOTH) != 0) return -1;
#if !defined(_ALPINE)
  if (cfgAddInt64(pCfg, "streamMax", tsStreamMax, 0, INT64_MAX, CFG_SCOPE_BOTH) != 0) return -1;
#endif
  if (cfgAddInt32(pCfg, "pageSizeKB", tsPageSizeKB, 0, INT64_MAX, CFG_SCOPE_BOTH) != 0) return -1;
  if (cfgAddInt64(pCfg, "totalMemoryKB", tsTotalMemoryKB, 0, INT64_MAX, CFG_SCOPE_BOTH) != 0) return -1;
  if (cfgAddString(pCfg, "os sysname", info.sysname, CFG_SCOPE_BOTH) != 0) return -1;
  if (cfgAddString(pCfg, "os nodename", info.nodename, CFG_SCOPE_BOTH) != 0) return -1;
  if (cfgAddString(pCfg, "os release", info.release, CFG_SCOPE_BOTH) != 0) return -1;
  if (cfgAddString(pCfg, "os version", info.version, CFG_SCOPE_BOTH) != 0) return -1;
  if (cfgAddString(pCfg, "os machine", info.machine, CFG_SCOPE_BOTH) != 0) return -1;

  if (cfgAddString(pCfg, "version", version, CFG_SCOPE_BOTH) != 0) return -1;
  if (cfgAddString(pCfg, "compatible_version", compatible_version, CFG_SCOPE_BOTH) != 0) return -1;
  if (cfgAddString(pCfg, "gitinfo", gitinfo, CFG_SCOPE_BOTH) != 0) return -1;
  if (cfgAddString(pCfg, "buildinfo", buildinfo, CFG_SCOPE_BOTH) != 0) return -1;
  return 0;
}

static int32_t taosAddServerCfg(SConfig *pCfg) {
  if (cfgAddDir(pCfg, "dataDir", tsDataDir, CFG_SCOPE_SERVER) != 0) return -1;
  if (cfgAddFloat(pCfg, "minimalDataDirGB", 2.0f, 0.001f, 10000000, CFG_SCOPE_SERVER) != 0) return -1;

  tsNumOfSupportVnodes = tsNumOfCores * 2;
  tsNumOfSupportVnodes = TMAX(tsNumOfSupportVnodes, 2);
  if (cfgAddInt32(pCfg, "supportVnodes", tsNumOfSupportVnodes, 0, 4096, CFG_SCOPE_SERVER) != 0) return -1;

  if (cfgAddInt32(pCfg, "maxShellConns", tsMaxShellConns, 10, 50000000, CFG_SCOPE_SERVER) != 0) return -1;
  if (cfgAddInt32(pCfg, "statusInterval", tsStatusInterval, 1, 30, CFG_SCOPE_SERVER) != 0) return -1;
  if (cfgAddInt32(pCfg, "minSlidingTime", tsMinSlidingTime, 1, 1000000, CFG_SCOPE_CLIENT) != 0) return -1;
  if (cfgAddInt32(pCfg, "minIntervalTime", tsMinIntervalTime, 1, 1000000, CFG_SCOPE_CLIENT) != 0) return -1;
  if (cfgAddInt32(pCfg, "maxNumOfDistinctRes", tsMaxNumOfDistinctResults, 10 * 10000, 10000 * 10000,
                  CFG_SCOPE_SERVER) != 0)
    return -1;
  if (cfgAddInt32(pCfg, "countAlwaysReturnValue", tsCountAlwaysReturnValue, 0, 1, CFG_SCOPE_BOTH) != 0) return -1;
  if (cfgAddInt32(pCfg, "queryBufferSize", tsQueryBufferSize, -1, 500000000000, CFG_SCOPE_SERVER) != 0) return -1;
  if (cfgAddBool(pCfg, "printAuth", tsPrintAuth, CFG_SCOPE_SERVER) != 0) return -1;
  if (cfgAddInt32(pCfg, "queryRspPolicy", tsQueryRspPolicy, 0, 1, CFG_SCOPE_SERVER) != 0) return -1;

  tsNumOfRpcThreads = tsNumOfCores / 2;
  tsNumOfRpcThreads = TRANGE(tsNumOfRpcThreads, 2, TSDB_MAX_RPC_THREADS);
  if (cfgAddInt32(pCfg, "numOfRpcThreads", tsNumOfRpcThreads, 1, 1024, CFG_SCOPE_BOTH) != 0) return -1;

  tsNumOfRpcSessions = TRANGE(tsNumOfRpcSessions, 100, 10000);
  if (cfgAddInt32(pCfg, "numOfRpcSessions", tsNumOfRpcSessions, 1, 100000, CFG_SCOPE_BOTH) != 0) return -1;

  tsTimeToGetAvailableConn = TRANGE(tsTimeToGetAvailableConn, 20, 1000000);
  if (cfgAddInt32(pCfg, "timeToGetAvailableConn", tsNumOfRpcSessions, 20, 1000000, CFG_SCOPE_BOTH) != 0) return -1;

  tsKeepAliveIdle = TRANGE(tsKeepAliveIdle, 1, 72000);
  if (cfgAddInt32(pCfg, "keepAliveIdle", tsKeepAliveIdle, 1, 7200000, CFG_SCOPE_BOTH) != 0) return -1;

  tsNumOfCommitThreads = tsNumOfCores / 2;
  tsNumOfCommitThreads = TRANGE(tsNumOfCommitThreads, 2, 4);
  if (cfgAddInt32(pCfg, "numOfCommitThreads", tsNumOfCommitThreads, 1, 1024, CFG_SCOPE_SERVER) != 0) return -1;

  tsNumOfMnodeReadThreads = tsNumOfCores / 8;
  tsNumOfMnodeReadThreads = TRANGE(tsNumOfMnodeReadThreads, 1, 4);
  if (cfgAddInt32(pCfg, "numOfMnodeReadThreads", tsNumOfMnodeReadThreads, 1, 1024, CFG_SCOPE_SERVER) != 0) return -1;

  tsNumOfVnodeQueryThreads = tsNumOfCores * 2;
  tsNumOfVnodeQueryThreads = TMAX(tsNumOfVnodeQueryThreads, 4);
  if (cfgAddInt32(pCfg, "numOfVnodeQueryThreads", tsNumOfVnodeQueryThreads, 4, 1024, CFG_SCOPE_SERVER) != 0) return -1;

  if (cfgAddFloat(pCfg, "ratioOfVnodeStreamThreads", tsRatioOfVnodeStreamThreads, 0.01, 100, CFG_SCOPE_SERVER) != 0)
    return -1;

  tsNumOfVnodeFetchThreads = tsNumOfCores / 4;
  tsNumOfVnodeFetchThreads = TMAX(tsNumOfVnodeFetchThreads, 4);
  if (cfgAddInt32(pCfg, "numOfVnodeFetchThreads", tsNumOfVnodeFetchThreads, 4, 1024, CFG_SCOPE_SERVER) != 0) return -1;

  tsNumOfVnodeRsmaThreads = tsNumOfCores;
  tsNumOfVnodeRsmaThreads = TMAX(tsNumOfVnodeRsmaThreads, 4);
  if (cfgAddInt32(pCfg, "numOfVnodeRsmaThreads", tsNumOfVnodeRsmaThreads, 1, 1024, CFG_SCOPE_SERVER) != 0) return -1;

  tsNumOfQnodeQueryThreads = tsNumOfCores * 2;
  tsNumOfQnodeQueryThreads = TMAX(tsNumOfQnodeQueryThreads, 4);
  if (cfgAddInt32(pCfg, "numOfQnodeQueryThreads", tsNumOfQnodeQueryThreads, 4, 1024, CFG_SCOPE_SERVER) != 0) return -1;

  //  tsNumOfQnodeFetchThreads = tsNumOfCores / 2;
  //  tsNumOfQnodeFetchThreads = TMAX(tsNumOfQnodeFetchThreads, 4);
  //  if (cfgAddInt32(pCfg, "numOfQnodeFetchThreads", tsNumOfQnodeFetchThreads, 1, 1024, 0) != 0) return -1;

  tsNumOfSnodeStreamThreads = tsNumOfCores / 4;
  tsNumOfSnodeStreamThreads = TRANGE(tsNumOfSnodeStreamThreads, 2, 4);
  if (cfgAddInt32(pCfg, "numOfSnodeSharedThreads", tsNumOfSnodeStreamThreads, 2, 1024, CFG_SCOPE_SERVER) != 0)
    return -1;

  tsNumOfSnodeWriteThreads = tsNumOfCores / 4;
  tsNumOfSnodeWriteThreads = TRANGE(tsNumOfSnodeWriteThreads, 2, 4);
  if (cfgAddInt32(pCfg, "numOfSnodeUniqueThreads", tsNumOfSnodeWriteThreads, 2, 1024, CFG_SCOPE_SERVER) != 0) return -1;

  tsRpcQueueMemoryAllowed = tsTotalMemoryKB * 1024 * 0.1;
  tsRpcQueueMemoryAllowed = TRANGE(tsRpcQueueMemoryAllowed, TSDB_MAX_MSG_SIZE * 10LL, TSDB_MAX_MSG_SIZE * 10000LL);
  if (cfgAddInt64(pCfg, "rpcQueueMemoryAllowed", tsRpcQueueMemoryAllowed, TSDB_MAX_MSG_SIZE * 10L, INT64_MAX,
                  CFG_SCOPE_BOTH) != 0)
    return -1;

  if (cfgAddInt32(pCfg, "syncElectInterval", tsElectInterval, 10, 1000 * 60 * 24 * 2, CFG_SCOPE_SERVER) != 0) return -1;
  if (cfgAddInt32(pCfg, "syncHeartbeatInterval", tsHeartbeatInterval, 10, 1000 * 60 * 24 * 2, CFG_SCOPE_SERVER) != 0)
    return -1;
  if (cfgAddInt32(pCfg, "syncHeartbeatTimeout", tsHeartbeatTimeout, 10, 1000 * 60 * 24 * 2, CFG_SCOPE_SERVER) != 0)
    return -1;

  if (cfgAddInt64(pCfg, "vndCommitMaxInterval", tsVndCommitMaxIntervalMs, 1000, 1000 * 60 * 60, CFG_SCOPE_SERVER) != 0)
    return -1;

  if (cfgAddInt64(pCfg, "mndSdbWriteDelta", tsMndSdbWriteDelta, 20, 10000, CFG_SCOPE_SERVER) != 0) return -1;
  if (cfgAddInt64(pCfg, "mndLogRetention", tsMndLogRetention, 500, 10000, CFG_SCOPE_SERVER) != 0) return -1;
  if (cfgAddInt32(pCfg, "grantMode", tsMndGrantMode, 0, 10000, CFG_SCOPE_SERVER) != 0) return -1;
  if (cfgAddBool(pCfg, "skipGrant", tsMndSkipGrant, CFG_SCOPE_SERVER) != 0) return -1;

  if (cfgAddBool(pCfg, "monitor", tsEnableMonitor, CFG_SCOPE_SERVER) != 0) return -1;
  if (cfgAddInt32(pCfg, "monitorInterval", tsMonitorInterval, 1, 200000, CFG_SCOPE_SERVER) != 0) return -1;
  if (cfgAddString(pCfg, "monitorFqdn", tsMonitorFqdn, CFG_SCOPE_SERVER) != 0) return -1;
  if (cfgAddInt32(pCfg, "monitorPort", tsMonitorPort, 1, 65056, CFG_SCOPE_SERVER) != 0) return -1;
  if (cfgAddInt32(pCfg, "monitorMaxLogs", tsMonitorMaxLogs, 1, 1000000, CFG_SCOPE_SERVER) != 0) return -1;
  if (cfgAddBool(pCfg, "monitorComp", tsMonitorComp, CFG_SCOPE_SERVER) != 0) return -1;

  if (cfgAddBool(pCfg, "crashReporting", tsEnableCrashReport, CFG_SCOPE_BOTH) != 0) return -1;
  if (cfgAddBool(pCfg, "telemetryReporting", tsEnableTelem, CFG_SCOPE_BOTH) != 0) return -1;
  if (cfgAddInt32(pCfg, "telemetryInterval", tsTelemInterval, 1, 200000, CFG_SCOPE_BOTH) != 0) return -1;
  if (cfgAddString(pCfg, "telemetryServer", tsTelemServer, CFG_SCOPE_BOTH) != 0) return -1;
  if (cfgAddInt32(pCfg, "telemetryPort", tsTelemPort, 1, 65056, CFG_SCOPE_BOTH) != 0) return -1;

  if (cfgAddInt32(pCfg, "tmqMaxTopicNum", tmqMaxTopicNum, 1, 10000, CFG_SCOPE_SERVER) != 0) return -1;

  if (cfgAddInt32(pCfg, "transPullupInterval", tsTransPullupInterval, 1, 10000, CFG_SCOPE_SERVER) != 0) return -1;
  if (cfgAddInt32(pCfg, "mqRebalanceInterval", tsMqRebalanceInterval, 1, 10000, CFG_SCOPE_SERVER) != 0) return -1;
  if (cfgAddInt32(pCfg, "ttlUnit", tsTtlUnit, 1, 86400 * 365, CFG_SCOPE_SERVER) != 0) return -1;
  if (cfgAddInt32(pCfg, "ttlPushInterval", tsTtlPushInterval, 1, 100000, CFG_SCOPE_SERVER) != 0) return -1;
  if (cfgAddBool(pCfg, "ttlChangeOnWrite", tsTtlChangeOnWrite, CFG_SCOPE_SERVER) != 0) return -1;
  if (cfgAddInt32(pCfg, "uptimeInterval", tsUptimeInterval, 1, 100000, CFG_SCOPE_SERVER) != 0) return -1;
  if (cfgAddInt32(pCfg, "queryRsmaTolerance", tsQueryRsmaTolerance, 0, 900000, CFG_SCOPE_SERVER) != 0) return -1;

  if (cfgAddInt64(pCfg, "walFsyncDataSizeLimit", tsWalFsyncDataSizeLimit, 100 * 1024 * 1024, INT64_MAX,
                  CFG_SCOPE_SERVER) != 0)
    return -1;

  if (cfgAddBool(pCfg, "udf", tsStartUdfd, CFG_SCOPE_SERVER) != 0) return -1;
  if (cfgAddString(pCfg, "udfdResFuncs", tsUdfdResFuncs, CFG_SCOPE_SERVER) != 0) return -1;
  if (cfgAddString(pCfg, "udfdLdLibPath", tsUdfdLdLibPath, CFG_SCOPE_SERVER) != 0) return -1;

  if (cfgAddBool(pCfg, "disableStream", tsDisableStream, CFG_SCOPE_SERVER) != 0) return -1;
  if (cfgAddInt64(pCfg, "streamBufferSize", tsStreamBufferSize, 0, INT64_MAX, CFG_SCOPE_SERVER) != 0) return -1;
  if (cfgAddInt64(pCfg, "checkpointInterval", tsCheckpointInterval, 0, INT64_MAX, CFG_SCOPE_SERVER) != 0) return -1;

  if (cfgAddInt32(pCfg, "cacheLazyLoadThreshold", tsCacheLazyLoadThreshold, 0, 100000, CFG_SCOPE_SERVER) != 0)
    return -1;

<<<<<<< HEAD
  if (cfgAddBool(pCfg, "udf", tsStartUdfd, 0) != 0) return -1;
  if (cfgAddString(pCfg, "udfdResFuncs", tsUdfdResFuncs, 0) != 0) return -1;
  if (cfgAddString(pCfg, "udfdLdLibPath", tsUdfdLdLibPath, 0) != 0) return -1;

  if (cfgAddBool(pCfg, "disableStream", tsDisableStream, 0) != 0) return -1;
  if (cfgAddInt64(pCfg, "streamBufferSize", tsStreamBufferSize, 0, INT64_MAX, 0) != 0) return -1;
  if (cfgAddInt64(pCfg, "checkpointInterval", tsCheckpointInterval, 0, INT64_MAX, 0) != 0) return -1;

  if (cfgAddInt32(pCfg, "cacheLazyLoadThreshold", tsCacheLazyLoadThreshold, 0, 100000, 0) != 0) return -1;
=======
  if (cfgAddBool(pCfg, "filterScalarMode", tsFilterScalarMode, CFG_SCOPE_SERVER) != 0) return -1;
  if (cfgAddInt32(pCfg, "keepTimeOffset", tsKeepTimeOffset, 0, 23, CFG_SCOPE_SERVER) != 0) return -1;
  if (cfgAddInt32(pCfg, "maxStreamBackendCache", tsMaxStreamBackendCache, 16, 1024, CFG_SCOPE_SERVER) != 0) return -1;
  if (cfgAddInt32(pCfg, "pqSortMemThreshold", tsPQSortMemThreshold, 1, 10240, CFG_SCOPE_SERVER) != 0) return -1;
>>>>>>> 3c2bf197

  GRANT_CFG_ADD;
  return 0;
}

static int32_t taosUpdateServerCfg(SConfig *pCfg) {
  SConfigItem *pItem;
  ECfgSrcType  stype;
  int32_t      numOfCores;
  int64_t      totalMemoryKB;

  pItem = cfgGetItem(tsCfg, "numOfCores");
  if (pItem == NULL) {
    return -1;
  } else {
    stype = pItem->stype;
    numOfCores = pItem->fval;
  }

  pItem = cfgGetItem(tsCfg, "supportVnodes");
  if (pItem != NULL && pItem->stype == CFG_STYPE_DEFAULT) {
    tsNumOfSupportVnodes = numOfCores * 2;
    tsNumOfSupportVnodes = TMAX(tsNumOfSupportVnodes, 2);
    pItem->i32 = tsNumOfSupportVnodes;
    pItem->stype = stype;
  }

  pItem = cfgGetItem(tsCfg, "numOfRpcThreads");
  if (pItem != NULL && pItem->stype == CFG_STYPE_DEFAULT) {
    tsNumOfRpcThreads = numOfCores / 2;
    tsNumOfRpcThreads = TRANGE(tsNumOfRpcThreads, 2, TSDB_MAX_RPC_THREADS);
    pItem->i32 = tsNumOfRpcThreads;
    pItem->stype = stype;
  }

  pItem = cfgGetItem(tsCfg, "numOfRpcSessions");
  if (pItem != NULL && pItem->stype == CFG_STYPE_DEFAULT) {
    tsNumOfRpcSessions = TRANGE(tsNumOfRpcSessions, 100, 10000);
    pItem->i32 = tsNumOfRpcSessions;
    pItem->stype = stype;
  }

  pItem = cfgGetItem(tsCfg, "timeToGetAvailableConn");
  if (pItem != NULL && pItem->stype == CFG_STYPE_DEFAULT) {
    tsTimeToGetAvailableConn = TRANGE(tsTimeToGetAvailableConn, 20, 1000000);
    pItem->i32 = tsTimeToGetAvailableConn;
    pItem->stype = stype;
  }

  pItem = cfgGetItem(tsCfg, "keepAliveIdle");
  if (pItem != NULL && pItem->stype == CFG_STYPE_DEFAULT) {
    tsKeepAliveIdle = TRANGE(tsKeepAliveIdle, 1, 720000);
    pItem->i32 = tsKeepAliveIdle;
    pItem->stype = stype;
  }

  pItem = cfgGetItem(tsCfg, "numOfCommitThreads");
  if (pItem != NULL && pItem->stype == CFG_STYPE_DEFAULT) {
    tsNumOfCommitThreads = numOfCores / 2;
    tsNumOfCommitThreads = TRANGE(tsNumOfCommitThreads, 2, 4);
    pItem->i32 = tsNumOfCommitThreads;
    pItem->stype = stype;
  }

  pItem = cfgGetItem(tsCfg, "numOfMnodeReadThreads");
  if (pItem != NULL && pItem->stype == CFG_STYPE_DEFAULT) {
    tsNumOfMnodeReadThreads = numOfCores / 8;
    tsNumOfMnodeReadThreads = TRANGE(tsNumOfMnodeReadThreads, 1, 4);
    pItem->i32 = tsNumOfMnodeReadThreads;
    pItem->stype = stype;
  }

  pItem = cfgGetItem(tsCfg, "numOfVnodeQueryThreads");
  if (pItem != NULL && pItem->stype == CFG_STYPE_DEFAULT) {
    tsNumOfVnodeQueryThreads = numOfCores * 2;
    tsNumOfVnodeQueryThreads = TMAX(tsNumOfVnodeQueryThreads, 4);
    pItem->i32 = tsNumOfVnodeQueryThreads;
    pItem->stype = stype;
  }

  pItem = cfgGetItem(tsCfg, "ratioOfVnodeStreamThreads");
  if (pItem != NULL && pItem->stype == CFG_STYPE_DEFAULT) {
    pItem->fval = tsRatioOfVnodeStreamThreads;
    pItem->stype = stype;
  }

  pItem = cfgGetItem(tsCfg, "numOfVnodeFetchThreads");
  if (pItem != NULL && pItem->stype == CFG_STYPE_DEFAULT) {
    tsNumOfVnodeFetchThreads = numOfCores / 4;
    tsNumOfVnodeFetchThreads = TMAX(tsNumOfVnodeFetchThreads, 4);
    pItem->i32 = tsNumOfVnodeFetchThreads;
    pItem->stype = stype;
  }

  pItem = cfgGetItem(tsCfg, "numOfVnodeRsmaThreads");
  if (pItem != NULL && pItem->stype == CFG_STYPE_DEFAULT) {
    tsNumOfVnodeRsmaThreads = numOfCores;
    tsNumOfVnodeRsmaThreads = TMAX(tsNumOfVnodeRsmaThreads, 4);
    pItem->i32 = tsNumOfVnodeRsmaThreads;
    pItem->stype = stype;
  }

  pItem = cfgGetItem(tsCfg, "numOfQnodeQueryThreads");
  if (pItem != NULL && pItem->stype == CFG_STYPE_DEFAULT) {
    tsNumOfQnodeQueryThreads = numOfCores * 2;
    tsNumOfQnodeQueryThreads = TMAX(tsNumOfQnodeQueryThreads, 4);
    pItem->i32 = tsNumOfQnodeQueryThreads;
    pItem->stype = stype;
  }

  /*
    pItem = cfgGetItem(tsCfg, "numOfQnodeFetchThreads");
    if (pItem != NULL && pItem->stype == CFG_STYPE_DEFAULT) {
      tsNumOfQnodeFetchThreads = numOfCores / 2;
      tsNumOfQnodeFetchThreads = TMAX(tsNumOfQnodeFetchThreads, 4);
      pItem->i32 = tsNumOfQnodeFetchThreads;
      pItem->stype = stype;
    }
  */

  pItem = cfgGetItem(tsCfg, "numOfSnodeSharedThreads");
  if (pItem != NULL && pItem->stype == CFG_STYPE_DEFAULT) {
    tsNumOfSnodeStreamThreads = numOfCores / 4;
    tsNumOfSnodeStreamThreads = TRANGE(tsNumOfSnodeStreamThreads, 2, 4);
    pItem->i32 = tsNumOfSnodeStreamThreads;
    pItem->stype = stype;
  }

  pItem = cfgGetItem(tsCfg, "numOfSnodeUniqueThreads");
  if (pItem != NULL && pItem->stype == CFG_STYPE_DEFAULT) {
    tsNumOfSnodeWriteThreads = numOfCores / 4;
    tsNumOfSnodeWriteThreads = TRANGE(tsNumOfSnodeWriteThreads, 2, 4);
    pItem->i32 = tsNumOfSnodeWriteThreads;
    pItem->stype = stype;
  }

  pItem = cfgGetItem(tsCfg, "totalMemoryKB");
  if (pItem == NULL) {
    return -1;
  } else {
    stype = pItem->stype;
    totalMemoryKB = pItem->i64;
  }

  pItem = cfgGetItem(tsCfg, "rpcQueueMemoryAllowed");
  if (pItem != NULL && pItem->stype == CFG_STYPE_DEFAULT) {
    tsRpcQueueMemoryAllowed = totalMemoryKB * 1024 * 0.1;
    tsRpcQueueMemoryAllowed = TRANGE(tsRpcQueueMemoryAllowed, TSDB_MAX_MSG_SIZE * 10LL, TSDB_MAX_MSG_SIZE * 10000LL);
    pItem->i64 = tsRpcQueueMemoryAllowed;
    pItem->stype = stype;
  }

  return 0;
}

static void taosSetClientLogCfg(SConfig *pCfg) {
  SConfigItem *pItem = cfgGetItem(pCfg, "logDir");
  tstrncpy(tsLogDir, cfgGetItem(pCfg, "logDir")->str, PATH_MAX);
  taosExpandDir(tsLogDir, tsLogDir, PATH_MAX);
  tsLogSpace.reserved = (int64_t)(((double)cfgGetItem(pCfg, "minimalLogDirGB")->fval) * 1024 * 1024 * 1024);
  tsNumOfLogLines = cfgGetItem(pCfg, "numOfLogLines")->i32;
  tsAsyncLog = cfgGetItem(pCfg, "asyncLog")->bval;
  tsLogKeepDays = cfgGetItem(pCfg, "logKeepDays")->i32;
  tmrDebugFlag = cfgGetItem(pCfg, "tmrDebugFlag")->i32;
  uDebugFlag = cfgGetItem(pCfg, "uDebugFlag")->i32;
  jniDebugFlag = cfgGetItem(pCfg, "jniDebugFlag")->i32;
  rpcDebugFlag = cfgGetItem(pCfg, "rpcDebugFlag")->i32;
  qDebugFlag = cfgGetItem(pCfg, "qDebugFlag")->i32;
  cDebugFlag = cfgGetItem(pCfg, "cDebugFlag")->i32;
}

static void taosSetServerLogCfg(SConfig *pCfg) {
  dDebugFlag = cfgGetItem(pCfg, "dDebugFlag")->i32;
  vDebugFlag = cfgGetItem(pCfg, "vDebugFlag")->i32;
  mDebugFlag = cfgGetItem(pCfg, "mDebugFlag")->i32;
  wDebugFlag = cfgGetItem(pCfg, "wDebugFlag")->i32;
  sDebugFlag = cfgGetItem(pCfg, "sDebugFlag")->i32;
  tsdbDebugFlag = cfgGetItem(pCfg, "tsdbDebugFlag")->i32;
  tqDebugFlag = cfgGetItem(pCfg, "tqDebugFlag")->i32;
  fsDebugFlag = cfgGetItem(pCfg, "fsDebugFlag")->i32;
  udfDebugFlag = cfgGetItem(pCfg, "udfDebugFlag")->i32;
  smaDebugFlag = cfgGetItem(pCfg, "smaDebugFlag")->i32;
  idxDebugFlag = cfgGetItem(pCfg, "idxDebugFlag")->i32;
  tdbDebugFlag = cfgGetItem(pCfg, "tdbDebugFlag")->i32;
  metaDebugFlag = cfgGetItem(pCfg, "metaDebugFlag")->i32;
}

static int32_t taosSetSlowLogScope(char *pScope) {
  if (NULL == pScope || 0 == strlen(pScope)) {
    tsSlowLogScope = SLOW_LOG_TYPE_ALL;
    return 0;
  }

  if (0 == strcasecmp(pScope, "all")) {
    tsSlowLogScope = SLOW_LOG_TYPE_ALL;
    return 0;
  }

  if (0 == strcasecmp(pScope, "query")) {
    tsSlowLogScope = SLOW_LOG_TYPE_QUERY;
    return 0;
  }

  if (0 == strcasecmp(pScope, "insert")) {
    tsSlowLogScope = SLOW_LOG_TYPE_INSERT;
    return 0;
  }

  if (0 == strcasecmp(pScope, "others")) {
    tsSlowLogScope = SLOW_LOG_TYPE_OTHERS;
    return 0;
  }

  if (0 == strcasecmp(pScope, "none")) {
    tsSlowLogScope = 0;
    return 0;
  }

  uError("Invalid slowLog scope value:%s", pScope);
  terrno = TSDB_CODE_INVALID_CFG_VALUE;
  return -1;
}

static int32_t taosSetClientCfg(SConfig *pCfg) {
  tstrncpy(tsLocalFqdn, cfgGetItem(pCfg, "fqdn")->str, TSDB_FQDN_LEN);
  tsServerPort = (uint16_t)cfgGetItem(pCfg, "serverPort")->i32;
  snprintf(tsLocalEp, sizeof(tsLocalEp), "%s:%u", tsLocalFqdn, tsServerPort);

  char defaultFirstEp[TSDB_EP_LEN] = {0};
  snprintf(defaultFirstEp, TSDB_EP_LEN, "%s:%u", tsLocalFqdn, tsServerPort);

  SConfigItem *pFirstEpItem = cfgGetItem(pCfg, "firstEp");
  SEp          firstEp = {0};
  taosGetFqdnPortFromEp(strlen(pFirstEpItem->str) == 0 ? defaultFirstEp : pFirstEpItem->str, &firstEp);
  snprintf(tsFirst, sizeof(tsFirst), "%s:%u", firstEp.fqdn, firstEp.port);
  cfgSetItem(pCfg, "firstEp", tsFirst, pFirstEpItem->stype);

  SConfigItem *pSecondpItem = cfgGetItem(pCfg, "secondEp");
  SEp          secondEp = {0};
  taosGetFqdnPortFromEp(strlen(pSecondpItem->str) == 0 ? defaultFirstEp : pSecondpItem->str, &secondEp);
  snprintf(tsSecond, sizeof(tsSecond), "%s:%u", secondEp.fqdn, secondEp.port);
  cfgSetItem(pCfg, "secondEp", tsSecond, pSecondpItem->stype);

  tstrncpy(tsTempDir, cfgGetItem(pCfg, "tempDir")->str, PATH_MAX);
  taosExpandDir(tsTempDir, tsTempDir, PATH_MAX);
  tsTempSpace.reserved = (int64_t)(((double)cfgGetItem(pCfg, "minimalTmpDirGB")->fval) * 1024 * 1024 * 1024);
  if (taosMulMkDir(tsTempDir) != 0) {
    uError("failed to create tempDir:%s since %s", tsTempDir, terrstr());
    return -1;
  }

  tstrncpy(tsSmlChildTableName, cfgGetItem(pCfg, "smlChildTableName")->str, TSDB_TABLE_NAME_LEN);
  tstrncpy(tsSmlTagName, cfgGetItem(pCfg, "smlTagName")->str, TSDB_COL_NAME_LEN);
  tstrncpy(tsSmlTsDefaultName, cfgGetItem(pCfg, "smlTsDefaultName")->str, TSDB_COL_NAME_LEN);
  tsSmlDot2Underline = cfgGetItem(pCfg, "smlDot2Underline")->bval;
  //  tsSmlDataFormat = cfgGetItem(pCfg, "smlDataFormat")->bval;

  //  tsSmlBatchSize = cfgGetItem(pCfg, "smlBatchSize")->i32;
  tsMaxInsertBatchRows = cfgGetItem(pCfg, "maxInsertBatchRows")->i32;

  tsShellActivityTimer = cfgGetItem(pCfg, "shellActivityTimer")->i32;
  tsCompressMsgSize = cfgGetItem(pCfg, "compressMsgSize")->i32;
  tsCompressColData = cfgGetItem(pCfg, "compressColData")->i32;
  tsNumOfTaskQueueThreads = cfgGetItem(pCfg, "numOfTaskQueueThreads")->i32;
  tsQueryPolicy = cfgGetItem(pCfg, "queryPolicy")->i32;
  tsEnableQueryHb = cfgGetItem(pCfg, "enableQueryHb")->bval;
  tsEnableScience = cfgGetItem(pCfg, "enableScience")->bval;
  tsQuerySmaOptimize = cfgGetItem(pCfg, "querySmaOptimize")->i32;
  tsQueryPlannerTrace = cfgGetItem(pCfg, "queryPlannerTrace")->bval;
  tsQueryNodeChunkSize = cfgGetItem(pCfg, "queryNodeChunkSize")->i32;
  tsQueryUseNodeAllocator = cfgGetItem(pCfg, "queryUseNodeAllocator")->bval;
  tsKeepColumnName = cfgGetItem(pCfg, "keepColumnName")->bval;
  tsUseAdapter = cfgGetItem(pCfg, "useAdapter")->bval;
  tsEnableCrashReport = cfgGetItem(pCfg, "crashReporting")->bval;
  tsQueryMaxConcurrentTables = cfgGetItem(pCfg, "queryMaxConcurrentTables")->i64;
<<<<<<< HEAD
=======
  tsMetaCacheMaxSize = cfgGetItem(pCfg, "metaCacheMaxSize")->i32;
>>>>>>> 3c2bf197
  tsSlowLogThreshold = cfgGetItem(pCfg, "slowLogThreshold")->i32;
  if (taosSetSlowLogScope(cfgGetItem(pCfg, "slowLogScope")->str)) {
    return -1;
  }

  tsMaxRetryWaitTime = cfgGetItem(pCfg, "maxRetryWaitTime")->i32;

  tsNumOfRpcThreads = cfgGetItem(pCfg, "numOfRpcThreads")->i32;
  tsNumOfRpcSessions = cfgGetItem(pCfg, "numOfRpcSessions")->i32;

  tsTimeToGetAvailableConn = cfgGetItem(pCfg, "timeToGetAvailableConn")->i32;

  tsKeepAliveIdle = cfgGetItem(pCfg, "keepAliveIdle")->i32;
  return 0;
}

static void taosSetSystemCfg(SConfig *pCfg) {
  SConfigItem *pItem = cfgGetItem(pCfg, "timezone");
  osSetTimezone(pItem->str);
  uDebug("timezone format changed from %s to %s", pItem->str, tsTimezoneStr);
  cfgSetItem(pCfg, "timezone", tsTimezoneStr, pItem->stype);

  const char *locale = cfgGetItem(pCfg, "locale")->str;
  const char *charset = cfgGetItem(pCfg, "charset")->str;
  taosSetSystemLocale(locale, charset);
  osSetSystemLocale(locale, charset);

  bool enableCore = cfgGetItem(pCfg, "enableCoreFile")->bval;
  taosSetCoreDump(enableCore);

  tsAssert = cfgGetItem(pCfg, "assert")->bval;

  // todo
  tsVersion = 30000000;
}

static int32_t taosSetServerCfg(SConfig *pCfg) {
  tsDataSpace.reserved = (int64_t)(((double)cfgGetItem(pCfg, "minimalDataDirGB")->fval) * 1024 * 1024 * 1024);
  tsNumOfSupportVnodes = cfgGetItem(pCfg, "supportVnodes")->i32;
  tsMaxShellConns = cfgGetItem(pCfg, "maxShellConns")->i32;
  tsStatusInterval = cfgGetItem(pCfg, "statusInterval")->i32;
  tsMinSlidingTime = cfgGetItem(pCfg, "minSlidingTime")->i32;
  tsMinIntervalTime = cfgGetItem(pCfg, "minIntervalTime")->i32;
  tsMaxNumOfDistinctResults = cfgGetItem(pCfg, "maxNumOfDistinctRes")->i32;
  tsCountAlwaysReturnValue = cfgGetItem(pCfg, "countAlwaysReturnValue")->i32;
  tsQueryBufferSize = cfgGetItem(pCfg, "queryBufferSize")->i32;
  tsPrintAuth = cfgGetItem(pCfg, "printAuth")->bval;

  tsNumOfRpcThreads = cfgGetItem(pCfg, "numOfRpcThreads")->i32;
  tsNumOfRpcSessions = cfgGetItem(pCfg, "numOfRpcSessions")->i32;
  tsTimeToGetAvailableConn = cfgGetItem(pCfg, "timeToGetAvailableConn")->i32;

  tsKeepAliveIdle = cfgGetItem(pCfg, "keepAliveIdle")->i32;

  tsNumOfCommitThreads = cfgGetItem(pCfg, "numOfCommitThreads")->i32;
  tsNumOfMnodeReadThreads = cfgGetItem(pCfg, "numOfMnodeReadThreads")->i32;
  tsNumOfVnodeQueryThreads = cfgGetItem(pCfg, "numOfVnodeQueryThreads")->i32;
  tsRatioOfVnodeStreamThreads = cfgGetItem(pCfg, "ratioOfVnodeStreamThreads")->fval;
  tsNumOfVnodeFetchThreads = cfgGetItem(pCfg, "numOfVnodeFetchThreads")->i32;
  tsNumOfVnodeRsmaThreads = cfgGetItem(pCfg, "numOfVnodeRsmaThreads")->i32;
  tsNumOfQnodeQueryThreads = cfgGetItem(pCfg, "numOfQnodeQueryThreads")->i32;
  //  tsNumOfQnodeFetchThreads = cfgGetItem(pCfg, "numOfQnodeFetchTereads")->i32;
  tsNumOfSnodeStreamThreads = cfgGetItem(pCfg, "numOfSnodeSharedThreads")->i32;
  tsNumOfSnodeWriteThreads = cfgGetItem(pCfg, "numOfSnodeUniqueThreads")->i32;
  tsRpcQueueMemoryAllowed = cfgGetItem(pCfg, "rpcQueueMemoryAllowed")->i64;

  tsSIMDBuiltins = (bool)cfgGetItem(pCfg, "SIMD-builtins")->bval;
  tsTagFilterCache = (bool)cfgGetItem(pCfg, "tagFilterCache")->bval;

  tsEnableMonitor = cfgGetItem(pCfg, "monitor")->bval;
  tsMonitorInterval = cfgGetItem(pCfg, "monitorInterval")->i32;
  tstrncpy(tsMonitorFqdn, cfgGetItem(pCfg, "monitorFqdn")->str, TSDB_FQDN_LEN);
  tsMonitorPort = (uint16_t)cfgGetItem(pCfg, "monitorPort")->i32;
  tsMonitorMaxLogs = cfgGetItem(pCfg, "monitorMaxLogs")->i32;
  tsMonitorComp = cfgGetItem(pCfg, "monitorComp")->bval;
  tsQueryRspPolicy = cfgGetItem(pCfg, "queryRspPolicy")->i32;

  tsEnableTelem = cfgGetItem(pCfg, "telemetryReporting")->bval;
  tsEnableCrashReport = cfgGetItem(pCfg, "crashReporting")->bval;
  tsTtlChangeOnWrite = cfgGetItem(pCfg, "ttlChangeOnWrite")->bval;
  tsTelemInterval = cfgGetItem(pCfg, "telemetryInterval")->i32;
  tstrncpy(tsTelemServer, cfgGetItem(pCfg, "telemetryServer")->str, TSDB_FQDN_LEN);
  tsTelemPort = (uint16_t)cfgGetItem(pCfg, "telemetryPort")->i32;

  tmqMaxTopicNum = cfgGetItem(pCfg, "tmqMaxTopicNum")->i32;

  tsTransPullupInterval = cfgGetItem(pCfg, "transPullupInterval")->i32;
  tsMqRebalanceInterval = cfgGetItem(pCfg, "mqRebalanceInterval")->i32;
  tsTtlUnit = cfgGetItem(pCfg, "ttlUnit")->i32;
  tsTtlPushInterval = cfgGetItem(pCfg, "ttlPushInterval")->i32;
  tsUptimeInterval = cfgGetItem(pCfg, "uptimeInterval")->i32;
  tsQueryRsmaTolerance = cfgGetItem(pCfg, "queryRsmaTolerance")->i32;

  tsWalFsyncDataSizeLimit = cfgGetItem(pCfg, "walFsyncDataSizeLimit")->i64;

  tsElectInterval = cfgGetItem(pCfg, "syncElectInterval")->i32;
  tsHeartbeatInterval = cfgGetItem(pCfg, "syncHeartbeatInterval")->i32;
  tsHeartbeatTimeout = cfgGetItem(pCfg, "syncHeartbeatTimeout")->i32;

  tsVndCommitMaxIntervalMs = cfgGetItem(pCfg, "vndCommitMaxInterval")->i64;

  tsMndSdbWriteDelta = cfgGetItem(pCfg, "mndSdbWriteDelta")->i64;
  tsMndLogRetention = cfgGetItem(pCfg, "mndLogRetention")->i64;
  tsMndSkipGrant = cfgGetItem(pCfg, "skipGrant")->bval;
  tsMndGrantMode = cfgGetItem(pCfg, "grantMode")->i32;

  tsStartUdfd = cfgGetItem(pCfg, "udf")->bval;
  tstrncpy(tsUdfdResFuncs, cfgGetItem(pCfg, "udfdResFuncs")->str, sizeof(tsUdfdResFuncs));
  tstrncpy(tsUdfdLdLibPath, cfgGetItem(pCfg, "udfdLdLibPath")->str, sizeof(tsUdfdLdLibPath));
  if (tsQueryBufferSize >= 0) {
    tsQueryBufferSizeBytes = tsQueryBufferSize * 1048576UL;
  }

  tsCacheLazyLoadThreshold = cfgGetItem(pCfg, "cacheLazyLoadThreshold")->i32;

  tsDisableStream = cfgGetItem(pCfg, "disableStream")->bval;
  tsStreamBufferSize = cfgGetItem(pCfg, "streamBufferSize")->i64;
  tsCheckpointInterval = cfgGetItem(pCfg, "checkpointInterval")->i64;
<<<<<<< HEAD
=======

  tsFilterScalarMode = cfgGetItem(pCfg, "filterScalarMode")->bval;
  tsKeepTimeOffset = cfgGetItem(pCfg, "keepTimeOffset")->i32;
  tsMaxStreamBackendCache = cfgGetItem(pCfg, "maxStreamBackendCache")->i32;
  tsPQSortMemThreshold = cfgGetItem(pCfg, "pqSortMemThreshold")->i32;
>>>>>>> 3c2bf197

  GRANT_CFG_GET;
  return 0;
}

#ifndef TD_ENTERPRISE
static int32_t taosSetReleaseCfg(SConfig *pCfg) { return 0; }
#else
int32_t taosSetReleaseCfg(SConfig *pCfg);
#endif

void taosLocalCfgForbiddenToChange(char *name, bool *forbidden) {
  int32_t len = strlen(name);
  char    lowcaseName[CFG_NAME_MAX_LEN + 1] = {0};
  strntolower(lowcaseName, name, TMIN(CFG_NAME_MAX_LEN, len));

  if (strcasecmp("charset", name) == 0) {
    *forbidden = true;
    return;
  }
  GRANT_CFG_CHECK;

  *forbidden = false;
}

int32_t taosApplyLocalCfg(SConfig *pCfg, char *name) {
  int32_t len = strlen(name);
  char    lowcaseName[CFG_NAME_MAX_LEN + 1] = {0};
  strntolower(lowcaseName, name, TMIN(CFG_NAME_MAX_LEN, len));

  switch (lowcaseName[0]) {
    case 'a': {
      if (strcasecmp("asyncLog", name) == 0) {
        tsAsyncLog = cfgGetItem(pCfg, "asyncLog")->bval;
      } else if (strcasecmp("assert", name) == 0) {
        tsAssert = cfgGetItem(pCfg, "assert")->bval;
      }
      break;
    }
    case 'c': {
      if (strcasecmp("charset", name) == 0) {
        const char *locale = cfgGetItem(pCfg, "locale")->str;
        const char *charset = cfgGetItem(pCfg, "charset")->str;
        taosSetSystemLocale(locale, charset);
        osSetSystemLocale(locale, charset);
      } else if (strcasecmp("compressMsgSize", name) == 0) {
        tsCompressMsgSize = cfgGetItem(pCfg, "compressMsgSize")->i32;
      } else if (strcasecmp("compressColData", name) == 0) {
        tsCompressColData = cfgGetItem(pCfg, "compressColData")->i32;
      } else if (strcasecmp("countAlwaysReturnValue", name) == 0) {
        tsCountAlwaysReturnValue = cfgGetItem(pCfg, "countAlwaysReturnValue")->i32;
      } else if (strcasecmp("cDebugFlag", name) == 0) {
        cDebugFlag = cfgGetItem(pCfg, "cDebugFlag")->i32;
      } else if (strcasecmp("crashReporting", name) == 0) {
        tsEnableCrashReport = cfgGetItem(pCfg, "crashReporting")->bval;
      }
      break;
    }
    case 'd': {
      if (strcasecmp("dDebugFlag", name) == 0) {
        dDebugFlag = cfgGetItem(pCfg, "dDebugFlag")->i32;
      } else if (strcasecmp("debugFlag", name) == 0) {
        int32_t flag = cfgGetItem(pCfg, "debugFlag")->i32;
        taosSetAllDebugFlag(flag, true);
      }
      break;
    }
    case 'e': {
      if (strcasecmp("enableCoreFile", name) == 0) {
        bool enableCore = cfgGetItem(pCfg, "enableCoreFile")->bval;
        taosSetCoreDump(enableCore);
      } else if (strcasecmp("enableQueryHb", name) == 0) {
        tsEnableQueryHb = cfgGetItem(pCfg, "enableQueryHb")->bval;
      } else if (strcasecmp("ttlChangeOnWrite", name) == 0) {
        tsTtlChangeOnWrite = cfgGetItem(pCfg, "ttlChangeOnWrite")->bval;
      }
      break;
    }
    case 'f': {
      if (strcasecmp("fqdn", name) == 0) {
        tstrncpy(tsLocalFqdn, cfgGetItem(pCfg, "fqdn")->str, TSDB_FQDN_LEN);
        tsServerPort = (uint16_t)cfgGetItem(pCfg, "serverPort")->i32;
        snprintf(tsLocalEp, sizeof(tsLocalEp), "%s:%u", tsLocalFqdn, tsServerPort);

        char defaultFirstEp[TSDB_EP_LEN] = {0};
        snprintf(defaultFirstEp, TSDB_EP_LEN, "%s:%u", tsLocalFqdn, tsServerPort);

        SConfigItem *pFirstEpItem = cfgGetItem(pCfg, "firstEp");
        SEp          firstEp = {0};
        taosGetFqdnPortFromEp(strlen(pFirstEpItem->str) == 0 ? defaultFirstEp : pFirstEpItem->str, &firstEp);
        snprintf(tsFirst, sizeof(tsFirst), "%s:%u", firstEp.fqdn, firstEp.port);
        cfgSetItem(pCfg, "firstEp", tsFirst, pFirstEpItem->stype);
      } else if (strcasecmp("firstEp", name) == 0) {
        tstrncpy(tsLocalFqdn, cfgGetItem(pCfg, "fqdn")->str, TSDB_FQDN_LEN);
        tsServerPort = (uint16_t)cfgGetItem(pCfg, "serverPort")->i32;
        snprintf(tsLocalEp, sizeof(tsLocalEp), "%s:%u", tsLocalFqdn, tsServerPort);

        char defaultFirstEp[TSDB_EP_LEN] = {0};
        snprintf(defaultFirstEp, TSDB_EP_LEN, "%s:%u", tsLocalFqdn, tsServerPort);

        SConfigItem *pFirstEpItem = cfgGetItem(pCfg, "firstEp");
        SEp          firstEp = {0};
        taosGetFqdnPortFromEp(strlen(pFirstEpItem->str) == 0 ? defaultFirstEp : pFirstEpItem->str, &firstEp);
        snprintf(tsFirst, sizeof(tsFirst), "%s:%u", firstEp.fqdn, firstEp.port);
        cfgSetItem(pCfg, "firstEp", tsFirst, pFirstEpItem->stype);
      } else if (strcasecmp("fsDebugFlag", name) == 0) {
        fsDebugFlag = cfgGetItem(pCfg, "fsDebugFlag")->i32;
      }
      break;
    }
    case 'i': {
      if (strcasecmp("idxDebugFlag", name) == 0) {
        idxDebugFlag = cfgGetItem(pCfg, "idxDebugFlag")->i32;
      }
      break;
    }
    case 'j': {
      if (strcasecmp("jniDebugFlag", name) == 0) {
        jniDebugFlag = cfgGetItem(pCfg, "jniDebugFlag")->i32;
      }
      break;
    }
    case 'k': {
      if (strcasecmp("keepColumnName", name) == 0) {
        tsKeepColumnName = cfgGetItem(pCfg, "keepColumnName")->bval;
      }
      break;
    }
    case 'l': {
      if (strcasecmp("locale", name) == 0) {
        const char *locale = cfgGetItem(pCfg, "locale")->str;
        const char *charset = cfgGetItem(pCfg, "charset")->str;
        taosSetSystemLocale(locale, charset);
        osSetSystemLocale(locale, charset);
      } else if (strcasecmp("logDir", name) == 0) {
        tstrncpy(tsLogDir, cfgGetItem(pCfg, "logDir")->str, PATH_MAX);
        taosExpandDir(tsLogDir, tsLogDir, PATH_MAX);
      } else if (strcasecmp("logKeepDays", name) == 0) {
        tsLogKeepDays = cfgGetItem(pCfg, "logKeepDays")->i32;
      }
      break;
    }
    case 'm': {
      switch (lowcaseName[1]) {
        case 'a': {
          if (strcasecmp("maxShellConns", name) == 0) {
            tsMaxShellConns = cfgGetItem(pCfg, "maxShellConns")->i32;
          } else if (strcasecmp("maxNumOfDistinctRes", name) == 0) {
            tsMaxNumOfDistinctResults = cfgGetItem(pCfg, "maxNumOfDistinctRes")->i32;
          } else if (strcasecmp("maxMemUsedByInsert", name) == 0) {
            tsMaxInsertBatchRows = cfgGetItem(pCfg, "maxInsertBatchRows")->i32;
          } else if (strcasecmp("maxRetryWaitTime", name) == 0) {
            tsMaxRetryWaitTime = cfgGetItem(pCfg, "maxRetryWaitTime")->i32;
          }
          break;
        }
        case 'd': {
          if (strcasecmp("mDebugFlag", name) == 0) {
            mDebugFlag = cfgGetItem(pCfg, "mDebugFlag")->i32;
          }
          break;
        }
        case 'e': {
          if (strcasecmp("metaCacheMaxSize", name) == 0) {
            atomic_store_32(&tsMetaCacheMaxSize, cfgGetItem(pCfg, "metaCacheMaxSize")->i32);
          }
          break;
        }
        case 'i': {
          if (strcasecmp("minimalTmpDirGB", name) == 0) {
            tsTempSpace.reserved = (int64_t)(((double)cfgGetItem(pCfg, "minimalTmpDirGB")->fval) * 1024 * 1024 * 1024);
          } else if (strcasecmp("minimalDataDirGB", name) == 0) {
            tsDataSpace.reserved = (int64_t)(((double)cfgGetItem(pCfg, "minimalDataDirGB")->fval) * 1024 * 1024 * 1024);
          } else if (strcasecmp("minSlidingTime", name) == 0) {
            tsMinSlidingTime = cfgGetItem(pCfg, "minSlidingTime")->i32;
          } else if (strcasecmp("minIntervalTime", name) == 0) {
            tsMinIntervalTime = cfgGetItem(pCfg, "minIntervalTime")->i32;
          } else if (strcasecmp("minimalLogDirGB", name) == 0) {
            tsLogSpace.reserved = (int64_t)(((double)cfgGetItem(pCfg, "minimalLogDirGB")->fval) * 1024 * 1024 * 1024);
          }
          break;
        }
        case 'o': {
          if (strcasecmp("monitor", name) == 0) {
            tsEnableMonitor = cfgGetItem(pCfg, "monitor")->bval;
          } else if (strcasecmp("monitorInterval", name) == 0) {
            tsMonitorInterval = cfgGetItem(pCfg, "monitorInterval")->i32;
          } else if (strcasecmp("monitorFqdn", name) == 0) {
            tstrncpy(tsMonitorFqdn, cfgGetItem(pCfg, "monitorFqdn")->str, TSDB_FQDN_LEN);
          } else if (strcasecmp("monitorPort", name) == 0) {
            tsMonitorPort = (uint16_t)cfgGetItem(pCfg, "monitorPort")->i32;
          } else if (strcasecmp("monitorMaxLogs", name) == 0) {
            tsMonitorMaxLogs = cfgGetItem(pCfg, "monitorMaxLogs")->i32;
          } else if (strcasecmp("monitorComp", name) == 0) {
            tsMonitorComp = cfgGetItem(pCfg, "monitorComp")->bval;
          }
          break;
        }
        case 'q': {
          if (strcasecmp("mqRebalanceInterval", name) == 0) {
            tsMqRebalanceInterval = cfgGetItem(pCfg, "mqRebalanceInterval")->i32;
          }
          break;
        }
        case 'u': {
          if (strcasecmp("udfDebugFlag", name) == 0) {
            udfDebugFlag = cfgGetItem(pCfg, "udfDebugFlag")->i32;
          }
          break;
        }
        default:
          terrno = TSDB_CODE_CFG_NOT_FOUND;
          return -1;
      }
      break;
    }
    case 'n': {
      if (strcasecmp("numOfTaskQueueThreads", name) == 0) {
        tsNumOfTaskQueueThreads = cfgGetItem(pCfg, "numOfTaskQueueThreads")->i32;
      } else if (strcasecmp("numOfRpcThreads", name) == 0) {
        tsNumOfRpcThreads = cfgGetItem(pCfg, "numOfRpcThreads")->i32;
      } else if (strcasecmp("numOfRpcSessions", name) == 0) {
        tsNumOfRpcSessions = cfgGetItem(pCfg, "numOfRpcSessions")->i32;
      } else if (strcasecmp("numOfCommitThreads", name) == 0) {
        tsNumOfCommitThreads = cfgGetItem(pCfg, "numOfCommitThreads")->i32;
      } else if (strcasecmp("numOfMnodeReadThreads", name) == 0) {
        tsNumOfMnodeReadThreads = cfgGetItem(pCfg, "numOfMnodeReadThreads")->i32;
      } else if (strcasecmp("numOfVnodeQueryThreads", name) == 0) {
        tsNumOfVnodeQueryThreads = cfgGetItem(pCfg, "numOfVnodeQueryThreads")->i32;
        /*
              } else if (strcasecmp("numOfVnodeFetchThreads", name) == 0) {
                tsNumOfVnodeFetchThreads = cfgGetItem(pCfg, "numOfVnodeFetchThreads")->i32;
        */
      } else if (strcasecmp("numOfVnodeRsmaThreads", name) == 0) {
        tsNumOfVnodeRsmaThreads = cfgGetItem(pCfg, "numOfVnodeRsmaThreads")->i32;
      } else if (strcasecmp("numOfQnodeQueryThreads", name) == 0) {
        tsNumOfQnodeQueryThreads = cfgGetItem(pCfg, "numOfQnodeQueryThreads")->i32;
        /*
              } else if (strcasecmp("numOfQnodeFetchThreads", name) == 0) {
                tsNumOfQnodeFetchThreads = cfgGetItem(pCfg, "numOfQnodeFetchThreads")->i32;
        */
      } else if (strcasecmp("numOfSnodeSharedThreads", name) == 0) {
        tsNumOfSnodeStreamThreads = cfgGetItem(pCfg, "numOfSnodeSharedThreads")->i32;
      } else if (strcasecmp("numOfSnodeUniqueThreads", name) == 0) {
        tsNumOfSnodeWriteThreads = cfgGetItem(pCfg, "numOfSnodeUniqueThreads")->i32;
      } else if (strcasecmp("numOfLogLines", name) == 0) {
        tsNumOfLogLines = cfgGetItem(pCfg, "numOfLogLines")->i32;
      }
      break;
    }
    case 'p': {
      if (strcasecmp("printAuth", name) == 0) {
        tsPrintAuth = cfgGetItem(pCfg, "printAuth")->bval;
      }
      break;
    }
    case 'q': {
      if (strcasecmp("queryPolicy", name) == 0) {
        tsQueryPolicy = cfgGetItem(pCfg, "queryPolicy")->i32;
      } else if (strcasecmp("querySmaOptimize", name) == 0) {
        tsQuerySmaOptimize = cfgGetItem(pCfg, "querySmaOptimize")->i32;
      } else if (strcasecmp("queryBufferSize", name) == 0) {
        tsQueryBufferSize = cfgGetItem(pCfg, "queryBufferSize")->i32;
        if (tsQueryBufferSize >= 0) {
          tsQueryBufferSizeBytes = tsQueryBufferSize * 1048576UL;
        }
      } else if (strcasecmp("qDebugFlag", name) == 0) {
        qDebugFlag = cfgGetItem(pCfg, "qDebugFlag")->i32;
      } else if (strcasecmp("queryPlannerTrace", name) == 0) {
        tsQueryPlannerTrace = cfgGetItem(pCfg, "queryPlannerTrace")->bval;
      } else if (strcasecmp("queryNodeChunkSize", name) == 0) {
        tsQueryNodeChunkSize = cfgGetItem(pCfg, "queryNodeChunkSize")->i32;
      } else if (strcasecmp("queryUseNodeAllocator", name) == 0) {
        tsQueryUseNodeAllocator = cfgGetItem(pCfg, "queryUseNodeAllocator")->bval;
      } else if (strcasecmp("queryRsmaTolerance", name) == 0) {
        tsQueryRsmaTolerance = cfgGetItem(pCfg, "queryRsmaTolerance")->i32;
      }
      break;
    }
    case 'r': {
      if (strcasecmp("rpcQueueMemoryAllowed", name) == 0) {
        tsRpcQueueMemoryAllowed = cfgGetItem(pCfg, "rpcQueueMemoryAllowed")->i64;
      } else if (strcasecmp("rpcDebugFlag", name) == 0) {
        rpcDebugFlag = cfgGetItem(pCfg, "rpcDebugFlag")->i32;
      }
      break;
    }
    case 's': {
      if (strcasecmp("secondEp", name) == 0) {
        SConfigItem *pSecondpItem = cfgGetItem(pCfg, "secondEp");
        SEp          secondEp = {0};
        taosGetFqdnPortFromEp(strlen(pSecondpItem->str) == 0 ? tsFirst : pSecondpItem->str, &secondEp);
        snprintf(tsSecond, sizeof(tsSecond), "%s:%u", secondEp.fqdn, secondEp.port);
        cfgSetItem(pCfg, "secondEp", tsSecond, pSecondpItem->stype);
      } else if (strcasecmp("smlChildTableName", name) == 0) {
        tstrncpy(tsSmlChildTableName, cfgGetItem(pCfg, "smlChildTableName")->str, TSDB_TABLE_NAME_LEN);
      } else if (strcasecmp("smlTagName", name) == 0) {
        tstrncpy(tsSmlTagName, cfgGetItem(pCfg, "smlTagName")->str, TSDB_COL_NAME_LEN);
        //      } else if (strcasecmp("smlDataFormat", name) == 0) {
        //        tsSmlDataFormat = cfgGetItem(pCfg, "smlDataFormat")->bval;
        //      } else if (strcasecmp("smlBatchSize", name) == 0) {
        //        tsSmlBatchSize = cfgGetItem(pCfg, "smlBatchSize")->i32;
      } else if (strcasecmp("smlTsDefaultName", name) == 0) {
        tstrncpy(tsSmlTsDefaultName, cfgGetItem(pCfg, "smlTsDefaultName")->str, TSDB_COL_NAME_LEN);
      } else if (strcasecmp("smlDot2Underline", name) == 0) {
        tsSmlDot2Underline = cfgGetItem(pCfg, "smlDot2Underline")->bval;
      } else if (strcasecmp("shellActivityTimer", name) == 0) {
        tsShellActivityTimer = cfgGetItem(pCfg, "shellActivityTimer")->i32;
      } else if (strcasecmp("supportVnodes", name) == 0) {
        tsNumOfSupportVnodes = cfgGetItem(pCfg, "supportVnodes")->i32;
      } else if (strcasecmp("statusInterval", name) == 0) {
        tsStatusInterval = cfgGetItem(pCfg, "statusInterval")->i32;
      } else if (strcasecmp("serverPort", name) == 0) {
        tstrncpy(tsLocalFqdn, cfgGetItem(pCfg, "fqdn")->str, TSDB_FQDN_LEN);
        tsServerPort = (uint16_t)cfgGetItem(pCfg, "serverPort")->i32;
        snprintf(tsLocalEp, sizeof(tsLocalEp), "%s:%u", tsLocalFqdn, tsServerPort);

        char defaultFirstEp[TSDB_EP_LEN] = {0};
        snprintf(defaultFirstEp, TSDB_EP_LEN, "%s:%u", tsLocalFqdn, tsServerPort);

        SConfigItem *pFirstEpItem = cfgGetItem(pCfg, "firstEp");
        SEp          firstEp = {0};
        taosGetFqdnPortFromEp(strlen(pFirstEpItem->str) == 0 ? defaultFirstEp : pFirstEpItem->str, &firstEp);
        snprintf(tsFirst, sizeof(tsFirst), "%s:%u", firstEp.fqdn, firstEp.port);
        cfgSetItem(pCfg, "firstEp", tsFirst, pFirstEpItem->stype);
      } else if (strcasecmp("sDebugFlag", name) == 0) {
        sDebugFlag = cfgGetItem(pCfg, "sDebugFlag")->i32;
      } else if (strcasecmp("smaDebugFlag", name) == 0) {
        smaDebugFlag = cfgGetItem(pCfg, "smaDebugFlag")->i32;
      } else if (strcasecmp("slowLogThreshold", name) == 0) {
        tsSlowLogThreshold = cfgGetItem(pCfg, "slowLogThreshold")->i32;
      } else if (strcasecmp("slowLogScope", name) == 0) {
        if (taosSetSlowLogScope(cfgGetItem(pCfg, "slowLogScope")->str)) {
          return -1;
        }
      }
      break;
    }
    case 't': {
      if (strcasecmp("timezone", name) == 0) {
        SConfigItem *pItem = cfgGetItem(pCfg, "timezone");
        osSetTimezone(pItem->str);
        uDebug("timezone format changed from %s to %s", pItem->str, tsTimezoneStr);
        cfgSetItem(pCfg, "timezone", tsTimezoneStr, pItem->stype);
      } else if (strcasecmp("tempDir", name) == 0) {
        tstrncpy(tsTempDir, cfgGetItem(pCfg, "tempDir")->str, PATH_MAX);
        taosExpandDir(tsTempDir, tsTempDir, PATH_MAX);
        if (taosMulMkDir(tsTempDir) != 0) {
          uError("failed to create tempDir:%s since %s", tsTempDir, terrstr());
          return -1;
        }
      } else if (strcasecmp("tdbDebugFlag", name) == 0) {
        tdbDebugFlag = cfgGetItem(pCfg, "tdbDebugFlag")->i32;
      } else if (strcasecmp("telemetryReporting", name) == 0) {
        tsEnableTelem = cfgGetItem(pCfg, "telemetryReporting")->bval;
      } else if (strcasecmp("telemetryInterval", name) == 0) {
        tsTelemInterval = cfgGetItem(pCfg, "telemetryInterval")->i32;
      } else if (strcasecmp("telemetryServer", name) == 0) {
        tstrncpy(tsTelemServer, cfgGetItem(pCfg, "telemetryServer")->str, TSDB_FQDN_LEN);
      } else if (strcasecmp("telemetryPort", name) == 0) {
        tsTelemPort = (uint16_t)cfgGetItem(pCfg, "telemetryPort")->i32;
      } else if (strcasecmp("transPullupInterval", name) == 0) {
        tsTransPullupInterval = cfgGetItem(pCfg, "transPullupInterval")->i32;
      } else if (strcasecmp("ttlUnit", name) == 0) {
        tsTtlUnit = cfgGetItem(pCfg, "ttlUnit")->i32;
      } else if (strcasecmp("ttlPushInterval", name) == 0) {
        tsTtlPushInterval = cfgGetItem(pCfg, "ttlPushInterval")->i32;
      } else if (strcasecmp("tmrDebugFlag", name) == 0) {
        tmrDebugFlag = cfgGetItem(pCfg, "tmrDebugFlag")->i32;
      } else if (strcasecmp("tsdbDebugFlag", name) == 0) {
        tsdbDebugFlag = cfgGetItem(pCfg, "tsdbDebugFlag")->i32;
      } else if (strcasecmp("tqDebugFlag", name) == 0) {
        tqDebugFlag = cfgGetItem(pCfg, "tqDebugFlag")->i32;
      }
      break;
    }
    case 'u': {
      if (strcasecmp("udf", name) == 0) {
        tsStartUdfd = cfgGetItem(pCfg, "udf")->bval;
      } else if (strcasecmp("uDebugFlag", name) == 0) {
        uDebugFlag = cfgGetItem(pCfg, "uDebugFlag")->i32;
      } else if (strcasecmp("useAdapter", name) == 0) {
        tsUseAdapter = cfgGetItem(pCfg, "useAdapter")->bval;
      }
      break;
    }
    case 'v': {
      if (strcasecmp("vDebugFlag", name) == 0) {
        vDebugFlag = cfgGetItem(pCfg, "vDebugFlag")->i32;
      }
      break;
    }
    case 'w': {
      if (strcasecmp("wDebugFlag", name) == 0) {
        wDebugFlag = cfgGetItem(pCfg, "wDebugFlag")->i32;
      }
      break;
    }
    default:
      terrno = TSDB_CODE_CFG_NOT_FOUND;
      return -1;
  }

  return 0;
}

int32_t taosCreateLog(const char *logname, int32_t logFileNum, const char *cfgDir, const char **envCmd,
                      const char *envFile, char *apolloUrl, SArray *pArgs, bool tsc) {
  if (tsCfg == NULL) osDefaultInit();

  SConfig *pCfg = cfgInit();
  if (pCfg == NULL) return -1;

  if (tsc) {
    tsLogEmbedded = 0;
    if (taosAddClientLogCfg(pCfg) != 0) {
      cfgCleanup(pCfg);
      return -1;
    }
  } else {
    tsLogEmbedded = 1;
    if (taosAddClientLogCfg(pCfg) != 0) {
      cfgCleanup(pCfg);
      return -1;
    }
    if (taosAddServerLogCfg(pCfg) != 0) {
      cfgCleanup(pCfg);
      return -1;
    }
  }

  if (taosLoadCfg(pCfg, envCmd, cfgDir, envFile, apolloUrl) != 0) {
    printf("failed to load cfg since %s", terrstr());
    cfgCleanup(pCfg);
    return -1;
  }

  if (cfgLoadFromArray(pCfg, pArgs) != 0) {
    printf("failed to load cfg from array since %s", terrstr());
    cfgCleanup(pCfg);
    return -1;
  }

  if (tsc) {
    taosSetClientLogCfg(pCfg);
  } else {
    taosSetClientLogCfg(pCfg);
    taosSetServerLogCfg(pCfg);
  }

  taosSetAllDebugFlag(cfgGetItem(pCfg, "debugFlag")->i32, false);

  if (taosMulModeMkDir(tsLogDir, 0777) != 0) {
    terrno = TAOS_SYSTEM_ERROR(errno);
    printf("failed to create dir:%s since %s", tsLogDir, terrstr());
    cfgCleanup(pCfg);
    return -1;
  }

  if (taosInitLog(logname, logFileNum) != 0) {
    printf("failed to init log file since %s", terrstr());
    cfgCleanup(pCfg);
    return -1;
  }

  cfgCleanup(pCfg);
  return 0;
}

static int32_t taosCheckGlobalCfg() {
  uint32_t ipv4 = taosGetIpv4FromFqdn(tsLocalFqdn);
  if (ipv4 == 0xffffffff) {
    terrno = TAOS_SYSTEM_ERROR(errno);
    uError("failed to get ip from fqdn:%s since %s, dnode can not be initialized", tsLocalFqdn, terrstr());
    return -1;
  }

  if (tsServerPort <= 0) {
    uError("invalid server port:%u, dnode can not be initialized", tsServerPort);
    return -1;
  }

  return 0;
}

int32_t taosInitCfg(const char *cfgDir, const char **envCmd, const char *envFile, char *apolloUrl, SArray *pArgs,
                    bool tsc) {
  if (tsCfg != NULL) return 0;
  tsCfg = cfgInit();

  if (tsc) {
    if (taosAddClientCfg(tsCfg) != 0) return -1;
    if (taosAddClientLogCfg(tsCfg) != 0) return -1;
  } else {
    if (taosAddClientCfg(tsCfg) != 0) return -1;
    if (taosAddServerCfg(tsCfg) != 0) return -1;
    if (taosAddClientLogCfg(tsCfg) != 0) return -1;
    if (taosAddServerLogCfg(tsCfg) != 0) return -1;
  }
  taosAddSystemCfg(tsCfg);

  if (taosLoadCfg(tsCfg, envCmd, cfgDir, envFile, apolloUrl) != 0) {
    uError("failed to load cfg since %s", terrstr());
    cfgCleanup(tsCfg);
    tsCfg = NULL;
    return -1;
  }

  if (cfgLoadFromArray(tsCfg, pArgs) != 0) {
    uError("failed to load cfg from array since %s", terrstr());
    cfgCleanup(tsCfg);
    tsCfg = NULL;
    return -1;
  }

  if (tsc) {
    if (taosSetClientCfg(tsCfg)) return -1;
  } else {
    if (taosSetClientCfg(tsCfg)) return -1;
    if (taosUpdateServerCfg(tsCfg)) return -1;
    if (taosSetServerCfg(tsCfg)) return -1;
    if (taosSetReleaseCfg(tsCfg)) return -1;
    if (taosSetTfsCfg(tsCfg) != 0) return -1;
  }
  taosSetSystemCfg(tsCfg);

  cfgDumpCfg(tsCfg, tsc, false);

  if (taosCheckGlobalCfg() != 0) {
    return -1;
  }

  return 0;
}

void taosCleanupCfg() {
  if (tsCfg) {
    cfgCleanup(tsCfg);
    tsCfg = NULL;
  }
}

void taosCfgDynamicOptions(const char *option, const char *value) {
  if (strncasecmp(option, "debugFlag", 9) == 0) {
    int32_t flag = atoi(value);
    taosSetAllDebugFlag(flag, true);
    return;
  }

  if (strcasecmp(option, "resetlog") == 0) {
    taosResetLog();
    cfgDumpCfg(tsCfg, 0, false);
    return;
  }

  if (strcasecmp(option, "monitor") == 0) {
    int32_t monitor = atoi(value);
    uInfo("monitor set from %d to %d", tsEnableMonitor, monitor);
    tsEnableMonitor = monitor;
    SConfigItem *pItem = cfgGetItem(tsCfg, "monitor");
    if (pItem != NULL) {
      pItem->bval = tsEnableMonitor;
    }
    return;
  }

  if (strcasecmp(option, "keepTimeOffset") == 0) {
    int32_t newKeepTimeOffset = atoi(value);
    uInfo("keepTimeOffset set from %d to %d", tsKeepTimeOffset, newKeepTimeOffset);
    tsKeepTimeOffset = newKeepTimeOffset;
    return;
  }

  const char *options[] = {
      "dDebugFlag",   "vDebugFlag",   "mDebugFlag",   "wDebugFlag",    "sDebugFlag",   "tsdbDebugFlag", "tqDebugFlag",
      "fsDebugFlag",  "udfDebugFlag", "smaDebugFlag", "idxDebugFlag",  "tdbDebugFlag", "tmrDebugFlag",  "uDebugFlag",
      "smaDebugFlag", "rpcDebugFlag", "qDebugFlag",   "metaDebugFlag", "jniDebugFlag",
  };
  int32_t *optionVars[] = {
      &dDebugFlag,   &vDebugFlag,   &mDebugFlag,   &wDebugFlag,    &sDebugFlag,   &tsdbDebugFlag, &tqDebugFlag,
      &fsDebugFlag,  &udfDebugFlag, &smaDebugFlag, &idxDebugFlag,  &tdbDebugFlag, &tmrDebugFlag,  &uDebugFlag,
      &smaDebugFlag, &rpcDebugFlag, &qDebugFlag,   &metaDebugFlag, &jniDebugFlag,
  };

  int32_t optionSize = tListLen(options);
  for (int32_t d = 0; d < optionSize; ++d) {
    const char *optName = options[d];
    int32_t     optLen = strlen(optName);
    if (strncasecmp(option, optName, optLen) != 0) continue;

    int32_t flag = atoi(value);
    uInfo("%s set from %d to %d", optName, *optionVars[d], flag);
    *optionVars[d] = flag;
    taosSetDebugFlag(optionVars[d], optName, flag, true);
    return;
  }

  uError("failed to cfg dynamic option:%s value:%s", option, value);
}

void taosSetDebugFlag(int32_t *pFlagPtr, const char *flagName, int32_t flagVal, bool rewrite) {
  SConfigItem *pItem = cfgGetItem(tsCfg, flagName);
  if (pItem != NULL && (rewrite || pItem->i32 == 0)) {
    pItem->i32 = flagVal;
  }
  if (pFlagPtr != NULL) {
    *pFlagPtr = flagVal;
  }
}

void taosSetAllDebugFlag(int32_t flag, bool rewrite) {
  if (flag <= 0) return;

  taosSetDebugFlag(NULL, "debugFlag", flag, rewrite);
  taosSetDebugFlag(NULL, "simDebugFlag", flag, rewrite);
  taosSetDebugFlag(NULL, "tmrDebugFlag", flag, rewrite);
  taosSetDebugFlag(&uDebugFlag, "uDebugFlag", flag, rewrite);
  taosSetDebugFlag(&rpcDebugFlag, "rpcDebugFlag", flag, rewrite);
  taosSetDebugFlag(&jniDebugFlag, "jniDebugFlag", flag, rewrite);
  taosSetDebugFlag(&qDebugFlag, "qDebugFlag", flag, rewrite);
  taosSetDebugFlag(&cDebugFlag, "cDebugFlag", flag, rewrite);
  taosSetDebugFlag(&dDebugFlag, "dDebugFlag", flag, rewrite);
  taosSetDebugFlag(&vDebugFlag, "vDebugFlag", flag, rewrite);
  taosSetDebugFlag(&mDebugFlag, "mDebugFlag", flag, rewrite);
  taosSetDebugFlag(&wDebugFlag, "wDebugFlag", flag, rewrite);
  taosSetDebugFlag(&sDebugFlag, "sDebugFlag", flag, rewrite);
  taosSetDebugFlag(&tsdbDebugFlag, "tsdbDebugFlag", flag, rewrite);
  taosSetDebugFlag(&tqDebugFlag, "tqDebugFlag", flag, rewrite);
  taosSetDebugFlag(&fsDebugFlag, "fsDebugFlag", flag, rewrite);
  taosSetDebugFlag(&udfDebugFlag, "udfDebugFlag", flag, rewrite);
  taosSetDebugFlag(&smaDebugFlag, "smaDebugFlag", flag, rewrite);
  taosSetDebugFlag(&idxDebugFlag, "idxDebugFlag", flag, rewrite);
  taosSetDebugFlag(&tdbDebugFlag, "tdbDebugFlag", flag, rewrite);
  taosSetDebugFlag(&metaDebugFlag, "metaDebugFlag", flag, rewrite);
  uInfo("all debug flag are set to %d", flag);
}

int8_t taosGranted() { return atomic_load_8(&tsGrant); }<|MERGE_RESOLUTION|>--- conflicted
+++ resolved
@@ -57,11 +57,7 @@
 int32_t tsNumOfMnodeFetchThreads = 1;
 int32_t tsNumOfMnodeReadThreads = 1;
 int32_t tsNumOfVnodeQueryThreads = 4;
-<<<<<<< HEAD
-float   tsRatioOfVnodeStreamThreads = 2.0;
-=======
 float   tsRatioOfVnodeStreamThreads = 4.0;
->>>>>>> 3c2bf197
 int32_t tsNumOfVnodeFetchThreads = 4;
 int32_t tsNumOfVnodeRsmaThreads = 2;
 int32_t tsNumOfQnodeQueryThreads = 4;
@@ -140,17 +136,9 @@
 int32_t tsRedirectMaxPeriod = 1000;
 int32_t tsMaxRetryWaitTime = 10000;
 bool    tsUseAdapter = false;
-<<<<<<< HEAD
-int32_t tsSlowLogThreshold = 3; // seconds
-int32_t tsSlowLogScope = SLOW_LOG_TYPE_ALL;
-
-
-
-=======
 int32_t tsMetaCacheMaxSize = -1;  // MB
 int32_t tsSlowLogThreshold = 3;   // seconds
 int32_t tsSlowLogScope = SLOW_LOG_TYPE_ALL;
->>>>>>> 3c2bf197
 
 /*
  * denote if the server needs to compress response message at the application layer to client, including query rsp,
@@ -246,11 +234,8 @@
 bool    tsDisableStream = false;
 int64_t tsStreamBufferSize = 128 * 1024 * 1024;
 int64_t tsCheckpointInterval = 3 * 60 * 60 * 1000;
-<<<<<<< HEAD
-=======
 bool    tsFilterScalarMode = false;
 int32_t tsKeepTimeOffset = 0;  // latency of data migration
->>>>>>> 3c2bf197
 
 #ifndef _STORAGE
 int32_t taosSetTfsCfg(SConfig *pCfg) {
@@ -366,36 +351,6 @@
     strcpy(defaultFqdn, "localhost");
   }
 
-<<<<<<< HEAD
-  if (cfgAddString(pCfg, "firstEp", "", 1) != 0) return -1;
-  if (cfgAddString(pCfg, "secondEp", "", 1) != 0) return -1;
-  if (cfgAddString(pCfg, "fqdn", defaultFqdn, 1) != 0) return -1;
-  if (cfgAddInt32(pCfg, "serverPort", defaultServerPort, 1, 65056, 1) != 0) return -1;
-  if (cfgAddDir(pCfg, "tempDir", tsTempDir, 1) != 0) return -1;
-  if (cfgAddFloat(pCfg, "minimalTmpDirGB", 1.0f, 0.001f, 10000000, 1) != 0) return -1;
-  if (cfgAddInt32(pCfg, "shellActivityTimer", tsShellActivityTimer, 1, 120, 1) != 0) return -1;
-  if (cfgAddInt32(pCfg, "compressMsgSize", tsCompressMsgSize, -1, 100000000, 1) != 0) return -1;
-  if (cfgAddInt32(pCfg, "compressColData", tsCompressColData, -1, 100000000, 1) != 0) return -1;
-  if (cfgAddInt32(pCfg, "queryPolicy", tsQueryPolicy, 1, 4, 1) != 0) return -1;
-  if (cfgAddBool(pCfg, "enableQueryHb", tsEnableQueryHb, false) != 0) return -1;
-  if (cfgAddBool(pCfg, "enableScience", tsEnableScience, false) != 0) return -1;
-  if (cfgAddInt32(pCfg, "querySmaOptimize", tsQuerySmaOptimize, 0, 1, 1) != 0) return -1;
-  if (cfgAddBool(pCfg, "queryPlannerTrace", tsQueryPlannerTrace, true) != 0) return -1;
-  if (cfgAddInt32(pCfg, "queryNodeChunkSize", tsQueryNodeChunkSize, 1024, 128 * 1024, true) != 0) return -1;
-  if (cfgAddBool(pCfg, "queryUseNodeAllocator", tsQueryUseNodeAllocator, true) != 0) return -1;
-  if (cfgAddBool(pCfg, "keepColumnName", tsKeepColumnName, true) != 0) return -1;
-  if (cfgAddString(pCfg, "smlChildTableName", "", 1) != 0) return -1;
-  if (cfgAddString(pCfg, "smlTagName", tsSmlTagName, 1) != 0) return -1;
-  //  if (cfgAddBool(pCfg, "smlDataFormat", tsSmlDataFormat, 1) != 0) return -1;
-  //  if (cfgAddInt32(pCfg, "smlBatchSize", tsSmlBatchSize, 1, INT32_MAX, true) != 0) return -1;
-  if (cfgAddInt32(pCfg, "maxMemUsedByInsert", tsMaxMemUsedByInsert, 1, INT32_MAX, true) != 0) return -1;
-  if (cfgAddInt32(pCfg, "maxRetryWaitTime", tsMaxRetryWaitTime, 0, 86400000, 0) != 0) return -1;
-  if (cfgAddBool(pCfg, "useAdapter", tsUseAdapter, true) != 0) return -1;
-  if (cfgAddBool(pCfg, "crashReporting", tsEnableCrashReport, true) != 0) return -1;
-  if (cfgAddInt64(pCfg, "queryMaxConcurrentTables", tsQueryMaxConcurrentTables, INT64_MIN, INT64_MAX, 1) != 0) return -1;
-  if (cfgAddInt32(pCfg, "slowLogThreshold", tsSlowLogThreshold, 0, INT32_MAX, true) != 0) return -1;
-  if (cfgAddString(pCfg, "slowLogScope", "", true) != 0) return -1;
-=======
   if (cfgAddString(pCfg, "firstEp", "", CFG_SCOPE_BOTH) != 0) return -1;
   if (cfgAddString(pCfg, "secondEp", "", CFG_SCOPE_BOTH) != 0) return -1;
   if (cfgAddString(pCfg, "fqdn", defaultFqdn, CFG_SCOPE_SERVER) != 0) return -1;
@@ -429,7 +384,6 @@
   if (cfgAddInt32(pCfg, "metaCacheMaxSize", tsMetaCacheMaxSize, -1, INT32_MAX, CFG_SCOPE_CLIENT) != 0) return -1;
   if (cfgAddInt32(pCfg, "slowLogThreshold", tsSlowLogThreshold, 0, INT32_MAX, CFG_SCOPE_CLIENT) != 0) return -1;
   if (cfgAddString(pCfg, "slowLogScope", "", CFG_SCOPE_CLIENT) != 0) return -1;
->>>>>>> 3c2bf197
 
   tsNumOfRpcThreads = tsNumOfCores / 2;
   tsNumOfRpcThreads = TRANGE(tsNumOfRpcThreads, 2, TSDB_MAX_RPC_THREADS);
@@ -622,22 +576,10 @@
   if (cfgAddInt32(pCfg, "cacheLazyLoadThreshold", tsCacheLazyLoadThreshold, 0, 100000, CFG_SCOPE_SERVER) != 0)
     return -1;
 
-<<<<<<< HEAD
-  if (cfgAddBool(pCfg, "udf", tsStartUdfd, 0) != 0) return -1;
-  if (cfgAddString(pCfg, "udfdResFuncs", tsUdfdResFuncs, 0) != 0) return -1;
-  if (cfgAddString(pCfg, "udfdLdLibPath", tsUdfdLdLibPath, 0) != 0) return -1;
-
-  if (cfgAddBool(pCfg, "disableStream", tsDisableStream, 0) != 0) return -1;
-  if (cfgAddInt64(pCfg, "streamBufferSize", tsStreamBufferSize, 0, INT64_MAX, 0) != 0) return -1;
-  if (cfgAddInt64(pCfg, "checkpointInterval", tsCheckpointInterval, 0, INT64_MAX, 0) != 0) return -1;
-
-  if (cfgAddInt32(pCfg, "cacheLazyLoadThreshold", tsCacheLazyLoadThreshold, 0, 100000, 0) != 0) return -1;
-=======
   if (cfgAddBool(pCfg, "filterScalarMode", tsFilterScalarMode, CFG_SCOPE_SERVER) != 0) return -1;
   if (cfgAddInt32(pCfg, "keepTimeOffset", tsKeepTimeOffset, 0, 23, CFG_SCOPE_SERVER) != 0) return -1;
   if (cfgAddInt32(pCfg, "maxStreamBackendCache", tsMaxStreamBackendCache, 16, 1024, CFG_SCOPE_SERVER) != 0) return -1;
   if (cfgAddInt32(pCfg, "pqSortMemThreshold", tsPQSortMemThreshold, 1, 10240, CFG_SCOPE_SERVER) != 0) return -1;
->>>>>>> 3c2bf197
 
   GRANT_CFG_ADD;
   return 0;
@@ -913,10 +855,7 @@
   tsUseAdapter = cfgGetItem(pCfg, "useAdapter")->bval;
   tsEnableCrashReport = cfgGetItem(pCfg, "crashReporting")->bval;
   tsQueryMaxConcurrentTables = cfgGetItem(pCfg, "queryMaxConcurrentTables")->i64;
-<<<<<<< HEAD
-=======
   tsMetaCacheMaxSize = cfgGetItem(pCfg, "metaCacheMaxSize")->i32;
->>>>>>> 3c2bf197
   tsSlowLogThreshold = cfgGetItem(pCfg, "slowLogThreshold")->i32;
   if (taosSetSlowLogScope(cfgGetItem(pCfg, "slowLogScope")->str)) {
     return -1;
@@ -1035,14 +974,11 @@
   tsDisableStream = cfgGetItem(pCfg, "disableStream")->bval;
   tsStreamBufferSize = cfgGetItem(pCfg, "streamBufferSize")->i64;
   tsCheckpointInterval = cfgGetItem(pCfg, "checkpointInterval")->i64;
-<<<<<<< HEAD
-=======
 
   tsFilterScalarMode = cfgGetItem(pCfg, "filterScalarMode")->bval;
   tsKeepTimeOffset = cfgGetItem(pCfg, "keepTimeOffset")->i32;
   tsMaxStreamBackendCache = cfgGetItem(pCfg, "maxStreamBackendCache")->i32;
   tsPQSortMemThreshold = cfgGetItem(pCfg, "pqSortMemThreshold")->i32;
->>>>>>> 3c2bf197
 
   GRANT_CFG_GET;
   return 0;
