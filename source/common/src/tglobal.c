--- conflicted
+++ resolved
@@ -538,14 +538,9 @@
   if (cfgAddString(pCfg, "udfdResFuncs", tsUdfdResFuncs, CFG_SCOPE_SERVER) != 0) return -1;
   if (cfgAddString(pCfg, "udfdLdLibPath", tsUdfdLdLibPath, CFG_SCOPE_SERVER) != 0) return -1;
 
-<<<<<<< HEAD
-  if (cfgAddBool(pCfg, "disableStream", tsDisableStream, 0) != 0) return -1;
-  if (cfgAddInt64(pCfg, "streamBufferSize", tsStreamBufferSize, 0, INT64_MAX, 0) != 0) return -1;
-  if (cfgAddInt64(pCfg, "checkpointInterval", tsCheckpointInterval, 0, INT64_MAX, CFG_SCOPE_SERVER) != 0) return -1;
-=======
   if (cfgAddBool(pCfg, "disableStream", tsDisableStream, CFG_SCOPE_SERVER) != 0) return -1;
   if (cfgAddInt64(pCfg, "streamBufferSize", tsStreamBufferSize, 0, INT64_MAX, CFG_SCOPE_SERVER) != 0) return -1;
->>>>>>> 992f1cb3
+  if (cfgAddInt64(pCfg, "checkpointInterval", tsCheckpointInterval, 0, INT64_MAX, CFG_SCOPE_SERVER) != 0) return -1;
 
   if (cfgAddInt32(pCfg, "cacheLazyLoadThreshold", tsCacheLazyLoadThreshold, 0, 100000, CFG_SCOPE_SERVER) != 0) return -1;
 
