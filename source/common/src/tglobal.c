/*
 * Copyright (c) 2019 TAOS Data, Inc. <jhtao@taosdata.com>
 *
 * This program is free software: you can use, redistribute, and/or modify
 * it under the terms of the GNU Affero General Public License, version 3
 * or later ("AGPL"), as published by the Free Software Foundation.
 *
 * This program is distributed in the hope that it will be useful, but WITHOUT
 * ANY WARRANTY; without even the implied warranty of MERCHANTABILITY or
 * FITNESS FOR A PARTICULAR PURPOSE.
 *
 * You should have received a copy of the GNU Affero General Public License
 * along with this program. If not, see <http://www.gnu.org/licenses/>.
 */

#define _DEFAULT_SOURCE
#include "tglobal.h"
#include "defines.h"
#include "os.h"
#include "tconfig.h"
#include "tgrant.h"
#include "tlog.h"
#include "tmisce.h"
#include "tunit.h"

#if defined(CUS_NAME) || defined(CUS_PROMPT) || defined(CUS_EMAIL)
#include "cus_name.h"
#endif

GRANT_CFG_DECLARE;

SConfig *tsCfg = NULL;

// cluster
char     tsFirst[TSDB_EP_LEN] = {0};
char     tsSecond[TSDB_EP_LEN] = {0};
char     tsLocalFqdn[TSDB_FQDN_LEN] = {0};
char     tsLocalEp[TSDB_EP_LEN] = {0};  // Local End Point, hostname:port
char     tsVersionName[16] = "community";
uint16_t tsServerPort = 6030;
int32_t  tsVersion = 30000000;
int32_t  tsStatusInterval = 1;  // second
int32_t  tsNumOfSupportVnodes = 256;

// common
int32_t tsMaxShellConns = 50000;
int32_t tsShellActivityTimer = 3;  // second

// queue & threads
int32_t tsNumOfRpcThreads = 1;
int32_t tsNumOfRpcSessions = 30000;
int32_t tsTimeToGetAvailableConn = 500000;
int32_t tsKeepAliveIdle = 60;

int32_t tsNumOfCommitThreads = 2;
int32_t tsNumOfTaskQueueThreads = 4;
int32_t tsNumOfMnodeQueryThreads = 4;
int32_t tsNumOfMnodeFetchThreads = 1;
int32_t tsNumOfMnodeReadThreads = 1;
int32_t tsNumOfVnodeQueryThreads = 4;
float   tsRatioOfVnodeStreamThreads = 4.0;
int32_t tsNumOfVnodeFetchThreads = 4;
int32_t tsNumOfVnodeRsmaThreads = 2;
int32_t tsNumOfQnodeQueryThreads = 4;
int32_t tsNumOfQnodeFetchThreads = 1;
int32_t tsNumOfSnodeStreamThreads = 4;
int32_t tsNumOfSnodeWriteThreads = 1;
int32_t tsMaxStreamBackendCache = 128;  // M
int32_t tsPQSortMemThreshold = 16;      // M

// sync raft
int32_t tsElectInterval = 25 * 1000;
int32_t tsHeartbeatInterval = 1000;
int32_t tsHeartbeatTimeout = 20 * 1000;

// mnode
int64_t tsMndSdbWriteDelta = 200;
int64_t tsMndLogRetention = 2000;
int8_t  tsGrant = 1;
int32_t tsMndGrantMode = 0;
bool    tsMndSkipGrant = false;
bool    tsEnableWhiteList = false;  // ip white list cfg

// dnode
int64_t tsDndStart = 0;
int64_t tsDndStartOsUptime = 0;
int64_t tsDndUpTime = 0;

// monitor
bool     tsEnableMonitor = true;
int32_t  tsMonitorInterval = 30;
char     tsMonitorFqdn[TSDB_FQDN_LEN] = {0};
uint16_t tsMonitorPort = 6043;
int32_t  tsMonitorMaxLogs = 100;
bool     tsMonitorComp = false;

// audit
bool tsEnableAudit = true;
bool tsEnableAuditCreateTable = true;

// telem
#ifdef TD_ENTERPRISE
bool tsEnableTelem = false;
#else
bool    tsEnableTelem = true;
#endif
int32_t  tsTelemInterval = 43200;
char     tsTelemServer[TSDB_FQDN_LEN] = "telemetry.tdengine.com";
uint16_t tsTelemPort = 80;
char *   tsTelemUri = "/report";

#ifdef TD_ENTERPRISE
bool tsEnableCrashReport = false;
#else
bool    tsEnableCrashReport = true;
#endif
char *tsClientCrashReportUri = "/ccrashreport";
char *tsSvrCrashReportUri = "/dcrashreport";

// schemaless
bool tsSmlDot2Underline = true;
char tsSmlTsDefaultName[TSDB_COL_NAME_LEN] = "_ts";
char tsSmlTagName[TSDB_COL_NAME_LEN] = "_tag_null";
char tsSmlChildTableName[TSDB_TABLE_NAME_LEN] = "";  // user defined child table name can be specified in tag value.
char tsSmlAutoChildTableNameDelimiter[TSDB_TABLE_NAME_LEN] = "";
// If set to empty system will generate table name using MD5 hash.
// true means that the name and order of cols in each line are the same(only for influx protocol)
// bool    tsSmlDataFormat = false;
// int32_t tsSmlBatchSize = 10000;

// checkpoint backup
char    tsSnodeAddress[TSDB_FQDN_LEN] = {0};
int32_t tsRsyncPort = 873;
#ifdef WINDOWS
char tsCheckpointBackupDir[PATH_MAX] = "C:\\TDengine\\data\\backup\\checkpoint\\";
#else
char    tsCheckpointBackupDir[PATH_MAX] = "/var/lib/taos/backup/checkpoint/";
#endif

// tmq
int32_t tmqMaxTopicNum = 20;
// query
int32_t tsQueryPolicy = 1;
int32_t tsQueryRspPolicy = 0;
int64_t tsQueryMaxConcurrentTables = 200;  // unit is TSDB_TABLE_NUM_UNIT
bool    tsEnableQueryHb = true;
bool    tsEnableScience = false;  // on taos-cli show float and doulbe with scientific notation if true
int32_t tsQuerySmaOptimize = 0;
int32_t tsQueryRsmaTolerance = 1000;  // the tolerance time (ms) to judge from which level to query rsma data.
bool    tsQueryPlannerTrace = false;
int32_t tsQueryNodeChunkSize = 32 * 1024;
bool    tsQueryUseNodeAllocator = true;
bool    tsKeepColumnName = false;
int32_t tsRedirectPeriod = 10;
int32_t tsRedirectFactor = 2;
int32_t tsRedirectMaxPeriod = 1000;
int32_t tsMaxRetryWaitTime = 10000;
bool    tsUseAdapter = false;
int32_t tsMetaCacheMaxSize = -1;  // MB
int32_t tsSlowLogThreshold = 3;   // seconds
int32_t tsSlowLogScope = SLOW_LOG_TYPE_ALL;
int32_t tsTimeSeriesThreshold = 50;

/*
 * denote if the server needs to compress response message at the application layer to client, including query rsp,
 * metricmeta rsp, and multi-meter query rsp message body. The client compress the submit message to server.
 *
 * 0: all data are compressed
 * -1: all data are not compressed
 * other values: if the message payload size is greater than the tsCompressMsgSize, the message will be compressed.
 */
int32_t tsCompressMsgSize = -1;

// count/hyperloglog function always return values in case of all NULL data or Empty data set.
int32_t tsCountAlwaysReturnValue = 1;

// 1 ms for sliding time, the value will changed in case of time precision changed
int32_t tsMinSlidingTime = 1;

// 1 database precision unit for interval time range, changed accordingly
int32_t tsMinIntervalTime = 1;

// maximum batch rows numbers imported from a single csv load
int32_t tsMaxInsertBatchRows = 1000000;

float   tsSelectivityRatio = 1.0;
int32_t tsTagFilterResCacheSize = 1024 * 10;
char    tsTagFilterCache = 0;

// the maximum allowed query buffer size during query processing for each data node.
// -1 no limit (default)
// 0  no query allowed, queries are disabled
// positive value (in MB)
int32_t tsQueryBufferSize = -1;
int64_t tsQueryBufferSizeBytes = -1;
int32_t tsCacheLazyLoadThreshold = 500;

int32_t  tsDiskCfgNum = 0;
SDiskCfg tsDiskCfg[TFS_MAX_DISKS] = {0};
int64_t  tsMinDiskFreeSize = TFS_MIN_DISK_FREE_SIZE;

// stream scheduler
bool tsDeployOnSnode = true;

/*
 * minimum scale for whole system, millisecond by default
 * for TSDB_TIME_PRECISION_MILLI: 60000L
 *     TSDB_TIME_PRECISION_MICRO: 60000000L
 *     TSDB_TIME_PRECISION_NANO:  60000000000L
 */
int64_t tsTickPerMin[] = {60000L, 60000000L, 60000000000L};
/*
 * millisecond by default
 * for TSDB_TIME_PRECISION_MILLI: 3600000L
 *     TSDB_TIME_PRECISION_MICRO: 3600000000L
 *     TSDB_TIME_PRECISION_NANO:  3600000000000L
 */
int64_t tsTickPerHour[] = {3600000L, 3600000000L, 3600000000000L};

// lossy compress 7
char tsLossyColumns[32] = "";  // "float|double" means all float and double columns can be lossy compressed.  set empty
                               // can close lossy compress.
// below option can take effect when tsLossyColumns not empty
float    tsFPrecision = 1E-8;                   // float column precision
double   tsDPrecision = 1E-16;                  // double column precision
uint32_t tsMaxRange = 500;                      // max quantization intervals
uint32_t tsCurRange = 100;                      // current quantization intervals
bool     tsIfAdtFse = false;                    // ADT-FSE algorithom or original huffman algorithom
char     tsCompressor[32] = "ZSTD_COMPRESSOR";  // ZSTD_COMPRESSOR or GZIP_COMPRESSOR

// udf
#ifdef WINDOWS
bool tsStartUdfd = false;
#else
bool    tsStartUdfd = true;
#endif

// wal
int64_t tsWalFsyncDataSizeLimit = (100 * 1024 * 1024L);

// ttl
bool    tsTtlChangeOnWrite = false;  // if true, ttl delete time changes on last write
int32_t tsTtlFlushThreshold = 100;   /* maximum number of dirty items in memory.
                                      * if -1, flush will not be triggered by write-ops
                                      */
int32_t tsTtlBatchDropNum = 10000;   // number of tables dropped per batch

// internal
int32_t tsTransPullupInterval = 2;
int32_t tsMqRebalanceInterval = 2;
int32_t tsStreamCheckpointInterval = 10;
float   tsSinkDataRate = 2.0;
int32_t tsStreamNodeCheckInterval = 15;
int32_t tsTtlUnit = 86400;
int32_t tsTtlPushIntervalSec = 10;
int32_t tsTrimVDbIntervalSec = 60 * 60;  // interval of trimming db in all vgroups
int32_t tsGrantHBInterval = 60;
int32_t tsUptimeInterval = 300;    // seconds
char    tsUdfdResFuncs[512] = "";  // udfd resident funcs that teardown when udfd exits
char    tsUdfdLdLibPath[512] = "";
bool    tsDisableStream = false;
int64_t tsStreamBufferSize = 128 * 1024 * 1024;
bool    tsFilterScalarMode = false;
int     tsResolveFQDNRetryTime = 100;  // seconds

char   tsS3Endpoint[TSDB_FQDN_LEN] = "<endpoint>";
char   tsS3AccessKey[TSDB_FQDN_LEN] = "<accesskey>";
char   tsS3AccessKeyId[TSDB_FQDN_LEN] = "<accesskeyid>";
char   tsS3AccessKeySecret[TSDB_FQDN_LEN] = "<accesskeysecrect>";
char   tsS3BucketName[TSDB_FQDN_LEN] = "<bucketname>";
char   tsS3AppId[TSDB_FQDN_LEN] = "<appid>";
int8_t tsS3Enabled = false;
int8_t tsS3StreamEnabled = false;

int8_t tsS3Https = true;
char   tsS3Hostname[TSDB_FQDN_LEN] = "<hostname>";

int32_t tsS3BlockSize = -1;        // number of tsdb pages (4096)
int32_t tsS3BlockCacheSize = 16;   // number of blocks
int32_t tsS3PageCacheSize = 4096;  // number of pages
int32_t tsS3UploadDelaySec = 60 * 60;

#ifndef _STORAGE
int32_t taosSetTfsCfg(SConfig *pCfg) {
  SConfigItem *pItem = cfgGetItem(pCfg, "dataDir");
  memset(tsDataDir, 0, PATH_MAX);

  int32_t size = taosArrayGetSize(pItem->array);
  tsDiskCfgNum = 1;
  tstrncpy(tsDiskCfg[0].dir, pItem->str, TSDB_FILENAME_LEN);
  tsDiskCfg[0].level = 0;
  tsDiskCfg[0].primary = 1;
  tstrncpy(tsDataDir, pItem->str, PATH_MAX);
  if (taosMulMkDir(tsDataDir) != 0) {
    uError("failed to create dataDir:%s", tsDataDir);
    return -1;
  }
  return 0;
}
#else
int32_t taosSetTfsCfg(SConfig *pCfg);
#endif

int32_t taosSetS3Cfg(SConfig *pCfg) {
  tstrncpy(tsS3AccessKey, cfgGetItem(pCfg, "s3Accesskey")->str, TSDB_FQDN_LEN);
  if (tsS3AccessKey[0] == '<') {
    return 0;
  }
  char *colon = strchr(tsS3AccessKey, ':');
  if (!colon) {
    uError("invalid access key:%s", tsS3AccessKey);
    return -1;
  }
  *colon = '\0';
  tstrncpy(tsS3AccessKeyId, tsS3AccessKey, TSDB_FQDN_LEN);
  tstrncpy(tsS3AccessKeySecret, colon + 1, TSDB_FQDN_LEN);
  tstrncpy(tsS3Endpoint, cfgGetItem(pCfg, "s3Endpoint")->str, TSDB_FQDN_LEN);
  tstrncpy(tsS3BucketName, cfgGetItem(pCfg, "s3BucketName")->str, TSDB_FQDN_LEN);
  char *proto = strstr(tsS3Endpoint, "https://");
  if (!proto) {
    tsS3Https = false;
    tstrncpy(tsS3Hostname, tsS3Endpoint + 7, TSDB_FQDN_LEN);
  } else {
    tstrncpy(tsS3Hostname, tsS3Endpoint + 8, TSDB_FQDN_LEN);
  }

  char *cos = strstr(tsS3Endpoint, "cos.");
  if (cos) {
    char *appid = strrchr(tsS3BucketName, '-');
    if (!appid) {
      uError("failed to locate appid in bucket:%s", tsS3BucketName);
      return -1;
    } else {
      tstrncpy(tsS3AppId, appid + 1, TSDB_FQDN_LEN);
    }
  }
  if (tsS3BucketName[0] != '<') {
#if defined(USE_COS) || defined(USE_S3)
    if (tsDiskCfgNum > 1) tsS3Enabled = true;
    tsS3StreamEnabled = true;
#endif
  }

  return 0;
}

struct SConfig *taosGetCfg() {
  return tsCfg;
}

static int32_t taosLoadCfg(SConfig *pCfg, const char **envCmd, const char *inputCfgDir, const char *envFile,
                           char *apolloUrl) {
  char cfgDir[PATH_MAX] = {0};
  char cfgFile[PATH_MAX + 100] = {0};

  taosExpandDir(inputCfgDir, cfgDir, PATH_MAX);
  if (taosIsDir(cfgDir)) {
#ifdef CUS_PROMPT
    snprintf(cfgFile, sizeof(cfgFile), "%s" TD_DIRSEP "%s.cfg", cfgDir, CUS_PROMPT);
#else
    snprintf(cfgFile, sizeof(cfgFile), "%s" TD_DIRSEP "taos.cfg", cfgDir);
#endif
  } else {
    tstrncpy(cfgFile, cfgDir, sizeof(cfgDir));
  }

  if (apolloUrl != NULL && apolloUrl[0] == '\0') {
    cfgGetApollUrl(envCmd, envFile, apolloUrl);
  }

  if (cfgLoad(pCfg, CFG_STYPE_APOLLO_URL, apolloUrl) != 0) {
    uError("failed to load from apollo url:%s since %s", apolloUrl, terrstr());
    return -1;
  }

  if (cfgLoad(pCfg, CFG_STYPE_CFG_FILE, cfgFile) != 0) {
    uError("failed to load from cfg file:%s since %s", cfgFile, terrstr());
    return -1;
  }

  if (cfgLoad(pCfg, CFG_STYPE_ENV_FILE, envFile) != 0) {
    uError("failed to load from env file:%s since %s", envFile, terrstr());
    return -1;
  }

  if (cfgLoad(pCfg, CFG_STYPE_ENV_VAR, NULL) != 0) {
    uError("failed to load from global env variables since %s", terrstr());
    return -1;
  }

  if (cfgLoad(pCfg, CFG_STYPE_ENV_CMD, envCmd) != 0) {
    uError("failed to load from cmd env variables since %s", terrstr());
    return -1;
  }

  return 0;
}

int32_t taosAddClientLogCfg(SConfig *pCfg) {
  if (cfgAddDir(pCfg, "configDir", configDir, CFG_SCOPE_BOTH, CFG_DYN_NONE) != 0) return -1;
  if (cfgAddDir(pCfg, "scriptDir", configDir, CFG_SCOPE_BOTH, CFG_DYN_NONE) != 0) return -1;
  if (cfgAddDir(pCfg, "logDir", tsLogDir, CFG_SCOPE_BOTH, CFG_DYN_CLIENT) != 0) return -1;
  if (cfgAddFloat(pCfg, "minimalLogDirGB", 1.0f, 0.001f, 10000000, CFG_SCOPE_BOTH, CFG_DYN_CLIENT) != 0) return -1;
  if (cfgAddInt32(pCfg, "numOfLogLines", tsNumOfLogLines, 1000, 2000000000, CFG_SCOPE_BOTH, CFG_DYN_ENT_BOTH) != 0)
    return -1;
  if (cfgAddBool(pCfg, "asyncLog", tsAsyncLog, CFG_SCOPE_BOTH, CFG_DYN_BOTH) != 0) return -1;
  if (cfgAddInt32(pCfg, "logKeepDays", 0, -365000, 365000, CFG_SCOPE_BOTH, CFG_DYN_ENT_BOTH) != 0) return -1;
  if (cfgAddInt32(pCfg, "debugFlag", 0, 0, 255, CFG_SCOPE_BOTH, CFG_DYN_BOTH) != 0) return -1;
  if (cfgAddInt32(pCfg, "simDebugFlag", 143, 0, 255, CFG_SCOPE_BOTH, CFG_DYN_NONE) != 0) return -1;
  if (cfgAddInt32(pCfg, "tmrDebugFlag", tmrDebugFlag, 0, 255, CFG_SCOPE_BOTH, CFG_DYN_BOTH) != 0) return -1;
  if (cfgAddInt32(pCfg, "uDebugFlag", uDebugFlag, 0, 255, CFG_SCOPE_BOTH, CFG_DYN_BOTH) != 0) return -1;
  if (cfgAddInt32(pCfg, "rpcDebugFlag", rpcDebugFlag, 0, 255, CFG_SCOPE_BOTH, CFG_DYN_BOTH) != 0) return -1;
  if (cfgAddInt32(pCfg, "jniDebugFlag", jniDebugFlag, 0, 255, CFG_SCOPE_CLIENT, CFG_DYN_CLIENT) != 0) return -1;
  if (cfgAddInt32(pCfg, "qDebugFlag", qDebugFlag, 0, 255, CFG_SCOPE_BOTH, CFG_DYN_BOTH) != 0) return -1;
  if (cfgAddInt32(pCfg, "cDebugFlag", cDebugFlag, 0, 255, CFG_SCOPE_CLIENT, CFG_DYN_CLIENT) != 0) return -1;
  return 0;
}

static int32_t taosAddServerLogCfg(SConfig *pCfg) {
  if (cfgAddInt32(pCfg, "dDebugFlag", dDebugFlag, 0, 255, CFG_SCOPE_SERVER, CFG_DYN_SERVER) != 0) return -1;
  if (cfgAddInt32(pCfg, "vDebugFlag", vDebugFlag, 0, 255, CFG_SCOPE_SERVER, CFG_DYN_SERVER) != 0) return -1;
  if (cfgAddInt32(pCfg, "mDebugFlag", mDebugFlag, 0, 255, CFG_SCOPE_SERVER, CFG_DYN_SERVER) != 0) return -1;
  if (cfgAddInt32(pCfg, "wDebugFlag", wDebugFlag, 0, 255, CFG_SCOPE_SERVER, CFG_DYN_SERVER) != 0) return -1;
  if (cfgAddInt32(pCfg, "sDebugFlag", sDebugFlag, 0, 255, CFG_SCOPE_SERVER, CFG_DYN_SERVER) != 0) return -1;
  if (cfgAddInt32(pCfg, "tsdbDebugFlag", tsdbDebugFlag, 0, 255, CFG_SCOPE_SERVER, CFG_DYN_SERVER) != 0) return -1;
  if (cfgAddInt32(pCfg, "tqDebugFlag", tqDebugFlag, 0, 255, CFG_SCOPE_SERVER, CFG_DYN_SERVER) != 0) return -1;
  if (cfgAddInt32(pCfg, "fsDebugFlag", fsDebugFlag, 0, 255, CFG_SCOPE_SERVER, CFG_DYN_SERVER) != 0) return -1;
  if (cfgAddInt32(pCfg, "udfDebugFlag", udfDebugFlag, 0, 255, CFG_SCOPE_SERVER, CFG_DYN_SERVER) != 0) return -1;
  if (cfgAddInt32(pCfg, "smaDebugFlag", smaDebugFlag, 0, 255, CFG_SCOPE_SERVER, CFG_DYN_SERVER) != 0) return -1;
  if (cfgAddInt32(pCfg, "idxDebugFlag", idxDebugFlag, 0, 255, CFG_SCOPE_SERVER, CFG_DYN_SERVER) != 0) return -1;
  if (cfgAddInt32(pCfg, "tdbDebugFlag", tdbDebugFlag, 0, 255, CFG_SCOPE_SERVER, CFG_DYN_SERVER) != 0) return -1;
  if (cfgAddInt32(pCfg, "metaDebugFlag", metaDebugFlag, 0, 255, CFG_SCOPE_SERVER, CFG_DYN_SERVER) != 0) return -1;
  if (cfgAddInt32(pCfg, "stDebugFlag", stDebugFlag, 0, 255, CFG_SCOPE_SERVER, CFG_DYN_SERVER) != 0) return -1;
  return 0;
}

static int32_t taosAddClientCfg(SConfig *pCfg) {
  char    defaultFqdn[TSDB_FQDN_LEN] = {0};
  int32_t defaultServerPort = 6030;
  if (taosGetFqdn(defaultFqdn) != 0) {
    strcpy(defaultFqdn, "localhost");
  }

  if (cfgAddString(pCfg, "firstEp", "", CFG_SCOPE_BOTH, CFG_DYN_CLIENT) != 0) return -1;
  if (cfgAddString(pCfg, "secondEp", "", CFG_SCOPE_BOTH, CFG_DYN_CLIENT) != 0) return -1;
  if (cfgAddString(pCfg, "fqdn", defaultFqdn, CFG_SCOPE_SERVER, CFG_DYN_CLIENT) != 0) return -1;
  if (cfgAddInt32(pCfg, "serverPort", defaultServerPort, 1, 65056, CFG_SCOPE_SERVER, CFG_DYN_CLIENT) != 0) return -1;
  if (cfgAddDir(pCfg, "tempDir", tsTempDir, CFG_SCOPE_BOTH, CFG_DYN_CLIENT) != 0) return -1;
  if (cfgAddFloat(pCfg, "minimalTmpDirGB", 1.0f, 0.001f, 10000000, CFG_SCOPE_BOTH, CFG_DYN_CLIENT) != 0) return -1;
  if (cfgAddInt32(pCfg, "shellActivityTimer", tsShellActivityTimer, 1, 120, CFG_SCOPE_BOTH, CFG_DYN_CLIENT) != 0)
    return -1;
  if (cfgAddInt32(pCfg, "compressMsgSize", tsCompressMsgSize, -1, 100000000, CFG_SCOPE_BOTH, CFG_DYN_CLIENT) != 0)
    return -1;
  if (cfgAddInt32(pCfg, "queryPolicy", tsQueryPolicy, 1, 4, CFG_SCOPE_CLIENT, CFG_DYN_ENT_CLIENT) != 0) return -1;
  if (cfgAddBool(pCfg, "enableQueryHb", tsEnableQueryHb, CFG_SCOPE_CLIENT, CFG_DYN_CLIENT) != 0) return -1;
  if (cfgAddBool(pCfg, "enableScience", tsEnableScience, CFG_SCOPE_CLIENT, CFG_DYN_NONE) != 0) return -1;
  if (cfgAddInt32(pCfg, "querySmaOptimize", tsQuerySmaOptimize, 0, 1, CFG_SCOPE_CLIENT, CFG_DYN_CLIENT) != 0) return -1;
  if (cfgAddBool(pCfg, "queryPlannerTrace", tsQueryPlannerTrace, CFG_SCOPE_CLIENT, CFG_DYN_CLIENT) != 0) return -1;
  if (cfgAddInt32(pCfg, "queryNodeChunkSize", tsQueryNodeChunkSize, 1024, 128 * 1024, CFG_SCOPE_CLIENT,
                  CFG_DYN_CLIENT) != 0)
    return -1;
  if (cfgAddBool(pCfg, "queryUseNodeAllocator", tsQueryUseNodeAllocator, CFG_SCOPE_CLIENT, CFG_DYN_CLIENT) != 0)
    return -1;
  if (cfgAddBool(pCfg, "keepColumnName", tsKeepColumnName, CFG_SCOPE_CLIENT, CFG_DYN_CLIENT) != 0) return -1;
  if (cfgAddString(pCfg, "smlChildTableName", tsSmlChildTableName, CFG_SCOPE_CLIENT, CFG_DYN_CLIENT) != 0) return -1;
  if (cfgAddString(pCfg, "smlAutoChildTableNameDelimiter", tsSmlAutoChildTableNameDelimiter, CFG_SCOPE_CLIENT,
                   CFG_DYN_CLIENT) != 0)
    return -1;
  if (cfgAddString(pCfg, "smlTagName", tsSmlTagName, CFG_SCOPE_CLIENT, CFG_DYN_CLIENT) != 0) return -1;
  if (cfgAddString(pCfg, "smlTsDefaultName", tsSmlTsDefaultName, CFG_SCOPE_CLIENT, CFG_DYN_CLIENT) != 0) return -1;
  if (cfgAddBool(pCfg, "smlDot2Underline", tsSmlDot2Underline, CFG_SCOPE_CLIENT, CFG_DYN_CLIENT) != 0) return -1;
  //  if (cfgAddBool(pCfg, "smlDataFormat", tsSmlDataFormat, CFG_SCOPE_CLIENT, CFG_DYN_NONE) != 0) return -1;
  //  if (cfgAddInt32(pCfg, "smlBatchSize", tsSmlBatchSize, 1, INT32_MAX, CFG_SCOPE_CLIENT, CFG_DYN_NONE) != 0)
  //  return -1;
  if (cfgAddInt32(pCfg, "maxShellConns", tsMaxShellConns, 10, 50000000, CFG_SCOPE_CLIENT, CFG_DYN_NONE) != 0) return -1;
  if (cfgAddInt32(pCfg, "maxInsertBatchRows", tsMaxInsertBatchRows, 1, INT32_MAX, CFG_SCOPE_CLIENT, CFG_DYN_CLIENT) !=
      0)
    return -1;
  if (cfgAddInt32(pCfg, "maxRetryWaitTime", tsMaxRetryWaitTime, 0, 86400000, CFG_SCOPE_BOTH, CFG_DYN_CLIENT) != 0)
    return -1;
  if (cfgAddBool(pCfg, "useAdapter", tsUseAdapter, CFG_SCOPE_CLIENT, CFG_DYN_CLIENT) != 0) return -1;
  if (cfgAddBool(pCfg, "crashReporting", tsEnableCrashReport, CFG_SCOPE_SERVER, CFG_DYN_CLIENT) != 0) return -1;
  if (cfgAddInt64(pCfg, "queryMaxConcurrentTables", tsQueryMaxConcurrentTables, INT64_MIN, INT64_MAX, CFG_SCOPE_CLIENT,
                  CFG_DYN_NONE) != 0)
    return -1;
  if (cfgAddInt32(pCfg, "metaCacheMaxSize", tsMetaCacheMaxSize, -1, INT32_MAX, CFG_SCOPE_CLIENT, CFG_DYN_CLIENT) != 0)
    return -1;
  if (cfgAddInt32(pCfg, "slowLogThreshold", tsSlowLogThreshold, 0, INT32_MAX, CFG_SCOPE_CLIENT, CFG_DYN_CLIENT) != 0)
    return -1;
  if (cfgAddString(pCfg, "slowLogScope", "", CFG_SCOPE_CLIENT, CFG_DYN_CLIENT) != 0) return -1;

  tsNumOfRpcThreads = tsNumOfCores / 2;
  tsNumOfRpcThreads = TRANGE(tsNumOfRpcThreads, 2, TSDB_MAX_RPC_THREADS);
  if (cfgAddInt32(pCfg, "numOfRpcThreads", tsNumOfRpcThreads, 1, 1024, CFG_SCOPE_BOTH, CFG_DYN_NONE) != 0) return -1;

  tsNumOfRpcSessions = TRANGE(tsNumOfRpcSessions, 100, 100000);
  if (cfgAddInt32(pCfg, "numOfRpcSessions", tsNumOfRpcSessions, 1, 100000, CFG_SCOPE_BOTH, CFG_DYN_NONE) != 0)
    return -1;

  tsTimeToGetAvailableConn = TRANGE(tsTimeToGetAvailableConn, 20, 10000000);
  if (cfgAddInt32(pCfg, "timeToGetAvailableConn", tsTimeToGetAvailableConn, 20, 1000000, CFG_SCOPE_BOTH,
                  CFG_DYN_NONE) != 0)
    return -1;

  tsKeepAliveIdle = TRANGE(tsKeepAliveIdle, 1, 72000);
  if (cfgAddInt32(pCfg, "keepAliveIdle", tsKeepAliveIdle, 1, 7200000, CFG_SCOPE_BOTH, CFG_DYN_ENT_BOTH) != 0) return -1;

  tsNumOfTaskQueueThreads = tsNumOfCores / 2;
  tsNumOfTaskQueueThreads = TMAX(tsNumOfTaskQueueThreads, 4);
  if (tsNumOfTaskQueueThreads >= 10) {
    tsNumOfTaskQueueThreads = 10;
  }
  if (cfgAddInt32(pCfg, "numOfTaskQueueThreads", tsNumOfTaskQueueThreads, 4, 1024, CFG_SCOPE_CLIENT, CFG_DYN_NONE) != 0)
    return -1;

  return 0;
}

static int32_t taosAddSystemCfg(SConfig *pCfg) {
  SysNameInfo info = taosGetSysNameInfo();

  if (cfgAddTimezone(pCfg, "timezone", tsTimezoneStr, CFG_SCOPE_BOTH, CFG_DYN_CLIENT) != 0) return -1;
  if (cfgAddLocale(pCfg, "locale", tsLocale, CFG_SCOPE_BOTH, CFG_DYN_CLIENT) != 0) return -1;
  if (cfgAddCharset(pCfg, "charset", tsCharset, CFG_SCOPE_BOTH, CFG_DYN_NONE) != 0) return -1;
  if (cfgAddBool(pCfg, "assert", tsAssert, CFG_SCOPE_BOTH, CFG_DYN_CLIENT) != 0) return -1;
  if (cfgAddBool(pCfg, "enableCoreFile", 1, CFG_SCOPE_BOTH, CFG_DYN_CLIENT) != 0) return -1;
  if (cfgAddFloat(pCfg, "numOfCores", tsNumOfCores, 1, 100000, CFG_SCOPE_BOTH, CFG_DYN_NONE) != 0) return -1;

  if (cfgAddBool(pCfg, "ssd42", tsSSE42Enable, CFG_SCOPE_BOTH, CFG_DYN_NONE) != 0) return -1;
  if (cfgAddBool(pCfg, "avx", tsAVXEnable, CFG_SCOPE_BOTH, CFG_DYN_NONE) != 0) return -1;
  if (cfgAddBool(pCfg, "avx2", tsAVX2Enable, CFG_SCOPE_BOTH, CFG_DYN_NONE) != 0) return -1;
  if (cfgAddBool(pCfg, "fma", tsFMAEnable, CFG_SCOPE_BOTH, CFG_DYN_NONE) != 0) return -1;
  if (cfgAddBool(pCfg, "avx512", tsAVX512Enable, CFG_SCOPE_BOTH, CFG_DYN_NONE) != 0) return -1;
  if (cfgAddBool(pCfg, "simdEnable", tsSIMDEnable, CFG_SCOPE_BOTH, CFG_DYN_NONE) != 0) return -1;
  if (cfgAddBool(pCfg, "tagFilterCache", tsTagFilterCache, CFG_SCOPE_BOTH, CFG_DYN_NONE) != 0) return -1;

  if (cfgAddInt64(pCfg, "openMax", tsOpenMax, 0, INT64_MAX, CFG_SCOPE_BOTH, CFG_DYN_NONE) != 0) return -1;
#if !defined(_ALPINE)
  if (cfgAddInt64(pCfg, "streamMax", tsStreamMax, 0, INT64_MAX, CFG_SCOPE_BOTH, CFG_DYN_NONE) != 0) return -1;
#endif
  if (cfgAddInt32(pCfg, "pageSizeKB", tsPageSizeKB, 0, INT64_MAX, CFG_SCOPE_BOTH, CFG_DYN_NONE) != 0) return -1;
  if (cfgAddInt64(pCfg, "totalMemoryKB", tsTotalMemoryKB, 0, INT64_MAX, CFG_SCOPE_BOTH, CFG_DYN_NONE) != 0) return -1;
  if (cfgAddString(pCfg, "os sysname", info.sysname, CFG_SCOPE_BOTH, CFG_DYN_NONE) != 0) return -1;
  if (cfgAddString(pCfg, "os nodename", info.nodename, CFG_SCOPE_BOTH, CFG_DYN_NONE) != 0) return -1;
  if (cfgAddString(pCfg, "os release", info.release, CFG_SCOPE_BOTH, CFG_DYN_NONE) != 0) return -1;
  if (cfgAddString(pCfg, "os version", info.version, CFG_SCOPE_BOTH, CFG_DYN_NONE) != 0) return -1;
  if (cfgAddString(pCfg, "os machine", info.machine, CFG_SCOPE_BOTH, CFG_DYN_NONE) != 0) return -1;

  if (cfgAddString(pCfg, "version", version, CFG_SCOPE_BOTH, CFG_DYN_NONE) != 0) return -1;
  if (cfgAddString(pCfg, "compatible_version", compatible_version, CFG_SCOPE_BOTH, CFG_DYN_NONE) != 0) return -1;
  if (cfgAddString(pCfg, "gitinfo", gitinfo, CFG_SCOPE_BOTH, CFG_DYN_NONE) != 0) return -1;
  if (cfgAddString(pCfg, "buildinfo", buildinfo, CFG_SCOPE_BOTH, CFG_DYN_NONE) != 0) return -1;
  return 0;
}

static int32_t taosAddServerCfg(SConfig *pCfg) {
  if (cfgAddDir(pCfg, "dataDir", tsDataDir, CFG_SCOPE_SERVER, CFG_DYN_NONE) != 0) return -1;
  if (cfgAddFloat(pCfg, "minimalDataDirGB", 2.0f, 0.001f, 10000000, CFG_SCOPE_SERVER, CFG_DYN_NONE) != 0) return -1;

  tsNumOfSupportVnodes = tsNumOfCores * 2;
  tsNumOfSupportVnodes = TMAX(tsNumOfSupportVnodes, 2);
  if (cfgAddInt32(pCfg, "supportVnodes", tsNumOfSupportVnodes, 0, 4096, CFG_SCOPE_SERVER, CFG_DYN_NONE) != 0) return -1;

  if (cfgAddInt32(pCfg, "statusInterval", tsStatusInterval, 1, 30, CFG_SCOPE_SERVER, CFG_DYN_NONE) != 0) return -1;
  if (cfgAddInt32(pCfg, "minSlidingTime", tsMinSlidingTime, 1, 1000000, CFG_SCOPE_CLIENT, CFG_DYN_CLIENT) != 0)
    return -1;
  if (cfgAddInt32(pCfg, "minIntervalTime", tsMinIntervalTime, 1, 1000000, CFG_SCOPE_CLIENT, CFG_DYN_CLIENT) != 0)
    return -1;

  if (cfgAddInt32(pCfg, "countAlwaysReturnValue", tsCountAlwaysReturnValue, 0, 1, CFG_SCOPE_BOTH, CFG_DYN_CLIENT) != 0)
    return -1;
  if (cfgAddInt32(pCfg, "queryBufferSize", tsQueryBufferSize, -1, 500000000000, CFG_SCOPE_SERVER, CFG_DYN_NONE) != 0)
    return -1;
  if (cfgAddInt32(pCfg, "queryRspPolicy", tsQueryRspPolicy, 0, 1, CFG_SCOPE_SERVER, CFG_DYN_ENT_SERVER) != 0) return -1;

  tsNumOfRpcThreads = tsNumOfCores / 2;
  tsNumOfRpcThreads = TRANGE(tsNumOfRpcThreads, 2, TSDB_MAX_RPC_THREADS);
  if (cfgAddInt32(pCfg, "numOfRpcThreads", tsNumOfRpcThreads, 1, 1024, CFG_SCOPE_BOTH, CFG_DYN_NONE) != 0) return -1;

  tsNumOfRpcSessions = TRANGE(tsNumOfRpcSessions, 100, 10000);
  if (cfgAddInt32(pCfg, "numOfRpcSessions", tsNumOfRpcSessions, 1, 100000, CFG_SCOPE_BOTH, CFG_DYN_NONE) != 0)
    return -1;

  tsTimeToGetAvailableConn = TRANGE(tsTimeToGetAvailableConn, 20, 1000000);
  if (cfgAddInt32(pCfg, "timeToGetAvailableConn", tsNumOfRpcSessions, 20, 1000000, CFG_SCOPE_BOTH, CFG_DYN_NONE) != 0)
    return -1;

  tsNumOfCommitThreads = tsNumOfCores / 2;
  tsNumOfCommitThreads = TRANGE(tsNumOfCommitThreads, 2, 4);
  if (cfgAddInt32(pCfg, "numOfCommitThreads", tsNumOfCommitThreads, 1, 1024, CFG_SCOPE_SERVER, CFG_DYN_NONE) != 0)
    return -1;

  tsNumOfMnodeReadThreads = tsNumOfCores / 8;
  tsNumOfMnodeReadThreads = TRANGE(tsNumOfMnodeReadThreads, 1, 4);
  if (cfgAddInt32(pCfg, "numOfMnodeReadThreads", tsNumOfMnodeReadThreads, 1, 1024, CFG_SCOPE_SERVER, CFG_DYN_NONE) != 0)
    return -1;

  tsNumOfVnodeQueryThreads = tsNumOfCores * 2;
  tsNumOfVnodeQueryThreads = TMAX(tsNumOfVnodeQueryThreads, 4);
  if (cfgAddInt32(pCfg, "numOfVnodeQueryThreads", tsNumOfVnodeQueryThreads, 4, 1024, CFG_SCOPE_SERVER, CFG_DYN_NONE) !=
      0)
    return -1;

  if (cfgAddFloat(pCfg, "ratioOfVnodeStreamThreads", tsRatioOfVnodeStreamThreads, 0.01, 100, CFG_SCOPE_SERVER,
                  CFG_DYN_NONE) != 0)
    return -1;

  tsNumOfVnodeFetchThreads = tsNumOfCores / 4;
  tsNumOfVnodeFetchThreads = TMAX(tsNumOfVnodeFetchThreads, 4);
  if (cfgAddInt32(pCfg, "numOfVnodeFetchThreads", tsNumOfVnodeFetchThreads, 4, 1024, CFG_SCOPE_SERVER, CFG_DYN_NONE) !=
      0)
    return -1;

  tsNumOfVnodeRsmaThreads = tsNumOfCores / 4;
  tsNumOfVnodeRsmaThreads = TMAX(tsNumOfVnodeRsmaThreads, 4);
  if (cfgAddInt32(pCfg, "numOfVnodeRsmaThreads", tsNumOfVnodeRsmaThreads, 1, 1024, CFG_SCOPE_SERVER, CFG_DYN_NONE) != 0)
    return -1;

  tsNumOfQnodeQueryThreads = tsNumOfCores * 2;
  tsNumOfQnodeQueryThreads = TMAX(tsNumOfQnodeQueryThreads, 4);
  if (cfgAddInt32(pCfg, "numOfQnodeQueryThreads", tsNumOfQnodeQueryThreads, 4, 1024, CFG_SCOPE_SERVER, CFG_DYN_NONE) !=
      0)
    return -1;

  //  tsNumOfQnodeFetchThreads = tsNumOfCores / 2;
  //  tsNumOfQnodeFetchThreads = TMAX(tsNumOfQnodeFetchThreads, 4);
  //  if (cfgAddInt32(pCfg, "numOfQnodeFetchThreads", tsNumOfQnodeFetchThreads, 1, 1024, 0) != 0) return -1;

  tsNumOfSnodeStreamThreads = tsNumOfCores / 4;
  tsNumOfSnodeStreamThreads = TRANGE(tsNumOfSnodeStreamThreads, 2, 4);
  if (cfgAddInt32(pCfg, "numOfSnodeSharedThreads", tsNumOfSnodeStreamThreads, 2, 1024, CFG_SCOPE_SERVER,
                  CFG_DYN_NONE) != 0)
    return -1;

  tsNumOfSnodeWriteThreads = tsNumOfCores / 4;
  tsNumOfSnodeWriteThreads = TRANGE(tsNumOfSnodeWriteThreads, 2, 4);
  if (cfgAddInt32(pCfg, "numOfSnodeUniqueThreads", tsNumOfSnodeWriteThreads, 2, 1024, CFG_SCOPE_SERVER, CFG_DYN_NONE) !=
      0)
    return -1;

  tsRpcQueueMemoryAllowed = tsTotalMemoryKB * 1024 * 0.1;
  tsRpcQueueMemoryAllowed = TRANGE(tsRpcQueueMemoryAllowed, TSDB_MAX_MSG_SIZE * 10LL, TSDB_MAX_MSG_SIZE * 10000LL);
  if (cfgAddInt64(pCfg, "rpcQueueMemoryAllowed", tsRpcQueueMemoryAllowed, TSDB_MAX_MSG_SIZE * 10L, INT64_MAX,
                  CFG_SCOPE_BOTH, CFG_DYN_NONE) != 0)
    return -1;

  if (cfgAddInt32(pCfg, "syncElectInterval", tsElectInterval, 10, 1000 * 60 * 24 * 2, CFG_SCOPE_SERVER, CFG_DYN_NONE) !=
      0)
    return -1;
  if (cfgAddInt32(pCfg, "syncHeartbeatInterval", tsHeartbeatInterval, 10, 1000 * 60 * 24 * 2, CFG_SCOPE_SERVER,
                  CFG_DYN_NONE) != 0)
    return -1;
  if (cfgAddInt32(pCfg, "syncHeartbeatTimeout", tsHeartbeatTimeout, 10, 1000 * 60 * 24 * 2, CFG_SCOPE_SERVER,
                  CFG_DYN_NONE) != 0)
    return -1;

  if (cfgAddInt64(pCfg, "mndSdbWriteDelta", tsMndSdbWriteDelta, 20, 10000, CFG_SCOPE_SERVER, CFG_DYN_ENT_SERVER) != 0)
    return -1;
  if (cfgAddInt64(pCfg, "mndLogRetention", tsMndLogRetention, 500, 10000, CFG_SCOPE_SERVER, CFG_DYN_NONE) != 0)
    return -1;
  if (cfgAddInt32(pCfg, "grantMode", tsMndGrantMode, 0, 10000, CFG_SCOPE_SERVER, CFG_DYN_NONE) != 0) return -1;
  if (cfgAddBool(pCfg, "skipGrant", tsMndSkipGrant, CFG_SCOPE_SERVER, CFG_DYN_NONE) != 0) return -1;

  if (cfgAddBool(pCfg, "monitor", tsEnableMonitor, CFG_SCOPE_SERVER, CFG_DYN_SERVER) != 0) return -1;
  if (cfgAddInt32(pCfg, "monitorInterval", tsMonitorInterval, 1, 200000, CFG_SCOPE_SERVER, CFG_DYN_NONE) != 0)
    return -1;
  if (cfgAddString(pCfg, "monitorFqdn", tsMonitorFqdn, CFG_SCOPE_SERVER, CFG_DYN_NONE) != 0) return -1;
  if (cfgAddInt32(pCfg, "monitorPort", tsMonitorPort, 1, 65056, CFG_SCOPE_SERVER, CFG_DYN_NONE) != 0) return -1;
  if (cfgAddInt32(pCfg, "monitorMaxLogs", tsMonitorMaxLogs, 1, 1000000, CFG_SCOPE_SERVER, CFG_DYN_NONE) != 0) return -1;
  if (cfgAddBool(pCfg, "monitorComp", tsMonitorComp, CFG_SCOPE_SERVER, CFG_DYN_NONE) != 0) return -1;

  if (cfgAddBool(pCfg, "audit", tsEnableAudit, CFG_SCOPE_SERVER, CFG_DYN_ENT_SERVER) != 0) return -1;
  if (cfgAddBool(pCfg, "auditCreateTable", tsEnableAuditCreateTable, CFG_SCOPE_SERVER, CFG_DYN_NONE) != 0) return -1;

  if (cfgAddBool(pCfg, "crashReporting", tsEnableCrashReport, CFG_SCOPE_BOTH, CFG_DYN_NONE) != 0) return -1;
  if (cfgAddBool(pCfg, "telemetryReporting", tsEnableTelem, CFG_SCOPE_BOTH, CFG_DYN_ENT_SERVER) != 0) return -1;
  if (cfgAddInt32(pCfg, "telemetryInterval", tsTelemInterval, 1, 200000, CFG_SCOPE_BOTH, CFG_DYN_NONE) != 0) return -1;
  if (cfgAddString(pCfg, "telemetryServer", tsTelemServer, CFG_SCOPE_BOTH, CFG_DYN_BOTH) != 0) return -1;
  if (cfgAddInt32(pCfg, "telemetryPort", tsTelemPort, 1, 65056, CFG_SCOPE_BOTH, CFG_DYN_NONE) != 0) return -1;

  if (cfgAddInt32(pCfg, "rsyncPort", tsRsyncPort, 1, 65535, CFG_SCOPE_BOTH, CFG_DYN_SERVER) != 0) return -1;
  if (cfgAddString(pCfg, "snodeAddress", tsSnodeAddress, CFG_SCOPE_SERVER, CFG_DYN_SERVER) != 0) return -1;
  if (cfgAddString(pCfg, "checkpointBackupDir", tsCheckpointBackupDir, CFG_SCOPE_SERVER, CFG_DYN_SERVER) != 0)
    return -1;

  if (cfgAddInt32(pCfg, "tmqMaxTopicNum", tmqMaxTopicNum, 1, 10000, CFG_SCOPE_SERVER, CFG_DYN_ENT_SERVER) != 0)
    return -1;

  if (cfgAddInt32(pCfg, "transPullupInterval", tsTransPullupInterval, 1, 10000, CFG_SCOPE_SERVER, CFG_DYN_ENT_SERVER) !=
      0)
    return -1;
  if (cfgAddInt32(pCfg, "mqRebalanceInterval", tsMqRebalanceInterval, 1, 10000, CFG_SCOPE_SERVER, CFG_DYN_ENT_SERVER) !=
      0)
    return -1;
  if (cfgAddInt32(pCfg, "ttlUnit", tsTtlUnit, 1, 86400 * 365, CFG_SCOPE_SERVER, CFG_DYN_NONE) != 0) return -1;
  if (cfgAddInt32(pCfg, "ttlPushInterval", tsTtlPushIntervalSec, 1, 100000, CFG_SCOPE_SERVER, CFG_DYN_ENT_SERVER) != 0)
    return -1;
  if (cfgAddInt32(pCfg, "ttlBatchDropNum", tsTtlBatchDropNum, 0, INT32_MAX, CFG_SCOPE_SERVER, CFG_DYN_ENT_SERVER) != 0)
    return -1;
  if (cfgAddBool(pCfg, "ttlChangeOnWrite", tsTtlChangeOnWrite, CFG_SCOPE_SERVER, CFG_DYN_NONE) != 0) return -1;
  if (cfgAddInt32(pCfg, "ttlFlushThreshold", tsTtlFlushThreshold, -1, 1000000, CFG_SCOPE_SERVER, CFG_DYN_ENT_SERVER) !=
      0)
    return -1;
  if (cfgAddInt32(pCfg, "trimVDbIntervalSec", tsTrimVDbIntervalSec, 1, 100000, CFG_SCOPE_SERVER, CFG_DYN_ENT_SERVER) !=
      0)
    return -1;
  if (cfgAddInt32(pCfg, "uptimeInterval", tsUptimeInterval, 1, 100000, CFG_SCOPE_SERVER, CFG_DYN_NONE) != 0) return -1;
  if (cfgAddInt32(pCfg, "queryRsmaTolerance", tsQueryRsmaTolerance, 0, 900000, CFG_SCOPE_SERVER, CFG_DYN_NONE) != 0)
    return -1;
  if (cfgAddInt32(pCfg, "timeseriesThreshold", tsTimeSeriesThreshold, 0, 2000, CFG_SCOPE_SERVER, CFG_DYN_ENT_SERVER) !=
      0)
    return -1;

  if (cfgAddInt64(pCfg, "walFsyncDataSizeLimit", tsWalFsyncDataSizeLimit, 100 * 1024 * 1024, INT64_MAX,
                  CFG_SCOPE_SERVER, CFG_DYN_NONE) != 0)
    return -1;

  if (cfgAddBool(pCfg, "udf", tsStartUdfd, CFG_SCOPE_SERVER, CFG_DYN_NONE) != 0) return -1;
  if (cfgAddString(pCfg, "udfdResFuncs", tsUdfdResFuncs, CFG_SCOPE_SERVER, CFG_DYN_NONE) != 0) return -1;
  if (cfgAddString(pCfg, "udfdLdLibPath", tsUdfdLdLibPath, CFG_SCOPE_SERVER, CFG_DYN_NONE) != 0) return -1;

  if (cfgAddBool(pCfg, "disableStream", tsDisableStream, CFG_SCOPE_SERVER, CFG_DYN_ENT_SERVER) != 0) return -1;
  if (cfgAddInt64(pCfg, "streamBufferSize", tsStreamBufferSize, 0, INT64_MAX, CFG_SCOPE_SERVER, CFG_DYN_NONE) != 0)
    return -1;
<<<<<<< HEAD
  if (cfgAddInt64(pCfg, "checkpointInterval", tsStreamCheckpointInterval, 1, 1200, CFG_SCOPE_SERVER,
=======
  if (cfgAddInt32(pCfg, "checkpointInterval", tsStreamCheckpointInterval, 60, 1200, CFG_SCOPE_SERVER,
>>>>>>> f7e63ad1
                  CFG_DYN_ENT_SERVER) != 0)
    return -1;
  if (cfgAddFloat(pCfg, "streamSinkDataRate", tsSinkDataRate, 0.1, 5, CFG_SCOPE_SERVER, CFG_DYN_NONE) != 0) return -1;

  if (cfgAddInt32(pCfg, "cacheLazyLoadThreshold", tsCacheLazyLoadThreshold, 0, 100000, CFG_SCOPE_SERVER,
                  CFG_DYN_ENT_SERVER) != 0)
    return -1;

  if (cfgAddString(pCfg, "lossyColumns", tsLossyColumns, CFG_SCOPE_SERVER, CFG_DYN_NONE) != 0) return -1;
  if (cfgAddFloat(pCfg, "fPrecision", tsFPrecision, 0.0f, 100000.0f, CFG_SCOPE_SERVER, CFG_DYN_NONE) != 0) return -1;
  if (cfgAddFloat(pCfg, "dPrecision", tsDPrecision, 0.0f, 1000000.0f, CFG_SCOPE_SERVER, CFG_DYN_NONE) != 0) return -1;
  if (cfgAddInt32(pCfg, "maxRange", tsMaxRange, 0, 65536, CFG_SCOPE_SERVER, CFG_DYN_NONE) != 0) return -1;
  if (cfgAddInt32(pCfg, "curRange", tsCurRange, 0, 65536, CFG_SCOPE_SERVER, CFG_DYN_NONE) != 0) return -1;
  if (cfgAddBool(pCfg, "ifAdtFse", tsIfAdtFse, CFG_SCOPE_SERVER, CFG_DYN_NONE) != 0) return -1;
  if (cfgAddString(pCfg, "compressor", tsCompressor, CFG_SCOPE_SERVER, CFG_DYN_NONE) != 0) return -1;

  if (cfgAddBool(pCfg, "filterScalarMode", tsFilterScalarMode, CFG_SCOPE_SERVER, CFG_DYN_NONE) != 0) return -1;
  if (cfgAddInt32(pCfg, "maxStreamBackendCache", tsMaxStreamBackendCache, 16, 1024, CFG_SCOPE_SERVER,
                  CFG_DYN_ENT_SERVER) != 0)
    return -1;
  if (cfgAddInt32(pCfg, "pqSortMemThreshold", tsPQSortMemThreshold, 1, 10240, CFG_SCOPE_SERVER, CFG_DYN_NONE) != 0)
    return -1;
  if (cfgAddInt32(pCfg, "resolveFQDNRetryTime", tsResolveFQDNRetryTime, 1, 10240, CFG_SCOPE_SERVER, CFG_DYN_NONE) != 0)
    return -1;

  if (cfgAddString(pCfg, "s3Accesskey", tsS3AccessKey, CFG_SCOPE_SERVER, CFG_DYN_NONE) != 0) return -1;
  if (cfgAddString(pCfg, "s3Endpoint", tsS3Endpoint, CFG_SCOPE_SERVER, CFG_DYN_NONE) != 0) return -1;
  if (cfgAddString(pCfg, "s3BucketName", tsS3BucketName, CFG_SCOPE_SERVER, CFG_DYN_NONE) != 0) return -1;
  if (cfgAddInt32(pCfg, "s3BlockSize", tsS3BlockSize, -1, 1024 * 1024, CFG_SCOPE_SERVER, CFG_DYN_ENT_SERVER) != 0)
    return -1;
  if (tsS3BlockSize > -1 && tsS3BlockSize < 1024) {
    uError("failed to config s3blocksize since value:%d. Valid range: -1 or [1024, 1024 * 1024]", tsS3BlockSize);
    return -1;
  }
  if (cfgAddInt32(pCfg, "s3BlockCacheSize", tsS3BlockCacheSize, 4, 1024 * 1024, CFG_SCOPE_SERVER, CFG_DYN_ENT_SERVER) !=
      0)
    return -1;
  if (cfgAddInt32(pCfg, "s3PageCacheSize", tsS3PageCacheSize, 4, 1024 * 1024 * 1024, CFG_SCOPE_SERVER,
                  CFG_DYN_ENT_SERVER) != 0)
    return -1;
  if (cfgAddInt32(pCfg, "s3UploadDelaySec", tsS3UploadDelaySec, 60 * 10, 60 * 60 * 24 * 30, CFG_SCOPE_SERVER,
                  CFG_DYN_ENT_SERVER) != 0)
    return -1;

  // min free disk space used to check if the disk is full [50MB, 1GB]
  if (cfgAddInt64(pCfg, "minDiskFreeSize", tsMinDiskFreeSize, TFS_MIN_DISK_FREE_SIZE, 1024 * 1024 * 1024,
                  CFG_SCOPE_SERVER, CFG_DYN_ENT_SERVER) != 0)
    return -1;
  if (cfgAddBool(pCfg, "enableWhiteList", tsEnableWhiteList, CFG_SCOPE_SERVER, CFG_DYN_ENT_SERVER) != 0) return -1;

  GRANT_CFG_ADD;
  return 0;
}

static int32_t taosUpdateServerCfg(SConfig *pCfg) {
  SConfigItem *pItem;
  ECfgSrcType  stype;
  int32_t      numOfCores;
  int64_t      totalMemoryKB;

  pItem = cfgGetItem(tsCfg, "numOfCores");
  if (pItem == NULL) {
    return -1;
  } else {
    stype = pItem->stype;
    numOfCores = pItem->fval;
  }

  pItem = cfgGetItem(tsCfg, "supportVnodes");
  if (pItem != NULL && pItem->stype == CFG_STYPE_DEFAULT) {
    tsNumOfSupportVnodes = numOfCores * 2;
    tsNumOfSupportVnodes = TMAX(tsNumOfSupportVnodes, 2);
    pItem->i32 = tsNumOfSupportVnodes;
    pItem->stype = stype;
  }

  pItem = cfgGetItem(tsCfg, "numOfRpcThreads");
  if (pItem != NULL && pItem->stype == CFG_STYPE_DEFAULT) {
    tsNumOfRpcThreads = numOfCores / 2;
    tsNumOfRpcThreads = TRANGE(tsNumOfRpcThreads, 2, TSDB_MAX_RPC_THREADS);
    pItem->i32 = tsNumOfRpcThreads;
    pItem->stype = stype;
  }

  pItem = cfgGetItem(tsCfg, "numOfRpcSessions");
  if (pItem != NULL && pItem->stype == CFG_STYPE_DEFAULT) {
    tsNumOfRpcSessions = TRANGE(tsNumOfRpcSessions, 100, 10000);
    pItem->i32 = tsNumOfRpcSessions;
    pItem->stype = stype;
  }

  pItem = cfgGetItem(tsCfg, "timeToGetAvailableConn");
  if (pItem != NULL && pItem->stype == CFG_STYPE_DEFAULT) {
    tsTimeToGetAvailableConn = TRANGE(tsTimeToGetAvailableConn, 20, 1000000);
    pItem->i32 = tsTimeToGetAvailableConn;
    pItem->stype = stype;
  }

  pItem = cfgGetItem(tsCfg, "numOfCommitThreads");
  if (pItem != NULL && pItem->stype == CFG_STYPE_DEFAULT) {
    tsNumOfCommitThreads = numOfCores / 2;
    tsNumOfCommitThreads = TRANGE(tsNumOfCommitThreads, 2, 4);
    pItem->i32 = tsNumOfCommitThreads;
    pItem->stype = stype;
  }

  pItem = cfgGetItem(tsCfg, "numOfMnodeReadThreads");
  if (pItem != NULL && pItem->stype == CFG_STYPE_DEFAULT) {
    tsNumOfMnodeReadThreads = numOfCores / 8;
    tsNumOfMnodeReadThreads = TRANGE(tsNumOfMnodeReadThreads, 1, 4);
    pItem->i32 = tsNumOfMnodeReadThreads;
    pItem->stype = stype;
  }

  pItem = cfgGetItem(tsCfg, "numOfVnodeQueryThreads");
  if (pItem != NULL && pItem->stype == CFG_STYPE_DEFAULT) {
    tsNumOfVnodeQueryThreads = numOfCores * 2;
    tsNumOfVnodeQueryThreads = TMAX(tsNumOfVnodeQueryThreads, 4);
    pItem->i32 = tsNumOfVnodeQueryThreads;
    pItem->stype = stype;
  }

  pItem = cfgGetItem(tsCfg, "ratioOfVnodeStreamThreads");
  if (pItem != NULL && pItem->stype == CFG_STYPE_DEFAULT) {
    pItem->fval = tsRatioOfVnodeStreamThreads;
    pItem->stype = stype;
  }

  pItem = cfgGetItem(tsCfg, "numOfVnodeFetchThreads");
  if (pItem != NULL && pItem->stype == CFG_STYPE_DEFAULT) {
    tsNumOfVnodeFetchThreads = numOfCores / 4;
    tsNumOfVnodeFetchThreads = TMAX(tsNumOfVnodeFetchThreads, 4);
    pItem->i32 = tsNumOfVnodeFetchThreads;
    pItem->stype = stype;
  }

  pItem = cfgGetItem(tsCfg, "numOfVnodeRsmaThreads");
  if (pItem != NULL && pItem->stype == CFG_STYPE_DEFAULT) {
    tsNumOfVnodeRsmaThreads = numOfCores;
    tsNumOfVnodeRsmaThreads = TMAX(tsNumOfVnodeRsmaThreads, 4);
    pItem->i32 = tsNumOfVnodeRsmaThreads;
    pItem->stype = stype;
  }

  pItem = cfgGetItem(tsCfg, "numOfQnodeQueryThreads");
  if (pItem != NULL && pItem->stype == CFG_STYPE_DEFAULT) {
    tsNumOfQnodeQueryThreads = numOfCores * 2;
    tsNumOfQnodeQueryThreads = TMAX(tsNumOfQnodeQueryThreads, 4);
    pItem->i32 = tsNumOfQnodeQueryThreads;
    pItem->stype = stype;
  }

  /*
    pItem = cfgGetItem(tsCfg, "numOfQnodeFetchThreads");
    if (pItem != NULL && pItem->stype == CFG_STYPE_DEFAULT) {
      tsNumOfQnodeFetchThreads = numOfCores / 2;
      tsNumOfQnodeFetchThreads = TMAX(tsNumOfQnodeFetchThreads, 4);
      pItem->i32 = tsNumOfQnodeFetchThreads;
      pItem->stype = stype;
    }
  */

  pItem = cfgGetItem(tsCfg, "numOfSnodeSharedThreads");
  if (pItem != NULL && pItem->stype == CFG_STYPE_DEFAULT) {
    tsNumOfSnodeStreamThreads = numOfCores / 4;
    tsNumOfSnodeStreamThreads = TRANGE(tsNumOfSnodeStreamThreads, 2, 4);
    pItem->i32 = tsNumOfSnodeStreamThreads;
    pItem->stype = stype;
  }

  pItem = cfgGetItem(tsCfg, "numOfSnodeUniqueThreads");
  if (pItem != NULL && pItem->stype == CFG_STYPE_DEFAULT) {
    tsNumOfSnodeWriteThreads = numOfCores / 4;
    tsNumOfSnodeWriteThreads = TRANGE(tsNumOfSnodeWriteThreads, 2, 4);
    pItem->i32 = tsNumOfSnodeWriteThreads;
    pItem->stype = stype;
  }

  pItem = cfgGetItem(tsCfg, "totalMemoryKB");
  if (pItem == NULL) {
    return -1;
  } else {
    stype = pItem->stype;
    totalMemoryKB = pItem->i64;
  }

  pItem = cfgGetItem(tsCfg, "rpcQueueMemoryAllowed");
  if (pItem != NULL && pItem->stype == CFG_STYPE_DEFAULT) {
    tsRpcQueueMemoryAllowed = totalMemoryKB * 1024 * 0.1;
    tsRpcQueueMemoryAllowed = TRANGE(tsRpcQueueMemoryAllowed, TSDB_MAX_MSG_SIZE * 10LL, TSDB_MAX_MSG_SIZE * 10000LL);
    pItem->i64 = tsRpcQueueMemoryAllowed;
    pItem->stype = stype;
  }

  return 0;
}

static void taosSetClientLogCfg(SConfig *pCfg) {
  SConfigItem *pItem = cfgGetItem(pCfg, "logDir");
  tstrncpy(tsLogDir, cfgGetItem(pCfg, "logDir")->str, PATH_MAX);
  taosExpandDir(tsLogDir, tsLogDir, PATH_MAX);
  tsLogSpace.reserved = (int64_t)(((double)cfgGetItem(pCfg, "minimalLogDirGB")->fval) * 1024 * 1024 * 1024);
  tsNumOfLogLines = cfgGetItem(pCfg, "numOfLogLines")->i32;
  tsAsyncLog = cfgGetItem(pCfg, "asyncLog")->bval;
  tsLogKeepDays = cfgGetItem(pCfg, "logKeepDays")->i32;
  tmrDebugFlag = cfgGetItem(pCfg, "tmrDebugFlag")->i32;
  uDebugFlag = cfgGetItem(pCfg, "uDebugFlag")->i32;
  jniDebugFlag = cfgGetItem(pCfg, "jniDebugFlag")->i32;
  rpcDebugFlag = cfgGetItem(pCfg, "rpcDebugFlag")->i32;
  qDebugFlag = cfgGetItem(pCfg, "qDebugFlag")->i32;
  cDebugFlag = cfgGetItem(pCfg, "cDebugFlag")->i32;
}

static void taosSetServerLogCfg(SConfig *pCfg) {
  dDebugFlag = cfgGetItem(pCfg, "dDebugFlag")->i32;
  vDebugFlag = cfgGetItem(pCfg, "vDebugFlag")->i32;
  mDebugFlag = cfgGetItem(pCfg, "mDebugFlag")->i32;
  wDebugFlag = cfgGetItem(pCfg, "wDebugFlag")->i32;
  sDebugFlag = cfgGetItem(pCfg, "sDebugFlag")->i32;
  tsdbDebugFlag = cfgGetItem(pCfg, "tsdbDebugFlag")->i32;
  tqDebugFlag = cfgGetItem(pCfg, "tqDebugFlag")->i32;
  fsDebugFlag = cfgGetItem(pCfg, "fsDebugFlag")->i32;
  udfDebugFlag = cfgGetItem(pCfg, "udfDebugFlag")->i32;
  smaDebugFlag = cfgGetItem(pCfg, "smaDebugFlag")->i32;
  idxDebugFlag = cfgGetItem(pCfg, "idxDebugFlag")->i32;
  tdbDebugFlag = cfgGetItem(pCfg, "tdbDebugFlag")->i32;
  metaDebugFlag = cfgGetItem(pCfg, "metaDebugFlag")->i32;
  stDebugFlag = cfgGetItem(pCfg, "stDebugFlag")->i32;
}

static int32_t taosSetSlowLogScope(char *pScope) {
  if (NULL == pScope || 0 == strlen(pScope)) {
    tsSlowLogScope = SLOW_LOG_TYPE_ALL;
    return 0;
  }

  if (0 == strcasecmp(pScope, "all")) {
    tsSlowLogScope = SLOW_LOG_TYPE_ALL;
    return 0;
  }

  if (0 == strcasecmp(pScope, "query")) {
    tsSlowLogScope = SLOW_LOG_TYPE_QUERY;
    return 0;
  }

  if (0 == strcasecmp(pScope, "insert")) {
    tsSlowLogScope = SLOW_LOG_TYPE_INSERT;
    return 0;
  }

  if (0 == strcasecmp(pScope, "others")) {
    tsSlowLogScope = SLOW_LOG_TYPE_OTHERS;
    return 0;
  }

  if (0 == strcasecmp(pScope, "none")) {
    tsSlowLogScope = 0;
    return 0;
  }

  uError("Invalid slowLog scope value:%s", pScope);
  terrno = TSDB_CODE_INVALID_CFG_VALUE;
  return -1;
}

// for common configs
static int32_t taosSetClientCfg(SConfig *pCfg) {
  tstrncpy(tsLocalFqdn, cfgGetItem(pCfg, "fqdn")->str, TSDB_FQDN_LEN);
  tsServerPort = (uint16_t)cfgGetItem(pCfg, "serverPort")->i32;
  snprintf(tsLocalEp, sizeof(tsLocalEp), "%s:%u", tsLocalFqdn, tsServerPort);

  char defaultFirstEp[TSDB_EP_LEN] = {0};
  snprintf(defaultFirstEp, TSDB_EP_LEN, "%s:%u", tsLocalFqdn, tsServerPort);

  SConfigItem *pFirstEpItem = cfgGetItem(pCfg, "firstEp");
  SEp          firstEp = {0};
  taosGetFqdnPortFromEp(strlen(pFirstEpItem->str) == 0 ? defaultFirstEp : pFirstEpItem->str, &firstEp);
  snprintf(tsFirst, sizeof(tsFirst), "%s:%u", firstEp.fqdn, firstEp.port);
  cfgSetItem(pCfg, "firstEp", tsFirst, pFirstEpItem->stype);

  SConfigItem *pSecondpItem = cfgGetItem(pCfg, "secondEp");
  SEp          secondEp = {0};
  taosGetFqdnPortFromEp(strlen(pSecondpItem->str) == 0 ? defaultFirstEp : pSecondpItem->str, &secondEp);
  snprintf(tsSecond, sizeof(tsSecond), "%s:%u", secondEp.fqdn, secondEp.port);
  cfgSetItem(pCfg, "secondEp", tsSecond, pSecondpItem->stype);

  tstrncpy(tsTempDir, cfgGetItem(pCfg, "tempDir")->str, PATH_MAX);
  taosExpandDir(tsTempDir, tsTempDir, PATH_MAX);
  tsTempSpace.reserved = (int64_t)(((double)cfgGetItem(pCfg, "minimalTmpDirGB")->fval) * 1024 * 1024 * 1024);
  if (taosMulMkDir(tsTempDir) != 0) {
    uError("failed to create tempDir:%s since %s", tsTempDir, terrstr());
    return -1;
  }

  tstrncpy(tsSmlAutoChildTableNameDelimiter, cfgGetItem(pCfg, "smlAutoChildTableNameDelimiter")->str,
           TSDB_TABLE_NAME_LEN);
  tstrncpy(tsSmlChildTableName, cfgGetItem(pCfg, "smlChildTableName")->str, TSDB_TABLE_NAME_LEN);
  tstrncpy(tsSmlTagName, cfgGetItem(pCfg, "smlTagName")->str, TSDB_COL_NAME_LEN);
  tstrncpy(tsSmlTsDefaultName, cfgGetItem(pCfg, "smlTsDefaultName")->str, TSDB_COL_NAME_LEN);
  tsSmlDot2Underline = cfgGetItem(pCfg, "smlDot2Underline")->bval;
  //  tsSmlDataFormat = cfgGetItem(pCfg, "smlDataFormat")->bval;

  //  tsSmlBatchSize = cfgGetItem(pCfg, "smlBatchSize")->i32;
  tsMaxInsertBatchRows = cfgGetItem(pCfg, "maxInsertBatchRows")->i32;

  tsShellActivityTimer = cfgGetItem(pCfg, "shellActivityTimer")->i32;
  tsCompressMsgSize = cfgGetItem(pCfg, "compressMsgSize")->i32;
  tsNumOfTaskQueueThreads = cfgGetItem(pCfg, "numOfTaskQueueThreads")->i32;
  tsQueryPolicy = cfgGetItem(pCfg, "queryPolicy")->i32;
  tsEnableQueryHb = cfgGetItem(pCfg, "enableQueryHb")->bval;
  tsEnableScience = cfgGetItem(pCfg, "enableScience")->bval;
  tsQuerySmaOptimize = cfgGetItem(pCfg, "querySmaOptimize")->i32;
  tsQueryPlannerTrace = cfgGetItem(pCfg, "queryPlannerTrace")->bval;
  tsQueryNodeChunkSize = cfgGetItem(pCfg, "queryNodeChunkSize")->i32;
  tsQueryUseNodeAllocator = cfgGetItem(pCfg, "queryUseNodeAllocator")->bval;
  tsKeepColumnName = cfgGetItem(pCfg, "keepColumnName")->bval;
  tsUseAdapter = cfgGetItem(pCfg, "useAdapter")->bval;
  tsEnableCrashReport = cfgGetItem(pCfg, "crashReporting")->bval;
  tsQueryMaxConcurrentTables = cfgGetItem(pCfg, "queryMaxConcurrentTables")->i64;
  tsMetaCacheMaxSize = cfgGetItem(pCfg, "metaCacheMaxSize")->i32;
  tsSlowLogThreshold = cfgGetItem(pCfg, "slowLogThreshold")->i32;
  if (taosSetSlowLogScope(cfgGetItem(pCfg, "slowLogScope")->str)) {
    return -1;
  }

  tsMaxRetryWaitTime = cfgGetItem(pCfg, "maxRetryWaitTime")->i32;

  tsNumOfRpcThreads = cfgGetItem(pCfg, "numOfRpcThreads")->i32;
  tsNumOfRpcSessions = cfgGetItem(pCfg, "numOfRpcSessions")->i32;

  tsTimeToGetAvailableConn = cfgGetItem(pCfg, "timeToGetAvailableConn")->i32;

  tsKeepAliveIdle = cfgGetItem(pCfg, "keepAliveIdle")->i32;
  return 0;
}

static void taosSetSystemCfg(SConfig *pCfg) {
  SConfigItem *pItem = cfgGetItem(pCfg, "timezone");
  osSetTimezone(pItem->str);
  uDebug("timezone format changed from %s to %s", pItem->str, tsTimezoneStr);
  cfgSetItem(pCfg, "timezone", tsTimezoneStr, pItem->stype);

  const char *locale = cfgGetItem(pCfg, "locale")->str;
  const char *charset = cfgGetItem(pCfg, "charset")->str;
  taosSetSystemLocale(locale, charset);
  osSetSystemLocale(locale, charset);

  bool enableCore = cfgGetItem(pCfg, "enableCoreFile")->bval;
  taosSetCoreDump(enableCore);

  tsAssert = cfgGetItem(pCfg, "assert")->bval;

  // todo
  tsVersion = 30000000;
}

// for server configs
static int32_t taosSetServerCfg(SConfig *pCfg) {
  tsDataSpace.reserved = (int64_t)(((double)cfgGetItem(pCfg, "minimalDataDirGB")->fval) * 1024 * 1024 * 1024);
  tsNumOfSupportVnodes = cfgGetItem(pCfg, "supportVnodes")->i32;
  tsMaxShellConns = cfgGetItem(pCfg, "maxShellConns")->i32;
  tsStatusInterval = cfgGetItem(pCfg, "statusInterval")->i32;
  tsMinSlidingTime = cfgGetItem(pCfg, "minSlidingTime")->i32;
  tsMinIntervalTime = cfgGetItem(pCfg, "minIntervalTime")->i32;
  tsCountAlwaysReturnValue = cfgGetItem(pCfg, "countAlwaysReturnValue")->i32;
  tsQueryBufferSize = cfgGetItem(pCfg, "queryBufferSize")->i32;

  tsNumOfRpcThreads = cfgGetItem(pCfg, "numOfRpcThreads")->i32;
  tsNumOfRpcSessions = cfgGetItem(pCfg, "numOfRpcSessions")->i32;
  tsTimeToGetAvailableConn = cfgGetItem(pCfg, "timeToGetAvailableConn")->i32;

  tsNumOfCommitThreads = cfgGetItem(pCfg, "numOfCommitThreads")->i32;
  tsNumOfMnodeReadThreads = cfgGetItem(pCfg, "numOfMnodeReadThreads")->i32;
  tsNumOfVnodeQueryThreads = cfgGetItem(pCfg, "numOfVnodeQueryThreads")->i32;
  tsRatioOfVnodeStreamThreads = cfgGetItem(pCfg, "ratioOfVnodeStreamThreads")->fval;
  tsNumOfVnodeFetchThreads = cfgGetItem(pCfg, "numOfVnodeFetchThreads")->i32;
  tsNumOfVnodeRsmaThreads = cfgGetItem(pCfg, "numOfVnodeRsmaThreads")->i32;
  tsNumOfQnodeQueryThreads = cfgGetItem(pCfg, "numOfQnodeQueryThreads")->i32;
  //  tsNumOfQnodeFetchThreads = cfgGetItem(pCfg, "numOfQnodeFetchTereads")->i32;
  tsNumOfSnodeStreamThreads = cfgGetItem(pCfg, "numOfSnodeSharedThreads")->i32;
  tsNumOfSnodeWriteThreads = cfgGetItem(pCfg, "numOfSnodeUniqueThreads")->i32;
  tsRpcQueueMemoryAllowed = cfgGetItem(pCfg, "rpcQueueMemoryAllowed")->i64;

  tsSIMDEnable = (bool)cfgGetItem(pCfg, "simdEnable")->bval;
  tsTagFilterCache = (bool)cfgGetItem(pCfg, "tagFilterCache")->bval;

  tsEnableMonitor = cfgGetItem(pCfg, "monitor")->bval;
  tsMonitorInterval = cfgGetItem(pCfg, "monitorInterval")->i32;
  tstrncpy(tsMonitorFqdn, cfgGetItem(pCfg, "monitorFqdn")->str, TSDB_FQDN_LEN);
  tsMonitorPort = (uint16_t)cfgGetItem(pCfg, "monitorPort")->i32;
  tsMonitorMaxLogs = cfgGetItem(pCfg, "monitorMaxLogs")->i32;
  tsMonitorComp = cfgGetItem(pCfg, "monitorComp")->bval;
  tsQueryRspPolicy = cfgGetItem(pCfg, "queryRspPolicy")->i32;

  tsEnableAudit = cfgGetItem(pCfg, "audit")->bval;
  tsEnableAuditCreateTable = cfgGetItem(pCfg, "auditCreateTable")->bval;

  tsEnableTelem = cfgGetItem(pCfg, "telemetryReporting")->bval;
  tsEnableCrashReport = cfgGetItem(pCfg, "crashReporting")->bval;
  tsTtlChangeOnWrite = cfgGetItem(pCfg, "ttlChangeOnWrite")->bval;
  tsTtlFlushThreshold = cfgGetItem(pCfg, "ttlFlushThreshold")->i32;
  tsTelemInterval = cfgGetItem(pCfg, "telemetryInterval")->i32;
  tsRsyncPort = cfgGetItem(pCfg, "rsyncPort")->i32;
  tstrncpy(tsTelemServer, cfgGetItem(pCfg, "telemetryServer")->str, TSDB_FQDN_LEN);
  tstrncpy(tsSnodeAddress, cfgGetItem(pCfg, "snodeAddress")->str, TSDB_FQDN_LEN);
  tstrncpy(tsCheckpointBackupDir, cfgGetItem(pCfg, "checkpointBackupDir")->str, PATH_MAX);
  tsTelemPort = (uint16_t)cfgGetItem(pCfg, "telemetryPort")->i32;

  tmqMaxTopicNum = cfgGetItem(pCfg, "tmqMaxTopicNum")->i32;

  tsTransPullupInterval = cfgGetItem(pCfg, "transPullupInterval")->i32;
  tsMqRebalanceInterval = cfgGetItem(pCfg, "mqRebalanceInterval")->i32;
  tsTtlUnit = cfgGetItem(pCfg, "ttlUnit")->i32;
  tsTtlPushIntervalSec = cfgGetItem(pCfg, "ttlPushInterval")->i32;
  tsTtlBatchDropNum = cfgGetItem(pCfg, "ttlBatchDropNum")->i32;
  tsTrimVDbIntervalSec = cfgGetItem(pCfg, "trimVDbIntervalSec")->i32;
  tsUptimeInterval = cfgGetItem(pCfg, "uptimeInterval")->i32;
  tsQueryRsmaTolerance = cfgGetItem(pCfg, "queryRsmaTolerance")->i32;
  tsTimeSeriesThreshold = cfgGetItem(pCfg, "timeseriesThreshold")->i32;

  tsWalFsyncDataSizeLimit = cfgGetItem(pCfg, "walFsyncDataSizeLimit")->i64;

  tsElectInterval = cfgGetItem(pCfg, "syncElectInterval")->i32;
  tsHeartbeatInterval = cfgGetItem(pCfg, "syncHeartbeatInterval")->i32;
  tsHeartbeatTimeout = cfgGetItem(pCfg, "syncHeartbeatTimeout")->i32;

  tsMndSdbWriteDelta = cfgGetItem(pCfg, "mndSdbWriteDelta")->i64;
  tsMndLogRetention = cfgGetItem(pCfg, "mndLogRetention")->i64;
  tsMndSkipGrant = cfgGetItem(pCfg, "skipGrant")->bval;
  tsMndGrantMode = cfgGetItem(pCfg, "grantMode")->i32;
  tsEnableWhiteList = cfgGetItem(pCfg, "enableWhiteList")->bval;

  tsStartUdfd = cfgGetItem(pCfg, "udf")->bval;
  tstrncpy(tsUdfdResFuncs, cfgGetItem(pCfg, "udfdResFuncs")->str, sizeof(tsUdfdResFuncs));
  tstrncpy(tsUdfdLdLibPath, cfgGetItem(pCfg, "udfdLdLibPath")->str, sizeof(tsUdfdLdLibPath));
  if (tsQueryBufferSize >= 0) {
    tsQueryBufferSizeBytes = tsQueryBufferSize * 1048576UL;
  }

  tsCacheLazyLoadThreshold = cfgGetItem(pCfg, "cacheLazyLoadThreshold")->i32;

  tstrncpy(tsLossyColumns, cfgGetItem(pCfg, "lossyColumns")->str, sizeof(tsLossyColumns));
  tsFPrecision = cfgGetItem(pCfg, "fPrecision")->fval;
  tsDPrecision = cfgGetItem(pCfg, "dPrecision")->fval;
  tsMaxRange = cfgGetItem(pCfg, "maxRange")->i32;
  tsCurRange = cfgGetItem(pCfg, "curRange")->i32;
  tsIfAdtFse = cfgGetItem(pCfg, "ifAdtFse")->bval;
  tstrncpy(tsCompressor, cfgGetItem(pCfg, "compressor")->str, sizeof(tsCompressor));

  tsDisableStream = cfgGetItem(pCfg, "disableStream")->bval;
  tsStreamBufferSize = cfgGetItem(pCfg, "streamBufferSize")->i64;
  tsStreamCheckpointInterval = cfgGetItem(pCfg, "checkpointInterval")->i32;
  tsSinkDataRate = cfgGetItem(pCfg, "streamSinkDataRate")->fval;

  tsFilterScalarMode = cfgGetItem(pCfg, "filterScalarMode")->bval;
  tsMaxStreamBackendCache = cfgGetItem(pCfg, "maxStreamBackendCache")->i32;
  tsPQSortMemThreshold = cfgGetItem(pCfg, "pqSortMemThreshold")->i32;
  tsResolveFQDNRetryTime = cfgGetItem(pCfg, "resolveFQDNRetryTime")->i32;
  tsMinDiskFreeSize = cfgGetItem(pCfg, "minDiskFreeSize")->i64;

  tsS3BlockSize = cfgGetItem(pCfg, "s3BlockSize")->i32;
  tsS3BlockCacheSize = cfgGetItem(pCfg, "s3BlockCacheSize")->i32;
  tsS3PageCacheSize = cfgGetItem(pCfg, "s3PageCacheSize")->i32;
  tsS3UploadDelaySec = cfgGetItem(pCfg, "s3UploadDelaySec")->i32;

  GRANT_CFG_GET;
  return 0;
}

#ifndef TD_ENTERPRISE
static int32_t taosSetReleaseCfg(SConfig *pCfg) { return 0; }
#else
int32_t taosSetReleaseCfg(SConfig *pCfg);
#endif

int32_t taosCreateLog(const char *logname, int32_t logFileNum, const char *cfgDir, const char **envCmd,
                      const char *envFile, char *apolloUrl, SArray *pArgs, bool tsc) {
  if (tsCfg == NULL) osDefaultInit();

  SConfig *pCfg = cfgInit();
  if (pCfg == NULL) return -1;

  if (tsc) {
    tsLogEmbedded = 0;
    if (taosAddClientLogCfg(pCfg) != 0) {
      cfgCleanup(pCfg);
      return -1;
    }
  } else {
    tsLogEmbedded = 1;
    if (taosAddClientLogCfg(pCfg) != 0) {
      cfgCleanup(pCfg);
      return -1;
    }
    if (taosAddServerLogCfg(pCfg) != 0) {
      cfgCleanup(pCfg);
      return -1;
    }
  }

  if (taosLoadCfg(pCfg, envCmd, cfgDir, envFile, apolloUrl) != 0) {
    printf("failed to load cfg since %s", terrstr());
    cfgCleanup(pCfg);
    return -1;
  }

  if (cfgLoadFromArray(pCfg, pArgs) != 0) {
    printf("failed to load cfg from array since %s", terrstr());
    cfgCleanup(pCfg);
    return -1;
  }

  if (tsc) {
    taosSetClientLogCfg(pCfg);
  } else {
    taosSetClientLogCfg(pCfg);
    taosSetServerLogCfg(pCfg);
  }

  taosSetAllDebugFlag(cfgGetItem(pCfg, "debugFlag")->i32, false);

  if (taosMulModeMkDir(tsLogDir, 0777, true) != 0) {
    terrno = TAOS_SYSTEM_ERROR(errno);
    printf("failed to create dir:%s since %s", tsLogDir, terrstr());
    cfgCleanup(pCfg);
    return -1;
  }

  if (taosInitLog(logname, logFileNum) != 0) {
    printf("failed to init log file since %s", terrstr());
    cfgCleanup(pCfg);
    return -1;
  }

  cfgCleanup(pCfg);
  return 0;
}

static int32_t taosCheckGlobalCfg() {
  uint32_t ipv4 = taosGetIpv4FromFqdn(tsLocalFqdn);
  if (ipv4 == 0xffffffff) {
    terrno = TAOS_SYSTEM_ERROR(errno);
    uError("failed to get ip from fqdn:%s since %s, dnode can not be initialized", tsLocalFqdn, terrstr());
    return -1;
  }

  if (tsServerPort <= 0) {
    uError("invalid server port:%u, dnode can not be initialized", tsServerPort);
    return -1;
  }

  return 0;
}

int32_t taosInitCfg(const char *cfgDir, const char **envCmd, const char *envFile, char *apolloUrl, SArray *pArgs,
                    bool tsc) {
  if (tsCfg != NULL) return 0;
  tsCfg = cfgInit();

  if (tsc) {
    if (taosAddClientCfg(tsCfg) != 0) return -1;
    if (taosAddClientLogCfg(tsCfg) != 0) return -1;
  } else {
    if (taosAddClientCfg(tsCfg) != 0) return -1;
    if (taosAddServerCfg(tsCfg) != 0) return -1;
    if (taosAddClientLogCfg(tsCfg) != 0) return -1;
    if (taosAddServerLogCfg(tsCfg) != 0) return -1;
  }
  taosAddSystemCfg(tsCfg);

  if (taosLoadCfg(tsCfg, envCmd, cfgDir, envFile, apolloUrl) != 0) {
    uError("failed to load cfg since %s", terrstr());
    cfgCleanup(tsCfg);
    tsCfg = NULL;
    return -1;
  }

  if (cfgLoadFromArray(tsCfg, pArgs) != 0) {
    uError("failed to load cfg from array since %s", terrstr());
    cfgCleanup(tsCfg);
    tsCfg = NULL;
    return -1;
  }

  if (tsc) {
    if (taosSetClientCfg(tsCfg)) return -1;
  } else {
    if (taosSetClientCfg(tsCfg)) return -1;
    if (taosUpdateServerCfg(tsCfg)) return -1;
    if (taosSetServerCfg(tsCfg)) return -1;
    if (taosSetReleaseCfg(tsCfg)) return -1;
    if (taosSetTfsCfg(tsCfg) != 0) return -1;
    if (taosSetS3Cfg(tsCfg) != 0) return -1;
  }
  taosSetSystemCfg(tsCfg);
  if (taosSetFileHandlesLimit() != 0) return -1;

  cfgDumpCfg(tsCfg, tsc, false);

  if (taosCheckGlobalCfg() != 0) {
    return -1;
  }

  return 0;
}

void taosCleanupCfg() {
  if (tsCfg) {
    cfgCleanup(tsCfg);
    tsCfg = NULL;
  }
}

typedef struct {
  const char *optionName;
  void *      optionVar;
} OptionNameAndVar;

static int32_t taosCfgSetOption(OptionNameAndVar *pOptions, int32_t optionSize, SConfigItem *pItem, bool isDebugflag) {
  terrno = TSDB_CODE_INVALID_CFG;
  char *name = pItem->name;
  for (int32_t d = 0; d < optionSize; ++d) {
    const char *optName = pOptions[d].optionName;
    int32_t     optLen = strlen(optName);
    if (strncasecmp(name, optName, optLen) != 0) continue;
    switch (pItem->dtype) {
      case CFG_DTYPE_BOOL: {
        int32_t flag = pItem->i32;
        bool   *pVar = pOptions[d].optionVar;
        uInfo("%s set from %d to %d", optName, *pVar, flag);
        *pVar = flag;
        terrno = TSDB_CODE_SUCCESS;
      } break;
      case CFG_DTYPE_INT32: {
        int32_t  flag = pItem->i32;
        int32_t *pVar = pOptions[d].optionVar;
        uInfo("%s set from %d to %d", optName, *pVar, flag);
        *pVar = flag;

        if (isDebugflag) {
          taosSetDebugFlag(pOptions[d].optionVar, optName, flag, true);
        }
        terrno = TSDB_CODE_SUCCESS;
      } break;
      case CFG_DTYPE_INT64: {
        int64_t  flag = pItem->i64;
        int64_t *pVar = pOptions[d].optionVar;
        uInfo("%s set from %" PRId64 " to %" PRId64, optName, *pVar, flag);
        *pVar = flag;
        terrno = TSDB_CODE_SUCCESS;
      } break;
      case CFG_DTYPE_FLOAT:
      case CFG_DTYPE_DOUBLE: {
        float  flag = pItem->fval;
        float *pVar = pOptions[d].optionVar;
        uInfo("%s set from %f to %f", optName, *pVar, flag);
        *pVar = flag;
        terrno = TSDB_CODE_SUCCESS;
      } break;
      default:
        terrno = TSDB_CODE_INVALID_CFG;
        break;
    }

    break;
  }

  return terrno == TSDB_CODE_SUCCESS ? 0 : -1;
}

static int32_t taosCfgDynamicOptionsForServer(SConfig *pCfg, char *name) {
  terrno = TSDB_CODE_SUCCESS;

  SConfigItem *pItem = cfgGetItem(pCfg, name);
  if (!pItem || (pItem->dynScope & CFG_DYN_SERVER) == 0) {
    uError("failed to config:%s, not support", name);
    terrno = TSDB_CODE_INVALID_CFG;
    return -1;
  }

  if (strncasecmp(name, "debugFlag", 9) == 0) {
    int32_t flag = pItem->i32;
    taosSetAllDebugFlag(flag, true);
    return 0;
  }

  if (strcasecmp(name, "resetlog") == 0) {
    taosResetLog();
    cfgDumpCfg(tsCfg, 0, false);
    return 0;
  }

  {  //  'bool/int32_t/int64_t/float/double' variables with general modification function
    static OptionNameAndVar debugOptions[] = {
        {"dDebugFlag", &dDebugFlag},     {"vDebugFlag", &vDebugFlag},     {"mDebugFlag", &mDebugFlag},
        {"wDebugFlag", &wDebugFlag},     {"sDebugFlag", &sDebugFlag},     {"tsdbDebugFlag", &tsdbDebugFlag},
        {"tqDebugFlag", &tqDebugFlag},   {"fsDebugFlag", &fsDebugFlag},   {"udfDebugFlag", &udfDebugFlag},
        {"smaDebugFlag", &smaDebugFlag}, {"idxDebugFlag", &idxDebugFlag}, {"tdbDebugFlag", &tdbDebugFlag},
        {"tmrDebugFlag", &tmrDebugFlag}, {"uDebugFlag", &uDebugFlag},     {"smaDebugFlag", &smaDebugFlag},
        {"rpcDebugFlag", &rpcDebugFlag}, {"qDebugFlag", &qDebugFlag},     {"metaDebugFlag", &metaDebugFlag},
        {"jniDebugFlag", &jniDebugFlag}, {"stDebugFlag", &stDebugFlag},
    };

    static OptionNameAndVar options[] = {
        {"audit", &tsEnableAudit},
        {"asynclog", &tsAsyncLog},
        {"disableStream", &tsDisableStream},
        {"enableWhiteList", &tsEnableWhiteList},
        {"telemetryReporting", &tsEnableTelem},
        {"monitor", &tsEnableMonitor},

        {"mndSdbWriteDelta", &tsMndSdbWriteDelta},
        {"minDiskFreeSize", &tsMinDiskFreeSize},

        {"cacheLazyLoadThreshold", &tsCacheLazyLoadThreshold},
        {"checkpointInterval", &tsStreamCheckpointInterval},
        {"keepAliveIdle", &tsKeepAliveIdle},
        {"logKeepDays", &tsLogKeepDays},
        {"maxStreamBackendCache", &tsMaxStreamBackendCache},
        {"mqRebalanceInterval", &tsMqRebalanceInterval},
        {"numOfLogLines", &tsNumOfLogLines},
        {"queryRspPolicy", &tsQueryRspPolicy},
        {"timeseriesThreshold", &tsTimeSeriesThreshold},
        {"tmqMaxTopicNum", &tmqMaxTopicNum},
        {"transPullupInterval", &tsTransPullupInterval},
        {"trimVDbIntervalSec", &tsTrimVDbIntervalSec},
        {"ttlBatchDropNum", &tsTtlBatchDropNum},
        {"ttlFlushThreshold", &tsTtlFlushThreshold},
        {"ttlPushInterval", &tsTtlPushIntervalSec},
        //{"s3BlockSize", &tsS3BlockSize},
        {"s3BlockCacheSize", &tsS3BlockCacheSize},
        {"s3PageCacheSize", &tsS3PageCacheSize},
        {"s3UploadDelaySec", &tsS3UploadDelaySec},
        {"supportVnodes", &tsNumOfSupportVnodes},
    };

    if (taosCfgSetOption(debugOptions, tListLen(debugOptions), pItem, true) != 0) {
      taosCfgSetOption(options, tListLen(options), pItem, false);
    }
  }

<<<<<<< HEAD
      SConfig *    pCfg = taosGetCfg();
      SConfigItem *pItem = NULL;
=======
  return terrno == TSDB_CODE_SUCCESS ? 0 : -1;
}
>>>>>>> f7e63ad1

static int32_t taosCfgDynamicOptionsForClient(SConfig *pCfg, char *name) {
  terrno = TSDB_CODE_SUCCESS;

  SConfigItem *pItem = cfgGetItem(pCfg, name);
  if (!pItem || (pItem->dynScope & CFG_DYN_CLIENT) == 0) {
    uError("failed to config:%s, not support", name);
    terrno = TSDB_CODE_INVALID_CFG;
    return -1;
  }

  int32_t len = strlen(name);
  char    lowcaseName[CFG_NAME_MAX_LEN + 1] = {0};
  strntolower(lowcaseName, name, TMIN(CFG_NAME_MAX_LEN, len));
  switch (lowcaseName[0]) {
    case 'd': {
      if (strcasecmp("debugFlag", name) == 0) {
        int32_t flag = pItem->i32;
        taosSetAllDebugFlag(flag, true);
      }
      break;
    }
    case 'e': {
      if (strcasecmp("enableCoreFile", name) == 0) {
        bool enableCore = pItem->bval;
        taosSetCoreDump(enableCore);
        uInfo("%s set to %d", name, enableCore);
      }
      break;
    }
    case 'f': {
      if (strcasecmp("fqdn", name) == 0) {
        tstrncpy(tsLocalFqdn, cfgGetItem(pCfg, "fqdn")->str, TSDB_FQDN_LEN);
        tsServerPort = (uint16_t)cfgGetItem(pCfg, "serverPort")->i32;
        snprintf(tsLocalEp, sizeof(tsLocalEp), "%s:%u", tsLocalFqdn, tsServerPort);

        char defaultFirstEp[TSDB_EP_LEN] = {0};
        snprintf(defaultFirstEp, TSDB_EP_LEN, "%s:%u", tsLocalFqdn, tsServerPort);

        SConfigItem *pFirstEpItem = cfgGetItem(pCfg, "firstEp");
        SEp          firstEp = {0};
        taosGetFqdnPortFromEp(strlen(pFirstEpItem->str) == 0 ? defaultFirstEp : pFirstEpItem->str, &firstEp);
        snprintf(tsFirst, sizeof(tsFirst), "%s:%u", firstEp.fqdn, firstEp.port);
        cfgSetItem(pCfg, "firstEp", tsFirst, pFirstEpItem->stype);
        uInfo("localEp set to '%s', tsFirst set to '%s'", tsLocalEp, tsFirst);
      } else if (strcasecmp("firstEp", name) == 0) {
        tstrncpy(tsLocalFqdn, cfgGetItem(pCfg, "fqdn")->str, TSDB_FQDN_LEN);
        tsServerPort = (uint16_t)cfgGetItem(pCfg, "serverPort")->i32;
        snprintf(tsLocalEp, sizeof(tsLocalEp), "%s:%u", tsLocalFqdn, tsServerPort);

        char defaultFirstEp[TSDB_EP_LEN] = {0};
        snprintf(defaultFirstEp, TSDB_EP_LEN, "%s:%u", tsLocalFqdn, tsServerPort);

        SConfigItem *pFirstEpItem = cfgGetItem(pCfg, "firstEp");
        SEp          firstEp = {0};
        taosGetFqdnPortFromEp(strlen(pFirstEpItem->str) == 0 ? defaultFirstEp : pFirstEpItem->str, &firstEp);
        snprintf(tsFirst, sizeof(tsFirst), "%s:%u", firstEp.fqdn, firstEp.port);
        cfgSetItem(pCfg, "firstEp", tsFirst, pFirstEpItem->stype);
        uInfo("localEp set to '%s', tsFirst set to '%s'", tsLocalEp, tsFirst);
      }
      break;
    }
    case 'l': {
      if (strcasecmp("locale", name) == 0) {
        const char *locale = cfgGetItem(pCfg, "locale")->str;
        const char *charset = cfgGetItem(pCfg, "charset")->str;
        taosSetSystemLocale(locale, charset);
        osSetSystemLocale(locale, charset);
        uInfo("locale set to '%s', charset set to '%s'", locale, charset);
      } else if (strcasecmp("logDir", name) == 0) {
        uInfo("%s set from '%s' to '%s'", name, tsLogDir, pItem->str);
        tstrncpy(tsLogDir, pItem->str, PATH_MAX);
        taosExpandDir(tsLogDir, tsLogDir, PATH_MAX);
      }
      break;
    }
    case 'm': {
      if (strcasecmp("metaCacheMaxSize", name) == 0) {
        atomic_store_32(&tsMetaCacheMaxSize, pItem->i32);
        uInfo("%s set to %d", name, atomic_load_32(&tsMetaCacheMaxSize));
      } else if (strcasecmp("minimalTmpDirGB", name) == 0) {
        tsTempSpace.reserved = (int64_t)(((double)pItem->fval) * 1024 * 1024 * 1024);
        uInfo("%s set to %"PRId64, name, tsTempSpace.reserved);
      } else if (strcasecmp("minimalDataDirGB", name) == 0) {
        tsDataSpace.reserved = (int64_t)(((double)pItem->fval) * 1024 * 1024 * 1024);
        uInfo("%s set to %"PRId64, name, tsDataSpace.reserved);
      } else if (strcasecmp("minimalLogDirGB", name) == 0) {
        tsLogSpace.reserved = (int64_t)(((double)pItem->fval) * 1024 * 1024 * 1024);
        uInfo("%s set to %"PRId64, name, tsLogSpace.reserved);
      }
      break;
    }
    case 's': {
      if (strcasecmp("secondEp", name) == 0) {
        SEp secondEp = {0};
        taosGetFqdnPortFromEp(strlen(pItem->str) == 0 ? tsFirst : pItem->str, &secondEp);
        snprintf(tsSecond, sizeof(tsSecond), "%s:%u", secondEp.fqdn, secondEp.port);
        cfgSetItem(pCfg, "secondEp", tsSecond, pItem->stype);
        uInfo("%s set to %s", name, tsSecond);
      } else if (strcasecmp("smlChildTableName", name) == 0) {
        uInfo("%s set from %s to %s", name, tsSmlChildTableName, pItem->str);
        tstrncpy(tsSmlChildTableName, pItem->str, TSDB_TABLE_NAME_LEN);
      } else if (strcasecmp("smlAutoChildTableNameDelimiter", name) == 0) {
        uInfo("%s set from %s to %s", name, tsSmlAutoChildTableNameDelimiter, pItem->str);
        tstrncpy(tsSmlAutoChildTableNameDelimiter, pItem->str, TSDB_TABLE_NAME_LEN);
      } else if (strcasecmp("smlTagName", name) == 0) {
        uInfo("%s set from %s to %s", name, tsSmlTagName, pItem->str);
        tstrncpy(tsSmlTagName, pItem->str, TSDB_COL_NAME_LEN);
      } else if (strcasecmp("smlTsDefaultName", name) == 0) {
        uInfo("%s set from %s to %s", name, tsSmlTsDefaultName, pItem->str);
        tstrncpy(tsSmlTsDefaultName, pItem->str, TSDB_COL_NAME_LEN);
      } else if (strcasecmp("serverPort", name) == 0) {
        tstrncpy(tsLocalFqdn, cfgGetItem(pCfg, "fqdn")->str, TSDB_FQDN_LEN);
        tsServerPort = (uint16_t)cfgGetItem(pCfg, "serverPort")->i32;
        snprintf(tsLocalEp, sizeof(tsLocalEp), "%s:%u", tsLocalFqdn, tsServerPort);

        char defaultFirstEp[TSDB_EP_LEN] = {0};
        snprintf(defaultFirstEp, TSDB_EP_LEN, "%s:%u", tsLocalFqdn, tsServerPort);

<<<<<<< HEAD
      switch (pItem->dtype) {
        case CFG_DTYPE_BOOL: {
          int32_t flag = atoi(value);
          bool *  pVar = options[d].optionVar;
          uInfo("%s set from %d to %d", optName, *pVar, flag);
          *pVar = flag;
        } break;
        case CFG_DTYPE_INT32: {
          int32_t  flag = atoi(value);
          int32_t *pVar = options[d].optionVar;
          uInfo("%s set from %d to %d", optName, *pVar, flag);
          *pVar = flag;

          if (d < nDebugFlag) {
            // debug flags
            taosSetDebugFlag(options[d].optionVar, optName, flag, true);
          }
        } break;
        case CFG_DTYPE_INT64: {
          int64_t  flag = atoll(value);
          int64_t *pVar = options[d].optionVar;
          uInfo("%s set from %" PRId64 " to %" PRId64, optName, *pVar, flag);
          *pVar = flag;
        } break;
        default:
          break;
=======
        SConfigItem *pFirstEpItem = cfgGetItem(pCfg, "firstEp");
        SEp          firstEp = {0};
        taosGetFqdnPortFromEp(strlen(pFirstEpItem->str) == 0 ? defaultFirstEp : pFirstEpItem->str, &firstEp);
        snprintf(tsFirst, sizeof(tsFirst), "%s:%u", firstEp.fqdn, firstEp.port);
        cfgSetItem(pCfg, "firstEp", tsFirst, pFirstEpItem->stype);
        uInfo("localEp set to '%s', tsFirst set to '%s'", tsLocalEp, tsFirst);
      } else if (strcasecmp("slowLogScope", name) == 0) {
        if (taosSetSlowLogScope(pItem->str)) {
          return -1;
        }
        uInfo("%s set to %s", name, pItem->str);
      }
      break;
    }
    case 't': {
      if (strcasecmp("timezone", name) == 0) {
        osSetTimezone(pItem->str);
        uInfo("%s set from %s to %s", name, tsTimezoneStr, pItem->str);
        cfgSetItem(pCfg, "timezone", tsTimezoneStr, pItem->stype);
      } else if (strcasecmp("tempDir", name) == 0) {
        uInfo("%s set from %s to %s", name, tsTempDir, pItem->str);
        tstrncpy(tsTempDir, pItem->str, PATH_MAX);
        taosExpandDir(tsTempDir, tsTempDir, PATH_MAX);
        if (taosMulMkDir(tsTempDir) != 0) {
          uError("failed to create tempDir:%s since %s", tsTempDir, terrstr());
          return -1;
        }
      } else if (strcasecmp("telemetryServer", name) == 0) {
        uInfo("%s set from %s to %s", name, pItem->str, tsTelemServer);
        tstrncpy(tsTelemServer, pItem->str, TSDB_FQDN_LEN);
>>>>>>> f7e63ad1
      }
      break;
    }
    default:
      terrno = TSDB_CODE_CFG_NOT_FOUND;
      break;
  }

  {  //  'bool/int32_t/int64_t/float/double' variables with general modification function
    static OptionNameAndVar debugOptions[] = {
        {"cDebugFlag", &cDebugFlag},     {"dDebugFlag", &dDebugFlag},     {"fsDebugFlag", &fsDebugFlag},
        {"idxDebugFlag", &idxDebugFlag}, {"jniDebugFlag", &jniDebugFlag}, {"qDebugFlag", &qDebugFlag},
        {"rpcDebugFlag", &rpcDebugFlag}, {"smaDebugFlag", &smaDebugFlag}, {"tmrDebugFlag", &tmrDebugFlag},
        {"uDebugFlag", &uDebugFlag},
    };

    static OptionNameAndVar options[] = {
        {"asyncLog", &tsAsyncLog},
        {"assert", &tsAssert},
        {"compressMsgSize", &tsCompressMsgSize},
        {"countAlwaysReturnValue", &tsCountAlwaysReturnValue},
        {"crashReporting", &tsEnableCrashReport},
        {"enableCoreFile", &tsAsyncLog},
        {"enableQueryHb", &tsEnableQueryHb},
        {"keepColumnName", &tsKeepColumnName},
        {"keepAliveIdle", &tsKeepAliveIdle},
        {"logKeepDays", &tsLogKeepDays},
        {"maxInsertBatchRows", &tsMaxInsertBatchRows},
        {"maxRetryWaitTime", &tsMaxRetryWaitTime},
        {"minSlidingTime", &tsMinSlidingTime},
        {"minIntervalTime", &tsMinIntervalTime},
        {"numOfLogLines", &tsNumOfLogLines},
        {"querySmaOptimize", &tsQuerySmaOptimize},
        {"queryPolicy", &tsQueryPolicy},
        {"queryPlannerTrace", &tsQueryPlannerTrace},
        {"queryNodeChunkSize", &tsQueryNodeChunkSize},
        {"queryUseNodeAllocator", &tsQueryUseNodeAllocator},
        {"smlDot2Underline", &tsSmlDot2Underline},
        {"shellActivityTimer", &tsShellActivityTimer},
        {"slowLogThreshold", &tsSlowLogThreshold},
        {"useAdapter", &tsUseAdapter},
    };

    if (taosCfgSetOption(debugOptions, tListLen(debugOptions), pItem, true) != 0) {
      taosCfgSetOption(options, tListLen(options), pItem, false);
    }
  }

  return terrno == TSDB_CODE_SUCCESS ? 0 : -1;
}

int32_t taosCfgDynamicOptions(SConfig *pCfg, char *name, bool forServer) {
  if (forServer) return taosCfgDynamicOptionsForServer(pCfg, name);
  return taosCfgDynamicOptionsForClient(pCfg, name);
}

void taosSetDebugFlag(int32_t *pFlagPtr, const char *flagName, int32_t flagVal, bool rewrite) {
  SConfigItem *pItem = cfgGetItem(tsCfg, flagName);
  if (pItem != NULL && (rewrite || pItem->i32 == 0)) {
    pItem->i32 = flagVal;
  }
  if (pFlagPtr != NULL) {
    *pFlagPtr = flagVal;
  }
}

void taosSetAllDebugFlag(int32_t flag, bool rewrite) {
  if (flag <= 0) return;

  taosSetDebugFlag(NULL, "debugFlag", flag, rewrite);
  taosSetDebugFlag(NULL, "simDebugFlag", flag, rewrite);
  taosSetDebugFlag(NULL, "tmrDebugFlag", flag, rewrite);
  taosSetDebugFlag(&uDebugFlag, "uDebugFlag", flag, rewrite);
  taosSetDebugFlag(&rpcDebugFlag, "rpcDebugFlag", flag, rewrite);
  taosSetDebugFlag(&jniDebugFlag, "jniDebugFlag", flag, rewrite);
  taosSetDebugFlag(&qDebugFlag, "qDebugFlag", flag, rewrite);
  taosSetDebugFlag(&cDebugFlag, "cDebugFlag", flag, rewrite);
  taosSetDebugFlag(&dDebugFlag, "dDebugFlag", flag, rewrite);
  taosSetDebugFlag(&vDebugFlag, "vDebugFlag", flag, rewrite);
  taosSetDebugFlag(&mDebugFlag, "mDebugFlag", flag, rewrite);
  taosSetDebugFlag(&wDebugFlag, "wDebugFlag", flag, rewrite);
  taosSetDebugFlag(&sDebugFlag, "sDebugFlag", flag, rewrite);
  taosSetDebugFlag(&tsdbDebugFlag, "tsdbDebugFlag", flag, rewrite);
  taosSetDebugFlag(&tqDebugFlag, "tqDebugFlag", flag, rewrite);
  taosSetDebugFlag(&fsDebugFlag, "fsDebugFlag", flag, rewrite);
  taosSetDebugFlag(&udfDebugFlag, "udfDebugFlag", flag, rewrite);
  taosSetDebugFlag(&smaDebugFlag, "smaDebugFlag", flag, rewrite);
  taosSetDebugFlag(&idxDebugFlag, "idxDebugFlag", flag, rewrite);
  taosSetDebugFlag(&tdbDebugFlag, "tdbDebugFlag", flag, rewrite);
  taosSetDebugFlag(&metaDebugFlag, "metaDebugFlag", flag, rewrite);
  taosSetDebugFlag(&stDebugFlag, "stDebugFlag", flag, rewrite);
  uInfo("all debug flag are set to %d", flag);
}

int8_t taosGranted() { return atomic_load_8(&tsGrant); }<|MERGE_RESOLUTION|>--- conflicted
+++ resolved
@@ -722,11 +722,8 @@
   if (cfgAddBool(pCfg, "disableStream", tsDisableStream, CFG_SCOPE_SERVER, CFG_DYN_ENT_SERVER) != 0) return -1;
   if (cfgAddInt64(pCfg, "streamBufferSize", tsStreamBufferSize, 0, INT64_MAX, CFG_SCOPE_SERVER, CFG_DYN_NONE) != 0)
     return -1;
-<<<<<<< HEAD
+
   if (cfgAddInt64(pCfg, "checkpointInterval", tsStreamCheckpointInterval, 1, 1200, CFG_SCOPE_SERVER,
-=======
-  if (cfgAddInt32(pCfg, "checkpointInterval", tsStreamCheckpointInterval, 60, 1200, CFG_SCOPE_SERVER,
->>>>>>> f7e63ad1
                   CFG_DYN_ENT_SERVER) != 0)
     return -1;
   if (cfgAddFloat(pCfg, "streamSinkDataRate", tsSinkDataRate, 0.1, 5, CFG_SCOPE_SERVER, CFG_DYN_NONE) != 0) return -1;
@@ -1356,7 +1353,7 @@
     switch (pItem->dtype) {
       case CFG_DTYPE_BOOL: {
         int32_t flag = pItem->i32;
-        bool   *pVar = pOptions[d].optionVar;
+        bool *  pVar = pOptions[d].optionVar;
         uInfo("%s set from %d to %d", optName, *pVar, flag);
         *pVar = flag;
         terrno = TSDB_CODE_SUCCESS;
@@ -1469,13 +1466,8 @@
     }
   }
 
-<<<<<<< HEAD
-      SConfig *    pCfg = taosGetCfg();
-      SConfigItem *pItem = NULL;
-=======
   return terrno == TSDB_CODE_SUCCESS ? 0 : -1;
 }
->>>>>>> f7e63ad1
 
 static int32_t taosCfgDynamicOptionsForClient(SConfig *pCfg, char *name) {
   terrno = TSDB_CODE_SUCCESS;
@@ -1558,13 +1550,13 @@
         uInfo("%s set to %d", name, atomic_load_32(&tsMetaCacheMaxSize));
       } else if (strcasecmp("minimalTmpDirGB", name) == 0) {
         tsTempSpace.reserved = (int64_t)(((double)pItem->fval) * 1024 * 1024 * 1024);
-        uInfo("%s set to %"PRId64, name, tsTempSpace.reserved);
+        uInfo("%s set to %" PRId64, name, tsTempSpace.reserved);
       } else if (strcasecmp("minimalDataDirGB", name) == 0) {
         tsDataSpace.reserved = (int64_t)(((double)pItem->fval) * 1024 * 1024 * 1024);
-        uInfo("%s set to %"PRId64, name, tsDataSpace.reserved);
+        uInfo("%s set to %" PRId64, name, tsDataSpace.reserved);
       } else if (strcasecmp("minimalLogDirGB", name) == 0) {
         tsLogSpace.reserved = (int64_t)(((double)pItem->fval) * 1024 * 1024 * 1024);
-        uInfo("%s set to %"PRId64, name, tsLogSpace.reserved);
+        uInfo("%s set to %" PRId64, name, tsLogSpace.reserved);
       }
       break;
     }
@@ -1595,34 +1587,6 @@
         char defaultFirstEp[TSDB_EP_LEN] = {0};
         snprintf(defaultFirstEp, TSDB_EP_LEN, "%s:%u", tsLocalFqdn, tsServerPort);
 
-<<<<<<< HEAD
-      switch (pItem->dtype) {
-        case CFG_DTYPE_BOOL: {
-          int32_t flag = atoi(value);
-          bool *  pVar = options[d].optionVar;
-          uInfo("%s set from %d to %d", optName, *pVar, flag);
-          *pVar = flag;
-        } break;
-        case CFG_DTYPE_INT32: {
-          int32_t  flag = atoi(value);
-          int32_t *pVar = options[d].optionVar;
-          uInfo("%s set from %d to %d", optName, *pVar, flag);
-          *pVar = flag;
-
-          if (d < nDebugFlag) {
-            // debug flags
-            taosSetDebugFlag(options[d].optionVar, optName, flag, true);
-          }
-        } break;
-        case CFG_DTYPE_INT64: {
-          int64_t  flag = atoll(value);
-          int64_t *pVar = options[d].optionVar;
-          uInfo("%s set from %" PRId64 " to %" PRId64, optName, *pVar, flag);
-          *pVar = flag;
-        } break;
-        default:
-          break;
-=======
         SConfigItem *pFirstEpItem = cfgGetItem(pCfg, "firstEp");
         SEp          firstEp = {0};
         taosGetFqdnPortFromEp(strlen(pFirstEpItem->str) == 0 ? defaultFirstEp : pFirstEpItem->str, &firstEp);
@@ -1653,7 +1617,6 @@
       } else if (strcasecmp("telemetryServer", name) == 0) {
         uInfo("%s set from %s to %s", name, pItem->str, tsTelemServer);
         tstrncpy(tsTelemServer, pItem->str, TSDB_FQDN_LEN);
->>>>>>> f7e63ad1
       }
       break;
     }
