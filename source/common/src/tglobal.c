/*
 * Copyright (c) 2019 TAOS Data, Inc. <jhtao@taosdata.com>
 *
 * This program is free software: you can use, redistribute, and/or modify
 * it under the terms of the GNU Affero General Public License, version 3
 * or later ("AGPL"), as published by the Free Software Foundation.
 *
 * This program is distributed in the hope that it will be useful, but WITHOUT
 * ANY WARRANTY; without even the implied warranty of MERCHANTABILITY or
 * FITNESS FOR A PARTICULAR PURPOSE.
 *
 * You should have received a copy of the GNU Affero General Public License
 * along with this program. If not, see <http://www.gnu.org/licenses/>.
 */

#define _DEFAULT_SOURCE
#include "tglobal.h"
#include "defines.h"
#include "os.h"
#include "tconfig.h"
#include "tgrant.h"
#include "tlog.h"
#include "tmisce.h"
#include "tunit.h"

#if defined(CUS_NAME) || defined(CUS_PROMPT) || defined(CUS_EMAIL)
#include "cus_name.h"
#endif

// GRANT_CFG_DECLARE;

SConfig *tsCfg = NULL;

// cluster
char     tsFirst[TSDB_EP_LEN] = {0};
char     tsSecond[TSDB_EP_LEN] = {0};
char     tsLocalFqdn[TSDB_FQDN_LEN] = {0};
char     tsLocalEp[TSDB_EP_LEN] = {0};  // Local End Point, hostname:port
char     tsVersionName[16] = "community";
uint16_t tsServerPort = 6030;
int32_t  tsVersion = 30000000;
int32_t  tsStatusInterval = 1;  // second
int32_t  tsNumOfSupportVnodes = 256;

// common
int32_t tsMaxShellConns = 50000;
int32_t tsShellActivityTimer = 3;  // second

// queue & threads
int32_t tsNumOfRpcThreads = 1;
int32_t tsNumOfRpcSessions = 30000;
int32_t tsTimeToGetAvailableConn = 500000;
int32_t tsKeepAliveIdle = 60;

int32_t tsNumOfCommitThreads = 2;
int32_t tsNumOfTaskQueueThreads = 4;
int32_t tsNumOfMnodeQueryThreads = 4;
int32_t tsNumOfMnodeFetchThreads = 1;
int32_t tsNumOfMnodeReadThreads = 1;
int32_t tsNumOfVnodeQueryThreads = 4;
float   tsRatioOfVnodeStreamThreads = 1.5F;
int32_t tsNumOfVnodeFetchThreads = 4;
int32_t tsNumOfVnodeRsmaThreads = 2;
int32_t tsNumOfQnodeQueryThreads = 4;
int32_t tsNumOfQnodeFetchThreads = 1;
int32_t tsNumOfSnodeStreamThreads = 4;
int32_t tsNumOfSnodeWriteThreads = 1;
int32_t tsMaxStreamBackendCache = 128;  // M
int32_t tsPQSortMemThreshold = 16;      // M

// sync raft
int32_t tsElectInterval = 25 * 1000;
int32_t tsHeartbeatInterval = 1000;
int32_t tsHeartbeatTimeout = 20 * 1000;
int32_t tsSnapReplMaxWaitN = 128;

// mnode
int64_t tsMndSdbWriteDelta = 200;
int64_t tsMndLogRetention = 2000;
int8_t  tsGrant = 1;
int32_t tsMndGrantMode = 0;
bool    tsMndSkipGrant = false;
bool    tsEnableWhiteList = false;  // ip white list cfg

// dnode
int64_t tsDndStart = 0;
int64_t tsDndStartOsUptime = 0;
int64_t tsDndUpTime = 0;

// monitor
bool     tsEnableMonitor = true;
int32_t  tsMonitorInterval = 30;
char     tsMonitorFqdn[TSDB_FQDN_LEN] = {0};
uint16_t tsMonitorPort = 6043;
int32_t  tsMonitorMaxLogs = 100;
bool     tsMonitorComp = false;
bool     tsMonitorLogProtocol = false;
int32_t  tsMonitorIntervalForBasic = 30;
bool     tsMonitorForceV2 = true;

// audit
bool    tsEnableAudit = true;
bool    tsEnableAuditCreateTable = true;
int32_t tsAuditInterval = 5000;

// telem
#ifdef TD_ENTERPRISE
bool tsEnableTelem = false;
#else
bool    tsEnableTelem = true;
#endif
int32_t  tsTelemInterval = 43200;
char     tsTelemServer[TSDB_FQDN_LEN] = "telemetry.tdengine.com";
uint16_t tsTelemPort = 80;
char    *tsTelemUri = "/report";

#ifdef TD_ENTERPRISE
bool tsEnableCrashReport = false;
#else
bool    tsEnableCrashReport = true;
#endif
char *tsClientCrashReportUri = "/ccrashreport";
char *tsSvrCrashReportUri = "/dcrashreport";

// schemaless
bool tsSmlDot2Underline = true;
char tsSmlTsDefaultName[TSDB_COL_NAME_LEN] = "_ts";
char tsSmlTagName[TSDB_COL_NAME_LEN] = "_tag_null";
char tsSmlChildTableName[TSDB_TABLE_NAME_LEN] = "";  // user defined child table name can be specified in tag value.
char tsSmlAutoChildTableNameDelimiter[TSDB_TABLE_NAME_LEN] = "";
// If set to empty system will generate table name using MD5 hash.
// true means that the name and order of cols in each line are the same(only for influx protocol)
// bool    tsSmlDataFormat = false;
// int32_t tsSmlBatchSize = 10000;

// checkpoint backup
char    tsSnodeAddress[TSDB_FQDN_LEN] = {0};
int32_t tsRsyncPort = 873;
#ifdef WINDOWS
char tsCheckpointBackupDir[PATH_MAX] = "C:\\TDengine\\data\\backup\\checkpoint\\";
#else
char    tsCheckpointBackupDir[PATH_MAX] = "/var/lib/taos/backup/checkpoint/";
#endif

// tmq
int32_t tmqMaxTopicNum = 20;
// query
int32_t tsQueryPolicy = 1;
int32_t tsQueryRspPolicy = 0;
int64_t tsQueryMaxConcurrentTables = 200;  // unit is TSDB_TABLE_NUM_UNIT
bool    tsEnableQueryHb = true;
bool    tsEnableScience = false;  // on taos-cli show float and doulbe with scientific notation if true
int32_t tsQuerySmaOptimize = 0;
int32_t tsQueryRsmaTolerance = 1000;  // the tolerance time (ms) to judge from which level to query rsma data.
bool    tsQueryPlannerTrace = false;
int32_t tsQueryNodeChunkSize = 32 * 1024;
bool    tsQueryUseNodeAllocator = true;
bool    tsKeepColumnName = false;
int32_t tsRedirectPeriod = 10;
int32_t tsRedirectFactor = 2;
int32_t tsRedirectMaxPeriod = 1000;
int32_t tsMaxRetryWaitTime = 10000;
bool    tsUseAdapter = false;
int32_t tsMetaCacheMaxSize = -1;  // MB
int32_t tsSlowLogThreshold = 3;   // seconds
int32_t tsSlowLogScope = SLOW_LOG_TYPE_ALL;
int32_t tsTimeSeriesThreshold = 50;

/*
 * denote if the server needs to compress response message at the application layer to client, including query rsp,
 * metricmeta rsp, and multi-meter query rsp message body. The client compress the submit message to server.
 *
 * 0: all data are compressed
 * -1: all data are not compressed
 * other values: if the message payload size is greater than the tsCompressMsgSize, the message will be compressed.
 */
int32_t tsCompressMsgSize = -1;

// count/hyperloglog function always return values in case of all NULL data or Empty data set.
int32_t tsCountAlwaysReturnValue = 1;

// 1 ms for sliding time, the value will changed in case of time precision changed
int32_t tsMinSlidingTime = 1;

// 1 database precision unit for interval time range, changed accordingly
int32_t tsMinIntervalTime = 1;

// maximum batch rows numbers imported from a single csv load
int32_t tsMaxInsertBatchRows = 1000000;

float   tsSelectivityRatio = 1.0;
int32_t tsTagFilterResCacheSize = 1024 * 10;
char    tsTagFilterCache = 0;

// the maximum allowed query buffer size during query processing for each data node.
// -1 no limit (default)
// 0  no query allowed, queries are disabled
// positive value (in MB)
int32_t tsQueryBufferSize = -1;
int64_t tsQueryBufferSizeBytes = -1;
int32_t tsCacheLazyLoadThreshold = 500;

int32_t  tsDiskCfgNum = 0;
SDiskCfg tsDiskCfg[TFS_MAX_DISKS] = {0};
int64_t  tsMinDiskFreeSize = TFS_MIN_DISK_FREE_SIZE;

// stream scheduler
bool tsDeployOnSnode = true;

/*
 * minimum scale for whole system, millisecond by default
 * for TSDB_TIME_PRECISION_MILLI: 60000L
 *     TSDB_TIME_PRECISION_MICRO: 60000000L
 *     TSDB_TIME_PRECISION_NANO:  60000000000L
 */
int64_t tsTickPerMin[] = {60000L, 60000000L, 60000000000L};
/*
 * millisecond by default
 * for TSDB_TIME_PRECISION_MILLI: 3600000L
 *     TSDB_TIME_PRECISION_MICRO: 3600000000L
 *     TSDB_TIME_PRECISION_NANO:  3600000000000L
 */
int64_t tsTickPerHour[] = {3600000L, 3600000000L, 3600000000000L};

// lossy compress 7
char tsLossyColumns[32] = "";  // "float|double" means all float and double columns can be lossy compressed.  set empty
                               // can close lossy compress.
// below option can take effect when tsLossyColumns not empty
float    tsFPrecision = 1E-8;                   // float column precision
double   tsDPrecision = 1E-16;                  // double column precision
uint32_t tsMaxRange = 500;                      // max quantization intervals
uint32_t tsCurRange = 100;                      // current quantization intervals
bool     tsIfAdtFse = false;                    // ADT-FSE algorithom or original huffman algorithom
char     tsCompressor[32] = "ZSTD_COMPRESSOR";  // ZSTD_COMPRESSOR or GZIP_COMPRESSOR

// udf
#ifdef WINDOWS
bool tsStartUdfd = false;
#else
bool    tsStartUdfd = true;
#endif

// wal
int64_t tsWalFsyncDataSizeLimit = (100 * 1024 * 1024L);

// ttl
bool    tsTtlChangeOnWrite = false;  // if true, ttl delete time changes on last write
int32_t tsTtlFlushThreshold = 100;   /* maximum number of dirty items in memory.
                                      * if -1, flush will not be triggered by write-ops
                                      */
int32_t tsTtlBatchDropNum = 10000;   // number of tables dropped per batch

// internal
int32_t tsTransPullupInterval = 2;
int32_t tsCompactPullupInterval = 10;
int32_t tsMqRebalanceInterval = 2;
int32_t tsStreamCheckpointInterval = 60;
float   tsSinkDataRate = 2.0;
int32_t tsStreamNodeCheckInterval = 16;
int32_t tsTtlUnit = 86400;
int32_t tsTtlPushIntervalSec = 10;
int32_t tsTrimVDbIntervalSec = 60 * 60;  // interval of trimming db in all vgroups
int32_t tsGrantHBInterval = 60;
int32_t tsUptimeInterval = 300;    // seconds
char    tsUdfdResFuncs[512] = "";  // udfd resident funcs that teardown when udfd exits
char    tsUdfdLdLibPath[512] = "";
bool    tsDisableStream = false;
int64_t tsStreamBufferSize = 128 * 1024 * 1024;
bool    tsFilterScalarMode = false;
int     tsResolveFQDNRetryTime = 100;  // seconds
<<<<<<< HEAD
int     tsStreamAggCnt = 10;
bool    tsDisableCount = true;
=======
int     tsStreamAggCnt = 1000;
>>>>>>> a13806e5

char   tsS3Endpoint[TSDB_FQDN_LEN] = "<endpoint>";
char   tsS3AccessKey[TSDB_FQDN_LEN] = "<accesskey>";
char   tsS3AccessKeyId[TSDB_FQDN_LEN] = "<accesskeyid>";
char   tsS3AccessKeySecret[TSDB_FQDN_LEN] = "<accesskeysecrect>";
char   tsS3BucketName[TSDB_FQDN_LEN] = "<bucketname>";
char   tsS3AppId[TSDB_FQDN_LEN] = "<appid>";
int8_t tsS3Enabled = false;
int8_t tsS3StreamEnabled = false;

int8_t tsS3Https = true;
char   tsS3Hostname[TSDB_FQDN_LEN] = "<hostname>";

int32_t tsS3BlockSize = -1;        // number of tsdb pages (4096)
int32_t tsS3BlockCacheSize = 16;   // number of blocks
int32_t tsS3PageCacheSize = 4096;  // number of pages
int32_t tsS3UploadDelaySec = 60 * 60 * 24;

bool tsExperimental = true;

#ifndef _STORAGE
int32_t taosSetTfsCfg(SConfig *pCfg) {
  SConfigItem *pItem = cfgGetItem(pCfg, "dataDir");
  memset(tsDataDir, 0, PATH_MAX);

  int32_t size = taosArrayGetSize(pItem->array);
  tsDiskCfgNum = 1;
  tstrncpy(tsDiskCfg[0].dir, pItem->str, TSDB_FILENAME_LEN);
  tsDiskCfg[0].level = 0;
  tsDiskCfg[0].primary = 1;
  tstrncpy(tsDataDir, pItem->str, PATH_MAX);
  if (taosMulMkDir(tsDataDir) != 0) {
    uError("failed to create dataDir:%s", tsDataDir);
    return -1;
  }
  return 0;
}
#else
int32_t taosSetTfsCfg(SConfig *pCfg);
#endif

int32_t taosSetS3Cfg(SConfig *pCfg) {
  tstrncpy(tsS3AccessKey, cfgGetItem(pCfg, "s3Accesskey")->str, TSDB_FQDN_LEN);
  if (tsS3AccessKey[0] == '<') {
    return 0;
  }
  char *colon = strchr(tsS3AccessKey, ':');
  if (!colon) {
    uError("invalid access key:%s", tsS3AccessKey);
    return -1;
  }
  *colon = '\0';
  tstrncpy(tsS3AccessKeyId, tsS3AccessKey, TSDB_FQDN_LEN);
  tstrncpy(tsS3AccessKeySecret, colon + 1, TSDB_FQDN_LEN);
  tstrncpy(tsS3Endpoint, cfgGetItem(pCfg, "s3Endpoint")->str, TSDB_FQDN_LEN);
  tstrncpy(tsS3BucketName, cfgGetItem(pCfg, "s3BucketName")->str, TSDB_FQDN_LEN);
  char *proto = strstr(tsS3Endpoint, "https://");
  if (!proto) {
    tsS3Https = false;
    tstrncpy(tsS3Hostname, tsS3Endpoint + 7, TSDB_FQDN_LEN);
  } else {
    tstrncpy(tsS3Hostname, tsS3Endpoint + 8, TSDB_FQDN_LEN);
  }

  char *cos = strstr(tsS3Endpoint, "cos.");
  if (cos) {
    char *appid = strrchr(tsS3BucketName, '-');
    if (!appid) {
      uError("failed to locate appid in bucket:%s", tsS3BucketName);
      return -1;
    } else {
      tstrncpy(tsS3AppId, appid + 1, TSDB_FQDN_LEN);
    }
  }
  if (tsS3BucketName[0] != '<') {
#if defined(USE_COS) || defined(USE_S3)
    if (tsDiskCfgNum > 1) tsS3Enabled = true;
    tsS3StreamEnabled = true;
#endif
  }

  return 0;
}

struct SConfig *taosGetCfg() {
  return tsCfg;
}

static int32_t taosLoadCfg(SConfig *pCfg, const char **envCmd, const char *inputCfgDir, const char *envFile,
                           char *apolloUrl) {
  char cfgDir[PATH_MAX] = {0};
  char cfgFile[PATH_MAX + 100] = {0};

  taosExpandDir(inputCfgDir, cfgDir, PATH_MAX);
  char  lastC = cfgDir[strlen(cfgDir) - 1];
  char *tdDirsep = TD_DIRSEP;
  if (lastC == '\\' || lastC == '/') {
    tdDirsep = "";
  }
  if (taosIsDir(cfgDir)) {
#ifdef CUS_PROMPT
    snprintf(cfgFile, sizeof(cfgFile),
             "%s"
             "%s"
             "%s.cfg",
             cfgDir, tdDirsep, CUS_PROMPT);
#else
    snprintf(cfgFile, sizeof(cfgFile),
             "%s"
             "%s"
             "taos.cfg",
             cfgDir, tdDirsep);
#endif
  } else {
    tstrncpy(cfgFile, cfgDir, sizeof(cfgDir));
  }

  if (apolloUrl != NULL && apolloUrl[0] == '\0') {
    cfgGetApollUrl(envCmd, envFile, apolloUrl);
  }

  if (cfgLoad(pCfg, CFG_STYPE_APOLLO_URL, apolloUrl) != 0) {
    uError("failed to load from apollo url:%s since %s", apolloUrl, terrstr());
    return -1;
  }

  if (cfgLoad(pCfg, CFG_STYPE_CFG_FILE, cfgFile) != 0) {
    uError("failed to load from cfg file:%s since %s", cfgFile, terrstr());
    return -1;
  }

  if (cfgLoad(pCfg, CFG_STYPE_ENV_FILE, envFile) != 0) {
    uError("failed to load from env file:%s since %s", envFile, terrstr());
    return -1;
  }

  if (cfgLoad(pCfg, CFG_STYPE_ENV_VAR, NULL) != 0) {
    uError("failed to load from global env variables since %s", terrstr());
    return -1;
  }

  if (cfgLoad(pCfg, CFG_STYPE_ENV_CMD, envCmd) != 0) {
    uError("failed to load from cmd env variables since %s", terrstr());
    return -1;
  }

  return 0;
}

int32_t taosAddClientLogCfg(SConfig *pCfg) {
  if (cfgAddDir(pCfg, "configDir", configDir, CFG_SCOPE_BOTH, CFG_DYN_NONE) != 0) return -1;
  if (cfgAddDir(pCfg, "scriptDir", configDir, CFG_SCOPE_BOTH, CFG_DYN_NONE) != 0) return -1;
  if (cfgAddDir(pCfg, "logDir", tsLogDir, CFG_SCOPE_BOTH, CFG_DYN_CLIENT) != 0) return -1;
  if (cfgAddFloat(pCfg, "minimalLogDirGB", 1.0f, 0.001f, 10000000, CFG_SCOPE_BOTH, CFG_DYN_CLIENT) != 0) return -1;
  if (cfgAddInt32(pCfg, "numOfLogLines", tsNumOfLogLines, 1000, 2000000000, CFG_SCOPE_BOTH, CFG_DYN_ENT_BOTH) != 0)
    return -1;
  if (cfgAddBool(pCfg, "asyncLog", tsAsyncLog, CFG_SCOPE_BOTH, CFG_DYN_BOTH) != 0) return -1;
  if (cfgAddInt32(pCfg, "logKeepDays", 0, -365000, 365000, CFG_SCOPE_BOTH, CFG_DYN_ENT_BOTH) != 0) return -1;
  if (cfgAddInt32(pCfg, "debugFlag", 0, 0, 255, CFG_SCOPE_BOTH, CFG_DYN_BOTH) != 0) return -1;
  if (cfgAddInt32(pCfg, "simDebugFlag", simDebugFlag, 0, 255, CFG_SCOPE_BOTH, CFG_DYN_BOTH) != 0) return -1;
  if (cfgAddInt32(pCfg, "tmrDebugFlag", tmrDebugFlag, 0, 255, CFG_SCOPE_BOTH, CFG_DYN_BOTH) != 0) return -1;
  if (cfgAddInt32(pCfg, "uDebugFlag", uDebugFlag, 0, 255, CFG_SCOPE_BOTH, CFG_DYN_BOTH) != 0) return -1;
  if (cfgAddInt32(pCfg, "rpcDebugFlag", rpcDebugFlag, 0, 255, CFG_SCOPE_BOTH, CFG_DYN_BOTH) != 0) return -1;
  if (cfgAddInt32(pCfg, "jniDebugFlag", jniDebugFlag, 0, 255, CFG_SCOPE_CLIENT, CFG_DYN_CLIENT) != 0) return -1;
  if (cfgAddInt32(pCfg, "qDebugFlag", qDebugFlag, 0, 255, CFG_SCOPE_BOTH, CFG_DYN_BOTH) != 0) return -1;
  if (cfgAddInt32(pCfg, "cDebugFlag", cDebugFlag, 0, 255, CFG_SCOPE_CLIENT, CFG_DYN_CLIENT) != 0) return -1;
  return 0;
}

static int32_t taosAddServerLogCfg(SConfig *pCfg) {
  if (cfgAddInt32(pCfg, "dDebugFlag", dDebugFlag, 0, 255, CFG_SCOPE_SERVER, CFG_DYN_SERVER) != 0) return -1;
  if (cfgAddInt32(pCfg, "vDebugFlag", vDebugFlag, 0, 255, CFG_SCOPE_SERVER, CFG_DYN_SERVER) != 0) return -1;
  if (cfgAddInt32(pCfg, "mDebugFlag", mDebugFlag, 0, 255, CFG_SCOPE_SERVER, CFG_DYN_SERVER) != 0) return -1;
  if (cfgAddInt32(pCfg, "wDebugFlag", wDebugFlag, 0, 255, CFG_SCOPE_SERVER, CFG_DYN_SERVER) != 0) return -1;
  if (cfgAddInt32(pCfg, "sDebugFlag", sDebugFlag, 0, 255, CFG_SCOPE_SERVER, CFG_DYN_SERVER) != 0) return -1;
  if (cfgAddInt32(pCfg, "tsdbDebugFlag", tsdbDebugFlag, 0, 255, CFG_SCOPE_SERVER, CFG_DYN_SERVER) != 0) return -1;
  if (cfgAddInt32(pCfg, "tqDebugFlag", tqDebugFlag, 0, 255, CFG_SCOPE_SERVER, CFG_DYN_SERVER) != 0) return -1;
  if (cfgAddInt32(pCfg, "fsDebugFlag", fsDebugFlag, 0, 255, CFG_SCOPE_SERVER, CFG_DYN_SERVER) != 0) return -1;
  if (cfgAddInt32(pCfg, "udfDebugFlag", udfDebugFlag, 0, 255, CFG_SCOPE_SERVER, CFG_DYN_SERVER) != 0) return -1;
  if (cfgAddInt32(pCfg, "smaDebugFlag", smaDebugFlag, 0, 255, CFG_SCOPE_SERVER, CFG_DYN_SERVER) != 0) return -1;
  if (cfgAddInt32(pCfg, "idxDebugFlag", idxDebugFlag, 0, 255, CFG_SCOPE_SERVER, CFG_DYN_SERVER) != 0) return -1;
  if (cfgAddInt32(pCfg, "tdbDebugFlag", tdbDebugFlag, 0, 255, CFG_SCOPE_SERVER, CFG_DYN_SERVER) != 0) return -1;
  if (cfgAddInt32(pCfg, "metaDebugFlag", metaDebugFlag, 0, 255, CFG_SCOPE_SERVER, CFG_DYN_SERVER) != 0) return -1;
  if (cfgAddInt32(pCfg, "stDebugFlag", stDebugFlag, 0, 255, CFG_SCOPE_SERVER, CFG_DYN_SERVER) != 0) return -1;
  if (cfgAddInt32(pCfg, "sndDebugFlag", sndDebugFlag, 0, 255, CFG_SCOPE_SERVER, CFG_DYN_SERVER) != 0) return -1;
  return 0;
}

static int32_t taosAddClientCfg(SConfig *pCfg) {
  char    defaultFqdn[TSDB_FQDN_LEN] = {0};
  int32_t defaultServerPort = 6030;
  if (taosGetFqdn(defaultFqdn) != 0) {
    strcpy(defaultFqdn, "localhost");
  }

  if (cfgAddString(pCfg, "firstEp", "", CFG_SCOPE_BOTH, CFG_DYN_CLIENT) != 0) return -1;
  if (cfgAddString(pCfg, "secondEp", "", CFG_SCOPE_BOTH, CFG_DYN_CLIENT) != 0) return -1;
  if (cfgAddString(pCfg, "fqdn", defaultFqdn, CFG_SCOPE_SERVER, CFG_DYN_CLIENT) != 0) return -1;
  if (cfgAddInt32(pCfg, "serverPort", defaultServerPort, 1, 65056, CFG_SCOPE_SERVER, CFG_DYN_CLIENT) != 0) return -1;
  if (cfgAddDir(pCfg, "tempDir", tsTempDir, CFG_SCOPE_BOTH, CFG_DYN_CLIENT) != 0) return -1;
  if (cfgAddFloat(pCfg, "minimalTmpDirGB", 1.0f, 0.001f, 10000000, CFG_SCOPE_BOTH, CFG_DYN_CLIENT) != 0) return -1;
  if (cfgAddInt32(pCfg, "shellActivityTimer", tsShellActivityTimer, 1, 120, CFG_SCOPE_BOTH, CFG_DYN_CLIENT) != 0)
    return -1;
  if (cfgAddInt32(pCfg, "compressMsgSize", tsCompressMsgSize, -1, 100000000, CFG_SCOPE_BOTH, CFG_DYN_CLIENT) != 0)
    return -1;
  if (cfgAddInt32(pCfg, "queryPolicy", tsQueryPolicy, 1, 4, CFG_SCOPE_CLIENT, CFG_DYN_ENT_CLIENT) != 0) return -1;
  if (cfgAddBool(pCfg, "enableQueryHb", tsEnableQueryHb, CFG_SCOPE_CLIENT, CFG_DYN_CLIENT) != 0) return -1;
  if (cfgAddBool(pCfg, "enableScience", tsEnableScience, CFG_SCOPE_CLIENT, CFG_DYN_NONE) != 0) return -1;
  if (cfgAddInt32(pCfg, "querySmaOptimize", tsQuerySmaOptimize, 0, 1, CFG_SCOPE_CLIENT, CFG_DYN_CLIENT) != 0) return -1;
  if (cfgAddBool(pCfg, "queryPlannerTrace", tsQueryPlannerTrace, CFG_SCOPE_CLIENT, CFG_DYN_CLIENT) != 0) return -1;
  if (cfgAddInt32(pCfg, "queryNodeChunkSize", tsQueryNodeChunkSize, 1024, 128 * 1024, CFG_SCOPE_CLIENT,
                  CFG_DYN_CLIENT) != 0)
    return -1;
  if (cfgAddBool(pCfg, "queryUseNodeAllocator", tsQueryUseNodeAllocator, CFG_SCOPE_CLIENT, CFG_DYN_CLIENT) != 0)
    return -1;
  if (cfgAddBool(pCfg, "keepColumnName", tsKeepColumnName, CFG_SCOPE_CLIENT, CFG_DYN_CLIENT) != 0) return -1;
  if (cfgAddString(pCfg, "smlChildTableName", tsSmlChildTableName, CFG_SCOPE_CLIENT, CFG_DYN_CLIENT) != 0) return -1;
  if (cfgAddString(pCfg, "smlAutoChildTableNameDelimiter", tsSmlAutoChildTableNameDelimiter, CFG_SCOPE_CLIENT,
                   CFG_DYN_CLIENT) != 0)
    return -1;
  if (cfgAddString(pCfg, "smlTagName", tsSmlTagName, CFG_SCOPE_CLIENT, CFG_DYN_CLIENT) != 0) return -1;
  if (cfgAddString(pCfg, "smlTsDefaultName", tsSmlTsDefaultName, CFG_SCOPE_CLIENT, CFG_DYN_CLIENT) != 0) return -1;
  if (cfgAddBool(pCfg, "smlDot2Underline", tsSmlDot2Underline, CFG_SCOPE_CLIENT, CFG_DYN_CLIENT) != 0) return -1;
  //  if (cfgAddBool(pCfg, "smlDataFormat", tsSmlDataFormat, CFG_SCOPE_CLIENT, CFG_DYN_NONE) != 0) return -1;
  //  if (cfgAddInt32(pCfg, "smlBatchSize", tsSmlBatchSize, 1, INT32_MAX, CFG_SCOPE_CLIENT, CFG_DYN_NONE) != 0)
  //  return -1;
  if (cfgAddInt32(pCfg, "maxShellConns", tsMaxShellConns, 10, 50000000, CFG_SCOPE_CLIENT, CFG_DYN_NONE) != 0) return -1;
  if (cfgAddInt32(pCfg, "maxInsertBatchRows", tsMaxInsertBatchRows, 1, INT32_MAX, CFG_SCOPE_CLIENT, CFG_DYN_CLIENT) !=
      0)
    return -1;
  if (cfgAddInt32(pCfg, "maxRetryWaitTime", tsMaxRetryWaitTime, 0, 86400000, CFG_SCOPE_BOTH, CFG_DYN_CLIENT) != 0)
    return -1;
  if (cfgAddBool(pCfg, "useAdapter", tsUseAdapter, CFG_SCOPE_CLIENT, CFG_DYN_CLIENT) != 0) return -1;
  if (cfgAddBool(pCfg, "crashReporting", tsEnableCrashReport, CFG_SCOPE_CLIENT, CFG_DYN_CLIENT) != 0) return -1;
  if (cfgAddInt64(pCfg, "queryMaxConcurrentTables", tsQueryMaxConcurrentTables, INT64_MIN, INT64_MAX, CFG_SCOPE_CLIENT,
                  CFG_DYN_NONE) != 0)
    return -1;
  if (cfgAddInt32(pCfg, "metaCacheMaxSize", tsMetaCacheMaxSize, -1, INT32_MAX, CFG_SCOPE_CLIENT, CFG_DYN_CLIENT) != 0)
    return -1;
  if (cfgAddInt32(pCfg, "slowLogThreshold", tsSlowLogThreshold, 0, INT32_MAX, CFG_SCOPE_CLIENT, CFG_DYN_CLIENT) != 0)
    return -1;
  if (cfgAddString(pCfg, "slowLogScope", "", CFG_SCOPE_CLIENT, CFG_DYN_CLIENT) != 0) return -1;

  tsNumOfRpcThreads = tsNumOfCores / 2;
  tsNumOfRpcThreads = TRANGE(tsNumOfRpcThreads, 2, TSDB_MAX_RPC_THREADS);
  if (cfgAddInt32(pCfg, "numOfRpcThreads", tsNumOfRpcThreads, 1, 1024, CFG_SCOPE_BOTH, CFG_DYN_NONE) != 0) return -1;

  tsNumOfRpcSessions = TRANGE(tsNumOfRpcSessions, 100, 100000);
  if (cfgAddInt32(pCfg, "numOfRpcSessions", tsNumOfRpcSessions, 1, 100000, CFG_SCOPE_BOTH, CFG_DYN_NONE) != 0)
    return -1;

  tsTimeToGetAvailableConn = TRANGE(tsTimeToGetAvailableConn, 20, 10000000);
  if (cfgAddInt32(pCfg, "timeToGetAvailableConn", tsTimeToGetAvailableConn, 20, 1000000, CFG_SCOPE_BOTH,
                  CFG_DYN_NONE) != 0)
    return -1;

  tsKeepAliveIdle = TRANGE(tsKeepAliveIdle, 1, 72000);
  if (cfgAddInt32(pCfg, "keepAliveIdle", tsKeepAliveIdle, 1, 7200000, CFG_SCOPE_BOTH, CFG_DYN_ENT_BOTH) != 0) return -1;

  tsNumOfTaskQueueThreads = tsNumOfCores / 2;
  tsNumOfTaskQueueThreads = TMAX(tsNumOfTaskQueueThreads, 4);

  if (tsNumOfTaskQueueThreads >= 50) {
    tsNumOfTaskQueueThreads = 50;
  }
  if (cfgAddInt32(pCfg, "numOfTaskQueueThreads", tsNumOfTaskQueueThreads, 4, 1024, CFG_SCOPE_CLIENT, CFG_DYN_NONE) != 0)
    return -1;
  if (cfgAddBool(pCfg, "experimental", tsExperimental, CFG_SCOPE_BOTH, CFG_DYN_BOTH) != 0) return -1;

  if (cfgAddBool(pCfg, "monitor", tsEnableMonitor, CFG_SCOPE_SERVER, CFG_DYN_SERVER) != 0) return -1;
  if (cfgAddInt32(pCfg, "monitorInterval", tsMonitorInterval, 1, 200000, CFG_SCOPE_SERVER, CFG_DYN_NONE) != 0) return -1;
  return 0;
}

static int32_t taosAddSystemCfg(SConfig *pCfg) {
  SysNameInfo info = taosGetSysNameInfo();

  if (cfgAddTimezone(pCfg, "timezone", tsTimezoneStr, CFG_SCOPE_BOTH, CFG_DYN_CLIENT) != 0) return -1;
  if (cfgAddLocale(pCfg, "locale", tsLocale, CFG_SCOPE_BOTH, CFG_DYN_CLIENT) != 0) return -1;
  if (cfgAddCharset(pCfg, "charset", tsCharset, CFG_SCOPE_BOTH, CFG_DYN_NONE) != 0) return -1;
  if (cfgAddBool(pCfg, "assert", tsAssert, CFG_SCOPE_BOTH, CFG_DYN_CLIENT) != 0) return -1;
  if (cfgAddBool(pCfg, "enableCoreFile", 1, CFG_SCOPE_BOTH, CFG_DYN_CLIENT) != 0) return -1;
  if (cfgAddFloat(pCfg, "numOfCores", tsNumOfCores, 1, 100000, CFG_SCOPE_BOTH, CFG_DYN_NONE) != 0) return -1;

  if (cfgAddBool(pCfg, "ssd42", tsSSE42Enable, CFG_SCOPE_BOTH, CFG_DYN_NONE) != 0) return -1;
  if (cfgAddBool(pCfg, "avx", tsAVXEnable, CFG_SCOPE_BOTH, CFG_DYN_NONE) != 0) return -1;
  if (cfgAddBool(pCfg, "avx2", tsAVX2Enable, CFG_SCOPE_BOTH, CFG_DYN_NONE) != 0) return -1;
  if (cfgAddBool(pCfg, "fma", tsFMAEnable, CFG_SCOPE_BOTH, CFG_DYN_NONE) != 0) return -1;
  if (cfgAddBool(pCfg, "avx512", tsAVX512Enable, CFG_SCOPE_BOTH, CFG_DYN_NONE) != 0) return -1;
  if (cfgAddBool(pCfg, "simdEnable", tsSIMDEnable, CFG_SCOPE_BOTH, CFG_DYN_NONE) != 0) return -1;
  if (cfgAddBool(pCfg, "tagFilterCache", tsTagFilterCache, CFG_SCOPE_BOTH, CFG_DYN_NONE) != 0) return -1;

  if (cfgAddInt64(pCfg, "openMax", tsOpenMax, 0, INT64_MAX, CFG_SCOPE_BOTH, CFG_DYN_NONE) != 0) return -1;
#if !defined(_ALPINE)
  if (cfgAddInt64(pCfg, "streamMax", tsStreamMax, 0, INT64_MAX, CFG_SCOPE_BOTH, CFG_DYN_NONE) != 0) return -1;
#endif
  if (cfgAddInt32(pCfg, "pageSizeKB", tsPageSizeKB, 0, INT64_MAX, CFG_SCOPE_BOTH, CFG_DYN_NONE) != 0) return -1;
  if (cfgAddInt64(pCfg, "totalMemoryKB", tsTotalMemoryKB, 0, INT64_MAX, CFG_SCOPE_BOTH, CFG_DYN_NONE) != 0) return -1;
  if (cfgAddString(pCfg, "os sysname", info.sysname, CFG_SCOPE_BOTH, CFG_DYN_NONE) != 0) return -1;
  if (cfgAddString(pCfg, "os nodename", info.nodename, CFG_SCOPE_BOTH, CFG_DYN_NONE) != 0) return -1;
  if (cfgAddString(pCfg, "os release", info.release, CFG_SCOPE_BOTH, CFG_DYN_NONE) != 0) return -1;
  if (cfgAddString(pCfg, "os version", info.version, CFG_SCOPE_BOTH, CFG_DYN_NONE) != 0) return -1;
  if (cfgAddString(pCfg, "os machine", info.machine, CFG_SCOPE_BOTH, CFG_DYN_NONE) != 0) return -1;

  if (cfgAddString(pCfg, "version", version, CFG_SCOPE_BOTH, CFG_DYN_NONE) != 0) return -1;
  if (cfgAddString(pCfg, "compatible_version", compatible_version, CFG_SCOPE_BOTH, CFG_DYN_NONE) != 0) return -1;
  if (cfgAddString(pCfg, "gitinfo", gitinfo, CFG_SCOPE_BOTH, CFG_DYN_NONE) != 0) return -1;
  if (cfgAddString(pCfg, "buildinfo", buildinfo, CFG_SCOPE_BOTH, CFG_DYN_NONE) != 0) return -1;
  return 0;
}

static int32_t taosAddServerCfg(SConfig *pCfg) {
  if (cfgAddDir(pCfg, "dataDir", tsDataDir, CFG_SCOPE_SERVER, CFG_DYN_NONE) != 0) return -1;
  if (cfgAddFloat(pCfg, "minimalDataDirGB", 2.0f, 0.001f, 10000000, CFG_SCOPE_SERVER, CFG_DYN_NONE) != 0) return -1;

  tsNumOfSupportVnodes = tsNumOfCores * 2;
  tsNumOfSupportVnodes = TMAX(tsNumOfSupportVnodes, 2);
  if (cfgAddInt32(pCfg, "supportVnodes", tsNumOfSupportVnodes, 0, 4096, CFG_SCOPE_SERVER, CFG_DYN_NONE) != 0) return -1;

  if (cfgAddInt32(pCfg, "statusInterval", tsStatusInterval, 1, 30, CFG_SCOPE_SERVER, CFG_DYN_NONE) != 0) return -1;
  if (cfgAddInt32(pCfg, "minSlidingTime", tsMinSlidingTime, 1, 1000000, CFG_SCOPE_CLIENT, CFG_DYN_CLIENT) != 0)
    return -1;
  if (cfgAddInt32(pCfg, "minIntervalTime", tsMinIntervalTime, 1, 1000000, CFG_SCOPE_CLIENT, CFG_DYN_CLIENT) != 0)
    return -1;

  if (cfgAddInt32(pCfg, "countAlwaysReturnValue", tsCountAlwaysReturnValue, 0, 1, CFG_SCOPE_BOTH, CFG_DYN_CLIENT) != 0)
    return -1;
  if (cfgAddInt32(pCfg, "queryBufferSize", tsQueryBufferSize, -1, 500000000000, CFG_SCOPE_SERVER, CFG_DYN_NONE) != 0)
    return -1;
  if (cfgAddInt32(pCfg, "queryRspPolicy", tsQueryRspPolicy, 0, 1, CFG_SCOPE_SERVER, CFG_DYN_ENT_SERVER) != 0) return -1;

  tsNumOfRpcThreads = tsNumOfCores / 2;
  tsNumOfRpcThreads = TRANGE(tsNumOfRpcThreads, 2, TSDB_MAX_RPC_THREADS);
  if (cfgAddInt32(pCfg, "numOfRpcThreads", tsNumOfRpcThreads, 1, 1024, CFG_SCOPE_BOTH, CFG_DYN_NONE) != 0) return -1;

  tsNumOfRpcSessions = TRANGE(tsNumOfRpcSessions, 100, 10000);
  if (cfgAddInt32(pCfg, "numOfRpcSessions", tsNumOfRpcSessions, 1, 100000, CFG_SCOPE_BOTH, CFG_DYN_NONE) != 0)
    return -1;

  tsTimeToGetAvailableConn = TRANGE(tsTimeToGetAvailableConn, 20, 1000000);
  if (cfgAddInt32(pCfg, "timeToGetAvailableConn", tsNumOfRpcSessions, 20, 1000000, CFG_SCOPE_BOTH, CFG_DYN_NONE) != 0)
    return -1;

  tsNumOfCommitThreads = tsNumOfCores / 2;
  tsNumOfCommitThreads = TRANGE(tsNumOfCommitThreads, 2, 4);
  if (cfgAddInt32(pCfg, "numOfCommitThreads", tsNumOfCommitThreads, 1, 1024, CFG_SCOPE_SERVER, CFG_DYN_NONE) != 0)
    return -1;

  tsNumOfMnodeReadThreads = tsNumOfCores / 8;
  tsNumOfMnodeReadThreads = TRANGE(tsNumOfMnodeReadThreads, 1, 4);
  if (cfgAddInt32(pCfg, "numOfMnodeReadThreads", tsNumOfMnodeReadThreads, 1, 1024, CFG_SCOPE_SERVER, CFG_DYN_NONE) != 0)
    return -1;

  tsNumOfVnodeQueryThreads = tsNumOfCores * 2;
  tsNumOfVnodeQueryThreads = TMAX(tsNumOfVnodeQueryThreads, 4);
  if (cfgAddInt32(pCfg, "numOfVnodeQueryThreads", tsNumOfVnodeQueryThreads, 4, 1024, CFG_SCOPE_SERVER, CFG_DYN_NONE) !=
      0)
    return -1;

  if (cfgAddFloat(pCfg, "ratioOfVnodeStreamThreads", tsRatioOfVnodeStreamThreads, 0.01, 4, CFG_SCOPE_SERVER,
                  CFG_DYN_NONE) != 0)
    return -1;

  tsNumOfVnodeFetchThreads = tsNumOfCores / 4;
  tsNumOfVnodeFetchThreads = TMAX(tsNumOfVnodeFetchThreads, 4);
  if (cfgAddInt32(pCfg, "numOfVnodeFetchThreads", tsNumOfVnodeFetchThreads, 4, 1024, CFG_SCOPE_SERVER, CFG_DYN_NONE) !=
      0)
    return -1;

  tsNumOfVnodeRsmaThreads = tsNumOfCores / 4;
  tsNumOfVnodeRsmaThreads = TMAX(tsNumOfVnodeRsmaThreads, 4);
  if (cfgAddInt32(pCfg, "numOfVnodeRsmaThreads", tsNumOfVnodeRsmaThreads, 1, 1024, CFG_SCOPE_SERVER, CFG_DYN_NONE) != 0)
    return -1;

  tsNumOfQnodeQueryThreads = tsNumOfCores * 2;
  tsNumOfQnodeQueryThreads = TMAX(tsNumOfQnodeQueryThreads, 4);
  if (cfgAddInt32(pCfg, "numOfQnodeQueryThreads", tsNumOfQnodeQueryThreads, 4, 1024, CFG_SCOPE_SERVER, CFG_DYN_NONE) !=
      0)
    return -1;

  //  tsNumOfQnodeFetchThreads = tsNumOfCores / 2;
  //  tsNumOfQnodeFetchThreads = TMAX(tsNumOfQnodeFetchThreads, 4);
  //  if (cfgAddInt32(pCfg, "numOfQnodeFetchThreads", tsNumOfQnodeFetchThreads, 1, 1024, 0) != 0) return -1;

  tsNumOfSnodeStreamThreads = tsNumOfCores / 4;
  tsNumOfSnodeStreamThreads = TRANGE(tsNumOfSnodeStreamThreads, 2, 4);
  if (cfgAddInt32(pCfg, "numOfSnodeSharedThreads", tsNumOfSnodeStreamThreads, 2, 1024, CFG_SCOPE_SERVER,
                  CFG_DYN_NONE) != 0)
    return -1;

  tsNumOfSnodeWriteThreads = tsNumOfCores / 4;
  tsNumOfSnodeWriteThreads = TRANGE(tsNumOfSnodeWriteThreads, 2, 4);
  if (cfgAddInt32(pCfg, "numOfSnodeUniqueThreads", tsNumOfSnodeWriteThreads, 2, 1024, CFG_SCOPE_SERVER, CFG_DYN_NONE) !=
      0)
    return -1;

  tsRpcQueueMemoryAllowed = tsTotalMemoryKB * 1024 * 0.1;
  tsRpcQueueMemoryAllowed = TRANGE(tsRpcQueueMemoryAllowed, TSDB_MAX_MSG_SIZE * 10LL, TSDB_MAX_MSG_SIZE * 10000LL);
  if (cfgAddInt64(pCfg, "rpcQueueMemoryAllowed", tsRpcQueueMemoryAllowed, TSDB_MAX_MSG_SIZE * 10L, INT64_MAX,
                  CFG_SCOPE_BOTH, CFG_DYN_NONE) != 0)
    return -1;

  if (cfgAddInt32(pCfg, "syncElectInterval", tsElectInterval, 10, 1000 * 60 * 24 * 2, CFG_SCOPE_SERVER, CFG_DYN_NONE) !=
      0)
    return -1;
  if (cfgAddInt32(pCfg, "syncHeartbeatInterval", tsHeartbeatInterval, 10, 1000 * 60 * 24 * 2, CFG_SCOPE_SERVER,
                  CFG_DYN_NONE) != 0)
    return -1;
  if (cfgAddInt32(pCfg, "syncHeartbeatTimeout", tsHeartbeatTimeout, 10, 1000 * 60 * 24 * 2, CFG_SCOPE_SERVER,
                  CFG_DYN_NONE) != 0)
    return -1;
  if (cfgAddInt32(pCfg, "syncSnapReplMaxWaitN", tsSnapReplMaxWaitN, 16,
                  (TSDB_SYNC_SNAP_BUFFER_SIZE >> 2), CFG_SCOPE_SERVER, CFG_DYN_NONE) != 0)
    return -1;

  if (cfgAddInt64(pCfg, "mndSdbWriteDelta", tsMndSdbWriteDelta, 20, 10000, CFG_SCOPE_SERVER, CFG_DYN_ENT_SERVER) != 0)
    return -1;
  if (cfgAddInt64(pCfg, "mndLogRetention", tsMndLogRetention, 500, 10000, CFG_SCOPE_SERVER, CFG_DYN_NONE) != 0)
    return -1;
  if (cfgAddInt32(pCfg, "grantMode", tsMndGrantMode, 0, 10000, CFG_SCOPE_SERVER, CFG_DYN_NONE) != 0) return -1;
  if (cfgAddBool(pCfg, "skipGrant", tsMndSkipGrant, CFG_SCOPE_SERVER, CFG_DYN_NONE) != 0) return -1;

  if (cfgAddBool(pCfg, "monitor", tsEnableMonitor, CFG_SCOPE_SERVER, CFG_DYN_SERVER) != 0) return -1;
  if (cfgAddInt32(pCfg, "monitorInterval", tsMonitorInterval, 1, 200000, CFG_SCOPE_SERVER, CFG_DYN_NONE) != 0)
    return -1;
  if (cfgAddString(pCfg, "monitorFqdn", tsMonitorFqdn, CFG_SCOPE_SERVER, CFG_DYN_NONE) != 0) return -1;
  if (cfgAddInt32(pCfg, "monitorPort", tsMonitorPort, 1, 65056, CFG_SCOPE_SERVER, CFG_DYN_NONE) != 0) return -1;
  if (cfgAddInt32(pCfg, "monitorMaxLogs", tsMonitorMaxLogs, 1, 1000000, CFG_SCOPE_SERVER, CFG_DYN_NONE) != 0) return -1;
  if (cfgAddBool(pCfg, "monitorComp", tsMonitorComp, CFG_SCOPE_SERVER, CFG_DYN_NONE) != 0) return -1;
  if (cfgAddBool(pCfg, "monitorLogProtocol", tsMonitorLogProtocol, CFG_SCOPE_SERVER, CFG_DYN_SERVER) != 0) return -1;
  if (cfgAddInt32(pCfg, "monitorIntervalForBasic", tsMonitorIntervalForBasic, 1, 200000, CFG_SCOPE_SERVER, CFG_DYN_NONE) != 0)
    return -1;
  if (cfgAddBool(pCfg, "monitorForceV2", tsMonitorForceV2, CFG_SCOPE_SERVER, CFG_DYN_NONE) != 0) return -1;

  if (cfgAddBool(pCfg, "audit", tsEnableAudit, CFG_SCOPE_SERVER, CFG_DYN_ENT_SERVER) != 0) return -1;
  if (cfgAddBool(pCfg, "auditCreateTable", tsEnableAuditCreateTable, CFG_SCOPE_SERVER, CFG_DYN_NONE) != 0) return -1;
  if (cfgAddInt32(pCfg, "auditInterval", tsAuditInterval, 500, 200000, CFG_SCOPE_SERVER, CFG_DYN_NONE) != 0) return -1;

  if (cfgAddBool(pCfg, "crashReporting", tsEnableCrashReport, CFG_SCOPE_BOTH, CFG_DYN_NONE) != 0) return -1;
  if (cfgAddBool(pCfg, "telemetryReporting", tsEnableTelem, CFG_SCOPE_BOTH, CFG_DYN_ENT_SERVER) != 0) return -1;
  if (cfgAddInt32(pCfg, "telemetryInterval", tsTelemInterval, 1, 200000, CFG_SCOPE_BOTH, CFG_DYN_NONE) != 0) return -1;
  if (cfgAddString(pCfg, "telemetryServer", tsTelemServer, CFG_SCOPE_BOTH, CFG_DYN_BOTH) != 0) return -1;
  if (cfgAddInt32(pCfg, "telemetryPort", tsTelemPort, 1, 65056, CFG_SCOPE_BOTH, CFG_DYN_NONE) != 0) return -1;

  if (cfgAddInt32(pCfg, "rsyncPort", tsRsyncPort, 1, 65535, CFG_SCOPE_BOTH, CFG_DYN_SERVER) != 0) return -1;
  if (cfgAddString(pCfg, "snodeAddress", tsSnodeAddress, CFG_SCOPE_SERVER, CFG_DYN_SERVER) != 0) return -1;
  if (cfgAddString(pCfg, "checkpointBackupDir", tsCheckpointBackupDir, CFG_SCOPE_SERVER, CFG_DYN_SERVER) != 0)
    return -1;

  if (cfgAddInt32(pCfg, "tmqMaxTopicNum", tmqMaxTopicNum, 1, 10000, CFG_SCOPE_SERVER, CFG_DYN_ENT_SERVER) != 0)
    return -1;

  if (cfgAddInt32(pCfg, "transPullupInterval", tsTransPullupInterval, 1, 10000, CFG_SCOPE_SERVER, CFG_DYN_ENT_SERVER) !=
      0)
    return -1;
  if (cfgAddInt32(pCfg, "compactPullupInterval", tsCompactPullupInterval, 1, 10000, CFG_SCOPE_SERVER,
                  CFG_DYN_ENT_SERVER) != 0)
    return -1;
  if (cfgAddInt32(pCfg, "mqRebalanceInterval", tsMqRebalanceInterval, 1, 10000, CFG_SCOPE_SERVER, CFG_DYN_ENT_SERVER) !=
      0)
    return -1;
  if (cfgAddInt32(pCfg, "ttlUnit", tsTtlUnit, 1, 86400 * 365, CFG_SCOPE_SERVER, CFG_DYN_NONE) != 0) return -1;
  if (cfgAddInt32(pCfg, "ttlPushInterval", tsTtlPushIntervalSec, 1, 100000, CFG_SCOPE_SERVER, CFG_DYN_ENT_SERVER) != 0)
    return -1;
  if (cfgAddInt32(pCfg, "ttlBatchDropNum", tsTtlBatchDropNum, 0, INT32_MAX, CFG_SCOPE_SERVER, CFG_DYN_ENT_SERVER) != 0)
    return -1;
  if (cfgAddBool(pCfg, "ttlChangeOnWrite", tsTtlChangeOnWrite, CFG_SCOPE_SERVER, CFG_DYN_NONE) != 0) return -1;
  if (cfgAddInt32(pCfg, "ttlFlushThreshold", tsTtlFlushThreshold, -1, 1000000, CFG_SCOPE_SERVER, CFG_DYN_ENT_SERVER) !=
      0)
    return -1;
  if (cfgAddInt32(pCfg, "trimVDbIntervalSec", tsTrimVDbIntervalSec, 1, 100000, CFG_SCOPE_SERVER, CFG_DYN_ENT_SERVER) !=
      0)
    return -1;
  if (cfgAddInt32(pCfg, "uptimeInterval", tsUptimeInterval, 1, 100000, CFG_SCOPE_SERVER, CFG_DYN_NONE) != 0) return -1;
  if (cfgAddInt32(pCfg, "queryRsmaTolerance", tsQueryRsmaTolerance, 0, 900000, CFG_SCOPE_SERVER, CFG_DYN_NONE) != 0)
    return -1;
  if (cfgAddInt32(pCfg, "timeseriesThreshold", tsTimeSeriesThreshold, 0, 2000, CFG_SCOPE_SERVER, CFG_DYN_ENT_SERVER) !=
      0)
    return -1;

  if (cfgAddInt64(pCfg, "walFsyncDataSizeLimit", tsWalFsyncDataSizeLimit, 100 * 1024 * 1024, INT64_MAX,
                  CFG_SCOPE_SERVER, CFG_DYN_NONE) != 0)
    return -1;

  if (cfgAddBool(pCfg, "udf", tsStartUdfd, CFG_SCOPE_SERVER, CFG_DYN_NONE) != 0) return -1;
  if (cfgAddString(pCfg, "udfdResFuncs", tsUdfdResFuncs, CFG_SCOPE_SERVER, CFG_DYN_NONE) != 0) return -1;
  if (cfgAddString(pCfg, "udfdLdLibPath", tsUdfdLdLibPath, CFG_SCOPE_SERVER, CFG_DYN_NONE) != 0) return -1;

  if (cfgAddBool(pCfg, "disableStream", tsDisableStream, CFG_SCOPE_SERVER, CFG_DYN_ENT_SERVER) != 0) return -1;
  if (cfgAddInt64(pCfg, "streamBufferSize", tsStreamBufferSize, 0, INT64_MAX, CFG_SCOPE_SERVER, CFG_DYN_NONE) != 0)
    return -1;
  if (cfgAddInt64(pCfg, "streamAggCnt", tsStreamAggCnt, 2, INT32_MAX, CFG_SCOPE_SERVER, CFG_DYN_NONE) != 0)
    return -1;

  if (cfgAddInt32(pCfg, "checkpointInterval", tsStreamCheckpointInterval, 60, 1200, CFG_SCOPE_SERVER,
                  CFG_DYN_ENT_SERVER) != 0)
    return -1;
  if (cfgAddFloat(pCfg, "streamSinkDataRate", tsSinkDataRate, 0.1, 5, CFG_SCOPE_SERVER, CFG_DYN_NONE) != 0) return -1;

  if (cfgAddInt32(pCfg, "cacheLazyLoadThreshold", tsCacheLazyLoadThreshold, 0, 100000, CFG_SCOPE_SERVER,
                  CFG_DYN_ENT_SERVER) != 0)
    return -1;

  if (cfgAddString(pCfg, "lossyColumns", tsLossyColumns, CFG_SCOPE_SERVER, CFG_DYN_NONE) != 0) return -1;
  if (cfgAddFloat(pCfg, "fPrecision", tsFPrecision, 0.0f, 100000.0f, CFG_SCOPE_SERVER, CFG_DYN_NONE) != 0) return -1;
  if (cfgAddFloat(pCfg, "dPrecision", tsDPrecision, 0.0f, 1000000.0f, CFG_SCOPE_SERVER, CFG_DYN_NONE) != 0) return -1;
  if (cfgAddInt32(pCfg, "maxRange", tsMaxRange, 0, 65536, CFG_SCOPE_SERVER, CFG_DYN_NONE) != 0) return -1;
  if (cfgAddInt32(pCfg, "curRange", tsCurRange, 0, 65536, CFG_SCOPE_SERVER, CFG_DYN_NONE) != 0) return -1;
  if (cfgAddBool(pCfg, "ifAdtFse", tsIfAdtFse, CFG_SCOPE_SERVER, CFG_DYN_NONE) != 0) return -1;
  if (cfgAddString(pCfg, "compressor", tsCompressor, CFG_SCOPE_SERVER, CFG_DYN_NONE) != 0) return -1;

  if (cfgAddBool(pCfg, "filterScalarMode", tsFilterScalarMode, CFG_SCOPE_SERVER, CFG_DYN_NONE) != 0) return -1;
  if (cfgAddInt32(pCfg, "maxStreamBackendCache", tsMaxStreamBackendCache, 16, 1024, CFG_SCOPE_SERVER,
                  CFG_DYN_ENT_SERVER) != 0)
    return -1;
  if (cfgAddInt32(pCfg, "pqSortMemThreshold", tsPQSortMemThreshold, 1, 10240, CFG_SCOPE_SERVER, CFG_DYN_NONE) != 0)
    return -1;
  if (cfgAddInt32(pCfg, "resolveFQDNRetryTime", tsResolveFQDNRetryTime, 1, 10240, CFG_SCOPE_SERVER, CFG_DYN_NONE) != 0)
    return -1;

  if (cfgAddString(pCfg, "s3Accesskey", tsS3AccessKey, CFG_SCOPE_SERVER, CFG_DYN_NONE) != 0) return -1;
  if (cfgAddString(pCfg, "s3Endpoint", tsS3Endpoint, CFG_SCOPE_SERVER, CFG_DYN_NONE) != 0) return -1;
  if (cfgAddString(pCfg, "s3BucketName", tsS3BucketName, CFG_SCOPE_SERVER, CFG_DYN_NONE) != 0) return -1;
  if (cfgAddInt32(pCfg, "s3BlockSize", tsS3BlockSize, -1, 1024 * 1024, CFG_SCOPE_SERVER, CFG_DYN_ENT_SERVER) != 0)
    return -1;
  if (tsS3BlockSize > -1 && tsS3BlockSize < 1024) {
    uError("failed to config s3blocksize since value:%d. Valid range: -1 or [1024, 1024 * 1024]", tsS3BlockSize);
    return -1;
  }
  if (cfgAddInt32(pCfg, "s3BlockCacheSize", tsS3BlockCacheSize, 4, 1024 * 1024, CFG_SCOPE_SERVER, CFG_DYN_ENT_SERVER) !=
      0)
    return -1;
  if (cfgAddInt32(pCfg, "s3PageCacheSize", tsS3PageCacheSize, 4, 1024 * 1024 * 1024, CFG_SCOPE_SERVER,
                  CFG_DYN_ENT_SERVER) != 0)
    return -1;
  if (cfgAddInt32(pCfg, "s3UploadDelaySec", tsS3UploadDelaySec, 60 * 1, 60 * 60 * 24 * 30, CFG_SCOPE_SERVER,
                  CFG_DYN_ENT_SERVER) != 0)
    return -1;

  // min free disk space used to check if the disk is full [50MB, 1GB]
  if (cfgAddInt64(pCfg, "minDiskFreeSize", tsMinDiskFreeSize, TFS_MIN_DISK_FREE_SIZE, 1024 * 1024 * 1024,
                  CFG_SCOPE_SERVER, CFG_DYN_ENT_SERVER) != 0)
    return -1;
  if (cfgAddBool(pCfg, "enableWhiteList", tsEnableWhiteList, CFG_SCOPE_SERVER, CFG_DYN_ENT_SERVER) != 0) return -1;

  if (cfgAddBool(pCfg, "experimental", tsExperimental, CFG_SCOPE_BOTH, CFG_DYN_BOTH) != 0) return -1;

  // GRANT_CFG_ADD;
  return 0;
}

static int32_t taosUpdateServerCfg(SConfig *pCfg) {
  SConfigItem *pItem;
  ECfgSrcType  stype;
  int32_t      numOfCores;
  int64_t      totalMemoryKB;

  pItem = cfgGetItem(tsCfg, "numOfCores");
  if (pItem == NULL) {
    return -1;
  } else {
    stype = pItem->stype;
    numOfCores = pItem->fval;
  }

  pItem = cfgGetItem(tsCfg, "supportVnodes");
  if (pItem != NULL && pItem->stype == CFG_STYPE_DEFAULT) {
    tsNumOfSupportVnodes = numOfCores * 2;
    tsNumOfSupportVnodes = TMAX(tsNumOfSupportVnodes, 2);
    pItem->i32 = tsNumOfSupportVnodes;
    pItem->stype = stype;
  }

  pItem = cfgGetItem(tsCfg, "numOfRpcThreads");
  if (pItem != NULL && pItem->stype == CFG_STYPE_DEFAULT) {
    tsNumOfRpcThreads = numOfCores / 2;
    tsNumOfRpcThreads = TRANGE(tsNumOfRpcThreads, 2, TSDB_MAX_RPC_THREADS);
    pItem->i32 = tsNumOfRpcThreads;
    pItem->stype = stype;
  }

  pItem = cfgGetItem(tsCfg, "numOfRpcSessions");
  if (pItem != NULL && pItem->stype == CFG_STYPE_DEFAULT) {
    tsNumOfRpcSessions = TRANGE(tsNumOfRpcSessions, 100, 10000);
    pItem->i32 = tsNumOfRpcSessions;
    pItem->stype = stype;
  }

  pItem = cfgGetItem(tsCfg, "timeToGetAvailableConn");
  if (pItem != NULL && pItem->stype == CFG_STYPE_DEFAULT) {
    tsTimeToGetAvailableConn = TRANGE(tsTimeToGetAvailableConn, 20, 1000000);
    pItem->i32 = tsTimeToGetAvailableConn;
    pItem->stype = stype;
  }

  pItem = cfgGetItem(tsCfg, "numOfCommitThreads");
  if (pItem != NULL && pItem->stype == CFG_STYPE_DEFAULT) {
    tsNumOfCommitThreads = numOfCores / 2;
    tsNumOfCommitThreads = TRANGE(tsNumOfCommitThreads, 2, 4);
    pItem->i32 = tsNumOfCommitThreads;
    pItem->stype = stype;
  }

  pItem = cfgGetItem(tsCfg, "numOfMnodeReadThreads");
  if (pItem != NULL && pItem->stype == CFG_STYPE_DEFAULT) {
    tsNumOfMnodeReadThreads = numOfCores / 8;
    tsNumOfMnodeReadThreads = TRANGE(tsNumOfMnodeReadThreads, 1, 4);
    pItem->i32 = tsNumOfMnodeReadThreads;
    pItem->stype = stype;
  }

  pItem = cfgGetItem(tsCfg, "numOfVnodeQueryThreads");
  if (pItem != NULL && pItem->stype == CFG_STYPE_DEFAULT) {
    tsNumOfVnodeQueryThreads = numOfCores * 2;
    tsNumOfVnodeQueryThreads = TMAX(tsNumOfVnodeQueryThreads, 4);
    pItem->i32 = tsNumOfVnodeQueryThreads;
    pItem->stype = stype;
  }

  pItem = cfgGetItem(tsCfg, "ratioOfVnodeStreamThreads");
  if (pItem != NULL && pItem->stype == CFG_STYPE_DEFAULT) {
    pItem->fval = tsRatioOfVnodeStreamThreads;
    pItem->stype = stype;
  }

  pItem = cfgGetItem(tsCfg, "numOfVnodeFetchThreads");
  if (pItem != NULL && pItem->stype == CFG_STYPE_DEFAULT) {
    tsNumOfVnodeFetchThreads = numOfCores / 4;
    tsNumOfVnodeFetchThreads = TMAX(tsNumOfVnodeFetchThreads, 4);
    pItem->i32 = tsNumOfVnodeFetchThreads;
    pItem->stype = stype;
  }

  pItem = cfgGetItem(tsCfg, "numOfVnodeRsmaThreads");
  if (pItem != NULL && pItem->stype == CFG_STYPE_DEFAULT) {
    tsNumOfVnodeRsmaThreads = numOfCores;
    tsNumOfVnodeRsmaThreads = TMAX(tsNumOfVnodeRsmaThreads, 4);
    pItem->i32 = tsNumOfVnodeRsmaThreads;
    pItem->stype = stype;
  }

  pItem = cfgGetItem(tsCfg, "numOfQnodeQueryThreads");
  if (pItem != NULL && pItem->stype == CFG_STYPE_DEFAULT) {
    tsNumOfQnodeQueryThreads = numOfCores * 2;
    tsNumOfQnodeQueryThreads = TMAX(tsNumOfQnodeQueryThreads, 4);
    pItem->i32 = tsNumOfQnodeQueryThreads;
    pItem->stype = stype;
  }

  /*
    pItem = cfgGetItem(tsCfg, "numOfQnodeFetchThreads");
    if (pItem != NULL && pItem->stype == CFG_STYPE_DEFAULT) {
      tsNumOfQnodeFetchThreads = numOfCores / 2;
      tsNumOfQnodeFetchThreads = TMAX(tsNumOfQnodeFetchThreads, 4);
      pItem->i32 = tsNumOfQnodeFetchThreads;
      pItem->stype = stype;
    }
  */

  pItem = cfgGetItem(tsCfg, "numOfSnodeSharedThreads");
  if (pItem != NULL && pItem->stype == CFG_STYPE_DEFAULT) {
    tsNumOfSnodeStreamThreads = numOfCores / 4;
    tsNumOfSnodeStreamThreads = TRANGE(tsNumOfSnodeStreamThreads, 2, 4);
    pItem->i32 = tsNumOfSnodeStreamThreads;
    pItem->stype = stype;
  }

  pItem = cfgGetItem(tsCfg, "numOfSnodeUniqueThreads");
  if (pItem != NULL && pItem->stype == CFG_STYPE_DEFAULT) {
    tsNumOfSnodeWriteThreads = numOfCores / 4;
    tsNumOfSnodeWriteThreads = TRANGE(tsNumOfSnodeWriteThreads, 2, 4);
    pItem->i32 = tsNumOfSnodeWriteThreads;
    pItem->stype = stype;
  }

  pItem = cfgGetItem(tsCfg, "totalMemoryKB");
  if (pItem == NULL) {
    return -1;
  } else {
    stype = pItem->stype;
    totalMemoryKB = pItem->i64;
  }

  pItem = cfgGetItem(tsCfg, "rpcQueueMemoryAllowed");
  if (pItem != NULL && pItem->stype == CFG_STYPE_DEFAULT) {
    tsRpcQueueMemoryAllowed = totalMemoryKB * 1024 * 0.1;
    tsRpcQueueMemoryAllowed = TRANGE(tsRpcQueueMemoryAllowed, TSDB_MAX_MSG_SIZE * 10LL, TSDB_MAX_MSG_SIZE * 10000LL);
    pItem->i64 = tsRpcQueueMemoryAllowed;
    pItem->stype = stype;
  }

  return 0;
}

static void taosSetClientLogCfg(SConfig *pCfg) {
  SConfigItem *pItem = cfgGetItem(pCfg, "logDir");
  tstrncpy(tsLogDir, cfgGetItem(pCfg, "logDir")->str, PATH_MAX);
  taosExpandDir(tsLogDir, tsLogDir, PATH_MAX);
  tsLogSpace.reserved = (int64_t)(((double)cfgGetItem(pCfg, "minimalLogDirGB")->fval) * 1024 * 1024 * 1024);
  tsNumOfLogLines = cfgGetItem(pCfg, "numOfLogLines")->i32;
  tsAsyncLog = cfgGetItem(pCfg, "asyncLog")->bval;
  tsLogKeepDays = cfgGetItem(pCfg, "logKeepDays")->i32;
  tmrDebugFlag = cfgGetItem(pCfg, "tmrDebugFlag")->i32;
  uDebugFlag = cfgGetItem(pCfg, "uDebugFlag")->i32;
  jniDebugFlag = cfgGetItem(pCfg, "jniDebugFlag")->i32;
  rpcDebugFlag = cfgGetItem(pCfg, "rpcDebugFlag")->i32;
  qDebugFlag = cfgGetItem(pCfg, "qDebugFlag")->i32;
  cDebugFlag = cfgGetItem(pCfg, "cDebugFlag")->i32;
  simDebugFlag = cfgGetItem(pCfg, "simDebugFlag")->i32;
}

static void taosSetServerLogCfg(SConfig *pCfg) {
  dDebugFlag = cfgGetItem(pCfg, "dDebugFlag")->i32;
  vDebugFlag = cfgGetItem(pCfg, "vDebugFlag")->i32;
  mDebugFlag = cfgGetItem(pCfg, "mDebugFlag")->i32;
  wDebugFlag = cfgGetItem(pCfg, "wDebugFlag")->i32;
  sDebugFlag = cfgGetItem(pCfg, "sDebugFlag")->i32;
  tsdbDebugFlag = cfgGetItem(pCfg, "tsdbDebugFlag")->i32;
  tqDebugFlag = cfgGetItem(pCfg, "tqDebugFlag")->i32;
  fsDebugFlag = cfgGetItem(pCfg, "fsDebugFlag")->i32;
  udfDebugFlag = cfgGetItem(pCfg, "udfDebugFlag")->i32;
  smaDebugFlag = cfgGetItem(pCfg, "smaDebugFlag")->i32;
  idxDebugFlag = cfgGetItem(pCfg, "idxDebugFlag")->i32;
  tdbDebugFlag = cfgGetItem(pCfg, "tdbDebugFlag")->i32;
  metaDebugFlag = cfgGetItem(pCfg, "metaDebugFlag")->i32;
  stDebugFlag = cfgGetItem(pCfg, "stDebugFlag")->i32;
  sndDebugFlag = cfgGetItem(pCfg, "sndDebugFlag")->i32;
}

static int32_t taosSetSlowLogScope(char *pScope) {
  if (NULL == pScope || 0 == strlen(pScope)) {
    tsSlowLogScope = SLOW_LOG_TYPE_ALL;
    return 0;
  }

  if (0 == strcasecmp(pScope, "all")) {
    tsSlowLogScope = SLOW_LOG_TYPE_ALL;
    return 0;
  }

  if (0 == strcasecmp(pScope, "query")) {
    tsSlowLogScope = SLOW_LOG_TYPE_QUERY;
    return 0;
  }

  if (0 == strcasecmp(pScope, "insert")) {
    tsSlowLogScope = SLOW_LOG_TYPE_INSERT;
    return 0;
  }

  if (0 == strcasecmp(pScope, "others")) {
    tsSlowLogScope = SLOW_LOG_TYPE_OTHERS;
    return 0;
  }

  if (0 == strcasecmp(pScope, "none")) {
    tsSlowLogScope = 0;
    return 0;
  }

  uError("Invalid slowLog scope value:%s", pScope);
  terrno = TSDB_CODE_INVALID_CFG_VALUE;
  return -1;
}

// for common configs
static int32_t taosSetClientCfg(SConfig *pCfg) {
  tstrncpy(tsLocalFqdn, cfgGetItem(pCfg, "fqdn")->str, TSDB_FQDN_LEN);
  tsServerPort = (uint16_t)cfgGetItem(pCfg, "serverPort")->i32;
  snprintf(tsLocalEp, sizeof(tsLocalEp), "%s:%u", tsLocalFqdn, tsServerPort);

  char defaultFirstEp[TSDB_EP_LEN] = {0};
  snprintf(defaultFirstEp, TSDB_EP_LEN, "%s:%u", tsLocalFqdn, tsServerPort);

  SConfigItem *pFirstEpItem = cfgGetItem(pCfg, "firstEp");
  SEp          firstEp = {0};
  taosGetFqdnPortFromEp(strlen(pFirstEpItem->str) == 0 ? defaultFirstEp : pFirstEpItem->str, &firstEp);
  snprintf(tsFirst, sizeof(tsFirst), "%s:%u", firstEp.fqdn, firstEp.port);
  cfgSetItem(pCfg, "firstEp", tsFirst, pFirstEpItem->stype);

  SConfigItem *pSecondpItem = cfgGetItem(pCfg, "secondEp");
  SEp          secondEp = {0};
  taosGetFqdnPortFromEp(strlen(pSecondpItem->str) == 0 ? defaultFirstEp : pSecondpItem->str, &secondEp);
  snprintf(tsSecond, sizeof(tsSecond), "%s:%u", secondEp.fqdn, secondEp.port);
  cfgSetItem(pCfg, "secondEp", tsSecond, pSecondpItem->stype);

  tstrncpy(tsTempDir, cfgGetItem(pCfg, "tempDir")->str, PATH_MAX);
  taosExpandDir(tsTempDir, tsTempDir, PATH_MAX);
  tsTempSpace.reserved = (int64_t)(((double)cfgGetItem(pCfg, "minimalTmpDirGB")->fval) * 1024 * 1024 * 1024);
  if (taosMulMkDir(tsTempDir) != 0) {
    uError("failed to create tempDir:%s since %s", tsTempDir, terrstr());
    return -1;
  }

  tstrncpy(tsSmlAutoChildTableNameDelimiter, cfgGetItem(pCfg, "smlAutoChildTableNameDelimiter")->str,
           TSDB_TABLE_NAME_LEN);
  tstrncpy(tsSmlChildTableName, cfgGetItem(pCfg, "smlChildTableName")->str, TSDB_TABLE_NAME_LEN);
  tstrncpy(tsSmlTagName, cfgGetItem(pCfg, "smlTagName")->str, TSDB_COL_NAME_LEN);
  tstrncpy(tsSmlTsDefaultName, cfgGetItem(pCfg, "smlTsDefaultName")->str, TSDB_COL_NAME_LEN);
  tsSmlDot2Underline = cfgGetItem(pCfg, "smlDot2Underline")->bval;
  //  tsSmlDataFormat = cfgGetItem(pCfg, "smlDataFormat")->bval;

  //  tsSmlBatchSize = cfgGetItem(pCfg, "smlBatchSize")->i32;
  tsMaxInsertBatchRows = cfgGetItem(pCfg, "maxInsertBatchRows")->i32;

  tsShellActivityTimer = cfgGetItem(pCfg, "shellActivityTimer")->i32;
  tsCompressMsgSize = cfgGetItem(pCfg, "compressMsgSize")->i32;
  tsNumOfTaskQueueThreads = cfgGetItem(pCfg, "numOfTaskQueueThreads")->i32;
  tsQueryPolicy = cfgGetItem(pCfg, "queryPolicy")->i32;
  tsEnableQueryHb = cfgGetItem(pCfg, "enableQueryHb")->bval;
  tsEnableScience = cfgGetItem(pCfg, "enableScience")->bval;
  tsQuerySmaOptimize = cfgGetItem(pCfg, "querySmaOptimize")->i32;
  tsQueryPlannerTrace = cfgGetItem(pCfg, "queryPlannerTrace")->bval;
  tsQueryNodeChunkSize = cfgGetItem(pCfg, "queryNodeChunkSize")->i32;
  tsQueryUseNodeAllocator = cfgGetItem(pCfg, "queryUseNodeAllocator")->bval;
  tsKeepColumnName = cfgGetItem(pCfg, "keepColumnName")->bval;
  tsUseAdapter = cfgGetItem(pCfg, "useAdapter")->bval;
  tsEnableCrashReport = cfgGetItem(pCfg, "crashReporting")->bval;
  tsQueryMaxConcurrentTables = cfgGetItem(pCfg, "queryMaxConcurrentTables")->i64;
  tsMetaCacheMaxSize = cfgGetItem(pCfg, "metaCacheMaxSize")->i32;
  tsSlowLogThreshold = cfgGetItem(pCfg, "slowLogThreshold")->i32;
  tsEnableMonitor = cfgGetItem(pCfg, "monitor")->bval;
  tsMonitorInterval = cfgGetItem(pCfg, "monitorInterval")->i32;
  if (taosSetSlowLogScope(cfgGetItem(pCfg, "slowLogScope")->str)) {
    return -1;
  }

  tsMaxRetryWaitTime = cfgGetItem(pCfg, "maxRetryWaitTime")->i32;

  tsNumOfRpcThreads = cfgGetItem(pCfg, "numOfRpcThreads")->i32;
  tsNumOfRpcSessions = cfgGetItem(pCfg, "numOfRpcSessions")->i32;

  tsTimeToGetAvailableConn = cfgGetItem(pCfg, "timeToGetAvailableConn")->i32;

  tsKeepAliveIdle = cfgGetItem(pCfg, "keepAliveIdle")->i32;

  tsExperimental = cfgGetItem(pCfg, "experimental")->bval;
  return 0;
}

static void taosSetSystemCfg(SConfig *pCfg) {
  SConfigItem *pItem = cfgGetItem(pCfg, "timezone");
  osSetTimezone(pItem->str);
  uDebug("timezone format changed from %s to %s", pItem->str, tsTimezoneStr);
  cfgSetItem(pCfg, "timezone", tsTimezoneStr, pItem->stype);

  const char *locale = cfgGetItem(pCfg, "locale")->str;
  const char *charset = cfgGetItem(pCfg, "charset")->str;
  taosSetSystemLocale(locale, charset);
  osSetSystemLocale(locale, charset);

  bool enableCore = cfgGetItem(pCfg, "enableCoreFile")->bval;
  taosSetCoreDump(enableCore);

  tsAssert = cfgGetItem(pCfg, "assert")->bval;

  // todo
  tsVersion = 30000000;
}

// for server configs
static int32_t taosSetServerCfg(SConfig *pCfg) {
  tsDataSpace.reserved = (int64_t)(((double)cfgGetItem(pCfg, "minimalDataDirGB")->fval) * 1024 * 1024 * 1024);
  tsNumOfSupportVnodes = cfgGetItem(pCfg, "supportVnodes")->i32;
  tsMaxShellConns = cfgGetItem(pCfg, "maxShellConns")->i32;
  tsStatusInterval = cfgGetItem(pCfg, "statusInterval")->i32;
  tsMinSlidingTime = cfgGetItem(pCfg, "minSlidingTime")->i32;
  tsMinIntervalTime = cfgGetItem(pCfg, "minIntervalTime")->i32;
  tsCountAlwaysReturnValue = cfgGetItem(pCfg, "countAlwaysReturnValue")->i32;
  tsQueryBufferSize = cfgGetItem(pCfg, "queryBufferSize")->i32;

  tsNumOfRpcThreads = cfgGetItem(pCfg, "numOfRpcThreads")->i32;
  tsNumOfRpcSessions = cfgGetItem(pCfg, "numOfRpcSessions")->i32;
  tsTimeToGetAvailableConn = cfgGetItem(pCfg, "timeToGetAvailableConn")->i32;

  tsNumOfCommitThreads = cfgGetItem(pCfg, "numOfCommitThreads")->i32;
  tsNumOfMnodeReadThreads = cfgGetItem(pCfg, "numOfMnodeReadThreads")->i32;
  tsNumOfVnodeQueryThreads = cfgGetItem(pCfg, "numOfVnodeQueryThreads")->i32;
  tsRatioOfVnodeStreamThreads = cfgGetItem(pCfg, "ratioOfVnodeStreamThreads")->fval;
  tsNumOfVnodeFetchThreads = cfgGetItem(pCfg, "numOfVnodeFetchThreads")->i32;
  tsNumOfVnodeRsmaThreads = cfgGetItem(pCfg, "numOfVnodeRsmaThreads")->i32;
  tsNumOfQnodeQueryThreads = cfgGetItem(pCfg, "numOfQnodeQueryThreads")->i32;
  //  tsNumOfQnodeFetchThreads = cfgGetItem(pCfg, "numOfQnodeFetchTereads")->i32;
  tsNumOfSnodeStreamThreads = cfgGetItem(pCfg, "numOfSnodeSharedThreads")->i32;
  tsNumOfSnodeWriteThreads = cfgGetItem(pCfg, "numOfSnodeUniqueThreads")->i32;
  tsRpcQueueMemoryAllowed = cfgGetItem(pCfg, "rpcQueueMemoryAllowed")->i64;

  tsSIMDEnable = (bool)cfgGetItem(pCfg, "simdEnable")->bval;
  tsTagFilterCache = (bool)cfgGetItem(pCfg, "tagFilterCache")->bval;

  tsEnableMonitor = cfgGetItem(pCfg, "monitor")->bval;
  tsMonitorInterval = cfgGetItem(pCfg, "monitorInterval")->i32;
  tstrncpy(tsMonitorFqdn, cfgGetItem(pCfg, "monitorFqdn")->str, TSDB_FQDN_LEN);
  tsMonitorPort = (uint16_t)cfgGetItem(pCfg, "monitorPort")->i32;
  tsMonitorMaxLogs = cfgGetItem(pCfg, "monitorMaxLogs")->i32;
  tsMonitorComp = cfgGetItem(pCfg, "monitorComp")->bval;
  tsQueryRspPolicy = cfgGetItem(pCfg, "queryRspPolicy")->i32;
  tsMonitorLogProtocol = cfgGetItem(pCfg, "monitorLogProtocol")->bval;
  tsMonitorIntervalForBasic = cfgGetItem(pCfg, "monitorIntervalForBasic")->i32;
  tsMonitorForceV2 = cfgGetItem(pCfg, "monitorForceV2")->i32;

  tsEnableAudit = cfgGetItem(pCfg, "audit")->bval;
  tsEnableAuditCreateTable = cfgGetItem(pCfg, "auditCreateTable")->bval;
  tsAuditInterval = cfgGetItem(pCfg, "auditInterval")->i32;

  tsEnableTelem = cfgGetItem(pCfg, "telemetryReporting")->bval;
  tsEnableCrashReport = cfgGetItem(pCfg, "crashReporting")->bval;
  tsTtlChangeOnWrite = cfgGetItem(pCfg, "ttlChangeOnWrite")->bval;
  tsTtlFlushThreshold = cfgGetItem(pCfg, "ttlFlushThreshold")->i32;
  tsTelemInterval = cfgGetItem(pCfg, "telemetryInterval")->i32;
  tsRsyncPort = cfgGetItem(pCfg, "rsyncPort")->i32;
  tstrncpy(tsTelemServer, cfgGetItem(pCfg, "telemetryServer")->str, TSDB_FQDN_LEN);
  tstrncpy(tsSnodeAddress, cfgGetItem(pCfg, "snodeAddress")->str, TSDB_FQDN_LEN);
  tstrncpy(tsCheckpointBackupDir, cfgGetItem(pCfg, "checkpointBackupDir")->str, PATH_MAX);
  tsTelemPort = (uint16_t)cfgGetItem(pCfg, "telemetryPort")->i32;

  tmqMaxTopicNum = cfgGetItem(pCfg, "tmqMaxTopicNum")->i32;

  tsTransPullupInterval = cfgGetItem(pCfg, "transPullupInterval")->i32;
  tsCompactPullupInterval = cfgGetItem(pCfg, "compactPullupInterval")->i32;
  tsMqRebalanceInterval = cfgGetItem(pCfg, "mqRebalanceInterval")->i32;
  tsTtlUnit = cfgGetItem(pCfg, "ttlUnit")->i32;
  tsTtlPushIntervalSec = cfgGetItem(pCfg, "ttlPushInterval")->i32;
  tsTtlBatchDropNum = cfgGetItem(pCfg, "ttlBatchDropNum")->i32;
  tsTrimVDbIntervalSec = cfgGetItem(pCfg, "trimVDbIntervalSec")->i32;
  tsUptimeInterval = cfgGetItem(pCfg, "uptimeInterval")->i32;
  tsQueryRsmaTolerance = cfgGetItem(pCfg, "queryRsmaTolerance")->i32;
  tsTimeSeriesThreshold = cfgGetItem(pCfg, "timeseriesThreshold")->i32;

  tsWalFsyncDataSizeLimit = cfgGetItem(pCfg, "walFsyncDataSizeLimit")->i64;

  tsElectInterval = cfgGetItem(pCfg, "syncElectInterval")->i32;
  tsHeartbeatInterval = cfgGetItem(pCfg, "syncHeartbeatInterval")->i32;
  tsHeartbeatTimeout = cfgGetItem(pCfg, "syncHeartbeatTimeout")->i32;
  tsSnapReplMaxWaitN = cfgGetItem(pCfg, "syncSnapReplMaxWaitN")->i32;

  tsMndSdbWriteDelta = cfgGetItem(pCfg, "mndSdbWriteDelta")->i64;
  tsMndLogRetention = cfgGetItem(pCfg, "mndLogRetention")->i64;
  tsMndSkipGrant = cfgGetItem(pCfg, "skipGrant")->bval;
  tsMndGrantMode = cfgGetItem(pCfg, "grantMode")->i32;
  tsEnableWhiteList = cfgGetItem(pCfg, "enableWhiteList")->bval;

  tsStartUdfd = cfgGetItem(pCfg, "udf")->bval;
  tstrncpy(tsUdfdResFuncs, cfgGetItem(pCfg, "udfdResFuncs")->str, sizeof(tsUdfdResFuncs));
  tstrncpy(tsUdfdLdLibPath, cfgGetItem(pCfg, "udfdLdLibPath")->str, sizeof(tsUdfdLdLibPath));
  if (tsQueryBufferSize >= 0) {
    tsQueryBufferSizeBytes = tsQueryBufferSize * 1048576UL;
  }

  tsCacheLazyLoadThreshold = cfgGetItem(pCfg, "cacheLazyLoadThreshold")->i32;

  tstrncpy(tsLossyColumns, cfgGetItem(pCfg, "lossyColumns")->str, sizeof(tsLossyColumns));
  tsFPrecision = cfgGetItem(pCfg, "fPrecision")->fval;
  tsDPrecision = cfgGetItem(pCfg, "dPrecision")->fval;
  tsMaxRange = cfgGetItem(pCfg, "maxRange")->i32;
  tsCurRange = cfgGetItem(pCfg, "curRange")->i32;
  tsIfAdtFse = cfgGetItem(pCfg, "ifAdtFse")->bval;
  tstrncpy(tsCompressor, cfgGetItem(pCfg, "compressor")->str, sizeof(tsCompressor));

  tsDisableStream = cfgGetItem(pCfg, "disableStream")->bval;
  tsStreamBufferSize = cfgGetItem(pCfg, "streamBufferSize")->i64;
  tsStreamAggCnt = cfgGetItem(pCfg, "streamAggCnt")->i32;
  tsStreamBufferSize = cfgGetItem(pCfg, "streamBufferSize")->i64;
  tsStreamCheckpointInterval = cfgGetItem(pCfg, "checkpointInterval")->i32;
  tsSinkDataRate = cfgGetItem(pCfg, "streamSinkDataRate")->fval;

  tsFilterScalarMode = cfgGetItem(pCfg, "filterScalarMode")->bval;
  tsMaxStreamBackendCache = cfgGetItem(pCfg, "maxStreamBackendCache")->i32;
  tsPQSortMemThreshold = cfgGetItem(pCfg, "pqSortMemThreshold")->i32;
  tsResolveFQDNRetryTime = cfgGetItem(pCfg, "resolveFQDNRetryTime")->i32;
  tsMinDiskFreeSize = cfgGetItem(pCfg, "minDiskFreeSize")->i64;

  tsS3BlockSize = cfgGetItem(pCfg, "s3BlockSize")->i32;
  tsS3BlockCacheSize = cfgGetItem(pCfg, "s3BlockCacheSize")->i32;
  tsS3PageCacheSize = cfgGetItem(pCfg, "s3PageCacheSize")->i32;
  tsS3UploadDelaySec = cfgGetItem(pCfg, "s3UploadDelaySec")->i32;

  tsExperimental = cfgGetItem(pCfg, "experimental")->bval;

  // GRANT_CFG_GET;
  return 0;
}

#ifndef TD_ENTERPRISE
static int32_t taosSetReleaseCfg(SConfig *pCfg) { return 0; }
#else
int32_t taosSetReleaseCfg(SConfig *pCfg);
#endif

static void taosSetAllDebugFlag(SConfig *pCfg, int32_t flag);

int32_t taosCreateLog(const char *logname, int32_t logFileNum, const char *cfgDir, const char **envCmd,
                      const char *envFile, char *apolloUrl, SArray *pArgs, bool tsc) {
  if (tsCfg == NULL) osDefaultInit();

  SConfig *pCfg = cfgInit();
  if (pCfg == NULL) return -1;

  if (tsc) {
    tsLogEmbedded = 0;
    if (taosAddClientLogCfg(pCfg) != 0) {
      cfgCleanup(pCfg);
      return -1;
    }
  } else {
    tsLogEmbedded = 1;
    if (taosAddClientLogCfg(pCfg) != 0) {
      cfgCleanup(pCfg);
      return -1;
    }
    if (taosAddServerLogCfg(pCfg) != 0) {
      cfgCleanup(pCfg);
      return -1;
    }
  }

  if (taosLoadCfg(pCfg, envCmd, cfgDir, envFile, apolloUrl) != 0) {
    printf("failed to load cfg since %s", terrstr());
    cfgCleanup(pCfg);
    return -1;
  }

  if (cfgLoadFromArray(pCfg, pArgs) != 0) {
    printf("failed to load cfg from array since %s", terrstr());
    cfgCleanup(pCfg);
    return -1;
  }

  if (tsc) {
    taosSetClientLogCfg(pCfg);
  } else {
    taosSetClientLogCfg(pCfg);
    taosSetServerLogCfg(pCfg);
  }

  taosSetAllDebugFlag(pCfg, cfgGetItem(pCfg, "debugFlag")->i32);

  if (taosMulModeMkDir(tsLogDir, 0777, true) != 0) {
    terrno = TAOS_SYSTEM_ERROR(errno);
    printf("failed to create dir:%s since %s", tsLogDir, terrstr());
    cfgCleanup(pCfg);
    return -1;
  }

  if (taosInitLog(logname, logFileNum) != 0) {
    printf("failed to init log file since %s", terrstr());
    cfgCleanup(pCfg);
    return -1;
  }

  cfgCleanup(pCfg);
  return 0;
}

static int32_t taosCheckGlobalCfg() {
  uint32_t ipv4 = taosGetIpv4FromFqdn(tsLocalFqdn);
  if (ipv4 == 0xffffffff) {
    terrno = TSDB_CODE_RPC_FQDN_ERROR;
    uError("failed to get ip from fqdn:%s since %s, dnode can not be initialized", tsLocalFqdn, terrstr());
    return -1;
  }

  if (tsServerPort <= 0) {
    uError("invalid server port:%u, dnode can not be initialized", tsServerPort);
    return -1;
  }

  return 0;
}

int32_t taosInitCfg(const char *cfgDir, const char **envCmd, const char *envFile, char *apolloUrl, SArray *pArgs,
                    bool tsc) {
  if (tsCfg != NULL) return 0;
  tsCfg = cfgInit();

  if (tsc) {
    if (taosAddClientCfg(tsCfg) != 0) return -1;
    if (taosAddClientLogCfg(tsCfg) != 0) return -1;
  } else {
    if (taosAddClientCfg(tsCfg) != 0) return -1;
    if (taosAddServerCfg(tsCfg) != 0) return -1;
    if (taosAddClientLogCfg(tsCfg) != 0) return -1;
    if (taosAddServerLogCfg(tsCfg) != 0) return -1;
  }
  taosAddSystemCfg(tsCfg);

  if (taosLoadCfg(tsCfg, envCmd, cfgDir, envFile, apolloUrl) != 0) {
    uError("failed to load cfg since %s", terrstr());
    cfgCleanup(tsCfg);
    tsCfg = NULL;
    return -1;
  }

  if (cfgLoadFromArray(tsCfg, pArgs) != 0) {
    uError("failed to load cfg from array since %s", terrstr());
    cfgCleanup(tsCfg);
    tsCfg = NULL;
    return -1;
  }

  if (tsc) {
    if (taosSetClientCfg(tsCfg)) return -1;
  } else {
    if (taosSetClientCfg(tsCfg)) return -1;
    if (taosUpdateServerCfg(tsCfg)) return -1;
    if (taosSetServerCfg(tsCfg)) return -1;
    if (taosSetReleaseCfg(tsCfg)) return -1;
    if (taosSetTfsCfg(tsCfg) != 0) return -1;
    if (taosSetS3Cfg(tsCfg) != 0) return -1;
  }
  taosSetSystemCfg(tsCfg);
  if (taosSetFileHandlesLimit() != 0) return -1;

  taosSetAllDebugFlag(tsCfg, cfgGetItem(tsCfg, "debugFlag")->i32);

  cfgDumpCfg(tsCfg, tsc, false);

  if (taosCheckGlobalCfg() != 0) {
    return -1;
  }

  return 0;
}

void taosCleanupCfg() {
  if (tsCfg) {
    cfgCleanup(tsCfg);
    tsCfg = NULL;
  }
}

typedef struct {
  const char *optionName;
  void       *optionVar;
} OptionNameAndVar;

static int32_t taosCfgSetOption(OptionNameAndVar *pOptions, int32_t optionSize, SConfigItem *pItem, bool isDebugflag) {
  terrno = TSDB_CODE_INVALID_CFG;
  char *name = pItem->name;
  for (int32_t d = 0; d < optionSize; ++d) {
    const char *optName = pOptions[d].optionName;
    int32_t     optLen = strlen(optName);
    if (strncasecmp(name, optName, optLen) != 0) continue;
    switch (pItem->dtype) {
      case CFG_DTYPE_BOOL: {
        int32_t flag = pItem->i32;
        bool   *pVar = pOptions[d].optionVar;
        uInfo("%s set from %d to %d", optName, *pVar, flag);
        *pVar = flag;
        terrno = TSDB_CODE_SUCCESS;
      } break;
      case CFG_DTYPE_INT32: {
        int32_t  flag = pItem->i32;
        int32_t *pVar = pOptions[d].optionVar;
        uInfo("%s set from %d to %d", optName, *pVar, flag);
        *pVar = flag;

        if (isDebugflag) {
          taosSetDebugFlag(pOptions[d].optionVar, optName, flag);
        }
        terrno = TSDB_CODE_SUCCESS;
      } break;
      case CFG_DTYPE_INT64: {
        int64_t  flag = pItem->i64;
        int64_t *pVar = pOptions[d].optionVar;
        uInfo("%s set from %" PRId64 " to %" PRId64, optName, *pVar, flag);
        *pVar = flag;
        terrno = TSDB_CODE_SUCCESS;
      } break;
      case CFG_DTYPE_FLOAT:
      case CFG_DTYPE_DOUBLE: {
        float  flag = pItem->fval;
        float *pVar = pOptions[d].optionVar;
        uInfo("%s set from %f to %f", optName, *pVar, flag);
        *pVar = flag;
        terrno = TSDB_CODE_SUCCESS;
      } break;
      default:
        terrno = TSDB_CODE_INVALID_CFG;
        break;
    }

    break;
  }

  return terrno == TSDB_CODE_SUCCESS ? 0 : -1;
}

static int32_t taosCfgDynamicOptionsForServer(SConfig *pCfg, char *name) {
  terrno = TSDB_CODE_SUCCESS;

  if (strcasecmp(name, "resetlog") == 0) {
    // trigger, no item in cfg
    taosResetLog();
    cfgDumpCfg(tsCfg, 0, false);
    return 0;
  }

  SConfigItem *pItem = cfgGetItem(pCfg, name);
  if (!pItem || (pItem->dynScope & CFG_DYN_SERVER) == 0) {
    uError("failed to config:%s, not support", name);
    terrno = TSDB_CODE_INVALID_CFG;
    return -1;
  }

  if (strncasecmp(name, "debugFlag", 9) == 0) {
    taosSetAllDebugFlag(pCfg, pItem->i32);
    return 0;
  }

  {  //  'bool/int32_t/int64_t/float/double' variables with general modification function
    static OptionNameAndVar debugOptions[] = {
        {"dDebugFlag", &dDebugFlag},     {"vDebugFlag", &vDebugFlag},     {"mDebugFlag", &mDebugFlag},
        {"wDebugFlag", &wDebugFlag},     {"sDebugFlag", &sDebugFlag},     {"tsdbDebugFlag", &tsdbDebugFlag},
        {"tqDebugFlag", &tqDebugFlag},   {"fsDebugFlag", &fsDebugFlag},   {"udfDebugFlag", &udfDebugFlag},
        {"smaDebugFlag", &smaDebugFlag}, {"idxDebugFlag", &idxDebugFlag}, {"tdbDebugFlag", &tdbDebugFlag},
        {"tmrDebugFlag", &tmrDebugFlag}, {"uDebugFlag", &uDebugFlag},     {"smaDebugFlag", &smaDebugFlag},
        {"rpcDebugFlag", &rpcDebugFlag}, {"qDebugFlag", &qDebugFlag},     {"metaDebugFlag", &metaDebugFlag},
        {"stDebugFlag", &stDebugFlag},   {"sndDebugFlag", &sndDebugFlag},
    };

    static OptionNameAndVar options[] = {{"audit", &tsEnableAudit},
                                         {"asynclog", &tsAsyncLog},
                                         {"disableStream", &tsDisableStream},
                                         {"enableWhiteList", &tsEnableWhiteList},
                                         {"telemetryReporting", &tsEnableTelem},
                                         {"monitor", &tsEnableMonitor},

                                         {"mndSdbWriteDelta", &tsMndSdbWriteDelta},
                                         {"minDiskFreeSize", &tsMinDiskFreeSize},

                                         {"cacheLazyLoadThreshold", &tsCacheLazyLoadThreshold},
                                         {"checkpointInterval", &tsStreamCheckpointInterval},
                                         {"keepAliveIdle", &tsKeepAliveIdle},
                                         {"logKeepDays", &tsLogKeepDays},
                                         {"maxStreamBackendCache", &tsMaxStreamBackendCache},
                                         {"mqRebalanceInterval", &tsMqRebalanceInterval},
                                         {"numOfLogLines", &tsNumOfLogLines},
                                         {"queryRspPolicy", &tsQueryRspPolicy},
                                         {"timeseriesThreshold", &tsTimeSeriesThreshold},
                                         {"tmqMaxTopicNum", &tmqMaxTopicNum},
                                         {"transPullupInterval", &tsTransPullupInterval},
                                         {"compactPullupInterval", &tsCompactPullupInterval},
                                         {"trimVDbIntervalSec", &tsTrimVDbIntervalSec},
                                         {"ttlBatchDropNum", &tsTtlBatchDropNum},
                                         {"ttlFlushThreshold", &tsTtlFlushThreshold},
                                         {"ttlPushInterval", &tsTtlPushIntervalSec},
                                         //{"s3BlockSize", &tsS3BlockSize},
                                         {"s3BlockCacheSize", &tsS3BlockCacheSize},
                                         {"s3PageCacheSize", &tsS3PageCacheSize},
                                         {"s3UploadDelaySec", &tsS3UploadDelaySec},
                                         {"supportVnodes", &tsNumOfSupportVnodes},
                                         {"experimental", &tsExperimental}};

    if (taosCfgSetOption(debugOptions, tListLen(debugOptions), pItem, true) != 0) {
      taosCfgSetOption(options, tListLen(options), pItem, false);
    }
  }

  return terrno == TSDB_CODE_SUCCESS ? 0 : -1;
}

static int32_t taosCfgDynamicOptionsForClient(SConfig *pCfg, char *name) {
  terrno = TSDB_CODE_SUCCESS;

  SConfigItem *pItem = cfgGetItem(pCfg, name);
  if (!pItem || (pItem->dynScope & CFG_DYN_CLIENT) == 0) {
    uError("failed to config:%s, not support", name);
    terrno = TSDB_CODE_INVALID_CFG;
    return -1;
  }

  bool matched = false;

  int32_t len = strlen(name);
  char    lowcaseName[CFG_NAME_MAX_LEN + 1] = {0};
  strntolower(lowcaseName, name, TMIN(CFG_NAME_MAX_LEN, len));
  switch (lowcaseName[0]) {
    case 'd': {
      if (strcasecmp("debugFlag", name) == 0) {
        taosSetAllDebugFlag(pCfg, pItem->i32);
        matched = true;
      }
      break;
    }
    case 'e': {
      if (strcasecmp("enableCoreFile", name) == 0) {
        bool enableCore = pItem->bval;
        taosSetCoreDump(enableCore);
        uInfo("%s set to %d", name, enableCore);
        matched = true;
      }
      break;
    }
    case 'f': {
      if (strcasecmp("fqdn", name) == 0) {
        tstrncpy(tsLocalFqdn, cfgGetItem(pCfg, "fqdn")->str, TSDB_FQDN_LEN);
        tsServerPort = (uint16_t)cfgGetItem(pCfg, "serverPort")->i32;
        snprintf(tsLocalEp, sizeof(tsLocalEp), "%s:%u", tsLocalFqdn, tsServerPort);

        char defaultFirstEp[TSDB_EP_LEN] = {0};
        snprintf(defaultFirstEp, TSDB_EP_LEN, "%s:%u", tsLocalFqdn, tsServerPort);

        SConfigItem *pFirstEpItem = cfgGetItem(pCfg, "firstEp");
        SEp          firstEp = {0};
        taosGetFqdnPortFromEp(strlen(pFirstEpItem->str) == 0 ? defaultFirstEp : pFirstEpItem->str, &firstEp);
        snprintf(tsFirst, sizeof(tsFirst), "%s:%u", firstEp.fqdn, firstEp.port);
        cfgSetItem(pCfg, "firstEp", tsFirst, pFirstEpItem->stype);
        uInfo("localEp set to '%s', tsFirst set to '%s'", tsLocalEp, tsFirst);
        matched = true;
      } else if (strcasecmp("firstEp", name) == 0) {
        tstrncpy(tsLocalFqdn, cfgGetItem(pCfg, "fqdn")->str, TSDB_FQDN_LEN);
        tsServerPort = (uint16_t)cfgGetItem(pCfg, "serverPort")->i32;
        snprintf(tsLocalEp, sizeof(tsLocalEp), "%s:%u", tsLocalFqdn, tsServerPort);

        char defaultFirstEp[TSDB_EP_LEN] = {0};
        snprintf(defaultFirstEp, TSDB_EP_LEN, "%s:%u", tsLocalFqdn, tsServerPort);

        SConfigItem *pFirstEpItem = cfgGetItem(pCfg, "firstEp");
        SEp          firstEp = {0};
        taosGetFqdnPortFromEp(strlen(pFirstEpItem->str) == 0 ? defaultFirstEp : pFirstEpItem->str, &firstEp);
        snprintf(tsFirst, sizeof(tsFirst), "%s:%u", firstEp.fqdn, firstEp.port);
        cfgSetItem(pCfg, "firstEp", tsFirst, pFirstEpItem->stype);
        uInfo("localEp set to '%s', tsFirst set to '%s'", tsLocalEp, tsFirst);
        matched = true;
      }
      break;
    }
    case 'l': {
      if (strcasecmp("locale", name) == 0) {
        const char *locale = cfgGetItem(pCfg, "locale")->str;
        const char *charset = cfgGetItem(pCfg, "charset")->str;
        taosSetSystemLocale(locale, charset);
        osSetSystemLocale(locale, charset);
        uInfo("locale set to '%s', charset set to '%s'", locale, charset);
        matched = true;
      } else if (strcasecmp("logDir", name) == 0) {
        uInfo("%s set from '%s' to '%s'", name, tsLogDir, pItem->str);
        tstrncpy(tsLogDir, pItem->str, PATH_MAX);
        taosExpandDir(tsLogDir, tsLogDir, PATH_MAX);
        matched = true;
      }
      break;
    }
    case 'm': {
      if (strcasecmp("metaCacheMaxSize", name) == 0) {
        atomic_store_32(&tsMetaCacheMaxSize, pItem->i32);
        uInfo("%s set to %d", name, atomic_load_32(&tsMetaCacheMaxSize));
        matched = true;
      } else if (strcasecmp("minimalTmpDirGB", name) == 0) {
        tsTempSpace.reserved = (int64_t)(((double)pItem->fval) * 1024 * 1024 * 1024);
        uInfo("%s set to %" PRId64, name, tsTempSpace.reserved);
        matched = true;
      } else if (strcasecmp("minimalLogDirGB", name) == 0) {
        tsLogSpace.reserved = (int64_t)(((double)pItem->fval) * 1024 * 1024 * 1024);
        uInfo("%s set to %" PRId64, name, tsLogSpace.reserved);
        matched = true;
      }
      break;
    }
    case 's': {
      if (strcasecmp("secondEp", name) == 0) {
        SEp secondEp = {0};
        taosGetFqdnPortFromEp(strlen(pItem->str) == 0 ? tsFirst : pItem->str, &secondEp);
        snprintf(tsSecond, sizeof(tsSecond), "%s:%u", secondEp.fqdn, secondEp.port);
        cfgSetItem(pCfg, "secondEp", tsSecond, pItem->stype);
        uInfo("%s set to %s", name, tsSecond);
        matched = true;
      } else if (strcasecmp("smlChildTableName", name) == 0) {
        uInfo("%s set from %s to %s", name, tsSmlChildTableName, pItem->str);
        tstrncpy(tsSmlChildTableName, pItem->str, TSDB_TABLE_NAME_LEN);
        matched = true;
      } else if (strcasecmp("smlAutoChildTableNameDelimiter", name) == 0) {
        uInfo("%s set from %s to %s", name, tsSmlAutoChildTableNameDelimiter, pItem->str);
        tstrncpy(tsSmlAutoChildTableNameDelimiter, pItem->str, TSDB_TABLE_NAME_LEN);
        matched = true;
      } else if (strcasecmp("smlTagName", name) == 0) {
        uInfo("%s set from %s to %s", name, tsSmlTagName, pItem->str);
        tstrncpy(tsSmlTagName, pItem->str, TSDB_COL_NAME_LEN);
        matched = true;
      } else if (strcasecmp("smlTsDefaultName", name) == 0) {
        uInfo("%s set from %s to %s", name, tsSmlTsDefaultName, pItem->str);
        tstrncpy(tsSmlTsDefaultName, pItem->str, TSDB_COL_NAME_LEN);
        matched = true;
      } else if (strcasecmp("serverPort", name) == 0) {
        tstrncpy(tsLocalFqdn, cfgGetItem(pCfg, "fqdn")->str, TSDB_FQDN_LEN);
        tsServerPort = (uint16_t)cfgGetItem(pCfg, "serverPort")->i32;
        snprintf(tsLocalEp, sizeof(tsLocalEp), "%s:%u", tsLocalFqdn, tsServerPort);

        char defaultFirstEp[TSDB_EP_LEN] = {0};
        snprintf(defaultFirstEp, TSDB_EP_LEN, "%s:%u", tsLocalFqdn, tsServerPort);

        SConfigItem *pFirstEpItem = cfgGetItem(pCfg, "firstEp");
        SEp          firstEp = {0};
        taosGetFqdnPortFromEp(strlen(pFirstEpItem->str) == 0 ? defaultFirstEp : pFirstEpItem->str, &firstEp);
        snprintf(tsFirst, sizeof(tsFirst), "%s:%u", firstEp.fqdn, firstEp.port);
        cfgSetItem(pCfg, "firstEp", tsFirst, pFirstEpItem->stype);
        uInfo("localEp set to '%s', tsFirst set to '%s'", tsLocalEp, tsFirst);
        matched = true;
      } else if (strcasecmp("slowLogScope", name) == 0) {
        if (taosSetSlowLogScope(pItem->str)) {
          return -1;
        }
        uInfo("%s set to %s", name, pItem->str);
        matched = true;
      }
      break;
    }
    case 't': {
      if (strcasecmp("timezone", name) == 0) {
        osSetTimezone(pItem->str);
        uInfo("%s set from %s to %s", name, tsTimezoneStr, pItem->str);
        cfgSetItem(pCfg, "timezone", tsTimezoneStr, pItem->stype);
        matched = true;
      } else if (strcasecmp("tempDir", name) == 0) {
        uInfo("%s set from %s to %s", name, tsTempDir, pItem->str);
        tstrncpy(tsTempDir, pItem->str, PATH_MAX);
        taosExpandDir(tsTempDir, tsTempDir, PATH_MAX);
        if (taosMulMkDir(tsTempDir) != 0) {
          uError("failed to create tempDir:%s since %s", tsTempDir, terrstr());
          return -1;
        }
        matched = true;
      }
      break;
    }
    default:
      terrno = TSDB_CODE_CFG_NOT_FOUND;
      break;
  }

  if (matched) goto _out;

  {  //  'bool/int32_t/int64_t/float/double' variables with general modification function
    static OptionNameAndVar debugOptions[] = {
        {"cDebugFlag", &cDebugFlag},     {"dDebugFlag", &dDebugFlag},     {"fsDebugFlag", &fsDebugFlag},
        {"idxDebugFlag", &idxDebugFlag}, {"jniDebugFlag", &jniDebugFlag}, {"qDebugFlag", &qDebugFlag},
        {"rpcDebugFlag", &rpcDebugFlag}, {"smaDebugFlag", &smaDebugFlag}, {"tmrDebugFlag", &tmrDebugFlag},
        {"uDebugFlag", &uDebugFlag},     {"simDebugFlag", &simDebugFlag},
    };

    static OptionNameAndVar options[] = {{"asyncLog", &tsAsyncLog},
                                         {"assert", &tsAssert},
                                         {"compressMsgSize", &tsCompressMsgSize},
                                         {"countAlwaysReturnValue", &tsCountAlwaysReturnValue},
                                         {"crashReporting", &tsEnableCrashReport},
                                         {"enableCoreFile", &tsAsyncLog},
                                         {"enableQueryHb", &tsEnableQueryHb},
                                         {"keepColumnName", &tsKeepColumnName},
                                         {"keepAliveIdle", &tsKeepAliveIdle},
                                         {"logKeepDays", &tsLogKeepDays},
                                         {"maxInsertBatchRows", &tsMaxInsertBatchRows},
                                         {"maxRetryWaitTime", &tsMaxRetryWaitTime},
                                         {"minSlidingTime", &tsMinSlidingTime},
                                         {"minIntervalTime", &tsMinIntervalTime},
                                         {"numOfLogLines", &tsNumOfLogLines},
                                         {"querySmaOptimize", &tsQuerySmaOptimize},
                                         {"queryPolicy", &tsQueryPolicy},
                                         {"queryPlannerTrace", &tsQueryPlannerTrace},
                                         {"queryNodeChunkSize", &tsQueryNodeChunkSize},
                                         {"queryUseNodeAllocator", &tsQueryUseNodeAllocator},
                                         {"smlDot2Underline", &tsSmlDot2Underline},
                                         {"shellActivityTimer", &tsShellActivityTimer},
                                         {"slowLogThreshold", &tsSlowLogThreshold},
                                         {"useAdapter", &tsUseAdapter},
                                         {"experimental", &tsExperimental}};

    if (taosCfgSetOption(debugOptions, tListLen(debugOptions), pItem, true) != 0) {
      taosCfgSetOption(options, tListLen(options), pItem, false);
    }
  }

_out:
  return terrno == TSDB_CODE_SUCCESS ? 0 : -1;
}

int32_t taosCfgDynamicOptions(SConfig *pCfg, char *name, bool forServer) {
  if (forServer) return taosCfgDynamicOptionsForServer(pCfg, name);
  return taosCfgDynamicOptionsForClient(pCfg, name);
}

void taosSetDebugFlag(int32_t *pFlagPtr, const char *flagName, int32_t flagVal) {
  SConfigItem *pItem = cfgGetItem(tsCfg, flagName);
  if (pItem != NULL) {
    pItem->i32 = flagVal;
  }
  if (pFlagPtr != NULL) {
    *pFlagPtr = flagVal;
  }
}

static int taosLogVarComp(void const *lp, void const *rp) {
  SLogVar *lpVar = (SLogVar *)lp;
  SLogVar *rpVar = (SLogVar *)rp;
  return strcasecmp(lpVar->name, rpVar->name);
}

static void taosCheckAndSetDebugFlag(int32_t *pFlagPtr, char *name, int32_t flag, SArray *noNeedToSetVars) {
  if (noNeedToSetVars != NULL && taosArraySearch(noNeedToSetVars, name, taosLogVarComp, TD_EQ) != NULL) {
    return;
  }
  taosSetDebugFlag(pFlagPtr, name, flag);
}

void taosSetGlobalDebugFlag(int32_t flag) { taosSetAllDebugFlag(tsCfg, flag); }

static void taosSetAllDebugFlag(SConfig *pCfg, int32_t flag) {
  if (flag <= 0) return;

  SArray      *noNeedToSetVars = NULL;
  SConfigItem *pItem = cfgGetItem(pCfg, "debugFlag");
  if (pItem != NULL) {
    pItem->i32 = flag;
    noNeedToSetVars = pItem->array;
  }

  taosCheckAndSetDebugFlag(&simDebugFlag, "simDebugFlag", flag, noNeedToSetVars);
  taosCheckAndSetDebugFlag(&tmrDebugFlag, "tmrDebugFlag", flag, noNeedToSetVars);
  taosCheckAndSetDebugFlag(&uDebugFlag, "uDebugFlag", flag, noNeedToSetVars);
  taosCheckAndSetDebugFlag(&rpcDebugFlag, "rpcDebugFlag", flag, noNeedToSetVars);
  taosCheckAndSetDebugFlag(&qDebugFlag, "qDebugFlag", flag, noNeedToSetVars);

  taosCheckAndSetDebugFlag(&jniDebugFlag, "jniDebugFlag", flag, noNeedToSetVars);
  taosCheckAndSetDebugFlag(&cDebugFlag, "cDebugFlag", flag, noNeedToSetVars);

  taosCheckAndSetDebugFlag(&dDebugFlag, "dDebugFlag", flag, noNeedToSetVars);
  taosCheckAndSetDebugFlag(&vDebugFlag, "vDebugFlag", flag, noNeedToSetVars);
  taosCheckAndSetDebugFlag(&mDebugFlag, "mDebugFlag", flag, noNeedToSetVars);
  taosCheckAndSetDebugFlag(&wDebugFlag, "wDebugFlag", flag, noNeedToSetVars);
  taosCheckAndSetDebugFlag(&sDebugFlag, "sDebugFlag", flag, noNeedToSetVars);
  taosCheckAndSetDebugFlag(&tsdbDebugFlag, "tsdbDebugFlag", flag, noNeedToSetVars);
  taosCheckAndSetDebugFlag(&tqDebugFlag, "tqDebugFlag", flag, noNeedToSetVars);
  taosCheckAndSetDebugFlag(&fsDebugFlag, "fsDebugFlag", flag, noNeedToSetVars);
  taosCheckAndSetDebugFlag(&udfDebugFlag, "udfDebugFlag", flag, noNeedToSetVars);
  taosCheckAndSetDebugFlag(&smaDebugFlag, "smaDebugFlag", flag, noNeedToSetVars);
  taosCheckAndSetDebugFlag(&idxDebugFlag, "idxDebugFlag", flag, noNeedToSetVars);
  taosCheckAndSetDebugFlag(&tdbDebugFlag, "tdbDebugFlag", flag, noNeedToSetVars);
  taosCheckAndSetDebugFlag(&metaDebugFlag, "metaDebugFlag", flag, noNeedToSetVars);
  taosCheckAndSetDebugFlag(&stDebugFlag, "stDebugFlag", flag, noNeedToSetVars);
  taosCheckAndSetDebugFlag(&sndDebugFlag, "sndDebugFlag", flag, noNeedToSetVars);

  taosArrayClear(noNeedToSetVars);  // reset array

  uInfo("all debug flag are set to %d", flag);
  if (terrno == TSDB_CODE_CFG_NOT_FOUND) terrno = TSDB_CODE_SUCCESS;  // ignore not exist
}

int8_t taosGranted(int8_t type) {
  switch (type) {
    case TSDB_GRANT_ALL:
      return atomic_load_8(&tsGrant) & GRANT_FLAG_ALL;
    case TSDB_GRANT_AUDIT:
      return atomic_load_8(&tsGrant) & GRANT_FLAG_AUDIT;
    case TSDB_GRANT_VIEW:
      return atomic_load_8(&tsGrant) & GRANT_FLAG_VIEW;
    default:
      ASSERTS(0, "undefined grant type:%" PRIi8, type);
      break;
  }
  return 0;
}<|MERGE_RESOLUTION|>--- conflicted
+++ resolved
@@ -268,12 +268,7 @@
 int64_t tsStreamBufferSize = 128 * 1024 * 1024;
 bool    tsFilterScalarMode = false;
 int     tsResolveFQDNRetryTime = 100;  // seconds
-<<<<<<< HEAD
 int     tsStreamAggCnt = 10;
-bool    tsDisableCount = true;
-=======
-int     tsStreamAggCnt = 1000;
->>>>>>> a13806e5
 
 char   tsS3Endpoint[TSDB_FQDN_LEN] = "<endpoint>";
 char   tsS3AccessKey[TSDB_FQDN_LEN] = "<accesskey>";
