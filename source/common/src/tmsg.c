/*
 * Copyright (c) 2019 TAOS Data, Inc. <jhtao@taosdata.com>
 *
 * This program is free software: you can use, redistribute, and/or modify
 * it under the terms of the GNU Affero General Public License, version 3
 * or later ("AGPL"), as published by the Free Software Foundation.
 *
 * This program is distributed in the hope that it will be useful, but WITHOUT
 * ANY WARRANTY; without even the implied warranty of MERCHANTABILITY or
 * FITNESS FOR A PARTICULAR PURPOSE.
 *
 * You should have received a copy of the GNU Affero General Public License
 * along with this program. If not, see <http://www.gnu.org/licenses/>.
 */

#define _DEFAULT_SOURCE
#include "tmsg.h"

#undef TD_MSG_NUMBER_
#undef TD_MSG_DICT_
#define TD_MSG_INFO_
#undef TD_MSG_SEG_CODE_
#include "tmsgdef.h"

#undef TD_MSG_NUMBER_
#undef TD_MSG_INFO_
#define TD_MSG_DICT_
#undef TD_MSG_SEG_CODE_
#include "tmsgdef.h"

int32_t tInitSubmitMsgIter(SSubmitReq *pMsg, SSubmitMsgIter *pIter) {
  if (pMsg == NULL) {
    terrno = TSDB_CODE_TDB_SUBMIT_MSG_MSSED_UP;
    return -1;
  }

  pIter->totalLen = pMsg->length;
  ASSERT(pIter->totalLen > 0);
  pIter->len = 0;
  pIter->pMsg = pMsg;
  if (pMsg->length <= sizeof(SSubmitReq)) {
    terrno = TSDB_CODE_TDB_SUBMIT_MSG_MSSED_UP;
    return -1;
  }

  return 0;
}

int32_t tGetSubmitMsgNext(SSubmitMsgIter *pIter, SSubmitBlk **pPBlock) {
  ASSERT(pIter->len >= 0);

  if (pIter->len == 0) {
    pIter->len += sizeof(SSubmitReq);
  } else {
    SSubmitBlk *pSubmitBlk = (SSubmitBlk *)POINTER_SHIFT(pIter->pMsg, pIter->len);
    pIter->len += (sizeof(SSubmitBlk) + pSubmitBlk->dataLen + pSubmitBlk->schemaLen);
    ASSERT(pIter->len > 0);
  }

  if (pIter->len > pIter->totalLen) {
    terrno = TSDB_CODE_TDB_SUBMIT_MSG_MSSED_UP;
    *pPBlock = NULL;
    return -1;
  }

  *pPBlock = (pIter->len == pIter->totalLen) ? NULL : (SSubmitBlk *)POINTER_SHIFT(pIter->pMsg, pIter->len);

  return 0;
}

int32_t tInitSubmitBlkIter(SSubmitBlk *pBlock, SSubmitBlkIter *pIter) {
  if (pBlock->dataLen <= 0) return -1;
  pIter->totalLen = pBlock->dataLen;
  pIter->len = 0;
  pIter->row = (STSRow *)(pBlock->data + pBlock->schemaLen);
  return 0;
}

STSRow *tGetSubmitBlkNext(SSubmitBlkIter *pIter) {
  STSRow *row = pIter->row;

  if (pIter->len >= pIter->totalLen) {
    return NULL;
  } else {
    pIter->len += TD_ROW_LEN(row);
    if (pIter->len < pIter->totalLen) {
      pIter->row = POINTER_SHIFT(row, TD_ROW_LEN(row));
    }
    return row;
  }
}

int32_t tEncodeSEpSet(SCoder *pEncoder, const SEpSet *pEp) {
  if (tEncodeI8(pEncoder, pEp->inUse) < 0) return -1;
  if (tEncodeI8(pEncoder, pEp->numOfEps) < 0) return -1;
  for (int32_t i = 0; i < TSDB_MAX_REPLICA; i++) {
    if (tEncodeU16(pEncoder, pEp->eps[i].port) < 0) return -1;
    if (tEncodeCStr(pEncoder, pEp->eps[i].fqdn) < 0) return -1;
  }
  return 0;
}

int32_t tDecodeSEpSet(SCoder *pDecoder, SEpSet *pEp) {
  if (tDecodeI8(pDecoder, &pEp->inUse) < 0) return -1;
  if (tDecodeI8(pDecoder, &pEp->numOfEps) < 0) return -1;
  for (int32_t i = 0; i < TSDB_MAX_REPLICA; i++) {
    if (tDecodeU16(pDecoder, &pEp->eps[i].port) < 0) return -1;
    if (tDecodeCStrTo(pDecoder, pEp->eps[i].fqdn) < 0) return -1;
  }
  return 0;
}

int32_t taosEncodeSEpSet(void **buf, const SEpSet *pEp) {
  int32_t tlen = 0;
  tlen += taosEncodeFixedI8(buf, pEp->inUse);
  tlen += taosEncodeFixedI8(buf, pEp->numOfEps);
  for (int32_t i = 0; i < TSDB_MAX_REPLICA; i++) {
    tlen += taosEncodeFixedU16(buf, pEp->eps[i].port);
    tlen += taosEncodeString(buf, pEp->eps[i].fqdn);
  }
  return tlen;
}

void *taosDecodeSEpSet(void *buf, SEpSet *pEp) {
  buf = taosDecodeFixedI8(buf, &pEp->inUse);
  buf = taosDecodeFixedI8(buf, &pEp->numOfEps);
  for (int32_t i = 0; i < TSDB_MAX_REPLICA; i++) {
    buf = taosDecodeFixedU16(buf, &pEp->eps[i].port);
    buf = taosDecodeStringTo(buf, pEp->eps[i].fqdn);
  }
  return buf;
}

static int32_t tSerializeSClientHbReq(SCoder *pEncoder, const SClientHbReq *pReq) {
  if (tEncodeSClientHbKey(pEncoder, &pReq->connKey) < 0) return -1;

  int32_t kvNum = taosHashGetSize(pReq->info);
  if (tEncodeI32(pEncoder, kvNum) < 0) return -1;
  void *pIter = taosHashIterate(pReq->info, NULL);
  while (pIter != NULL) {
    SKv *kv = pIter;
    if (tEncodeSKv(pEncoder, kv) < 0) return -1;
    pIter = taosHashIterate(pReq->info, pIter);
  }

  return 0;
}

static int32_t tDeserializeSClientHbReq(SCoder *pDecoder, SClientHbReq *pReq) {
  if (tDecodeSClientHbKey(pDecoder, &pReq->connKey) < 0) return -1;

  int32_t kvNum = 0;
  if (tDecodeI32(pDecoder, &kvNum) < 0) return -1;
  if (pReq->info == NULL) {
    pReq->info = taosHashInit(kvNum, taosGetDefaultHashFunction(TSDB_DATA_TYPE_BINARY), true, HASH_NO_LOCK);
  }
  if (pReq->info == NULL) return -1;
  for (int32_t i = 0; i < kvNum; i++) {
    SKv kv = {0};
    if (tDecodeSKv(pDecoder, &kv) < 0) return -1;
    taosHashPut(pReq->info, &kv.key, sizeof(kv.key), &kv, sizeof(kv));
  }

  return 0;
}

static int32_t tSerializeSClientHbRsp(SCoder *pEncoder, const SClientHbRsp *pRsp) {
  if (tEncodeSClientHbKey(pEncoder, &pRsp->connKey) < 0) return -1;
  if (tEncodeI32(pEncoder, pRsp->status) < 0) return -1;

  int32_t kvNum = taosArrayGetSize(pRsp->info);
  if (tEncodeI32(pEncoder, kvNum) < 0) return -1;
  for (int32_t i = 0; i < kvNum; i++) {
    SKv *kv = taosArrayGet(pRsp->info, i);
    if (tEncodeSKv(pEncoder, kv) < 0) return -1;
  }

  return 0;
}

static int32_t tDeserializeSClientHbRsp(SCoder *pDecoder, SClientHbRsp *pRsp) {
  if (tDecodeSClientHbKey(pDecoder, &pRsp->connKey) < 0) return -1;
  if (tDecodeI32(pDecoder, &pRsp->status) < 0) return -1;

  int32_t kvNum = 0;
  if (tDecodeI32(pDecoder, &kvNum) < 0) return -1;
  pRsp->info = taosArrayInit(kvNum, sizeof(SKv));
  if (pRsp->info == NULL) return -1;
  for (int32_t i = 0; i < kvNum; i++) {
    SKv kv = {0};
    tDecodeSKv(pDecoder, &kv);
    taosArrayPush(pRsp->info, &kv);
  }

  return 0;
}

int32_t tSerializeSClientHbBatchReq(void *buf, int32_t bufLen, const SClientHbBatchReq *pBatchReq) {
  SCoder encoder = {0};
  tCoderInit(&encoder, TD_LITTLE_ENDIAN, buf, bufLen, TD_ENCODER);

  if (tStartEncode(&encoder) < 0) return -1;
  if (tEncodeI64(&encoder, pBatchReq->reqId) < 0) return -1;

  int32_t reqNum = taosArrayGetSize(pBatchReq->reqs);
  if (tEncodeI32(&encoder, reqNum) < 0) return -1;
  for (int32_t i = 0; i < reqNum; i++) {
    SClientHbReq *pReq = taosArrayGet(pBatchReq->reqs, i);
    if (tSerializeSClientHbReq(&encoder, pReq) < 0) return -1;
  }
  tEndEncode(&encoder);

  int32_t tlen = encoder.pos;
  tCoderClear(&encoder);
  return tlen;
}

int32_t tDeserializeSClientHbBatchReq(void *buf, int32_t bufLen, SClientHbBatchReq *pBatchReq) {
  SCoder decoder = {0};
  tCoderInit(&decoder, TD_LITTLE_ENDIAN, buf, bufLen, TD_DECODER);

  if (tStartDecode(&decoder) < 0) return -1;
  if (tDecodeI64(&decoder, &pBatchReq->reqId) < 0) return -1;

  int32_t reqNum = 0;
  if (tDecodeI32(&decoder, &reqNum) < 0) return -1;
  if (pBatchReq->reqs == NULL) {
    pBatchReq->reqs = taosArrayInit(reqNum, sizeof(SClientHbReq));
  }
  for (int32_t i = 0; i < reqNum; i++) {
    SClientHbReq req = {0};
    tDeserializeSClientHbReq(&decoder, &req);
    taosArrayPush(pBatchReq->reqs, &req);
  }

  tEndDecode(&decoder);
  tCoderClear(&decoder);
  return 0;
}

int32_t tSerializeSClientHbBatchRsp(void *buf, int32_t bufLen, const SClientHbBatchRsp *pBatchRsp) {
  SCoder encoder = {0};
  tCoderInit(&encoder, TD_LITTLE_ENDIAN, buf, bufLen, TD_ENCODER);

  if (tStartEncode(&encoder) < 0) return -1;
  if (tEncodeI64(&encoder, pBatchRsp->reqId) < 0) return -1;
  if (tEncodeI64(&encoder, pBatchRsp->rspId) < 0) return -1;

  int32_t rspNum = taosArrayGetSize(pBatchRsp->rsps);
  if (tEncodeI32(&encoder, rspNum) < 0) return -1;
  for (int32_t i = 0; i < rspNum; i++) {
    SClientHbRsp *pRsp = taosArrayGet(pBatchRsp->rsps, i);
    if (tSerializeSClientHbRsp(&encoder, pRsp) < 0) return -1;
  }
  tEndEncode(&encoder);

  int32_t tlen = encoder.pos;
  tCoderClear(&encoder);
  return tlen;
}

int32_t tDeserializeSClientHbBatchRsp(void *buf, int32_t bufLen, SClientHbBatchRsp *pBatchRsp) {
  SCoder decoder = {0};
  tCoderInit(&decoder, TD_LITTLE_ENDIAN, buf, bufLen, TD_DECODER);

  if (tStartDecode(&decoder) < 0) return -1;
  if (tDecodeI64(&decoder, &pBatchRsp->reqId) < 0) return -1;
  if (tDecodeI64(&decoder, &pBatchRsp->rspId) < 0) return -1;

  int32_t rspNum = 0;
  if (tDecodeI32(&decoder, &rspNum) < 0) return -1;
  if (pBatchRsp->rsps == NULL) {
    pBatchRsp->rsps = taosArrayInit(rspNum, sizeof(SClientHbRsp));
  }
  for (int32_t i = 0; i < rspNum; i++) {
    SClientHbRsp rsp = {0};
    tDeserializeSClientHbRsp(&decoder, &rsp);
    taosArrayPush(pBatchRsp->rsps, &rsp);
  }

  tEndDecode(&decoder);
  tCoderClear(&decoder);
  return 0;
}

int32_t tSerializeSVCreateTbReq(void **buf, SVCreateTbReq *pReq) {
  int32_t tlen = 0;

  tlen += taosEncodeFixedI64(buf, pReq->ver);
  tlen += taosEncodeString(buf, pReq->name);
  tlen += taosEncodeFixedU32(buf, pReq->ttl);
  tlen += taosEncodeFixedU32(buf, pReq->keep);
  tlen += taosEncodeFixedU8(buf, pReq->type);

  switch (pReq->type) {
    case TD_SUPER_TABLE:
      tlen += taosEncodeFixedI64(buf, pReq->stbCfg.suid);
      tlen += taosEncodeFixedU32(buf, pReq->stbCfg.nCols);
      for (uint32_t i = 0; i < pReq->stbCfg.nCols; i++) {
        tlen += taosEncodeFixedI8(buf, pReq->stbCfg.pSchema[i].type);
        tlen += taosEncodeFixedI32(buf, pReq->stbCfg.pSchema[i].colId);
        tlen += taosEncodeFixedI32(buf, pReq->stbCfg.pSchema[i].bytes);
        tlen += taosEncodeString(buf, pReq->stbCfg.pSchema[i].name);
      }
      tlen += taosEncodeFixedU32(buf, pReq->stbCfg.nTagCols);
      for (uint32_t i = 0; i < pReq->stbCfg.nTagCols; i++) {
        tlen += taosEncodeFixedI8(buf, pReq->stbCfg.pTagSchema[i].type);
        tlen += taosEncodeFixedI32(buf, pReq->stbCfg.pTagSchema[i].colId);
        tlen += taosEncodeFixedI32(buf, pReq->stbCfg.pTagSchema[i].bytes);
        tlen += taosEncodeString(buf, pReq->stbCfg.pTagSchema[i].name);
      }
      break;
    case TD_CHILD_TABLE:
      tlen += taosEncodeFixedI64(buf, pReq->ctbCfg.suid);
      tlen += tdEncodeKVRow(buf, pReq->ctbCfg.pTag);
      break;
    case TD_NORMAL_TABLE:
      tlen += taosEncodeFixedU32(buf, pReq->ntbCfg.nCols);
      for (uint32_t i = 0; i < pReq->ntbCfg.nCols; i++) {
        tlen += taosEncodeFixedI8(buf, pReq->ntbCfg.pSchema[i].type);
        tlen += taosEncodeFixedI32(buf, pReq->ntbCfg.pSchema[i].colId);
        tlen += taosEncodeFixedI32(buf, pReq->ntbCfg.pSchema[i].bytes);
        tlen += taosEncodeString(buf, pReq->ntbCfg.pSchema[i].name);
      }
      break;
    default:
      ASSERT(0);
  }

  return tlen;
}

void *tDeserializeSVCreateTbReq(void *buf, SVCreateTbReq *pReq) {
  buf = taosDecodeFixedI64(buf, &(pReq->ver));
  buf = taosDecodeString(buf, &(pReq->name));
  buf = taosDecodeFixedU32(buf, &(pReq->ttl));
  buf = taosDecodeFixedU32(buf, &(pReq->keep));
  buf = taosDecodeFixedU8(buf, &(pReq->type));

  switch (pReq->type) {
    case TD_SUPER_TABLE:
      buf = taosDecodeFixedI64(buf, &(pReq->stbCfg.suid));
      buf = taosDecodeFixedU32(buf, &(pReq->stbCfg.nCols));
      pReq->stbCfg.pSchema = (SSchema *)malloc(pReq->stbCfg.nCols * sizeof(SSchema));
      for (uint32_t i = 0; i < pReq->stbCfg.nCols; i++) {
        buf = taosDecodeFixedI8(buf, &(pReq->stbCfg.pSchema[i].type));
        buf = taosDecodeFixedI32(buf, &(pReq->stbCfg.pSchema[i].colId));
        buf = taosDecodeFixedI32(buf, &(pReq->stbCfg.pSchema[i].bytes));
        buf = taosDecodeStringTo(buf, pReq->stbCfg.pSchema[i].name);
      }
      buf = taosDecodeFixedU32(buf, &pReq->stbCfg.nTagCols);
      pReq->stbCfg.pTagSchema = (SSchema *)malloc(pReq->stbCfg.nTagCols * sizeof(SSchema));
      for (uint32_t i = 0; i < pReq->stbCfg.nTagCols; i++) {
        buf = taosDecodeFixedI8(buf, &(pReq->stbCfg.pTagSchema[i].type));
        buf = taosDecodeFixedI32(buf, &pReq->stbCfg.pTagSchema[i].colId);
        buf = taosDecodeFixedI32(buf, &pReq->stbCfg.pTagSchema[i].bytes);
        buf = taosDecodeStringTo(buf, pReq->stbCfg.pTagSchema[i].name);
      }
      break;
    case TD_CHILD_TABLE:
      buf = taosDecodeFixedI64(buf, &pReq->ctbCfg.suid);
      buf = tdDecodeKVRow(buf, &pReq->ctbCfg.pTag);
      break;
    case TD_NORMAL_TABLE:
      buf = taosDecodeFixedU32(buf, &pReq->ntbCfg.nCols);
      pReq->ntbCfg.pSchema = (SSchema *)malloc(pReq->ntbCfg.nCols * sizeof(SSchema));
      for (uint32_t i = 0; i < pReq->ntbCfg.nCols; i++) {
        buf = taosDecodeFixedI8(buf, &pReq->ntbCfg.pSchema[i].type);
        buf = taosDecodeFixedI32(buf, &pReq->ntbCfg.pSchema[i].colId);
        buf = taosDecodeFixedI32(buf, &pReq->ntbCfg.pSchema[i].bytes);
        buf = taosDecodeStringTo(buf, pReq->ntbCfg.pSchema[i].name);
      }
      break;
    default:
      ASSERT(0);
  }

  return buf;
}

int32_t tSerializeSVCreateTbBatchReq(void **buf, SVCreateTbBatchReq *pReq) {
  int32_t tlen = 0;

  tlen += taosEncodeFixedI64(buf, pReq->ver);
  tlen += taosEncodeFixedU32(buf, taosArrayGetSize(pReq->pArray));
  for (size_t i = 0; i < taosArrayGetSize(pReq->pArray); i++) {
    SVCreateTbReq *pCreateTbReq = taosArrayGet(pReq->pArray, i);
    tlen += tSerializeSVCreateTbReq(buf, pCreateTbReq);
  }

  return tlen;
}

void *tDeserializeSVCreateTbBatchReq(void *buf, SVCreateTbBatchReq *pReq) {
  uint32_t nsize = 0;

  buf = taosDecodeFixedI64(buf, &pReq->ver);
  buf = taosDecodeFixedU32(buf, &nsize);
  pReq->pArray = taosArrayInit(nsize, sizeof(SVCreateTbReq));
  for (size_t i = 0; i < nsize; i++) {
    SVCreateTbReq req;
    buf = tDeserializeSVCreateTbReq(buf, &req);
    taosArrayPush(pReq->pArray, &req);
  }

  return buf;
}

int32_t tSerializeSVDropTbReq(void **buf, SVDropTbReq *pReq) {
  int32_t tlen = 0;
  tlen += taosEncodeFixedI64(buf, pReq->ver);
  tlen += taosEncodeString(buf, pReq->name);
  tlen += taosEncodeFixedU8(buf, pReq->type);
  return tlen;
}

void *tDeserializeSVDropTbReq(void *buf, SVDropTbReq *pReq) {
  buf = taosDecodeFixedI64(buf, &pReq->ver);
  buf = taosDecodeString(buf, &pReq->name);
  buf = taosDecodeFixedU8(buf, &pReq->type);
  return buf;
}

int32_t tSerializeSMCreateStbReq(void *buf, int32_t bufLen, SMCreateStbReq *pReq) {
  SCoder encoder = {0};
  tCoderInit(&encoder, TD_LITTLE_ENDIAN, buf, bufLen, TD_ENCODER);

  if (tStartEncode(&encoder) < 0) return -1;
  if (tEncodeCStr(&encoder, pReq->name) < 0) return -1;
  if (tEncodeI8(&encoder, pReq->igExists) < 0) return -1;
  if (tEncodeI32(&encoder, pReq->numOfColumns) < 0) return -1;
  if (tEncodeI32(&encoder, pReq->numOfTags) < 0) return -1;

  for (int32_t i = 0; i < pReq->numOfColumns; ++i) {
    SField *pField = taosArrayGet(pReq->pColumns, i);
    if (tEncodeI8(&encoder, pField->type) < 0) return -1;
    if (tEncodeI32(&encoder, pField->bytes) < 0) return -1;
    if (tEncodeCStr(&encoder, pField->name) < 0) return -1;
  }

  for (int32_t i = 0; i < pReq->numOfTags; ++i) {
    SField *pField = taosArrayGet(pReq->pTags, i);
    if (tEncodeI8(&encoder, pField->type) < 0) return -1;
    if (tEncodeI32(&encoder, pField->bytes) < 0) return -1;
    if (tEncodeCStr(&encoder, pField->name) < 0) return -1;
  }

  if (tEncodeCStr(&encoder, pReq->comment) < 0) return -1;
  tEndEncode(&encoder);

  int32_t tlen = encoder.pos;
  tCoderClear(&encoder);
  return tlen;
}

int32_t tDeserializeSMCreateStbReq(void *buf, int32_t bufLen, SMCreateStbReq *pReq) {
  SCoder decoder = {0};
  tCoderInit(&decoder, TD_LITTLE_ENDIAN, buf, bufLen, TD_DECODER);

  if (tStartDecode(&decoder) < 0) return -1;
  if (tDecodeCStrTo(&decoder, pReq->name) < 0) return -1;
  if (tDecodeI8(&decoder, &pReq->igExists) < 0) return -1;
  if (tDecodeI32(&decoder, &pReq->numOfColumns) < 0) return -1;
  if (tDecodeI32(&decoder, &pReq->numOfTags) < 0) return -1;

  pReq->pColumns = taosArrayInit(pReq->numOfColumns, sizeof(SField));
  pReq->pTags = taosArrayInit(pReq->numOfTags, sizeof(SField));
  if (pReq->pColumns == NULL || pReq->pTags == NULL) {
    terrno = TSDB_CODE_OUT_OF_MEMORY;
    return -1;
  }

  for (int32_t i = 0; i < pReq->numOfColumns; ++i) {
    SField field = {0};
    if (tDecodeI8(&decoder, &field.type) < 0) return -1;
    if (tDecodeI32(&decoder, &field.bytes) < 0) return -1;
    if (tDecodeCStrTo(&decoder, field.name) < 0) return -1;
    if (taosArrayPush(pReq->pColumns, &field) == NULL) {
      terrno = TSDB_CODE_OUT_OF_MEMORY;
      return -1;
    }
  }

  for (int32_t i = 0; i < pReq->numOfTags; ++i) {
    SField field = {0};
    if (tDecodeI8(&decoder, &field.type) < 0) return -1;
    if (tDecodeI32(&decoder, &field.bytes) < 0) return -1;
    if (tDecodeCStrTo(&decoder, field.name) < 0) return -1;
    if (taosArrayPush(pReq->pTags, &field) == NULL) {
      terrno = TSDB_CODE_OUT_OF_MEMORY;
      return -1;
    }
  }

  if (tDecodeCStrTo(&decoder, pReq->comment) < 0) return -1;
  tEndDecode(&decoder);

  tCoderClear(&decoder);
  return 0;
}

void tFreeSMCreateStbReq(SMCreateStbReq *pReq) {
  taosArrayDestroy(pReq->pColumns);
  taosArrayDestroy(pReq->pTags);
  pReq->pColumns = NULL;
  pReq->pTags = NULL;
}

int32_t tSerializeSMDropStbReq(void *buf, int32_t bufLen, SMDropStbReq *pReq) {
  SCoder encoder = {0};
  tCoderInit(&encoder, TD_LITTLE_ENDIAN, buf, bufLen, TD_ENCODER);

  if (tStartEncode(&encoder) < 0) return -1;
  if (tEncodeCStr(&encoder, pReq->name) < 0) return -1;
  if (tEncodeI8(&encoder, pReq->igNotExists) < 0) return -1;
  tEndEncode(&encoder);

  int32_t tlen = encoder.pos;
  tCoderClear(&encoder);
  return tlen;
}

int32_t tDeserializeSMDropStbReq(void *buf, int32_t bufLen, SMDropStbReq *pReq) {
  SCoder decoder = {0};
  tCoderInit(&decoder, TD_LITTLE_ENDIAN, buf, bufLen, TD_DECODER);

  if (tStartDecode(&decoder) < 0) return -1;
  if (tDecodeCStrTo(&decoder, pReq->name) < 0) return -1;
  if (tDecodeI8(&decoder, &pReq->igNotExists) < 0) return -1;
  tEndDecode(&decoder);

  tCoderClear(&decoder);
  return 0;
}

int32_t tSerializeSMAlterStbReq(void *buf, int32_t bufLen, SMAltertbReq *pReq) {
  SCoder encoder = {0};
  tCoderInit(&encoder, TD_LITTLE_ENDIAN, buf, bufLen, TD_ENCODER);

  if (tStartEncode(&encoder) < 0) return -1;
  if (tEncodeCStr(&encoder, pReq->name) < 0) return -1;
  if (tEncodeI8(&encoder, pReq->alterType) < 0) return -1;
  if (tEncodeI32(&encoder, pReq->numOfFields) < 0) return -1;
  for (int32_t i = 0; i < pReq->numOfFields; ++i) {
    SField *pField = taosArrayGet(pReq->pFields, i);
    if (tEncodeI8(&encoder, pField->type) < 0) return -1;
    if (tEncodeI32(&encoder, pField->bytes) < 0) return -1;
    if (tEncodeCStr(&encoder, pField->name) < 0) return -1;
  }
  tEndEncode(&encoder);

  int32_t tlen = encoder.pos;
  tCoderClear(&encoder);
  return tlen;
}

int32_t tDeserializeSMAlterStbReq(void *buf, int32_t bufLen, SMAltertbReq *pReq) {
  SCoder decoder = {0};
  tCoderInit(&decoder, TD_LITTLE_ENDIAN, buf, bufLen, TD_DECODER);

  if (tStartDecode(&decoder) < 0) return -1;
  if (tDecodeCStrTo(&decoder, pReq->name) < 0) return -1;
  if (tDecodeI8(&decoder, &pReq->alterType) < 0) return -1;
  if (tDecodeI32(&decoder, &pReq->numOfFields) < 0) return -1;
  pReq->pFields = taosArrayInit(pReq->numOfFields, sizeof(SField));
  if (pReq->pFields == NULL) {
    terrno = TSDB_CODE_OUT_OF_MEMORY;
    return -1;
  }

  for (int32_t i = 0; i < pReq->numOfFields; ++i) {
    SField field = {0};
    if (tDecodeI8(&decoder, &field.type) < 0) return -1;
    if (tDecodeI32(&decoder, &field.bytes) < 0) return -1;
    if (tDecodeCStrTo(&decoder, field.name) < 0) return -1;
    if (taosArrayPush(pReq->pFields, &field) == NULL) {
      terrno = TSDB_CODE_OUT_OF_MEMORY;
      return -1;
    }
  }

  tEndDecode(&decoder);
  tCoderClear(&decoder);
  return 0;
}

void tFreeSMAltertbReq(SMAltertbReq *pReq) {
  taosArrayDestroy(pReq->pFields);
  pReq->pFields = NULL;
}

int32_t tSerializeSStatusReq(void *buf, int32_t bufLen, SStatusReq *pReq) {
  SCoder encoder = {0};
  tCoderInit(&encoder, TD_LITTLE_ENDIAN, buf, bufLen, TD_ENCODER);

  if (tStartEncode(&encoder) < 0) return -1;

  // status
  if (tEncodeI32(&encoder, pReq->sver) < 0) return -1;
  if (tEncodeI64(&encoder, pReq->dver) < 0) return -1;
  if (tEncodeI32(&encoder, pReq->dnodeId) < 0) return -1;
  if (tEncodeI64(&encoder, pReq->clusterId) < 0) return -1;
  if (tEncodeI64(&encoder, pReq->rebootTime) < 0) return -1;
  if (tEncodeI64(&encoder, pReq->updateTime) < 0) return -1;
  if (tEncodeI32(&encoder, pReq->numOfCores) < 0) return -1;
  if (tEncodeI32(&encoder, pReq->numOfSupportVnodes) < 0) return -1;
  if (tEncodeCStr(&encoder, pReq->dnodeEp) < 0) return -1;

  // cluster cfg
  if (tEncodeI32(&encoder, pReq->clusterCfg.statusInterval) < 0) return -1;
  if (tEncodeI64(&encoder, pReq->clusterCfg.checkTime) < 0) return -1;
  if (tEncodeCStr(&encoder, pReq->clusterCfg.timezone) < 0) return -1;
  if (tEncodeCStr(&encoder, pReq->clusterCfg.locale) < 0) return -1;
  if (tEncodeCStr(&encoder, pReq->clusterCfg.charset) < 0) return -1;

  // vnode loads
  int32_t vlen = (int32_t)taosArrayGetSize(pReq->pVloads);
  if (tEncodeI32(&encoder, vlen) < 0) return -1;
  for (int32_t i = 0; i < vlen; ++i) {
    SVnodeLoad *pload = taosArrayGet(pReq->pVloads, i);
    if (tEncodeI32(&encoder, pload->vgId) < 0) return -1;
    if (tEncodeI8(&encoder, pload->role) < 0) return -1;
    if (tEncodeI64(&encoder, pload->numOfTables) < 0) return -1;
    if (tEncodeI64(&encoder, pload->numOfTimeSeries) < 0) return -1;
    if (tEncodeI64(&encoder, pload->totalStorage) < 0) return -1;
    if (tEncodeI64(&encoder, pload->compStorage) < 0) return -1;
    if (tEncodeI64(&encoder, pload->pointsWritten) < 0) return -1;
  }

  tEndEncode(&encoder);

  int32_t tlen = encoder.pos;
  tCoderClear(&encoder);
  return tlen;
}

int32_t tDeserializeSStatusReq(void *buf, int32_t bufLen, SStatusReq *pReq) {
  SCoder decoder = {0};
  tCoderInit(&decoder, TD_LITTLE_ENDIAN, buf, bufLen, TD_DECODER);

  if (tStartDecode(&decoder) < 0) return -1;

  // status
  if (tDecodeI32(&decoder, &pReq->sver) < 0) return -1;
  if (tDecodeI64(&decoder, &pReq->dver) < 0) return -1;
  if (tDecodeI32(&decoder, &pReq->dnodeId) < 0) return -1;
  if (tDecodeI64(&decoder, &pReq->clusterId) < 0) return -1;
  if (tDecodeI64(&decoder, &pReq->rebootTime) < 0) return -1;
  if (tDecodeI64(&decoder, &pReq->updateTime) < 0) return -1;
  if (tDecodeI32(&decoder, &pReq->numOfCores) < 0) return -1;
  if (tDecodeI32(&decoder, &pReq->numOfSupportVnodes) < 0) return -1;
  if (tDecodeCStrTo(&decoder, pReq->dnodeEp) < 0) return -1;

  // cluster cfg
  if (tDecodeI32(&decoder, &pReq->clusterCfg.statusInterval) < 0) return -1;
  if (tDecodeI64(&decoder, &pReq->clusterCfg.checkTime) < 0) return -1;
  if (tDecodeCStrTo(&decoder, pReq->clusterCfg.timezone) < 0) return -1;
  if (tDecodeCStrTo(&decoder, pReq->clusterCfg.locale) < 0) return -1;
  if (tDecodeCStrTo(&decoder, pReq->clusterCfg.charset) < 0) return -1;

  // vnode loads
  int32_t vlen = 0;
  if (tDecodeI32(&decoder, &vlen) < 0) return -1;
  pReq->pVloads = taosArrayInit(vlen, sizeof(SVnodeLoad));
  if (pReq->pVloads == NULL) {
    terrno = TSDB_CODE_OUT_OF_MEMORY;
    return -1;
  }

  for (int32_t i = 0; i < vlen; ++i) {
    SVnodeLoad vload = {0};
    if (tDecodeI32(&decoder, &vload.vgId) < 0) return -1;
    if (tDecodeI8(&decoder, &vload.role) < 0) return -1;
    if (tDecodeI64(&decoder, &vload.numOfTables) < 0) return -1;
    if (tDecodeI64(&decoder, &vload.numOfTimeSeries) < 0) return -1;
    if (tDecodeI64(&decoder, &vload.totalStorage) < 0) return -1;
    if (tDecodeI64(&decoder, &vload.compStorage) < 0) return -1;
    if (tDecodeI64(&decoder, &vload.pointsWritten) < 0) return -1;
    if (taosArrayPush(pReq->pVloads, &vload) == NULL) {
      terrno = TSDB_CODE_OUT_OF_MEMORY;
      return -1;
    }
  }

  tEndDecode(&decoder);
  tCoderClear(&decoder);
  return 0;
}

int32_t tSerializeSStatusRsp(void *buf, int32_t bufLen, SStatusRsp *pRsp) {
  SCoder encoder = {0};
  tCoderInit(&encoder, TD_LITTLE_ENDIAN, buf, bufLen, TD_ENCODER);

  if (tStartEncode(&encoder) < 0) return -1;

  // status
  if (tEncodeI64(&encoder, pRsp->dver) < 0) return -1;

  // dnode cfg
  if (tEncodeI32(&encoder, pRsp->dnodeCfg.dnodeId) < 0) return -1;
  if (tEncodeI64(&encoder, pRsp->dnodeCfg.clusterId) < 0) return -1;

  // dnode eps
  int32_t dlen = (int32_t)taosArrayGetSize(pRsp->pDnodeEps);
  if (tEncodeI32(&encoder, dlen) < 0) return -1;
  for (int32_t i = 0; i < dlen; ++i) {
    SDnodeEp *pDnodeEp = taosArrayGet(pRsp->pDnodeEps, i);
    if (tEncodeI32(&encoder, pDnodeEp->id) < 0) return -1;
    if (tEncodeI8(&encoder, pDnodeEp->isMnode) < 0) return -1;
    if (tEncodeCStr(&encoder, pDnodeEp->ep.fqdn) < 0) return -1;
    if (tEncodeU16(&encoder, pDnodeEp->ep.port) < 0) return -1;
  }

  tEndEncode(&encoder);

  int32_t tlen = encoder.pos;
  tCoderClear(&encoder);
  return tlen;
}

int32_t tDeserializeSStatusRsp(void *buf, int32_t bufLen, SStatusRsp *pRsp) {
  SCoder decoder = {0};
  tCoderInit(&decoder, TD_LITTLE_ENDIAN, buf, bufLen, TD_DECODER);

  if (tStartDecode(&decoder) < 0) return -1;

  // status
  if (tDecodeI64(&decoder, &pRsp->dver) < 0) return -1;

  // cluster cfg
  if (tDecodeI32(&decoder, &pRsp->dnodeCfg.dnodeId) < 0) return -1;
  if (tDecodeI64(&decoder, &pRsp->dnodeCfg.clusterId) < 0) return -1;

  // dnode eps
  int32_t dlen = 0;
  if (tDecodeI32(&decoder, &dlen) < 0) return -1;
  pRsp->pDnodeEps = taosArrayInit(dlen, sizeof(SDnodeEp));
  if (pRsp->pDnodeEps == NULL) {
    terrno = TSDB_CODE_OUT_OF_MEMORY;
    return -1;
  }

  for (int32_t i = 0; i < dlen; ++i) {
    SDnodeEp dnodeEp = {0};
    if (tDecodeI32(&decoder, &dnodeEp.id) < 0) return -1;
    if (tDecodeI8(&decoder, &dnodeEp.isMnode) < 0) return -1;
    if (tDecodeCStrTo(&decoder, dnodeEp.ep.fqdn) < 0) return -1;
    if (tDecodeU16(&decoder, &dnodeEp.ep.port) < 0) return -1;
    if (taosArrayPush(pRsp->pDnodeEps, &dnodeEp) == NULL) {
      terrno = TSDB_CODE_OUT_OF_MEMORY;
      return -1;
    }
  }

  tEndDecode(&decoder);
  tCoderClear(&decoder);
  return 0;
}

int32_t tSerializeSCreateAcctReq(void *buf, int32_t bufLen, SCreateAcctReq *pReq) {
  SCoder encoder = {0};
  tCoderInit(&encoder, TD_LITTLE_ENDIAN, buf, bufLen, TD_ENCODER);

  if (tStartEncode(&encoder) < 0) return -1;
  if (tEncodeCStr(&encoder, pReq->user) < 0) return -1;
  if (tEncodeCStr(&encoder, pReq->pass) < 0) return -1;
  if (tEncodeI32(&encoder, pReq->maxUsers) < 0) return -1;
  if (tEncodeI32(&encoder, pReq->maxDbs) < 0) return -1;
  if (tEncodeI32(&encoder, pReq->maxTimeSeries) < 0) return -1;
  if (tEncodeI32(&encoder, pReq->maxStreams) < 0) return -1;
  if (tEncodeI32(&encoder, pReq->accessState) < 0) return -1;
  if (tEncodeI64(&encoder, pReq->maxStorage) < 0) return -1;
  tEndEncode(&encoder);

  int32_t tlen = encoder.pos;
  tCoderClear(&encoder);
  return tlen;
}

int32_t tDeserializeSCreateAcctReq(void *buf, int32_t bufLen, SCreateAcctReq *pReq) {
  SCoder decoder = {0};
  tCoderInit(&decoder, TD_LITTLE_ENDIAN, buf, bufLen, TD_DECODER);

  if (tStartDecode(&decoder) < 0) return -1;
  if (tDecodeCStrTo(&decoder, pReq->user) < 0) return -1;
  if (tDecodeCStrTo(&decoder, pReq->pass) < 0) return -1;
  if (tDecodeI32(&decoder, &pReq->maxUsers) < 0) return -1;
  if (tDecodeI32(&decoder, &pReq->maxDbs) < 0) return -1;
  if (tDecodeI32(&decoder, &pReq->maxTimeSeries) < 0) return -1;
  if (tDecodeI32(&decoder, &pReq->maxStreams) < 0) return -1;
  if (tDecodeI32(&decoder, &pReq->accessState) < 0) return -1;
  if (tDecodeI64(&decoder, &pReq->maxStorage) < 0) return -1;
  tEndDecode(&decoder);

  tCoderClear(&decoder);
  return 0;
}

int32_t tSerializeSDropUserReq(void *buf, int32_t bufLen, SDropUserReq *pReq) {
  SCoder encoder = {0};
  tCoderInit(&encoder, TD_LITTLE_ENDIAN, buf, bufLen, TD_ENCODER);

  if (tStartEncode(&encoder) < 0) return -1;
  if (tEncodeCStr(&encoder, pReq->user) < 0) return -1;
  tEndEncode(&encoder);

  int32_t tlen = encoder.pos;
  tCoderClear(&encoder);
  return tlen;
}

int32_t tDeserializeSDropUserReq(void *buf, int32_t bufLen, SDropUserReq *pReq) {
  SCoder decoder = {0};
  tCoderInit(&decoder, TD_LITTLE_ENDIAN, buf, bufLen, TD_DECODER);

  if (tStartDecode(&decoder) < 0) return -1;
  if (tDecodeCStrTo(&decoder, pReq->user) < 0) return -1;
  tEndDecode(&decoder);

  tCoderClear(&decoder);
  return 0;
}

int32_t tSerializeSCreateUserReq(void *buf, int32_t bufLen, SCreateUserReq *pReq) {
  SCoder encoder = {0};
  tCoderInit(&encoder, TD_LITTLE_ENDIAN, buf, bufLen, TD_ENCODER);

  if (tStartEncode(&encoder) < 0) return -1;
  if (tEncodeI8(&encoder, pReq->createType) < 0) return -1;
  if (tEncodeI8(&encoder, pReq->superUser) < 0) return -1;
  if (tEncodeCStr(&encoder, pReq->user) < 0) return -1;
  if (tEncodeCStr(&encoder, pReq->pass) < 0) return -1;
  tEndEncode(&encoder);

  int32_t tlen = encoder.pos;
  tCoderClear(&encoder);
  return tlen;
}

int32_t tDeserializeSCreateUserReq(void *buf, int32_t bufLen, SCreateUserReq *pReq) {
  SCoder decoder = {0};
  tCoderInit(&decoder, TD_LITTLE_ENDIAN, buf, bufLen, TD_DECODER);

  if (tStartDecode(&decoder) < 0) return -1;
  if (tDecodeI8(&decoder, &pReq->createType) < 0) return -1;
  if (tDecodeI8(&decoder, &pReq->superUser) < 0) return -1;
  if (tDecodeCStrTo(&decoder, pReq->user) < 0) return -1;
  if (tDecodeCStrTo(&decoder, pReq->pass) < 0) return -1;
  tEndDecode(&decoder);

  tCoderClear(&decoder);
  return 0;
}

int32_t tSerializeSAlterUserReq(void *buf, int32_t bufLen, SAlterUserReq *pReq) {
  SCoder encoder = {0};
  tCoderInit(&encoder, TD_LITTLE_ENDIAN, buf, bufLen, TD_ENCODER);

  if (tStartEncode(&encoder) < 0) return -1;
  if (tEncodeI8(&encoder, pReq->alterType) < 0) return -1;
  if (tEncodeI8(&encoder, pReq->superUser) < 0) return -1;
  if (tEncodeCStr(&encoder, pReq->user) < 0) return -1;
  if (tEncodeCStr(&encoder, pReq->pass) < 0) return -1;
  if (tEncodeCStr(&encoder, pReq->dbname) < 0) return -1;
  tEndEncode(&encoder);

  int32_t tlen = encoder.pos;
  tCoderClear(&encoder);
  return tlen;
}

int32_t tDeserializeSAlterUserReq(void *buf, int32_t bufLen, SAlterUserReq *pReq) {
  SCoder decoder = {0};
  tCoderInit(&decoder, TD_LITTLE_ENDIAN, buf, bufLen, TD_DECODER);

  if (tStartDecode(&decoder) < 0) return -1;
  if (tDecodeI8(&decoder, &pReq->alterType) < 0) return -1;
  if (tDecodeI8(&decoder, &pReq->superUser) < 0) return -1;
  if (tDecodeCStrTo(&decoder, pReq->user) < 0) return -1;
  if (tDecodeCStrTo(&decoder, pReq->pass) < 0) return -1;
  if (tDecodeCStrTo(&decoder, pReq->dbname) < 0) return -1;
  tEndDecode(&decoder);

  tCoderClear(&decoder);
  return 0;
}

int32_t tSerializeSGetUserAuthReq(void *buf, int32_t bufLen, SGetUserAuthReq *pReq) {
  SCoder encoder = {0};
  tCoderInit(&encoder, TD_LITTLE_ENDIAN, buf, bufLen, TD_ENCODER);

  if (tStartEncode(&encoder) < 0) return -1;
  if (tEncodeCStr(&encoder, pReq->user) < 0) return -1;
  tEndEncode(&encoder);

  int32_t tlen = encoder.pos;
  tCoderClear(&encoder);
  return tlen;
}

int32_t tDeserializeSGetUserAuthReq(void *buf, int32_t bufLen, SGetUserAuthReq *pReq) {
  SCoder decoder = {0};
  tCoderInit(&decoder, TD_LITTLE_ENDIAN, buf, bufLen, TD_DECODER);

  if (tStartDecode(&decoder) < 0) return -1;
  if (tDecodeCStrTo(&decoder, pReq->user) < 0) return -1;
  tEndDecode(&decoder);

  tCoderClear(&decoder);
  return 0;
}

int32_t tSerializeSGetUserAuthRsp(void *buf, int32_t bufLen, SGetUserAuthRsp *pRsp) {
  SCoder encoder = {0};
  tCoderInit(&encoder, TD_LITTLE_ENDIAN, buf, bufLen, TD_ENCODER);

  if (tStartEncode(&encoder) < 0) return -1;
  if (tEncodeCStr(&encoder, pRsp->user) < 0) return -1;
  if (tEncodeI8(&encoder, pRsp->superAuth) < 0) return -1;

  int32_t numOfReadDbs = taosHashGetSize(pRsp->readDbs);
  int32_t numOfWriteDbs = taosHashGetSize(pRsp->writeDbs);
  if (tEncodeI32(&encoder, numOfReadDbs) < 0) return -1;
  if (tEncodeI32(&encoder, numOfWriteDbs) < 0) return -1;

  char *db = taosHashIterate(pRsp->readDbs, NULL);
  while (db != NULL) {
    if (tEncodeCStr(&encoder, db) < 0) return -1;
    db = taosHashIterate(pRsp->readDbs, db);
  }

  db = taosHashIterate(pRsp->writeDbs, NULL);
  while (db != NULL) {
    if (tEncodeCStr(&encoder, db) < 0) return -1;
    db = taosHashIterate(pRsp->writeDbs, db);
  }

  tEndEncode(&encoder);

  int32_t tlen = encoder.pos;
  tCoderClear(&encoder);
  return tlen;
}

int32_t tDeserializeSGetUserAuthRsp(void *buf, int32_t bufLen, SGetUserAuthRsp *pRsp) {
  pRsp->readDbs = taosHashInit(4, taosGetDefaultHashFunction(TSDB_DATA_TYPE_BINARY), true, false);
  pRsp->writeDbs = taosHashInit(4, taosGetDefaultHashFunction(TSDB_DATA_TYPE_BINARY), true, false);
  if (pRsp->readDbs == NULL || pRsp->writeDbs == NULL) {
    return -1;
  }

  SCoder decoder = {0};
  tCoderInit(&decoder, TD_LITTLE_ENDIAN, buf, bufLen, TD_DECODER);

  if (tStartDecode(&decoder) < 0) return -1;
  if (tDecodeCStrTo(&decoder, pRsp->user) < 0) return -1;
  if (tDecodeI8(&decoder, &pRsp->superAuth) < 0) return -1;

  int32_t numOfReadDbs = 0;
  int32_t numOfWriteDbs = 0;
  if (tDecodeI32(&decoder, &numOfReadDbs) < 0) return -1;
  if (tDecodeI32(&decoder, &numOfWriteDbs) < 0) return -1;

  for (int32_t i = 0; i < numOfReadDbs; ++i) {
    char db[TSDB_DB_FNAME_LEN] = {0};
    if (tDecodeCStrTo(&decoder, db) < 0) return -1;
    int32_t len = strlen(db) + 1;
    taosHashPut(pRsp->readDbs, db, len, db, len);
  }

  for (int32_t i = 0; i < numOfWriteDbs; ++i) {
    char db[TSDB_DB_FNAME_LEN] = {0};
    if (tDecodeCStrTo(&decoder, db) < 0) return -1;
    int32_t len = strlen(db) + 1;
    taosHashPut(pRsp->writeDbs, db, len, db, len);
  }

  tEndDecode(&decoder);

  tCoderClear(&decoder);
  return 0;
}

int32_t tSerializeSMCreateDropQSBNodeReq(void *buf, int32_t bufLen, SMCreateQnodeReq *pReq) {
  SCoder encoder = {0};
  tCoderInit(&encoder, TD_LITTLE_ENDIAN, buf, bufLen, TD_ENCODER);

  if (tStartEncode(&encoder) < 0) return -1;
  if (tEncodeI32(&encoder, pReq->dnodeId) < 0) return -1;
  tEndEncode(&encoder);

  int32_t tlen = encoder.pos;
  tCoderClear(&encoder);
  return tlen;
}

int32_t tDeserializeSMCreateDropQSBNodeReq(void *buf, int32_t bufLen, SMCreateQnodeReq *pReq) {
  SCoder decoder = {0};
  tCoderInit(&decoder, TD_LITTLE_ENDIAN, buf, bufLen, TD_DECODER);

  if (tStartDecode(&decoder) < 0) return -1;
  if (tDecodeI32(&decoder, &pReq->dnodeId) < 0) return -1;
  tEndDecode(&decoder);

  tCoderClear(&decoder);
  return 0;
}

int32_t tSerializeSDropDnodeReq(void *buf, int32_t bufLen, SDropDnodeReq *pReq) {
  SCoder encoder = {0};
  tCoderInit(&encoder, TD_LITTLE_ENDIAN, buf, bufLen, TD_ENCODER);

  if (tStartEncode(&encoder) < 0) return -1;
  if (tEncodeI32(&encoder, pReq->dnodeId) < 0) return -1;
  if (tEncodeCStr(&encoder, pReq->fqdn) < 0) return -1;
  if (tEncodeI32(&encoder, pReq->port) < 0) return -1;
  tEndEncode(&encoder);

  int32_t tlen = encoder.pos;
  tCoderClear(&encoder);
  return tlen;
}

int32_t tDeserializeSDropDnodeReq(void *buf, int32_t bufLen, SDropDnodeReq *pReq) {
  SCoder decoder = {0};
  tCoderInit(&decoder, TD_LITTLE_ENDIAN, buf, bufLen, TD_DECODER);

  if (tStartDecode(&decoder) < 0) return -1;
  if (tDecodeI32(&decoder, &pReq->dnodeId) < 0) return -1;
  if (tDecodeCStrTo(&decoder, pReq->fqdn) < 0) return -1;
  if (tDecodeI32(&decoder, &pReq->port) < 0) return -1;
  tEndDecode(&decoder);

  tCoderClear(&decoder);
  return 0;
}

int32_t tSerializeSMCreateDropMnodeReq(void *buf, int32_t bufLen, SMCreateMnodeReq *pReq) {
  return tSerializeSMCreateDropQSBNodeReq(buf, bufLen, (SMCreateQnodeReq *)pReq);
}

int32_t tDeserializeSMCreateDropMnodeReq(void *buf, int32_t bufLen, SMCreateMnodeReq *pReq) {
  return tDeserializeSMCreateDropQSBNodeReq(buf, bufLen, (SMCreateQnodeReq *)pReq);
}

int32_t tSerializeSMCfgDnodeReq(void *buf, int32_t bufLen, SMCfgDnodeReq *pReq) {
  SCoder encoder = {0};
  tCoderInit(&encoder, TD_LITTLE_ENDIAN, buf, bufLen, TD_ENCODER);

  if (tStartEncode(&encoder) < 0) return -1;
  if (tEncodeI32(&encoder, pReq->dnodeId) < 0) return -1;
  if (tEncodeCStr(&encoder, pReq->config) < 0) return -1;
  if (tEncodeCStr(&encoder, pReq->value) < 0) return -1;
  tEndEncode(&encoder);

  int32_t tlen = encoder.pos;
  tCoderClear(&encoder);
  return tlen;
}

int32_t tDeserializeSMCfgDnodeReq(void *buf, int32_t bufLen, SMCfgDnodeReq *pReq) {
  SCoder decoder = {0};
  tCoderInit(&decoder, TD_LITTLE_ENDIAN, buf, bufLen, TD_DECODER);

  if (tStartDecode(&decoder) < 0) return -1;
  if (tDecodeI32(&decoder, &pReq->dnodeId) < 0) return -1;
  if (tDecodeCStrTo(&decoder, pReq->config) < 0) return -1;
  if (tDecodeCStrTo(&decoder, pReq->value) < 0) return -1;
  tEndDecode(&decoder);

  tCoderClear(&decoder);
  return 0;
}

int32_t tSerializeSCreateDnodeReq(void *buf, int32_t bufLen, SCreateDnodeReq *pReq) {
  SCoder encoder = {0};
  tCoderInit(&encoder, TD_LITTLE_ENDIAN, buf, bufLen, TD_ENCODER);

  if (tStartEncode(&encoder) < 0) return -1;
  if (tEncodeCStr(&encoder, pReq->fqdn) < 0) return -1;
  if (tEncodeI32(&encoder, pReq->port) < 0) return -1;
  tEndEncode(&encoder);

  int32_t tlen = encoder.pos;
  tCoderClear(&encoder);
  return tlen;
}

int32_t tDeserializeSCreateDnodeReq(void *buf, int32_t bufLen, SCreateDnodeReq *pReq) {
  SCoder decoder = {0};
  tCoderInit(&decoder, TD_LITTLE_ENDIAN, buf, bufLen, TD_DECODER);

  if (tStartDecode(&decoder) < 0) return -1;
  if (tDecodeCStrTo(&decoder, pReq->fqdn) < 0) return -1;
  if (tDecodeI32(&decoder, &pReq->port) < 0) return -1;
  tEndDecode(&decoder);

  tCoderClear(&decoder);
  return 0;
}

int32_t tSerializeSCreateFuncReq(void *buf, int32_t bufLen, SCreateFuncReq *pReq) {
  SCoder encoder = {0};
  tCoderInit(&encoder, TD_LITTLE_ENDIAN, buf, bufLen, TD_ENCODER);

  if (tStartEncode(&encoder) < 0) return -1;
  if (tEncodeCStr(&encoder, pReq->name) < 0) return -1;
  if (tEncodeI8(&encoder, pReq->igExists) < 0) return -1;
  if (tEncodeI8(&encoder, pReq->funcType) < 0) return -1;
  if (tEncodeI8(&encoder, pReq->scriptType) < 0) return -1;
  if (tEncodeI8(&encoder, pReq->outputType) < 0) return -1;
  if (tEncodeI32(&encoder, pReq->outputLen) < 0) return -1;
  if (tEncodeI32(&encoder, pReq->bufSize) < 0) return -1;
  if (tEncodeI64(&encoder, pReq->signature) < 0) return -1;
  if (tEncodeI32(&encoder, pReq->commentSize) < 0) return -1;
  if (tEncodeI32(&encoder, pReq->codeSize) < 0) return -1;
  if (tEncodeCStr(&encoder, pReq->pComment) < 0) return -1;
  if (tEncodeCStr(&encoder, pReq->pCode) < 0) return -1;
  tEndEncode(&encoder);

  int32_t tlen = encoder.pos;
  tCoderClear(&encoder);
  return tlen;
}

int32_t tDeserializeSCreateFuncReq(void *buf, int32_t bufLen, SCreateFuncReq *pReq) {
  SCoder decoder = {0};
  tCoderInit(&decoder, TD_LITTLE_ENDIAN, buf, bufLen, TD_DECODER);

  if (tStartDecode(&decoder) < 0) return -1;
  if (tDecodeCStrTo(&decoder, pReq->name) < 0) return -1;
  if (tDecodeI8(&decoder, &pReq->igExists) < 0) return -1;
  if (tDecodeI8(&decoder, &pReq->funcType) < 0) return -1;
  if (tDecodeI8(&decoder, &pReq->scriptType) < 0) return -1;
  if (tDecodeI8(&decoder, &pReq->outputType) < 0) return -1;
  if (tDecodeI32(&decoder, &pReq->outputLen) < 0) return -1;
  if (tDecodeI32(&decoder, &pReq->bufSize) < 0) return -1;
  if (tDecodeI64(&decoder, &pReq->signature) < 0) return -1;
  if (tDecodeI32(&decoder, &pReq->commentSize) < 0) return -1;
  if (tDecodeI32(&decoder, &pReq->codeSize) < 0) return -1;
  if (tDecodeCStrTo(&decoder, pReq->pComment) < 0) return -1;
  if (tDecodeCStrTo(&decoder, pReq->pCode) < 0) return -1;
  tEndDecode(&decoder);

  tCoderClear(&decoder);
  return 0;
}

int32_t tSerializeSDropFuncReq(void *buf, int32_t bufLen, SDropFuncReq *pReq) {
  SCoder encoder = {0};
  tCoderInit(&encoder, TD_LITTLE_ENDIAN, buf, bufLen, TD_ENCODER);

  if (tStartEncode(&encoder) < 0) return -1;
  if (tEncodeCStr(&encoder, pReq->name) < 0) return -1;
  if (tEncodeI8(&encoder, pReq->igNotExists) < 0) return -1;
  tEndEncode(&encoder);

  int32_t tlen = encoder.pos;
  tCoderClear(&encoder);
  return tlen;
}

int32_t tDeserializeSDropFuncReq(void *buf, int32_t bufLen, SDropFuncReq *pReq) {
  SCoder decoder = {0};
  tCoderInit(&decoder, TD_LITTLE_ENDIAN, buf, bufLen, TD_DECODER);

  if (tStartDecode(&decoder) < 0) return -1;
  if (tDecodeCStrTo(&decoder, pReq->name) < 0) return -1;
  if (tDecodeI8(&decoder, &pReq->igNotExists) < 0) return -1;
  tEndDecode(&decoder);

  tCoderClear(&decoder);
  return 0;
}

int32_t tSerializeSRetrieveFuncReq(void *buf, int32_t bufLen, SRetrieveFuncReq *pReq) {
  SCoder encoder = {0};
  tCoderInit(&encoder, TD_LITTLE_ENDIAN, buf, bufLen, TD_ENCODER);

  if (tStartEncode(&encoder) < 0) return -1;
  if (tEncodeI32(&encoder, pReq->numOfFuncs) < 0) return -1;

  if (pReq->numOfFuncs != (int32_t)taosArrayGetSize(pReq->pFuncNames)) return -1;
  for (int32_t i = 0; i < pReq->numOfFuncs; ++i) {
    char *fname = taosArrayGet(pReq->pFuncNames, i);
    if (tEncodeCStr(&encoder, fname) < 0) return -1;
  }

  tEndEncode(&encoder);

  int32_t tlen = encoder.pos;
  tCoderClear(&encoder);
  return tlen;
}

int32_t tDeserializeSRetrieveFuncReq(void *buf, int32_t bufLen, SRetrieveFuncReq *pReq) {
  SCoder decoder = {0};
  tCoderInit(&decoder, TD_LITTLE_ENDIAN, buf, bufLen, TD_DECODER);

  if (tStartDecode(&decoder) < 0) return -1;
  if (tDecodeI32(&decoder, &pReq->numOfFuncs) < 0) return -1;

  pReq->pFuncNames = taosArrayInit(pReq->numOfFuncs, TSDB_FUNC_NAME_LEN);
  if (pReq->pFuncNames == NULL) return -1;

  for (int32_t i = 0; i < pReq->numOfFuncs; ++i) {
    char fname[TSDB_FUNC_NAME_LEN] = {0};
    if (tDecodeCStrTo(&decoder, fname) < 0) return -1;
    taosArrayPush(pReq->pFuncNames, fname);
  }
  tEndDecode(&decoder);

  tCoderClear(&decoder);
  return 0;
}

int32_t tSerializeSRetrieveFuncRsp(void *buf, int32_t bufLen, SRetrieveFuncRsp *pRsp) {
  SCoder encoder = {0};
  tCoderInit(&encoder, TD_LITTLE_ENDIAN, buf, bufLen, TD_ENCODER);

  if (tStartEncode(&encoder) < 0) return -1;
  if (tEncodeI32(&encoder, pRsp->numOfFuncs) < 0) return -1;

  if (pRsp->numOfFuncs != (int32_t)taosArrayGetSize(pRsp->pFuncInfos)) return -1;
  for (int32_t i = 0; i < pRsp->numOfFuncs; ++i) {
    SFuncInfo *pInfo = taosArrayGet(pRsp->pFuncInfos, i);

    if (tEncodeCStr(&encoder, pInfo->name) < 0) return -1;
    if (tEncodeI8(&encoder, pInfo->funcType) < 0) return -1;
    if (tEncodeI8(&encoder, pInfo->scriptType) < 0) return -1;
    if (tEncodeI8(&encoder, pInfo->outputType) < 0) return -1;
    if (tEncodeI32(&encoder, pInfo->outputLen) < 0) return -1;
    if (tEncodeI32(&encoder, pInfo->bufSize) < 0) return -1;
    if (tEncodeI64(&encoder, pInfo->signature) < 0) return -1;
    if (tEncodeI32(&encoder, pInfo->commentSize) < 0) return -1;
    if (tEncodeI32(&encoder, pInfo->codeSize) < 0) return -1;
    if (tEncodeCStr(&encoder, pInfo->pComment) < 0) return -1;
    if (tEncodeCStr(&encoder, pInfo->pCode) < 0) return -1;
  }

  tEndEncode(&encoder);

  int32_t tlen = encoder.pos;
  tCoderClear(&encoder);
  return tlen;
}

int32_t tDeserializeSRetrieveFuncRsp(void *buf, int32_t bufLen, SRetrieveFuncRsp *pRsp) {
  SCoder decoder = {0};
  tCoderInit(&decoder, TD_LITTLE_ENDIAN, buf, bufLen, TD_DECODER);

  if (tStartDecode(&decoder) < 0) return -1;
  if (tDecodeI32(&decoder, &pRsp->numOfFuncs) < 0) return -1;

  pRsp->pFuncInfos = taosArrayInit(pRsp->numOfFuncs, sizeof(SFuncInfo));
  if (pRsp->pFuncInfos == NULL) return -1;

  for (int32_t i = 0; i < pRsp->numOfFuncs; ++i) {
    SFuncInfo fInfo = {0};
    if (tDecodeCStrTo(&decoder, fInfo.name) < 0) return -1;
    if (tDecodeI8(&decoder, &fInfo.funcType) < 0) return -1;
    if (tDecodeI8(&decoder, &fInfo.scriptType) < 0) return -1;
    if (tDecodeI8(&decoder, &fInfo.outputType) < 0) return -1;
    if (tDecodeI32(&decoder, &fInfo.outputLen) < 0) return -1;
    if (tDecodeI32(&decoder, &fInfo.bufSize) < 0) return -1;
    if (tDecodeI64(&decoder, &fInfo.signature) < 0) return -1;
    if (tDecodeI32(&decoder, &fInfo.commentSize) < 0) return -1;
    if (tDecodeI32(&decoder, &fInfo.codeSize) < 0) return -1;
    if (tDecodeCStrTo(&decoder, fInfo.pComment) < 0) return -1;
    if (tDecodeCStrTo(&decoder, fInfo.pCode) < 0) return -1;
    taosArrayPush(pRsp->pFuncInfos, &fInfo);
  }
  tEndDecode(&decoder);

  tCoderClear(&decoder);
  return 0;
}

int32_t tSerializeSCreateDbReq(void *buf, int32_t bufLen, SCreateDbReq *pReq) {
  SCoder encoder = {0};
  tCoderInit(&encoder, TD_LITTLE_ENDIAN, buf, bufLen, TD_ENCODER);

  if (tStartEncode(&encoder) < 0) return -1;
  if (tEncodeCStr(&encoder, pReq->db) < 0) return -1;
  if (tEncodeI32(&encoder, pReq->numOfVgroups) < 0) return -1;
  if (tEncodeI32(&encoder, pReq->cacheBlockSize) < 0) return -1;
  if (tEncodeI32(&encoder, pReq->totalBlocks) < 0) return -1;
  if (tEncodeI32(&encoder, pReq->daysPerFile) < 0) return -1;
  if (tEncodeI32(&encoder, pReq->daysToKeep0) < 0) return -1;
  if (tEncodeI32(&encoder, pReq->daysToKeep1) < 0) return -1;
  if (tEncodeI32(&encoder, pReq->daysToKeep2) < 0) return -1;
  if (tEncodeI32(&encoder, pReq->minRows) < 0) return -1;
  if (tEncodeI32(&encoder, pReq->maxRows) < 0) return -1;
  if (tEncodeI32(&encoder, pReq->commitTime) < 0) return -1;
  if (tEncodeI32(&encoder, pReq->fsyncPeriod) < 0) return -1;
  if (tEncodeI8(&encoder, pReq->walLevel) < 0) return -1;
  if (tEncodeI8(&encoder, pReq->precision) < 0) return -1;
  if (tEncodeI8(&encoder, pReq->compression) < 0) return -1;
  if (tEncodeI8(&encoder, pReq->replications) < 0) return -1;
  if (tEncodeI8(&encoder, pReq->quorum) < 0) return -1;
  if (tEncodeI8(&encoder, pReq->update) < 0) return -1;
  if (tEncodeI8(&encoder, pReq->cacheLastRow) < 0) return -1;
  if (tEncodeI8(&encoder, pReq->ignoreExist) < 0) return -1;
  if (tEncodeI8(&encoder, pReq->streamMode) < 0) return -1;
  tEndEncode(&encoder);

  int32_t tlen = encoder.pos;
  tCoderClear(&encoder);
  return tlen;
}

int32_t tDeserializeSCreateDbReq(void *buf, int32_t bufLen, SCreateDbReq *pReq) {
  SCoder decoder = {0};
  tCoderInit(&decoder, TD_LITTLE_ENDIAN, buf, bufLen, TD_DECODER);

  if (tStartDecode(&decoder) < 0) return -1;
  if (tDecodeCStrTo(&decoder, pReq->db) < 0) return -1;
  if (tDecodeI32(&decoder, &pReq->numOfVgroups) < 0) return -1;
  if (tDecodeI32(&decoder, &pReq->cacheBlockSize) < 0) return -1;
  if (tDecodeI32(&decoder, &pReq->totalBlocks) < 0) return -1;
  if (tDecodeI32(&decoder, &pReq->daysPerFile) < 0) return -1;
  if (tDecodeI32(&decoder, &pReq->daysToKeep0) < 0) return -1;
  if (tDecodeI32(&decoder, &pReq->daysToKeep1) < 0) return -1;
  if (tDecodeI32(&decoder, &pReq->daysToKeep2) < 0) return -1;
  if (tDecodeI32(&decoder, &pReq->minRows) < 0) return -1;
  if (tDecodeI32(&decoder, &pReq->maxRows) < 0) return -1;
  if (tDecodeI32(&decoder, &pReq->commitTime) < 0) return -1;
  if (tDecodeI32(&decoder, &pReq->fsyncPeriod) < 0) return -1;
  if (tDecodeI8(&decoder, &pReq->walLevel) < 0) return -1;
  if (tDecodeI8(&decoder, &pReq->precision) < 0) return -1;
  if (tDecodeI8(&decoder, &pReq->compression) < 0) return -1;
  if (tDecodeI8(&decoder, &pReq->replications) < 0) return -1;
  if (tDecodeI8(&decoder, &pReq->quorum) < 0) return -1;
  if (tDecodeI8(&decoder, &pReq->update) < 0) return -1;
  if (tDecodeI8(&decoder, &pReq->cacheLastRow) < 0) return -1;
  if (tDecodeI8(&decoder, &pReq->ignoreExist) < 0) return -1;
  if (tDecodeI8(&decoder, &pReq->streamMode) < 0) return -1;
  tEndDecode(&decoder);

  tCoderClear(&decoder);
  return 0;
}

int32_t tSerializeSAlterDbReq(void *buf, int32_t bufLen, SAlterDbReq *pReq) {
  SCoder encoder = {0};
  tCoderInit(&encoder, TD_LITTLE_ENDIAN, buf, bufLen, TD_ENCODER);

  if (tStartEncode(&encoder) < 0) return -1;
  if (tEncodeCStr(&encoder, pReq->db) < 0) return -1;
  if (tEncodeI32(&encoder, pReq->totalBlocks) < 0) return -1;
  if (tEncodeI32(&encoder, pReq->daysToKeep0) < 0) return -1;
  if (tEncodeI32(&encoder, pReq->daysToKeep1) < 0) return -1;
  if (tEncodeI32(&encoder, pReq->daysToKeep2) < 0) return -1;
  if (tEncodeI32(&encoder, pReq->fsyncPeriod) < 0) return -1;
  if (tEncodeI8(&encoder, pReq->walLevel) < 0) return -1;
  if (tEncodeI8(&encoder, pReq->quorum) < 0) return -1;
  if (tEncodeI8(&encoder, pReq->cacheLastRow) < 0) return -1;
  tEndEncode(&encoder);

  int32_t tlen = encoder.pos;
  tCoderClear(&encoder);
  return tlen;
}

int32_t tDeserializeSAlterDbReq(void *buf, int32_t bufLen, SAlterDbReq *pReq) {
  SCoder decoder = {0};
  tCoderInit(&decoder, TD_LITTLE_ENDIAN, buf, bufLen, TD_DECODER);

  if (tStartDecode(&decoder) < 0) return -1;
  if (tDecodeCStrTo(&decoder, pReq->db) < 0) return -1;
  if (tDecodeI32(&decoder, &pReq->totalBlocks) < 0) return -1;
  if (tDecodeI32(&decoder, &pReq->daysToKeep0) < 0) return -1;
  if (tDecodeI32(&decoder, &pReq->daysToKeep1) < 0) return -1;
  if (tDecodeI32(&decoder, &pReq->daysToKeep2) < 0) return -1;
  if (tDecodeI32(&decoder, &pReq->fsyncPeriod) < 0) return -1;
  if (tDecodeI8(&decoder, &pReq->walLevel) < 0) return -1;
  if (tDecodeI8(&decoder, &pReq->quorum) < 0) return -1;
  if (tDecodeI8(&decoder, &pReq->cacheLastRow) < 0) return -1;
  tEndDecode(&decoder);

  tCoderClear(&decoder);
  return 0;
}

int32_t tSerializeSDropDbReq(void *buf, int32_t bufLen, SDropDbReq *pReq) {
  SCoder encoder = {0};
  tCoderInit(&encoder, TD_LITTLE_ENDIAN, buf, bufLen, TD_ENCODER);

  if (tStartEncode(&encoder) < 0) return -1;
  if (tEncodeCStr(&encoder, pReq->db) < 0) return -1;
  if (tEncodeI8(&encoder, pReq->ignoreNotExists) < 0) return -1;
  tEndEncode(&encoder);

  int32_t tlen = encoder.pos;
  tCoderClear(&encoder);
  return tlen;
}

int32_t tDeserializeSDropDbReq(void *buf, int32_t bufLen, SDropDbReq *pReq) {
  SCoder decoder = {0};
  tCoderInit(&decoder, TD_LITTLE_ENDIAN, buf, bufLen, TD_DECODER);

  if (tStartDecode(&decoder) < 0) return -1;
  if (tDecodeCStrTo(&decoder, pReq->db) < 0) return -1;
  if (tDecodeI8(&decoder, &pReq->ignoreNotExists) < 0) return -1;
  tEndDecode(&decoder);

  tCoderClear(&decoder);
  return 0;
}

int32_t tSerializeSDropDbRsp(void *buf, int32_t bufLen, SDropDbRsp *pRsp) {
  SCoder encoder = {0};
  tCoderInit(&encoder, TD_LITTLE_ENDIAN, buf, bufLen, TD_ENCODER);

  if (tStartEncode(&encoder) < 0) return -1;
  if (tEncodeCStr(&encoder, pRsp->db) < 0) return -1;
  if (tEncodeI64(&encoder, pRsp->uid) < 0) return -1;
  tEndEncode(&encoder);

  int32_t tlen = encoder.pos;
  tCoderClear(&encoder);
  return tlen;
}

int32_t tDeserializeSDropDbRsp(void *buf, int32_t bufLen, SDropDbRsp *pRsp) {
  SCoder decoder = {0};
  tCoderInit(&decoder, TD_LITTLE_ENDIAN, buf, bufLen, TD_DECODER);

  if (tStartDecode(&decoder) < 0) return -1;
  if (tDecodeCStrTo(&decoder, pRsp->db) < 0) return -1;
  if (tDecodeI64(&decoder, &pRsp->uid) < 0) return -1;
  tEndDecode(&decoder);

  tCoderClear(&decoder);
  return 0;
}

int32_t tSerializeSUseDbReq(void *buf, int32_t bufLen, SUseDbReq *pReq) {
  SCoder encoder = {0};
  tCoderInit(&encoder, TD_LITTLE_ENDIAN, buf, bufLen, TD_ENCODER);

  if (tStartEncode(&encoder) < 0) return -1;
  if (tEncodeCStr(&encoder, pReq->db) < 0) return -1;
  if (tEncodeI64(&encoder, pReq->dbId) < 0) return -1;
  if (tEncodeI32(&encoder, pReq->vgVersion) < 0) return -1;
  if (tEncodeI32(&encoder, pReq->numOfTable) < 0) return -1;
  tEndEncode(&encoder);

  int32_t tlen = encoder.pos;
  tCoderClear(&encoder);
  return tlen;
}

int32_t tDeserializeSUseDbReq(void *buf, int32_t bufLen, SUseDbReq *pReq) {
  SCoder decoder = {0};
  tCoderInit(&decoder, TD_LITTLE_ENDIAN, buf, bufLen, TD_DECODER);

  if (tStartDecode(&decoder) < 0) return -1;
  if (tDecodeCStrTo(&decoder, pReq->db) < 0) return -1;
  if (tDecodeI64(&decoder, &pReq->dbId) < 0) return -1;
  if (tDecodeI32(&decoder, &pReq->vgVersion) < 0) return -1;
  if (tDecodeI32(&decoder, &pReq->numOfTable) < 0) return -1;
  tEndDecode(&decoder);

  tCoderClear(&decoder);
  return 0;
}


int32_t tSerializeSQnodeListReq(void* buf, int32_t bufLen, SQnodeListReq* pReq) {
  SCoder encoder = {0};
  tCoderInit(&encoder, TD_LITTLE_ENDIAN, buf, bufLen, TD_ENCODER);

  if (tStartEncode(&encoder) < 0) return -1;
  if (tEncodeI32(&encoder, pReq->rowNum) < 0) return -1;
  tEndEncode(&encoder);

  int32_t tlen = encoder.pos;
  tCoderClear(&encoder);
  return tlen;
}

int32_t tDeserializeSQnodeListReq(void *buf, int32_t bufLen, SQnodeListReq *pReq) {
  SCoder decoder = {0};
  tCoderInit(&decoder, TD_LITTLE_ENDIAN, buf, bufLen, TD_DECODER);

  if (tStartDecode(&decoder) < 0) return -1;
  if (tDecodeI32(&decoder, &pReq->rowNum) < 0) return -1;
  tEndDecode(&decoder);

  tCoderClear(&decoder);
  return 0;
}

int32_t tSerializeSQnodeListRsp(void *buf, int32_t bufLen, SQnodeListRsp *pRsp) {
  SCoder encoder = {0};
  tCoderInit(&encoder, TD_LITTLE_ENDIAN, buf, bufLen, TD_ENCODER);

  if (tStartEncode(&encoder) < 0) return -1;
  int32_t num = taosArrayGetSize(pRsp->epSetList);
  if (tEncodeI32(&encoder, num) < 0) return -1;    
  for (int32_t i = 0; i < num; ++i) {
    SEpSet *epSet = taosArrayGet(pRsp->epSetList, i);
    if (tEncodeSEpSet(&encoder, epSet) < 0) return -1;
  }
  tEndEncode(&encoder);

  int32_t tlen = encoder.pos;
  tCoderClear(&encoder);
  return tlen;
}

int32_t tDeserializeSQnodeListRsp(void *buf, int32_t bufLen, SQnodeListRsp *pRsp) {
  SCoder decoder = {0};
  tCoderInit(&decoder, TD_LITTLE_ENDIAN, buf, bufLen, TD_DECODER);

  if (tStartDecode(&decoder) < 0) return -1;
  int32_t num = 0;
  if (tDecodeI32(&decoder, &num) < 0) return -1;
  pRsp->epSetList = taosArrayInit(num, sizeof(SEpSet));
  if (NULL == pRsp->epSetList) return -1;
  for (int32_t i = 0; i < num; ++i) {
    if (tDecodeSEpSet(&decoder, TARRAY_GET_ELEM(pRsp->epSetList, i)) < 0) return -1;
  }
  tEndDecode(&decoder);

  tCoderClear(&decoder);
  return 0;
}

void tFreeSQnodeListRsp(SQnodeListRsp *pRsp) { taosArrayDestroy(pRsp->epSetList); }

int32_t tSerializeSSyncDbReq(void *buf, int32_t bufLen, SSyncDbReq *pReq) {
  SCoder encoder = {0};
  tCoderInit(&encoder, TD_LITTLE_ENDIAN, buf, bufLen, TD_ENCODER);

  if (tStartEncode(&encoder) < 0) return -1;
  if (tEncodeCStr(&encoder, pReq->db) < 0) return -1;
  tEndEncode(&encoder);

  int32_t tlen = encoder.pos;
  tCoderClear(&encoder);
  return tlen;
}

int32_t tDeserializeSSyncDbReq(void *buf, int32_t bufLen, SSyncDbReq *pReq) {
  SCoder decoder = {0};
  tCoderInit(&decoder, TD_LITTLE_ENDIAN, buf, bufLen, TD_DECODER);

  if (tStartDecode(&decoder) < 0) return -1;
  if (tDecodeCStrTo(&decoder, pReq->db) < 0) return -1;
  tEndDecode(&decoder);

  tCoderClear(&decoder);
  return 0;
}

static int32_t tSerializeSUseDbRspImp(SCoder *pEncoder, SUseDbRsp *pRsp) {
  if (tEncodeCStr(pEncoder, pRsp->db) < 0) return -1;
  if (tEncodeI64(pEncoder, pRsp->uid) < 0) return -1;
  if (tEncodeI32(pEncoder, pRsp->vgVersion) < 0) return -1;
  if (tEncodeI32(pEncoder, pRsp->vgNum) < 0) return -1;
  if (tEncodeI8(pEncoder, pRsp->hashMethod) < 0) return -1;

  for (int32_t i = 0; i < pRsp->vgNum; ++i) {
    SVgroupInfo *pVgInfo = taosArrayGet(pRsp->pVgroupInfos, i);
    if (tEncodeI32(pEncoder, pVgInfo->vgId) < 0) return -1;
    if (tEncodeU32(pEncoder, pVgInfo->hashBegin) < 0) return -1;
    if (tEncodeU32(pEncoder, pVgInfo->hashEnd) < 0) return -1;
    if (tEncodeSEpSet(pEncoder, &pVgInfo->epset) < 0) return -1;
    if (tEncodeI32(pEncoder, pVgInfo->numOfTable) < 0) return -1;
  }

  return 0;
}

int32_t tSerializeSUseDbRsp(void *buf, int32_t bufLen, SUseDbRsp *pRsp) {
  SCoder encoder = {0};
  tCoderInit(&encoder, TD_LITTLE_ENDIAN, buf, bufLen, TD_ENCODER);

  if (tStartEncode(&encoder) < 0) return -1;
  if (tSerializeSUseDbRspImp(&encoder, pRsp) < 0) return -1;
  tEndEncode(&encoder);

  int32_t tlen = encoder.pos;
  tCoderClear(&encoder);
  return tlen;
}

int32_t tSerializeSUseDbBatchRsp(void *buf, int32_t bufLen, SUseDbBatchRsp *pRsp) {
  SCoder encoder = {0};
  tCoderInit(&encoder, TD_LITTLE_ENDIAN, buf, bufLen, TD_ENCODER);

  if (tStartEncode(&encoder) < 0) return -1;

  int32_t numOfBatch = taosArrayGetSize(pRsp->pArray);
  if (tEncodeI32(&encoder, numOfBatch) < 0) return -1;
  for (int32_t i = 0; i < numOfBatch; ++i) {
    SUseDbRsp *pUsedbRsp = taosArrayGet(pRsp->pArray, i);
    if (tSerializeSUseDbRspImp(&encoder, pUsedbRsp) < 0) return -1;
  }
  tEndEncode(&encoder);

  int32_t tlen = encoder.pos;
  tCoderClear(&encoder);
  return tlen;
}

int32_t tDeserializeSUseDbRspImp(SCoder *pDecoder, SUseDbRsp *pRsp) {
  if (tDecodeCStrTo(pDecoder, pRsp->db) < 0) return -1;
  if (tDecodeI64(pDecoder, &pRsp->uid) < 0) return -1;
  if (tDecodeI32(pDecoder, &pRsp->vgVersion) < 0) return -1;
  if (tDecodeI32(pDecoder, &pRsp->vgNum) < 0) return -1;
  if (tDecodeI8(pDecoder, &pRsp->hashMethod) < 0) return -1;

  if (pRsp->vgNum <= 0) {
    return 0;
  }

  pRsp->pVgroupInfos = taosArrayInit(pRsp->vgNum, sizeof(SVgroupInfo));
  if (pRsp->pVgroupInfos == NULL) {
    terrno = TSDB_CODE_OUT_OF_MEMORY;
    return -1;
  }

  for (int32_t i = 0; i < pRsp->vgNum; ++i) {
    SVgroupInfo vgInfo = {0};
    if (tDecodeI32(pDecoder, &vgInfo.vgId) < 0) return -1;
    if (tDecodeU32(pDecoder, &vgInfo.hashBegin) < 0) return -1;
    if (tDecodeU32(pDecoder, &vgInfo.hashEnd) < 0) return -1;
    if (tDecodeSEpSet(pDecoder, &vgInfo.epset) < 0) return -1;
    if (tDecodeI32(pDecoder, &vgInfo.numOfTable) < 0) return -1;
    taosArrayPush(pRsp->pVgroupInfos, &vgInfo);
  }

  return 0;
}

int32_t tDeserializeSUseDbRsp(void *buf, int32_t bufLen, SUseDbRsp *pRsp) {
  SCoder decoder = {0};
  tCoderInit(&decoder, TD_LITTLE_ENDIAN, buf, bufLen, TD_DECODER);

  if (tStartDecode(&decoder) < 0) return -1;
  if (tDeserializeSUseDbRspImp(&decoder, pRsp) < 0) return -1;
  tEndDecode(&decoder);

  tCoderClear(&decoder);
  return 0;
}

int32_t tDeserializeSUseDbBatchRsp(void *buf, int32_t bufLen, SUseDbBatchRsp *pRsp) {
  SCoder decoder = {0};
  tCoderInit(&decoder, TD_LITTLE_ENDIAN, buf, bufLen, TD_DECODER);

  if (tStartDecode(&decoder) < 0) return -1;

  int32_t numOfBatch = taosArrayGetSize(pRsp->pArray);
  if (tDecodeI32(&decoder, &numOfBatch) < 0) return -1;

  pRsp->pArray = taosArrayInit(numOfBatch, sizeof(SUseDbBatchRsp));
  if (pRsp->pArray == NULL) {
    terrno = TSDB_CODE_OUT_OF_MEMORY;
    return -1;
  }

  for (int32_t i = 0; i < numOfBatch; ++i) {
    SUseDbRsp usedbRsp = {0};
    if (tDeserializeSUseDbRspImp(&decoder, &usedbRsp) < 0) return -1;
    taosArrayPush(pRsp->pArray, &usedbRsp);
  }
  tEndDecode(&decoder);

  tCoderClear(&decoder);
  return 0;
}

void tFreeSUsedbRsp(SUseDbRsp *pRsp) { taosArrayDestroy(pRsp->pVgroupInfos); }

void tFreeSUseDbBatchRsp(SUseDbBatchRsp *pRsp) {
  int32_t numOfBatch = taosArrayGetSize(pRsp->pArray);
  for (int32_t i = 0; i < numOfBatch; ++i) {
    SUseDbRsp *pUsedbRsp = taosArrayGet(pRsp->pArray, i);
    tFreeSUsedbRsp(pUsedbRsp);
  }

  taosArrayDestroy(pRsp->pArray);
}

int32_t tSerializeSShowReq(void *buf, int32_t bufLen, SShowReq *pReq) {
  SCoder encoder = {0};
  tCoderInit(&encoder, TD_LITTLE_ENDIAN, buf, bufLen, TD_ENCODER);

  if (tStartEncode(&encoder) < 0) return -1;
  if (tEncodeI32(&encoder, pReq->type) < 0) return -1;
  if (tEncodeCStr(&encoder, pReq->db) < 0) return -1;
  if (tEncodeI32(&encoder, pReq->payloadLen) < 0) return -1;
  if (pReq->payloadLen > 0) {
    if (tEncodeBinary(&encoder, pReq->payload, pReq->payloadLen) < 0) return -1;
  }
  tEndEncode(&encoder);

  int32_t tlen = encoder.pos;
  tCoderClear(&encoder);
  return tlen;
}

int32_t tDeserializeSShowReq(void *buf, int32_t bufLen, SShowReq *pReq) {
  SCoder decoder = {0};
  tCoderInit(&decoder, TD_LITTLE_ENDIAN, buf, bufLen, TD_DECODER);

  if (tStartDecode(&decoder) < 0) return -1;
  if (tDecodeI32(&decoder, &pReq->type) < 0) return -1;
  if (tDecodeCStrTo(&decoder, pReq->db) < 0) return -1;
  if (tDecodeI32(&decoder, &pReq->payloadLen) < 0) return -1;
  if (pReq->payloadLen > 0) {
    pReq->payload = malloc(pReq->payloadLen);
    if (pReq->payload == NULL) return -1;
    if (tDecodeCStrTo(&decoder, pReq->payload) < 0) return -1;
  }

  tEndDecode(&decoder);
  tCoderClear(&decoder);
  return 0;
}

void tFreeSShowReq(SShowReq *pReq) { tfree(pReq->payload); }

int32_t tSerializeSRetrieveTableReq(void *buf, int32_t bufLen, SRetrieveTableReq *pReq) {
  SCoder encoder = {0};
  tCoderInit(&encoder, TD_LITTLE_ENDIAN, buf, bufLen, TD_ENCODER);

  if (tStartEncode(&encoder) < 0) return -1;
  if (tEncodeI64(&encoder, pReq->showId) < 0) return -1;
  if (tEncodeI8(&encoder, pReq->free) < 0) return -1;
  tEndEncode(&encoder);

  int32_t tlen = encoder.pos;
  tCoderClear(&encoder);
  return tlen;
}

int32_t tDeserializeSRetrieveTableReq(void *buf, int32_t bufLen, SRetrieveTableReq *pReq) {
  SCoder decoder = {0};
  tCoderInit(&decoder, TD_LITTLE_ENDIAN, buf, bufLen, TD_DECODER);

  if (tStartDecode(&decoder) < 0) return -1;
  if (tDecodeI64(&decoder, &pReq->showId) < 0) return -1;
  if (tDecodeI8(&decoder, &pReq->free) < 0) return -1;

  tEndDecode(&decoder);
  tCoderClear(&decoder);
  return 0;
}

static int32_t tEncodeSTableMetaRsp(SCoder *pEncoder, STableMetaRsp *pRsp) {
  if (tEncodeCStr(pEncoder, pRsp->tbName) < 0) return -1;
  if (tEncodeCStr(pEncoder, pRsp->stbName) < 0) return -1;
  if (tEncodeCStr(pEncoder, pRsp->dbFName) < 0) return -1;
  if (tEncodeI64(pEncoder, pRsp->dbId) < 0) return -1;
  if (tEncodeI32(pEncoder, pRsp->numOfTags) < 0) return -1;
  if (tEncodeI32(pEncoder, pRsp->numOfColumns) < 0) return -1;
  if (tEncodeI8(pEncoder, pRsp->precision) < 0) return -1;
  if (tEncodeI8(pEncoder, pRsp->tableType) < 0) return -1;
  if (tEncodeI8(pEncoder, pRsp->update) < 0) return -1;
  if (tEncodeI32(pEncoder, pRsp->sversion) < 0) return -1;
  if (tEncodeI32(pEncoder, pRsp->tversion) < 0) return -1;
  if (tEncodeU64(pEncoder, pRsp->suid) < 0) return -1;
  if (tEncodeU64(pEncoder, pRsp->tuid) < 0) return -1;
  if (tEncodeI32(pEncoder, pRsp->vgId) < 0) return -1;
  for (int32_t i = 0; i < pRsp->numOfColumns + pRsp->numOfTags; ++i) {
    SSchema *pSchema = &pRsp->pSchemas[i];
    if (tEncodeSSchema(pEncoder, pSchema) < 0) return -1;
  }

  return 0;
}

static int32_t tDecodeSTableMetaRsp(SCoder *pDecoder, STableMetaRsp *pRsp) {
  if (tDecodeCStrTo(pDecoder, pRsp->tbName) < 0) return -1;
  if (tDecodeCStrTo(pDecoder, pRsp->stbName) < 0) return -1;
  if (tDecodeCStrTo(pDecoder, pRsp->dbFName) < 0) return -1;
  if (tDecodeI64(pDecoder, &pRsp->dbId) < 0) return -1;
  if (tDecodeI32(pDecoder, &pRsp->numOfTags) < 0) return -1;
  if (tDecodeI32(pDecoder, &pRsp->numOfColumns) < 0) return -1;
  if (tDecodeI8(pDecoder, &pRsp->precision) < 0) return -1;
  if (tDecodeI8(pDecoder, &pRsp->tableType) < 0) return -1;
  if (tDecodeI8(pDecoder, &pRsp->update) < 0) return -1;
  if (tDecodeI32(pDecoder, &pRsp->sversion) < 0) return -1;
  if (tDecodeI32(pDecoder, &pRsp->tversion) < 0) return -1;
  if (tDecodeU64(pDecoder, &pRsp->suid) < 0) return -1;
  if (tDecodeU64(pDecoder, &pRsp->tuid) < 0) return -1;
  if (tDecodeI32(pDecoder, &pRsp->vgId) < 0) return -1;

  int32_t totalCols = pRsp->numOfTags + pRsp->numOfColumns;
  pRsp->pSchemas = malloc(sizeof(SSchema) * totalCols);
  if (pRsp->pSchemas == NULL) return -1;

  for (int32_t i = 0; i < totalCols; ++i) {
    SSchema *pSchema = &pRsp->pSchemas[i];
    if (tDecodeSSchema(pDecoder, pSchema) < 0) return -1;
  }

  return 0;
}

int32_t tSerializeSTableMetaRsp(void *buf, int32_t bufLen, STableMetaRsp *pRsp) {
  SCoder encoder = {0};
  tCoderInit(&encoder, TD_LITTLE_ENDIAN, buf, bufLen, TD_ENCODER);

  if (tStartEncode(&encoder) < 0) return -1;
  if (tEncodeSTableMetaRsp(&encoder, pRsp) < 0) return -1;
  tEndEncode(&encoder);

  int32_t tlen = encoder.pos;
  tCoderClear(&encoder);
  return tlen;
}

int32_t tSerializeSTableMetaBatchRsp(void *buf, int32_t bufLen, STableMetaBatchRsp *pRsp) {
  SCoder encoder = {0};
  tCoderInit(&encoder, TD_LITTLE_ENDIAN, buf, bufLen, TD_ENCODER);

  if (tStartEncode(&encoder) < 0) return -1;

  int32_t numOfBatch = taosArrayGetSize(pRsp->pArray);
  if (tEncodeI32(&encoder, numOfBatch) < 0) return -1;
  for (int32_t i = 0; i < numOfBatch; ++i) {
    STableMetaRsp *pMetaRsp = taosArrayGet(pRsp->pArray, i);
    if (tEncodeSTableMetaRsp(&encoder, pMetaRsp) < 0) return -1;
  }
  tEndEncode(&encoder);

  int32_t tlen = encoder.pos;
  tCoderClear(&encoder);
  return tlen;
}

int32_t tDeserializeSTableMetaRsp(void *buf, int32_t bufLen, STableMetaRsp *pRsp) {
  SCoder decoder = {0};
  tCoderInit(&decoder, TD_LITTLE_ENDIAN, buf, bufLen, TD_DECODER);

  if (tStartDecode(&decoder) < 0) return -1;
  if (tDecodeSTableMetaRsp(&decoder, pRsp) < 0) return -1;

  tEndDecode(&decoder);
  tCoderClear(&decoder);
  return 0;
}

int32_t tDeserializeSTableMetaBatchRsp(void *buf, int32_t bufLen, STableMetaBatchRsp *pRsp) {
  SCoder decoder = {0};
  tCoderInit(&decoder, TD_LITTLE_ENDIAN, buf, bufLen, TD_DECODER);

  if (tStartDecode(&decoder) < 0) return -1;

  int32_t numOfBatch = taosArrayGetSize(pRsp->pArray);
  if (tDecodeI32(&decoder, &numOfBatch) < 0) return -1;

  pRsp->pArray = taosArrayInit(numOfBatch, sizeof(STableMetaRsp));
  if (pRsp->pArray == NULL) {
    terrno = TSDB_CODE_OUT_OF_MEMORY;
    return -1;
  }

  for (int32_t i = 0; i < numOfBatch; ++i) {
    STableMetaRsp tableMetaRsp = {0};
    if (tDecodeSTableMetaRsp(&decoder, &tableMetaRsp) < 0) return -1;
    taosArrayPush(pRsp->pArray, &tableMetaRsp);
  }
  tEndDecode(&decoder);

  tCoderClear(&decoder);
  return 0;
}

void tFreeSTableMetaRsp(STableMetaRsp *pRsp) { tfree(pRsp->pSchemas); }

void tFreeSTableMetaBatchRsp(STableMetaBatchRsp *pRsp) {
  int32_t numOfBatch = taosArrayGetSize(pRsp->pArray);
  for (int32_t i = 0; i < numOfBatch; ++i) {
    STableMetaRsp *pMetaRsp = taosArrayGet(pRsp->pArray, i);
    tFreeSTableMetaRsp(pMetaRsp);
  }

  taosArrayDestroy(pRsp->pArray);
}

int32_t tSerializeSShowRsp(void *buf, int32_t bufLen, SShowRsp *pRsp) {
  SCoder encoder = {0};
  tCoderInit(&encoder, TD_LITTLE_ENDIAN, buf, bufLen, TD_ENCODER);

  if (tStartEncode(&encoder) < 0) return -1;
  if (tEncodeI64(&encoder, pRsp->showId) < 0) return -1;
  if (tEncodeSTableMetaRsp(&encoder, &pRsp->tableMeta) < 0) return -1;
  tEndEncode(&encoder);

  int32_t tlen = encoder.pos;
  tCoderClear(&encoder);
  return tlen;
}

int32_t tDeserializeSShowRsp(void *buf, int32_t bufLen, SShowRsp *pRsp) {
  SCoder decoder = {0};
  tCoderInit(&decoder, TD_LITTLE_ENDIAN, buf, bufLen, TD_DECODER);

  if (tStartDecode(&decoder) < 0) return -1;
  if (tDecodeI64(&decoder, &pRsp->showId) < 0) return -1;
  if (tDecodeSTableMetaRsp(&decoder, &pRsp->tableMeta) < 0) return -1;

  tEndDecode(&decoder);
  tCoderClear(&decoder);
  return 0;
}

void tFreeSShowRsp(SShowRsp *pRsp) { tFreeSTableMetaRsp(&pRsp->tableMeta); }

int32_t tSerializeSTableInfoReq(void *buf, int32_t bufLen, STableInfoReq *pReq) {
  int32_t headLen = sizeof(SMsgHead);
  if (buf != NULL) {
    buf = (char *)buf + headLen;
    bufLen -= headLen;
  }

  SCoder encoder = {0};
  tCoderInit(&encoder, TD_LITTLE_ENDIAN, buf, bufLen, TD_ENCODER);

  if (tStartEncode(&encoder) < 0) return -1;
  if (tEncodeCStr(&encoder, pReq->dbFName) < 0) return -1;
  if (tEncodeCStr(&encoder, pReq->tbName) < 0) return -1;
  tEndEncode(&encoder);

  int32_t tlen = encoder.pos;
  tCoderClear(&encoder);

  if (buf != NULL) {
    SMsgHead *pHead = (SMsgHead *)((char *)buf - headLen);
    pHead->vgId = htonl(pReq->header.vgId);
    pHead->contLen = htonl(tlen + headLen);
  }

  return tlen + headLen;
}

int32_t tDeserializeSTableInfoReq(void *buf, int32_t bufLen, STableInfoReq *pReq) {
  int32_t headLen = sizeof(SMsgHead);

  SMsgHead *pHead = buf;
  pHead->vgId = pReq->header.vgId;
  pHead->contLen = pReq->header.contLen;

  SCoder decoder = {0};
  tCoderInit(&decoder, TD_LITTLE_ENDIAN, (char *)buf + headLen, bufLen - headLen, TD_DECODER);

  if (tStartDecode(&decoder) < 0) return -1;
  if (tDecodeCStrTo(&decoder, pReq->dbFName) < 0) return -1;
  if (tDecodeCStrTo(&decoder, pReq->tbName) < 0) return -1;

  tEndDecode(&decoder);
  tCoderClear(&decoder);
  return 0;
}

int32_t tSerializeSMDropTopicReq(void *buf, int32_t bufLen, SMDropTopicReq *pReq) {
  SCoder encoder = {0};
  tCoderInit(&encoder, TD_LITTLE_ENDIAN, buf, bufLen, TD_ENCODER);

  if (tStartEncode(&encoder) < 0) return -1;
  if (tEncodeCStr(&encoder, pReq->name) < 0) return -1;
  if (tEncodeI8(&encoder, pReq->igNotExists) < 0) return -1;
  tEndEncode(&encoder);

  int32_t tlen = encoder.pos;
  tCoderClear(&encoder);
  return tlen;
}

int32_t tDeserializeSMDropTopicReq(void *buf, int32_t bufLen, SMDropTopicReq *pReq) {
  SCoder decoder = {0};
  tCoderInit(&decoder, TD_LITTLE_ENDIAN, buf, bufLen, TD_DECODER);

  if (tStartDecode(&decoder) < 0) return -1;
  if (tDecodeCStrTo(&decoder, pReq->name) < 0) return -1;
  if (tDecodeI8(&decoder, &pReq->igNotExists) < 0) return -1;
  tEndDecode(&decoder);

  tCoderClear(&decoder);
  return 0;
}

int32_t tSerializeMCreateTopicReq(void *buf, int32_t bufLen, const SMCreateTopicReq *pReq) {
  int32_t sqlLen = 0;
  int32_t physicalPlanLen = 0;
  int32_t logicalPlanLen = 0;
  if (pReq->sql != NULL) sqlLen = (int32_t)strlen(pReq->sql);
  if (pReq->physicalPlan != NULL) physicalPlanLen = (int32_t)strlen(pReq->physicalPlan);
  if (pReq->logicalPlan != NULL) logicalPlanLen = (int32_t)strlen(pReq->logicalPlan);

  SCoder encoder = {0};
  tCoderInit(&encoder, TD_LITTLE_ENDIAN, buf, bufLen, TD_ENCODER);

  if (tStartEncode(&encoder) < 0) return -1;
  if (tEncodeCStr(&encoder, pReq->name) < 0) return -1;
  if (tEncodeI8(&encoder, pReq->igExists) < 0) return -1;
  if (tEncodeI32(&encoder, sqlLen) < 0) return -1;
  if (tEncodeI32(&encoder, physicalPlanLen) < 0) return -1;
  if (tEncodeI32(&encoder, logicalPlanLen) < 0) return -1;
  if (tEncodeCStr(&encoder, pReq->sql) < 0) return -1;
  if (tEncodeCStr(&encoder, pReq->physicalPlan) < 0) return -1;
  if (tEncodeCStr(&encoder, pReq->logicalPlan) < 0) return -1;

  tEndEncode(&encoder);

  int32_t tlen = encoder.pos;
  tCoderClear(&encoder);
  return tlen;
}

int32_t tDeserializeSMCreateTopicReq(void *buf, int32_t bufLen, SMCreateTopicReq *pReq) {
  int32_t sqlLen = 0;
  int32_t physicalPlanLen = 0;
  int32_t logicalPlanLen = 0;

  SCoder decoder = {0};
  tCoderInit(&decoder, TD_LITTLE_ENDIAN, buf, bufLen, TD_DECODER);

  if (tStartDecode(&decoder) < 0) return -1;
  if (tDecodeCStrTo(&decoder, pReq->name) < 0) return -1;
  if (tDecodeI8(&decoder, &pReq->igExists) < 0) return -1;
  if (tDecodeI32(&decoder, &sqlLen) < 0) return -1;
  if (tDecodeI32(&decoder, &physicalPlanLen) < 0) return -1;
  if (tDecodeI32(&decoder, &logicalPlanLen) < 0) return -1;

  pReq->sql = calloc(1, sqlLen + 1);
  pReq->physicalPlan = calloc(1, physicalPlanLen + 1);
  pReq->logicalPlan = calloc(1, logicalPlanLen + 1);
  if (pReq->sql == NULL || pReq->physicalPlan == NULL || pReq->logicalPlan == NULL) return -1;

  if (tDecodeCStrTo(&decoder, pReq->sql) < 0) return -1;
  if (tDecodeCStrTo(&decoder, pReq->physicalPlan) < 0) return -1;
  if (tDecodeCStrTo(&decoder, pReq->logicalPlan) < 0) return -1;
  tEndDecode(&decoder);

  tCoderClear(&decoder);
  return 0;
}

void tFreeSMCreateTopicReq(SMCreateTopicReq *pReq) {
  tfree(pReq->sql);
  tfree(pReq->physicalPlan);
  tfree(pReq->logicalPlan);
}

int32_t tSerializeSMCreateTopicRsp(void *buf, int32_t bufLen, const SMCreateTopicRsp *pRsp) {
  SCoder encoder = {0};
  tCoderInit(&encoder, TD_LITTLE_ENDIAN, buf, bufLen, TD_ENCODER);

  if (tStartEncode(&encoder) < 0) return -1;
  if (tEncodeI64(&encoder, pRsp->topicId) < 0) return -1;
  tEndEncode(&encoder);

  int32_t tlen = encoder.pos;
  tCoderClear(&encoder);
  return tlen;
}

int32_t tDeserializeSMCreateTopicRsp(void *buf, int32_t bufLen, SMCreateTopicRsp *pRsp) {
  SCoder decoder = {0};
  tCoderInit(&decoder, TD_LITTLE_ENDIAN, buf, bufLen, TD_DECODER);

  if (tStartDecode(&decoder) < 0) return -1;
  if (tDecodeI64(&decoder, &pRsp->topicId) < 0) return -1;
  tEndDecode(&decoder);

  tCoderClear(&decoder);
  return 0;
}

int32_t tSerializeSConnectReq(void *buf, int32_t bufLen, SConnectReq *pReq) {
  SCoder encoder = {0};
  tCoderInit(&encoder, TD_LITTLE_ENDIAN, buf, bufLen, TD_ENCODER);

  if (tStartEncode(&encoder) < 0) return -1;
  if (tEncodeI32(&encoder, pReq->pid) < 0) return -1;
  if (tEncodeCStr(&encoder, pReq->app) < 0) return -1;
  if (tEncodeCStr(&encoder, pReq->db) < 0) return -1;
  if (tEncodeI64(&encoder, pReq->startTime) < 0) return -1;
  tEndEncode(&encoder);

  int32_t tlen = encoder.pos;
  tCoderClear(&encoder);
  return tlen;
}

int32_t tDeserializeSConnectReq(void *buf, int32_t bufLen, SConnectReq *pReq) {
  SCoder decoder = {0};
  tCoderInit(&decoder, TD_LITTLE_ENDIAN, buf, bufLen, TD_DECODER);

  if (tStartDecode(&decoder) < 0) return -1;
  if (tDecodeI32(&decoder, &pReq->pid) < 0) return -1;
  if (tDecodeCStrTo(&decoder, pReq->app) < 0) return -1;
  if (tDecodeCStrTo(&decoder, pReq->db) < 0) return -1;
  if (tDecodeI64(&decoder, &pReq->startTime) < 0) return -1;
  tEndDecode(&decoder);

  tCoderClear(&decoder);
  return 0;
}

int32_t tSerializeSConnectRsp(void *buf, int32_t bufLen, SConnectRsp *pRsp) {
  SCoder encoder = {0};
  tCoderInit(&encoder, TD_LITTLE_ENDIAN, buf, bufLen, TD_ENCODER);

  if (tStartEncode(&encoder) < 0) return -1;
  if (tEncodeI32(&encoder, pRsp->acctId) < 0) return -1;
  if (tEncodeI64(&encoder, pRsp->clusterId) < 0) return -1;
  if (tEncodeI32(&encoder, pRsp->connId) < 0) return -1;
  if (tEncodeI8(&encoder, pRsp->superUser) < 0) return -1;
  if (tEncodeSEpSet(&encoder, &pRsp->epSet) < 0) return -1;
  if (tEncodeCStr(&encoder, pRsp->sVersion) < 0) return -1;
  tEndEncode(&encoder);

  int32_t tlen = encoder.pos;
  tCoderClear(&encoder);
  return tlen;
}

int32_t tDeserializeSConnectRsp(void *buf, int32_t bufLen, SConnectRsp *pRsp) {
  SCoder decoder = {0};
  tCoderInit(&decoder, TD_LITTLE_ENDIAN, buf, bufLen, TD_DECODER);

  if (tStartDecode(&decoder) < 0) return -1;
  if (tDecodeI32(&decoder, &pRsp->acctId) < 0) return -1;
  if (tDecodeI64(&decoder, &pRsp->clusterId) < 0) return -1;
  if (tDecodeI32(&decoder, &pRsp->connId) < 0) return -1;
  if (tDecodeI8(&decoder, &pRsp->superUser) < 0) return -1;
  if (tDecodeSEpSet(&decoder, &pRsp->epSet) < 0) return -1;
  if (tDecodeCStrTo(&decoder, pRsp->sVersion) < 0) return -1;
  tEndDecode(&decoder);

  tCoderClear(&decoder);
  return 0;
}

int32_t tSerializeSMTimerMsg(void *buf, int32_t bufLen, SMTimerReq *pReq) {
  SCoder encoder = {0};
  tCoderInit(&encoder, TD_LITTLE_ENDIAN, buf, bufLen, TD_ENCODER);

  if (tStartEncode(&encoder) < 0) return -1;
  if (tEncodeI32(&encoder, pReq->reserved) < 0) return -1;
  tEndEncode(&encoder);

  int32_t tlen = encoder.pos;
  tCoderClear(&encoder);
  return tlen;
}

int32_t tDeserializeSMTimerMsg(void *buf, int32_t bufLen, SMTimerReq *pReq) {
  SCoder decoder = {0};
  tCoderInit(&decoder, TD_LITTLE_ENDIAN, buf, bufLen, TD_DECODER);

  if (tStartDecode(&decoder) < 0) return -1;
  if (tDecodeI32(&decoder, &pReq->reserved) < 0) return -1;
  tEndDecode(&decoder);

  tCoderClear(&decoder);
  return 0;
}

int32_t tEncodeSReplica(SCoder *pEncoder, SReplica *pReplica) {
  if (tEncodeI32(pEncoder, pReplica->id) < 0) return -1;
  if (tEncodeU16(pEncoder, pReplica->port) < 0) return -1;
  if (tEncodeCStr(pEncoder, pReplica->fqdn) < 0) return -1;
  return 0;
}

int32_t tDecodeSReplica(SCoder *pDecoder, SReplica *pReplica) {
  if (tDecodeI32(pDecoder, &pReplica->id) < 0) return -1;
  if (tDecodeU16(pDecoder, &pReplica->port) < 0) return -1;
  if (tDecodeCStrTo(pDecoder, pReplica->fqdn) < 0) return -1;
  return 0;
}

int32_t tSerializeSCreateVnodeReq(void *buf, int32_t bufLen, SCreateVnodeReq *pReq) {
  SCoder encoder = {0};
  tCoderInit(&encoder, TD_LITTLE_ENDIAN, buf, bufLen, TD_ENCODER);

  if (tStartEncode(&encoder) < 0) return -1;
  if (tEncodeI32(&encoder, pReq->vgId) < 0) return -1;
  if (tEncodeI32(&encoder, pReq->dnodeId) < 0) return -1;
  if (tEncodeCStr(&encoder, pReq->db) < 0) return -1;
  if (tEncodeI64(&encoder, pReq->dbUid) < 0) return -1;
  if (tEncodeI32(&encoder, pReq->vgVersion) < 0) return -1;
  if (tEncodeI32(&encoder, pReq->cacheBlockSize) < 0) return -1;
  if (tEncodeI32(&encoder, pReq->totalBlocks) < 0) return -1;
  if (tEncodeI32(&encoder, pReq->daysPerFile) < 0) return -1;
  if (tEncodeI32(&encoder, pReq->daysToKeep0) < 0) return -1;
  if (tEncodeI32(&encoder, pReq->daysToKeep1) < 0) return -1;
  if (tEncodeI32(&encoder, pReq->daysToKeep2) < 0) return -1;
  if (tEncodeI32(&encoder, pReq->minRows) < 0) return -1;
  if (tEncodeI32(&encoder, pReq->maxRows) < 0) return -1;
  if (tEncodeI32(&encoder, pReq->commitTime) < 0) return -1;
  if (tEncodeI32(&encoder, pReq->fsyncPeriod) < 0) return -1;
  if (tEncodeU32(&encoder, pReq->hashBegin) < 0) return -1;
  if (tEncodeU32(&encoder, pReq->hashEnd) < 0) return -1;
  if (tEncodeI8(&encoder, pReq->hashMethod) < 0) return -1;
  if (tEncodeI8(&encoder, pReq->walLevel) < 0) return -1;
  if (tEncodeI8(&encoder, pReq->precision) < 0) return -1;
  if (tEncodeI8(&encoder, pReq->compression) < 0) return -1;
  if (tEncodeI8(&encoder, pReq->quorum) < 0) return -1;
  if (tEncodeI8(&encoder, pReq->update) < 0) return -1;
  if (tEncodeI8(&encoder, pReq->cacheLastRow) < 0) return -1;
  if (tEncodeI8(&encoder, pReq->replica) < 0) return -1;
  if (tEncodeI8(&encoder, pReq->selfIndex) < 0) return -1;
  if (tEncodeI8(&encoder, pReq->streamMode) < 0) return -1;
  for (int32_t i = 0; i < TSDB_MAX_REPLICA; ++i) {
    SReplica *pReplica = &pReq->replicas[i];
    if (tEncodeSReplica(&encoder, pReplica) < 0) return -1;
  }
  tEndEncode(&encoder);

  int32_t tlen = encoder.pos;
  tCoderClear(&encoder);
  return tlen;
}

int32_t tDeserializeSCreateVnodeReq(void *buf, int32_t bufLen, SCreateVnodeReq *pReq) {
  SCoder decoder = {0};
  tCoderInit(&decoder, TD_LITTLE_ENDIAN, buf, bufLen, TD_DECODER);

  if (tStartDecode(&decoder) < 0) return -1;
  if (tDecodeI32(&decoder, &pReq->vgId) < 0) return -1;
  if (tDecodeI32(&decoder, &pReq->dnodeId) < 0) return -1;
  if (tDecodeCStrTo(&decoder, pReq->db) < 0) return -1;
  if (tDecodeI64(&decoder, &pReq->dbUid) < 0) return -1;
  if (tDecodeI32(&decoder, &pReq->vgVersion) < 0) return -1;
  if (tDecodeI32(&decoder, &pReq->cacheBlockSize) < 0) return -1;
  if (tDecodeI32(&decoder, &pReq->totalBlocks) < 0) return -1;
  if (tDecodeI32(&decoder, &pReq->daysPerFile) < 0) return -1;
  if (tDecodeI32(&decoder, &pReq->daysToKeep0) < 0) return -1;
  if (tDecodeI32(&decoder, &pReq->daysToKeep1) < 0) return -1;
  if (tDecodeI32(&decoder, &pReq->daysToKeep2) < 0) return -1;
  if (tDecodeI32(&decoder, &pReq->minRows) < 0) return -1;
  if (tDecodeI32(&decoder, &pReq->maxRows) < 0) return -1;
  if (tDecodeI32(&decoder, &pReq->commitTime) < 0) return -1;
  if (tDecodeI32(&decoder, &pReq->fsyncPeriod) < 0) return -1;
  if (tDecodeU32(&decoder, &pReq->hashBegin) < 0) return -1;
  if (tDecodeU32(&decoder, &pReq->hashEnd) < 0) return -1;
  if (tDecodeI8(&decoder, &pReq->hashMethod) < 0) return -1;
  if (tDecodeI8(&decoder, &pReq->walLevel) < 0) return -1;
  if (tDecodeI8(&decoder, &pReq->precision) < 0) return -1;
  if (tDecodeI8(&decoder, &pReq->compression) < 0) return -1;
  if (tDecodeI8(&decoder, &pReq->quorum) < 0) return -1;
  if (tDecodeI8(&decoder, &pReq->update) < 0) return -1;
  if (tDecodeI8(&decoder, &pReq->cacheLastRow) < 0) return -1;
  if (tDecodeI8(&decoder, &pReq->replica) < 0) return -1;
  if (tDecodeI8(&decoder, &pReq->selfIndex) < 0) return -1;
  if (tDecodeI8(&decoder, &pReq->streamMode) < 0) return -1;
  for (int32_t i = 0; i < TSDB_MAX_REPLICA; ++i) {
    SReplica *pReplica = &pReq->replicas[i];
    if (tDecodeSReplica(&decoder, pReplica) < 0) return -1;
  }

  tEndDecode(&decoder);
  tCoderClear(&decoder);
  return 0;
}

int32_t tSerializeSDropVnodeReq(void *buf, int32_t bufLen, SDropVnodeReq *pReq) {
  SCoder encoder = {0};
  tCoderInit(&encoder, TD_LITTLE_ENDIAN, buf, bufLen, TD_ENCODER);

  if (tStartEncode(&encoder) < 0) return -1;
  if (tEncodeI32(&encoder, pReq->vgId) < 0) return -1;
  if (tEncodeI32(&encoder, pReq->dnodeId) < 0) return -1;
  if (tEncodeI64(&encoder, pReq->dbUid) < 0) return -1;
  if (tEncodeCStr(&encoder, pReq->db) < 0) return -1;
  tEndEncode(&encoder);

  int32_t tlen = encoder.pos;
  tCoderClear(&encoder);
  return tlen;
}

int32_t tDeserializeSDropVnodeReq(void *buf, int32_t bufLen, SDropVnodeReq *pReq) {
  SCoder decoder = {0};
  tCoderInit(&decoder, TD_LITTLE_ENDIAN, buf, bufLen, TD_DECODER);

  if (tStartDecode(&decoder) < 0) return -1;
  if (tDecodeI32(&decoder, &pReq->vgId) < 0) return -1;
  if (tDecodeI32(&decoder, &pReq->dnodeId) < 0) return -1;
  if (tDecodeI64(&decoder, &pReq->dbUid) < 0) return -1;
  if (tDecodeCStrTo(&decoder, pReq->db) < 0) return -1;
  tEndDecode(&decoder);

  tCoderClear(&decoder);
  return 0;
}

int32_t tSerializeSKillQueryReq(void *buf, int32_t bufLen, SKillQueryReq *pReq) {
  SCoder encoder = {0};
  tCoderInit(&encoder, TD_LITTLE_ENDIAN, buf, bufLen, TD_ENCODER);

  if (tStartEncode(&encoder) < 0) return -1;
  if (tEncodeI32(&encoder, pReq->connId) < 0) return -1;
  if (tEncodeI32(&encoder, pReq->queryId) < 0) return -1;
  tEndEncode(&encoder);

  int32_t tlen = encoder.pos;
  tCoderClear(&encoder);
  return tlen;
}

int32_t tDeserializeSKillQueryReq(void *buf, int32_t bufLen, SKillQueryReq *pReq) {
  SCoder decoder = {0};
  tCoderInit(&decoder, TD_LITTLE_ENDIAN, buf, bufLen, TD_DECODER);

  if (tStartDecode(&decoder) < 0) return -1;
  if (tDecodeI32(&decoder, &pReq->connId) < 0) return -1;
  if (tDecodeI32(&decoder, &pReq->queryId) < 0) return -1;
  tEndDecode(&decoder);

  tCoderClear(&decoder);
  return 0;
}

int32_t tSerializeSKillConnReq(void *buf, int32_t bufLen, SKillConnReq *pReq) {
  SCoder encoder = {0};
  tCoderInit(&encoder, TD_LITTLE_ENDIAN, buf, bufLen, TD_ENCODER);

  if (tStartEncode(&encoder) < 0) return -1;
  if (tEncodeI32(&encoder, pReq->connId) < 0) return -1;
  tEndEncode(&encoder);

  int32_t tlen = encoder.pos;
  tCoderClear(&encoder);
  return tlen;
}

int32_t tDeserializeSKillConnReq(void *buf, int32_t bufLen, SKillConnReq *pReq) {
  SCoder decoder = {0};
  tCoderInit(&decoder, TD_LITTLE_ENDIAN, buf, bufLen, TD_DECODER);

  if (tStartDecode(&decoder) < 0) return -1;
  if (tDecodeI32(&decoder, &pReq->connId) < 0) return -1;
  tEndDecode(&decoder);

  tCoderClear(&decoder);
  return 0;
}

int32_t tSerializeSKillTransReq(void *buf, int32_t bufLen, SKillTransReq *pReq) {
  SCoder encoder = {0};
  tCoderInit(&encoder, TD_LITTLE_ENDIAN, buf, bufLen, TD_ENCODER);

  if (tStartEncode(&encoder) < 0) return -1;
  if (tEncodeI32(&encoder, pReq->transId) < 0) return -1;
  tEndEncode(&encoder);

  int32_t tlen = encoder.pos;
  tCoderClear(&encoder);
  return tlen;
}

int32_t tDeserializeSKillTransReq(void *buf, int32_t bufLen, SKillTransReq *pReq) {
  SCoder decoder = {0};
  tCoderInit(&decoder, TD_LITTLE_ENDIAN, buf, bufLen, TD_DECODER);

  if (tStartDecode(&decoder) < 0) return -1;
  if (tDecodeI32(&decoder, &pReq->transId) < 0) return -1;
  tEndDecode(&decoder);

  tCoderClear(&decoder);
  return 0;
}

int32_t tSerializeSDCreateMnodeReq(void *buf, int32_t bufLen, SDCreateMnodeReq *pReq) {
  SCoder encoder = {0};
  tCoderInit(&encoder, TD_LITTLE_ENDIAN, buf, bufLen, TD_ENCODER);

  if (tStartEncode(&encoder) < 0) return -1;
  if (tEncodeI32(&encoder, pReq->dnodeId) < 0) return -1;
  if (tEncodeI8(&encoder, pReq->replica) < 0) return -1;
  for (int32_t i = 0; i < TSDB_MAX_REPLICA; ++i) {
    SReplica *pReplica = &pReq->replicas[i];
    if (tEncodeSReplica(&encoder, pReplica) < 0) return -1;
  }
  tEndEncode(&encoder);

  int32_t tlen = encoder.pos;
  tCoderClear(&encoder);
  return tlen;
}

int32_t tDeserializeSDCreateMnodeReq(void *buf, int32_t bufLen, SDCreateMnodeReq *pReq) {
  SCoder decoder = {0};
  tCoderInit(&decoder, TD_LITTLE_ENDIAN, buf, bufLen, TD_DECODER);

  if (tStartDecode(&decoder) < 0) return -1;
  if (tDecodeI32(&decoder, &pReq->dnodeId) < 0) return -1;
  if (tDecodeI8(&decoder, &pReq->replica) < 0) return -1;
  for (int32_t i = 0; i < TSDB_MAX_REPLICA; ++i) {
    SReplica *pReplica = &pReq->replicas[i];
    if (tDecodeSReplica(&decoder, pReplica) < 0) return -1;
  }
  tEndDecode(&decoder);

  tCoderClear(&decoder);
  return 0;
}

int32_t tSerializeSAuthReq(void *buf, int32_t bufLen, SAuthReq *pReq) {
  SCoder encoder = {0};
  tCoderInit(&encoder, TD_LITTLE_ENDIAN, buf, bufLen, TD_ENCODER);

  if (tStartEncode(&encoder) < 0) return -1;
  if (tEncodeCStr(&encoder, pReq->user) < 0) return -1;
  if (tEncodeI8(&encoder, pReq->spi) < 0) return -1;
  if (tEncodeI8(&encoder, pReq->encrypt) < 0) return -1;
  if (tEncodeBinary(&encoder, pReq->secret, TSDB_PASSWORD_LEN) < 0) return -1;
  if (tEncodeBinary(&encoder, pReq->ckey, TSDB_PASSWORD_LEN) < 0) return -1;
  tEndEncode(&encoder);

  int32_t tlen = encoder.pos;
  tCoderClear(&encoder);
  return tlen;
}

int32_t tDeserializeSAuthReq(void *buf, int32_t bufLen, SAuthReq *pReq) {
  SCoder decoder = {0};
  tCoderInit(&decoder, TD_LITTLE_ENDIAN, buf, bufLen, TD_DECODER);

  if (tStartDecode(&decoder) < 0) return -1;
  if (tDecodeCStrTo(&decoder, pReq->user) < 0) return -1;
  if (tDecodeI8(&decoder, &pReq->spi) < 0) return -1;
  if (tDecodeI8(&decoder, &pReq->encrypt) < 0) return -1;
  if (tDecodeCStrTo(&decoder, pReq->secret) < 0) return -1;
  if (tDecodeCStrTo(&decoder, pReq->ckey) < 0) return -1;
  tEndDecode(&decoder);

  tCoderClear(&decoder);
  return 0;
}

int32_t tEncodeSMqOffset(SCoder *encoder, const SMqOffset *pOffset) {
  if (tEncodeI32(encoder, pOffset->vgId) < 0) return -1;
  if (tEncodeI64(encoder, pOffset->offset) < 0) return -1;
  if (tEncodeCStr(encoder, pOffset->topicName) < 0) return -1;
  if (tEncodeCStr(encoder, pOffset->cgroup) < 0) return -1;
  return encoder->pos;
}

int32_t tDecodeSMqOffset(SCoder *decoder, SMqOffset *pOffset) {
  if (tDecodeI32(decoder, &pOffset->vgId) < 0) return -1;
  if (tDecodeI64(decoder, &pOffset->offset) < 0) return -1;
  if (tDecodeCStrTo(decoder, pOffset->topicName) < 0) return -1;
  if (tDecodeCStrTo(decoder, pOffset->cgroup) < 0) return -1;
  return 0;
}

int32_t tEncodeSMqCMCommitOffsetReq(SCoder *encoder, const SMqCMCommitOffsetReq *pReq) {
  if (tStartEncode(encoder) < 0) return -1;
  if (tEncodeI32(encoder, pReq->num) < 0) return -1;
  for (int32_t i = 0; i < pReq->num; i++) {
    tEncodeSMqOffset(encoder, &pReq->offsets[i]);
  }
  tEndEncode(encoder);
  return encoder->pos;
}

int32_t tDecodeSMqCMCommitOffsetReq(SCoder *decoder, SMqCMCommitOffsetReq *pReq) {
  if (tStartDecode(decoder) < 0) return -1;
  if (tDecodeI32(decoder, &pReq->num) < 0) return -1;
  pReq->offsets = TCODER_MALLOC(pReq->num * sizeof(SMqOffset), decoder);
  if (pReq->offsets == NULL) return -1;
  for (int32_t i = 0; i < pReq->num; i++) {
    tDecodeSMqOffset(decoder, &pReq->offsets[i]);
  }
  tEndDecode(decoder);
  return 0;
}

<<<<<<< HEAD
int32_t tSerializeSSchedulerHbReq(void *buf, int32_t bufLen, SSchedulerHbReq *pReq) {
  int32_t headLen = sizeof(SMsgHead);
  if (buf != NULL) {
    buf = (char *)buf + headLen;
    bufLen -= headLen;
  }

  SCoder encoder = {0};
  tCoderInit(&encoder, TD_LITTLE_ENDIAN, buf, bufLen, TD_ENCODER);

  if (tStartEncode(&encoder) < 0) return -1;
  if (tEncodeU64(&encoder, pReq->sId) < 0) return -1; 
  if (tEncodeI32(&encoder, pReq->epId.nodeId) < 0) return -1; 
  if (tEncodeU16(&encoder, pReq->epId.ep.port) < 0) return -1;
  if (tEncodeCStr(&encoder, pReq->epId.ep.fqdn) < 0) return -1;  
  if (pReq->taskAction) {
    int32_t num = taosArrayGetSize(pReq->taskAction);
    if (tEncodeI32(&encoder, num) < 0) return -1;    
    for (int32_t i = 0; i < num; ++i) {
      STaskAction *action = taosArrayGet(pReq->taskAction, i);
      if (tEncodeU64(&encoder, action->queryId) < 0) return -1;    
      if (tEncodeU64(&encoder, action->taskId) < 0) return -1;    
      if (tEncodeI8(&encoder, action->action) < 0) return -1;    
    }
  } else {
    if (tEncodeI32(&encoder, 0) < 0) return -1;    
  }
  tEndEncode(&encoder);

  int32_t tlen = encoder.pos;
  tCoderClear(&encoder);
  
  if (buf != NULL) {
    SMsgHead *pHead = (SMsgHead *)((char *)buf - headLen);
    pHead->vgId = htonl(pReq->header.vgId);
    pHead->contLen = htonl(tlen + headLen);
  }

  return tlen + headLen;
}

int32_t tDeserializeSSchedulerHbReq(void *buf, int32_t bufLen, SSchedulerHbReq *pReq) {
  int32_t headLen = sizeof(SMsgHead);

  SMsgHead *pHead = buf;
  pHead->vgId = pReq->header.vgId;
  pHead->contLen = pReq->header.contLen;

  SCoder decoder = {0};
  tCoderInit(&decoder, TD_LITTLE_ENDIAN, (char *)buf + headLen, bufLen - headLen, TD_DECODER);

  if (tStartDecode(&decoder) < 0) return -1;
  if (tDecodeU64(&decoder, &pReq->sId) < 0) return -1;
  if (tDecodeI32(&decoder, &pReq->epId.nodeId) < 0) return -1;
  if (tDecodeU16(&decoder, &pReq->epId.ep.port) < 0) return -1;
  if (tDecodeCStrTo(&decoder, pReq->epId.ep.fqdn) < 0) return -1;
  int32_t num = 0;
  if (tDecodeI32(&decoder, &num) < 0) return -1;
  if (num > 0) {
    pReq->taskAction = taosArrayInit(num, sizeof(STaskStatus));
    if (NULL == pReq->taskAction) return -1;
    for (int32_t i = 0; i < num; ++i) {
      STaskAction action = {0};
      if (tDecodeU64(&decoder, &action.queryId) < 0) return -1;
      if (tDecodeU64(&decoder, &action.taskId) < 0) return -1;
      if (tDecodeI8(&decoder, &action.action) < 0) return -1;
      taosArrayPush(pReq->taskAction, &action);
    }
  } else {
    pReq->taskAction = NULL;
  }
  tEndDecode(&decoder);

  tCoderClear(&decoder);
  return 0;
}

void tFreeSSchedulerHbReq(SSchedulerHbReq *pReq) { taosArrayDestroy(pReq->taskAction); }



int32_t tSerializeSSchedulerHbRsp(void *buf, int32_t bufLen, SSchedulerHbRsp *pRsp) {
  SCoder encoder = {0};
  tCoderInit(&encoder, TD_LITTLE_ENDIAN, buf, bufLen, TD_ENCODER);

  if (tStartEncode(&encoder) < 0) return -1;
  if (tEncodeU64(&encoder, pRsp->seqId) < 0) return -1;    
  if (tEncodeI32(&encoder, pRsp->epId.nodeId) < 0) return -1;    
  if (tEncodeU16(&encoder, pRsp->epId.ep.port) < 0) return -1;
  if (tEncodeCStr(&encoder, pRsp->epId.ep.fqdn) < 0) return -1;  
  if (pRsp->taskStatus) {
    int32_t num = taosArrayGetSize(pRsp->taskStatus);
    if (tEncodeI32(&encoder, num) < 0) return -1;    
    for (int32_t i = 0; i < num; ++i) {
      STaskStatus *status = taosArrayGet(pRsp->taskStatus, i);
      if (tEncodeU64(&encoder, status->queryId) < 0) return -1;    
      if (tEncodeU64(&encoder, status->taskId) < 0) return -1;    
      if (tEncodeI64(&encoder, status->refId) < 0) return -1;    
      if (tEncodeI8(&encoder, status->status) < 0) return -1;    
    }
  } else {
    if (tEncodeI32(&encoder, 0) < 0) return -1;    
  }
  tEndEncode(&encoder);

  int32_t tlen = encoder.pos;
  tCoderClear(&encoder);
  return tlen;
}

int32_t tDeserializeSSchedulerHbRsp(void *buf, int32_t bufLen, SSchedulerHbRsp *pRsp) {
  SCoder decoder = {0};
  tCoderInit(&decoder, TD_LITTLE_ENDIAN, buf, bufLen, TD_DECODER);

  if (tStartDecode(&decoder) < 0) return -1;
  if (tDecodeU64(&decoder, &pRsp->seqId) < 0) return -1;
  if (tDecodeI32(&decoder, &pRsp->epId.nodeId) < 0) return -1;
  if (tDecodeU16(&decoder, &pRsp->epId.ep.port) < 0) return -1;
  if (tDecodeCStrTo(&decoder, pRsp->epId.ep.fqdn) < 0) return -1;
  int32_t num = 0;
  if (tDecodeI32(&decoder, &num) < 0) return -1;
  if (num > 0) {
    pRsp->taskStatus = taosArrayInit(num, sizeof(STaskStatus));
    if (NULL == pRsp->taskStatus) return -1;
    for (int32_t i = 0; i < num; ++i) {
      STaskStatus status = {0};
      if (tDecodeU64(&decoder, &status.queryId) < 0) return -1;
      if (tDecodeU64(&decoder, &status.taskId) < 0) return -1;
      if (tDecodeI64(&decoder, &status.refId) < 0) return -1;
      if (tDecodeI8(&decoder, &status.status) < 0) return -1;
      taosArrayPush(pRsp->taskStatus, &status);
    }
  } else {
    pRsp->taskStatus = NULL;
  }
  tEndDecode(&decoder);

  tCoderClear(&decoder);
  return 0;
}

void tFreeSSchedulerHbRsp(SSchedulerHbRsp *pRsp) { taosArrayDestroy(pRsp->taskStatus); }


=======
int32_t tSerializeSVCreateTSmaReq(void **buf, SVCreateTSmaReq *pReq) {
  int32_t tlen = 0;

  tlen += taosEncodeFixedI64(buf, pReq->ver);
  tlen += tEncodeTSma(buf, &pReq->tSma);

  return tlen;
}

void *tDeserializeSVCreateTSmaReq(void *buf, SVCreateTSmaReq *pReq) {
  buf = taosDecodeFixedI64(buf, &(pReq->ver));

  if ((buf = tDecodeTSma(buf, &pReq->tSma)) == NULL) {
    tdDestroyTSma(&pReq->tSma);
  }
  return buf;
}

int32_t tSerializeSVDropTSmaReq(void **buf, SVDropTSmaReq *pReq) {
  int32_t tlen = 0;

  tlen += taosEncodeFixedI64(buf, pReq->ver);
  tlen += taosEncodeString(buf, pReq->indexName);

  return tlen;
}
void *tDeserializeSVDropTSmaReq(void *buf, SVDropTSmaReq *pReq) {
  buf = taosDecodeFixedI64(buf, &(pReq->ver));
  buf = taosDecodeStringTo(buf, pReq->indexName);

  return buf;
}
>>>>>>> cbc3b52d
<|MERGE_RESOLUTION|>--- conflicted
+++ resolved
@@ -2480,7 +2480,6 @@
   return 0;
 }
 
-<<<<<<< HEAD
 int32_t tSerializeSSchedulerHbReq(void *buf, int32_t bufLen, SSchedulerHbReq *pReq) {
   int32_t headLen = sizeof(SMsgHead);
   if (buf != NULL) {
@@ -2624,8 +2623,6 @@
 
 void tFreeSSchedulerHbRsp(SSchedulerHbRsp *pRsp) { taosArrayDestroy(pRsp->taskStatus); }
 
-
-=======
 int32_t tSerializeSVCreateTSmaReq(void **buf, SVCreateTSmaReq *pReq) {
   int32_t tlen = 0;
 
@@ -2657,5 +2654,4 @@
   buf = taosDecodeStringTo(buf, pReq->indexName);
 
   return buf;
-}
->>>>>>> cbc3b52d
+}