/*
 * Copyright (c) 2019 TAOS Data, Inc. <jhtao@taosdata.com>
 *
 * This program is free software: you can use, redistribute, and/or modify
 * it under the terms of the GNU Affero General Public License, version 3
 * or later ("AGPL"), as published by the Free Software Foundation.
 *
 * This program is distributed in the hope that it will be useful, but WITHOUT
 * ANY WARRANTY; without even the implied warranty of MERCHANTABILITY or
 * FITNESS FOR A PARTICULAR PURPOSE.
 *
 * You should have received a copy of the GNU Affero General Public License
 * along with this program. If not, see <http://www.gnu.org/licenses/>.
 */

#define _DEFAULT_SOURCE
#include "tmsg.h"

#undef TD_MSG_NUMBER_
#undef TD_MSG_DICT_
#define TD_MSG_INFO_
#undef TD_MSG_SEG_CODE_
#include "tmsgdef.h"

#undef TD_MSG_NUMBER_
#undef TD_MSG_INFO_
#define TD_MSG_DICT_
#undef TD_MSG_SEG_CODE_
#include "tmsgdef.h"

#include "tlog.h"

int32_t tInitSubmitMsgIter(const SSubmitReq *pMsg, SSubmitMsgIter *pIter) {
  if (pMsg == NULL) {
    terrno = TSDB_CODE_TDB_SUBMIT_MSG_MSSED_UP;
    return -1;
  }

  pIter->totalLen = htonl(pMsg->length);
  pIter->numOfBlocks = htonl(pMsg->numOfBlocks);
  ASSERT(pIter->totalLen > 0);
  pIter->len = 0;
  pIter->pMsg = pMsg;
  if (pIter->totalLen <= sizeof(SSubmitReq)) {
    terrno = TSDB_CODE_TDB_SUBMIT_MSG_MSSED_UP;
    return -1;
  }

  return 0;
}

int32_t tGetSubmitMsgNext(SSubmitMsgIter *pIter, SSubmitBlk **pPBlock) {
  ASSERT(pIter->len >= 0);

  if (pIter->len == 0) {
    pIter->len += sizeof(SSubmitReq);
  } else {
    if (pIter->len >= pIter->totalLen) {
      ASSERT(0);
    }

    pIter->len += (sizeof(SSubmitBlk) + pIter->dataLen + pIter->schemaLen);
    ASSERT(pIter->len > 0);
  }

  if (pIter->len > pIter->totalLen) {
    terrno = TSDB_CODE_TDB_SUBMIT_MSG_MSSED_UP;
    *pPBlock = NULL;
    return -1;
  }

  if (pIter->len == pIter->totalLen) {
    *pPBlock = NULL;
  } else {
    *pPBlock = (SSubmitBlk *)POINTER_SHIFT(pIter->pMsg, pIter->len);
    pIter->uid = htobe64((*pPBlock)->uid);
    pIter->suid = htobe64((*pPBlock)->suid);
    pIter->sversion = htonl((*pPBlock)->sversion);
    pIter->dataLen = htonl((*pPBlock)->dataLen);
    pIter->schemaLen = htonl((*pPBlock)->schemaLen);
    pIter->numOfRows = htonl((*pPBlock)->numOfRows);
  }
  return 0;
}

int32_t tInitSubmitBlkIter(SSubmitMsgIter *pMsgIter, SSubmitBlk *pBlock, SSubmitBlkIter *pIter) {
  if (pMsgIter->dataLen <= 0) return -1;
  pIter->totalLen = pMsgIter->dataLen;
  pIter->len = 0;
  pIter->row = (STSRow *)(pBlock->data + pMsgIter->schemaLen);
  return 0;
}

STSRow *tGetSubmitBlkNext(SSubmitBlkIter *pIter) {
  STSRow *row = pIter->row;

  if (pIter->len >= pIter->totalLen) {
    return NULL;
  } else {
    pIter->len += TD_ROW_LEN(row);
    if (pIter->len < pIter->totalLen) {
      pIter->row = POINTER_SHIFT(row, TD_ROW_LEN(row));
    }
    return row;
  }
}

int32_t tPrintFixedSchemaSubmitReq(SSubmitReq *pReq, STSchema *pTschema) {
  SSubmitMsgIter msgIter = {0};
  if (tInitSubmitMsgIter(pReq, &msgIter) < 0) return -1;
  while (true) {
    SSubmitBlk *pBlock = NULL;
    if (tGetSubmitMsgNext(&msgIter, &pBlock) < 0) return -1;
    if (pBlock == NULL) break;
    SSubmitBlkIter blkIter = {0};
    tInitSubmitBlkIter(&msgIter, pBlock, &blkIter);
    STSRowIter rowIter = {0};
    tdSTSRowIterInit(&rowIter, pTschema);
    STSRow *row;
    while ((row = tGetSubmitBlkNext(&blkIter)) != NULL) {
      tdSRowPrint(row, pTschema, "stream");
    }
  }
  return 0;
}

int32_t tEncodeSEpSet(SEncoder *pEncoder, const SEpSet *pEp) {
  if (tEncodeI8(pEncoder, pEp->inUse) < 0) return -1;
  if (tEncodeI8(pEncoder, pEp->numOfEps) < 0) return -1;
  for (int32_t i = 0; i < TSDB_MAX_REPLICA; i++) {
    if (tEncodeU16(pEncoder, pEp->eps[i].port) < 0) return -1;
    if (tEncodeCStrWithLen(pEncoder, pEp->eps[i].fqdn, TSDB_FQDN_LEN) < 0) return -1;
  }
  return 0;
}

int32_t tDecodeSEpSet(SDecoder *pDecoder, SEpSet *pEp) {
  if (tDecodeI8(pDecoder, &pEp->inUse) < 0) return -1;
  if (tDecodeI8(pDecoder, &pEp->numOfEps) < 0) return -1;
  for (int32_t i = 0; i < TSDB_MAX_REPLICA; i++) {
    if (tDecodeU16(pDecoder, &pEp->eps[i].port) < 0) return -1;
    if (tDecodeCStrTo(pDecoder, pEp->eps[i].fqdn) < 0) return -1;
  }
  return 0;
}

int32_t tEncodeSQueryNodeAddr(SEncoder *pEncoder, SQueryNodeAddr *pAddr) {
  if (tEncodeI32(pEncoder, pAddr->nodeId) < 0) return -1;
  if (tEncodeSEpSet(pEncoder, &pAddr->epSet) < 0) return -1;
  return 0;
}

int32_t tEncodeSQueryNodeLoad(SEncoder *pEncoder, SQueryNodeLoad *pLoad) {
  if (tEncodeSQueryNodeAddr(pEncoder, &pLoad->addr) < 0) return -1;
  if (tEncodeU64(pEncoder, pLoad->load) < 0) return -1;
  return 0;
}

int32_t tDecodeSQueryNodeAddr(SDecoder *pDecoder, SQueryNodeAddr *pAddr) {
  if (tDecodeI32(pDecoder, &pAddr->nodeId) < 0) return -1;
  if (tDecodeSEpSet(pDecoder, &pAddr->epSet) < 0) return -1;
  return 0;
}

int32_t tDecodeSQueryNodeLoad(SDecoder *pDecoder, SQueryNodeLoad *pLoad) {
  if (tDecodeSQueryNodeAddr(pDecoder, &pLoad->addr) < 0) return -1;
  if (tDecodeU64(pDecoder, &pLoad->load) < 0) return -1;
  return 0;
}

int32_t taosEncodeSEpSet(void **buf, const SEpSet *pEp) {
  int32_t tlen = 0;
  tlen += taosEncodeFixedI8(buf, pEp->inUse);
  tlen += taosEncodeFixedI8(buf, pEp->numOfEps);
  for (int32_t i = 0; i < TSDB_MAX_REPLICA; i++) {
    tlen += taosEncodeFixedU16(buf, pEp->eps[i].port);
    tlen += taosEncodeString(buf, pEp->eps[i].fqdn);
  }
  return tlen;
}

void *taosDecodeSEpSet(const void *buf, SEpSet *pEp) {
  buf = taosDecodeFixedI8(buf, &pEp->inUse);
  buf = taosDecodeFixedI8(buf, &pEp->numOfEps);
  for (int32_t i = 0; i < TSDB_MAX_REPLICA; i++) {
    buf = taosDecodeFixedU16(buf, &pEp->eps[i].port);
    buf = taosDecodeStringTo(buf, pEp->eps[i].fqdn);
  }
  return (void *)buf;
}

static int32_t tSerializeSClientHbReq(SEncoder *pEncoder, const SClientHbReq *pReq) {
  if (tEncodeSClientHbKey(pEncoder, &pReq->connKey) < 0) return -1;

  if (pReq->connKey.connType == CONN_TYPE__QUERY) {
    if (tEncodeI64(pEncoder, pReq->app.appId) < 0) return -1;
    if (tEncodeI32(pEncoder, pReq->app.pid) < 0) return -1;
    if (tEncodeCStr(pEncoder, pReq->app.name) < 0) return -1;
    if (tEncodeI64(pEncoder, pReq->app.startTime) < 0) return -1;
    if (tEncodeU64(pEncoder, pReq->app.summary.numOfInsertsReq) < 0) return -1;
    if (tEncodeU64(pEncoder, pReq->app.summary.numOfInsertRows) < 0) return -1;
    if (tEncodeU64(pEncoder, pReq->app.summary.insertElapsedTime) < 0) return -1;
    if (tEncodeU64(pEncoder, pReq->app.summary.insertBytes) < 0) return -1;
    if (tEncodeU64(pEncoder, pReq->app.summary.fetchBytes) < 0) return -1;
    if (tEncodeU64(pEncoder, pReq->app.summary.queryElapsedTime) < 0) return -1;
    if (tEncodeU64(pEncoder, pReq->app.summary.numOfSlowQueries) < 0) return -1;
    if (tEncodeU64(pEncoder, pReq->app.summary.totalRequests) < 0) return -1;
    if (tEncodeU64(pEncoder, pReq->app.summary.currentRequests) < 0) return -1;

    int32_t queryNum = 0;
    if (pReq->query) {
      queryNum = 1;
      if (tEncodeI32(pEncoder, queryNum) < 0) return -1;
      if (tEncodeU32(pEncoder, pReq->query->connId) < 0) return -1;

      int32_t num = taosArrayGetSize(pReq->query->queryDesc);
      if (tEncodeI32(pEncoder, num) < 0) return -1;

      for (int32_t i = 0; i < num; ++i) {
        SQueryDesc *desc = taosArrayGet(pReq->query->queryDesc, i);
        if (tEncodeCStr(pEncoder, desc->sql) < 0) return -1;
        if (tEncodeU64(pEncoder, desc->queryId) < 0) return -1;
        if (tEncodeI64(pEncoder, desc->useconds) < 0) return -1;
        if (tEncodeI64(pEncoder, desc->stime) < 0) return -1;
        if (tEncodeI64(pEncoder, desc->reqRid) < 0) return -1;
        if (tEncodeI8(pEncoder, desc->stableQuery) < 0) return -1;
        if (tEncodeCStr(pEncoder, desc->fqdn) < 0) return -1;
        if (tEncodeI32(pEncoder, desc->subPlanNum) < 0) return -1;

        int32_t snum = desc->subDesc ? taosArrayGetSize(desc->subDesc) : 0;
        if (tEncodeI32(pEncoder, snum) < 0) return -1;
        for (int32_t m = 0; m < snum; ++m) {
          SQuerySubDesc *sDesc = taosArrayGet(desc->subDesc, m);
          if (tEncodeI64(pEncoder, sDesc->tid) < 0) return -1;
          if (tEncodeCStr(pEncoder, sDesc->status) < 0) return -1;
        }
      }
    } else {
      if (tEncodeI32(pEncoder, queryNum) < 0) return -1;
    }
  }

  int32_t kvNum = taosHashGetSize(pReq->info);
  if (tEncodeI32(pEncoder, kvNum) < 0) return -1;
  void *pIter = taosHashIterate(pReq->info, NULL);
  while (pIter != NULL) {
    SKv *kv = pIter;
    if (tEncodeSKv(pEncoder, kv) < 0) return -1;
    pIter = taosHashIterate(pReq->info, pIter);
  }

  return 0;
}

static int32_t tDeserializeSClientHbReq(SDecoder *pDecoder, SClientHbReq *pReq) {
  if (tDecodeSClientHbKey(pDecoder, &pReq->connKey) < 0) return -1;

  if (pReq->connKey.connType == CONN_TYPE__QUERY) {
    if (tDecodeI64(pDecoder, &pReq->app.appId) < 0) return -1;
    if (tDecodeI32(pDecoder, &pReq->app.pid) < 0) return -1;
    if (tDecodeCStrTo(pDecoder, pReq->app.name) < 0) return -1;
    if (tDecodeI64(pDecoder, &pReq->app.startTime) < 0) return -1;
    if (tDecodeU64(pDecoder, &pReq->app.summary.numOfInsertsReq) < 0) return -1;
    if (tDecodeU64(pDecoder, &pReq->app.summary.numOfInsertRows) < 0) return -1;
    if (tDecodeU64(pDecoder, &pReq->app.summary.insertElapsedTime) < 0) return -1;
    if (tDecodeU64(pDecoder, &pReq->app.summary.insertBytes) < 0) return -1;
    if (tDecodeU64(pDecoder, &pReq->app.summary.fetchBytes) < 0) return -1;
    if (tDecodeU64(pDecoder, &pReq->app.summary.queryElapsedTime) < 0) return -1;
    if (tDecodeU64(pDecoder, &pReq->app.summary.numOfSlowQueries) < 0) return -1;
    if (tDecodeU64(pDecoder, &pReq->app.summary.totalRequests) < 0) return -1;
    if (tDecodeU64(pDecoder, &pReq->app.summary.currentRequests) < 0) return -1;

    int32_t queryNum = 0;
    if (tDecodeI32(pDecoder, &queryNum) < 0) return -1;
    if (queryNum) {
      pReq->query = taosMemoryCalloc(1, sizeof(*pReq->query));
      if (NULL == pReq->query) return -1;
      if (tDecodeU32(pDecoder, &pReq->query->connId) < 0) return -1;

      int32_t num = 0;
      if (tDecodeI32(pDecoder, &num) < 0) return -1;
      if (num > 0) {
        pReq->query->queryDesc = taosArrayInit(num, sizeof(SQueryDesc));
        if (NULL == pReq->query->queryDesc) return -1;

        for (int32_t i = 0; i < num; ++i) {
          SQueryDesc desc = {0};
          if (tDecodeCStrTo(pDecoder, desc.sql) < 0) return -1;
          if (tDecodeU64(pDecoder, &desc.queryId) < 0) return -1;
          if (tDecodeI64(pDecoder, &desc.useconds) < 0) return -1;
          if (tDecodeI64(pDecoder, &desc.stime) < 0) return -1;
          if (tDecodeI64(pDecoder, &desc.reqRid) < 0) return -1;
          if (tDecodeI8(pDecoder, (int8_t *)&desc.stableQuery) < 0) return -1;
          if (tDecodeCStrTo(pDecoder, desc.fqdn) < 0) return -1;
          if (tDecodeI32(pDecoder, &desc.subPlanNum) < 0) return -1;

          int32_t snum = 0;
          if (tDecodeI32(pDecoder, &snum) < 0) return -1;
          if (snum > 0) {
            desc.subDesc = taosArrayInit(snum, sizeof(SQuerySubDesc));
            if (NULL == desc.subDesc) return -1;

            for (int32_t m = 0; m < snum; ++m) {
              SQuerySubDesc sDesc = {0};
              if (tDecodeI64(pDecoder, &sDesc.tid) < 0) return -1;
              if (tDecodeCStrTo(pDecoder, sDesc.status) < 0) return -1;
              taosArrayPush(desc.subDesc, &sDesc);
            }
          }

          ASSERT(desc.subPlanNum == taosArrayGetSize(desc.subDesc));

          taosArrayPush(pReq->query->queryDesc, &desc);
        }
      }
    }
  }

  int32_t kvNum = 0;
  if (tDecodeI32(pDecoder, &kvNum) < 0) return -1;
  if (pReq->info == NULL) {
    pReq->info = taosHashInit(kvNum, taosGetDefaultHashFunction(TSDB_DATA_TYPE_BINARY), true, HASH_NO_LOCK);
  }
  if (pReq->info == NULL) return -1;
  for (int32_t i = 0; i < kvNum; i++) {
    SKv kv = {0};
    if (tDecodeSKv(pDecoder, &kv) < 0) return -1;
    taosHashPut(pReq->info, &kv.key, sizeof(kv.key), &kv, sizeof(kv));
  }

  return 0;
}

static int32_t tSerializeSClientHbRsp(SEncoder *pEncoder, const SClientHbRsp *pRsp) {
  if (tEncodeSClientHbKey(pEncoder, &pRsp->connKey) < 0) return -1;
  if (tEncodeI32(pEncoder, pRsp->status) < 0) return -1;

  int32_t queryNum = 0;
  if (pRsp->query) {
    queryNum = 1;
    if (tEncodeI32(pEncoder, queryNum) < 0) return -1;
    if (tEncodeU32(pEncoder, pRsp->query->connId) < 0) return -1;
    if (tEncodeU64(pEncoder, pRsp->query->killRid) < 0) return -1;
    if (tEncodeI32(pEncoder, pRsp->query->totalDnodes) < 0) return -1;
    if (tEncodeI32(pEncoder, pRsp->query->onlineDnodes) < 0) return -1;
    if (tEncodeI8(pEncoder, pRsp->query->killConnection) < 0) return -1;
    if (tEncodeSEpSet(pEncoder, &pRsp->query->epSet) < 0) return -1;
    int32_t num = taosArrayGetSize(pRsp->query->pQnodeList);
    if (tEncodeI32(pEncoder, num) < 0) return -1;
    for (int32_t i = 0; i < num; ++i) {
      SQueryNodeLoad *pLoad = taosArrayGet(pRsp->query->pQnodeList, i);
      if (tEncodeSQueryNodeLoad(pEncoder, pLoad) < 0) return -1;
    }
  } else {
    if (tEncodeI32(pEncoder, queryNum) < 0) return -1;
  }

  int32_t kvNum = taosArrayGetSize(pRsp->info);
  if (tEncodeI32(pEncoder, kvNum) < 0) return -1;
  for (int32_t i = 0; i < kvNum; i++) {
    SKv *kv = taosArrayGet(pRsp->info, i);
    if (tEncodeSKv(pEncoder, kv) < 0) return -1;
  }

  return 0;
}

static int32_t tDeserializeSClientHbRsp(SDecoder *pDecoder, SClientHbRsp *pRsp) {
  if (tDecodeSClientHbKey(pDecoder, &pRsp->connKey) < 0) return -1;
  if (tDecodeI32(pDecoder, &pRsp->status) < 0) return -1;

  int32_t queryNum = 0;
  if (tDecodeI32(pDecoder, &queryNum) < 0) return -1;
  if (queryNum) {
    pRsp->query = taosMemoryCalloc(1, sizeof(*pRsp->query));
    if (NULL == pRsp->query) return -1;
    if (tDecodeU32(pDecoder, &pRsp->query->connId) < 0) return -1;
    if (tDecodeU64(pDecoder, &pRsp->query->killRid) < 0) return -1;
    if (tDecodeI32(pDecoder, &pRsp->query->totalDnodes) < 0) return -1;
    if (tDecodeI32(pDecoder, &pRsp->query->onlineDnodes) < 0) return -1;
    if (tDecodeI8(pDecoder, &pRsp->query->killConnection) < 0) return -1;
    if (tDecodeSEpSet(pDecoder, &pRsp->query->epSet) < 0) return -1;
    int32_t pQnodeNum = 0;
    if (tDecodeI32(pDecoder, &pQnodeNum) < 0) return -1;
    if (pQnodeNum > 0) {
      pRsp->query->pQnodeList = taosArrayInit(pQnodeNum, sizeof(SQueryNodeLoad));
      if (NULL == pRsp->query->pQnodeList) return -1;
      for (int32_t i = 0; i < pQnodeNum; ++i) {
        SQueryNodeLoad load = {0};
        if (tDecodeSQueryNodeLoad(pDecoder, &load) < 0) return -1;
        taosArrayPush(pRsp->query->pQnodeList, &load);
      }
    }
  }

  int32_t kvNum = 0;
  if (tDecodeI32(pDecoder, &kvNum) < 0) return -1;
  pRsp->info = taosArrayInit(kvNum, sizeof(SKv));
  if (pRsp->info == NULL) return -1;
  for (int32_t i = 0; i < kvNum; i++) {
    SKv kv = {0};
    tDecodeSKv(pDecoder, &kv);
    taosArrayPush(pRsp->info, &kv);
  }

  return 0;
}

int32_t tSerializeSClientHbBatchReq(void *buf, int32_t bufLen, const SClientHbBatchReq *pBatchReq) {
  SEncoder encoder = {0};
  tEncoderInit(&encoder, buf, bufLen);

  if (tStartEncode(&encoder) < 0) return -1;
  if (tEncodeI64(&encoder, pBatchReq->reqId) < 0) return -1;

  int32_t reqNum = taosArrayGetSize(pBatchReq->reqs);
  if (tEncodeI32(&encoder, reqNum) < 0) return -1;
  for (int32_t i = 0; i < reqNum; i++) {
    SClientHbReq *pReq = taosArrayGet(pBatchReq->reqs, i);
    if (tSerializeSClientHbReq(&encoder, pReq) < 0) return -1;
  }
  tEndEncode(&encoder);

  int32_t tlen = encoder.pos;
  tEncoderClear(&encoder);
  return tlen;
}

int32_t tDeserializeSClientHbBatchReq(void *buf, int32_t bufLen, SClientHbBatchReq *pBatchReq) {
  SDecoder decoder = {0};
  tDecoderInit(&decoder, buf, bufLen);

  if (tStartDecode(&decoder) < 0) return -1;
  if (tDecodeI64(&decoder, &pBatchReq->reqId) < 0) return -1;

  int32_t reqNum = 0;
  if (tDecodeI32(&decoder, &reqNum) < 0) return -1;
  if (reqNum > 0) {
    pBatchReq->reqs = taosArrayInit(reqNum, sizeof(SClientHbReq));
    if (NULL == pBatchReq->reqs) return -1;
  }
  for (int32_t i = 0; i < reqNum; i++) {
    SClientHbReq req = {0};
    tDeserializeSClientHbReq(&decoder, &req);
    taosArrayPush(pBatchReq->reqs, &req);
  }

  tEndDecode(&decoder);
  tDecoderClear(&decoder);
  return 0;
}

int32_t tSerializeSClientHbBatchRsp(void *buf, int32_t bufLen, const SClientHbBatchRsp *pBatchRsp) {
  SEncoder encoder = {0};
  tEncoderInit(&encoder, buf, bufLen);

  if (tStartEncode(&encoder) < 0) return -1;
  if (tEncodeI64(&encoder, pBatchRsp->reqId) < 0) return -1;
  if (tEncodeI64(&encoder, pBatchRsp->rspId) < 0) return -1;
  if (tEncodeI32(&encoder, pBatchRsp->svrTimestamp) < 0) return -1;

  int32_t rspNum = taosArrayGetSize(pBatchRsp->rsps);
  if (tEncodeI32(&encoder, rspNum) < 0) return -1;
  for (int32_t i = 0; i < rspNum; i++) {
    SClientHbRsp *pRsp = taosArrayGet(pBatchRsp->rsps, i);
    if (tSerializeSClientHbRsp(&encoder, pRsp) < 0) return -1;
  }
  tEndEncode(&encoder);

  int32_t tlen = encoder.pos;
  tEncoderClear(&encoder);
  return tlen;
}

int32_t tDeserializeSClientHbBatchRsp(void *buf, int32_t bufLen, SClientHbBatchRsp *pBatchRsp) {
  SDecoder decoder = {0};
  tDecoderInit(&decoder, buf, bufLen);

  if (tStartDecode(&decoder) < 0) return -1;
  if (tDecodeI64(&decoder, &pBatchRsp->reqId) < 0) return -1;
  if (tDecodeI64(&decoder, &pBatchRsp->rspId) < 0) return -1;
  if (tDecodeI32(&decoder, &pBatchRsp->svrTimestamp) < 0) return -1;

  int32_t rspNum = 0;
  if (tDecodeI32(&decoder, &rspNum) < 0) return -1;
  if (pBatchRsp->rsps == NULL) {
    pBatchRsp->rsps = taosArrayInit(rspNum, sizeof(SClientHbRsp));
  }
  for (int32_t i = 0; i < rspNum; i++) {
    SClientHbRsp rsp = {0};
    tDeserializeSClientHbRsp(&decoder, &rsp);
    taosArrayPush(pBatchRsp->rsps, &rsp);
  }

  tEndDecode(&decoder);
  tDecoderClear(&decoder);
  return 0;
}

int32_t tSerializeSMCreateStbReq(void *buf, int32_t bufLen, SMCreateStbReq *pReq) {
  SEncoder encoder = {0};
  tEncoderInit(&encoder, buf, bufLen);

  if (tStartEncode(&encoder) < 0) return -1;
  if (tEncodeCStr(&encoder, pReq->name) < 0) return -1;
  if (tEncodeI8(&encoder, pReq->igExists) < 0) return -1;
  if (tEncodeI8(&encoder, pReq->source) < 0) return -1;
  for (int32_t i = 0; i < sizeof(pReq->reserved) / sizeof(int8_t); ++i) {
    if (tEncodeI8(&encoder, pReq->reserved[i]) < 0) return -1;
  }
  if (tEncodeI64(&encoder, pReq->suid) < 0) return -1;
  if (tEncodeI64(&encoder, pReq->delay1) < 0) return -1;
  if (tEncodeI64(&encoder, pReq->delay2) < 0) return -1;
  if (tEncodeI64(&encoder, pReq->watermark1) < 0) return -1;
  if (tEncodeI64(&encoder, pReq->watermark2) < 0) return -1;
  if (tEncodeI32(&encoder, pReq->ttl) < 0) return -1;
  if (tEncodeI32(&encoder, pReq->colVer) < 0) return -1;
  if (tEncodeI32(&encoder, pReq->tagVer) < 0) return -1;
  if (tEncodeI32(&encoder, pReq->numOfColumns) < 0) return -1;
  if (tEncodeI32(&encoder, pReq->numOfTags) < 0) return -1;
  if (tEncodeI32(&encoder, pReq->numOfFuncs) < 0) return -1;
  if (tEncodeI32(&encoder, pReq->commentLen) < 0) return -1;
  if (tEncodeI32(&encoder, pReq->ast1Len) < 0) return -1;
  if (tEncodeI32(&encoder, pReq->ast2Len) < 0) return -1;

  for (int32_t i = 0; i < pReq->numOfColumns; ++i) {
    SField *pField = taosArrayGet(pReq->pColumns, i);
    if (tEncodeI8(&encoder, pField->type) < 0) return -1;
    if (tEncodeI8(&encoder, pField->flags) < 0) return -1;
    if (tEncodeI32(&encoder, pField->bytes) < 0) return -1;
    if (tEncodeCStr(&encoder, pField->name) < 0) return -1;
  }

  for (int32_t i = 0; i < pReq->numOfTags; ++i) {
    SField *pField = taosArrayGet(pReq->pTags, i);
    if (tEncodeI8(&encoder, pField->type) < 0) return -1;
    if (tEncodeI8(&encoder, pField->flags) < 0) return -1;
    if (tEncodeI32(&encoder, pField->bytes) < 0) return -1;
    if (tEncodeCStr(&encoder, pField->name) < 0) return -1;
  }

  for (int32_t i = 0; i < pReq->numOfFuncs; ++i) {
    const char *pFunc = taosArrayGet(pReq->pFuncs, i);
    if (tEncodeCStr(&encoder, pFunc) < 0) return -1;
  }

  if (pReq->commentLen > 0) {
    if (tEncodeCStr(&encoder, pReq->pComment) < 0) return -1;
  }
  if (pReq->ast1Len > 0) {
    if (tEncodeBinary(&encoder, pReq->pAst1, pReq->ast1Len) < 0) return -1;
  }
  if (pReq->ast2Len > 0) {
    if (tEncodeBinary(&encoder, pReq->pAst2, pReq->ast2Len) < 0) return -1;
  }
  if (tEncodeI64(&encoder, pReq->deleteMark1) < 0) return -1;
  if (tEncodeI64(&encoder, pReq->deleteMark2) < 0) return -1;

  tEndEncode(&encoder);

  int32_t tlen = encoder.pos;
  tEncoderClear(&encoder);
  return tlen;
}

int32_t tDeserializeSMCreateStbReq(void *buf, int32_t bufLen, SMCreateStbReq *pReq) {
  SDecoder decoder = {0};
  tDecoderInit(&decoder, buf, bufLen);

  if (tStartDecode(&decoder) < 0) return -1;
  if (tDecodeCStrTo(&decoder, pReq->name) < 0) return -1;
  if (tDecodeI8(&decoder, &pReq->igExists) < 0) return -1;
  if (tDecodeI8(&decoder, &pReq->source) < 0) return -1;
  for (int32_t i = 0; i < sizeof(pReq->reserved) / sizeof(int8_t); ++i) {
    if (tDecodeI8(&decoder, &pReq->reserved[i]) < 0) return -1;
  }
  if (tDecodeI64(&decoder, &pReq->suid) < 0) return -1;
  if (tDecodeI64(&decoder, &pReq->delay1) < 0) return -1;
  if (tDecodeI64(&decoder, &pReq->delay2) < 0) return -1;
  if (tDecodeI64(&decoder, &pReq->watermark1) < 0) return -1;
  if (tDecodeI64(&decoder, &pReq->watermark2) < 0) return -1;
  if (tDecodeI32(&decoder, &pReq->ttl) < 0) return -1;
  if (tDecodeI32(&decoder, &pReq->colVer) < 0) return -1;
  if (tDecodeI32(&decoder, &pReq->tagVer) < 0) return -1;
  if (tDecodeI32(&decoder, &pReq->numOfColumns) < 0) return -1;
  if (tDecodeI32(&decoder, &pReq->numOfTags) < 0) return -1;
  if (tDecodeI32(&decoder, &pReq->numOfFuncs) < 0) return -1;
  if (tDecodeI32(&decoder, &pReq->commentLen) < 0) return -1;
  if (tDecodeI32(&decoder, &pReq->ast1Len) < 0) return -1;
  if (tDecodeI32(&decoder, &pReq->ast2Len) < 0) return -1;

  pReq->pColumns = taosArrayInit(pReq->numOfColumns, sizeof(SField));
  pReq->pTags = taosArrayInit(pReq->numOfTags, sizeof(SField));
  pReq->pFuncs = taosArrayInit(pReq->numOfFuncs, TSDB_FUNC_NAME_LEN);
  if (pReq->pColumns == NULL || pReq->pTags == NULL || pReq->pFuncs == NULL) {
    terrno = TSDB_CODE_OUT_OF_MEMORY;
    return -1;
  }

  for (int32_t i = 0; i < pReq->numOfColumns; ++i) {
    SField field = {0};
    if (tDecodeI8(&decoder, &field.type) < 0) return -1;
    if (tDecodeI8(&decoder, &field.flags) < 0) return -1;
    if (tDecodeI32(&decoder, &field.bytes) < 0) return -1;
    if (tDecodeCStrTo(&decoder, field.name) < 0) return -1;
    if (taosArrayPush(pReq->pColumns, &field) == NULL) {
      terrno = TSDB_CODE_OUT_OF_MEMORY;
      return -1;
    }
  }

  for (int32_t i = 0; i < pReq->numOfTags; ++i) {
    SField field = {0};
    if (tDecodeI8(&decoder, &field.type) < 0) return -1;
    if (tDecodeI8(&decoder, &field.flags) < 0) return -1;
    if (tDecodeI32(&decoder, &field.bytes) < 0) return -1;
    if (tDecodeCStrTo(&decoder, field.name) < 0) return -1;
    if (taosArrayPush(pReq->pTags, &field) == NULL) {
      terrno = TSDB_CODE_OUT_OF_MEMORY;
      return -1;
    }
  }

  for (int32_t i = 0; i < pReq->numOfFuncs; ++i) {
    char pFunc[TSDB_FUNC_NAME_LEN] = {0};
    if (tDecodeCStrTo(&decoder, pFunc) < 0) return -1;
    if (taosArrayPush(pReq->pFuncs, pFunc) == NULL) {
      terrno = TSDB_CODE_OUT_OF_MEMORY;
      return -1;
    }
  }

  if (pReq->commentLen > 0) {
    pReq->pComment = taosMemoryMalloc(pReq->commentLen + 1);
    if (pReq->pComment == NULL) return -1;
    if (tDecodeCStrTo(&decoder, pReq->pComment) < 0) return -1;
  }

  if (pReq->ast1Len > 0) {
    pReq->pAst1 = taosMemoryMalloc(pReq->ast1Len);
    if (pReq->pAst1 == NULL) return -1;
    if (tDecodeCStrTo(&decoder, pReq->pAst1) < 0) return -1;
  }

  if (pReq->ast2Len > 0) {
    pReq->pAst2 = taosMemoryMalloc(pReq->ast2Len);
    if (pReq->pAst2 == NULL) return -1;
    if (tDecodeCStrTo(&decoder, pReq->pAst2) < 0) return -1;
  }

  if (tDecodeI64(&decoder, &pReq->deleteMark1) < 0) return -1;
  if (tDecodeI64(&decoder, &pReq->deleteMark2) < 0) return -1;

  tEndDecode(&decoder);
  tDecoderClear(&decoder);
  return 0;
}

void tFreeSMCreateStbReq(SMCreateStbReq *pReq) {
  taosArrayDestroy(pReq->pColumns);
  taosArrayDestroy(pReq->pTags);
  taosArrayDestroy(pReq->pFuncs);
  taosMemoryFreeClear(pReq->pComment);
  taosMemoryFreeClear(pReq->pAst1);
  taosMemoryFreeClear(pReq->pAst2);
}

int32_t tSerializeSMDropStbReq(void *buf, int32_t bufLen, SMDropStbReq *pReq) {
  SEncoder encoder = {0};
  tEncoderInit(&encoder, buf, bufLen);

  if (tStartEncode(&encoder) < 0) return -1;
  if (tEncodeCStr(&encoder, pReq->name) < 0) return -1;
  if (tEncodeI8(&encoder, pReq->igNotExists) < 0) return -1;
  if (tEncodeI8(&encoder, pReq->source) < 0) return -1;
  for (int32_t i = 0; i < sizeof(pReq->reserved) / sizeof(int8_t); ++i) {
    if (tEncodeI8(&encoder, pReq->reserved[i]) < 0) return -1;
  }
  if (tEncodeI64(&encoder, pReq->suid) < 0) return -1;
  tEndEncode(&encoder);

  int32_t tlen = encoder.pos;
  tEncoderClear(&encoder);
  return tlen;
}

int32_t tDeserializeSMDropStbReq(void *buf, int32_t bufLen, SMDropStbReq *pReq) {
  SDecoder decoder = {0};
  tDecoderInit(&decoder, buf, bufLen);

  if (tStartDecode(&decoder) < 0) return -1;
  if (tDecodeCStrTo(&decoder, pReq->name) < 0) return -1;
  if (tDecodeI8(&decoder, &pReq->igNotExists) < 0) return -1;
  if (tDecodeI8(&decoder, &pReq->source) < 0) return -1;
  for (int32_t i = 0; i < sizeof(pReq->reserved) / sizeof(int8_t); ++i) {
    if (tDecodeI8(&decoder, &pReq->reserved[i]) < 0) return -1;
  }
  if (tDecodeI64(&decoder, &pReq->suid) < 0) return -1;

  tEndDecode(&decoder);

  tDecoderClear(&decoder);
  return 0;
}

int32_t tSerializeSMAlterStbReq(void *buf, int32_t bufLen, SMAlterStbReq *pReq) {
  SEncoder encoder = {0};
  tEncoderInit(&encoder, buf, bufLen);

  if (tStartEncode(&encoder) < 0) return -1;
  if (tEncodeCStr(&encoder, pReq->name) < 0) return -1;
  if (tEncodeI8(&encoder, pReq->alterType) < 0) return -1;
  if (tEncodeI32(&encoder, pReq->numOfFields) < 0) return -1;
  for (int32_t i = 0; i < pReq->numOfFields; ++i) {
    SField *pField = taosArrayGet(pReq->pFields, i);
    if (tEncodeI8(&encoder, pField->type) < 0) return -1;
    if (tEncodeI32(&encoder, pField->bytes) < 0) return -1;
    if (tEncodeCStr(&encoder, pField->name) < 0) return -1;
  }
  if (tEncodeI32(&encoder, pReq->ttl) < 0) return -1;
  if (tEncodeI32(&encoder, pReq->commentLen) < 0) return -1;
  if (pReq->commentLen > 0) {
    if (tEncodeCStr(&encoder, pReq->comment) < 0) return -1;
  }
  tEndEncode(&encoder);

  int32_t tlen = encoder.pos;
  tEncoderClear(&encoder);
  return tlen;
}

int32_t tDeserializeSMAlterStbReq(void *buf, int32_t bufLen, SMAlterStbReq *pReq) {
  SDecoder decoder = {0};
  tDecoderInit(&decoder, buf, bufLen);

  if (tStartDecode(&decoder) < 0) return -1;
  if (tDecodeCStrTo(&decoder, pReq->name) < 0) return -1;
  if (tDecodeI8(&decoder, &pReq->alterType) < 0) return -1;
  if (tDecodeI32(&decoder, &pReq->numOfFields) < 0) return -1;
  pReq->pFields = taosArrayInit(pReq->numOfFields, sizeof(SField));
  if (pReq->pFields == NULL) {
    terrno = TSDB_CODE_OUT_OF_MEMORY;
    return -1;
  }

  for (int32_t i = 0; i < pReq->numOfFields; ++i) {
    SField field = {0};
    if (tDecodeI8(&decoder, &field.type) < 0) return -1;
    if (tDecodeI32(&decoder, &field.bytes) < 0) return -1;
    if (tDecodeCStrTo(&decoder, field.name) < 0) return -1;
    if (taosArrayPush(pReq->pFields, &field) == NULL) {
      terrno = TSDB_CODE_OUT_OF_MEMORY;
      return -1;
    }
  }

  if (tDecodeI32(&decoder, &pReq->ttl) < 0) return -1;
  if (tDecodeI32(&decoder, &pReq->commentLen) < 0) return -1;
  if (pReq->commentLen > 0) {
    pReq->comment = taosMemoryMalloc(pReq->commentLen + 1);
    if (pReq->comment == NULL) return -1;
    if (tDecodeCStrTo(&decoder, pReq->comment) < 0) return -1;
  }

  tEndDecode(&decoder);
  tDecoderClear(&decoder);
  return 0;
}

void tFreeSMAltertbReq(SMAlterStbReq *pReq) {
  taosArrayDestroy(pReq->pFields);
  pReq->pFields = NULL;
  taosMemoryFreeClear(pReq->comment);
}

int32_t tSerializeSEpSet(void *buf, int32_t bufLen, const SEpSet *pEpset) {
  SEncoder encoder = {0};
  tEncoderInit(&encoder, buf, bufLen);
  if (tStartEncode(&encoder) < 0) return -1;
  if (tEncodeSEpSet(&encoder, pEpset) < 0) return -1;

  tEndEncode(&encoder);
  int32_t tlen = encoder.pos;
  tEncoderClear(&encoder);
  return tlen;
}

int32_t tDeserializeSEpSet(void *buf, int32_t bufLen, SEpSet *pEpset) {
  SDecoder decoder = {0};
  tDecoderInit(&decoder, buf, bufLen);
  if (tStartDecode(&decoder) < 0) return -1;
  if (tDecodeSEpSet(&decoder, pEpset) < 0) return -1;

  tEndDecode(&decoder);
  tDecoderClear(&decoder);
  return 0;
}

int32_t tSerializeSMCreateSmaReq(void *buf, int32_t bufLen, SMCreateSmaReq *pReq) {
  SEncoder encoder = {0};
  tEncoderInit(&encoder, buf, bufLen);

  if (tStartEncode(&encoder) < 0) return -1;
  if (tEncodeCStr(&encoder, pReq->name) < 0) return -1;
  if (tEncodeCStr(&encoder, pReq->stb) < 0) return -1;
  if (tEncodeI8(&encoder, pReq->igExists) < 0) return -1;
  if (tEncodeI8(&encoder, pReq->intervalUnit) < 0) return -1;
  if (tEncodeI8(&encoder, pReq->slidingUnit) < 0) return -1;
  if (tEncodeI8(&encoder, pReq->timezone) < 0) return -1;
  if (tEncodeI32(&encoder, pReq->dstVgId) < 0) return -1;
  if (tEncodeI64(&encoder, pReq->interval) < 0) return -1;
  if (tEncodeI64(&encoder, pReq->offset) < 0) return -1;
  if (tEncodeI64(&encoder, pReq->sliding) < 0) return -1;
  if (tEncodeI64(&encoder, pReq->watermark) < 0) return -1;
  if (tEncodeI64(&encoder, pReq->maxDelay) < 0) return -1;
  if (tEncodeI32(&encoder, pReq->exprLen) < 0) return -1;
  if (tEncodeI32(&encoder, pReq->tagsFilterLen) < 0) return -1;
  if (tEncodeI32(&encoder, pReq->sqlLen) < 0) return -1;
  if (tEncodeI32(&encoder, pReq->astLen) < 0) return -1;
  if (pReq->exprLen > 0) {
    if (tEncodeBinary(&encoder, pReq->expr, pReq->exprLen) < 0) return -1;
  }
  if (pReq->tagsFilterLen > 0) {
    if (tEncodeBinary(&encoder, pReq->tagsFilter, pReq->tagsFilterLen) < 0) return -1;
  }
  if (pReq->sqlLen > 0) {
    if (tEncodeBinary(&encoder, pReq->sql, pReq->sqlLen) < 0) return -1;
  }
  if (pReq->astLen > 0) {
    if (tEncodeBinary(&encoder, pReq->ast, pReq->astLen) < 0) return -1;
  }
  if (tEncodeI64(&encoder, pReq->deleteMark) < 0) return -1;
  tEndEncode(&encoder);

  int32_t tlen = encoder.pos;
  tEncoderClear(&encoder);
  return tlen;
}

int32_t tDeserializeSMCreateSmaReq(void *buf, int32_t bufLen, SMCreateSmaReq *pReq) {
  SDecoder decoder = {0};
  tDecoderInit(&decoder, buf, bufLen);

  if (tStartDecode(&decoder) < 0) return -1;
  if (tDecodeCStrTo(&decoder, pReq->name) < 0) return -1;
  if (tDecodeCStrTo(&decoder, pReq->stb) < 0) return -1;
  if (tDecodeI8(&decoder, &pReq->igExists) < 0) return -1;
  if (tDecodeI8(&decoder, &pReq->intervalUnit) < 0) return -1;
  if (tDecodeI8(&decoder, &pReq->slidingUnit) < 0) return -1;
  if (tDecodeI8(&decoder, &pReq->timezone) < 0) return -1;
  if (tDecodeI32(&decoder, &pReq->dstVgId) < 0) return -1;
  if (tDecodeI64(&decoder, &pReq->interval) < 0) return -1;
  if (tDecodeI64(&decoder, &pReq->offset) < 0) return -1;
  if (tDecodeI64(&decoder, &pReq->sliding) < 0) return -1;
  if (tDecodeI64(&decoder, &pReq->watermark) < 0) return -1;
  if (tDecodeI64(&decoder, &pReq->maxDelay) < 0) return -1;
  if (tDecodeI32(&decoder, &pReq->exprLen) < 0) return -1;
  if (tDecodeI32(&decoder, &pReq->tagsFilterLen) < 0) return -1;
  if (tDecodeI32(&decoder, &pReq->sqlLen) < 0) return -1;
  if (tDecodeI32(&decoder, &pReq->astLen) < 0) return -1;
  if (pReq->exprLen > 0) {
    pReq->expr = taosMemoryMalloc(pReq->exprLen);
    if (pReq->expr == NULL) return -1;
    if (tDecodeCStrTo(&decoder, pReq->expr) < 0) return -1;
  }
  if (pReq->tagsFilterLen > 0) {
    pReq->tagsFilter = taosMemoryMalloc(pReq->tagsFilterLen);
    if (pReq->tagsFilter == NULL) return -1;
    if (tDecodeCStrTo(&decoder, pReq->tagsFilter) < 0) return -1;
  }
  if (pReq->sqlLen > 0) {
    pReq->sql = taosMemoryMalloc(pReq->sqlLen);
    if (pReq->sql == NULL) return -1;
    if (tDecodeCStrTo(&decoder, pReq->sql) < 0) return -1;
  }
  if (pReq->astLen > 0) {
    pReq->ast = taosMemoryMalloc(pReq->astLen);
    if (pReq->ast == NULL) return -1;
    if (tDecodeCStrTo(&decoder, pReq->ast) < 0) return -1;
  }
  if (tDecodeI64(&decoder, &pReq->deleteMark) < 0) return -1;
  tEndDecode(&decoder);
  tDecoderClear(&decoder);
  return 0;
}

void tFreeSMCreateSmaReq(SMCreateSmaReq *pReq) {
  taosMemoryFreeClear(pReq->expr);
  taosMemoryFreeClear(pReq->tagsFilter);
  taosMemoryFreeClear(pReq->sql);
  taosMemoryFreeClear(pReq->ast);
}

int32_t tSerializeSMDropSmaReq(void *buf, int32_t bufLen, SMDropSmaReq *pReq) {
  SEncoder encoder = {0};
  tEncoderInit(&encoder, buf, bufLen);

  if (tStartEncode(&encoder) < 0) return -1;
  if (tEncodeCStr(&encoder, pReq->name) < 0) return -1;

  if (tEncodeI8(&encoder, pReq->igNotExists) < 0) return -1;
  tEndEncode(&encoder);

  int32_t tlen = encoder.pos;
  tEncoderClear(&encoder);
  return tlen;
}

int32_t tDeserializeSMDropSmaReq(void *buf, int32_t bufLen, SMDropSmaReq *pReq) {
  SDecoder decoder = {0};
  tDecoderInit(&decoder, buf, bufLen);

  if (tStartDecode(&decoder) < 0) return -1;
  if (tDecodeCStrTo(&decoder, pReq->name) < 0) return -1;
  if (tDecodeI8(&decoder, &pReq->igNotExists) < 0) return -1;
  tEndDecode(&decoder);

  tDecoderClear(&decoder);
  return 0;
}

int32_t tSerializeSCreateTagIdxReq(void *buf, int32_t bufLen, SCreateTagIndexReq *pReq) {
  SEncoder encoder = {0};
  tEncoderInit(&encoder, buf, bufLen);
  if (tStartEncode(&encoder) < 0) return -1;
  if (tEncodeCStr(&encoder, pReq->dbFName) < 0) return -1;
  if (tEncodeCStr(&encoder, pReq->stbName) < 0) return -1;
  if (tEncodeCStr(&encoder, pReq->colName) < 0) return -1;
  if (tEncodeCStr(&encoder, pReq->idxName) < 0) return -1;
  if (tEncodeI8(&encoder, pReq->idxType) < 0) return -1;

  tEndEncode(&encoder);

  int32_t tlen = encoder.pos;
  tEncoderClear(&encoder);
  return tlen;
}
int32_t tDeserializeSCreateTagIdxReq(void *buf, int32_t bufLen, SCreateTagIndexReq *pReq) {
  SDecoder decoder = {0};
  tDecoderInit(&decoder, buf, bufLen);

  if (tStartDecode(&decoder) < 0) return -1;

  if (tDecodeCStrTo(&decoder, pReq->dbFName) < 0) return -1;
  if (tDecodeCStrTo(&decoder, pReq->stbName) < 0) return -1;
  if (tDecodeCStrTo(&decoder, pReq->colName) < 0) return -1;
  if (tDecodeCStrTo(&decoder, pReq->idxName) < 0) return -1;
  if (tDecodeI8(&decoder, &pReq->idxType) < 0) return -1;

  tEndDecode(&decoder);
  tDecoderClear(&decoder);
  return 0;
}
int32_t tSerializeSDropTagIdxReq(void *buf, int32_t bufLen, SDropTagIndexReq *pReq) {
  SEncoder encoder = {0};
  tEncoderInit(&encoder, buf, bufLen);
  if (tStartEncode(&encoder) < 0) return -1;
  tEndEncode(&encoder);

  if (tEncodeCStr(&encoder, pReq->name) < 0) return -1;
  if (tEncodeI8(&encoder, pReq->igNotExists) < 0) return -1;

  int32_t tlen = encoder.pos;
  tEncoderClear(&encoder);
  return tlen;
}
int32_t tDeserializeSDropTagIdxReq(void *buf, int32_t bufLen, SDropTagIndexReq *pReq) {
  SDecoder decoder = {0};
  tDecoderInit(&decoder, buf, bufLen);
  if (tStartDecode(&decoder) < 0) return -1;

  if (tDecodeCStrTo(&decoder, pReq->name) < 0) return -1;
  if (tDecodeI8(&decoder, &pReq->igNotExists) < 0) return -1;

  tEndDecode(&decoder);
  tDecoderClear(&decoder);

  return 0;
}
int32_t tSerializeSMCreateFullTextReq(void *buf, int32_t bufLen, SMCreateFullTextReq *pReq) {
  SEncoder encoder = {0};
  tEncoderInit(&encoder, buf, bufLen);

  if (tStartEncode(&encoder) < 0) return -1;

  tEndEncode(&encoder);
  int32_t tlen = encoder.pos;
  tEncoderClear(&encoder);
  return tlen;
}
int32_t tDeserializeSMCreateFullTextReq(void *buf, int32_t bufLen, SMCreateFullTextReq *pReq) {
  SDecoder decoder = {0};
  tDecoderInit(&decoder, buf, bufLen);
  if (tStartDecode(&decoder) < 0) return -1;

  tEndDecode(&decoder);
  tDecoderClear(&decoder);
  return 0;
}
void tFreeSMCreateFullTextReq(SMCreateFullTextReq *pReq) {
  // impl later
  return;
}
int32_t tSerializeSMDropFullTextReq(void *buf, int32_t bufLen, SMDropFullTextReq *pReq) {
  SEncoder encoder = {0};
  tEncoderInit(&encoder, buf, bufLen);

  if (tStartEncode(&encoder) < 0) return -1;

  if (tEncodeCStr(&encoder, pReq->name) < 0) return -1;

  if (tEncodeI8(&encoder, pReq->igNotExists) < 0) return -1;

  tEndEncode(&encoder);
  int32_t tlen = encoder.pos;
  tEncoderClear(&encoder);
  return tlen;
}
int32_t tDeserializeSMDropFullTextReq(void *buf, int32_t bufLen, SMDropFullTextReq *pReq) {
  SDecoder decoder = {0};
  tDecoderInit(&decoder, buf, bufLen);
  if (tStartDecode(&decoder) < 0) return -1;
  if (tDecodeCStrTo(&decoder, pReq->name) < 0) return -1;
  if (tDecodeI8(&decoder, &pReq->igNotExists) < 0) return -1;

  tEndDecode(&decoder);
  tDecoderClear(&decoder);
  return 0;
}

int32_t tSerializeSStatusReq(void *buf, int32_t bufLen, SStatusReq *pReq) {
  SEncoder encoder = {0};
  tEncoderInit(&encoder, buf, bufLen);

  if (tStartEncode(&encoder) < 0) return -1;

  // status
  if (tEncodeI32(&encoder, pReq->sver) < 0) return -1;
  if (tEncodeI64(&encoder, pReq->dnodeVer) < 0) return -1;
  if (tEncodeI32(&encoder, pReq->dnodeId) < 0) return -1;
  if (tEncodeI64(&encoder, pReq->clusterId) < 0) return -1;
  if (tEncodeI64(&encoder, pReq->rebootTime) < 0) return -1;
  if (tEncodeI64(&encoder, pReq->updateTime) < 0) return -1;
  if (tEncodeFloat(&encoder, pReq->numOfCores) < 0) return -1;
  if (tEncodeI32(&encoder, pReq->numOfSupportVnodes) < 0) return -1;
  if (tEncodeI64(&encoder, pReq->memTotal) < 0) return -1;
  if (tEncodeI64(&encoder, pReq->memAvail) < 0) return -1;
  if (tEncodeCStr(&encoder, pReq->dnodeEp) < 0) return -1;

  // cluster cfg
  if (tEncodeI32(&encoder, pReq->clusterCfg.statusInterval) < 0) return -1;
  if (tEncodeI64(&encoder, pReq->clusterCfg.checkTime) < 0) return -1;
  if (tEncodeCStr(&encoder, pReq->clusterCfg.timezone) < 0) return -1;
  if (tEncodeCStr(&encoder, pReq->clusterCfg.locale) < 0) return -1;
  if (tEncodeCStr(&encoder, pReq->clusterCfg.charset) < 0) return -1;

  // vnode loads
  int32_t vlen = (int32_t)taosArrayGetSize(pReq->pVloads);
  if (tEncodeI32(&encoder, vlen) < 0) return -1;
  for (int32_t i = 0; i < vlen; ++i) {
    SVnodeLoad *pload = taosArrayGet(pReq->pVloads, i);
    int64_t     reserved = 0;
    if (tEncodeI32(&encoder, pload->vgId) < 0) return -1;
    if (tEncodeI8(&encoder, pload->syncState) < 0) return -1;
    if (tEncodeI8(&encoder, pload->syncRestore) < 0) return -1;
    if (tEncodeI8(&encoder, pload->syncCanRead) < 0) return -1;
    if (tEncodeI64(&encoder, pload->cacheUsage) < 0) return -1;
    if (tEncodeI64(&encoder, pload->numOfTables) < 0) return -1;
    if (tEncodeI64(&encoder, pload->numOfTimeSeries) < 0) return -1;
    if (tEncodeI64(&encoder, pload->totalStorage) < 0) return -1;
    if (tEncodeI64(&encoder, pload->compStorage) < 0) return -1;
    if (tEncodeI64(&encoder, pload->pointsWritten) < 0) return -1;
    if (tEncodeI32(&encoder, pload->numOfCachedTables) < 0) return -1;
    if (tEncodeI32(&encoder, reserved) < 0) return -1;
    if (tEncodeI64(&encoder, reserved) < 0) return -1;
    if (tEncodeI64(&encoder, reserved) < 0) return -1;
  }

  // mnode loads
  if (tEncodeI8(&encoder, pReq->mload.syncState) < 0) return -1;
  if (tEncodeI8(&encoder, pReq->mload.syncRestore) < 0) return -1;

  if (tEncodeI32(&encoder, pReq->qload.dnodeId) < 0) return -1;
  if (tEncodeI64(&encoder, pReq->qload.numOfProcessedQuery) < 0) return -1;
  if (tEncodeI64(&encoder, pReq->qload.numOfProcessedCQuery) < 0) return -1;
  if (tEncodeI64(&encoder, pReq->qload.numOfProcessedFetch) < 0) return -1;
  if (tEncodeI64(&encoder, pReq->qload.numOfProcessedDrop) < 0) return -1;
  if (tEncodeI64(&encoder, pReq->qload.numOfProcessedHb) < 0) return -1;
  if (tEncodeI64(&encoder, pReq->qload.numOfProcessedDelete) < 0) return -1;
  if (tEncodeI64(&encoder, pReq->qload.cacheDataSize) < 0) return -1;
  if (tEncodeI64(&encoder, pReq->qload.numOfQueryInQueue) < 0) return -1;
  if (tEncodeI64(&encoder, pReq->qload.numOfFetchInQueue) < 0) return -1;
  if (tEncodeI64(&encoder, pReq->qload.timeInQueryQueue) < 0) return -1;
  if (tEncodeI64(&encoder, pReq->qload.timeInFetchQueue) < 0) return -1;

  if (tEncodeI32(&encoder, pReq->statusSeq) < 0) return -1;
  tEndEncode(&encoder);

  int32_t tlen = encoder.pos;
  tEncoderClear(&encoder);
  return tlen;
}

int32_t tDeserializeSStatusReq(void *buf, int32_t bufLen, SStatusReq *pReq) {
  SDecoder decoder = {0};
  tDecoderInit(&decoder, buf, bufLen);

  if (tStartDecode(&decoder) < 0) return -1;

  // status
  if (tDecodeI32(&decoder, &pReq->sver) < 0) return -1;
  if (tDecodeI64(&decoder, &pReq->dnodeVer) < 0) return -1;
  if (tDecodeI32(&decoder, &pReq->dnodeId) < 0) return -1;
  if (tDecodeI64(&decoder, &pReq->clusterId) < 0) return -1;
  if (tDecodeI64(&decoder, &pReq->rebootTime) < 0) return -1;
  if (tDecodeI64(&decoder, &pReq->updateTime) < 0) return -1;
  if (tDecodeFloat(&decoder, &pReq->numOfCores) < 0) return -1;
  if (tDecodeI32(&decoder, &pReq->numOfSupportVnodes) < 0) return -1;
  if (tDecodeI64(&decoder, &pReq->memTotal) < 0) return -1;
  if (tDecodeI64(&decoder, &pReq->memAvail) < 0) return -1;
  if (tDecodeCStrTo(&decoder, pReq->dnodeEp) < 0) return -1;

  // cluster cfg
  if (tDecodeI32(&decoder, &pReq->clusterCfg.statusInterval) < 0) return -1;
  if (tDecodeI64(&decoder, &pReq->clusterCfg.checkTime) < 0) return -1;
  if (tDecodeCStrTo(&decoder, pReq->clusterCfg.timezone) < 0) return -1;
  if (tDecodeCStrTo(&decoder, pReq->clusterCfg.locale) < 0) return -1;
  if (tDecodeCStrTo(&decoder, pReq->clusterCfg.charset) < 0) return -1;

  // vnode loads
  int32_t vlen = 0;
  if (tDecodeI32(&decoder, &vlen) < 0) return -1;
  pReq->pVloads = taosArrayInit(vlen, sizeof(SVnodeLoad));
  if (pReq->pVloads == NULL) {
    terrno = TSDB_CODE_OUT_OF_MEMORY;
    return -1;
  }

  for (int32_t i = 0; i < vlen; ++i) {
    SVnodeLoad vload = {0};
    int64_t    reserved = 0;
    if (tDecodeI32(&decoder, &vload.vgId) < 0) return -1;
    if (tDecodeI8(&decoder, &vload.syncState) < 0) return -1;
    if (tDecodeI8(&decoder, &vload.syncRestore) < 0) return -1;
    if (tDecodeI8(&decoder, &vload.syncCanRead) < 0) return -1;
    if (tDecodeI64(&decoder, &vload.cacheUsage) < 0) return -1;
    if (tDecodeI64(&decoder, &vload.numOfTables) < 0) return -1;
    if (tDecodeI64(&decoder, &vload.numOfTimeSeries) < 0) return -1;
    if (tDecodeI64(&decoder, &vload.totalStorage) < 0) return -1;
    if (tDecodeI64(&decoder, &vload.compStorage) < 0) return -1;
    if (tDecodeI64(&decoder, &vload.pointsWritten) < 0) return -1;
    if (tDecodeI32(&decoder, &vload.numOfCachedTables) < 0) return -1;
    if (tDecodeI32(&decoder, (int32_t *)&reserved) < 0) return -1;
    if (tDecodeI64(&decoder, &reserved) < 0) return -1;
    if (tDecodeI64(&decoder, &reserved) < 0) return -1;
    if (taosArrayPush(pReq->pVloads, &vload) == NULL) {
      terrno = TSDB_CODE_OUT_OF_MEMORY;
      return -1;
    }
  }

  if (tDecodeI8(&decoder, &pReq->mload.syncState) < 0) return -1;
  if (tDecodeI8(&decoder, &pReq->mload.syncRestore) < 0) return -1;

  if (tDecodeI32(&decoder, &pReq->qload.dnodeId) < 0) return -1;
  if (tDecodeI64(&decoder, &pReq->qload.numOfProcessedQuery) < 0) return -1;
  if (tDecodeI64(&decoder, &pReq->qload.numOfProcessedCQuery) < 0) return -1;
  if (tDecodeI64(&decoder, &pReq->qload.numOfProcessedFetch) < 0) return -1;
  if (tDecodeI64(&decoder, &pReq->qload.numOfProcessedDrop) < 0) return -1;
  if (tDecodeI64(&decoder, &pReq->qload.numOfProcessedHb) < 0) return -1;
  if (tDecodeI64(&decoder, &pReq->qload.numOfProcessedDelete) < 0) return -1;
  if (tDecodeI64(&decoder, &pReq->qload.cacheDataSize) < 0) return -1;
  if (tDecodeI64(&decoder, &pReq->qload.numOfQueryInQueue) < 0) return -1;
  if (tDecodeI64(&decoder, &pReq->qload.numOfFetchInQueue) < 0) return -1;
  if (tDecodeI64(&decoder, &pReq->qload.timeInQueryQueue) < 0) return -1;
  if (tDecodeI64(&decoder, &pReq->qload.timeInFetchQueue) < 0) return -1;

  if (tDecodeI32(&decoder, &pReq->statusSeq) < 0) return -1;
  tEndDecode(&decoder);
  tDecoderClear(&decoder);
  return 0;
}

void tFreeSStatusReq(SStatusReq *pReq) { taosArrayDestroy(pReq->pVloads); }

int32_t tSerializeSStatusRsp(void *buf, int32_t bufLen, SStatusRsp *pRsp) {
  SEncoder encoder = {0};
  tEncoderInit(&encoder, buf, bufLen);

  if (tStartEncode(&encoder) < 0) return -1;

  // status
  if (tEncodeI64(&encoder, pRsp->dnodeVer) < 0) return -1;

  // dnode cfg
  if (tEncodeI32(&encoder, pRsp->dnodeCfg.dnodeId) < 0) return -1;
  if (tEncodeI64(&encoder, pRsp->dnodeCfg.clusterId) < 0) return -1;

  // dnode eps
  int32_t dlen = (int32_t)taosArrayGetSize(pRsp->pDnodeEps);
  if (tEncodeI32(&encoder, dlen) < 0) return -1;
  for (int32_t i = 0; i < dlen; ++i) {
    SDnodeEp *pDnodeEp = taosArrayGet(pRsp->pDnodeEps, i);
    if (tEncodeI32(&encoder, pDnodeEp->id) < 0) return -1;
    if (tEncodeI8(&encoder, pDnodeEp->isMnode) < 0) return -1;
    if (tEncodeCStr(&encoder, pDnodeEp->ep.fqdn) < 0) return -1;
    if (tEncodeU16(&encoder, pDnodeEp->ep.port) < 0) return -1;
  }

  if (tEncodeI32(&encoder, pRsp->statusSeq) < 0) return -1;
  tEndEncode(&encoder);

  int32_t tlen = encoder.pos;
  tEncoderClear(&encoder);
  return tlen;
}

int32_t tDeserializeSStatusRsp(void *buf, int32_t bufLen, SStatusRsp *pRsp) {
  SDecoder decoder = {0};
  tDecoderInit(&decoder, buf, bufLen);

  if (tStartDecode(&decoder) < 0) return -1;

  // status
  if (tDecodeI64(&decoder, &pRsp->dnodeVer) < 0) return -1;

  // cluster cfg
  if (tDecodeI32(&decoder, &pRsp->dnodeCfg.dnodeId) < 0) return -1;
  if (tDecodeI64(&decoder, &pRsp->dnodeCfg.clusterId) < 0) return -1;

  // dnode eps
  int32_t dlen = 0;
  if (tDecodeI32(&decoder, &dlen) < 0) return -1;
  pRsp->pDnodeEps = taosArrayInit(dlen, sizeof(SDnodeEp));
  if (pRsp->pDnodeEps == NULL) {
    terrno = TSDB_CODE_OUT_OF_MEMORY;
    return -1;
  }

  for (int32_t i = 0; i < dlen; ++i) {
    SDnodeEp dnodeEp = {0};
    if (tDecodeI32(&decoder, &dnodeEp.id) < 0) return -1;
    if (tDecodeI8(&decoder, &dnodeEp.isMnode) < 0) return -1;
    if (tDecodeCStrTo(&decoder, dnodeEp.ep.fqdn) < 0) return -1;
    if (tDecodeU16(&decoder, &dnodeEp.ep.port) < 0) return -1;
    if (taosArrayPush(pRsp->pDnodeEps, &dnodeEp) == NULL) {
      terrno = TSDB_CODE_OUT_OF_MEMORY;
      return -1;
    }
  }

  if (tDecodeI32(&decoder, &pRsp->statusSeq) < 0) return -1;
  tEndDecode(&decoder);
  tDecoderClear(&decoder);
  return 0;
}

void tFreeSStatusRsp(SStatusRsp *pRsp) { taosArrayDestroy(pRsp->pDnodeEps); }

int32_t tSerializeSCreateAcctReq(void *buf, int32_t bufLen, SCreateAcctReq *pReq) {
  SEncoder encoder = {0};
  tEncoderInit(&encoder, buf, bufLen);

  if (tStartEncode(&encoder) < 0) return -1;
  if (tEncodeCStr(&encoder, pReq->user) < 0) return -1;
  if (tEncodeCStr(&encoder, pReq->pass) < 0) return -1;
  if (tEncodeI32(&encoder, pReq->maxUsers) < 0) return -1;
  if (tEncodeI32(&encoder, pReq->maxDbs) < 0) return -1;
  if (tEncodeI32(&encoder, pReq->maxTimeSeries) < 0) return -1;
  if (tEncodeI32(&encoder, pReq->maxStreams) < 0) return -1;
  if (tEncodeI32(&encoder, pReq->accessState) < 0) return -1;
  if (tEncodeI64(&encoder, pReq->maxStorage) < 0) return -1;
  tEndEncode(&encoder);

  int32_t tlen = encoder.pos;
  tEncoderClear(&encoder);
  return tlen;
}

int32_t tDeserializeSCreateAcctReq(void *buf, int32_t bufLen, SCreateAcctReq *pReq) {
  SDecoder decoder = {0};
  tDecoderInit(&decoder, buf, bufLen);

  if (tStartDecode(&decoder) < 0) return -1;
  if (tDecodeCStrTo(&decoder, pReq->user) < 0) return -1;
  if (tDecodeCStrTo(&decoder, pReq->pass) < 0) return -1;
  if (tDecodeI32(&decoder, &pReq->maxUsers) < 0) return -1;
  if (tDecodeI32(&decoder, &pReq->maxDbs) < 0) return -1;
  if (tDecodeI32(&decoder, &pReq->maxTimeSeries) < 0) return -1;
  if (tDecodeI32(&decoder, &pReq->maxStreams) < 0) return -1;
  if (tDecodeI32(&decoder, &pReq->accessState) < 0) return -1;
  if (tDecodeI64(&decoder, &pReq->maxStorage) < 0) return -1;
  tEndDecode(&decoder);

  tDecoderClear(&decoder);
  return 0;
}

int32_t tSerializeSDropUserReq(void *buf, int32_t bufLen, SDropUserReq *pReq) {
  SEncoder encoder = {0};
  tEncoderInit(&encoder, buf, bufLen);

  if (tStartEncode(&encoder) < 0) return -1;
  if (tEncodeCStr(&encoder, pReq->user) < 0) return -1;
  tEndEncode(&encoder);

  int32_t tlen = encoder.pos;
  tEncoderClear(&encoder);
  return tlen;
}

int32_t tDeserializeSDropUserReq(void *buf, int32_t bufLen, SDropUserReq *pReq) {
  SDecoder decoder = {0};
  tDecoderInit(&decoder, buf, bufLen);

  if (tStartDecode(&decoder) < 0) return -1;
  if (tDecodeCStrTo(&decoder, pReq->user) < 0) return -1;
  tEndDecode(&decoder);

  tDecoderClear(&decoder);
  return 0;
}

int32_t tSerializeSCreateUserReq(void *buf, int32_t bufLen, SCreateUserReq *pReq) {
  SEncoder encoder = {0};
  tEncoderInit(&encoder, buf, bufLen);

  if (tStartEncode(&encoder) < 0) return -1;
  if (tEncodeI8(&encoder, pReq->createType) < 0) return -1;
  if (tEncodeI8(&encoder, pReq->superUser) < 0) return -1;
  if (tEncodeI8(&encoder, pReq->sysInfo) < 0) return -1;
  if (tEncodeI8(&encoder, pReq->enable) < 0) return -1;
  if (tEncodeCStr(&encoder, pReq->user) < 0) return -1;
  if (tEncodeCStr(&encoder, pReq->pass) < 0) return -1;
  tEndEncode(&encoder);

  int32_t tlen = encoder.pos;
  tEncoderClear(&encoder);
  return tlen;
}

int32_t tDeserializeSCreateUserReq(void *buf, int32_t bufLen, SCreateUserReq *pReq) {
  SDecoder decoder = {0};
  tDecoderInit(&decoder, buf, bufLen);

  if (tStartDecode(&decoder) < 0) return -1;
  if (tDecodeI8(&decoder, &pReq->createType) < 0) return -1;
  if (tDecodeI8(&decoder, &pReq->superUser) < 0) return -1;
  if (tDecodeI8(&decoder, &pReq->sysInfo) < 0) return -1;
  if (tDecodeI8(&decoder, &pReq->enable) < 0) return -1;
  if (tDecodeCStrTo(&decoder, pReq->user) < 0) return -1;
  if (tDecodeCStrTo(&decoder, pReq->pass) < 0) return -1;
  tEndDecode(&decoder);

  tDecoderClear(&decoder);
  return 0;
}

int32_t tSerializeSAlterUserReq(void *buf, int32_t bufLen, SAlterUserReq *pReq) {
  SEncoder encoder = {0};
  tEncoderInit(&encoder, buf, bufLen);

  if (tStartEncode(&encoder) < 0) return -1;
  if (tEncodeI8(&encoder, pReq->alterType) < 0) return -1;
  if (tEncodeI8(&encoder, pReq->superUser) < 0) return -1;
  if (tEncodeI8(&encoder, pReq->sysInfo) < 0) return -1;
  if (tEncodeI8(&encoder, pReq->enable) < 0) return -1;
  if (tEncodeCStr(&encoder, pReq->user) < 0) return -1;
  if (tEncodeCStr(&encoder, pReq->pass) < 0) return -1;
  if (tEncodeCStr(&encoder, pReq->objname) < 0) return -1;
  tEndEncode(&encoder);

  int32_t tlen = encoder.pos;
  tEncoderClear(&encoder);
  return tlen;
}

int32_t tDeserializeSAlterUserReq(void *buf, int32_t bufLen, SAlterUserReq *pReq) {
  SDecoder decoder = {0};
  tDecoderInit(&decoder, buf, bufLen);

  if (tStartDecode(&decoder) < 0) return -1;
  if (tDecodeI8(&decoder, &pReq->alterType) < 0) return -1;
  if (tDecodeI8(&decoder, &pReq->superUser) < 0) return -1;
  if (tDecodeI8(&decoder, &pReq->sysInfo) < 0) return -1;
  if (tDecodeI8(&decoder, &pReq->enable) < 0) return -1;
  if (tDecodeCStrTo(&decoder, pReq->user) < 0) return -1;
  if (tDecodeCStrTo(&decoder, pReq->pass) < 0) return -1;
  if (tDecodeCStrTo(&decoder, pReq->objname) < 0) return -1;
  tEndDecode(&decoder);

  tDecoderClear(&decoder);
  return 0;
}

int32_t tSerializeSGetUserAuthReq(void *buf, int32_t bufLen, SGetUserAuthReq *pReq) {
  SEncoder encoder = {0};
  tEncoderInit(&encoder, buf, bufLen);

  if (tStartEncode(&encoder) < 0) return -1;
  if (tEncodeCStr(&encoder, pReq->user) < 0) return -1;
  tEndEncode(&encoder);

  int32_t tlen = encoder.pos;
  tEncoderClear(&encoder);
  return tlen;
}

int32_t tDeserializeSGetUserAuthReq(void *buf, int32_t bufLen, SGetUserAuthReq *pReq) {
  SDecoder decoder = {0};
  tDecoderInit(&decoder, buf, bufLen);

  if (tStartDecode(&decoder) < 0) return -1;
  if (tDecodeCStrTo(&decoder, pReq->user) < 0) return -1;
  tEndDecode(&decoder);

  tDecoderClear(&decoder);
  return 0;
}

int32_t tSerializeSGetUserAuthRspImpl(SEncoder *pEncoder, SGetUserAuthRsp *pRsp) {
  if (tEncodeCStr(pEncoder, pRsp->user) < 0) return -1;
  if (tEncodeI8(pEncoder, pRsp->superAuth) < 0) return -1;
  if (tEncodeI8(pEncoder, pRsp->sysInfo) < 0) return -1;
  if (tEncodeI8(pEncoder, pRsp->enable) < 0) return -1;
  if (tEncodeI8(pEncoder, pRsp->reserve) < 0) return -1;
  if (tEncodeI32(pEncoder, pRsp->version) < 0) return -1;

  int32_t numOfCreatedDbs = taosHashGetSize(pRsp->createdDbs);
  int32_t numOfReadDbs = taosHashGetSize(pRsp->readDbs);
  int32_t numOfWriteDbs = taosHashGetSize(pRsp->writeDbs);
  if (tEncodeI32(pEncoder, numOfCreatedDbs) < 0) return -1;
  if (tEncodeI32(pEncoder, numOfReadDbs) < 0) return -1;
  if (tEncodeI32(pEncoder, numOfWriteDbs) < 0) return -1;

  char *db = taosHashIterate(pRsp->createdDbs, NULL);
  while (db != NULL) {
    if (tEncodeCStr(pEncoder, db) < 0) return -1;
    db = taosHashIterate(pRsp->createdDbs, db);
  }

  db = taosHashIterate(pRsp->readDbs, NULL);
  while (db != NULL) {
    if (tEncodeCStr(pEncoder, db) < 0) return -1;
    db = taosHashIterate(pRsp->readDbs, db);
  }

  db = taosHashIterate(pRsp->writeDbs, NULL);
  while (db != NULL) {
    if (tEncodeCStr(pEncoder, db) < 0) return -1;
    db = taosHashIterate(pRsp->writeDbs, db);
  }

  return 0;
}

int32_t tSerializeSGetUserAuthRsp(void *buf, int32_t bufLen, SGetUserAuthRsp *pRsp) {
  SEncoder encoder = {0};
  tEncoderInit(&encoder, buf, bufLen);

  if (tStartEncode(&encoder) < 0) return -1;

  if (tSerializeSGetUserAuthRspImpl(&encoder, pRsp) < 0) return -1;

  tEndEncode(&encoder);

  int32_t tlen = encoder.pos;
  tEncoderClear(&encoder);
  return tlen;
}

int32_t tDeserializeSGetUserAuthRspImpl(SDecoder *pDecoder, SGetUserAuthRsp *pRsp) {
  pRsp->createdDbs = taosHashInit(4, taosGetDefaultHashFunction(TSDB_DATA_TYPE_BINARY), true, HASH_ENTRY_LOCK);
  pRsp->readDbs = taosHashInit(4, taosGetDefaultHashFunction(TSDB_DATA_TYPE_BINARY), true, HASH_ENTRY_LOCK);
  pRsp->writeDbs = taosHashInit(4, taosGetDefaultHashFunction(TSDB_DATA_TYPE_BINARY), true, HASH_ENTRY_LOCK);
  if (pRsp->readDbs == NULL || pRsp->writeDbs == NULL) {
    return -1;
  }

  if (tDecodeCStrTo(pDecoder, pRsp->user) < 0) return -1;
  if (tDecodeI8(pDecoder, &pRsp->superAuth) < 0) return -1;
  if (tDecodeI8(pDecoder, &pRsp->sysInfo) < 0) return -1;
  if (tDecodeI8(pDecoder, &pRsp->enable) < 0) return -1;
  if (tDecodeI8(pDecoder, &pRsp->reserve) < 0) return -1;
  if (tDecodeI32(pDecoder, &pRsp->version) < 0) return -1;

  int32_t numOfCreatedDbs = 0;
  int32_t numOfReadDbs = 0;
  int32_t numOfWriteDbs = 0;
  if (tDecodeI32(pDecoder, &numOfCreatedDbs) < 0) return -1;
  if (tDecodeI32(pDecoder, &numOfReadDbs) < 0) return -1;
  if (tDecodeI32(pDecoder, &numOfWriteDbs) < 0) return -1;

  for (int32_t i = 0; i < numOfCreatedDbs; ++i) {
    char db[TSDB_DB_FNAME_LEN] = {0};
    if (tDecodeCStrTo(pDecoder, db) < 0) return -1;
    int32_t len = strlen(db);
    taosHashPut(pRsp->createdDbs, db, len, db, len);
  }

  for (int32_t i = 0; i < numOfReadDbs; ++i) {
    char db[TSDB_DB_FNAME_LEN] = {0};
    if (tDecodeCStrTo(pDecoder, db) < 0) return -1;
    int32_t len = strlen(db);
    taosHashPut(pRsp->readDbs, db, len, db, len);
  }

  for (int32_t i = 0; i < numOfWriteDbs; ++i) {
    char db[TSDB_DB_FNAME_LEN] = {0};
    if (tDecodeCStrTo(pDecoder, db) < 0) return -1;
    int32_t len = strlen(db);
    taosHashPut(pRsp->writeDbs, db, len, db, len);
  }

  return 0;
}

int32_t tDeserializeSGetUserAuthRsp(void *buf, int32_t bufLen, SGetUserAuthRsp *pRsp) {
  SDecoder decoder = {0};
  tDecoderInit(&decoder, buf, bufLen);

  if (tStartDecode(&decoder) < 0) return -1;

  if (tDeserializeSGetUserAuthRspImpl(&decoder, pRsp) < 0) return -1;

  tEndDecode(&decoder);

  tDecoderClear(&decoder);
  return 0;
}

void tFreeSGetUserAuthRsp(SGetUserAuthRsp *pRsp) {
  taosHashCleanup(pRsp->createdDbs);
  taosHashCleanup(pRsp->readDbs);
  taosHashCleanup(pRsp->writeDbs);
}

int32_t tSerializeSCreateDropMQSNodeReq(void *buf, int32_t bufLen, SMCreateQnodeReq *pReq) {
  SEncoder encoder = {0};
  tEncoderInit(&encoder, buf, bufLen);

  if (tStartEncode(&encoder) < 0) return -1;
  if (tEncodeI32(&encoder, pReq->dnodeId) < 0) return -1;
  tEndEncode(&encoder);

  int32_t tlen = encoder.pos;
  tEncoderClear(&encoder);
  return tlen;
}

int32_t tDeserializeSCreateDropMQSNodeReq(void *buf, int32_t bufLen, SMCreateQnodeReq *pReq) {
  SDecoder decoder = {0};
  tDecoderInit(&decoder, buf, bufLen);

  if (tStartDecode(&decoder) < 0) return -1;
  if (tDecodeI32(&decoder, &pReq->dnodeId) < 0) return -1;
  tEndDecode(&decoder);

  tDecoderClear(&decoder);
  return 0;
}

int32_t tSerializeSDropDnodeReq(void *buf, int32_t bufLen, SDropDnodeReq *pReq) {
  SEncoder encoder = {0};
  tEncoderInit(&encoder, buf, bufLen);

  if (tStartEncode(&encoder) < 0) return -1;
  if (tEncodeI32(&encoder, pReq->dnodeId) < 0) return -1;
  if (tEncodeCStr(&encoder, pReq->fqdn) < 0) return -1;
  if (tEncodeI32(&encoder, pReq->port) < 0) return -1;
  if (tEncodeI8(&encoder, pReq->force) < 0) return -1;
  tEndEncode(&encoder);

  int32_t tlen = encoder.pos;
  tEncoderClear(&encoder);
  return tlen;
}

int32_t tDeserializeSDropDnodeReq(void *buf, int32_t bufLen, SDropDnodeReq *pReq) {
  SDecoder decoder = {0};
  tDecoderInit(&decoder, buf, bufLen);

  if (tStartDecode(&decoder) < 0) return -1;
  if (tDecodeI32(&decoder, &pReq->dnodeId) < 0) return -1;
  if (tDecodeCStrTo(&decoder, pReq->fqdn) < 0) return -1;
  if (tDecodeI32(&decoder, &pReq->port) < 0) return -1;
  if (tDecodeI8(&decoder, &pReq->force) < 0) return -1;
  tEndDecode(&decoder);

  tDecoderClear(&decoder);
  return 0;
}

int32_t tSerializeSMCfgDnodeReq(void *buf, int32_t bufLen, SMCfgDnodeReq *pReq) {
  SEncoder encoder = {0};
  tEncoderInit(&encoder, buf, bufLen);

  if (tStartEncode(&encoder) < 0) return -1;
  if (tEncodeI32(&encoder, pReq->dnodeId) < 0) return -1;
  if (tEncodeCStr(&encoder, pReq->config) < 0) return -1;
  if (tEncodeCStr(&encoder, pReq->value) < 0) return -1;
  tEndEncode(&encoder);

  int32_t tlen = encoder.pos;
  tEncoderClear(&encoder);
  return tlen;
}

int32_t tDeserializeSMCfgDnodeReq(void *buf, int32_t bufLen, SMCfgDnodeReq *pReq) {
  SDecoder decoder = {0};
  tDecoderInit(&decoder, buf, bufLen);

  if (tStartDecode(&decoder) < 0) return -1;
  if (tDecodeI32(&decoder, &pReq->dnodeId) < 0) return -1;
  if (tDecodeCStrTo(&decoder, pReq->config) < 0) return -1;
  if (tDecodeCStrTo(&decoder, pReq->value) < 0) return -1;
  tEndDecode(&decoder);

  tDecoderClear(&decoder);
  return 0;
}

int32_t tSerializeSDCfgDnodeReq(void *buf, int32_t bufLen, SDCfgDnodeReq *pReq) {
  SEncoder encoder = {0};
  tEncoderInit(&encoder, buf, bufLen);

  if (tStartEncode(&encoder) < 0) return -1;
  if (tEncodeCStr(&encoder, pReq->config) < 0) return -1;
  if (tEncodeCStr(&encoder, pReq->value) < 0) return -1;
  tEndEncode(&encoder);

  int32_t tlen = encoder.pos;
  tEncoderClear(&encoder);
  return tlen;
}

int32_t tDeserializeSDCfgDnodeReq(void *buf, int32_t bufLen, SDCfgDnodeReq *pReq) {
  SDecoder decoder = {0};
  tDecoderInit(&decoder, buf, bufLen);

  if (tStartDecode(&decoder) < 0) return -1;
  if (tDecodeCStrTo(&decoder, pReq->config) < 0) return -1;
  if (tDecodeCStrTo(&decoder, pReq->value) < 0) return -1;
  tEndDecode(&decoder);

  tDecoderClear(&decoder);
  return 0;
}

int32_t tSerializeSCreateDnodeReq(void *buf, int32_t bufLen, SCreateDnodeReq *pReq) {
  SEncoder encoder = {0};
  tEncoderInit(&encoder, buf, bufLen);

  if (tStartEncode(&encoder) < 0) return -1;
  if (tEncodeCStr(&encoder, pReq->fqdn) < 0) return -1;
  if (tEncodeI32(&encoder, pReq->port) < 0) return -1;
  tEndEncode(&encoder);

  int32_t tlen = encoder.pos;
  tEncoderClear(&encoder);
  return tlen;
}

int32_t tDeserializeSCreateDnodeReq(void *buf, int32_t bufLen, SCreateDnodeReq *pReq) {
  SDecoder decoder = {0};
  tDecoderInit(&decoder, buf, bufLen);

  if (tStartDecode(&decoder) < 0) return -1;
  if (tDecodeCStrTo(&decoder, pReq->fqdn) < 0) return -1;
  if (tDecodeI32(&decoder, &pReq->port) < 0) return -1;
  tEndDecode(&decoder);

  tDecoderClear(&decoder);
  return 0;
}

int32_t tSerializeSCreateFuncReq(void *buf, int32_t bufLen, SCreateFuncReq *pReq) {
  SEncoder encoder = {0};
  tEncoderInit(&encoder, buf, bufLen);

  if (tStartEncode(&encoder) < 0) return -1;
  if (tEncodeCStr(&encoder, pReq->name) < 0) return -1;
  if (tEncodeI8(&encoder, pReq->igExists) < 0) return -1;
  if (tEncodeI8(&encoder, pReq->funcType) < 0) return -1;
  if (tEncodeI8(&encoder, pReq->scriptType) < 0) return -1;
  if (tEncodeI8(&encoder, pReq->outputType) < 0) return -1;
  if (tEncodeI32(&encoder, pReq->outputLen) < 0) return -1;
  if (tEncodeI32(&encoder, pReq->bufSize) < 0) return -1;
  if (tEncodeI32(&encoder, pReq->codeLen) < 0) return -1;
  if (tEncodeI64(&encoder, pReq->signature) < 0) return -1;

  if (pReq->pCode != NULL) {
    if (tEncodeBinary(&encoder, pReq->pCode, pReq->codeLen) < 0) return -1;
  }

  int32_t commentSize = 0;
  if (pReq->pComment != NULL) {
    commentSize = strlen(pReq->pComment) + 1;
  }
  if (tEncodeI32(&encoder, commentSize) < 0) return -1;
  if (pReq->pComment != NULL) {
    if (tEncodeCStr(&encoder, pReq->pComment) < 0) return -1;
  }

<<<<<<< HEAD
  if (tEncodeI8(&encoder, pReq->orReplace) <0) return -1;
=======
  if (tEncodeI8(&encoder, pReq->orReplace) < 0) return -1;
>>>>>>> a971d1a9

  tEndEncode(&encoder);

  int32_t tlen = encoder.pos;
  tEncoderClear(&encoder);
  return tlen;
}

int32_t tDeserializeSCreateFuncReq(void *buf, int32_t bufLen, SCreateFuncReq *pReq) {
  SDecoder decoder = {0};
  tDecoderInit(&decoder, buf, bufLen);

  if (tStartDecode(&decoder) < 0) return -1;
  if (tDecodeCStrTo(&decoder, pReq->name) < 0) return -1;
  if (tDecodeI8(&decoder, &pReq->igExists) < 0) return -1;
  if (tDecodeI8(&decoder, &pReq->funcType) < 0) return -1;
  if (tDecodeI8(&decoder, &pReq->scriptType) < 0) return -1;
  if (tDecodeI8(&decoder, &pReq->outputType) < 0) return -1;
  if (tDecodeI32(&decoder, &pReq->outputLen) < 0) return -1;
  if (tDecodeI32(&decoder, &pReq->bufSize) < 0) return -1;
  if (tDecodeI32(&decoder, &pReq->codeLen) < 0) return -1;
  if (tDecodeI64(&decoder, &pReq->signature) < 0) return -1;

  if (pReq->codeLen > 0) {
    pReq->pCode = taosMemoryCalloc(1, pReq->codeLen);
    if (pReq->pCode == NULL) {
      terrno = TSDB_CODE_OUT_OF_MEMORY;
      return -1;
    }
    if (tDecodeCStrTo(&decoder, pReq->pCode) < 0) return -1;
  }

  int32_t commentSize = 0;
  if (tDecodeI32(&decoder, &commentSize) < 0) return -1;
  if (commentSize > 0) {
    pReq->pComment = taosMemoryCalloc(1, commentSize);
    if (pReq->pComment == NULL) {
      terrno = TSDB_CODE_OUT_OF_MEMORY;
      return -1;
    }
    if (tDecodeCStrTo(&decoder, pReq->pComment) < 0) return -1;
  }

<<<<<<< HEAD
  if (tDecodeI8(&decoder, &pReq->orReplace) < 0) return -1;
=======
  if (!tDecodeIsEnd(&decoder)) {
    if (tDecodeI8(&decoder, &pReq->orReplace) < 0) return -1;
  } else {
    pReq->orReplace = false;
  }
>>>>>>> a971d1a9

  tEndDecode(&decoder);

  tDecoderClear(&decoder);
  return 0;
}

void tFreeSCreateFuncReq(SCreateFuncReq *pReq) {
  taosMemoryFree(pReq->pCode);
  taosMemoryFree(pReq->pComment);
}

int32_t tSerializeSDropFuncReq(void *buf, int32_t bufLen, SDropFuncReq *pReq) {
  SEncoder encoder = {0};
  tEncoderInit(&encoder, buf, bufLen);

  if (tStartEncode(&encoder) < 0) return -1;
  if (tEncodeCStr(&encoder, pReq->name) < 0) return -1;
  if (tEncodeI8(&encoder, pReq->igNotExists) < 0) return -1;
  tEndEncode(&encoder);

  int32_t tlen = encoder.pos;
  tEncoderClear(&encoder);
  return tlen;
}

int32_t tDeserializeSDropFuncReq(void *buf, int32_t bufLen, SDropFuncReq *pReq) {
  SDecoder decoder = {0};
  tDecoderInit(&decoder, buf, bufLen);

  if (tStartDecode(&decoder) < 0) return -1;
  if (tDecodeCStrTo(&decoder, pReq->name) < 0) return -1;
  if (tDecodeI8(&decoder, &pReq->igNotExists) < 0) return -1;
  tEndDecode(&decoder);

  tDecoderClear(&decoder);
  return 0;
}

int32_t tSerializeSRetrieveFuncReq(void *buf, int32_t bufLen, SRetrieveFuncReq *pReq) {
  SEncoder encoder = {0};
  tEncoderInit(&encoder, buf, bufLen);

  if (tStartEncode(&encoder) < 0) return -1;
  if (tEncodeI32(&encoder, pReq->numOfFuncs) < 0) return -1;
  if (tEncodeI8(&encoder, pReq->ignoreCodeComment) < 0) return -1;

  if (pReq->numOfFuncs != (int32_t)taosArrayGetSize(pReq->pFuncNames)) return -1;
  for (int32_t i = 0; i < pReq->numOfFuncs; ++i) {
    char *fname = taosArrayGet(pReq->pFuncNames, i);
    if (tEncodeCStr(&encoder, fname) < 0) return -1;
  }

  tEndEncode(&encoder);

  int32_t tlen = encoder.pos;
  tEncoderClear(&encoder);
  return tlen;
}

int32_t tDeserializeSRetrieveFuncReq(void *buf, int32_t bufLen, SRetrieveFuncReq *pReq) {
  SDecoder decoder = {0};
  tDecoderInit(&decoder, buf, bufLen);

  if (tStartDecode(&decoder) < 0) return -1;
  if (tDecodeI32(&decoder, &pReq->numOfFuncs) < 0) return -1;
  if (tDecodeI8(&decoder, (int8_t *)&pReq->ignoreCodeComment) < 0) return -1;

  pReq->pFuncNames = taosArrayInit(pReq->numOfFuncs, TSDB_FUNC_NAME_LEN);
  if (pReq->pFuncNames == NULL) return -1;

  for (int32_t i = 0; i < pReq->numOfFuncs; ++i) {
    char fname[TSDB_FUNC_NAME_LEN] = {0};
    if (tDecodeCStrTo(&decoder, fname) < 0) return -1;
    taosArrayPush(pReq->pFuncNames, fname);
  }
  tEndDecode(&decoder);

  tDecoderClear(&decoder);
  return 0;
}

void tFreeSRetrieveFuncReq(SRetrieveFuncReq *pReq) { taosArrayDestroy(pReq->pFuncNames); }

int32_t tSerializeSRetrieveFuncRsp(void *buf, int32_t bufLen, SRetrieveFuncRsp *pRsp) {
  SEncoder encoder = {0};
  tEncoderInit(&encoder, buf, bufLen);

  if (tStartEncode(&encoder) < 0) return -1;
  if (tEncodeI32(&encoder, pRsp->numOfFuncs) < 0) return -1;

  if (pRsp->numOfFuncs != (int32_t)taosArrayGetSize(pRsp->pFuncInfos)) return -1;
  for (int32_t i = 0; i < pRsp->numOfFuncs; ++i) {
    SFuncInfo *pInfo = taosArrayGet(pRsp->pFuncInfos, i);

    if (tEncodeCStr(&encoder, pInfo->name) < 0) return -1;
    if (tEncodeI8(&encoder, pInfo->funcType) < 0) return -1;
    if (tEncodeI8(&encoder, pInfo->scriptType) < 0) return -1;
    if (tEncodeI8(&encoder, pInfo->outputType) < 0) return -1;
    if (tEncodeI32(&encoder, pInfo->outputLen) < 0) return -1;
    if (tEncodeI32(&encoder, pInfo->bufSize) < 0) return -1;
    if (tEncodeI64(&encoder, pInfo->signature) < 0) return -1;
    if (tEncodeI32(&encoder, pInfo->codeSize) < 0) return -1;
    if (tEncodeI32(&encoder, pInfo->commentSize) < 0) return -1;
    if (pInfo->codeSize) {
      if (tEncodeBinary(&encoder, pInfo->pCode, pInfo->codeSize) < 0) return -1;
    }
    if (pInfo->commentSize) {
      if (tEncodeCStr(&encoder, pInfo->pComment) < 0) return -1;
    }
  }

  if (pRsp->numOfFuncs != (int32_t)taosArrayGetSize(pRsp->pFuncVersions)) return -1;
  for (int32_t i = 0; i < pRsp->numOfFuncs; ++i) {
    int32_t version = *(int32_t*)taosArrayGet(pRsp->pFuncVersions, i);
    if (tEncodeI32(&encoder, version) < 0) return -1;
  }

  tEndEncode(&encoder);

  int32_t tlen = encoder.pos;
  tEncoderClear(&encoder);
  return tlen;
}

int32_t tDeserializeSRetrieveFuncRsp(void *buf, int32_t bufLen, SRetrieveFuncRsp *pRsp) {
  SDecoder decoder = {0};
  tDecoderInit(&decoder, buf, bufLen);

  if (tStartDecode(&decoder) < 0) return -1;
  if (tDecodeI32(&decoder, &pRsp->numOfFuncs) < 0) return -1;

  pRsp->pFuncInfos = taosArrayInit(pRsp->numOfFuncs, sizeof(SFuncInfo));
  if (pRsp->pFuncInfos == NULL) return -1;

  for (int32_t i = 0; i < pRsp->numOfFuncs; ++i) {
    SFuncInfo fInfo = {0};
    if (tDecodeCStrTo(&decoder, fInfo.name) < 0) return -1;
    if (tDecodeI8(&decoder, &fInfo.funcType) < 0) return -1;
    if (tDecodeI8(&decoder, &fInfo.scriptType) < 0) return -1;
    if (tDecodeI8(&decoder, &fInfo.outputType) < 0) return -1;
    if (tDecodeI32(&decoder, &fInfo.outputLen) < 0) return -1;
    if (tDecodeI32(&decoder, &fInfo.bufSize) < 0) return -1;
    if (tDecodeI64(&decoder, &fInfo.signature) < 0) return -1;
    if (tDecodeI32(&decoder, &fInfo.codeSize) < 0) return -1;
    if (tDecodeI32(&decoder, &fInfo.commentSize) < 0) return -1;
    if (fInfo.codeSize) {
      fInfo.pCode = taosMemoryCalloc(1, fInfo.codeSize);
      if (fInfo.pCode == NULL) {
        terrno = TSDB_CODE_OUT_OF_MEMORY;
        return -1;
      }
      if (tDecodeCStrTo(&decoder, fInfo.pCode) < 0) return -1;
    }
    if (fInfo.commentSize) {
      fInfo.pComment = taosMemoryCalloc(1, fInfo.commentSize);
      if (fInfo.pComment == NULL) {
        terrno = TSDB_CODE_OUT_OF_MEMORY;
        return -1;
      }
      if (tDecodeCStrTo(&decoder, fInfo.pComment) < 0) return -1;
    }

    taosArrayPush(pRsp->pFuncInfos, &fInfo);
  }

  pRsp->pFuncVersions = taosArrayInit(pRsp->numOfFuncs, sizeof(int32_t));
  if (pRsp->pFuncVersions == NULL) return -1;

  for (int32_t i = 0; i < pRsp->numOfFuncs; ++i) {
    int32_t version = 0;
    if (tDecodeI32(&decoder, &version) < 0) return -1;
    taosArrayPush(pRsp->pFuncVersions, &version);
  }
  tEndDecode(&decoder);

  tDecoderClear(&decoder);
  return 0;
}

void tFreeSFuncInfo(SFuncInfo *pInfo) {
  if (NULL == pInfo) {
    return;
  }

  taosMemoryFree(pInfo->pCode);
  taosMemoryFree(pInfo->pComment);
}

void tFreeSRetrieveFuncRsp(SRetrieveFuncRsp *pRsp) {
  int32_t size = taosArrayGetSize(pRsp->pFuncInfos);
  for (int32_t i = 0; i < size; ++i) {
    SFuncInfo *pInfo = taosArrayGet(pRsp->pFuncInfos, i);
    tFreeSFuncInfo(pInfo);
  }
  taosArrayDestroy(pRsp->pFuncInfos);
}

int32_t tSerializeSTableCfgReq(void *buf, int32_t bufLen, STableCfgReq *pReq) {
  int32_t headLen = sizeof(SMsgHead);
  if (buf != NULL) {
    buf = (char *)buf + headLen;
    bufLen -= headLen;
  }

  SEncoder encoder = {0};
  tEncoderInit(&encoder, buf, bufLen);

  if (tStartEncode(&encoder) < 0) return -1;
  if (tEncodeCStr(&encoder, pReq->dbFName) < 0) return -1;
  if (tEncodeCStr(&encoder, pReq->tbName) < 0) return -1;
  tEndEncode(&encoder);

  int32_t tlen = encoder.pos;
  tEncoderClear(&encoder);

  if (buf != NULL) {
    SMsgHead *pHead = (SMsgHead *)((char *)buf - headLen);
    pHead->vgId = htonl(pReq->header.vgId);
    pHead->contLen = htonl(tlen + headLen);
  }

  return tlen + headLen;
}

int32_t tDeserializeSTableCfgReq(void *buf, int32_t bufLen, STableCfgReq *pReq) {
  int32_t headLen = sizeof(SMsgHead);

  SMsgHead *pHead = buf;
  pHead->vgId = pReq->header.vgId;
  pHead->contLen = pReq->header.contLen;

  SDecoder decoder = {0};
  tDecoderInit(&decoder, (char *)buf + headLen, bufLen - headLen);

  if (tStartDecode(&decoder) < 0) return -1;
  if (tDecodeCStrTo(&decoder, pReq->dbFName) < 0) return -1;
  if (tDecodeCStrTo(&decoder, pReq->tbName) < 0) return -1;

  tEndDecode(&decoder);
  tDecoderClear(&decoder);
  return 0;
}

int32_t tSerializeSTableCfgRsp(void *buf, int32_t bufLen, STableCfgRsp *pRsp) {
  SEncoder encoder = {0};
  tEncoderInit(&encoder, buf, bufLen);

  if (tStartEncode(&encoder) < 0) return -1;
  if (tEncodeCStr(&encoder, pRsp->tbName) < 0) return -1;
  if (tEncodeCStr(&encoder, pRsp->stbName) < 0) return -1;
  if (tEncodeCStr(&encoder, pRsp->dbFName) < 0) return -1;
  if (tEncodeI32(&encoder, pRsp->numOfTags) < 0) return -1;
  if (tEncodeI32(&encoder, pRsp->numOfColumns) < 0) return -1;
  if (tEncodeI8(&encoder, pRsp->tableType) < 0) return -1;
  if (tEncodeI64(&encoder, pRsp->delay1) < 0) return -1;
  if (tEncodeI64(&encoder, pRsp->delay2) < 0) return -1;
  if (tEncodeI64(&encoder, pRsp->watermark1) < 0) return -1;
  if (tEncodeI64(&encoder, pRsp->watermark2) < 0) return -1;
  if (tEncodeI32(&encoder, pRsp->ttl) < 0) return -1;

  int32_t numOfFuncs = taosArrayGetSize(pRsp->pFuncs);
  if (tEncodeI32(&encoder, numOfFuncs) < 0) return -1;
  for (int32_t i = 0; i < numOfFuncs; ++i) {
    const char *pFunc = taosArrayGet(pRsp->pFuncs, i);
    if (tEncodeCStr(&encoder, pFunc) < 0) return -1;
  }

  if (tEncodeI32(&encoder, pRsp->commentLen) < 0) return -1;
  if (pRsp->commentLen > 0) {
    if (tEncodeCStr(&encoder, pRsp->pComment) < 0) return -1;
  }

  for (int32_t i = 0; i < pRsp->numOfColumns + pRsp->numOfTags; ++i) {
    SSchema *pSchema = &pRsp->pSchemas[i];
    if (tEncodeSSchema(&encoder, pSchema) < 0) return -1;
  }

  if (tEncodeI32(&encoder, pRsp->tagsLen) < 0) return -1;
  if (tEncodeBinary(&encoder, pRsp->pTags, pRsp->tagsLen) < 0) return -1;

  tEndEncode(&encoder);

  int32_t tlen = encoder.pos;
  tEncoderClear(&encoder);
  return tlen;
}

int32_t tDeserializeSTableCfgRsp(void *buf, int32_t bufLen, STableCfgRsp *pRsp) {
  SDecoder decoder = {0};
  tDecoderInit(&decoder, buf, bufLen);

  if (tStartDecode(&decoder) < 0) return -1;
  if (tDecodeCStrTo(&decoder, pRsp->tbName) < 0) return -1;
  if (tDecodeCStrTo(&decoder, pRsp->stbName) < 0) return -1;
  if (tDecodeCStrTo(&decoder, pRsp->dbFName) < 0) return -1;
  if (tDecodeI32(&decoder, &pRsp->numOfTags) < 0) return -1;
  if (tDecodeI32(&decoder, &pRsp->numOfColumns) < 0) return -1;
  if (tDecodeI8(&decoder, &pRsp->tableType) < 0) return -1;
  if (tDecodeI64(&decoder, &pRsp->delay1) < 0) return -1;
  if (tDecodeI64(&decoder, &pRsp->delay2) < 0) return -1;
  if (tDecodeI64(&decoder, &pRsp->watermark1) < 0) return -1;
  if (tDecodeI64(&decoder, &pRsp->watermark2) < 0) return -1;
  if (tDecodeI32(&decoder, &pRsp->ttl) < 0) return -1;

  int32_t numOfFuncs = 0;
  if (tDecodeI32(&decoder, &numOfFuncs) < 0) return -1;
  if (numOfFuncs > 0) {
    pRsp->pFuncs = taosArrayInit(numOfFuncs, TSDB_FUNC_NAME_LEN);
    if (NULL == pRsp->pFuncs) return -1;
  }
  for (int32_t i = 0; i < numOfFuncs; ++i) {
    char pFunc[TSDB_FUNC_NAME_LEN];
    if (tDecodeCStrTo(&decoder, pFunc) < 0) return -1;
    if (taosArrayPush(pRsp->pFuncs, pFunc) == NULL) {
      terrno = TSDB_CODE_OUT_OF_MEMORY;
      return -1;
    }
  }

  if (tDecodeI32(&decoder, &pRsp->commentLen) < 0) return -1;
  if (pRsp->commentLen > 0) {
    if (tDecodeCStrAlloc(&decoder, &pRsp->pComment) < 0) return -1;
  } else {
    pRsp->pComment = NULL;
  }

  int32_t totalCols = pRsp->numOfTags + pRsp->numOfColumns;
  pRsp->pSchemas = taosMemoryMalloc(sizeof(SSchema) * totalCols);
  if (pRsp->pSchemas == NULL) return -1;

  for (int32_t i = 0; i < totalCols; ++i) {
    SSchema *pSchema = &pRsp->pSchemas[i];
    if (tDecodeSSchema(&decoder, pSchema) < 0) return -1;
  }

  if (tDecodeI32(&decoder, &pRsp->tagsLen) < 0) return -1;
  if (tDecodeBinaryAlloc(&decoder, (void **)&pRsp->pTags, NULL) < 0) return -1;

  tEndDecode(&decoder);

  tDecoderClear(&decoder);
  return 0;
}

void tFreeSTableCfgRsp(STableCfgRsp *pRsp) {
  if (NULL == pRsp) {
    return;
  }

  taosMemoryFreeClear(pRsp->pComment);
  taosMemoryFreeClear(pRsp->pSchemas);
  taosMemoryFreeClear(pRsp->pTags);

  taosArrayDestroy(pRsp->pFuncs);
}

int32_t tSerializeSCreateDbReq(void *buf, int32_t bufLen, SCreateDbReq *pReq) {
  SEncoder encoder = {0};
  tEncoderInit(&encoder, buf, bufLen);

  if (tStartEncode(&encoder) < 0) return -1;
  if (tEncodeCStr(&encoder, pReq->db) < 0) return -1;
  if (tEncodeI32(&encoder, pReq->numOfVgroups) < 0) return -1;
  if (tEncodeI32(&encoder, pReq->numOfStables) < 0) return -1;
  if (tEncodeI32(&encoder, pReq->buffer) < 0) return -1;
  if (tEncodeI32(&encoder, pReq->pageSize) < 0) return -1;
  if (tEncodeI32(&encoder, pReq->pages) < 0) return -1;
  if (tEncodeI32(&encoder, pReq->cacheLastSize) < 0) return -1;
  if (tEncodeI32(&encoder, pReq->daysPerFile) < 0) return -1;
  if (tEncodeI32(&encoder, pReq->daysToKeep0) < 0) return -1;
  if (tEncodeI32(&encoder, pReq->daysToKeep1) < 0) return -1;
  if (tEncodeI32(&encoder, pReq->daysToKeep2) < 0) return -1;
  if (tEncodeI32(&encoder, pReq->minRows) < 0) return -1;
  if (tEncodeI32(&encoder, pReq->maxRows) < 0) return -1;
  if (tEncodeI32(&encoder, pReq->walFsyncPeriod) < 0) return -1;
  if (tEncodeI8(&encoder, pReq->walLevel) < 0) return -1;
  if (tEncodeI8(&encoder, pReq->precision) < 0) return -1;
  if (tEncodeI8(&encoder, pReq->compression) < 0) return -1;
  if (tEncodeI8(&encoder, pReq->replications) < 0) return -1;
  if (tEncodeI8(&encoder, pReq->strict) < 0) return -1;
  if (tEncodeI8(&encoder, pReq->cacheLast) < 0) return -1;
  if (tEncodeI8(&encoder, pReq->schemaless) < 0) return -1;
  if (tEncodeI32(&encoder, pReq->walRetentionPeriod) < 0) return -1;
  if (tEncodeI64(&encoder, pReq->walRetentionSize) < 0) return -1;
  if (tEncodeI32(&encoder, pReq->walRollPeriod) < 0) return -1;
  if (tEncodeI64(&encoder, pReq->walSegmentSize) < 0) return -1;
  if (tEncodeI32(&encoder, pReq->sstTrigger) < 0) return -1;
  if (tEncodeI16(&encoder, pReq->hashPrefix) < 0) return -1;
  if (tEncodeI16(&encoder, pReq->hashSuffix) < 0) return -1;
  if (tEncodeI8(&encoder, pReq->ignoreExist) < 0) return -1;
  if (tEncodeI32(&encoder, pReq->numOfRetensions) < 0) return -1;
  for (int32_t i = 0; i < pReq->numOfRetensions; ++i) {
    SRetention *pRetension = taosArrayGet(pReq->pRetensions, i);
    if (tEncodeI64(&encoder, pRetension->freq) < 0) return -1;
    if (tEncodeI64(&encoder, pRetension->keep) < 0) return -1;
    if (tEncodeI8(&encoder, pRetension->freqUnit) < 0) return -1;
    if (tEncodeI8(&encoder, pRetension->keepUnit) < 0) return -1;
  }
  if (tEncodeI32(&encoder, pReq->tsdbPageSize) < 0) return -1;
  tEndEncode(&encoder);

  int32_t tlen = encoder.pos;
  tEncoderClear(&encoder);
  return tlen;
}

int32_t tDeserializeSCreateDbReq(void *buf, int32_t bufLen, SCreateDbReq *pReq) {
  SDecoder decoder = {0};
  tDecoderInit(&decoder, buf, bufLen);

  if (tStartDecode(&decoder) < 0) return -1;
  if (tDecodeCStrTo(&decoder, pReq->db) < 0) return -1;
  if (tDecodeI32(&decoder, &pReq->numOfVgroups) < 0) return -1;
  if (tDecodeI32(&decoder, &pReq->numOfStables) < 0) return -1;
  if (tDecodeI32(&decoder, &pReq->buffer) < 0) return -1;
  if (tDecodeI32(&decoder, &pReq->pageSize) < 0) return -1;
  if (tDecodeI32(&decoder, &pReq->pages) < 0) return -1;
  if (tDecodeI32(&decoder, &pReq->cacheLastSize) < 0) return -1;
  if (tDecodeI32(&decoder, &pReq->daysPerFile) < 0) return -1;
  if (tDecodeI32(&decoder, &pReq->daysToKeep0) < 0) return -1;
  if (tDecodeI32(&decoder, &pReq->daysToKeep1) < 0) return -1;
  if (tDecodeI32(&decoder, &pReq->daysToKeep2) < 0) return -1;
  if (tDecodeI32(&decoder, &pReq->minRows) < 0) return -1;
  if (tDecodeI32(&decoder, &pReq->maxRows) < 0) return -1;
  if (tDecodeI32(&decoder, &pReq->walFsyncPeriod) < 0) return -1;
  if (tDecodeI8(&decoder, &pReq->walLevel) < 0) return -1;
  if (tDecodeI8(&decoder, &pReq->precision) < 0) return -1;
  if (tDecodeI8(&decoder, &pReq->compression) < 0) return -1;
  if (tDecodeI8(&decoder, &pReq->replications) < 0) return -1;
  if (tDecodeI8(&decoder, &pReq->strict) < 0) return -1;
  if (tDecodeI8(&decoder, &pReq->cacheLast) < 0) return -1;
  if (tDecodeI8(&decoder, &pReq->schemaless) < 0) return -1;
  if (tDecodeI32(&decoder, &pReq->walRetentionPeriod) < 0) return -1;
  if (tDecodeI64(&decoder, &pReq->walRetentionSize) < 0) return -1;
  if (tDecodeI32(&decoder, &pReq->walRollPeriod) < 0) return -1;
  if (tDecodeI64(&decoder, &pReq->walSegmentSize) < 0) return -1;
  if (tDecodeI32(&decoder, &pReq->sstTrigger) < 0) return -1;
  if (tDecodeI16(&decoder, &pReq->hashPrefix) < 0) return -1;
  if (tDecodeI16(&decoder, &pReq->hashSuffix) < 0) return -1;
  if (tDecodeI8(&decoder, &pReq->ignoreExist) < 0) return -1;
  if (tDecodeI32(&decoder, &pReq->numOfRetensions) < 0) return -1;
  pReq->pRetensions = taosArrayInit(pReq->numOfRetensions, sizeof(SRetention));
  if (pReq->pRetensions == NULL) {
    terrno = TSDB_CODE_OUT_OF_MEMORY;
    return -1;
  }

  for (int32_t i = 0; i < pReq->numOfRetensions; ++i) {
    SRetention rentension = {0};
    if (tDecodeI64(&decoder, &rentension.freq) < 0) return -1;
    if (tDecodeI64(&decoder, &rentension.keep) < 0) return -1;
    if (tDecodeI8(&decoder, &rentension.freqUnit) < 0) return -1;
    if (tDecodeI8(&decoder, &rentension.keepUnit) < 0) return -1;
    if (taosArrayPush(pReq->pRetensions, &rentension) == NULL) {
      terrno = TSDB_CODE_OUT_OF_MEMORY;
      return -1;
    }
  }

  if (tDecodeI32(&decoder, &pReq->tsdbPageSize) < 0) return -1;

  tEndDecode(&decoder);

  tDecoderClear(&decoder);
  return 0;
}

void tFreeSCreateDbReq(SCreateDbReq *pReq) {
  taosArrayDestroy(pReq->pRetensions);
  pReq->pRetensions = NULL;
}

int32_t tSerializeSAlterDbReq(void *buf, int32_t bufLen, SAlterDbReq *pReq) {
  SEncoder encoder = {0};
  tEncoderInit(&encoder, buf, bufLen);

  if (tStartEncode(&encoder) < 0) return -1;
  if (tEncodeCStr(&encoder, pReq->db) < 0) return -1;
  if (tEncodeI32(&encoder, pReq->buffer) < 0) return -1;
  if (tEncodeI32(&encoder, pReq->pageSize) < 0) return -1;
  if (tEncodeI32(&encoder, pReq->pages) < 0) return -1;
  if (tEncodeI32(&encoder, pReq->cacheLastSize) < 0) return -1;
  if (tEncodeI32(&encoder, pReq->daysPerFile) < 0) return -1;
  if (tEncodeI32(&encoder, pReq->daysToKeep0) < 0) return -1;
  if (tEncodeI32(&encoder, pReq->daysToKeep1) < 0) return -1;
  if (tEncodeI32(&encoder, pReq->daysToKeep2) < 0) return -1;
  if (tEncodeI32(&encoder, pReq->walFsyncPeriod) < 0) return -1;
  if (tEncodeI8(&encoder, pReq->walLevel) < 0) return -1;
  if (tEncodeI8(&encoder, pReq->strict) < 0) return -1;
  if (tEncodeI8(&encoder, pReq->cacheLast) < 0) return -1;
  if (tEncodeI8(&encoder, pReq->replications) < 0) return -1;
  if (tEncodeI32(&encoder, pReq->sstTrigger) < 0) return -1;

  // 1st modification
  if (tEncodeI32(&encoder, pReq->minRows) < 0) return -1;
  // 2nd modification
  if (tEncodeI32(&encoder, pReq->walRetentionPeriod) < 0) return -1;
  if (tEncodeI32(&encoder, pReq->walRetentionSize) < 0) return -1;
  tEndEncode(&encoder);

  int32_t tlen = encoder.pos;
  tEncoderClear(&encoder);
  return tlen;
}

int32_t tDeserializeSAlterDbReq(void *buf, int32_t bufLen, SAlterDbReq *pReq) {
  SDecoder decoder = {0};
  tDecoderInit(&decoder, buf, bufLen);

  if (tStartDecode(&decoder) < 0) return -1;
  if (tDecodeCStrTo(&decoder, pReq->db) < 0) return -1;
  if (tDecodeI32(&decoder, &pReq->buffer) < 0) return -1;
  if (tDecodeI32(&decoder, &pReq->pageSize) < 0) return -1;
  if (tDecodeI32(&decoder, &pReq->pages) < 0) return -1;
  if (tDecodeI32(&decoder, &pReq->cacheLastSize) < 0) return -1;
  if (tDecodeI32(&decoder, &pReq->daysPerFile) < 0) return -1;
  if (tDecodeI32(&decoder, &pReq->daysToKeep0) < 0) return -1;
  if (tDecodeI32(&decoder, &pReq->daysToKeep1) < 0) return -1;
  if (tDecodeI32(&decoder, &pReq->daysToKeep2) < 0) return -1;
  if (tDecodeI32(&decoder, &pReq->walFsyncPeriod) < 0) return -1;
  if (tDecodeI8(&decoder, &pReq->walLevel) < 0) return -1;
  if (tDecodeI8(&decoder, &pReq->strict) < 0) return -1;
  if (tDecodeI8(&decoder, &pReq->cacheLast) < 0) return -1;
  if (tDecodeI8(&decoder, &pReq->replications) < 0) return -1;
  if (tDecodeI32(&decoder, &pReq->sstTrigger) < 0) return -1;

  // 1st modification
  if (!tDecodeIsEnd(&decoder)) {
    if (tDecodeI32(&decoder, &pReq->minRows) < 0) return -1;
  } else {
    pReq->minRows = -1;
  }

  // 2nd modification
  if (!tDecodeIsEnd(&decoder)) {
    if (tDecodeI32(&decoder, &pReq->walRetentionPeriod) < 0) return -1;
    if (tDecodeI32(&decoder, &pReq->walRetentionSize) < 0) return -1;
  } else {
    pReq->walRetentionPeriod = -1;
    pReq->walRetentionSize = -1;
  }
  tEndDecode(&decoder);

  tDecoderClear(&decoder);
  return 0;
}

int32_t tSerializeSDropDbReq(void *buf, int32_t bufLen, SDropDbReq *pReq) {
  SEncoder encoder = {0};
  tEncoderInit(&encoder, buf, bufLen);

  if (tStartEncode(&encoder) < 0) return -1;
  if (tEncodeCStr(&encoder, pReq->db) < 0) return -1;
  if (tEncodeI8(&encoder, pReq->ignoreNotExists) < 0) return -1;
  tEndEncode(&encoder);

  int32_t tlen = encoder.pos;
  tEncoderClear(&encoder);
  return tlen;
}

int32_t tDeserializeSDropDbReq(void *buf, int32_t bufLen, SDropDbReq *pReq) {
  SDecoder decoder = {0};
  tDecoderInit(&decoder, buf, bufLen);

  if (tStartDecode(&decoder) < 0) return -1;
  if (tDecodeCStrTo(&decoder, pReq->db) < 0) return -1;
  if (tDecodeI8(&decoder, &pReq->ignoreNotExists) < 0) return -1;
  tEndDecode(&decoder);

  tDecoderClear(&decoder);
  return 0;
}

int32_t tSerializeSDropDbRsp(void *buf, int32_t bufLen, SDropDbRsp *pRsp) {
  SEncoder encoder = {0};
  tEncoderInit(&encoder, buf, bufLen);

  if (tStartEncode(&encoder) < 0) return -1;
  if (tEncodeCStr(&encoder, pRsp->db) < 0) return -1;
  if (tEncodeI64(&encoder, pRsp->uid) < 0) return -1;
  tEndEncode(&encoder);

  int32_t tlen = encoder.pos;
  tEncoderClear(&encoder);
  return tlen;
}

int32_t tDeserializeSDropDbRsp(void *buf, int32_t bufLen, SDropDbRsp *pRsp) {
  SDecoder decoder = {0};
  tDecoderInit(&decoder, buf, bufLen);

  if (tStartDecode(&decoder) < 0) return -1;
  if (tDecodeCStrTo(&decoder, pRsp->db) < 0) return -1;
  if (tDecodeI64(&decoder, &pRsp->uid) < 0) return -1;
  tEndDecode(&decoder);

  tDecoderClear(&decoder);
  return 0;
}

int32_t tSerializeSUseDbReq(void *buf, int32_t bufLen, SUseDbReq *pReq) {
  SEncoder encoder = {0};
  tEncoderInit(&encoder, buf, bufLen);

  if (tStartEncode(&encoder) < 0) return -1;
  if (tEncodeCStr(&encoder, pReq->db) < 0) return -1;
  if (tEncodeI64(&encoder, pReq->dbId) < 0) return -1;
  if (tEncodeI32(&encoder, pReq->vgVersion) < 0) return -1;
  if (tEncodeI32(&encoder, pReq->numOfTable) < 0) return -1;
  if (tEncodeI64(&encoder, pReq->stateTs) < 0) return -1;
  tEndEncode(&encoder);

  int32_t tlen = encoder.pos;
  tEncoderClear(&encoder);
  return tlen;
}

int32_t tDeserializeSUseDbReq(void *buf, int32_t bufLen, SUseDbReq *pReq) {
  SDecoder decoder = {0};
  tDecoderInit(&decoder, buf, bufLen);

  if (tStartDecode(&decoder) < 0) return -1;
  if (tDecodeCStrTo(&decoder, pReq->db) < 0) return -1;
  if (tDecodeI64(&decoder, &pReq->dbId) < 0) return -1;
  if (tDecodeI32(&decoder, &pReq->vgVersion) < 0) return -1;
  if (tDecodeI32(&decoder, &pReq->numOfTable) < 0) return -1;
  if (tDecodeI64(&decoder, &pReq->stateTs) < 0) return -1;
  tEndDecode(&decoder);

  tDecoderClear(&decoder);
  return 0;
}

int32_t tSerializeSQnodeListReq(void *buf, int32_t bufLen, SQnodeListReq *pReq) {
  SEncoder encoder = {0};
  tEncoderInit(&encoder, buf, bufLen);

  if (tStartEncode(&encoder) < 0) return -1;
  if (tEncodeI32(&encoder, pReq->rowNum) < 0) return -1;
  tEndEncode(&encoder);

  int32_t tlen = encoder.pos;
  tEncoderClear(&encoder);
  return tlen;
}

int32_t tDeserializeSQnodeListReq(void *buf, int32_t bufLen, SQnodeListReq *pReq) {
  SDecoder decoder = {0};
  tDecoderInit(&decoder, buf, bufLen);

  if (tStartDecode(&decoder) < 0) return -1;
  if (tDecodeI32(&decoder, &pReq->rowNum) < 0) return -1;
  tEndDecode(&decoder);

  tDecoderClear(&decoder);
  return 0;
}

int32_t tSerializeSDnodeListReq(void *buf, int32_t bufLen, SDnodeListReq *pReq) {
  SEncoder encoder = {0};
  tEncoderInit(&encoder, buf, bufLen);

  if (tStartEncode(&encoder) < 0) return -1;
  if (tEncodeI32(&encoder, pReq->rowNum) < 0) return -1;
  tEndEncode(&encoder);

  int32_t tlen = encoder.pos;
  tEncoderClear(&encoder);
  return tlen;
}

int32_t tDeserializeSDnodeListReq(void *buf, int32_t bufLen, SDnodeListReq *pReq) {
  SDecoder decoder = {0};
  tDecoderInit(&decoder, buf, bufLen);

  if (tStartDecode(&decoder) < 0) return -1;
  if (tDecodeI32(&decoder, &pReq->rowNum) < 0) return -1;
  tEndDecode(&decoder);

  tDecoderClear(&decoder);
  return 0;
}

int32_t tSerializeSServerVerReq(void *buf, int32_t bufLen, SServerVerReq *pReq) {
  SEncoder encoder = {0};
  tEncoderInit(&encoder, buf, bufLen);

  if (tStartEncode(&encoder) < 0) return -1;
  if (tEncodeI32(&encoder, pReq->useless) < 0) return -1;
  tEndEncode(&encoder);

  int32_t tlen = encoder.pos;
  tEncoderClear(&encoder);
  return tlen;
}

int32_t tDeserializeSServerVerReq(void *buf, int32_t bufLen, SServerVerReq *pReq) {
  SDecoder decoder = {0};
  tDecoderInit(&decoder, buf, bufLen);

  if (tStartDecode(&decoder) < 0) return -1;
  if (tDecodeI32(&decoder, &pReq->useless) < 0) return -1;

  tEndDecode(&decoder);
  tDecoderClear(&decoder);
  return 0;
}

int32_t tSerializeSServerVerRsp(void *buf, int32_t bufLen, SServerVerRsp *pRsp) {
  SEncoder encoder = {0};
  tEncoderInit(&encoder, buf, bufLen);

  if (tStartEncode(&encoder) < 0) return -1;
  if (tEncodeCStr(&encoder, pRsp->ver) < 0) return -1;
  tEndEncode(&encoder);

  int32_t tlen = encoder.pos;
  tEncoderClear(&encoder);
  return tlen;
}

int32_t tDeserializeSServerVerRsp(void *buf, int32_t bufLen, SServerVerRsp *pRsp) {
  SDecoder decoder = {0};
  tDecoderInit(&decoder, buf, bufLen);

  if (tStartDecode(&decoder) < 0) return -1;
  if (tDecodeCStrTo(&decoder, pRsp->ver) < 0) return -1;

  tEndDecode(&decoder);
  tDecoderClear(&decoder);
  return 0;
}

int32_t tSerializeSQnodeListRsp(void *buf, int32_t bufLen, SQnodeListRsp *pRsp) {
  SEncoder encoder = {0};
  tEncoderInit(&encoder, buf, bufLen);

  if (tStartEncode(&encoder) < 0) return -1;
  int32_t num = taosArrayGetSize(pRsp->qnodeList);
  if (tEncodeI32(&encoder, num) < 0) return -1;
  for (int32_t i = 0; i < num; ++i) {
    SQueryNodeLoad *pLoad = taosArrayGet(pRsp->qnodeList, i);
    if (tEncodeSQueryNodeLoad(&encoder, pLoad) < 0) return -1;
  }
  tEndEncode(&encoder);

  int32_t tlen = encoder.pos;
  tEncoderClear(&encoder);
  return tlen;
}

int32_t tDeserializeSQnodeListRsp(void *buf, int32_t bufLen, SQnodeListRsp *pRsp) {
  SDecoder decoder = {0};
  tDecoderInit(&decoder, buf, bufLen);

  if (tStartDecode(&decoder) < 0) return -1;
  int32_t num = 0;
  if (tDecodeI32(&decoder, &num) < 0) return -1;
  if (NULL == pRsp->qnodeList) {
    pRsp->qnodeList = taosArrayInit(num, sizeof(SQueryNodeLoad));
    if (NULL == pRsp->qnodeList) return -1;
  }

  for (int32_t i = 0; i < num; ++i) {
    SQueryNodeLoad load = {0};
    if (tDecodeSQueryNodeLoad(&decoder, &load) < 0) return -1;
    taosArrayPush(pRsp->qnodeList, &load);
  }
  tEndDecode(&decoder);

  tDecoderClear(&decoder);
  return 0;
}

void tFreeSQnodeListRsp(SQnodeListRsp *pRsp) { taosArrayDestroy(pRsp->qnodeList); }

int32_t tSerializeSDnodeListRsp(void *buf, int32_t bufLen, SDnodeListRsp *pRsp) {
  SEncoder encoder = {0};
  tEncoderInit(&encoder, buf, bufLen);

  if (tStartEncode(&encoder) < 0) return -1;
  int32_t num = taosArrayGetSize(pRsp->dnodeList);
  if (tEncodeI32(&encoder, num) < 0) return -1;
  for (int32_t i = 0; i < num; ++i) {
    SEpSet *pEpSet = taosArrayGet(pRsp->dnodeList, i);
    if (tEncodeSEpSet(&encoder, pEpSet) < 0) return -1;
  }
  tEndEncode(&encoder);

  int32_t tlen = encoder.pos;
  tEncoderClear(&encoder);
  return tlen;
}

int32_t tDeserializeSDnodeListRsp(void *buf, int32_t bufLen, SDnodeListRsp *pRsp) {
  SDecoder decoder = {0};
  tDecoderInit(&decoder, buf, bufLen);

  if (tStartDecode(&decoder) < 0) return -1;
  int32_t num = 0;
  if (tDecodeI32(&decoder, &num) < 0) return -1;
  if (NULL == pRsp->dnodeList) {
    pRsp->dnodeList = taosArrayInit(num, sizeof(SEpSet));
    if (NULL == pRsp->dnodeList) return -1;
  }

  for (int32_t i = 0; i < num; ++i) {
    SEpSet epSet = {0};
    if (tDecodeSEpSet(&decoder, &epSet) < 0) return -1;
    taosArrayPush(pRsp->dnodeList, &epSet);
  }
  tEndDecode(&decoder);

  tDecoderClear(&decoder);
  return 0;
}

void tFreeSDnodeListRsp(SDnodeListRsp *pRsp) { taosArrayDestroy(pRsp->dnodeList); }

int32_t tSerializeSCompactDbReq(void *buf, int32_t bufLen, SCompactDbReq *pReq) {
  SEncoder encoder = {0};
  tEncoderInit(&encoder, buf, bufLen);

  if (tStartEncode(&encoder) < 0) return -1;
  if (tEncodeCStr(&encoder, pReq->db) < 0) return -1;
  if (tEncodeI64(&encoder, pReq->timeRange.skey) < 0) return -1;
  if (tEncodeI64(&encoder, pReq->timeRange.ekey) < 0) return -1;
  tEndEncode(&encoder);

  int32_t tlen = encoder.pos;
  tEncoderClear(&encoder);
  return tlen;
}

int32_t tDeserializeSCompactDbReq(void *buf, int32_t bufLen, SCompactDbReq *pReq) {
  SDecoder decoder = {0};
  tDecoderInit(&decoder, buf, bufLen);

  if (tStartDecode(&decoder) < 0) return -1;
  if (tDecodeCStrTo(&decoder, pReq->db) < 0) return -1;
  if (tDecodeI64(&decoder, &pReq->timeRange.skey) < 0) return -1;
  if (tDecodeI64(&decoder, &pReq->timeRange.ekey) < 0) return -1;
  tEndDecode(&decoder);

  tDecoderClear(&decoder);
  return 0;
}

int32_t tSerializeSUseDbRspImp(SEncoder *pEncoder, const SUseDbRsp *pRsp) {
  if (tEncodeCStr(pEncoder, pRsp->db) < 0) return -1;
  if (tEncodeI64(pEncoder, pRsp->uid) < 0) return -1;
  if (tEncodeI32(pEncoder, pRsp->vgVersion) < 0) return -1;
  if (tEncodeI32(pEncoder, pRsp->vgNum) < 0) return -1;
  if (tEncodeI16(pEncoder, pRsp->hashPrefix) < 0) return -1;
  if (tEncodeI16(pEncoder, pRsp->hashSuffix) < 0) return -1;
  if (tEncodeI8(pEncoder, pRsp->hashMethod) < 0) return -1;

  for (int32_t i = 0; i < pRsp->vgNum; ++i) {
    SVgroupInfo *pVgInfo = taosArrayGet(pRsp->pVgroupInfos, i);
    if (tEncodeI32(pEncoder, pVgInfo->vgId) < 0) return -1;
    if (tEncodeU32(pEncoder, pVgInfo->hashBegin) < 0) return -1;
    if (tEncodeU32(pEncoder, pVgInfo->hashEnd) < 0) return -1;
    if (tEncodeSEpSet(pEncoder, &pVgInfo->epSet) < 0) return -1;
    if (tEncodeI32(pEncoder, pVgInfo->numOfTable) < 0) return -1;
  }

  if (tEncodeI32(pEncoder, pRsp->errCode) < 0) return -1;
  if (tEncodeI64(pEncoder, pRsp->stateTs) < 0) return -1;
  return 0;
}

int32_t tSerializeSUseDbRsp(void *buf, int32_t bufLen, const SUseDbRsp *pRsp) {
  SEncoder encoder = {0};
  tEncoderInit(&encoder, buf, bufLen);

  if (tStartEncode(&encoder) < 0) return -1;
  if (tSerializeSUseDbRspImp(&encoder, pRsp) < 0) return -1;
  tEndEncode(&encoder);

  int32_t tlen = encoder.pos;
  tEncoderClear(&encoder);
  return tlen;
}

int32_t tSerializeSUseDbBatchRsp(void *buf, int32_t bufLen, SUseDbBatchRsp *pRsp) {
  SEncoder encoder = {0};
  tEncoderInit(&encoder, buf, bufLen);

  if (tStartEncode(&encoder) < 0) return -1;

  int32_t numOfBatch = taosArrayGetSize(pRsp->pArray);
  if (tEncodeI32(&encoder, numOfBatch) < 0) return -1;
  for (int32_t i = 0; i < numOfBatch; ++i) {
    SUseDbRsp *pUsedbRsp = taosArrayGet(pRsp->pArray, i);
    if (tSerializeSUseDbRspImp(&encoder, pUsedbRsp) < 0) return -1;
  }
  tEndEncode(&encoder);

  int32_t tlen = encoder.pos;
  tEncoderClear(&encoder);
  return tlen;
}

int32_t tDeserializeSUseDbRspImp(SDecoder *pDecoder, SUseDbRsp *pRsp) {
  if (tDecodeCStrTo(pDecoder, pRsp->db) < 0) return -1;
  if (tDecodeI64(pDecoder, &pRsp->uid) < 0) return -1;
  if (tDecodeI32(pDecoder, &pRsp->vgVersion) < 0) return -1;
  if (tDecodeI32(pDecoder, &pRsp->vgNum) < 0) return -1;
  if (tDecodeI16(pDecoder, &pRsp->hashPrefix) < 0) return -1;
  if (tDecodeI16(pDecoder, &pRsp->hashSuffix) < 0) return -1;
  if (tDecodeI8(pDecoder, &pRsp->hashMethod) < 0) return -1;

  if (pRsp->vgNum > 0) {
    pRsp->pVgroupInfos = taosArrayInit(pRsp->vgNum, sizeof(SVgroupInfo));
    if (pRsp->pVgroupInfos == NULL) {
      terrno = TSDB_CODE_OUT_OF_MEMORY;
      return -1;
    }

    for (int32_t i = 0; i < pRsp->vgNum; ++i) {
      SVgroupInfo vgInfo = {0};
      if (tDecodeI32(pDecoder, &vgInfo.vgId) < 0) return -1;
      if (tDecodeU32(pDecoder, &vgInfo.hashBegin) < 0) return -1;
      if (tDecodeU32(pDecoder, &vgInfo.hashEnd) < 0) return -1;
      if (tDecodeSEpSet(pDecoder, &vgInfo.epSet) < 0) return -1;
      if (tDecodeI32(pDecoder, &vgInfo.numOfTable) < 0) return -1;
      taosArrayPush(pRsp->pVgroupInfos, &vgInfo);
    }
  }

  if (tDecodeI32(pDecoder, &pRsp->errCode) < 0) return -1;
  if (tDecodeI64(pDecoder, &pRsp->stateTs) < 0) return -1;
  return 0;
}

int32_t tDeserializeSUseDbRsp(void *buf, int32_t bufLen, SUseDbRsp *pRsp) {
  SDecoder decoder = {0};
  tDecoderInit(&decoder, buf, bufLen);

  if (tStartDecode(&decoder) < 0) return -1;
  if (tDeserializeSUseDbRspImp(&decoder, pRsp) < 0) return -1;
  tEndDecode(&decoder);

  tDecoderClear(&decoder);
  return 0;
}

int32_t tDeserializeSUseDbBatchRsp(void *buf, int32_t bufLen, SUseDbBatchRsp *pRsp) {
  SDecoder decoder = {0};
  tDecoderInit(&decoder, buf, bufLen);

  if (tStartDecode(&decoder) < 0) return -1;

  int32_t numOfBatch = taosArrayGetSize(pRsp->pArray);
  if (tDecodeI32(&decoder, &numOfBatch) < 0) return -1;

  pRsp->pArray = taosArrayInit(numOfBatch, sizeof(SUseDbRsp));
  if (pRsp->pArray == NULL) {
    terrno = TSDB_CODE_OUT_OF_MEMORY;
    return -1;
  }

  for (int32_t i = 0; i < numOfBatch; ++i) {
    SUseDbRsp usedbRsp = {0};
    if (tDeserializeSUseDbRspImp(&decoder, &usedbRsp) < 0) {
      tDecoderClear(&decoder);
      return -1;
    }
    taosArrayPush(pRsp->pArray, &usedbRsp);
  }
  tEndDecode(&decoder);

  tDecoderClear(&decoder);
  return 0;
}

void tFreeSUsedbRsp(SUseDbRsp *pRsp) { taosArrayDestroy(pRsp->pVgroupInfos); }

void tFreeSUseDbBatchRsp(SUseDbBatchRsp *pRsp) {
  int32_t numOfBatch = taosArrayGetSize(pRsp->pArray);
  for (int32_t i = 0; i < numOfBatch; ++i) {
    SUseDbRsp *pUsedbRsp = taosArrayGet(pRsp->pArray, i);
    tFreeSUsedbRsp(pUsedbRsp);
  }

  taosArrayDestroy(pRsp->pArray);
}

int32_t tSerializeSUserAuthBatchRsp(void *buf, int32_t bufLen, SUserAuthBatchRsp *pRsp) {
  SEncoder encoder = {0};
  tEncoderInit(&encoder, buf, bufLen);

  if (tStartEncode(&encoder) < 0) return -1;

  int32_t numOfBatch = taosArrayGetSize(pRsp->pArray);
  if (tEncodeI32(&encoder, numOfBatch) < 0) return -1;
  for (int32_t i = 0; i < numOfBatch; ++i) {
    SGetUserAuthRsp *pUserAuthRsp = taosArrayGet(pRsp->pArray, i);
    if (tSerializeSGetUserAuthRspImpl(&encoder, pUserAuthRsp) < 0) return -1;
  }
  tEndEncode(&encoder);

  int32_t tlen = encoder.pos;
  tEncoderClear(&encoder);
  return tlen;
}

int32_t tDeserializeSUserAuthBatchRsp(void *buf, int32_t bufLen, SUserAuthBatchRsp *pRsp) {
  SDecoder decoder = {0};
  tDecoderInit(&decoder, buf, bufLen);

  if (tStartDecode(&decoder) < 0) return -1;

  int32_t numOfBatch = taosArrayGetSize(pRsp->pArray);
  if (tDecodeI32(&decoder, &numOfBatch) < 0) return -1;

  pRsp->pArray = taosArrayInit(numOfBatch, sizeof(SGetUserAuthRsp));
  if (pRsp->pArray == NULL) {
    terrno = TSDB_CODE_OUT_OF_MEMORY;
    return -1;
  }

  for (int32_t i = 0; i < numOfBatch; ++i) {
    SGetUserAuthRsp rsp = {0};
    if (tDeserializeSGetUserAuthRspImpl(&decoder, &rsp) < 0) return -1;
    taosArrayPush(pRsp->pArray, &rsp);
  }
  tEndDecode(&decoder);

  tDecoderClear(&decoder);
  return 0;
}

void tFreeSUserAuthBatchRsp(SUserAuthBatchRsp *pRsp) {
  int32_t numOfBatch = taosArrayGetSize(pRsp->pArray);
  for (int32_t i = 0; i < numOfBatch; ++i) {
    SGetUserAuthRsp *pUserAuthRsp = taosArrayGet(pRsp->pArray, i);
    tFreeSGetUserAuthRsp(pUserAuthRsp);
  }

  taosArrayDestroy(pRsp->pArray);
}

int32_t tSerializeSDbCfgReq(void *buf, int32_t bufLen, SDbCfgReq *pReq) {
  SEncoder encoder = {0};
  tEncoderInit(&encoder, buf, bufLen);

  if (tStartEncode(&encoder) < 0) return -1;
  if (tEncodeCStr(&encoder, pReq->db) < 0) return -1;
  tEndEncode(&encoder);

  int32_t tlen = encoder.pos;
  tEncoderClear(&encoder);
  return tlen;
}

int32_t tDeserializeSDbCfgReq(void *buf, int32_t bufLen, SDbCfgReq *pReq) {
  SDecoder decoder = {0};
  tDecoderInit(&decoder, buf, bufLen);

  if (tStartDecode(&decoder) < 0) return -1;
  if (tDecodeCStrTo(&decoder, pReq->db) < 0) return -1;
  tEndDecode(&decoder);

  tDecoderClear(&decoder);
  return 0;
}

int32_t tSerializeSTrimDbReq(void *buf, int32_t bufLen, STrimDbReq *pReq) {
  SEncoder encoder = {0};
  tEncoderInit(&encoder, buf, bufLen);

  if (tStartEncode(&encoder) < 0) return -1;
  if (tEncodeCStr(&encoder, pReq->db) < 0) return -1;
  if (tEncodeI32(&encoder, pReq->maxSpeed) < 0) return -1;
  tEndEncode(&encoder);

  int32_t tlen = encoder.pos;
  tEncoderClear(&encoder);
  return tlen;
}

int32_t tDeserializeSTrimDbReq(void *buf, int32_t bufLen, STrimDbReq *pReq) {
  SDecoder decoder = {0};
  tDecoderInit(&decoder, buf, bufLen);

  if (tStartDecode(&decoder) < 0) return -1;
  if (tDecodeCStrTo(&decoder, pReq->db) < 0) return -1;
  if (tDecodeI32(&decoder, &pReq->maxSpeed) < 0) return -1;
  tEndDecode(&decoder);

  tDecoderClear(&decoder);
  return 0;
}

int32_t tSerializeSVTrimDbReq(void *buf, int32_t bufLen, SVTrimDbReq *pReq) {
  SEncoder encoder = {0};
  tEncoderInit(&encoder, buf, bufLen);

  if (tStartEncode(&encoder) < 0) return -1;
  if (tEncodeI32(&encoder, pReq->timestamp) < 0) return -1;
  tEndEncode(&encoder);

  int32_t tlen = encoder.pos;
  tEncoderClear(&encoder);
  return tlen;
}

int32_t tDeserializeSVTrimDbReq(void *buf, int32_t bufLen, SVTrimDbReq *pReq) {
  SDecoder decoder = {0};
  tDecoderInit(&decoder, buf, bufLen);

  if (tStartDecode(&decoder) < 0) return -1;
  if (tDecodeI32(&decoder, &pReq->timestamp) < 0) return -1;
  tEndDecode(&decoder);

  tDecoderClear(&decoder);
  return 0;
}

int32_t tSerializeSVDropTtlTableReq(void *buf, int32_t bufLen, SVDropTtlTableReq *pReq) {
  SEncoder encoder = {0};
  tEncoderInit(&encoder, buf, bufLen);

  if (tStartEncode(&encoder) < 0) return -1;
  if (tEncodeI32(&encoder, pReq->timestamp) < 0) return -1;
  tEndEncode(&encoder);

  int32_t tlen = encoder.pos;
  tEncoderClear(&encoder);
  return tlen;
}

int32_t tDeserializeSVDropTtlTableReq(void *buf, int32_t bufLen, SVDropTtlTableReq *pReq) {
  SDecoder decoder = {0};
  tDecoderInit(&decoder, buf, bufLen);

  if (tStartDecode(&decoder) < 0) return -1;
  if (tDecodeI32(&decoder, &pReq->timestamp) < 0) return -1;
  tEndDecode(&decoder);

  tDecoderClear(&decoder);
  return 0;
}

int32_t tSerializeSDbCfgRsp(void *buf, int32_t bufLen, const SDbCfgRsp *pRsp) {
  SEncoder encoder = {0};
  tEncoderInit(&encoder, buf, bufLen);

  if (tStartEncode(&encoder) < 0) return -1;
  if (tEncodeI32(&encoder, pRsp->numOfVgroups) < 0) return -1;
  if (tEncodeI32(&encoder, pRsp->numOfStables) < 0) return -1;
  if (tEncodeI32(&encoder, pRsp->buffer) < 0) return -1;
  if (tEncodeI32(&encoder, pRsp->cacheSize) < 0) return -1;
  if (tEncodeI32(&encoder, pRsp->pageSize) < 0) return -1;
  if (tEncodeI32(&encoder, pRsp->pages) < 0) return -1;
  if (tEncodeI32(&encoder, pRsp->daysPerFile) < 0) return -1;
  if (tEncodeI32(&encoder, pRsp->daysToKeep0) < 0) return -1;
  if (tEncodeI32(&encoder, pRsp->daysToKeep1) < 0) return -1;
  if (tEncodeI32(&encoder, pRsp->daysToKeep2) < 0) return -1;
  if (tEncodeI32(&encoder, pRsp->minRows) < 0) return -1;
  if (tEncodeI32(&encoder, pRsp->maxRows) < 0) return -1;
  if (tEncodeI32(&encoder, pRsp->walFsyncPeriod) < 0) return -1;
  if (tEncodeI16(&encoder, pRsp->hashPrefix) < 0) return -1;
  if (tEncodeI16(&encoder, pRsp->hashSuffix) < 0) return -1;
  if (tEncodeI8(&encoder, pRsp->walLevel) < 0) return -1;
  if (tEncodeI8(&encoder, pRsp->precision) < 0) return -1;
  if (tEncodeI8(&encoder, pRsp->compression) < 0) return -1;
  if (tEncodeI8(&encoder, pRsp->replications) < 0) return -1;
  if (tEncodeI8(&encoder, pRsp->strict) < 0) return -1;
  if (tEncodeI8(&encoder, pRsp->cacheLast) < 0) return -1;
  if (tEncodeI32(&encoder, pRsp->tsdbPageSize) < 0) return -1;
  if (tEncodeI32(&encoder, pRsp->walRetentionPeriod) < 0) return -1;
  if (tEncodeI32(&encoder, pRsp->walRollPeriod) < 0) return -1;
  if (tEncodeI64(&encoder, pRsp->walRetentionSize) < 0) return -1;
  if (tEncodeI64(&encoder, pRsp->walSegmentSize) < 0) return -1;
  if (tEncodeI32(&encoder, pRsp->numOfRetensions) < 0) return -1;
  for (int32_t i = 0; i < pRsp->numOfRetensions; ++i) {
    SRetention *pRetension = taosArrayGet(pRsp->pRetensions, i);
    if (tEncodeI64(&encoder, pRetension->freq) < 0) return -1;
    if (tEncodeI64(&encoder, pRetension->keep) < 0) return -1;
    if (tEncodeI8(&encoder, pRetension->freqUnit) < 0) return -1;
    if (tEncodeI8(&encoder, pRetension->keepUnit) < 0) return -1;
  }
  if (tEncodeI8(&encoder, pRsp->schemaless) < 0) return -1;
  if (tEncodeI16(&encoder, pRsp->sstTrigger) < 0) return -1;
  tEndEncode(&encoder);
  int32_t tlen = encoder.pos;
  tEncoderClear(&encoder);
  return tlen;
}

int32_t tDeserializeSDbCfgRsp(void *buf, int32_t bufLen, SDbCfgRsp *pRsp) {
  SDecoder decoder = {0};
  tDecoderInit(&decoder, buf, bufLen);

  if (tStartDecode(&decoder) < 0) return -1;
  if (tDecodeI32(&decoder, &pRsp->numOfVgroups) < 0) return -1;
  if (tDecodeI32(&decoder, &pRsp->numOfStables) < 0) return -1;
  if (tDecodeI32(&decoder, &pRsp->buffer) < 0) return -1;
  if (tDecodeI32(&decoder, &pRsp->cacheSize) < 0) return -1;
  if (tDecodeI32(&decoder, &pRsp->pageSize) < 0) return -1;
  if (tDecodeI32(&decoder, &pRsp->pages) < 0) return -1;
  if (tDecodeI32(&decoder, &pRsp->daysPerFile) < 0) return -1;
  if (tDecodeI32(&decoder, &pRsp->daysToKeep0) < 0) return -1;
  if (tDecodeI32(&decoder, &pRsp->daysToKeep1) < 0) return -1;
  if (tDecodeI32(&decoder, &pRsp->daysToKeep2) < 0) return -1;
  if (tDecodeI32(&decoder, &pRsp->minRows) < 0) return -1;
  if (tDecodeI32(&decoder, &pRsp->maxRows) < 0) return -1;
  if (tDecodeI32(&decoder, &pRsp->walFsyncPeriod) < 0) return -1;
  if (tDecodeI16(&decoder, &pRsp->hashPrefix) < 0) return -1;
  if (tDecodeI16(&decoder, &pRsp->hashSuffix) < 0) return -1;
  if (tDecodeI8(&decoder, &pRsp->walLevel) < 0) return -1;
  if (tDecodeI8(&decoder, &pRsp->precision) < 0) return -1;
  if (tDecodeI8(&decoder, &pRsp->compression) < 0) return -1;
  if (tDecodeI8(&decoder, &pRsp->replications) < 0) return -1;
  if (tDecodeI8(&decoder, &pRsp->strict) < 0) return -1;
  if (tDecodeI8(&decoder, &pRsp->cacheLast) < 0) return -1;
  if (tDecodeI32(&decoder, &pRsp->tsdbPageSize) < 0) return -1;
  if (tDecodeI32(&decoder, &pRsp->walRetentionPeriod) < 0) return -1;
  if (tDecodeI32(&decoder, &pRsp->walRollPeriod) < 0) return -1;
  if (tDecodeI64(&decoder, &pRsp->walRetentionSize) < 0) return -1;
  if (tDecodeI64(&decoder, &pRsp->walSegmentSize) < 0) return -1;
  if (tDecodeI32(&decoder, &pRsp->numOfRetensions) < 0) return -1;
  if (pRsp->numOfRetensions > 0) {
    pRsp->pRetensions = taosArrayInit(pRsp->numOfRetensions, sizeof(SRetention));
    if (pRsp->pRetensions == NULL) {
      terrno = TSDB_CODE_OUT_OF_MEMORY;
      return -1;
    }
  }

  for (int32_t i = 0; i < pRsp->numOfRetensions; ++i) {
    SRetention rentension = {0};
    if (tDecodeI64(&decoder, &rentension.freq) < 0) return -1;
    if (tDecodeI64(&decoder, &rentension.keep) < 0) return -1;
    if (tDecodeI8(&decoder, &rentension.freqUnit) < 0) return -1;
    if (tDecodeI8(&decoder, &rentension.keepUnit) < 0) return -1;
    if (taosArrayPush(pRsp->pRetensions, &rentension) == NULL) {
      terrno = TSDB_CODE_OUT_OF_MEMORY;
      return -1;
    }
  }
  if (tDecodeI8(&decoder, &pRsp->schemaless) < 0) return -1;
  if (tDecodeI16(&decoder, &pRsp->sstTrigger) < 0) return -1;
  tEndDecode(&decoder);

  tDecoderClear(&decoder);
  return 0;
}

int32_t tSerializeSUserIndexReq(void *buf, int32_t bufLen, SUserIndexReq *pReq) {
  SEncoder encoder = {0};
  tEncoderInit(&encoder, buf, bufLen);

  if (tStartEncode(&encoder) < 0) return -1;
  if (tEncodeCStr(&encoder, pReq->indexFName) < 0) return -1;
  tEndEncode(&encoder);

  int32_t tlen = encoder.pos;
  tEncoderClear(&encoder);
  return tlen;
}

int32_t tDeserializeSUserIndexReq(void *buf, int32_t bufLen, SUserIndexReq *pReq) {
  SDecoder decoder = {0};
  tDecoderInit(&decoder, buf, bufLen);

  if (tStartDecode(&decoder) < 0) return -1;
  if (tDecodeCStrTo(&decoder, pReq->indexFName) < 0) return -1;
  tEndDecode(&decoder);

  tDecoderClear(&decoder);
  return 0;
}

int32_t tSerializeSUserIndexRsp(void *buf, int32_t bufLen, const SUserIndexRsp *pRsp) {
  SEncoder encoder = {0};
  tEncoderInit(&encoder, buf, bufLen);

  if (tStartEncode(&encoder) < 0) return -1;
  if (tEncodeCStr(&encoder, pRsp->dbFName) < 0) return -1;
  if (tEncodeCStr(&encoder, pRsp->tblFName) < 0) return -1;
  if (tEncodeCStr(&encoder, pRsp->colName) < 0) return -1;
  if (tEncodeCStr(&encoder, pRsp->indexType) < 0) return -1;
  if (tEncodeCStr(&encoder, pRsp->indexExts) < 0) return -1;
  tEndEncode(&encoder);

  int32_t tlen = encoder.pos;
  tEncoderClear(&encoder);
  return tlen;
}

int32_t tDeserializeSUserIndexRsp(void *buf, int32_t bufLen, SUserIndexRsp *pRsp) {
  SDecoder decoder = {0};
  tDecoderInit(&decoder, buf, bufLen);

  if (tStartDecode(&decoder) < 0) return -1;
  if (tDecodeCStrTo(&decoder, pRsp->dbFName) < 0) return -1;
  if (tDecodeCStrTo(&decoder, pRsp->tblFName) < 0) return -1;
  if (tDecodeCStrTo(&decoder, pRsp->colName) < 0) return -1;
  if (tDecodeCStrTo(&decoder, pRsp->indexType) < 0) return -1;
  if (tDecodeCStrTo(&decoder, pRsp->indexExts) < 0) return -1;
  tEndDecode(&decoder);

  tDecoderClear(&decoder);
  return 0;
}

int32_t tSerializeSTableIndexReq(void *buf, int32_t bufLen, STableIndexReq *pReq) {
  SEncoder encoder = {0};
  tEncoderInit(&encoder, buf, bufLen);

  if (tStartEncode(&encoder) < 0) return -1;
  if (tEncodeCStr(&encoder, pReq->tbFName) < 0) return -1;
  tEndEncode(&encoder);

  int32_t tlen = encoder.pos;
  tEncoderClear(&encoder);
  return tlen;
}

int32_t tDeserializeSTableIndexReq(void *buf, int32_t bufLen, STableIndexReq *pReq) {
  SDecoder decoder = {0};
  tDecoderInit(&decoder, buf, bufLen);

  if (tStartDecode(&decoder) < 0) return -1;
  if (tDecodeCStrTo(&decoder, pReq->tbFName) < 0) return -1;
  tEndDecode(&decoder);

  tDecoderClear(&decoder);
  return 0;
}

int32_t tSerializeSTableIndexInfo(SEncoder *pEncoder, STableIndexInfo *pInfo) {
  if (tEncodeI8(pEncoder, pInfo->intervalUnit) < 0) return -1;
  if (tEncodeI8(pEncoder, pInfo->slidingUnit) < 0) return -1;
  if (tEncodeI64(pEncoder, pInfo->interval) < 0) return -1;
  if (tEncodeI64(pEncoder, pInfo->offset) < 0) return -1;
  if (tEncodeI64(pEncoder, pInfo->sliding) < 0) return -1;
  if (tEncodeI64(pEncoder, pInfo->dstTbUid) < 0) return -1;
  if (tEncodeI32(pEncoder, pInfo->dstVgId) < 0) return -1;
  if (tEncodeSEpSet(pEncoder, &pInfo->epSet) < 0) return -1;
  if (tEncodeCStr(pEncoder, pInfo->expr) < 0) return -1;
  return 0;
}

int32_t tSerializeSTableIndexRsp(void *buf, int32_t bufLen, const STableIndexRsp *pRsp) {
  SEncoder encoder = {0};
  tEncoderInit(&encoder, buf, bufLen);

  if (tStartEncode(&encoder) < 0) return -1;
  if (tEncodeCStr(&encoder, pRsp->tbName) < 0) return -1;
  if (tEncodeCStr(&encoder, pRsp->dbFName) < 0) return -1;
  if (tEncodeU64(&encoder, pRsp->suid) < 0) return -1;
  if (tEncodeI32(&encoder, pRsp->version) < 0) return -1;
  int32_t num = taosArrayGetSize(pRsp->pIndex);
  if (tEncodeI32(&encoder, num) < 0) return -1;
  if (num > 0) {
    for (int32_t i = 0; i < num; ++i) {
      STableIndexInfo *pInfo = (STableIndexInfo *)taosArrayGet(pRsp->pIndex, i);
      if (tSerializeSTableIndexInfo(&encoder, pInfo) < 0) return -1;
    }
  }
  tEndEncode(&encoder);

  int32_t tlen = encoder.pos;
  tEncoderClear(&encoder);
  return tlen;
}

void tFreeSerializeSTableIndexRsp(STableIndexRsp *pRsp) {
  if (pRsp->pIndex != NULL) {
    tFreeSTableIndexRsp(pRsp);
    pRsp->pIndex = NULL;
  }
}

int32_t tDeserializeSTableIndexInfo(SDecoder *pDecoder, STableIndexInfo *pInfo) {
  if (tDecodeI8(pDecoder, &pInfo->intervalUnit) < 0) return -1;
  if (tDecodeI8(pDecoder, &pInfo->slidingUnit) < 0) return -1;
  if (tDecodeI64(pDecoder, &pInfo->interval) < 0) return -1;
  if (tDecodeI64(pDecoder, &pInfo->offset) < 0) return -1;
  if (tDecodeI64(pDecoder, &pInfo->sliding) < 0) return -1;
  if (tDecodeI64(pDecoder, &pInfo->dstTbUid) < 0) return -1;
  if (tDecodeI32(pDecoder, &pInfo->dstVgId) < 0) return -1;
  if (tDecodeSEpSet(pDecoder, &pInfo->epSet) < 0) return -1;
  if (tDecodeCStrAlloc(pDecoder, &pInfo->expr) < 0) return -1;

  return 0;
}

int32_t tDeserializeSTableIndexRsp(void *buf, int32_t bufLen, STableIndexRsp *pRsp) {
  SDecoder decoder = {0};
  tDecoderInit(&decoder, buf, bufLen);

  if (tStartDecode(&decoder) < 0) return -1;
  if (tDecodeCStrTo(&decoder, pRsp->tbName) < 0) return -1;
  if (tDecodeCStrTo(&decoder, pRsp->dbFName) < 0) return -1;
  if (tDecodeU64(&decoder, &pRsp->suid) < 0) return -1;
  if (tDecodeI32(&decoder, &pRsp->version) < 0) return -1;
  int32_t num = 0;
  if (tDecodeI32(&decoder, &num) < 0) return -1;
  if (num > 0) {
    pRsp->pIndex = taosArrayInit(num, sizeof(STableIndexInfo));
    if (NULL == pRsp->pIndex) return -1;
    STableIndexInfo info;
    for (int32_t i = 0; i < num; ++i) {
      if (tDeserializeSTableIndexInfo(&decoder, &info) < 0) return -1;
      if (NULL == taosArrayPush(pRsp->pIndex, &info)) {
        taosMemoryFree(info.expr);
        return -1;
      }
    }
  }
  tEndDecode(&decoder);

  tDecoderClear(&decoder);
  return 0;
}

void tFreeSTableIndexInfo(void *info) {
  if (NULL == info) {
    return;
  }

  STableIndexInfo *pInfo = (STableIndexInfo *)info;

  taosMemoryFree(pInfo->expr);
}

int32_t tSerializeSShowVariablesReq(void *buf, int32_t bufLen, SShowVariablesReq *pReq) {
  SEncoder encoder = {0};
  tEncoderInit(&encoder, buf, bufLen);

  if (tStartEncode(&encoder) < 0) return -1;
  if (tEncodeI32(&encoder, pReq->useless) < 0) return -1;
  tEndEncode(&encoder);

  int32_t tlen = encoder.pos;
  tEncoderClear(&encoder);
  return tlen;
}

int32_t tDeserializeSShowVariablesReq(void *buf, int32_t bufLen, SShowVariablesReq *pReq) {
  SDecoder decoder = {0};
  tDecoderInit(&decoder, buf, bufLen);

  if (tStartDecode(&decoder) < 0) return -1;
  if (tDecodeI32(&decoder, &pReq->useless) < 0) return -1;

  tEndDecode(&decoder);
  tDecoderClear(&decoder);
  return 0;
}

int32_t tEncodeSVariablesInfo(SEncoder *pEncoder, SVariablesInfo *pInfo) {
  if (tEncodeCStr(pEncoder, pInfo->name) < 0) return -1;
  if (tEncodeCStr(pEncoder, pInfo->value) < 0) return -1;
  return 0;
}

int32_t tDecodeSVariablesInfo(SDecoder *pDecoder, SVariablesInfo *pInfo) {
  if (tDecodeCStrTo(pDecoder, pInfo->name) < 0) return -1;
  if (tDecodeCStrTo(pDecoder, pInfo->value) < 0) return -1;
  return 0;
}

int32_t tSerializeSShowVariablesRsp(void *buf, int32_t bufLen, SShowVariablesRsp *pRsp) {
  SEncoder encoder = {0};
  tEncoderInit(&encoder, buf, bufLen);

  if (tStartEncode(&encoder) < 0) return -1;
  int32_t varNum = taosArrayGetSize(pRsp->variables);
  if (tEncodeI32(&encoder, varNum) < 0) return -1;
  for (int32_t i = 0; i < varNum; ++i) {
    SVariablesInfo *pInfo = taosArrayGet(pRsp->variables, i);
    if (tEncodeSVariablesInfo(&encoder, pInfo) < 0) return -1;
  }
  tEndEncode(&encoder);

  int32_t tlen = encoder.pos;
  tEncoderClear(&encoder);
  return tlen;
}

int32_t tDeserializeSShowVariablesRsp(void *buf, int32_t bufLen, SShowVariablesRsp *pRsp) {
  SDecoder decoder = {0};
  tDecoderInit(&decoder, buf, bufLen);

  if (tStartDecode(&decoder) < 0) return -1;
  int32_t varNum = 0;
  if (tDecodeI32(&decoder, &varNum) < 0) return -1;
  if (varNum > 0) {
    pRsp->variables = taosArrayInit(varNum, sizeof(SVariablesInfo));
    if (NULL == pRsp->variables) return -1;
    for (int32_t i = 0; i < varNum; ++i) {
      SVariablesInfo info = {0};
      if (tDecodeSVariablesInfo(&decoder, &info) < 0) return -1;
      if (NULL == taosArrayPush(pRsp->variables, &info)) return -1;
    }
  }

  tEndDecode(&decoder);
  tDecoderClear(&decoder);
  return 0;
}

void tFreeSShowVariablesRsp(SShowVariablesRsp *pRsp) {
  if (NULL == pRsp) {
    return;
  }

  taosArrayDestroy(pRsp->variables);
}

int32_t tSerializeSShowReq(void *buf, int32_t bufLen, SShowReq *pReq) {
  SEncoder encoder = {0};
  tEncoderInit(&encoder, buf, bufLen);

  if (tStartEncode(&encoder) < 0) return -1;
  if (tEncodeI32(&encoder, pReq->type) < 0) return -1;
  if (tEncodeCStr(&encoder, pReq->db) < 0) return -1;
  if (tEncodeI32(&encoder, pReq->payloadLen) < 0) return -1;
  if (pReq->payloadLen > 0) {
    if (tEncodeBinary(&encoder, pReq->payload, pReq->payloadLen) < 0) return -1;
  }
  tEndEncode(&encoder);

  int32_t tlen = encoder.pos;
  tEncoderClear(&encoder);
  return tlen;
}

int32_t tDeserializeSShowReq(void *buf, int32_t bufLen, SShowReq *pReq) {
  SDecoder decoder = {0};
  tDecoderInit(&decoder, buf, bufLen);

  if (tStartDecode(&decoder) < 0) return -1;
  if (tDecodeI32(&decoder, &pReq->type) < 0) return -1;
  if (tDecodeCStrTo(&decoder, pReq->db) < 0) return -1;
  if (tDecodeI32(&decoder, &pReq->payloadLen) < 0) return -1;
  if (pReq->payloadLen > 0) {
    pReq->payload = taosMemoryMalloc(pReq->payloadLen);
    if (pReq->payload == NULL) return -1;
    if (tDecodeCStrTo(&decoder, pReq->payload) < 0) return -1;
  }

  tEndDecode(&decoder);
  tDecoderClear(&decoder);
  return 0;
}

void tFreeSShowReq(SShowReq *pReq) { taosMemoryFreeClear(pReq->payload); }

int32_t tSerializeSRetrieveTableReq(void *buf, int32_t bufLen, SRetrieveTableReq *pReq) {
  SEncoder encoder = {0};
  tEncoderInit(&encoder, buf, bufLen);

  if (tStartEncode(&encoder) < 0) return -1;
  if (tEncodeI64(&encoder, pReq->showId) < 0) return -1;
  if (tEncodeCStr(&encoder, pReq->db) < 0) return -1;
  if (tEncodeCStr(&encoder, pReq->tb) < 0) return -1;
  if (tEncodeCStr(&encoder, pReq->filterTb) < 0) return -1;
  if (tEncodeCStr(&encoder, pReq->user) < 0) return -1;
  tEndEncode(&encoder);

  int32_t tlen = encoder.pos;
  tEncoderClear(&encoder);
  return tlen;
}

int32_t tDeserializeSRetrieveTableReq(void *buf, int32_t bufLen, SRetrieveTableReq *pReq) {
  SDecoder decoder = {0};
  tDecoderInit(&decoder, buf, bufLen);

  if (tStartDecode(&decoder) < 0) return -1;
  if (tDecodeI64(&decoder, &pReq->showId) < 0) return -1;
  if (tDecodeCStrTo(&decoder, pReq->db) < 0) return -1;
  if (tDecodeCStrTo(&decoder, pReq->tb) < 0) return -1;
  if (tDecodeCStrTo(&decoder, pReq->filterTb) < 0) return -1;
  if (tDecodeCStrTo(&decoder, pReq->user) < 0) return -1;

  tEndDecode(&decoder);
  tDecoderClear(&decoder);
  return 0;
}

static int32_t tEncodeSTableMetaRsp(SEncoder *pEncoder, STableMetaRsp *pRsp) {
  if (tEncodeCStr(pEncoder, pRsp->tbName) < 0) return -1;
  if (tEncodeCStr(pEncoder, pRsp->stbName) < 0) return -1;
  if (tEncodeCStr(pEncoder, pRsp->dbFName) < 0) return -1;
  if (tEncodeI64(pEncoder, pRsp->dbId) < 0) return -1;
  if (tEncodeI32(pEncoder, pRsp->numOfTags) < 0) return -1;
  if (tEncodeI32(pEncoder, pRsp->numOfColumns) < 0) return -1;
  if (tEncodeI8(pEncoder, pRsp->precision) < 0) return -1;
  if (tEncodeI8(pEncoder, pRsp->tableType) < 0) return -1;
  if (tEncodeI32(pEncoder, pRsp->sversion) < 0) return -1;
  if (tEncodeI32(pEncoder, pRsp->tversion) < 0) return -1;
  if (tEncodeU64(pEncoder, pRsp->suid) < 0) return -1;
  if (tEncodeU64(pEncoder, pRsp->tuid) < 0) return -1;
  if (tEncodeI32(pEncoder, pRsp->vgId) < 0) return -1;
  for (int32_t i = 0; i < pRsp->numOfColumns + pRsp->numOfTags; ++i) {
    SSchema *pSchema = &pRsp->pSchemas[i];
    if (tEncodeSSchema(pEncoder, pSchema) < 0) return -1;
  }

  return 0;
}

static int32_t tDecodeSTableMetaRsp(SDecoder *pDecoder, STableMetaRsp *pRsp) {
  if (tDecodeCStrTo(pDecoder, pRsp->tbName) < 0) return -1;
  if (tDecodeCStrTo(pDecoder, pRsp->stbName) < 0) return -1;
  if (tDecodeCStrTo(pDecoder, pRsp->dbFName) < 0) return -1;
  if (tDecodeI64(pDecoder, &pRsp->dbId) < 0) return -1;
  if (tDecodeI32(pDecoder, &pRsp->numOfTags) < 0) return -1;
  if (tDecodeI32(pDecoder, &pRsp->numOfColumns) < 0) return -1;
  if (tDecodeI8(pDecoder, &pRsp->precision) < 0) return -1;
  if (tDecodeI8(pDecoder, &pRsp->tableType) < 0) return -1;
  if (tDecodeI32(pDecoder, &pRsp->sversion) < 0) return -1;
  if (tDecodeI32(pDecoder, &pRsp->tversion) < 0) return -1;
  if (tDecodeU64(pDecoder, &pRsp->suid) < 0) return -1;
  if (tDecodeU64(pDecoder, &pRsp->tuid) < 0) return -1;
  if (tDecodeI32(pDecoder, &pRsp->vgId) < 0) return -1;

  int32_t totalCols = pRsp->numOfTags + pRsp->numOfColumns;
  if (totalCols > 0) {
    pRsp->pSchemas = taosMemoryMalloc(sizeof(SSchema) * totalCols);
    if (pRsp->pSchemas == NULL) return -1;

    for (int32_t i = 0; i < totalCols; ++i) {
      SSchema *pSchema = &pRsp->pSchemas[i];
      if (tDecodeSSchema(pDecoder, pSchema) < 0) return -1;
    }
  } else {
    pRsp->pSchemas = NULL;
  }

  return 0;
}

int32_t tSerializeSTableMetaRsp(void *buf, int32_t bufLen, STableMetaRsp *pRsp) {
  SEncoder encoder = {0};
  tEncoderInit(&encoder, buf, bufLen);

  if (tStartEncode(&encoder) < 0) return -1;
  if (tEncodeSTableMetaRsp(&encoder, pRsp) < 0) return -1;
  tEndEncode(&encoder);

  int32_t tlen = encoder.pos;
  tEncoderClear(&encoder);
  return tlen;
}

int32_t tSerializeSSTbHbRsp(void *buf, int32_t bufLen, SSTbHbRsp *pRsp) {
  SEncoder encoder = {0};
  tEncoderInit(&encoder, buf, bufLen);

  if (tStartEncode(&encoder) < 0) return -1;

  int32_t numOfMeta = taosArrayGetSize(pRsp->pMetaRsp);
  if (tEncodeI32(&encoder, numOfMeta) < 0) return -1;
  for (int32_t i = 0; i < numOfMeta; ++i) {
    STableMetaRsp *pMetaRsp = taosArrayGet(pRsp->pMetaRsp, i);
    if (tEncodeSTableMetaRsp(&encoder, pMetaRsp) < 0) return -1;
  }

  int32_t numOfIndex = taosArrayGetSize(pRsp->pIndexRsp);
  if (tEncodeI32(&encoder, numOfIndex) < 0) return -1;
  for (int32_t i = 0; i < numOfIndex; ++i) {
    STableIndexRsp *pIndexRsp = taosArrayGet(pRsp->pIndexRsp, i);
    if (tEncodeCStr(&encoder, pIndexRsp->tbName) < 0) return -1;
    if (tEncodeCStr(&encoder, pIndexRsp->dbFName) < 0) return -1;
    if (tEncodeU64(&encoder, pIndexRsp->suid) < 0) return -1;
    if (tEncodeI32(&encoder, pIndexRsp->version) < 0) return -1;
    int32_t num = taosArrayGetSize(pIndexRsp->pIndex);
    if (tEncodeI32(&encoder, num) < 0) return -1;
    for (int32_t i = 0; i < num; ++i) {
      STableIndexInfo *pInfo = (STableIndexInfo *)taosArrayGet(pIndexRsp->pIndex, i);
      if (tSerializeSTableIndexInfo(&encoder, pInfo) < 0) return -1;
    }
  }

  tEndEncode(&encoder);

  int32_t tlen = encoder.pos;
  tEncoderClear(&encoder);
  return tlen;
}

int32_t tDeserializeSTableMetaRsp(void *buf, int32_t bufLen, STableMetaRsp *pRsp) {
  SDecoder decoder = {0};
  tDecoderInit(&decoder, buf, bufLen);

  if (tStartDecode(&decoder) < 0) return -1;
  if (tDecodeSTableMetaRsp(&decoder, pRsp) < 0) return -1;

  tEndDecode(&decoder);
  tDecoderClear(&decoder);
  return 0;
}

int32_t tDeserializeSSTbHbRsp(void *buf, int32_t bufLen, SSTbHbRsp *pRsp) {
  SDecoder decoder = {0};
  tDecoderInit(&decoder, buf, bufLen);

  if (tStartDecode(&decoder) < 0) return -1;

  int32_t numOfMeta = 0;
  if (tDecodeI32(&decoder, &numOfMeta) < 0) return -1;
  pRsp->pMetaRsp = taosArrayInit(numOfMeta, sizeof(STableMetaRsp));
  if (pRsp->pMetaRsp == NULL) {
    terrno = TSDB_CODE_OUT_OF_MEMORY;
    return -1;
  }

  for (int32_t i = 0; i < numOfMeta; ++i) {
    STableMetaRsp tableMetaRsp = {0};
    if (tDecodeSTableMetaRsp(&decoder, &tableMetaRsp) < 0) return -1;
    taosArrayPush(pRsp->pMetaRsp, &tableMetaRsp);
  }

  int32_t numOfIndex = 0;
  if (tDecodeI32(&decoder, &numOfIndex) < 0) return -1;

  pRsp->pIndexRsp = taosArrayInit(numOfIndex, sizeof(STableIndexRsp));
  if (pRsp->pIndexRsp == NULL) {
    terrno = TSDB_CODE_OUT_OF_MEMORY;
    return -1;
  }

  for (int32_t i = 0; i < numOfIndex; ++i) {
    STableIndexRsp tableIndexRsp = {0};
    if (tDecodeCStrTo(&decoder, tableIndexRsp.tbName) < 0) return -1;
    if (tDecodeCStrTo(&decoder, tableIndexRsp.dbFName) < 0) return -1;
    if (tDecodeU64(&decoder, &tableIndexRsp.suid) < 0) return -1;
    if (tDecodeI32(&decoder, &tableIndexRsp.version) < 0) return -1;
    int32_t num = 0;
    if (tDecodeI32(&decoder, &num) < 0) return -1;
    if (num > 0) {
      tableIndexRsp.pIndex = taosArrayInit(num, sizeof(STableIndexInfo));
      if (NULL == tableIndexRsp.pIndex) return -1;
      STableIndexInfo info;
      for (int32_t i = 0; i < num; ++i) {
        if (tDeserializeSTableIndexInfo(&decoder, &info) < 0) return -1;
        if (NULL == taosArrayPush(tableIndexRsp.pIndex, &info)) {
          taosMemoryFree(info.expr);
          return -1;
        }
      }
    }
    taosArrayPush(pRsp->pIndexRsp, &tableIndexRsp);
  }

  tEndDecode(&decoder);

  tDecoderClear(&decoder);
  return 0;
}

void tFreeSTableMetaRsp(void *pRsp) {
  if (NULL == pRsp) {
    return;
  }

  taosMemoryFreeClear(((STableMetaRsp *)pRsp)->pSchemas);
}

void tFreeSTableIndexRsp(void *info) {
  if (NULL == info) {
    return;
  }

  STableIndexRsp *pInfo = (STableIndexRsp *)info;

  taosArrayDestroyEx(pInfo->pIndex, tFreeSTableIndexInfo);
}

void tFreeSSTbHbRsp(SSTbHbRsp *pRsp) {
  int32_t numOfMeta = taosArrayGetSize(pRsp->pMetaRsp);
  for (int32_t i = 0; i < numOfMeta; ++i) {
    STableMetaRsp *pMetaRsp = taosArrayGet(pRsp->pMetaRsp, i);
    tFreeSTableMetaRsp(pMetaRsp);
  }

  taosArrayDestroy(pRsp->pMetaRsp);

  int32_t numOfIndex = taosArrayGetSize(pRsp->pIndexRsp);
  for (int32_t i = 0; i < numOfIndex; ++i) {
    STableIndexRsp *pIndexRsp = taosArrayGet(pRsp->pIndexRsp, i);
    tFreeSTableIndexRsp(pIndexRsp);
  }

  taosArrayDestroy(pRsp->pIndexRsp);
}

int32_t tSerializeSShowRsp(void *buf, int32_t bufLen, SShowRsp *pRsp) {
  SEncoder encoder = {0};
  tEncoderInit(&encoder, buf, bufLen);

  if (tStartEncode(&encoder) < 0) return -1;
  if (tEncodeI64(&encoder, pRsp->showId) < 0) return -1;
  if (tEncodeSTableMetaRsp(&encoder, &pRsp->tableMeta) < 0) return -1;
  tEndEncode(&encoder);

  int32_t tlen = encoder.pos;
  tEncoderClear(&encoder);
  return tlen;
}

int32_t tDeserializeSShowRsp(void *buf, int32_t bufLen, SShowRsp *pRsp) {
  SDecoder decoder = {0};
  tDecoderInit(&decoder, buf, bufLen);

  if (tStartDecode(&decoder) < 0) return -1;
  if (tDecodeI64(&decoder, &pRsp->showId) < 0) return -1;
  if (tDecodeSTableMetaRsp(&decoder, &pRsp->tableMeta) < 0) return -1;

  tEndDecode(&decoder);
  tDecoderClear(&decoder);
  return 0;
}

void tFreeSShowRsp(SShowRsp *pRsp) { tFreeSTableMetaRsp(&pRsp->tableMeta); }

int32_t tSerializeSTableInfoReq(void *buf, int32_t bufLen, STableInfoReq *pReq) {
  int32_t headLen = sizeof(SMsgHead);
  if (buf != NULL) {
    buf = (char *)buf + headLen;
    bufLen -= headLen;
  }

  SEncoder encoder = {0};
  tEncoderInit(&encoder, buf, bufLen);

  if (tStartEncode(&encoder) < 0) return -1;
  if (tEncodeCStr(&encoder, pReq->dbFName) < 0) return -1;
  if (tEncodeCStr(&encoder, pReq->tbName) < 0) return -1;
  tEndEncode(&encoder);

  int32_t tlen = encoder.pos;
  tEncoderClear(&encoder);

  if (buf != NULL) {
    SMsgHead *pHead = (SMsgHead *)((char *)buf - headLen);
    pHead->vgId = htonl(pReq->header.vgId);
    pHead->contLen = htonl(tlen + headLen);
  }

  return tlen + headLen;
}

int32_t tDeserializeSTableInfoReq(void *buf, int32_t bufLen, STableInfoReq *pReq) {
  int32_t headLen = sizeof(SMsgHead);

  SMsgHead *pHead = buf;
  pHead->vgId = pReq->header.vgId;
  pHead->contLen = pReq->header.contLen;

  SDecoder decoder = {0};
  tDecoderInit(&decoder, (char *)buf + headLen, bufLen - headLen);

  if (tStartDecode(&decoder) < 0) return -1;
  if (tDecodeCStrTo(&decoder, pReq->dbFName) < 0) return -1;
  if (tDecodeCStrTo(&decoder, pReq->tbName) < 0) return -1;

  tEndDecode(&decoder);
  tDecoderClear(&decoder);
  return 0;
}

int32_t tSerializeSMDropTopicReq(void *buf, int32_t bufLen, SMDropTopicReq *pReq) {
  SEncoder encoder = {0};
  tEncoderInit(&encoder, buf, bufLen);

  if (tStartEncode(&encoder) < 0) return -1;
  if (tEncodeCStr(&encoder, pReq->name) < 0) return -1;
  if (tEncodeI8(&encoder, pReq->igNotExists) < 0) return -1;
  tEndEncode(&encoder);

  int32_t tlen = encoder.pos;
  tEncoderClear(&encoder);
  return tlen;
}

int32_t tDeserializeSMDropTopicReq(void *buf, int32_t bufLen, SMDropTopicReq *pReq) {
  SDecoder decoder = {0};
  tDecoderInit(&decoder, buf, bufLen);

  if (tStartDecode(&decoder) < 0) return -1;
  if (tDecodeCStrTo(&decoder, pReq->name) < 0) return -1;
  if (tDecodeI8(&decoder, &pReq->igNotExists) < 0) return -1;
  tEndDecode(&decoder);

  tDecoderClear(&decoder);
  return 0;
}

int32_t tSerializeSMDropCgroupReq(void *buf, int32_t bufLen, SMDropCgroupReq *pReq) {
  SEncoder encoder = {0};
  tEncoderInit(&encoder, buf, bufLen);

  if (tStartEncode(&encoder) < 0) return -1;
  if (tEncodeCStr(&encoder, pReq->topic) < 0) return -1;
  if (tEncodeCStr(&encoder, pReq->cgroup) < 0) return -1;
  if (tEncodeI8(&encoder, pReq->igNotExists) < 0) return -1;
  tEndEncode(&encoder);

  int32_t tlen = encoder.pos;
  tEncoderClear(&encoder);
  return tlen;
}

int32_t tDeserializeSMDropCgroupReq(void *buf, int32_t bufLen, SMDropCgroupReq *pReq) {
  SDecoder decoder = {0};
  tDecoderInit(&decoder, buf, bufLen);

  if (tStartDecode(&decoder) < 0) return -1;
  if (tDecodeCStrTo(&decoder, pReq->topic) < 0) return -1;
  if (tDecodeCStrTo(&decoder, pReq->cgroup) < 0) return -1;
  if (tDecodeI8(&decoder, &pReq->igNotExists) < 0) return -1;
  tEndDecode(&decoder);

  tDecoderClear(&decoder);
  return 0;
}

int32_t tSerializeSCMCreateTopicReq(void *buf, int32_t bufLen, const SCMCreateTopicReq *pReq) {
  SEncoder encoder = {0};
  tEncoderInit(&encoder, buf, bufLen);

  if (tStartEncode(&encoder) < 0) return -1;
  if (tEncodeCStr(&encoder, pReq->name) < 0) return -1;
  if (tEncodeI8(&encoder, pReq->igExists) < 0) return -1;
  if (tEncodeI8(&encoder, pReq->subType) < 0) return -1;
  if (tEncodeI8(&encoder, pReq->withMeta) < 0) return -1;
  if (tEncodeCStr(&encoder, pReq->subDbName) < 0) return -1;
  if (TOPIC_SUB_TYPE__DB == pReq->subType) {
  } else if (TOPIC_SUB_TYPE__TABLE == pReq->subType) {
    if (tEncodeCStr(&encoder, pReq->subStbName) < 0) return -1;
  } else {
    if (tEncodeI32(&encoder, strlen(pReq->ast)) < 0) return -1;
    if (tEncodeCStr(&encoder, pReq->ast) < 0) return -1;
  }
  if (tEncodeI32(&encoder, strlen(pReq->sql)) < 0) return -1;
  if (tEncodeCStr(&encoder, pReq->sql) < 0) return -1;

  tEndEncode(&encoder);

  int32_t tlen = encoder.pos;
  tEncoderClear(&encoder);
  return tlen;
}

int32_t tDeserializeSCMCreateTopicReq(void *buf, int32_t bufLen, SCMCreateTopicReq *pReq) {
  int32_t sqlLen = 0;
  int32_t astLen = 0;

  SDecoder decoder = {0};
  tDecoderInit(&decoder, buf, bufLen);

  if (tStartDecode(&decoder) < 0) return -1;
  if (tDecodeCStrTo(&decoder, pReq->name) < 0) return -1;
  if (tDecodeI8(&decoder, &pReq->igExists) < 0) return -1;
  if (tDecodeI8(&decoder, &pReq->subType) < 0) return -1;
  if (tDecodeI8(&decoder, &pReq->withMeta) < 0) return -1;
  if (tDecodeCStrTo(&decoder, pReq->subDbName) < 0) return -1;
  if (TOPIC_SUB_TYPE__DB == pReq->subType) {
  } else if (TOPIC_SUB_TYPE__TABLE == pReq->subType) {
    if (tDecodeCStrTo(&decoder, pReq->subStbName) < 0) return -1;
  } else {
    if (tDecodeI32(&decoder, &astLen) < 0) return -1;
    if (astLen > 0) {
      pReq->ast = taosMemoryCalloc(1, astLen + 1);
      if (pReq->ast == NULL) return -1;
      if (tDecodeCStrTo(&decoder, pReq->ast) < 0) return -1;
    }
  }
  if (tDecodeI32(&decoder, &sqlLen) < 0) return -1;
  if (sqlLen > 0) {
    pReq->sql = taosMemoryCalloc(1, sqlLen + 1);
    if (pReq->sql == NULL) return -1;
    if (tDecodeCStrTo(&decoder, pReq->sql) < 0) return -1;
  }

  tEndDecode(&decoder);

  tDecoderClear(&decoder);
  return 0;
}

void tFreeSCMCreateTopicReq(SCMCreateTopicReq *pReq) {
  taosMemoryFreeClear(pReq->sql);
  if (TOPIC_SUB_TYPE__COLUMN == pReq->subType) {
    taosMemoryFreeClear(pReq->ast);
  }
}

int32_t tSerializeSCMCreateTopicRsp(void *buf, int32_t bufLen, const SCMCreateTopicRsp *pRsp) {
  SEncoder encoder = {0};
  tEncoderInit(&encoder, buf, bufLen);

  if (tStartEncode(&encoder) < 0) return -1;
  if (tEncodeI64(&encoder, pRsp->topicId) < 0) return -1;
  tEndEncode(&encoder);

  int32_t tlen = encoder.pos;
  tEncoderClear(&encoder);
  return tlen;
}

int32_t tDeserializeSCMCreateTopicRsp(void *buf, int32_t bufLen, SCMCreateTopicRsp *pRsp) {
  SDecoder decoder = {0};
  tDecoderInit(&decoder, buf, bufLen);

  if (tStartDecode(&decoder) < 0) return -1;
  if (tDecodeI64(&decoder, &pRsp->topicId) < 0) return -1;
  tEndDecode(&decoder);

  tDecoderClear(&decoder);
  return 0;
}

int32_t tSerializeSConnectReq(void *buf, int32_t bufLen, SConnectReq *pReq) {
  SEncoder encoder = {0};
  tEncoderInit(&encoder, buf, bufLen);

  if (tStartEncode(&encoder) < 0) return -1;
  if (tEncodeI8(&encoder, pReq->connType) < 0) return -1;
  if (tEncodeI32(&encoder, pReq->pid) < 0) return -1;
  if (tEncodeCStr(&encoder, pReq->app) < 0) return -1;
  if (tEncodeCStr(&encoder, pReq->db) < 0) return -1;
  if (tEncodeCStr(&encoder, pReq->user) < 0) return -1;
  if (tEncodeCStrWithLen(&encoder, pReq->passwd, TSDB_PASSWORD_LEN) < 0) return -1;
  if (tEncodeI64(&encoder, pReq->startTime) < 0) return -1;
  if (tEncodeCStr(&encoder, pReq->sVer) < 0) return -1;
  tEndEncode(&encoder);

  int32_t tlen = encoder.pos;
  tEncoderClear(&encoder);
  return tlen;
}

int32_t tDeserializeSConnectReq(void *buf, int32_t bufLen, SConnectReq *pReq) {
  SDecoder decoder = {0};
  tDecoderInit(&decoder, buf, bufLen);

  if (tStartDecode(&decoder) < 0) return -1;
  if (tDecodeI8(&decoder, &pReq->connType) < 0) return -1;
  if (tDecodeI32(&decoder, &pReq->pid) < 0) return -1;
  if (tDecodeCStrTo(&decoder, pReq->app) < 0) return -1;
  if (tDecodeCStrTo(&decoder, pReq->db) < 0) return -1;
  if (tDecodeCStrTo(&decoder, pReq->user) < 0) return -1;
  if (tDecodeCStrTo(&decoder, pReq->passwd) < 0) return -1;
  if (tDecodeI64(&decoder, &pReq->startTime) < 0) return -1;
  // Check the client version from version 3.0.3.0
  if (tDecodeIsEnd(&decoder)) {
    tDecoderClear(&decoder);
    return TSDB_CODE_VERSION_NOT_COMPATIBLE;
  }
  if (tDecodeCStrTo(&decoder, pReq->sVer) < 0) return -1;
  tEndDecode(&decoder);

  tDecoderClear(&decoder);
  return 0;
}

int32_t tSerializeSConnectRsp(void *buf, int32_t bufLen, SConnectRsp *pRsp) {
  SEncoder encoder = {0};
  tEncoderInit(&encoder, buf, bufLen);

  if (tStartEncode(&encoder) < 0) return -1;
  if (tEncodeI32(&encoder, pRsp->acctId) < 0) return -1;
  if (tEncodeI64(&encoder, pRsp->clusterId) < 0) return -1;
  if (tEncodeU32(&encoder, pRsp->connId) < 0) return -1;
  if (tEncodeI32(&encoder, pRsp->dnodeNum) < 0) return -1;
  if (tEncodeI8(&encoder, pRsp->superUser) < 0) return -1;
  if (tEncodeI8(&encoder, pRsp->sysInfo) < 0) return -1;
  if (tEncodeI8(&encoder, pRsp->connType) < 0) return -1;
  if (tEncodeSEpSet(&encoder, &pRsp->epSet) < 0) return -1;
  if (tEncodeI32(&encoder, pRsp->svrTimestamp) < 0) return -1;
  if (tEncodeCStr(&encoder, pRsp->sVer) < 0) return -1;
  if (tEncodeCStr(&encoder, pRsp->sDetailVer) < 0) return -1;
  tEndEncode(&encoder);

  int32_t tlen = encoder.pos;
  tEncoderClear(&encoder);
  return tlen;
}

int32_t tDeserializeSConnectRsp(void *buf, int32_t bufLen, SConnectRsp *pRsp) {
  SDecoder decoder = {0};
  tDecoderInit(&decoder, buf, bufLen);

  if (tStartDecode(&decoder) < 0) return -1;
  if (tDecodeI32(&decoder, &pRsp->acctId) < 0) return -1;
  if (tDecodeI64(&decoder, &pRsp->clusterId) < 0) return -1;
  if (tDecodeU32(&decoder, &pRsp->connId) < 0) return -1;
  if (tDecodeI32(&decoder, &pRsp->dnodeNum) < 0) return -1;
  if (tDecodeI8(&decoder, &pRsp->superUser) < 0) return -1;
  if (tDecodeI8(&decoder, &pRsp->sysInfo) < 0) return -1;
  if (tDecodeI8(&decoder, &pRsp->connType) < 0) return -1;
  if (tDecodeSEpSet(&decoder, &pRsp->epSet) < 0) return -1;
  if (tDecodeI32(&decoder, &pRsp->svrTimestamp) < 0) return -1;
  if (tDecodeCStrTo(&decoder, pRsp->sVer) < 0) return -1;
  if (tDecodeCStrTo(&decoder, pRsp->sDetailVer) < 0) return -1;
  tEndDecode(&decoder);

  tDecoderClear(&decoder);
  return 0;
}

int32_t tSerializeSMTimerMsg(void *buf, int32_t bufLen, SMTimerReq *pReq) {
  SEncoder encoder = {0};
  tEncoderInit(&encoder, buf, bufLen);

  if (tStartEncode(&encoder) < 0) return -1;
  if (tEncodeI32(&encoder, pReq->reserved) < 0) return -1;
  tEndEncode(&encoder);

  int32_t tlen = encoder.pos;
  tEncoderClear(&encoder);
  return tlen;
}

int32_t tDeserializeSMTimerMsg(void *buf, int32_t bufLen, SMTimerReq *pReq) {
  SDecoder decoder = {0};
  tDecoderInit(&decoder, buf, bufLen);

  if (tStartDecode(&decoder) < 0) return -1;
  if (tDecodeI32(&decoder, &pReq->reserved) < 0) return -1;
  tEndDecode(&decoder);

  tDecoderClear(&decoder);
  return 0;
}

int32_t tSerializeSMStreamTickMsg(void *buf, int32_t bufLen, SMStreamTickReq *pReq) {
  SEncoder encoder = {0};
  tEncoderInit(&encoder, buf, bufLen);

  if (tStartEncode(&encoder) < 0) return -1;
  if (tEncodeI64(&encoder, pReq->tick) < 0) return -1;
  tEndEncode(&encoder);

  int32_t tlen = encoder.pos;
  tEncoderClear(&encoder);
  return tlen;
}

int32_t tDeserializeSMStreamTickMsg(void *buf, int32_t bufLen, SMStreamTickReq *pReq) {
  SDecoder decoder = {0};
  tDecoderInit(&decoder, buf, bufLen);

  if (tStartDecode(&decoder) < 0) return -1;
  if (tDecodeI64(&decoder, &pReq->tick) < 0) return -1;
  tEndDecode(&decoder);

  tDecoderClear(&decoder);
  return 0;
}

int32_t tEncodeSReplica(SEncoder *pEncoder, SReplica *pReplica) {
  if (tEncodeI32(pEncoder, pReplica->id) < 0) return -1;
  if (tEncodeU16(pEncoder, pReplica->port) < 0) return -1;
  if (tEncodeCStr(pEncoder, pReplica->fqdn) < 0) return -1;
  return 0;
}

int32_t tDecodeSReplica(SDecoder *pDecoder, SReplica *pReplica) {
  if (tDecodeI32(pDecoder, &pReplica->id) < 0) return -1;
  if (tDecodeU16(pDecoder, &pReplica->port) < 0) return -1;
  if (tDecodeCStrTo(pDecoder, pReplica->fqdn) < 0) return -1;
  return 0;
}

int32_t tSerializeSCreateVnodeReq(void *buf, int32_t bufLen, SCreateVnodeReq *pReq) {
  SEncoder encoder = {0};
  tEncoderInit(&encoder, buf, bufLen);

  if (tStartEncode(&encoder) < 0) return -1;
  if (tEncodeI32(&encoder, pReq->vgId) < 0) return -1;
  if (tEncodeCStr(&encoder, pReq->db) < 0) return -1;
  if (tEncodeI64(&encoder, pReq->dbUid) < 0) return -1;
  if (tEncodeI32(&encoder, pReq->vgVersion) < 0) return -1;
  if (tEncodeI32(&encoder, pReq->numOfStables) < 0) return -1;
  if (tEncodeI32(&encoder, pReq->buffer) < 0) return -1;
  if (tEncodeI32(&encoder, pReq->pageSize) < 0) return -1;
  if (tEncodeI32(&encoder, pReq->pages) < 0) return -1;
  if (tEncodeI32(&encoder, pReq->cacheLastSize) < 0) return -1;
  if (tEncodeI32(&encoder, pReq->daysPerFile) < 0) return -1;
  if (tEncodeI32(&encoder, pReq->daysToKeep0) < 0) return -1;
  if (tEncodeI32(&encoder, pReq->daysToKeep1) < 0) return -1;
  if (tEncodeI32(&encoder, pReq->daysToKeep2) < 0) return -1;
  if (tEncodeI32(&encoder, pReq->minRows) < 0) return -1;
  if (tEncodeI32(&encoder, pReq->maxRows) < 0) return -1;
  if (tEncodeI32(&encoder, pReq->walFsyncPeriod) < 0) return -1;
  if (tEncodeU32(&encoder, pReq->hashBegin) < 0) return -1;
  if (tEncodeU32(&encoder, pReq->hashEnd) < 0) return -1;
  if (tEncodeI8(&encoder, pReq->hashMethod) < 0) return -1;
  if (tEncodeI8(&encoder, pReq->walLevel) < 0) return -1;
  if (tEncodeI8(&encoder, pReq->precision) < 0) return -1;
  if (tEncodeI8(&encoder, pReq->compression) < 0) return -1;
  if (tEncodeI8(&encoder, pReq->strict) < 0) return -1;
  if (tEncodeI8(&encoder, pReq->cacheLast) < 0) return -1;
  if (tEncodeI8(&encoder, pReq->replica) < 0) return -1;
  if (tEncodeI8(&encoder, pReq->selfIndex) < 0) return -1;
  for (int32_t i = 0; i < TSDB_MAX_REPLICA; ++i) {
    SReplica *pReplica = &pReq->replicas[i];
    if (tEncodeSReplica(&encoder, pReplica) < 0) return -1;
  }
  if (tEncodeI32(&encoder, pReq->numOfRetensions) < 0) return -1;
  for (int32_t i = 0; i < pReq->numOfRetensions; ++i) {
    SRetention *pRetension = taosArrayGet(pReq->pRetensions, i);
    if (tEncodeI64(&encoder, pRetension->freq) < 0) return -1;
    if (tEncodeI64(&encoder, pRetension->keep) < 0) return -1;
    if (tEncodeI8(&encoder, pRetension->freqUnit) < 0) return -1;
    if (tEncodeI8(&encoder, pRetension->keepUnit) < 0) return -1;
  }

  if (tEncodeI8(&encoder, pReq->isTsma) < 0) return -1;
  if (pReq->isTsma) {
    uint32_t tsmaLen = (uint32_t)(htonl(((SMsgHead *)pReq->pTsma)->contLen));
    if (tEncodeBinary(&encoder, (const uint8_t *)pReq->pTsma, tsmaLen) < 0) return -1;
  }
  if (tEncodeI32(&encoder, pReq->walRetentionPeriod) < 0) return -1;
  if (tEncodeI64(&encoder, pReq->walRetentionSize) < 0) return -1;
  if (tEncodeI32(&encoder, pReq->walRollPeriod) < 0) return -1;
  if (tEncodeI64(&encoder, pReq->walSegmentSize) < 0) return -1;
  if (tEncodeI16(&encoder, pReq->sstTrigger) < 0) return -1;
  if (tEncodeI16(&encoder, pReq->hashPrefix) < 0) return -1;
  if (tEncodeI16(&encoder, pReq->hashSuffix) < 0) return -1;
  if (tEncodeI32(&encoder, pReq->tsdbPageSize) < 0) return -1;
  for (int32_t i = 0; i < 8; ++i) {
    if (tEncodeI64(&encoder, pReq->reserved[i]) < 0) return -1;
  }

  tEndEncode(&encoder);

  int32_t tlen = encoder.pos;
  tEncoderClear(&encoder);
  return tlen;
}

int32_t tDeserializeSCreateVnodeReq(void *buf, int32_t bufLen, SCreateVnodeReq *pReq) {
  SDecoder decoder = {0};
  tDecoderInit(&decoder, buf, bufLen);

  if (tStartDecode(&decoder) < 0) return -1;
  if (tDecodeI32(&decoder, &pReq->vgId) < 0) return -1;
  if (tDecodeCStrTo(&decoder, pReq->db) < 0) return -1;
  if (tDecodeI64(&decoder, &pReq->dbUid) < 0) return -1;
  if (tDecodeI32(&decoder, &pReq->vgVersion) < 0) return -1;
  if (tDecodeI32(&decoder, &pReq->numOfStables) < 0) return -1;
  if (tDecodeI32(&decoder, &pReq->buffer) < 0) return -1;
  if (tDecodeI32(&decoder, &pReq->pageSize) < 0) return -1;
  if (tDecodeI32(&decoder, &pReq->pages) < 0) return -1;
  if (tDecodeI32(&decoder, &pReq->cacheLastSize) < 0) return -1;
  if (tDecodeI32(&decoder, &pReq->daysPerFile) < 0) return -1;
  if (tDecodeI32(&decoder, &pReq->daysToKeep0) < 0) return -1;
  if (tDecodeI32(&decoder, &pReq->daysToKeep1) < 0) return -1;
  if (tDecodeI32(&decoder, &pReq->daysToKeep2) < 0) return -1;
  if (tDecodeI32(&decoder, &pReq->minRows) < 0) return -1;
  if (tDecodeI32(&decoder, &pReq->maxRows) < 0) return -1;
  if (tDecodeI32(&decoder, &pReq->walFsyncPeriod) < 0) return -1;
  if (tDecodeU32(&decoder, &pReq->hashBegin) < 0) return -1;
  if (tDecodeU32(&decoder, &pReq->hashEnd) < 0) return -1;
  if (tDecodeI8(&decoder, &pReq->hashMethod) < 0) return -1;
  if (tDecodeI8(&decoder, &pReq->walLevel) < 0) return -1;
  if (tDecodeI8(&decoder, &pReq->precision) < 0) return -1;
  if (tDecodeI8(&decoder, &pReq->compression) < 0) return -1;
  if (tDecodeI8(&decoder, &pReq->strict) < 0) return -1;
  if (tDecodeI8(&decoder, &pReq->cacheLast) < 0) return -1;
  if (tDecodeI8(&decoder, &pReq->replica) < 0) return -1;
  if (tDecodeI8(&decoder, &pReq->selfIndex) < 0) return -1;
  for (int32_t i = 0; i < TSDB_MAX_REPLICA; ++i) {
    SReplica *pReplica = &pReq->replicas[i];
    if (tDecodeSReplica(&decoder, pReplica) < 0) return -1;
  }
  if (tDecodeI32(&decoder, &pReq->numOfRetensions) < 0) return -1;
  pReq->pRetensions = taosArrayInit(pReq->numOfRetensions, sizeof(SRetention));
  if (pReq->pRetensions == NULL) {
    terrno = TSDB_CODE_OUT_OF_MEMORY;
    return -1;
  }

  for (int32_t i = 0; i < pReq->numOfRetensions; ++i) {
    SRetention rentension = {0};
    if (tDecodeI64(&decoder, &rentension.freq) < 0) return -1;
    if (tDecodeI64(&decoder, &rentension.keep) < 0) return -1;
    if (tDecodeI8(&decoder, &rentension.freqUnit) < 0) return -1;
    if (tDecodeI8(&decoder, &rentension.keepUnit) < 0) return -1;
    if (taosArrayPush(pReq->pRetensions, &rentension) == NULL) {
      terrno = TSDB_CODE_OUT_OF_MEMORY;
      return -1;
    }
  }

  if (tDecodeI8(&decoder, &pReq->isTsma) < 0) return -1;
  if (pReq->isTsma) {
    if (tDecodeBinary(&decoder, (uint8_t **)&pReq->pTsma, NULL) < 0) return -1;
  }

  if (tDecodeI32(&decoder, &pReq->walRetentionPeriod) < 0) return -1;
  if (tDecodeI64(&decoder, &pReq->walRetentionSize) < 0) return -1;
  if (tDecodeI32(&decoder, &pReq->walRollPeriod) < 0) return -1;
  if (tDecodeI64(&decoder, &pReq->walSegmentSize) < 0) return -1;
  if (tDecodeI16(&decoder, &pReq->sstTrigger) < 0) return -1;
  if (tDecodeI16(&decoder, &pReq->hashPrefix) < 0) return -1;
  if (tDecodeI16(&decoder, &pReq->hashSuffix) < 0) return -1;
  if (tDecodeI32(&decoder, &pReq->tsdbPageSize) < 0) return -1;
  for (int32_t i = 0; i < 8; ++i) {
    if (tDecodeI64(&decoder, &pReq->reserved[i]) < 0) return -1;
  }

  tEndDecode(&decoder);
  tDecoderClear(&decoder);
  return 0;
}

int32_t tFreeSCreateVnodeReq(SCreateVnodeReq *pReq) {
  taosArrayDestroy(pReq->pRetensions);
  pReq->pRetensions = NULL;
  return 0;
}

int32_t tSerializeSDropVnodeReq(void *buf, int32_t bufLen, SDropVnodeReq *pReq) {
  SEncoder encoder = {0};
  tEncoderInit(&encoder, buf, bufLen);

  if (tStartEncode(&encoder) < 0) return -1;
  if (tEncodeI32(&encoder, pReq->vgId) < 0) return -1;
  if (tEncodeI32(&encoder, pReq->dnodeId) < 0) return -1;
  if (tEncodeI64(&encoder, pReq->dbUid) < 0) return -1;
  if (tEncodeCStr(&encoder, pReq->db) < 0) return -1;
  for (int32_t i = 0; i < 8; ++i) {
    if (tEncodeI64(&encoder, pReq->reserved[i]) < 0) return -1;
  }
  tEndEncode(&encoder);

  int32_t tlen = encoder.pos;
  tEncoderClear(&encoder);
  return tlen;
}

int32_t tDeserializeSDropVnodeReq(void *buf, int32_t bufLen, SDropVnodeReq *pReq) {
  SDecoder decoder = {0};
  tDecoderInit(&decoder, buf, bufLen);

  if (tStartDecode(&decoder) < 0) return -1;
  if (tDecodeI32(&decoder, &pReq->vgId) < 0) return -1;
  if (tDecodeI32(&decoder, &pReq->dnodeId) < 0) return -1;
  if (tDecodeI64(&decoder, &pReq->dbUid) < 0) return -1;
  if (tDecodeCStrTo(&decoder, pReq->db) < 0) return -1;
  for (int32_t i = 0; i < 8; ++i) {
    if (tDecodeI64(&decoder, &pReq->reserved[i]) < 0) return -1;
  }
  tEndDecode(&decoder);

  tDecoderClear(&decoder);
  return 0;
}
int32_t tSerializeSDropIdxReq(void *buf, int32_t bufLen, SDropIndexReq *pReq) {
  SEncoder encoder = {0};
  tEncoderInit(&encoder, buf, bufLen);

  if (tStartEncode(&encoder) < 0) return -1;
  if (tEncodeCStr(&encoder, pReq->colName) < 0) return -1;
  if (tEncodeCStr(&encoder, pReq->stb) < 0) return -1;
  if (tEncodeI64(&encoder, pReq->stbUid) < 0) return -1;
  if (tEncodeI64(&encoder, pReq->dbUid) < 0) return -1;
  for (int32_t i = 0; i < 8; ++i) {
    if (tEncodeI64(&encoder, pReq->reserved[i]) < 0) return -1;
  }
  tEndEncode(&encoder);

  int32_t tlen = encoder.pos;
  tEncoderClear(&encoder);
  return tlen;
  // TODO
  return 0;
}
int32_t tDeserializeSDropIdxReq(void *buf, int32_t bufLen, SDropIndexReq *pReq) {
  SDecoder decoder = {0};
  tDecoderInit(&decoder, buf, bufLen);

  if (tStartDecode(&decoder) < 0) return -1;
  if (tDecodeCStrTo(&decoder, pReq->colName) < 0) return -1;
  if (tDecodeCStrTo(&decoder, pReq->stb) < 0) return -1;
  if (tDecodeI64(&decoder, &pReq->stbUid) < 0) return -1;
  if (tDecodeI64(&decoder, &pReq->dbUid) < 0) return -1;
  for (int32_t i = 0; i < 8; ++i) {
    if (tDecodeI64(&decoder, &pReq->reserved[i]) < 0) return -1;
  }
  tEndDecode(&decoder);

  tDecoderClear(&decoder);
  // TODO
  return 0;
}

int32_t tSerializeSCompactVnodeReq(void *buf, int32_t bufLen, SCompactVnodeReq *pReq) {
  SEncoder encoder = {0};
  tEncoderInit(&encoder, buf, bufLen);

  if (tStartEncode(&encoder) < 0) return -1;
  if (tEncodeI64(&encoder, pReq->dbUid) < 0) return -1;
  if (tEncodeCStr(&encoder, pReq->db) < 0) return -1;
  if (tEncodeI64(&encoder, pReq->compactStartTime) < 0) return -1;

  // 1.1 add tw.skey and tw.ekey
  if (tEncodeI64(&encoder, pReq->tw.skey) < 0) return -1;
  if (tEncodeI64(&encoder, pReq->tw.ekey) < 0) return -1;

  tEndEncode(&encoder);

  int32_t tlen = encoder.pos;
  tEncoderClear(&encoder);
  return tlen;
}

int32_t tDeserializeSCompactVnodeReq(void *buf, int32_t bufLen, SCompactVnodeReq *pReq) {
  SDecoder decoder = {0};
  tDecoderInit(&decoder, buf, bufLen);

  if (tStartDecode(&decoder) < 0) return -1;

  if (tDecodeI64(&decoder, &pReq->dbUid) < 0) return -1;
  if (tDecodeCStrTo(&decoder, pReq->db) < 0) return -1;
  if (tDecodeI64(&decoder, &pReq->compactStartTime) < 0) return -1;

  // 1.1
  if (tDecodeIsEnd(&decoder)) {
    pReq->tw.skey = TSKEY_MIN;
    pReq->tw.ekey = TSKEY_MAX;
  } else {
    if (tDecodeI64(&decoder, &pReq->tw.skey) < 0) return -1;
    if (tDecodeI64(&decoder, &pReq->tw.ekey) < 0) return -1;
  }

  tEndDecode(&decoder);
  tDecoderClear(&decoder);
  return 0;
}

int32_t tSerializeSAlterVnodeConfigReq(void *buf, int32_t bufLen, SAlterVnodeConfigReq *pReq) {
  SEncoder encoder = {0};
  tEncoderInit(&encoder, buf, bufLen);

  if (tStartEncode(&encoder) < 0) return -1;
  if (tEncodeI32(&encoder, pReq->vgVersion) < 0) return -1;
  if (tEncodeI32(&encoder, pReq->buffer) < 0) return -1;
  if (tEncodeI32(&encoder, pReq->pageSize) < 0) return -1;
  if (tEncodeI32(&encoder, pReq->pages) < 0) return -1;
  if (tEncodeI32(&encoder, pReq->cacheLastSize) < 0) return -1;
  if (tEncodeI32(&encoder, pReq->daysPerFile) < 0) return -1;
  if (tEncodeI32(&encoder, pReq->daysToKeep0) < 0) return -1;
  if (tEncodeI32(&encoder, pReq->daysToKeep1) < 0) return -1;
  if (tEncodeI32(&encoder, pReq->daysToKeep2) < 0) return -1;
  if (tEncodeI32(&encoder, pReq->walFsyncPeriod) < 0) return -1;
  if (tEncodeI8(&encoder, pReq->walLevel) < 0) return -1;
  if (tEncodeI8(&encoder, pReq->strict) < 0) return -1;
  if (tEncodeI8(&encoder, pReq->cacheLast) < 0) return -1;
  for (int32_t i = 0; i < 8; ++i) {
    if (tEncodeI64(&encoder, pReq->reserved[i]) < 0) return -1;
  }

  // 1st modification
  if (tEncodeI16(&encoder, pReq->sttTrigger) < 0) return -1;
  if (tEncodeI32(&encoder, pReq->minRows) < 0) return -1;
  // 2nd modification
  if (tEncodeI32(&encoder, pReq->walRetentionPeriod) < 0) return -1;
  if (tEncodeI32(&encoder, pReq->walRetentionSize) < 0) return -1;
  tEndEncode(&encoder);

  int32_t tlen = encoder.pos;
  tEncoderClear(&encoder);
  return tlen;
}

int32_t tDeserializeSAlterVnodeConfigReq(void *buf, int32_t bufLen, SAlterVnodeConfigReq *pReq) {
  SDecoder decoder = {0};
  tDecoderInit(&decoder, buf, bufLen);

  if (tStartDecode(&decoder) < 0) return -1;
  if (tDecodeI32(&decoder, &pReq->vgVersion) < 0) return -1;
  if (tDecodeI32(&decoder, &pReq->buffer) < 0) return -1;
  if (tDecodeI32(&decoder, &pReq->pageSize) < 0) return -1;
  if (tDecodeI32(&decoder, &pReq->pages) < 0) return -1;
  if (tDecodeI32(&decoder, &pReq->cacheLastSize) < 0) return -1;
  if (tDecodeI32(&decoder, &pReq->daysPerFile) < 0) return -1;
  if (tDecodeI32(&decoder, &pReq->daysToKeep0) < 0) return -1;
  if (tDecodeI32(&decoder, &pReq->daysToKeep1) < 0) return -1;
  if (tDecodeI32(&decoder, &pReq->daysToKeep2) < 0) return -1;
  if (tDecodeI32(&decoder, &pReq->walFsyncPeriod) < 0) return -1;
  if (tDecodeI8(&decoder, &pReq->walLevel) < 0) return -1;
  if (tDecodeI8(&decoder, &pReq->strict) < 0) return -1;
  if (tDecodeI8(&decoder, &pReq->cacheLast) < 0) return -1;
  for (int32_t i = 0; i < 8; ++i) {
    if (tDecodeI64(&decoder, &pReq->reserved[i]) < 0) return -1;
  }

  // 1st modification
  if (tDecodeIsEnd(&decoder)) {
    pReq->sttTrigger = -1;
    pReq->minRows = -1;
  } else {
    if (tDecodeI16(&decoder, &pReq->sttTrigger) < 0) return -1;
    if (tDecodeI32(&decoder, &pReq->minRows) < 0) return -1;
  }

  // 2n modification
  if (tDecodeIsEnd(&decoder)) {
    pReq->walRetentionPeriod = -1;
    pReq->walRetentionSize = -1;
  } else {
    if (tDecodeI32(&decoder, &pReq->walRetentionPeriod) < 0) return -1;
    if (tDecodeI32(&decoder, &pReq->walRetentionSize) < 0) return -1;
  }
  tEndDecode(&decoder);
  tDecoderClear(&decoder);
  return 0;
}

int32_t tSerializeSAlterVnodeReplicaReq(void *buf, int32_t bufLen, SAlterVnodeReplicaReq *pReq) {
  SEncoder encoder = {0};
  tEncoderInit(&encoder, buf, bufLen);

  if (tStartEncode(&encoder) < 0) return -1;
  if (tEncodeI32(&encoder, pReq->vgId) < 0) return -1;
  if (tEncodeI8(&encoder, pReq->strict) < 0) return -1;
  if (tEncodeI8(&encoder, pReq->selfIndex) < 0) return -1;
  if (tEncodeI8(&encoder, pReq->replica) < 0) return -1;
  for (int32_t i = 0; i < TSDB_MAX_REPLICA; ++i) {
    SReplica *pReplica = &pReq->replicas[i];
    if (tEncodeSReplica(&encoder, pReplica) < 0) return -1;
  }
  for (int32_t i = 0; i < 8; ++i) {
    if (tEncodeI64(&encoder, pReq->reserved[i]) < 0) return -1;
  }
  tEndEncode(&encoder);

  int32_t tlen = encoder.pos;
  tEncoderClear(&encoder);
  return tlen;
}

int32_t tDeserializeSAlterVnodeReplicaReq(void *buf, int32_t bufLen, SAlterVnodeReplicaReq *pReq) {
  SDecoder decoder = {0};
  tDecoderInit(&decoder, buf, bufLen);

  if (tStartDecode(&decoder) < 0) return -1;
  if (tDecodeI32(&decoder, &pReq->vgId) < 0) return -1;
  if (tDecodeI8(&decoder, &pReq->strict) < 0) return -1;
  if (tDecodeI8(&decoder, &pReq->selfIndex) < 0) return -1;
  if (tDecodeI8(&decoder, &pReq->replica) < 0) return -1;
  for (int32_t i = 0; i < TSDB_MAX_REPLICA; ++i) {
    SReplica *pReplica = &pReq->replicas[i];
    if (tDecodeSReplica(&decoder, pReplica) < 0) return -1;
  }
  for (int32_t i = 0; i < 8; ++i) {
    if (tDecodeI64(&decoder, &pReq->reserved[i]) < 0) return -1;
  }

  tEndDecode(&decoder);
  tDecoderClear(&decoder);
  return 0;
}

int32_t tSerializeSDisableVnodeWriteReq(void *buf, int32_t bufLen, SDisableVnodeWriteReq *pReq) {
  SEncoder encoder = {0};
  tEncoderInit(&encoder, buf, bufLen);

  if (tStartEncode(&encoder) < 0) return -1;
  if (tEncodeI32(&encoder, pReq->vgId) < 0) return -1;
  if (tEncodeI8(&encoder, pReq->disable) < 0) return -1;

  tEndEncode(&encoder);

  int32_t tlen = encoder.pos;
  tEncoderClear(&encoder);
  return tlen;
}

int32_t tDeserializeSDisableVnodeWriteReq(void *buf, int32_t bufLen, SDisableVnodeWriteReq *pReq) {
  SDecoder decoder = {0};
  tDecoderInit(&decoder, buf, bufLen);

  if (tStartDecode(&decoder) < 0) return -1;
  if (tDecodeI32(&decoder, &pReq->vgId) < 0) return -1;
  if (tDecodeI8(&decoder, &pReq->disable) < 0) return -1;

  tEndDecode(&decoder);
  tDecoderClear(&decoder);
  return 0;
}

int32_t tSerializeSAlterVnodeHashRangeReq(void *buf, int32_t bufLen, SAlterVnodeHashRangeReq *pReq) {
  SEncoder encoder = {0};
  tEncoderInit(&encoder, buf, bufLen);

  if (tStartEncode(&encoder) < 0) return -1;
  if (tEncodeI32(&encoder, pReq->srcVgId) < 0) return -1;
  if (tEncodeI32(&encoder, pReq->dstVgId) < 0) return -1;
  if (tEncodeI32(&encoder, pReq->hashBegin) < 0) return -1;
  if (tEncodeI32(&encoder, pReq->hashEnd) < 0) return -1;
  if (tEncodeI64(&encoder, pReq->reserved) < 0) return -1;

  tEndEncode(&encoder);

  int32_t tlen = encoder.pos;
  tEncoderClear(&encoder);
  return tlen;
}

int32_t tDeserializeSAlterVnodeHashRangeReq(void *buf, int32_t bufLen, SAlterVnodeHashRangeReq *pReq) {
  SDecoder decoder = {0};
  tDecoderInit(&decoder, buf, bufLen);

  if (tStartDecode(&decoder) < 0) return -1;
  if (tDecodeI32(&decoder, &pReq->srcVgId) < 0) return -1;
  if (tDecodeI32(&decoder, &pReq->dstVgId) < 0) return -1;
  if (tDecodeI32(&decoder, &pReq->hashBegin) < 0) return -1;
  if (tDecodeI32(&decoder, &pReq->hashEnd) < 0) return -1;
  if (tDecodeI64(&decoder, &pReq->reserved) < 0) return -1;

  tEndDecode(&decoder);
  tDecoderClear(&decoder);
  return 0;
}

int32_t tSerializeSKillQueryReq(void *buf, int32_t bufLen, SKillQueryReq *pReq) {
  SEncoder encoder = {0};
  tEncoderInit(&encoder, buf, bufLen);

  if (tStartEncode(&encoder) < 0) return -1;
  if (tEncodeCStr(&encoder, pReq->queryStrId) < 0) return -1;
  tEndEncode(&encoder);

  int32_t tlen = encoder.pos;
  tEncoderClear(&encoder);
  return tlen;
}

int32_t tDeserializeSKillQueryReq(void *buf, int32_t bufLen, SKillQueryReq *pReq) {
  SDecoder decoder = {0};
  tDecoderInit(&decoder, buf, bufLen);

  if (tStartDecode(&decoder) < 0) return -1;
  if (tDecodeCStrTo(&decoder, pReq->queryStrId) < 0) return -1;
  tEndDecode(&decoder);

  tDecoderClear(&decoder);
  return 0;
}

int32_t tSerializeSKillConnReq(void *buf, int32_t bufLen, SKillConnReq *pReq) {
  SEncoder encoder = {0};
  tEncoderInit(&encoder, buf, bufLen);

  if (tStartEncode(&encoder) < 0) return -1;
  if (tEncodeU32(&encoder, pReq->connId) < 0) return -1;
  tEndEncode(&encoder);

  int32_t tlen = encoder.pos;
  tEncoderClear(&encoder);
  return tlen;
}

int32_t tDeserializeSKillConnReq(void *buf, int32_t bufLen, SKillConnReq *pReq) {
  SDecoder decoder = {0};
  tDecoderInit(&decoder, buf, bufLen);

  if (tStartDecode(&decoder) < 0) return -1;
  if (tDecodeU32(&decoder, &pReq->connId) < 0) return -1;
  tEndDecode(&decoder);

  tDecoderClear(&decoder);
  return 0;
}

int32_t tSerializeSKillTransReq(void *buf, int32_t bufLen, SKillTransReq *pReq) {
  SEncoder encoder = {0};
  tEncoderInit(&encoder, buf, bufLen);

  if (tStartEncode(&encoder) < 0) return -1;
  if (tEncodeI32(&encoder, pReq->transId) < 0) return -1;
  tEndEncode(&encoder);

  int32_t tlen = encoder.pos;
  tEncoderClear(&encoder);
  return tlen;
}

int32_t tDeserializeSKillTransReq(void *buf, int32_t bufLen, SKillTransReq *pReq) {
  SDecoder decoder = {0};
  tDecoderInit(&decoder, buf, bufLen);

  if (tStartDecode(&decoder) < 0) return -1;
  if (tDecodeI32(&decoder, &pReq->transId) < 0) return -1;
  tEndDecode(&decoder);

  tDecoderClear(&decoder);
  return 0;
}

int32_t tSerializeSBalanceVgroupReq(void *buf, int32_t bufLen, SBalanceVgroupReq *pReq) {
  SEncoder encoder = {0};
  tEncoderInit(&encoder, buf, bufLen);

  if (tStartEncode(&encoder) < 0) return -1;
  if (tEncodeI32(&encoder, pReq->useless) < 0) return -1;
  tEndEncode(&encoder);

  int32_t tlen = encoder.pos;
  tEncoderClear(&encoder);
  return tlen;
}

int32_t tDeserializeSBalanceVgroupReq(void *buf, int32_t bufLen, SBalanceVgroupReq *pReq) {
  SDecoder decoder = {0};
  tDecoderInit(&decoder, buf, bufLen);

  if (tStartDecode(&decoder) < 0) return -1;
  if (tDecodeI32(&decoder, &pReq->useless) < 0) return -1;
  tEndDecode(&decoder);

  tDecoderClear(&decoder);
  return 0;
}

int32_t tSerializeSBalanceVgroupLeaderReq(void *buf, int32_t bufLen, SBalanceVgroupLeaderReq *pReq) {
  SEncoder encoder = {0};
  tEncoderInit(&encoder, buf, bufLen);

  if (tStartEncode(&encoder) < 0) return -1;
  if (tEncodeI32(&encoder, pReq->useless) < 0) return -1;
  tEndEncode(&encoder);

  int32_t tlen = encoder.pos;
  tEncoderClear(&encoder);
  return tlen;
}

int32_t tDeserializeSBalanceVgroupLeaderReq(void *buf, int32_t bufLen, SBalanceVgroupLeaderReq *pReq) {
  SDecoder decoder = {0};
  tDecoderInit(&decoder, buf, bufLen);

  if (tStartDecode(&decoder) < 0) return -1;
  if (tDecodeI32(&decoder, &pReq->useless) < 0) return -1;
  tEndDecode(&decoder);

  tDecoderClear(&decoder);
  return 0;
}

int32_t tSerializeSMergeVgroupReq(void *buf, int32_t bufLen, SMergeVgroupReq *pReq) {
  SEncoder encoder = {0};
  tEncoderInit(&encoder, buf, bufLen);

  if (tStartEncode(&encoder) < 0) return -1;
  if (tEncodeI32(&encoder, pReq->vgId1) < 0) return -1;
  if (tEncodeI32(&encoder, pReq->vgId2) < 0) return -1;
  tEndEncode(&encoder);

  int32_t tlen = encoder.pos;
  tEncoderClear(&encoder);
  return tlen;
}

int32_t tDeserializeSMergeVgroupReq(void *buf, int32_t bufLen, SMergeVgroupReq *pReq) {
  SDecoder decoder = {0};
  tDecoderInit(&decoder, buf, bufLen);

  if (tStartDecode(&decoder) < 0) return -1;
  if (tDecodeI32(&decoder, &pReq->vgId1) < 0) return -1;
  if (tDecodeI32(&decoder, &pReq->vgId2) < 0) return -1;
  tEndDecode(&decoder);

  tDecoderClear(&decoder);
  return 0;
}

int32_t tSerializeSRedistributeVgroupReq(void *buf, int32_t bufLen, SRedistributeVgroupReq *pReq) {
  SEncoder encoder = {0};
  tEncoderInit(&encoder, buf, bufLen);

  if (tStartEncode(&encoder) < 0) return -1;
  if (tEncodeI32(&encoder, pReq->vgId) < 0) return -1;
  if (tEncodeI32(&encoder, pReq->dnodeId1) < 0) return -1;
  if (tEncodeI32(&encoder, pReq->dnodeId2) < 0) return -1;
  if (tEncodeI32(&encoder, pReq->dnodeId3) < 0) return -1;
  tEndEncode(&encoder);

  int32_t tlen = encoder.pos;
  tEncoderClear(&encoder);
  return tlen;
}

int32_t tDeserializeSRedistributeVgroupReq(void *buf, int32_t bufLen, SRedistributeVgroupReq *pReq) {
  SDecoder decoder = {0};
  tDecoderInit(&decoder, buf, bufLen);

  if (tStartDecode(&decoder) < 0) return -1;
  if (tDecodeI32(&decoder, &pReq->vgId) < 0) return -1;
  if (tDecodeI32(&decoder, &pReq->dnodeId1) < 0) return -1;
  if (tDecodeI32(&decoder, &pReq->dnodeId2) < 0) return -1;
  if (tDecodeI32(&decoder, &pReq->dnodeId3) < 0) return -1;
  tEndDecode(&decoder);

  tDecoderClear(&decoder);
  return 0;
}

int32_t tSerializeSSplitVgroupReq(void *buf, int32_t bufLen, SSplitVgroupReq *pReq) {
  SEncoder encoder = {0};
  tEncoderInit(&encoder, buf, bufLen);

  if (tStartEncode(&encoder) < 0) return -1;
  if (tEncodeI32(&encoder, pReq->vgId) < 0) return -1;
  tEndEncode(&encoder);

  int32_t tlen = encoder.pos;
  tEncoderClear(&encoder);
  return tlen;
}

int32_t tDeserializeSSplitVgroupReq(void *buf, int32_t bufLen, SSplitVgroupReq *pReq) {
  SDecoder decoder = {0};
  tDecoderInit(&decoder, buf, bufLen);

  if (tStartDecode(&decoder) < 0) return -1;
  if (tDecodeI32(&decoder, &pReq->vgId) < 0) return -1;
  tEndDecode(&decoder);

  tDecoderClear(&decoder);
  return 0;
}

int32_t tSerializeSForceBecomeFollowerReq(void *buf, int32_t bufLen, SForceBecomeFollowerReq *pReq) {
  SEncoder encoder = {0};
  tEncoderInit(&encoder, buf, bufLen);

  if (tStartEncode(&encoder) < 0) return -1;
  if (tEncodeI32(&encoder, pReq->vgId) < 0) return -1;
  tEndEncode(&encoder);

  int32_t tlen = encoder.pos;
  tEncoderClear(&encoder);
  return tlen;
}

int32_t tDeserializeSForceBecomeFollowerReq(void *buf, int32_t bufLen, SForceBecomeFollowerReq *pReq) {
  SDecoder decoder = {0};
  tDecoderInit(&decoder, buf, bufLen);

  if (tStartDecode(&decoder) < 0) return -1;
  if (tDecodeI32(&decoder, &pReq->vgId) < 0) return -1;
  tEndDecode(&decoder);

  tDecoderClear(&decoder);
  return 0;
}

int32_t tSerializeSDCreateMnodeReq(void *buf, int32_t bufLen, SDCreateMnodeReq *pReq) {
  SEncoder encoder = {0};
  tEncoderInit(&encoder, buf, bufLen);

  if (tStartEncode(&encoder) < 0) return -1;
  if (tEncodeI8(&encoder, pReq->replica) < 0) return -1;
  for (int32_t i = 0; i < TSDB_MAX_REPLICA; ++i) {
    SReplica *pReplica = &pReq->replicas[i];
    if (tEncodeSReplica(&encoder, pReplica) < 0) return -1;
  }
  tEndEncode(&encoder);

  int32_t tlen = encoder.pos;
  tEncoderClear(&encoder);
  return tlen;
}

int32_t tDeserializeSDCreateMnodeReq(void *buf, int32_t bufLen, SDCreateMnodeReq *pReq) {
  SDecoder decoder = {0};
  tDecoderInit(&decoder, buf, bufLen);

  if (tStartDecode(&decoder) < 0) return -1;
  if (tDecodeI8(&decoder, &pReq->replica) < 0) return -1;
  for (int32_t i = 0; i < TSDB_MAX_REPLICA; ++i) {
    SReplica *pReplica = &pReq->replicas[i];
    if (tDecodeSReplica(&decoder, pReplica) < 0) return -1;
  }
  tEndDecode(&decoder);

  tDecoderClear(&decoder);
  return 0;
}

int32_t tSerializeSAuthReq(void *buf, int32_t bufLen, SAuthReq *pReq) {
  SEncoder encoder = {0};
  tEncoderInit(&encoder, buf, bufLen);

  if (tStartEncode(&encoder) < 0) return -1;
  if (tEncodeCStr(&encoder, pReq->user) < 0) return -1;
  if (tEncodeI8(&encoder, pReq->spi) < 0) return -1;
  if (tEncodeI8(&encoder, pReq->encrypt) < 0) return -1;
  if (tEncodeBinary(&encoder, pReq->secret, TSDB_PASSWORD_LEN) < 0) return -1;
  if (tEncodeBinary(&encoder, pReq->ckey, TSDB_PASSWORD_LEN) < 0) return -1;
  tEndEncode(&encoder);

  int32_t tlen = encoder.pos;
  tEncoderClear(&encoder);
  return tlen;
}

int32_t tDeserializeSAuthReq(void *buf, int32_t bufLen, SAuthReq *pReq) {
  SDecoder decoder = {0};
  tDecoderInit(&decoder, buf, bufLen);

  if (tStartDecode(&decoder) < 0) return -1;
  if (tDecodeCStrTo(&decoder, pReq->user) < 0) return -1;
  if (tDecodeI8(&decoder, &pReq->spi) < 0) return -1;
  if (tDecodeI8(&decoder, &pReq->encrypt) < 0) return -1;
  if (tDecodeCStrTo(&decoder, pReq->secret) < 0) return -1;
  if (tDecodeCStrTo(&decoder, pReq->ckey) < 0) return -1;
  tEndDecode(&decoder);

  tDecoderClear(&decoder);
  return 0;
}

int32_t tSerializeSServerStatusRsp(void *buf, int32_t bufLen, SServerStatusRsp *pRsp) {
  SEncoder encoder = {0};
  tEncoderInit(&encoder, buf, bufLen);

  if (tStartEncode(&encoder) < 0) return -1;
  if (tEncodeI32(&encoder, pRsp->statusCode) < 0) return -1;
  if (tEncodeCStr(&encoder, pRsp->details) < 0) return -1;

  tEndEncode(&encoder);

  int32_t tlen = encoder.pos;
  tEncoderClear(&encoder);
  return tlen;
}

int32_t tDeserializeSServerStatusRsp(void *buf, int32_t bufLen, SServerStatusRsp *pRsp) {
  SDecoder decoder = {0};
  tDecoderInit(&decoder, buf, bufLen);

  if (tStartDecode(&decoder) < 0) return -1;
  if (tDecodeI32(&decoder, &pRsp->statusCode) < 0) return -1;
  if (tDecodeCStrTo(&decoder, pRsp->details) < 0) return -1;

  tEndDecode(&decoder);
  tDecoderClear(&decoder);
  return 0;
}
int32_t tEncodeSMqOffset(SEncoder *encoder, const SMqOffset *pOffset) {
  if (tEncodeI32(encoder, pOffset->vgId) < 0) return -1;
  if (tEncodeI64(encoder, pOffset->offset) < 0) return -1;
  if (tEncodeCStr(encoder, pOffset->topicName) < 0) return -1;
  if (tEncodeCStr(encoder, pOffset->cgroup) < 0) return -1;
  return encoder->pos;
}

int32_t tDecodeSMqOffset(SDecoder *decoder, SMqOffset *pOffset) {
  if (tDecodeI32(decoder, &pOffset->vgId) < 0) return -1;
  if (tDecodeI64(decoder, &pOffset->offset) < 0) return -1;
  if (tDecodeCStrTo(decoder, pOffset->topicName) < 0) return -1;
  if (tDecodeCStrTo(decoder, pOffset->cgroup) < 0) return -1;
  return 0;
}

int32_t tEncodeSMqCMCommitOffsetReq(SEncoder *encoder, const SMqCMCommitOffsetReq *pReq) {
  if (tStartEncode(encoder) < 0) return -1;
  if (tEncodeI32(encoder, pReq->num) < 0) return -1;
  for (int32_t i = 0; i < pReq->num; i++) {
    tEncodeSMqOffset(encoder, &pReq->offsets[i]);
  }
  tEndEncode(encoder);
  return encoder->pos;
}

int32_t tDecodeSMqCMCommitOffsetReq(SDecoder *decoder, SMqCMCommitOffsetReq *pReq) {
  if (tStartDecode(decoder) < 0) return -1;
  if (tDecodeI32(decoder, &pReq->num) < 0) return -1;
  pReq->offsets = (SMqOffset *)tDecoderMalloc(decoder, sizeof(SMqOffset) * pReq->num);
  if (pReq->offsets == NULL) return -1;
  for (int32_t i = 0; i < pReq->num; i++) {
    tDecodeSMqOffset(decoder, &pReq->offsets[i]);
  }
  tEndDecode(decoder);
  return 0;
}
int32_t tSerializeSExplainRsp(void *buf, int32_t bufLen, SExplainRsp *pRsp) {
  SEncoder encoder = {0};
  tEncoderInit(&encoder, buf, bufLen);

  if (tStartEncode(&encoder) < 0) return -1;
  if (tEncodeI32(&encoder, pRsp->numOfPlans) < 0) return -1;
  for (int32_t i = 0; i < pRsp->numOfPlans; ++i) {
    SExplainExecInfo *info = &pRsp->subplanInfo[i];
    if (tEncodeDouble(&encoder, info->startupCost) < 0) return -1;
    if (tEncodeDouble(&encoder, info->totalCost) < 0) return -1;
    if (tEncodeU64(&encoder, info->numOfRows) < 0) return -1;
    if (tEncodeU32(&encoder, info->verboseLen) < 0) return -1;
    if (tEncodeBinary(&encoder, info->verboseInfo, info->verboseLen) < 0) return -1;
  }

  tEndEncode(&encoder);

  int32_t tlen = encoder.pos;
  tEncoderClear(&encoder);
  return tlen;
}

int32_t tDeserializeSExplainRsp(void *buf, int32_t bufLen, SExplainRsp *pRsp) {
  SDecoder decoder = {0};
  tDecoderInit(&decoder, buf, bufLen);

  if (tStartDecode(&decoder) < 0) return -1;
  if (tDecodeI32(&decoder, &pRsp->numOfPlans) < 0) return -1;
  if (pRsp->numOfPlans > 0) {
    pRsp->subplanInfo = taosMemoryCalloc(pRsp->numOfPlans, sizeof(SExplainExecInfo));
    if (pRsp->subplanInfo == NULL) return -1;
  }
  for (int32_t i = 0; i < pRsp->numOfPlans; ++i) {
    if (tDecodeDouble(&decoder, &pRsp->subplanInfo[i].startupCost) < 0) return -1;
    if (tDecodeDouble(&decoder, &pRsp->subplanInfo[i].totalCost) < 0) return -1;
    if (tDecodeU64(&decoder, &pRsp->subplanInfo[i].numOfRows) < 0) return -1;
    if (tDecodeU32(&decoder, &pRsp->subplanInfo[i].verboseLen) < 0) return -1;
    if (tDecodeBinaryAlloc(&decoder, &pRsp->subplanInfo[i].verboseInfo, NULL) < 0) return -1;
  }

  tEndDecode(&decoder);

  tDecoderClear(&decoder);
  return 0;
}

void tFreeSExplainRsp(SExplainRsp *pRsp) {
  if (NULL == pRsp) {
    return;
  }

  for (int32_t i = 0; i < pRsp->numOfPlans; ++i) {
    SExplainExecInfo *pExec = pRsp->subplanInfo + i;
    taosMemoryFree(pExec->verboseInfo);
  }

  taosMemoryFreeClear(pRsp->subplanInfo);
}

int32_t tSerializeSBatchReq(void *buf, int32_t bufLen, SBatchReq *pReq) {
  int32_t headLen = sizeof(SMsgHead);
  if (buf != NULL) {
    buf = (char *)buf + headLen;
    bufLen -= headLen;
  }

  SEncoder encoder = {0};
  tEncoderInit(&encoder, buf, bufLen);
  if (tStartEncode(&encoder) < 0) return -1;

  int32_t num = taosArrayGetSize(pReq->pMsgs);
  if (tEncodeI32(&encoder, num) < 0) return -1;
  for (int32_t i = 0; i < num; ++i) {
    SBatchMsg *pMsg = taosArrayGet(pReq->pMsgs, i);
    if (tEncodeI32(&encoder, pMsg->msgIdx) < 0) return -1;
    if (tEncodeI32(&encoder, pMsg->msgType) < 0) return -1;
    if (tEncodeI32(&encoder, pMsg->msgLen) < 0) return -1;
    if (tEncodeBinary(&encoder, pMsg->msg, pMsg->msgLen) < 0) return -1;
  }

  tEndEncode(&encoder);

  int32_t tlen = encoder.pos;
  tEncoderClear(&encoder);

  if (buf != NULL) {
    SMsgHead *pHead = (SMsgHead *)((char *)buf - headLen);
    pHead->vgId = htonl(pReq->header.vgId);
    pHead->contLen = htonl(tlen + headLen);
  }

  return tlen + headLen;
}

int32_t tDeserializeSBatchReq(void *buf, int32_t bufLen, SBatchReq *pReq) {
  int32_t headLen = sizeof(SMsgHead);

  SMsgHead *pHead = buf;
  pHead->vgId = pReq->header.vgId;
  pHead->contLen = pReq->header.contLen;

  SDecoder decoder = {0};
  tDecoderInit(&decoder, (char *)buf + headLen, bufLen - headLen);

  if (tStartDecode(&decoder) < 0) return -1;

  int32_t num = 0;
  if (tDecodeI32(&decoder, &num) < 0) return -1;
  if (num <= 0) {
    pReq->pMsgs = NULL;
    tEndDecode(&decoder);

    tDecoderClear(&decoder);
    return 0;
  }

  pReq->pMsgs = taosArrayInit(num, sizeof(SBatchMsg));
  if (NULL == pReq->pMsgs) return -1;
  for (int32_t i = 0; i < num; ++i) {
    SBatchMsg msg = {0};
    if (tDecodeI32(&decoder, &msg.msgIdx) < 0) return -1;
    if (tDecodeI32(&decoder, &msg.msgType) < 0) return -1;
    if (tDecodeI32(&decoder, &msg.msgLen) < 0) return -1;
    if (tDecodeBinaryAlloc(&decoder, &msg.msg, NULL) < 0) return -1;
    if (NULL == taosArrayPush(pReq->pMsgs, &msg)) return -1;
  }

  tEndDecode(&decoder);

  tDecoderClear(&decoder);
  return 0;
}

int32_t tSerializeSBatchRsp(void *buf, int32_t bufLen, SBatchRsp *pRsp) {
  SEncoder encoder = {0};
  tEncoderInit(&encoder, buf, bufLen);
  if (tStartEncode(&encoder) < 0) return -1;

  int32_t num = taosArrayGetSize(pRsp->pRsps);
  if (tEncodeI32(&encoder, num) < 0) return -1;
  for (int32_t i = 0; i < num; ++i) {
    SBatchRspMsg *pMsg = taosArrayGet(pRsp->pRsps, i);
    if (tEncodeI32(&encoder, pMsg->reqType) < 0) return -1;
    if (tEncodeI32(&encoder, pMsg->msgIdx) < 0) return -1;
    if (tEncodeI32(&encoder, pMsg->msgLen) < 0) return -1;
    if (tEncodeI32(&encoder, pMsg->rspCode) < 0) return -1;
    if (tEncodeBinary(&encoder, pMsg->msg, pMsg->msgLen) < 0) return -1;
  }

  tEndEncode(&encoder);

  int32_t tlen = encoder.pos;
  tEncoderClear(&encoder);

  return tlen;
}

int32_t tDeserializeSBatchRsp(void *buf, int32_t bufLen, SBatchRsp *pRsp) {
  SDecoder decoder = {0};
  tDecoderInit(&decoder, (char *)buf, bufLen);

  if (tStartDecode(&decoder) < 0) return -1;

  int32_t num = 0;
  if (tDecodeI32(&decoder, &num) < 0) return -1;
  if (num <= 0) {
    pRsp->pRsps = NULL;
    tEndDecode(&decoder);

    tDecoderClear(&decoder);
    return 0;
  }

  pRsp->pRsps = taosArrayInit(num, sizeof(SBatchRspMsg));
  if (NULL == pRsp->pRsps) return -1;
  for (int32_t i = 0; i < num; ++i) {
    SBatchRspMsg msg = {0};
    if (tDecodeI32(&decoder, &msg.reqType) < 0) return -1;
    if (tDecodeI32(&decoder, &msg.msgIdx) < 0) return -1;
    if (tDecodeI32(&decoder, &msg.msgLen) < 0) return -1;
    if (tDecodeI32(&decoder, &msg.rspCode) < 0) return -1;
    if (tDecodeBinaryAlloc(&decoder, &msg.msg, NULL) < 0) return -1;
    if (NULL == taosArrayPush(pRsp->pRsps, &msg)) return -1;
  }

  tEndDecode(&decoder);

  tDecoderClear(&decoder);
  return 0;
}

int32_t tSerializeSMqAskEpReq(void *buf, int32_t bufLen, SMqAskEpReq *pReq) {
  SEncoder encoder = {0};
  tEncoderInit(&encoder, buf, bufLen);
  if (tStartEncode(&encoder) < 0) return -1;

  if (tEncodeI64(&encoder, pReq->consumerId) < 0) return -1;
  if (tEncodeI32(&encoder, pReq->epoch) < 0) return -1;
  if (tEncodeCStr(&encoder, pReq->cgroup) < 0) return -1;

  tEndEncode(&encoder);

  int32_t tlen = encoder.pos;
  tEncoderClear(&encoder);

  return tlen;
}

int32_t tDeserializeSMqAskEpReq(void *buf, int32_t bufLen, SMqAskEpReq *pReq) {
  SDecoder decoder = {0};
  tDecoderInit(&decoder, (char *)buf, bufLen);

  if (tStartDecode(&decoder) < 0) return -1;

  if (tDecodeI64(&decoder, &pReq->consumerId) < 0) return -1;
  if (tDecodeI32(&decoder, &pReq->epoch) < 0) return -1;
  if (tDecodeCStrTo(&decoder, pReq->cgroup) < 0) return -1;

  tEndDecode(&decoder);

  tDecoderClear(&decoder);
  return 0;
}

int32_t tSerializeSMqHbReq(void *buf, int32_t bufLen, SMqHbReq *pReq) {
  SEncoder encoder = {0};
  tEncoderInit(&encoder, buf, bufLen);
  if (tStartEncode(&encoder) < 0) return -1;

  if (tEncodeI64(&encoder, pReq->consumerId) < 0) return -1;
  if (tEncodeI32(&encoder, pReq->epoch) < 0) return -1;

  tEndEncode(&encoder);

  int32_t tlen = encoder.pos;
  tEncoderClear(&encoder);

  return tlen;
}

int32_t tDeserializeSMqHbReq(void *buf, int32_t bufLen, SMqHbReq *pReq) {
  SDecoder decoder = {0};
  tDecoderInit(&decoder, (char *)buf, bufLen);

  if (tStartDecode(&decoder) < 0) return -1;

  if (tDecodeI64(&decoder, &pReq->consumerId) < 0) return -1;
  if (tDecodeI32(&decoder, &pReq->epoch) < 0) return -1;

  tEndDecode(&decoder);

  tDecoderClear(&decoder);
  return 0;
}

int32_t tSerializeSSubQueryMsg(void *buf, int32_t bufLen, SSubQueryMsg *pReq) {
  int32_t headLen = sizeof(SMsgHead);
  if (buf != NULL) {
    buf = (char *)buf + headLen;
    bufLen -= headLen;
  }

  SEncoder encoder = {0};
  tEncoderInit(&encoder, buf, bufLen);
  if (tStartEncode(&encoder) < 0) return -1;

  if (tEncodeU64(&encoder, pReq->sId) < 0) return -1;
  if (tEncodeU64(&encoder, pReq->queryId) < 0) return -1;
  if (tEncodeU64(&encoder, pReq->taskId) < 0) return -1;
  if (tEncodeI64(&encoder, pReq->refId) < 0) return -1;
  if (tEncodeI32(&encoder, pReq->execId) < 0) return -1;
  if (tEncodeI32(&encoder, pReq->msgMask) < 0) return -1;
  if (tEncodeI8(&encoder, pReq->taskType) < 0) return -1;
  if (tEncodeI8(&encoder, pReq->explain) < 0) return -1;
  if (tEncodeI8(&encoder, pReq->needFetch) < 0) return -1;
  if (tEncodeU32(&encoder, pReq->sqlLen) < 0) return -1;
  if (tEncodeCStrWithLen(&encoder, pReq->sql, pReq->sqlLen) < 0) return -1;
  if (tEncodeU32(&encoder, pReq->msgLen) < 0) return -1;
  if (tEncodeBinary(&encoder, (uint8_t *)pReq->msg, pReq->msgLen) < 0) return -1;

  tEndEncode(&encoder);

  int32_t tlen = encoder.pos;
  tEncoderClear(&encoder);

  if (buf != NULL) {
    SMsgHead *pHead = (SMsgHead *)((char *)buf - headLen);
    pHead->vgId = htonl(pReq->header.vgId);
    pHead->contLen = htonl(tlen + headLen);
  }

  return tlen + headLen;
}

int32_t tDeserializeSSubQueryMsg(void *buf, int32_t bufLen, SSubQueryMsg *pReq) {
  int32_t headLen = sizeof(SMsgHead);

  SMsgHead *pHead = buf;
  pHead->vgId = pReq->header.vgId;
  pHead->contLen = pReq->header.contLen;

  SDecoder decoder = {0};
  tDecoderInit(&decoder, (char *)buf + headLen, bufLen - headLen);

  if (tStartDecode(&decoder) < 0) return -1;

  if (tDecodeU64(&decoder, &pReq->sId) < 0) return -1;
  if (tDecodeU64(&decoder, &pReq->queryId) < 0) return -1;
  if (tDecodeU64(&decoder, &pReq->taskId) < 0) return -1;
  if (tDecodeI64(&decoder, &pReq->refId) < 0) return -1;
  if (tDecodeI32(&decoder, &pReq->execId) < 0) return -1;
  if (tDecodeI32(&decoder, &pReq->msgMask) < 0) return -1;
  if (tDecodeI8(&decoder, &pReq->taskType) < 0) return -1;
  if (tDecodeI8(&decoder, &pReq->explain) < 0) return -1;
  if (tDecodeI8(&decoder, &pReq->needFetch) < 0) return -1;
  if (tDecodeU32(&decoder, &pReq->sqlLen) < 0) return -1;
  if (tDecodeCStrAlloc(&decoder, &pReq->sql) < 0) return -1;
  if (tDecodeU32(&decoder, &pReq->msgLen) < 0) return -1;
  if (tDecodeBinaryAlloc(&decoder, (void **)&pReq->msg, NULL) < 0) return -1;

  tEndDecode(&decoder);

  tDecoderClear(&decoder);
  return 0;
}

void tFreeSSubQueryMsg(SSubQueryMsg *pReq) {
  if (NULL == pReq) {
    return;
  }

  taosMemoryFreeClear(pReq->sql);
  taosMemoryFreeClear(pReq->msg);
}

int32_t tSerializeSResFetchReq(void *buf, int32_t bufLen, SResFetchReq *pReq) {
  int32_t headLen = sizeof(SMsgHead);
  if (buf != NULL) {
    buf = (char *)buf + headLen;
    bufLen -= headLen;
  }

  SEncoder encoder = {0};
  tEncoderInit(&encoder, buf, bufLen);
  if (tStartEncode(&encoder) < 0) return -1;

  if (tEncodeU64(&encoder, pReq->sId) < 0) return -1;
  if (tEncodeU64(&encoder, pReq->queryId) < 0) return -1;
  if (tEncodeU64(&encoder, pReq->taskId) < 0) return -1;
  if (tEncodeI32(&encoder, pReq->execId) < 0) return -1;

  tEndEncode(&encoder);

  int32_t tlen = encoder.pos;
  tEncoderClear(&encoder);

  if (buf != NULL) {
    SMsgHead *pHead = (SMsgHead *)((char *)buf - headLen);
    pHead->vgId = htonl(pReq->header.vgId);
    pHead->contLen = htonl(tlen + headLen);
  }

  return tlen + headLen;
}

int32_t tDeserializeSResFetchReq(void *buf, int32_t bufLen, SResFetchReq *pReq) {
  int32_t headLen = sizeof(SMsgHead);

  SMsgHead *pHead = buf;
  pHead->vgId = pReq->header.vgId;
  pHead->contLen = pReq->header.contLen;

  SDecoder decoder = {0};
  tDecoderInit(&decoder, (char *)buf + headLen, bufLen - headLen);

  if (tStartDecode(&decoder) < 0) return -1;

  if (tDecodeU64(&decoder, &pReq->sId) < 0) return -1;
  if (tDecodeU64(&decoder, &pReq->queryId) < 0) return -1;
  if (tDecodeU64(&decoder, &pReq->taskId) < 0) return -1;
  if (tDecodeI32(&decoder, &pReq->execId) < 0) return -1;

  tEndDecode(&decoder);

  tDecoderClear(&decoder);
  return 0;
}

int32_t tSerializeSTqOffsetVal(SEncoder *pEncoder, STqOffsetVal *pOffset) {
  if (tEncodeI8(pEncoder, pOffset->type) < 0) return -1;
  if (tEncodeI64(pEncoder, pOffset->uid) < 0) return -1;
  if (tEncodeI64(pEncoder, pOffset->ts) < 0) return -1;

  return 0;
}

int32_t tDerializeSTqOffsetVal(SDecoder *pDecoder, STqOffsetVal *pOffset) {
  if (tDecodeI8(pDecoder, &pOffset->type) < 0) return -1;
  if (tDecodeI64(pDecoder, &pOffset->uid) < 0) return -1;
  if (tDecodeI64(pDecoder, &pOffset->ts) < 0) return -1;

  return 0;
}

int32_t tSerializeSMqPollReq(void *buf, int32_t bufLen, SMqPollReq *pReq) {
  int32_t headLen = sizeof(SMsgHead);
  if (buf != NULL) {
    buf = (char *)buf + headLen;
    bufLen -= headLen;
  }

  SEncoder encoder = {0};
  tEncoderInit(&encoder, buf, bufLen);
  if (tStartEncode(&encoder) < 0) return -1;

  if (tEncodeCStr(&encoder, pReq->subKey) < 0) return -1;
  if (tEncodeI8(&encoder, pReq->withTbName) < 0) return -1;
  if (tEncodeI8(&encoder, pReq->useSnapshot) < 0) return -1;
  if (tEncodeI32(&encoder, pReq->epoch) < 0) return -1;
  if (tEncodeU64(&encoder, pReq->reqId) < 0) return -1;
  if (tEncodeI64(&encoder, pReq->consumerId) < 0) return -1;
  if (tEncodeI64(&encoder, pReq->timeout) < 0) return -1;
  if (tSerializeSTqOffsetVal(&encoder, &pReq->reqOffset) < 0) return -1;

  tEndEncode(&encoder);

  int32_t tlen = encoder.pos;
  tEncoderClear(&encoder);

  if (buf != NULL) {
    SMsgHead *pHead = (SMsgHead *)((char *)buf - headLen);
    pHead->vgId = htonl(pReq->head.vgId);
    pHead->contLen = htonl(tlen + headLen);
  }

  return tlen + headLen;
}

int32_t tDeserializeSMqPollReq(void *buf, int32_t bufLen, SMqPollReq *pReq) {
  int32_t headLen = sizeof(SMsgHead);

  SMsgHead *pHead = buf;
  pHead->vgId = pReq->head.vgId;
  pHead->contLen = pReq->head.contLen;

  SDecoder decoder = {0};
  tDecoderInit(&decoder, (char *)buf + headLen, bufLen - headLen);

  if (tStartDecode(&decoder) < 0) return -1;

  if (tDecodeCStrTo(&decoder, pReq->subKey) < 0) return -1;
  if (tDecodeI8(&decoder, &pReq->withTbName) < 0) return -1;
  if (tDecodeI8(&decoder, &pReq->useSnapshot) < 0) return -1;
  if (tDecodeI32(&decoder, &pReq->epoch) < 0) return -1;
  if (tDecodeU64(&decoder, &pReq->reqId) < 0) return -1;
  if (tDecodeI64(&decoder, &pReq->consumerId) < 0) return -1;
  if (tDecodeI64(&decoder, &pReq->timeout) < 0) return -1;
  if (tDerializeSTqOffsetVal(&decoder, &pReq->reqOffset) < 0) return -1;

  tEndDecode(&decoder);

  tDecoderClear(&decoder);
  return 0;
}

int32_t tSerializeSTaskDropReq(void *buf, int32_t bufLen, STaskDropReq *pReq) {
  int32_t headLen = sizeof(SMsgHead);
  if (buf != NULL) {
    buf = (char *)buf + headLen;
    bufLen -= headLen;
  }

  SEncoder encoder = {0};
  tEncoderInit(&encoder, buf, bufLen);
  if (tStartEncode(&encoder) < 0) return -1;

  if (tEncodeU64(&encoder, pReq->sId) < 0) return -1;
  if (tEncodeU64(&encoder, pReq->queryId) < 0) return -1;
  if (tEncodeU64(&encoder, pReq->taskId) < 0) return -1;
  if (tEncodeI64(&encoder, pReq->refId) < 0) return -1;
  if (tEncodeI32(&encoder, pReq->execId) < 0) return -1;

  tEndEncode(&encoder);

  int32_t tlen = encoder.pos;
  tEncoderClear(&encoder);

  if (buf != NULL) {
    SMsgHead *pHead = (SMsgHead *)((char *)buf - headLen);
    pHead->vgId = htonl(pReq->header.vgId);
    pHead->contLen = htonl(tlen + headLen);
  }

  return tlen + headLen;
}

int32_t tDeserializeSTaskDropReq(void *buf, int32_t bufLen, STaskDropReq *pReq) {
  int32_t headLen = sizeof(SMsgHead);

  SMsgHead *pHead = buf;
  pHead->vgId = pReq->header.vgId;
  pHead->contLen = pReq->header.contLen;

  SDecoder decoder = {0};
  tDecoderInit(&decoder, (char *)buf + headLen, bufLen - headLen);

  if (tStartDecode(&decoder) < 0) return -1;

  if (tDecodeU64(&decoder, &pReq->sId) < 0) return -1;
  if (tDecodeU64(&decoder, &pReq->queryId) < 0) return -1;
  if (tDecodeU64(&decoder, &pReq->taskId) < 0) return -1;
  if (tDecodeI64(&decoder, &pReq->refId) < 0) return -1;
  if (tDecodeI32(&decoder, &pReq->execId) < 0) return -1;

  tEndDecode(&decoder);

  tDecoderClear(&decoder);
  return 0;
}

int32_t tSerializeSQueryTableRsp(void *buf, int32_t bufLen, SQueryTableRsp *pRsp) {
  SEncoder encoder = {0};
  tEncoderInit(&encoder, buf, bufLen);
  if (tStartEncode(&encoder) < 0) return -1;

  if (tEncodeI32(&encoder, pRsp->code) < 0) return -1;
  if (tEncodeCStr(&encoder, pRsp->tbFName) < 0) return -1;
  if (tEncodeI32(&encoder, pRsp->sversion) < 0) return -1;
  if (tEncodeI32(&encoder, pRsp->tversion) < 0) return -1;
  if (tEncodeI64(&encoder, pRsp->affectedRows) < 0) return -1;

  tEndEncode(&encoder);

  int32_t tlen = encoder.pos;
  tEncoderClear(&encoder);

  return tlen;
}

int32_t tDeserializeSQueryTableRsp(void *buf, int32_t bufLen, SQueryTableRsp *pRsp) {
  SDecoder decoder = {0};
  tDecoderInit(&decoder, (char *)buf, bufLen);

  if (tStartDecode(&decoder) < 0) return -1;

  if (tDecodeI32(&decoder, &pRsp->code) < 0) return -1;
  if (tDecodeCStrTo(&decoder, pRsp->tbFName) < 0) return -1;
  if (tDecodeI32(&decoder, &pRsp->sversion) < 0) return -1;
  if (tDecodeI32(&decoder, &pRsp->tversion) < 0) return -1;
  if (tDecodeI64(&decoder, &pRsp->affectedRows) < 0) return -1;

  tEndDecode(&decoder);

  tDecoderClear(&decoder);
  return 0;
}

int32_t tSerializeSSchedulerHbReq(void *buf, int32_t bufLen, SSchedulerHbReq *pReq) {
  int32_t headLen = sizeof(SMsgHead);
  if (buf != NULL) {
    buf = (char *)buf + headLen;
    bufLen -= headLen;
  }

  SEncoder encoder = {0};
  tEncoderInit(&encoder, buf, bufLen);

  if (tStartEncode(&encoder) < 0) return -1;
  if (tEncodeU64(&encoder, pReq->sId) < 0) return -1;
  if (tEncodeI32(&encoder, pReq->epId.nodeId) < 0) return -1;
  if (tEncodeU16(&encoder, pReq->epId.ep.port) < 0) return -1;
  if (tEncodeCStr(&encoder, pReq->epId.ep.fqdn) < 0) return -1;
  if (pReq->taskAction) {
    int32_t num = taosArrayGetSize(pReq->taskAction);
    if (tEncodeI32(&encoder, num) < 0) return -1;
    for (int32_t i = 0; i < num; ++i) {
      STaskAction *action = taosArrayGet(pReq->taskAction, i);
      if (tEncodeU64(&encoder, action->queryId) < 0) return -1;
      if (tEncodeU64(&encoder, action->taskId) < 0) return -1;
      if (tEncodeI8(&encoder, action->action) < 0) return -1;
    }
  } else {
    if (tEncodeI32(&encoder, 0) < 0) return -1;
  }
  tEndEncode(&encoder);

  int32_t tlen = encoder.pos;
  tEncoderClear(&encoder);

  if (buf != NULL) {
    SMsgHead *pHead = (SMsgHead *)((char *)buf - headLen);
    pHead->vgId = htonl(pReq->header.vgId);
    pHead->contLen = htonl(tlen + headLen);
  }

  return tlen + headLen;
}

int32_t tDeserializeSSchedulerHbReq(void *buf, int32_t bufLen, SSchedulerHbReq *pReq) {
  int32_t headLen = sizeof(SMsgHead);

  SMsgHead *pHead = buf;
  pHead->vgId = pReq->header.vgId;
  pHead->contLen = pReq->header.contLen;

  SDecoder decoder = {0};
  tDecoderInit(&decoder, (char *)buf + headLen, bufLen - headLen);

  if (tStartDecode(&decoder) < 0) return -1;
  if (tDecodeU64(&decoder, &pReq->sId) < 0) return -1;
  if (tDecodeI32(&decoder, &pReq->epId.nodeId) < 0) return -1;
  if (tDecodeU16(&decoder, &pReq->epId.ep.port) < 0) return -1;
  if (tDecodeCStrTo(&decoder, pReq->epId.ep.fqdn) < 0) return -1;
  int32_t num = 0;
  if (tDecodeI32(&decoder, &num) < 0) return -1;
  if (num > 0) {
    pReq->taskAction = taosArrayInit(num, sizeof(STaskStatus));
    if (NULL == pReq->taskAction) return -1;
    for (int32_t i = 0; i < num; ++i) {
      STaskAction action = {0};
      if (tDecodeU64(&decoder, &action.queryId) < 0) return -1;
      if (tDecodeU64(&decoder, &action.taskId) < 0) return -1;
      if (tDecodeI8(&decoder, &action.action) < 0) return -1;
      taosArrayPush(pReq->taskAction, &action);
    }
  } else {
    pReq->taskAction = NULL;
  }
  tEndDecode(&decoder);

  tDecoderClear(&decoder);
  return 0;
}

void tFreeSSchedulerHbReq(SSchedulerHbReq *pReq) { taosArrayDestroy(pReq->taskAction); }

int32_t tSerializeSSchedulerHbRsp(void *buf, int32_t bufLen, SSchedulerHbRsp *pRsp) {
  SEncoder encoder = {0};
  tEncoderInit(&encoder, buf, bufLen);

  if (tStartEncode(&encoder) < 0) return -1;
  if (tEncodeI32(&encoder, pRsp->epId.nodeId) < 0) return -1;
  if (tEncodeU16(&encoder, pRsp->epId.ep.port) < 0) return -1;
  if (tEncodeCStr(&encoder, pRsp->epId.ep.fqdn) < 0) return -1;
  if (pRsp->taskStatus) {
    int32_t num = taosArrayGetSize(pRsp->taskStatus);
    if (tEncodeI32(&encoder, num) < 0) return -1;
    for (int32_t i = 0; i < num; ++i) {
      STaskStatus *status = taosArrayGet(pRsp->taskStatus, i);
      if (tEncodeU64(&encoder, status->queryId) < 0) return -1;
      if (tEncodeU64(&encoder, status->taskId) < 0) return -1;
      if (tEncodeI64(&encoder, status->refId) < 0) return -1;
      if (tEncodeI32(&encoder, status->execId) < 0) return -1;
      if (tEncodeI8(&encoder, status->status) < 0) return -1;
    }
  } else {
    if (tEncodeI32(&encoder, 0) < 0) return -1;
  }
  tEndEncode(&encoder);

  int32_t tlen = encoder.pos;
  tEncoderClear(&encoder);
  return tlen;
}

int32_t tDeserializeSSchedulerHbRsp(void *buf, int32_t bufLen, SSchedulerHbRsp *pRsp) {
  SDecoder decoder = {0};
  tDecoderInit(&decoder, buf, bufLen);

  if (tStartDecode(&decoder) < 0) return -1;
  if (tDecodeI32(&decoder, &pRsp->epId.nodeId) < 0) return -1;
  if (tDecodeU16(&decoder, &pRsp->epId.ep.port) < 0) return -1;
  if (tDecodeCStrTo(&decoder, pRsp->epId.ep.fqdn) < 0) return -1;
  int32_t num = 0;
  if (tDecodeI32(&decoder, &num) < 0) return -1;
  if (num > 0) {
    pRsp->taskStatus = taosArrayInit(num, sizeof(STaskStatus));
    if (NULL == pRsp->taskStatus) return -1;
    for (int32_t i = 0; i < num; ++i) {
      STaskStatus status = {0};
      if (tDecodeU64(&decoder, &status.queryId) < 0) return -1;
      if (tDecodeU64(&decoder, &status.taskId) < 0) return -1;
      if (tDecodeI64(&decoder, &status.refId) < 0) return -1;
      if (tDecodeI32(&decoder, &status.execId) < 0) return -1;
      if (tDecodeI8(&decoder, &status.status) < 0) return -1;
      taosArrayPush(pRsp->taskStatus, &status);
    }
  } else {
    pRsp->taskStatus = NULL;
  }
  tEndDecode(&decoder);

  tDecoderClear(&decoder);
  return 0;
}

void tFreeSSchedulerHbRsp(SSchedulerHbRsp *pRsp) { taosArrayDestroy(pRsp->taskStatus); }

int32_t tSerializeSVCreateTbBatchRsp(void *buf, int32_t bufLen, SVCreateTbBatchRsp *pRsp) {
  // SEncoder encoder = {0};
  // tEncoderInit(&encoder, buf, bufLen);

  // if (tStartEncode(&encoder) < 0) return -1;
  // if (pRsp->rspList) {
  //   int32_t num = taosArrayGetSize(pRsp->rspList);
  //   if (tEncodeI32(&encoder, num) < 0) return -1;
  //   for (int32_t i = 0; i < num; ++i) {
  //     SVCreateTbRsp *rsp = taosArrayGet(pRsp->rspList, i);
  //     if (tEncodeI32(&encoder, rsp->code) < 0) return -1;
  //   }
  // } else {
  //   if (tEncodeI32(&encoder, 0) < 0) return -1;
  // }
  // tEndEncode(&encoder);

  // int32_t tlen = encoder.pos;
  // tEncoderClear(&encoder);
  // reture tlen;
  return 0;
}

int32_t tDeserializeSVCreateTbBatchRsp(void *buf, int32_t bufLen, SVCreateTbBatchRsp *pRsp) {
  // SDecoder  decoder = {0};
  // int32_t num = 0;
  // tDecoderInit(&decoder, buf, bufLen);

  // if (tStartDecode(&decoder) < 0) return -1;
  // if (tDecodeI32(&decoder, &num) < 0) return -1;
  // if (num > 0) {
  //   pRsp->rspList = taosArrayInit(num, sizeof(SVCreateTbRsp));
  //   if (NULL == pRsp->rspList) return -1;
  //   for (int32_t i = 0; i < num; ++i) {
  //     SVCreateTbRsp rsp = {0};
  //     if (tDecodeI32(&decoder, &rsp.code) < 0) return -1;
  //     if (NULL == taosArrayPush(pRsp->rspList, &rsp)) return -1;
  //   }
  // } else {
  //   pRsp->rspList = NULL;
  // }
  // tEndDecode(&decoder);

  // tDecoderClear(&decoder);
  return 0;
}

int tEncodeSVCreateTbBatchRsp(SEncoder *pCoder, const SVCreateTbBatchRsp *pRsp) {
  int32_t        nRsps = taosArrayGetSize(pRsp->pArray);
  SVCreateTbRsp *pCreateRsp;

  if (tStartEncode(pCoder) < 0) return -1;

  if (tEncodeI32v(pCoder, nRsps) < 0) return -1;
  for (int32_t i = 0; i < nRsps; i++) {
    pCreateRsp = taosArrayGet(pRsp->pArray, i);
    if (tEncodeSVCreateTbRsp(pCoder, pCreateRsp) < 0) return -1;
  }

  tEndEncode(pCoder);

  return 0;
}

int tDecodeSVCreateTbBatchRsp(SDecoder *pCoder, SVCreateTbBatchRsp *pRsp) {
  if (tStartDecode(pCoder) < 0) return -1;

  if (tDecodeI32v(pCoder, &pRsp->nRsps) < 0) return -1;
  pRsp->pRsps = (SVCreateTbRsp *)tDecoderMalloc(pCoder, sizeof(*pRsp->pRsps) * pRsp->nRsps);
  for (int32_t i = 0; i < pRsp->nRsps; i++) {
    if (tDecodeSVCreateTbRsp(pCoder, pRsp->pRsps + i) < 0) return -1;
  }

  tEndDecode(pCoder);
  return 0;
}

int32_t tEncodeTSma(SEncoder *pCoder, const STSma *pSma) {
  if (tEncodeI8(pCoder, pSma->version) < 0) return -1;
  if (tEncodeI8(pCoder, pSma->intervalUnit) < 0) return -1;
  if (tEncodeI8(pCoder, pSma->slidingUnit) < 0) return -1;
  if (tEncodeI8(pCoder, pSma->timezoneInt) < 0) return -1;
  if (tEncodeI32(pCoder, pSma->dstVgId) < 0) return -1;
  if (tEncodeCStr(pCoder, pSma->indexName) < 0) return -1;
  if (tEncodeI32(pCoder, pSma->exprLen) < 0) return -1;
  if (tEncodeI32(pCoder, pSma->tagsFilterLen) < 0) return -1;
  if (tEncodeI64(pCoder, pSma->indexUid) < 0) return -1;
  if (tEncodeI64(pCoder, pSma->tableUid) < 0) return -1;
  if (tEncodeI64(pCoder, pSma->dstTbUid) < 0) return -1;
  if (tEncodeCStr(pCoder, pSma->dstTbName) < 0) return -1;
  if (tEncodeI64(pCoder, pSma->interval) < 0) return -1;
  if (tEncodeI64(pCoder, pSma->offset) < 0) return -1;
  if (tEncodeI64(pCoder, pSma->sliding) < 0) return -1;
  if (pSma->exprLen > 0) {
    if (tEncodeCStr(pCoder, pSma->expr) < 0) return -1;
  }
  if (pSma->tagsFilterLen > 0) {
    if (tEncodeCStr(pCoder, pSma->tagsFilter) < 0) return -1;
  }

  tEncodeSSchemaWrapper(pCoder, &pSma->schemaRow);
  tEncodeSSchemaWrapper(pCoder, &pSma->schemaTag);

  return 0;
}

int32_t tDecodeTSma(SDecoder *pCoder, STSma *pSma, bool deepCopy) {
  if (tDecodeI8(pCoder, &pSma->version) < 0) return -1;
  if (tDecodeI8(pCoder, &pSma->intervalUnit) < 0) return -1;
  if (tDecodeI8(pCoder, &pSma->slidingUnit) < 0) return -1;
  if (tDecodeI8(pCoder, &pSma->timezoneInt) < 0) return -1;
  if (tDecodeI32(pCoder, &pSma->dstVgId) < 0) return -1;
  if (tDecodeCStrTo(pCoder, pSma->indexName) < 0) return -1;
  if (tDecodeI32(pCoder, &pSma->exprLen) < 0) return -1;
  if (tDecodeI32(pCoder, &pSma->tagsFilterLen) < 0) return -1;
  if (tDecodeI64(pCoder, &pSma->indexUid) < 0) return -1;
  if (tDecodeI64(pCoder, &pSma->tableUid) < 0) return -1;
  if (tDecodeI64(pCoder, &pSma->dstTbUid) < 0) return -1;
  if (deepCopy) {
    if (tDecodeCStrAlloc(pCoder, &pSma->dstTbName) < 0) return -1;
  } else {
    if (tDecodeCStr(pCoder, &pSma->dstTbName) < 0) return -1;
  }

  if (tDecodeI64(pCoder, &pSma->interval) < 0) return -1;
  if (tDecodeI64(pCoder, &pSma->offset) < 0) return -1;
  if (tDecodeI64(pCoder, &pSma->sliding) < 0) return -1;
  if (pSma->exprLen > 0) {
    if (deepCopy) {
      if (tDecodeCStrAlloc(pCoder, &pSma->expr) < 0) return -1;
    } else {
      if (tDecodeCStr(pCoder, &pSma->expr) < 0) return -1;
    }
  } else {
    pSma->expr = NULL;
  }
  if (pSma->tagsFilterLen > 0) {
    if (deepCopy) {
      if (tDecodeCStrAlloc(pCoder, &pSma->tagsFilter) < 0) return -1;
    } else {
      if (tDecodeCStr(pCoder, &pSma->tagsFilter) < 0) return -1;
    }
  } else {
    pSma->tagsFilter = NULL;
  }
  // only needed in dstVgroup
  tDecodeSSchemaWrapperEx(pCoder, &pSma->schemaRow);
  tDecodeSSchemaWrapperEx(pCoder, &pSma->schemaTag);

  return 0;
}

int32_t tEncodeSVCreateTSmaReq(SEncoder *pCoder, const SVCreateTSmaReq *pReq) {
  if (tStartEncode(pCoder) < 0) return -1;

  tEncodeTSma(pCoder, pReq);

  tEndEncode(pCoder);
  return 0;
}

int32_t tDecodeSVCreateTSmaReq(SDecoder *pCoder, SVCreateTSmaReq *pReq) {
  if (tStartDecode(pCoder) < 0) return -1;

  tDecodeTSma(pCoder, pReq, false);

  tEndDecode(pCoder);
  return 0;
}

int32_t tEncodeSVDropTSmaReq(SEncoder *pCoder, const SVDropTSmaReq *pReq) {
  if (tStartEncode(pCoder) < 0) return -1;

  if (tEncodeI64(pCoder, pReq->indexUid) < 0) return -1;
  if (tEncodeCStr(pCoder, pReq->indexName) < 0) return -1;

  tEndEncode(pCoder);
  return 0;
}

int32_t tDecodeSVDropTSmaReq(SDecoder *pCoder, SVDropTSmaReq *pReq) {
  if (tStartDecode(pCoder) < 0) return -1;

  if (tDecodeI64(pCoder, &pReq->indexUid) < 0) return -1;
  if (tDecodeCStrTo(pCoder, pReq->indexName) < 0) return -1;

  tEndDecode(pCoder);
  return 0;
}

int32_t tSerializeSVDeleteReq(void *buf, int32_t bufLen, SVDeleteReq *pReq) {
  int32_t headLen = sizeof(SMsgHead);
  if (buf != NULL) {
    buf = (char *)buf + headLen;
    bufLen -= headLen;
  }

  SEncoder encoder = {0};
  tEncoderInit(&encoder, buf, bufLen);

  if (tStartEncode(&encoder) < 0) return -1;
  if (tEncodeU64(&encoder, pReq->sId) < 0) return -1;
  if (tEncodeU64(&encoder, pReq->queryId) < 0) return -1;
  if (tEncodeU64(&encoder, pReq->taskId) < 0) return -1;
  if (tEncodeU32(&encoder, pReq->sqlLen) < 0) return -1;
  if (tEncodeCStr(&encoder, pReq->sql) < 0) return -1;
  if (tEncodeBinary(&encoder, pReq->msg, pReq->phyLen) < 0) return -1;
  tEndEncode(&encoder);

  int32_t tlen = encoder.pos;
  tEncoderClear(&encoder);

  if (buf != NULL) {
    SMsgHead *pHead = (SMsgHead *)((char *)buf - headLen);
    pHead->vgId = htonl(pReq->header.vgId);
    pHead->contLen = htonl(tlen + headLen);
  }

  return tlen + headLen;
}

int32_t tDeserializeSVDeleteReq(void *buf, int32_t bufLen, SVDeleteReq *pReq) {
  int32_t headLen = sizeof(SMsgHead);

  SMsgHead *pHead = buf;
  pHead->vgId = pReq->header.vgId;
  pHead->contLen = pReq->header.contLen;

  SDecoder decoder = {0};
  tDecoderInit(&decoder, (char *)buf + headLen, bufLen - headLen);

  if (tStartDecode(&decoder) < 0) return -1;
  if (tDecodeU64(&decoder, &pReq->sId) < 0) return -1;
  if (tDecodeU64(&decoder, &pReq->queryId) < 0) return -1;
  if (tDecodeU64(&decoder, &pReq->taskId) < 0) return -1;
  if (tDecodeU32(&decoder, &pReq->sqlLen) < 0) return -1;
  pReq->sql = taosMemoryCalloc(1, pReq->sqlLen + 1);
  if (NULL == pReq->sql) return -1;
  if (tDecodeCStrTo(&decoder, pReq->sql) < 0) return -1;
  uint64_t msgLen = 0;
  if (tDecodeBinaryAlloc(&decoder, (void **)&pReq->msg, &msgLen) < 0) return -1;
  pReq->phyLen = msgLen;

  tEndDecode(&decoder);

  tDecoderClear(&decoder);
  return 0;
}

int32_t tEncodeSVDeleteRsp(SEncoder *pCoder, const SVDeleteRsp *pReq) {
  if (tStartEncode(pCoder) < 0) return -1;

  if (tEncodeI64(pCoder, pReq->affectedRows) < 0) return -1;

  tEndEncode(pCoder);
  return 0;
}

int32_t tDecodeSVDeleteRsp(SDecoder *pCoder, SVDeleteRsp *pReq) {
  if (tStartDecode(pCoder) < 0) return -1;

  if (tDecodeI64(pCoder, &pReq->affectedRows) < 0) return -1;

  tEndDecode(pCoder);
  return 0;
}

int32_t tSerializeSCMCreateStreamReq(void *buf, int32_t bufLen, const SCMCreateStreamReq *pReq) {
  int32_t sqlLen = 0;
  int32_t astLen = 0;
  if (pReq->sql != NULL) sqlLen = (int32_t)strlen(pReq->sql);
  if (pReq->ast != NULL) astLen = (int32_t)strlen(pReq->ast);

  SEncoder encoder = {0};
  tEncoderInit(&encoder, buf, bufLen);

  if (tStartEncode(&encoder) < 0) return -1;
  if (tEncodeCStr(&encoder, pReq->name) < 0) return -1;
  if (tEncodeCStr(&encoder, pReq->sourceDB) < 0) return -1;
  if (tEncodeCStr(&encoder, pReq->targetStbFullName) < 0) return -1;
  if (tEncodeI8(&encoder, pReq->igExists) < 0) return -1;
  if (tEncodeI8(&encoder, pReq->fillHistory) < 0) return -1;
  if (tEncodeI32(&encoder, sqlLen) < 0) return -1;
  if (tEncodeI32(&encoder, astLen) < 0) return -1;
  if (tEncodeI8(&encoder, pReq->triggerType) < 0) return -1;
  if (tEncodeI64(&encoder, pReq->maxDelay) < 0) return -1;
  if (tEncodeI64(&encoder, pReq->watermark) < 0) return -1;
  if (tEncodeI8(&encoder, pReq->igExpired) < 0) return -1;
  if (sqlLen > 0 && tEncodeCStr(&encoder, pReq->sql) < 0) return -1;
  if (astLen > 0 && tEncodeCStr(&encoder, pReq->ast) < 0) return -1;
  if (tEncodeI32(&encoder, pReq->numOfTags) < 0) return -1;
  for (int32_t i = 0; i < pReq->numOfTags; ++i) {
    SField *pField = taosArrayGet(pReq->pTags, i);
    if (tEncodeI8(&encoder, pField->type) < 0) return -1;
    if (tEncodeI8(&encoder, pField->flags) < 0) return -1;
    if (tEncodeI32(&encoder, pField->bytes) < 0) return -1;
    if (tEncodeCStr(&encoder, pField->name) < 0) return -1;
  }

  if (tEncodeI8(&encoder, pReq->createStb) < 0) return -1;
  if (tEncodeU64(&encoder, pReq->targetStbUid) < 0) return -1;
  if (tEncodeI32(&encoder, taosArrayGetSize(pReq->fillNullCols)) < 0) return -1;
  for (int32_t i = 0; i < taosArrayGetSize(pReq->fillNullCols); ++i) {
    SColLocation *pCol = taosArrayGet(pReq->fillNullCols, i);
    if (tEncodeI16(&encoder, pCol->slotId) < 0) return -1;
    if (tEncodeI16(&encoder, pCol->colId) < 0) return -1;
    if (tEncodeI8(&encoder, pCol->type) < 0) return -1;
  }
  if (tEncodeI64(&encoder, pReq->deleteMark) < 0) return -1;
  if (tEncodeI8(&encoder, pReq->igUpdate) < 0) return -1;

  tEndEncode(&encoder);

  int32_t tlen = encoder.pos;
  tEncoderClear(&encoder);
  return tlen;
}

int32_t tDeserializeSCMCreateStreamReq(void *buf, int32_t bufLen, SCMCreateStreamReq *pReq) {
  int32_t sqlLen = 0;
  int32_t astLen = 0;

  SDecoder decoder = {0};
  tDecoderInit(&decoder, buf, bufLen);

  if (tStartDecode(&decoder) < 0) return -1;
  if (tDecodeCStrTo(&decoder, pReq->name) < 0) return -1;
  if (tDecodeCStrTo(&decoder, pReq->sourceDB) < 0) return -1;
  if (tDecodeCStrTo(&decoder, pReq->targetStbFullName) < 0) return -1;
  if (tDecodeI8(&decoder, &pReq->igExists) < 0) return -1;
  if (tDecodeI8(&decoder, &pReq->fillHistory) < 0) return -1;
  if (tDecodeI32(&decoder, &sqlLen) < 0) return -1;
  if (tDecodeI32(&decoder, &astLen) < 0) return -1;
  if (tDecodeI8(&decoder, &pReq->triggerType) < 0) return -1;
  if (tDecodeI64(&decoder, &pReq->maxDelay) < 0) return -1;
  if (tDecodeI64(&decoder, &pReq->watermark) < 0) return -1;
  if (tDecodeI8(&decoder, &pReq->igExpired) < 0) return -1;

  if (sqlLen > 0) {
    pReq->sql = taosMemoryCalloc(1, sqlLen + 1);
    if (pReq->sql == NULL) return -1;
    if (tDecodeCStrTo(&decoder, pReq->sql) < 0) return -1;
  }

  if (astLen > 0) {
    pReq->ast = taosMemoryCalloc(1, astLen + 1);
    if (pReq->ast == NULL) return -1;
    if (tDecodeCStrTo(&decoder, pReq->ast) < 0) return -1;
  }

  if (tDecodeI32(&decoder, &pReq->numOfTags) < 0) return -1;
  if (pReq->numOfTags > 0) {
    pReq->pTags = taosArrayInit(pReq->numOfTags, sizeof(SField));
    if (pReq->pTags == NULL) {
      terrno = TSDB_CODE_OUT_OF_MEMORY;
      return -1;
    }

    for (int32_t i = 0; i < pReq->numOfTags; ++i) {
      SField field = {0};
      if (tDecodeI8(&decoder, &field.type) < 0) return -1;
      if (tDecodeI8(&decoder, &field.flags) < 0) return -1;
      if (tDecodeI32(&decoder, &field.bytes) < 0) return -1;
      if (tDecodeCStrTo(&decoder, field.name) < 0) return -1;
      if (taosArrayPush(pReq->pTags, &field) == NULL) {
        terrno = TSDB_CODE_OUT_OF_MEMORY;
        return -1;
      }
    }
  }
  if (tDecodeI8(&decoder, &pReq->createStb) < 0) return -1;
  if (tDecodeU64(&decoder, &pReq->targetStbUid) < 0) return -1;
  int32_t numOfFillNullCols = 0;
  if (tDecodeI32(&decoder, &numOfFillNullCols) < 0) return -1;
  if (numOfFillNullCols > 0) {
    pReq->fillNullCols = taosArrayInit(numOfFillNullCols, sizeof(SColLocation));
    if (pReq->fillNullCols == NULL) {
      terrno = TSDB_CODE_OUT_OF_MEMORY;
      return -1;
    }

    for (int32_t i = 0; i < numOfFillNullCols; ++i) {
      SColLocation col = {0};
      if (tDecodeI16(&decoder, &col.slotId) < 0) return -1;
      if (tDecodeI16(&decoder, &col.colId) < 0) return -1;
      if (tDecodeI8(&decoder, &col.type) < 0) return -1;
      if (taosArrayPush(pReq->fillNullCols, &col) == NULL) {
        terrno = TSDB_CODE_OUT_OF_MEMORY;
        return -1;
      }
    }
  }

  if (tDecodeI64(&decoder, &pReq->deleteMark) < 0) return -1;
  if (tDecodeI8(&decoder, &pReq->igUpdate) < 0) return -1;

  tEndDecode(&decoder);

  tDecoderClear(&decoder);
  return 0;
}

int32_t tSerializeSMDropStreamReq(void *buf, int32_t bufLen, const SMDropStreamReq *pReq) {
  SEncoder encoder = {0};
  tEncoderInit(&encoder, buf, bufLen);

  if (tStartEncode(&encoder) < 0) return -1;
  if (tEncodeCStr(&encoder, pReq->name) < 0) return -1;
  if (tEncodeI8(&encoder, pReq->igNotExists) < 0) return -1;

  tEndEncode(&encoder);

  int32_t tlen = encoder.pos;
  tEncoderClear(&encoder);
  return tlen;
}

int32_t tDeserializeSMDropStreamReq(void *buf, int32_t bufLen, SMDropStreamReq *pReq) {
  SDecoder decoder = {0};
  tDecoderInit(&decoder, buf, bufLen);

  if (tStartDecode(&decoder) < 0) return -1;
  if (tDecodeCStrTo(&decoder, pReq->name) < 0) return -1;
  if (tDecodeI8(&decoder, &pReq->igNotExists) < 0) return -1;

  tEndDecode(&decoder);

  tDecoderClear(&decoder);
  return 0;
}

int32_t tSerializeSMRecoverStreamReq(void *buf, int32_t bufLen, const SMRecoverStreamReq *pReq) {
  SEncoder encoder = {0};
  tEncoderInit(&encoder, buf, bufLen);

  if (tStartEncode(&encoder) < 0) return -1;
  if (tEncodeCStr(&encoder, pReq->name) < 0) return -1;
  if (tEncodeI8(&encoder, pReq->igNotExists) < 0) return -1;

  tEndEncode(&encoder);

  int32_t tlen = encoder.pos;
  tEncoderClear(&encoder);
  return tlen;
}

int32_t tDeserializeSMRecoverStreamReq(void *buf, int32_t bufLen, SMRecoverStreamReq *pReq) {
  SDecoder decoder = {0};
  tDecoderInit(&decoder, buf, bufLen);

  if (tStartDecode(&decoder) < 0) return -1;
  if (tDecodeCStrTo(&decoder, pReq->name) < 0) return -1;
  if (tDecodeI8(&decoder, &pReq->igNotExists) < 0) return -1;

  tEndDecode(&decoder);

  tDecoderClear(&decoder);
  return 0;
}

void tFreeSCMCreateStreamReq(SCMCreateStreamReq *pReq) {
  taosArrayDestroy(pReq->pTags);
  taosMemoryFreeClear(pReq->sql);
  taosMemoryFreeClear(pReq->ast);
  taosArrayDestroy(pReq->fillNullCols);
}

int32_t tEncodeSRSmaParam(SEncoder *pCoder, const SRSmaParam *pRSmaParam) {
  for (int32_t i = 0; i < 2; ++i) {
    if (tEncodeI64v(pCoder, pRSmaParam->maxdelay[i]) < 0) return -1;
    if (tEncodeI64v(pCoder, pRSmaParam->watermark[i]) < 0) return -1;
    if (tEncodeI32v(pCoder, pRSmaParam->qmsgLen[i]) < 0) return -1;
    if (pRSmaParam->qmsgLen[i] > 0) {
      if (tEncodeBinary(pCoder, pRSmaParam->qmsg[i], (uint64_t)pRSmaParam->qmsgLen[i]) <
          0)  // qmsgLen contains len of '\0'
        return -1;
    }
  }

  return 0;
}

int32_t tDecodeSRSmaParam(SDecoder *pCoder, SRSmaParam *pRSmaParam) {
  for (int32_t i = 0; i < 2; ++i) {
    if (tDecodeI64v(pCoder, &pRSmaParam->maxdelay[i]) < 0) return -1;
    if (tDecodeI64v(pCoder, &pRSmaParam->watermark[i]) < 0) return -1;
    if (tDecodeI32v(pCoder, &pRSmaParam->qmsgLen[i]) < 0) return -1;
    if (pRSmaParam->qmsgLen[i] > 0) {
      if (tDecodeBinary(pCoder, (uint8_t **)&pRSmaParam->qmsg[i], NULL) < 0) return -1;  // qmsgLen contains len of '\0'
    } else {
      pRSmaParam->qmsg[i] = NULL;
    }
  }

  return 0;
}

int tEncodeSVCreateStbReq(SEncoder *pCoder, const SVCreateStbReq *pReq) {
  if (tStartEncode(pCoder) < 0) return -1;

  if (tEncodeCStr(pCoder, pReq->name) < 0) return -1;
  if (tEncodeI64(pCoder, pReq->suid) < 0) return -1;
  if (tEncodeI8(pCoder, pReq->rollup) < 0) return -1;
  if (tEncodeSSchemaWrapper(pCoder, &pReq->schemaRow) < 0) return -1;
  if (tEncodeSSchemaWrapper(pCoder, &pReq->schemaTag) < 0) return -1;
  if (pReq->rollup) {
    if (tEncodeSRSmaParam(pCoder, &pReq->rsmaParam) < 0) return -1;
  }

  if (tEncodeI32(pCoder, pReq->alterOriDataLen) < 0) return -1;
  if (pReq->alterOriDataLen > 0) {
    if (tEncodeBinary(pCoder, pReq->alterOriData, pReq->alterOriDataLen) < 0) return -1;
  }

  tEndEncode(pCoder);
  return 0;
}

int tDecodeSVCreateStbReq(SDecoder *pCoder, SVCreateStbReq *pReq) {
  if (tStartDecode(pCoder) < 0) return -1;

  if (tDecodeCStr(pCoder, &pReq->name) < 0) return -1;
  if (tDecodeI64(pCoder, &pReq->suid) < 0) return -1;
  if (tDecodeI8(pCoder, &pReq->rollup) < 0) return -1;
  if (tDecodeSSchemaWrapperEx(pCoder, &pReq->schemaRow) < 0) return -1;
  if (tDecodeSSchemaWrapperEx(pCoder, &pReq->schemaTag) < 0) return -1;
  if (pReq->rollup) {
    if (tDecodeSRSmaParam(pCoder, &pReq->rsmaParam) < 0) return -1;
  }

  if (tDecodeI32(pCoder, &pReq->alterOriDataLen) < 0) return -1;
  if (pReq->alterOriDataLen > 0) {
    if (tDecodeBinary(pCoder, (uint8_t **)&pReq->alterOriData, NULL) < 0) return -1;
  }

  tEndDecode(pCoder);
  return 0;
}

int tEncodeSVCreateTbReq(SEncoder *pCoder, const SVCreateTbReq *pReq) {
  if (tStartEncode(pCoder) < 0) return -1;

  if (tEncodeI32v(pCoder, pReq->flags) < 0) return -1;
  if (tEncodeCStr(pCoder, pReq->name) < 0) return -1;
  if (tEncodeI64(pCoder, pReq->uid) < 0) return -1;
  if (tEncodeI64(pCoder, pReq->ctime) < 0) return -1;
  if (tEncodeI32(pCoder, pReq->ttl) < 0) return -1;
  if (tEncodeI8(pCoder, pReq->type) < 0) return -1;
  if (tEncodeI32(pCoder, pReq->commentLen) < 0) return -1;
  if (pReq->commentLen > 0) {
    if (tEncodeCStr(pCoder, pReq->comment) < 0) return -1;
  }

  if (pReq->type == TSDB_CHILD_TABLE) {
    if (tEncodeCStr(pCoder, pReq->ctb.stbName) < 0) return -1;
    if (tEncodeU8(pCoder, pReq->ctb.tagNum) < 0) return -1;
    if (tEncodeI64(pCoder, pReq->ctb.suid) < 0) return -1;
    if (tEncodeTag(pCoder, (const STag *)pReq->ctb.pTag) < 0) return -1;
    int32_t len = taosArrayGetSize(pReq->ctb.tagName);
    if (tEncodeI32(pCoder, len) < 0) return -1;
    for (int32_t i = 0; i < len; i++) {
      char *name = taosArrayGet(pReq->ctb.tagName, i);
      if (tEncodeCStr(pCoder, name) < 0) return -1;
    }
  } else if (pReq->type == TSDB_NORMAL_TABLE) {
    if (tEncodeSSchemaWrapper(pCoder, &pReq->ntb.schemaRow) < 0) return -1;
  } else {
    ASSERT(0);
  }

  tEndEncode(pCoder);
  return 0;
}

int tDecodeSVCreateTbReq(SDecoder *pCoder, SVCreateTbReq *pReq) {
  if (tStartDecode(pCoder) < 0) return -1;

  if (tDecodeI32v(pCoder, &pReq->flags) < 0) return -1;
  if (tDecodeCStr(pCoder, &pReq->name) < 0) return -1;
  if (tDecodeI64(pCoder, &pReq->uid) < 0) return -1;
  if (tDecodeI64(pCoder, &pReq->ctime) < 0) return -1;
  if (tDecodeI32(pCoder, &pReq->ttl) < 0) return -1;
  if (tDecodeI8(pCoder, &pReq->type) < 0) return -1;
  if (tDecodeI32(pCoder, &pReq->commentLen) < 0) return -1;
  if (pReq->commentLen > 0) {
    pReq->comment = taosMemoryMalloc(pReq->commentLen + 1);
    if (pReq->comment == NULL) return -1;
    if (tDecodeCStrTo(pCoder, pReq->comment) < 0) return -1;
  }

  if (pReq->type == TSDB_CHILD_TABLE) {
    if (tDecodeCStr(pCoder, &pReq->ctb.stbName) < 0) return -1;
    if (tDecodeU8(pCoder, &pReq->ctb.tagNum) < 0) return -1;
    if (tDecodeI64(pCoder, &pReq->ctb.suid) < 0) return -1;
    if (tDecodeTag(pCoder, (STag **)&pReq->ctb.pTag) < 0) return -1;
    int32_t len = 0;
    if (tDecodeI32(pCoder, &len) < 0) return -1;
    pReq->ctb.tagName = taosArrayInit(len, TSDB_COL_NAME_LEN);
    if (pReq->ctb.tagName == NULL) return -1;
    for (int32_t i = 0; i < len; i++) {
      char  name[TSDB_COL_NAME_LEN] = {0};
      char *tmp = NULL;
      if (tDecodeCStr(pCoder, &tmp) < 0) return -1;
      strncpy(name, tmp, TSDB_COL_NAME_LEN - 1);
      taosArrayPush(pReq->ctb.tagName, name);
    }
  } else if (pReq->type == TSDB_NORMAL_TABLE) {
    if (tDecodeSSchemaWrapperEx(pCoder, &pReq->ntb.schemaRow) < 0) return -1;
  } else {
    ASSERT(0);
  }

  tEndDecode(pCoder);
  return 0;
}

void tDestroySVCreateTbReq(SVCreateTbReq *pReq, int32_t flags) {
  if (pReq == NULL) return;

  if (flags & TSDB_MSG_FLG_ENCODE) {
    // TODO
  } else if (flags & TSDB_MSG_FLG_DECODE) {
    if (pReq->comment) {
      pReq->comment = NULL;
      taosMemoryFree(pReq->comment);
    }

    if (pReq->type == TSDB_CHILD_TABLE) {
      if (pReq->ctb.tagName) taosArrayDestroy(pReq->ctb.tagName);
    } else if (pReq->type == TSDB_NORMAL_TABLE) {
      if (pReq->ntb.schemaRow.pSchema) taosMemoryFree(pReq->ntb.schemaRow.pSchema);
    }
  }
}

int tEncodeSVCreateTbBatchReq(SEncoder *pCoder, const SVCreateTbBatchReq *pReq) {
  int32_t nReq = taosArrayGetSize(pReq->pArray);

  if (tStartEncode(pCoder) < 0) return -1;

  if (tEncodeI32v(pCoder, nReq) < 0) return -1;
  for (int iReq = 0; iReq < nReq; iReq++) {
    if (tEncodeSVCreateTbReq(pCoder, (SVCreateTbReq *)taosArrayGet(pReq->pArray, iReq)) < 0) return -1;
  }

  tEndEncode(pCoder);
  return 0;
}

int tDecodeSVCreateTbBatchReq(SDecoder *pCoder, SVCreateTbBatchReq *pReq) {
  if (tStartDecode(pCoder) < 0) return -1;

  if (tDecodeI32v(pCoder, &pReq->nReqs) < 0) return -1;
  pReq->pReqs = (SVCreateTbReq *)tDecoderMalloc(pCoder, sizeof(SVCreateTbReq) * pReq->nReqs);
  if (pReq->pReqs == NULL) return -1;
  for (int iReq = 0; iReq < pReq->nReqs; iReq++) {
    if (tDecodeSVCreateTbReq(pCoder, pReq->pReqs + iReq) < 0) return -1;
  }

  tEndDecode(pCoder);
  return 0;
}

int tEncodeSVCreateTbRsp(SEncoder *pCoder, const SVCreateTbRsp *pRsp) {
  if (tStartEncode(pCoder) < 0) return -1;

  if (tEncodeI32(pCoder, pRsp->code) < 0) return -1;
  if (tEncodeI32(pCoder, pRsp->pMeta ? 1 : 0) < 0) return -1;
  if (pRsp->pMeta) {
    if (tEncodeSTableMetaRsp(pCoder, pRsp->pMeta) < 0) return -1;
  }

  tEndEncode(pCoder);
  return 0;
}

int tDecodeSVCreateTbRsp(SDecoder *pCoder, SVCreateTbRsp *pRsp) {
  if (tStartDecode(pCoder) < 0) return -1;

  if (tDecodeI32(pCoder, &pRsp->code) < 0) return -1;

  int32_t meta = 0;
  if (tDecodeI32(pCoder, &meta) < 0) return -1;
  if (meta) {
    pRsp->pMeta = taosMemoryCalloc(1, sizeof(STableMetaRsp));
    if (NULL == pRsp->pMeta) return -1;
    if (tDecodeSTableMetaRsp(pCoder, pRsp->pMeta) < 0) return -1;
  } else {
    pRsp->pMeta = NULL;
  }

  tEndDecode(pCoder);
  return 0;
}

void tFreeSVCreateTbRsp(void *param) {
  if (NULL == param) {
    return;
  }

  SVCreateTbRsp *pRsp = (SVCreateTbRsp *)param;
  if (pRsp->pMeta) {
    taosMemoryFree(pRsp->pMeta->pSchemas);
    taosMemoryFree(pRsp->pMeta);
  }
}

// TDMT_VND_DROP_TABLE =================
static int32_t tEncodeSVDropTbReq(SEncoder *pCoder, const SVDropTbReq *pReq) {
  if (tStartEncode(pCoder) < 0) return -1;

  if (tEncodeCStr(pCoder, pReq->name) < 0) return -1;
  if (tEncodeU64(pCoder, pReq->suid) < 0) return -1;
  if (tEncodeI8(pCoder, pReq->igNotExists) < 0) return -1;

  tEndEncode(pCoder);
  return 0;
}

static int32_t tDecodeSVDropTbReq(SDecoder *pCoder, SVDropTbReq *pReq) {
  if (tStartDecode(pCoder) < 0) return -1;

  if (tDecodeCStr(pCoder, &pReq->name) < 0) return -1;
  if (tDecodeU64(pCoder, &pReq->suid) < 0) return -1;
  if (tDecodeI8(pCoder, &pReq->igNotExists) < 0) return -1;

  tEndDecode(pCoder);
  return 0;
}

static int32_t tEncodeSVDropTbRsp(SEncoder *pCoder, const SVDropTbRsp *pReq) {
  if (tStartEncode(pCoder) < 0) return -1;

  if (tEncodeI32(pCoder, pReq->code) < 0) return -1;

  tEndEncode(pCoder);
  return 0;
}

static int32_t tDecodeSVDropTbRsp(SDecoder *pCoder, SVDropTbRsp *pReq) {
  if (tStartDecode(pCoder) < 0) return -1;

  if (tDecodeI32(pCoder, &pReq->code) < 0) return -1;

  tEndDecode(pCoder);
  return 0;
}

int32_t tEncodeSVDropTbBatchReq(SEncoder *pCoder, const SVDropTbBatchReq *pReq) {
  int32_t      nReqs = taosArrayGetSize(pReq->pArray);
  SVDropTbReq *pDropTbReq;

  if (tStartEncode(pCoder) < 0) return -1;

  if (tEncodeI32v(pCoder, nReqs) < 0) return -1;
  for (int iReq = 0; iReq < nReqs; iReq++) {
    pDropTbReq = (SVDropTbReq *)taosArrayGet(pReq->pArray, iReq);
    if (tEncodeSVDropTbReq(pCoder, pDropTbReq) < 0) return -1;
  }

  tEndEncode(pCoder);
  return 0;
}

int32_t tDecodeSVDropTbBatchReq(SDecoder *pCoder, SVDropTbBatchReq *pReq) {
  if (tStartDecode(pCoder) < 0) return -1;

  if (tDecodeI32v(pCoder, &pReq->nReqs) < 0) return -1;
  pReq->pReqs = (SVDropTbReq *)tDecoderMalloc(pCoder, sizeof(SVDropTbReq) * pReq->nReqs);
  if (pReq->pReqs == NULL) return -1;
  for (int iReq = 0; iReq < pReq->nReqs; iReq++) {
    if (tDecodeSVDropTbReq(pCoder, pReq->pReqs + iReq) < 0) return -1;
  }

  tEndDecode(pCoder);
  return 0;
}

int32_t tEncodeSVDropTbBatchRsp(SEncoder *pCoder, const SVDropTbBatchRsp *pRsp) {
  int32_t nRsps = taosArrayGetSize(pRsp->pArray);
  if (tStartEncode(pCoder) < 0) return -1;

  if (tEncodeI32v(pCoder, nRsps) < 0) return -1;
  for (int iRsp = 0; iRsp < nRsps; iRsp++) {
    if (tEncodeSVDropTbRsp(pCoder, (SVDropTbRsp *)taosArrayGet(pRsp->pArray, iRsp)) < 0) return -1;
  }

  tEndEncode(pCoder);
  return 0;
}

int32_t tDecodeSVDropTbBatchRsp(SDecoder *pCoder, SVDropTbBatchRsp *pRsp) {
  if (tStartDecode(pCoder) < 0) return -1;

  if (tDecodeI32v(pCoder, &pRsp->nRsps) < 0) return -1;
  pRsp->pRsps = (SVDropTbRsp *)tDecoderMalloc(pCoder, sizeof(SVDropTbRsp) * pRsp->nRsps);
  if (pRsp->pRsps == NULL) return -1;
  for (int iRsp = 0; iRsp < pRsp->nRsps; iRsp++) {
    if (tDecodeSVDropTbRsp(pCoder, pRsp->pRsps + iRsp) < 0) return -1;
  }

  tEndDecode(pCoder);
  return 0;
}

int32_t tEncodeSVDropStbReq(SEncoder *pCoder, const SVDropStbReq *pReq) {
  if (tStartEncode(pCoder) < 0) return -1;

  if (tEncodeCStr(pCoder, pReq->name) < 0) return -1;
  if (tEncodeI64(pCoder, pReq->suid) < 0) return -1;

  tEndEncode(pCoder);
  return 0;
}

int32_t tDecodeSVDropStbReq(SDecoder *pCoder, SVDropStbReq *pReq) {
  if (tStartDecode(pCoder) < 0) return -1;

  if (tDecodeCStr(pCoder, &pReq->name) < 0) return -1;
  if (tDecodeI64(pCoder, &pReq->suid) < 0) return -1;

  tEndDecode(pCoder);
  return 0;
}

static int32_t tEncodeSVSubmitBlk(SEncoder *pCoder, const SVSubmitBlk *pBlock, int32_t flags) {
  if (tStartEncode(pCoder) < 0) return -1;

  if (tEncodeI64(pCoder, pBlock->suid) < 0) return -1;
  if (tEncodeI64(pCoder, pBlock->uid) < 0) return -1;
  if (tEncodeI32v(pCoder, pBlock->sver) < 0) return -1;
  if (tEncodeBinary(pCoder, pBlock->pData, pBlock->nData) < 0) return -1;

  if (flags & TD_AUTO_CREATE_TABLE) {
    if (tEncodeSVCreateTbReq(pCoder, &pBlock->cTbReq) < 0) return -1;
  }

  tEndEncode(pCoder);
  return 0;
}

static int32_t tDecodeSVSubmitBlk(SDecoder *pCoder, SVSubmitBlk *pBlock, int32_t flags) {
  if (tStartDecode(pCoder) < 0) return -1;

  if (tDecodeI64(pCoder, &pBlock->suid) < 0) return -1;
  if (tDecodeI64(pCoder, &pBlock->uid) < 0) return -1;
  if (tDecodeI32v(pCoder, &pBlock->sver) < 0) return -1;
  if (tDecodeBinary(pCoder, &pBlock->pData, &pBlock->nData) < 0) return -1;

  if (flags & TD_AUTO_CREATE_TABLE) {
    if (tDecodeSVCreateTbReq(pCoder, &pBlock->cTbReq) < 0) return -1;
  }

  tEndDecode(pCoder);
  return 0;
}

int32_t tEncodeSVSubmitReq(SEncoder *pCoder, const SVSubmitReq *pReq) {
  int32_t nBlocks = taosArrayGetSize(pReq->pArray);

  if (tStartEncode(pCoder) < 0) return -1;

  if (tEncodeI32v(pCoder, pReq->flags) < 0) return -1;
  if (tEncodeI32v(pCoder, nBlocks) < 0) return -1;
  for (int32_t iBlock = 0; iBlock < nBlocks; iBlock++) {
    if (tEncodeSVSubmitBlk(pCoder, (SVSubmitBlk *)taosArrayGet(pReq->pArray, iBlock), pReq->flags) < 0) return -1;
  }

  tEndEncode(pCoder);
  return 0;
}

int32_t tDecodeSVSubmitReq(SDecoder *pCoder, SVSubmitReq *pReq) {
  if (tStartDecode(pCoder) < 0) return -1;

  if (tDecodeI32v(pCoder, &pReq->flags) < 0) return -1;
  if (tDecodeI32v(pCoder, &pReq->nBlocks) < 0) return -1;
  pReq->pBlocks = tDecoderMalloc(pCoder, sizeof(SVSubmitBlk) * pReq->nBlocks);
  if (pReq->pBlocks == NULL) return -1;
  for (int32_t iBlock = 0; iBlock < pReq->nBlocks; iBlock++) {
    if (tDecodeSVSubmitBlk(pCoder, pReq->pBlocks + iBlock, pReq->flags) < 0) return -1;
  }

  tEndDecode(pCoder);
  return 0;
}

static int32_t tEncodeSSubmitBlkRsp(SEncoder *pEncoder, const SSubmitBlkRsp *pBlock) {
  if (tStartEncode(pEncoder) < 0) return -1;

  if (tEncodeI32(pEncoder, pBlock->code) < 0) return -1;
  if (tEncodeI64(pEncoder, pBlock->uid) < 0) return -1;
  if (pBlock->tblFName) {
    if (tEncodeCStr(pEncoder, pBlock->tblFName) < 0) return -1;
  } else {
    if (tEncodeCStr(pEncoder, "") < 0) return -1;
  }
  if (tEncodeI32v(pEncoder, pBlock->numOfRows) < 0) return -1;
  if (tEncodeI32v(pEncoder, pBlock->affectedRows) < 0) return -1;
  if (tEncodeI64v(pEncoder, pBlock->sver) < 0) return -1;
  if (tEncodeI32(pEncoder, pBlock->pMeta ? 1 : 0) < 0) return -1;
  if (pBlock->pMeta) {
    if (tEncodeSTableMetaRsp(pEncoder, pBlock->pMeta) < 0) return -1;
  }

  tEndEncode(pEncoder);
  return 0;
}

static int32_t tDecodeSSubmitBlkRsp(SDecoder *pDecoder, SSubmitBlkRsp *pBlock) {
  if (tStartDecode(pDecoder) < 0) return -1;

  if (tDecodeI32(pDecoder, &pBlock->code) < 0) return -1;
  if (tDecodeI64(pDecoder, &pBlock->uid) < 0) return -1;
  pBlock->tblFName = taosMemoryCalloc(TSDB_TABLE_FNAME_LEN, 1);
  if (NULL == pBlock->tblFName) return -1;
  if (tDecodeCStrTo(pDecoder, pBlock->tblFName) < 0) return -1;
  if (tDecodeI32v(pDecoder, &pBlock->numOfRows) < 0) return -1;
  if (tDecodeI32v(pDecoder, &pBlock->affectedRows) < 0) return -1;
  if (tDecodeI64v(pDecoder, &pBlock->sver) < 0) return -1;

  int32_t meta = 0;
  if (tDecodeI32(pDecoder, &meta) < 0) return -1;
  if (meta) {
    pBlock->pMeta = taosMemoryCalloc(1, sizeof(STableMetaRsp));
    if (NULL == pBlock->pMeta) return -1;
    if (tDecodeSTableMetaRsp(pDecoder, pBlock->pMeta) < 0) return -1;
  } else {
    pBlock->pMeta = NULL;
  }

  tEndDecode(pDecoder);
  return 0;
}

int32_t tEncodeSSubmitRsp(SEncoder *pEncoder, const SSubmitRsp *pRsp) {
  int32_t nBlocks = taosArrayGetSize(pRsp->pArray);

  if (tStartEncode(pEncoder) < 0) return -1;

  if (tEncodeI32v(pEncoder, pRsp->numOfRows) < 0) return -1;
  if (tEncodeI32v(pEncoder, pRsp->affectedRows) < 0) return -1;
  if (tEncodeI32v(pEncoder, nBlocks) < 0) return -1;
  for (int32_t iBlock = 0; iBlock < nBlocks; iBlock++) {
    if (tEncodeSSubmitBlkRsp(pEncoder, (SSubmitBlkRsp *)taosArrayGet(pRsp->pArray, iBlock)) < 0) return -1;
  }

  tEndEncode(pEncoder);
  return 0;
}

int32_t tDecodeSSubmitRsp(SDecoder *pDecoder, SSubmitRsp *pRsp) {
  if (tStartDecode(pDecoder) < 0) return -1;

  if (tDecodeI32v(pDecoder, &pRsp->numOfRows) < 0) return -1;
  if (tDecodeI32v(pDecoder, &pRsp->affectedRows) < 0) return -1;
  if (tDecodeI32v(pDecoder, &pRsp->nBlocks) < 0) return -1;
  pRsp->pBlocks = taosMemoryCalloc(pRsp->nBlocks, sizeof(*pRsp->pBlocks));
  if (pRsp->pBlocks == NULL) return -1;
  for (int32_t iBlock = 0; iBlock < pRsp->nBlocks; iBlock++) {
    if (tDecodeSSubmitBlkRsp(pDecoder, pRsp->pBlocks + iBlock) < 0) return -1;
  }

  tEndDecode(pDecoder);
  tDecoderClear(pDecoder);
  return 0;
}

void tFreeSSubmitBlkRsp(void *param) {
  if (NULL == param) {
    return;
  }

  SSubmitBlkRsp *pRsp = (SSubmitBlkRsp *)param;

  taosMemoryFree(pRsp->tblFName);
  if (pRsp->pMeta) {
    taosMemoryFree(pRsp->pMeta->pSchemas);
    taosMemoryFree(pRsp->pMeta);
  }
}

void tFreeSSubmitRsp(SSubmitRsp *pRsp) {
  if (NULL == pRsp) return;

  if (pRsp->pBlocks) {
    for (int32_t i = 0; i < pRsp->nBlocks; ++i) {
      SSubmitBlkRsp *sRsp = pRsp->pBlocks + i;
      taosMemoryFree(sRsp->tblFName);
      tFreeSTableMetaRsp(sRsp->pMeta);
      taosMemoryFree(sRsp->pMeta);
    }

    taosMemoryFree(pRsp->pBlocks);
  }

  taosMemoryFree(pRsp);
}

int32_t tEncodeSVAlterTbReq(SEncoder *pEncoder, const SVAlterTbReq *pReq) {
  if (tStartEncode(pEncoder) < 0) return -1;

  if (tEncodeCStr(pEncoder, pReq->tbName) < 0) return -1;
  if (tEncodeI8(pEncoder, pReq->action) < 0) return -1;
  if (tEncodeI32(pEncoder, pReq->colId) < 0) return -1;
  switch (pReq->action) {
    case TSDB_ALTER_TABLE_ADD_COLUMN:
      if (tEncodeCStr(pEncoder, pReq->colName) < 0) return -1;
      if (tEncodeI8(pEncoder, pReq->type) < 0) return -1;
      if (tEncodeI8(pEncoder, pReq->flags) < 0) return -1;
      if (tEncodeI32v(pEncoder, pReq->bytes) < 0) return -1;
      break;
    case TSDB_ALTER_TABLE_DROP_COLUMN:
      if (tEncodeCStr(pEncoder, pReq->colName) < 0) return -1;
      break;
    case TSDB_ALTER_TABLE_UPDATE_COLUMN_BYTES:
      if (tEncodeCStr(pEncoder, pReq->colName) < 0) return -1;
      if (tEncodeI8(pEncoder, pReq->colModType) < 0) return -1;
      if (tEncodeI32v(pEncoder, pReq->colModBytes) < 0) return -1;
      break;
    case TSDB_ALTER_TABLE_UPDATE_COLUMN_NAME:
      if (tEncodeCStr(pEncoder, pReq->colName) < 0) return -1;
      if (tEncodeCStr(pEncoder, pReq->colNewName) < 0) return -1;
      break;
    case TSDB_ALTER_TABLE_UPDATE_TAG_VAL:
      if (tEncodeCStr(pEncoder, pReq->tagName) < 0) return -1;
      if (tEncodeI8(pEncoder, pReq->isNull) < 0) return -1;
      if (tEncodeI8(pEncoder, pReq->tagType) < 0) return -1;
      if (!pReq->isNull) {
        if (tEncodeBinary(pEncoder, pReq->pTagVal, pReq->nTagVal) < 0) return -1;
      }
      break;
    case TSDB_ALTER_TABLE_UPDATE_OPTIONS:
      if (tEncodeI8(pEncoder, pReq->updateTTL) < 0) return -1;
      if (pReq->updateTTL) {
        if (tEncodeI32v(pEncoder, pReq->newTTL) < 0) return -1;
      }
      if (tEncodeI32v(pEncoder, pReq->newCommentLen) < 0) return -1;
      if (pReq->newCommentLen > 0) {
        if (tEncodeCStr(pEncoder, pReq->newComment) < 0) return -1;
      }
      break;
    default:
      break;
  }

  tEndEncode(pEncoder);
  return 0;
}

int32_t tDecodeSVAlterTbReq(SDecoder *pDecoder, SVAlterTbReq *pReq) {
  if (tStartDecode(pDecoder) < 0) return -1;

  if (tDecodeCStr(pDecoder, &pReq->tbName) < 0) return -1;
  if (tDecodeI8(pDecoder, &pReq->action) < 0) return -1;
  if (tDecodeI32(pDecoder, &pReq->colId) < 0) return -1;
  switch (pReq->action) {
    case TSDB_ALTER_TABLE_ADD_COLUMN:
      if (tDecodeCStr(pDecoder, &pReq->colName) < 0) return -1;
      if (tDecodeI8(pDecoder, &pReq->type) < 0) return -1;
      if (tDecodeI8(pDecoder, &pReq->flags) < 0) return -1;
      if (tDecodeI32v(pDecoder, &pReq->bytes) < 0) return -1;
      break;
    case TSDB_ALTER_TABLE_DROP_COLUMN:
      if (tDecodeCStr(pDecoder, &pReq->colName) < 0) return -1;
      break;
    case TSDB_ALTER_TABLE_UPDATE_COLUMN_BYTES:
      if (tDecodeCStr(pDecoder, &pReq->colName) < 0) return -1;
      if (tDecodeI8(pDecoder, &pReq->colModType) < 0) return -1;
      if (tDecodeI32v(pDecoder, &pReq->colModBytes) < 0) return -1;
      break;
    case TSDB_ALTER_TABLE_UPDATE_COLUMN_NAME:
      if (tDecodeCStr(pDecoder, &pReq->colName) < 0) return -1;
      if (tDecodeCStr(pDecoder, &pReq->colNewName) < 0) return -1;
      break;
    case TSDB_ALTER_TABLE_UPDATE_TAG_VAL:
      if (tDecodeCStr(pDecoder, &pReq->tagName) < 0) return -1;
      if (tDecodeI8(pDecoder, &pReq->isNull) < 0) return -1;
      if (tDecodeI8(pDecoder, &pReq->tagType) < 0) return -1;
      if (!pReq->isNull) {
        if (tDecodeBinary(pDecoder, &pReq->pTagVal, &pReq->nTagVal) < 0) return -1;
      }
      break;
    case TSDB_ALTER_TABLE_UPDATE_OPTIONS:
      if (tDecodeI8(pDecoder, &pReq->updateTTL) < 0) return -1;
      if (pReq->updateTTL) {
        if (tDecodeI32v(pDecoder, &pReq->newTTL) < 0) return -1;
      }
      if (tDecodeI32v(pDecoder, &pReq->newCommentLen) < 0) return -1;
      if (pReq->newCommentLen > 0) {
        if (tDecodeCStr(pDecoder, &pReq->newComment) < 0) return -1;
      }
      break;
    default:
      break;
  }

  tEndDecode(pDecoder);
  return 0;
}

int32_t tEncodeSVAlterTbRsp(SEncoder *pEncoder, const SVAlterTbRsp *pRsp) {
  if (tStartEncode(pEncoder) < 0) return -1;
  if (tEncodeI32(pEncoder, pRsp->code) < 0) return -1;
  if (tEncodeI32(pEncoder, pRsp->pMeta ? 1 : 0) < 0) return -1;
  if (pRsp->pMeta) {
    if (tEncodeSTableMetaRsp(pEncoder, pRsp->pMeta) < 0) return -1;
  }
  tEndEncode(pEncoder);
  return 0;
}

int32_t tDecodeSVAlterTbRsp(SDecoder *pDecoder, SVAlterTbRsp *pRsp) {
  int32_t meta = 0;
  if (tStartDecode(pDecoder) < 0) return -1;
  if (tDecodeI32(pDecoder, &pRsp->code) < 0) return -1;
  if (tDecodeI32(pDecoder, &meta) < 0) return -1;
  if (meta) {
    pRsp->pMeta = taosMemoryCalloc(1, sizeof(STableMetaRsp));
    if (NULL == pRsp->pMeta) return -1;
    if (tDecodeSTableMetaRsp(pDecoder, pRsp->pMeta) < 0) return -1;
  }
  tEndDecode(pDecoder);
  return 0;
}

int32_t tDeserializeSVAlterTbRsp(void *buf, int32_t bufLen, SVAlterTbRsp *pRsp) {
  int32_t  meta = 0;
  SDecoder decoder = {0};
  tDecoderInit(&decoder, buf, bufLen);

  if (tStartDecode(&decoder) < 0) return -1;
  if (tDecodeI32(&decoder, &pRsp->code) < 0) return -1;
  if (tDecodeI32(&decoder, &meta) < 0) return -1;
  if (meta) {
    pRsp->pMeta = taosMemoryCalloc(1, sizeof(STableMetaRsp));
    if (NULL == pRsp->pMeta) return -1;
    if (tDecodeSTableMetaRsp(&decoder, pRsp->pMeta) < 0) return -1;
  }
  tEndDecode(&decoder);
  tDecoderClear(&decoder);
  return 0;
}

int32_t tEncodeSMAlterStbRsp(SEncoder *pEncoder, const SMAlterStbRsp *pRsp) {
  if (tStartEncode(pEncoder) < 0) return -1;
  if (tEncodeI32(pEncoder, pRsp->pMeta->pSchemas ? 1 : 0) < 0) return -1;
  if (pRsp->pMeta->pSchemas) {
    if (tEncodeSTableMetaRsp(pEncoder, pRsp->pMeta) < 0) return -1;
  }
  tEndEncode(pEncoder);
  return 0;
}

int32_t tDecodeSMAlterStbRsp(SDecoder *pDecoder, SMAlterStbRsp *pRsp) {
  int32_t meta = 0;
  if (tStartDecode(pDecoder) < 0) return -1;
  if (tDecodeI32(pDecoder, &meta) < 0) return -1;
  if (meta) {
    pRsp->pMeta = taosMemoryCalloc(1, sizeof(STableMetaRsp));
    if (NULL == pRsp->pMeta) return -1;
    if (tDecodeSTableMetaRsp(pDecoder, pRsp->pMeta) < 0) return -1;
  }
  tEndDecode(pDecoder);
  return 0;
}

int32_t tDeserializeSMAlterStbRsp(void *buf, int32_t bufLen, SMAlterStbRsp *pRsp) {
  int32_t  meta = 0;
  SDecoder decoder = {0};
  tDecoderInit(&decoder, buf, bufLen);

  if (tStartDecode(&decoder) < 0) return -1;
  if (tDecodeI32(&decoder, &meta) < 0) return -1;
  if (meta) {
    pRsp->pMeta = taosMemoryCalloc(1, sizeof(STableMetaRsp));
    if (NULL == pRsp->pMeta) return -1;
    if (tDecodeSTableMetaRsp(&decoder, pRsp->pMeta) < 0) return -1;
  }
  tEndDecode(&decoder);
  tDecoderClear(&decoder);
  return 0;
}

void tFreeSMAlterStbRsp(SMAlterStbRsp *pRsp) {
  if (NULL == pRsp) {
    return;
  }

  if (pRsp->pMeta) {
    taosMemoryFree(pRsp->pMeta->pSchemas);
    taosMemoryFree(pRsp->pMeta);
  }
}

int32_t tEncodeSMCreateStbRsp(SEncoder *pEncoder, const SMCreateStbRsp *pRsp) {
  if (tStartEncode(pEncoder) < 0) return -1;
  if (tEncodeI32(pEncoder, pRsp->pMeta->pSchemas ? 1 : 0) < 0) return -1;
  if (pRsp->pMeta->pSchemas) {
    if (tEncodeSTableMetaRsp(pEncoder, pRsp->pMeta) < 0) return -1;
  }
  tEndEncode(pEncoder);
  return 0;
}

int32_t tDecodeSMCreateStbRsp(SDecoder *pDecoder, SMCreateStbRsp *pRsp) {
  int32_t meta = 0;
  if (tStartDecode(pDecoder) < 0) return -1;
  if (tDecodeI32(pDecoder, &meta) < 0) return -1;
  if (meta) {
    pRsp->pMeta = taosMemoryCalloc(1, sizeof(STableMetaRsp));
    if (NULL == pRsp->pMeta) return -1;
    if (tDecodeSTableMetaRsp(pDecoder, pRsp->pMeta) < 0) return -1;
  }
  tEndDecode(pDecoder);
  return 0;
}

int32_t tDeserializeSMCreateStbRsp(void *buf, int32_t bufLen, SMCreateStbRsp *pRsp) {
  int32_t  meta = 0;
  SDecoder decoder = {0};
  tDecoderInit(&decoder, buf, bufLen);

  if (tStartDecode(&decoder) < 0) return -1;
  if (tDecodeI32(&decoder, &meta) < 0) return -1;
  if (meta) {
    pRsp->pMeta = taosMemoryCalloc(1, sizeof(STableMetaRsp));
    if (NULL == pRsp->pMeta) return -1;
    if (tDecodeSTableMetaRsp(&decoder, pRsp->pMeta) < 0) return -1;
  }
  tEndDecode(&decoder);
  tDecoderClear(&decoder);
  return 0;
}

void tFreeSMCreateStbRsp(SMCreateStbRsp *pRsp) {
  if (NULL == pRsp) {
    return;
  }

  if (pRsp->pMeta) {
    taosMemoryFree(pRsp->pMeta->pSchemas);
    taosMemoryFree(pRsp->pMeta);
  }
}

int32_t tEncodeSTqOffsetVal(SEncoder *pEncoder, const STqOffsetVal *pOffsetVal) {
  if (tEncodeI8(pEncoder, pOffsetVal->type) < 0) return -1;
  if (pOffsetVal->type == TMQ_OFFSET__SNAPSHOT_DATA || pOffsetVal->type == TMQ_OFFSET__SNAPSHOT_META) {
    if (tEncodeI64(pEncoder, pOffsetVal->uid) < 0) return -1;
    if (tEncodeI64(pEncoder, pOffsetVal->ts) < 0) return -1;
  } else if (pOffsetVal->type == TMQ_OFFSET__LOG) {
    if (tEncodeI64(pEncoder, pOffsetVal->version) < 0) return -1;
  } else if (pOffsetVal->type < 0) {
    // do nothing
  } else {
    ASSERT(0);
  }
  return 0;
}

int32_t tDecodeSTqOffsetVal(SDecoder *pDecoder, STqOffsetVal *pOffsetVal) {
  if (tDecodeI8(pDecoder, &pOffsetVal->type) < 0) return -1;
  if (pOffsetVal->type == TMQ_OFFSET__SNAPSHOT_DATA || pOffsetVal->type == TMQ_OFFSET__SNAPSHOT_META) {
    if (tDecodeI64(pDecoder, &pOffsetVal->uid) < 0) return -1;
    if (tDecodeI64(pDecoder, &pOffsetVal->ts) < 0) return -1;
  } else if (pOffsetVal->type == TMQ_OFFSET__LOG) {
    if (tDecodeI64(pDecoder, &pOffsetVal->version) < 0) return -1;
  } else if (pOffsetVal->type < 0) {
    // do nothing
  } else {
    ASSERT(0);
  }
  return 0;
}

int32_t tFormatOffset(char *buf, int32_t maxLen, const STqOffsetVal *pVal) {
  if (pVal->type == TMQ_OFFSET__RESET_NONE) {
    snprintf(buf, maxLen, "offset(reset to none)");
  } else if (pVal->type == TMQ_OFFSET__RESET_EARLIEAST) {
    snprintf(buf, maxLen, "offset(reset to earlieast)");
  } else if (pVal->type == TMQ_OFFSET__RESET_LATEST) {
    snprintf(buf, maxLen, "offset(reset to latest)");
  } else if (pVal->type == TMQ_OFFSET__LOG) {
    snprintf(buf, maxLen, "offset(log) ver:%" PRId64, pVal->version);
  } else if (pVal->type == TMQ_OFFSET__SNAPSHOT_DATA || pVal->type == TMQ_OFFSET__SNAPSHOT_META) {
    snprintf(buf, maxLen, "offset(snapshot) uid:%" PRId64 " ts:%" PRId64, pVal->uid, pVal->ts);
  } else {
    return TSDB_CODE_INVALID_PARA;
  }

  return 0;
}

bool tOffsetEqual(const STqOffsetVal *pLeft, const STqOffsetVal *pRight) {
  if (pLeft->type == pRight->type) {
    if (pLeft->type == TMQ_OFFSET__LOG) {
      return pLeft->version == pRight->version;
    } else if (pLeft->type == TMQ_OFFSET__SNAPSHOT_DATA) {
      return pLeft->uid == pRight->uid && pLeft->ts == pRight->ts;
    } else if (pLeft->type == TMQ_OFFSET__SNAPSHOT_META) {
      return pLeft->uid == pRight->uid;
    } else {
      ASSERT(0);
      /*ASSERT(pLeft->type == TMQ_OFFSET__RESET_NONE || pLeft->type == TMQ_OFFSET__RESET_EARLIEAST ||*/
      /*pLeft->type == TMQ_OFFSET__RESET_LATEST);*/
      /*return true;*/
    }
  }
  return false;
}

int32_t tEncodeSTqOffset(SEncoder *pEncoder, const STqOffset *pOffset) {
  if (tEncodeSTqOffsetVal(pEncoder, &pOffset->val) < 0) return -1;
  if (tEncodeCStr(pEncoder, pOffset->subKey) < 0) return -1;
  return 0;
}

int32_t tDecodeSTqOffset(SDecoder *pDecoder, STqOffset *pOffset) {
  if (tDecodeSTqOffsetVal(pDecoder, &pOffset->val) < 0) return -1;
  if (tDecodeCStrTo(pDecoder, pOffset->subKey) < 0) return -1;
  return 0;
}

int32_t tEncodeSTqCheckInfo(SEncoder *pEncoder, const STqCheckInfo *pInfo) {
  if (tEncodeCStr(pEncoder, pInfo->topic) < 0) return -1;
  if (tEncodeI64(pEncoder, pInfo->ntbUid) < 0) return -1;
  int32_t sz = taosArrayGetSize(pInfo->colIdList);
  if (tEncodeI32(pEncoder, sz) < 0) return -1;
  for (int32_t i = 0; i < sz; i++) {
    int16_t colId = *(int16_t *)taosArrayGet(pInfo->colIdList, i);
    if (tEncodeI16(pEncoder, colId) < 0) return -1;
  }
  return pEncoder->pos;
}

int32_t tDecodeSTqCheckInfo(SDecoder *pDecoder, STqCheckInfo *pInfo) {
  if (tDecodeCStrTo(pDecoder, pInfo->topic) < 0) return -1;
  if (tDecodeI64(pDecoder, &pInfo->ntbUid) < 0) return -1;
  int32_t sz;
  if (tDecodeI32(pDecoder, &sz) < 0) return -1;
  pInfo->colIdList = taosArrayInit(sz, sizeof(int16_t));
  if (pInfo->colIdList == NULL) return -1;
  for (int32_t i = 0; i < sz; i++) {
    int16_t colId;
    if (tDecodeI16(pDecoder, &colId) < 0) return -1;
    taosArrayPush(pInfo->colIdList, &colId);
  }
  return 0;
}
void tDeleteSTqCheckInfo(STqCheckInfo *pInfo) { taosArrayDestroy(pInfo->colIdList); }

int32_t tEncodeDeleteRes(SEncoder *pCoder, const SDeleteRes *pRes) {
  int32_t nUid = taosArrayGetSize(pRes->uidList);

  if (tEncodeU64(pCoder, pRes->suid) < 0) return -1;
  if (tEncodeI32v(pCoder, nUid) < 0) return -1;
  for (int32_t iUid = 0; iUid < nUid; iUid++) {
    if (tEncodeU64(pCoder, *(uint64_t *)taosArrayGet(pRes->uidList, iUid)) < 0) return -1;
  }
  if (tEncodeI64(pCoder, pRes->skey) < 0) return -1;
  if (tEncodeI64(pCoder, pRes->ekey) < 0) return -1;
  if (tEncodeI64v(pCoder, pRes->affectedRows) < 0) return -1;

  if (tEncodeCStr(pCoder, pRes->tableFName) < 0) return -1;
  if (tEncodeCStr(pCoder, pRes->tsColName) < 0) return -1;
  return 0;
}

int32_t tDecodeDeleteRes(SDecoder *pCoder, SDeleteRes *pRes) {
  int32_t  nUid;
  uint64_t uid;

  if (tDecodeU64(pCoder, &pRes->suid) < 0) return -1;
  if (tDecodeI32v(pCoder, &nUid) < 0) return -1;
  for (int32_t iUid = 0; iUid < nUid; iUid++) {
    if (tDecodeU64(pCoder, &uid) < 0) return -1;
    if (pRes->uidList) taosArrayPush(pRes->uidList, &uid);
  }
  if (tDecodeI64(pCoder, &pRes->skey) < 0) return -1;
  if (tDecodeI64(pCoder, &pRes->ekey) < 0) return -1;
  if (tDecodeI64v(pCoder, &pRes->affectedRows) < 0) return -1;

  if (tDecodeCStrTo(pCoder, pRes->tableFName) < 0) return -1;
  if (tDecodeCStrTo(pCoder, pRes->tsColName) < 0) return -1;
  return 0;
}

int32_t tEncodeSMqMetaRsp(SEncoder *pEncoder, const SMqMetaRsp *pRsp) {
  if (tEncodeSTqOffsetVal(pEncoder, &pRsp->rspOffset) < 0) return -1;
  if (tEncodeI16(pEncoder, pRsp->resMsgType)) return -1;
  if (tEncodeBinary(pEncoder, pRsp->metaRsp, pRsp->metaRspLen)) return -1;
  return 0;
}

int32_t tDecodeSMqMetaRsp(SDecoder *pDecoder, SMqMetaRsp *pRsp) {
  if (tDecodeSTqOffsetVal(pDecoder, &pRsp->rspOffset) < 0) return -1;
  if (tDecodeI16(pDecoder, &pRsp->resMsgType) < 0) return -1;
  if (tDecodeBinaryAlloc(pDecoder, &pRsp->metaRsp, (uint64_t *)&pRsp->metaRspLen) < 0) return -1;
  return 0;
}

int32_t tEncodeSMqDataRsp(SEncoder *pEncoder, const SMqDataRsp *pRsp) {
  if (tEncodeSTqOffsetVal(pEncoder, &pRsp->reqOffset) < 0) return -1;
  if (tEncodeSTqOffsetVal(pEncoder, &pRsp->rspOffset) < 0) return -1;
  if (tEncodeI32(pEncoder, pRsp->blockNum) < 0) return -1;
  if (pRsp->blockNum != 0) {
    if (tEncodeI8(pEncoder, pRsp->withTbName) < 0) return -1;
    if (tEncodeI8(pEncoder, pRsp->withSchema) < 0) return -1;

    for (int32_t i = 0; i < pRsp->blockNum; i++) {
      int32_t bLen = *(int32_t *)taosArrayGet(pRsp->blockDataLen, i);
      void   *data = taosArrayGetP(pRsp->blockData, i);
      if (tEncodeBinary(pEncoder, (const uint8_t *)data, bLen) < 0) return -1;
      if (pRsp->withSchema) {
        SSchemaWrapper *pSW = (SSchemaWrapper *)taosArrayGetP(pRsp->blockSchema, i);
        if (tEncodeSSchemaWrapper(pEncoder, pSW) < 0) return -1;
      }
      if (pRsp->withTbName) {
        char *tbName = (char *)taosArrayGetP(pRsp->blockTbName, i);
        if (tEncodeCStr(pEncoder, tbName) < 0) return -1;
      }
    }
  }
  return 0;
}

int32_t tDecodeSMqDataRsp(SDecoder *pDecoder, SMqDataRsp *pRsp) {
  if (tDecodeSTqOffsetVal(pDecoder, &pRsp->reqOffset) < 0) return -1;
  if (tDecodeSTqOffsetVal(pDecoder, &pRsp->rspOffset) < 0) return -1;
  if (tDecodeI32(pDecoder, &pRsp->blockNum) < 0) return -1;
  if (pRsp->blockNum != 0) {
    pRsp->blockData = taosArrayInit(pRsp->blockNum, sizeof(void *));
    pRsp->blockDataLen = taosArrayInit(pRsp->blockNum, sizeof(int32_t));
    if (tDecodeI8(pDecoder, &pRsp->withTbName) < 0) return -1;
    if (tDecodeI8(pDecoder, &pRsp->withSchema) < 0) return -1;
    if (pRsp->withTbName) {
      pRsp->blockTbName = taosArrayInit(pRsp->blockNum, sizeof(void *));
    }
    if (pRsp->withSchema) {
      pRsp->blockSchema = taosArrayInit(pRsp->blockNum, sizeof(void *));
    }

    for (int32_t i = 0; i < pRsp->blockNum; i++) {
      void    *data;
      uint64_t bLen;
      if (tDecodeBinaryAlloc(pDecoder, &data, &bLen) < 0) return -1;
      taosArrayPush(pRsp->blockData, &data);
      int32_t len = bLen;
      taosArrayPush(pRsp->blockDataLen, &len);

      if (pRsp->withSchema) {
        SSchemaWrapper *pSW = (SSchemaWrapper *)taosMemoryCalloc(1, sizeof(SSchemaWrapper));
        if (pSW == NULL) return -1;
        if (tDecodeSSchemaWrapper(pDecoder, pSW) < 0) {
          taosMemoryFree(pSW);
          return -1;
        }

        taosArrayPush(pRsp->blockSchema, &pSW);
      }

      if (pRsp->withTbName) {
        char *tbName;
        if (tDecodeCStrAlloc(pDecoder, &tbName) < 0) return -1;
        taosArrayPush(pRsp->blockTbName, &tbName);
      }
    }
  }
  return 0;
}

void tDeleteSMqDataRsp(SMqDataRsp *pRsp) {
  pRsp->blockDataLen = taosArrayDestroy(pRsp->blockDataLen);
  taosArrayDestroyP(pRsp->blockData, (FDelete)taosMemoryFree);
  pRsp->blockData = NULL;
  taosArrayDestroyP(pRsp->blockSchema, (FDelete)tDeleteSSchemaWrapper);
  pRsp->blockSchema = NULL;
  taosArrayDestroyP(pRsp->blockTbName, (FDelete)taosMemoryFree);
  pRsp->blockTbName = NULL;
}

int32_t tEncodeSTaosxRsp(SEncoder *pEncoder, const STaosxRsp *pRsp) {
  if (tEncodeSTqOffsetVal(pEncoder, &pRsp->reqOffset) < 0) return -1;
  if (tEncodeSTqOffsetVal(pEncoder, &pRsp->rspOffset) < 0) return -1;
  if (tEncodeI32(pEncoder, pRsp->blockNum) < 0) return -1;
  if (pRsp->blockNum != 0) {
    if (tEncodeI8(pEncoder, pRsp->withTbName) < 0) return -1;
    if (tEncodeI8(pEncoder, pRsp->withSchema) < 0) return -1;

    for (int32_t i = 0; i < pRsp->blockNum; i++) {
      int32_t bLen = *(int32_t *)taosArrayGet(pRsp->blockDataLen, i);
      void   *data = taosArrayGetP(pRsp->blockData, i);
      if (tEncodeBinary(pEncoder, (const uint8_t *)data, bLen) < 0) return -1;
      if (pRsp->withSchema) {
        SSchemaWrapper *pSW = (SSchemaWrapper *)taosArrayGetP(pRsp->blockSchema, i);
        if (tEncodeSSchemaWrapper(pEncoder, pSW) < 0) return -1;
      }
      if (pRsp->withTbName) {
        char *tbName = (char *)taosArrayGetP(pRsp->blockTbName, i);
        if (tEncodeCStr(pEncoder, tbName) < 0) return -1;
      }
    }
  }
  if (tEncodeI32(pEncoder, pRsp->createTableNum) < 0) return -1;
  if (pRsp->createTableNum) {
    for (int32_t i = 0; i < pRsp->createTableNum; i++) {
      void   *createTableReq = taosArrayGetP(pRsp->createTableReq, i);
      int32_t createTableLen = *(int32_t *)taosArrayGet(pRsp->createTableLen, i);
      if (tEncodeBinary(pEncoder, createTableReq, createTableLen) < 0) return -1;
    }
  }
  return 0;
}

int32_t tDecodeSTaosxRsp(SDecoder *pDecoder, STaosxRsp *pRsp) {
  if (tDecodeSTqOffsetVal(pDecoder, &pRsp->reqOffset) < 0) return -1;
  if (tDecodeSTqOffsetVal(pDecoder, &pRsp->rspOffset) < 0) return -1;
  if (tDecodeI32(pDecoder, &pRsp->blockNum) < 0) return -1;
  if (pRsp->blockNum != 0) {
    pRsp->blockData = taosArrayInit(pRsp->blockNum, sizeof(void *));
    pRsp->blockDataLen = taosArrayInit(pRsp->blockNum, sizeof(int32_t));
    if (tDecodeI8(pDecoder, &pRsp->withTbName) < 0) return -1;
    if (tDecodeI8(pDecoder, &pRsp->withSchema) < 0) return -1;
    if (pRsp->withTbName) {
      pRsp->blockTbName = taosArrayInit(pRsp->blockNum, sizeof(void *));
    }
    if (pRsp->withSchema) {
      pRsp->blockSchema = taosArrayInit(pRsp->blockNum, sizeof(void *));
    }

    for (int32_t i = 0; i < pRsp->blockNum; i++) {
      void    *data;
      uint64_t bLen;
      if (tDecodeBinaryAlloc(pDecoder, &data, &bLen) < 0) return -1;
      taosArrayPush(pRsp->blockData, &data);
      int32_t len = bLen;
      taosArrayPush(pRsp->blockDataLen, &len);

      if (pRsp->withSchema) {
        SSchemaWrapper *pSW = (SSchemaWrapper *)taosMemoryCalloc(1, sizeof(SSchemaWrapper));
        if (pSW == NULL) return -1;
        if (tDecodeSSchemaWrapper(pDecoder, pSW) < 0) {
          taosMemoryFree(pSW);
          return -1;
        }
        taosArrayPush(pRsp->blockSchema, &pSW);
      }

      if (pRsp->withTbName) {
        char *tbName;
        if (tDecodeCStrAlloc(pDecoder, &tbName) < 0) return -1;
        taosArrayPush(pRsp->blockTbName, &tbName);
      }
    }
  }
  if (tDecodeI32(pDecoder, &pRsp->createTableNum) < 0) return -1;
  if (pRsp->createTableNum) {
    pRsp->createTableLen = taosArrayInit(pRsp->createTableNum, sizeof(int32_t));
    pRsp->createTableReq = taosArrayInit(pRsp->createTableNum, sizeof(void *));
    for (int32_t i = 0; i < pRsp->createTableNum; i++) {
      void    *pCreate = NULL;
      uint64_t len;
      if (tDecodeBinaryAlloc(pDecoder, &pCreate, &len) < 0) return -1;
      int32_t l = (int32_t)len;
      taosArrayPush(pRsp->createTableLen, &l);
      taosArrayPush(pRsp->createTableReq, &pCreate);
    }
  }
  return 0;
}

void tDeleteSTaosxRsp(STaosxRsp *pRsp) {
  taosArrayDestroy(pRsp->blockDataLen);
  pRsp->blockDataLen = NULL;
  taosArrayDestroyP(pRsp->blockData, (FDelete)taosMemoryFree);
  pRsp->blockData = NULL;
  taosArrayDestroyP(pRsp->blockSchema, (FDelete)tDeleteSSchemaWrapper);
  pRsp->blockSchema = NULL;
  taosArrayDestroyP(pRsp->blockTbName, (FDelete)taosMemoryFree);
  pRsp->blockTbName = NULL;

  taosArrayDestroy(pRsp->createTableLen);
  pRsp->createTableLen = NULL;
  taosArrayDestroyP(pRsp->createTableReq, (FDelete)taosMemoryFree);
  pRsp->createTableReq = NULL;
}

int32_t tEncodeSSingleDeleteReq(SEncoder *pEncoder, const SSingleDeleteReq *pReq) {
  if (tEncodeCStr(pEncoder, pReq->tbname) < 0) return -1;
  if (tEncodeI64(pEncoder, pReq->startTs) < 0) return -1;
  if (tEncodeI64(pEncoder, pReq->endTs) < 0) return -1;
  return 0;
}

int32_t tDecodeSSingleDeleteReq(SDecoder *pDecoder, SSingleDeleteReq *pReq) {
  if (tDecodeCStrTo(pDecoder, pReq->tbname) < 0) return -1;
  if (tDecodeI64(pDecoder, &pReq->startTs) < 0) return -1;
  if (tDecodeI64(pDecoder, &pReq->endTs) < 0) return -1;
  return 0;
}

int32_t tEncodeSBatchDeleteReq(SEncoder *pEncoder, const SBatchDeleteReq *pReq) {
  if (tEncodeI64(pEncoder, pReq->suid) < 0) return -1;
  int32_t sz = taosArrayGetSize(pReq->deleteReqs);
  if (tEncodeI32(pEncoder, sz) < 0) return -1;
  for (int32_t i = 0; i < sz; i++) {
    SSingleDeleteReq *pOneReq = taosArrayGet(pReq->deleteReqs, i);
    if (tEncodeSSingleDeleteReq(pEncoder, pOneReq) < 0) return -1;
  }
  return 0;
}

int32_t tDecodeSBatchDeleteReq(SDecoder *pDecoder, SBatchDeleteReq *pReq) {
  if (tDecodeI64(pDecoder, &pReq->suid) < 0) return -1;
  int32_t sz;
  if (tDecodeI32(pDecoder, &sz) < 0) return -1;
  pReq->deleteReqs = taosArrayInit(0, sizeof(SSingleDeleteReq));
  if (pReq->deleteReqs == NULL) return -1;
  for (int32_t i = 0; i < sz; i++) {
    SSingleDeleteReq deleteReq;
    if (tDecodeSSingleDeleteReq(pDecoder, &deleteReq) < 0) return -1;
    taosArrayPush(pReq->deleteReqs, &deleteReq);
  }
  return 0;
}

static int32_t tEncodeSSubmitTbData(SEncoder *pCoder, const SSubmitTbData *pSubmitTbData) {
  if (tStartEncode(pCoder) < 0) return -1;

  if (tEncodeI32v(pCoder, pSubmitTbData->flags) < 0) return -1;

  // auto create table
  if (pSubmitTbData->flags & SUBMIT_REQ_AUTO_CREATE_TABLE) {
    ASSERT(pSubmitTbData->pCreateTbReq);
    if (tEncodeSVCreateTbReq(pCoder, pSubmitTbData->pCreateTbReq) < 0) return -1;
  }

  // submit data
  if (tEncodeI64(pCoder, pSubmitTbData->suid) < 0) return -1;
  if (tEncodeI64(pCoder, pSubmitTbData->uid) < 0) return -1;
  if (tEncodeI32v(pCoder, pSubmitTbData->sver) < 0) return -1;

  if (pSubmitTbData->flags & SUBMIT_REQ_COLUMN_DATA_FORMAT) {
    uint64_t  nColData = TARRAY_SIZE(pSubmitTbData->aCol);
    SColData *aColData = (SColData *)TARRAY_DATA(pSubmitTbData->aCol);

    if (tEncodeU64v(pCoder, nColData) < 0) return -1;

    for (uint64_t i = 0; i < nColData; i++) {
      pCoder->pos += tPutColData(pCoder->data ? pCoder->data + pCoder->pos : NULL, &aColData[i]);
    }
  } else {
    if (tEncodeU64v(pCoder, TARRAY_SIZE(pSubmitTbData->aRowP)) < 0) return -1;

    SRow **rows = (SRow **)TARRAY_DATA(pSubmitTbData->aRowP);
    for (int32_t iRow = 0; iRow < TARRAY_SIZE(pSubmitTbData->aRowP); ++iRow) {
      if (pCoder->data) memcpy(pCoder->data + pCoder->pos, rows[iRow], rows[iRow]->len);
      pCoder->pos += rows[iRow]->len;
    }
  }

  tEndEncode(pCoder);
  return 0;
}

static int32_t tDecodeSSubmitTbData(SDecoder *pCoder, SSubmitTbData *pSubmitTbData) {
  int32_t code = 0;

  if (tStartDecode(pCoder) < 0) {
    code = TSDB_CODE_INVALID_MSG;
    goto _exit;
  }

  if (tDecodeI32v(pCoder, &pSubmitTbData->flags) < 0) return -1;

  if (pSubmitTbData->flags & SUBMIT_REQ_AUTO_CREATE_TABLE) {
    pSubmitTbData->pCreateTbReq = taosMemoryCalloc(1, sizeof(SVCreateTbReq));
    if (pSubmitTbData->pCreateTbReq == NULL) {
      code = TSDB_CODE_OUT_OF_MEMORY;
      goto _exit;
    }

    if (tDecodeSVCreateTbReq(pCoder, pSubmitTbData->pCreateTbReq) < 0) {
      code = TSDB_CODE_INVALID_MSG;
      goto _exit;
    }
  }

  // submit data
  if (tDecodeI64(pCoder, &pSubmitTbData->suid) < 0) {
    code = TSDB_CODE_INVALID_MSG;
    goto _exit;
  }
  if (tDecodeI64(pCoder, &pSubmitTbData->uid) < 0) {
    code = TSDB_CODE_INVALID_MSG;
    goto _exit;
  }
  if (tDecodeI32v(pCoder, &pSubmitTbData->sver) < 0) {
    code = TSDB_CODE_INVALID_MSG;
    goto _exit;
  }

  if (pSubmitTbData->flags & SUBMIT_REQ_COLUMN_DATA_FORMAT) {
    uint64_t nColData;

    if (tDecodeU64v(pCoder, &nColData) < 0) {
      code = TSDB_CODE_INVALID_MSG;
      goto _exit;
    }

    pSubmitTbData->aCol = taosArrayInit(nColData, sizeof(SColData));
    if (pSubmitTbData->aCol == NULL) {
      code = TSDB_CODE_OUT_OF_MEMORY;
      goto _exit;
    }

    for (int32_t i = 0; i < nColData; ++i) {
      pCoder->pos += tGetColData(pCoder->data + pCoder->pos, taosArrayReserve(pSubmitTbData->aCol, 1));
    }
  } else {
    uint64_t nRow;
    if (tDecodeU64v(pCoder, &nRow) < 0) {
      code = TSDB_CODE_INVALID_MSG;
      goto _exit;
    }

    pSubmitTbData->aRowP = taosArrayInit(nRow, sizeof(SRow *));
    if (pSubmitTbData->aRowP == NULL) {
      code = TSDB_CODE_OUT_OF_MEMORY;
      goto _exit;
    }

    for (int32_t iRow = 0; iRow < nRow; ++iRow) {
      SRow **ppRow = taosArrayReserve(pSubmitTbData->aRowP, 1);

      *ppRow = (SRow *)(pCoder->data + pCoder->pos);
      pCoder->pos += (*ppRow)->len;
    }
  }

  tEndDecode(pCoder);

_exit:
  if (code) {
    // TODO: clear
  }
  return 0;
}

int32_t tEncodeSSubmitReq2(SEncoder *pCoder, const SSubmitReq2 *pReq) {
  if (tStartEncode(pCoder) < 0) return -1;

  if (tEncodeU64v(pCoder, taosArrayGetSize(pReq->aSubmitTbData)) < 0) return -1;
  for (uint64_t i = 0; i < taosArrayGetSize(pReq->aSubmitTbData); i++) {
    if (tEncodeSSubmitTbData(pCoder, taosArrayGet(pReq->aSubmitTbData, i)) < 0) return -1;
  }

  tEndEncode(pCoder);
  return 0;
}

int32_t tDecodeSSubmitReq2(SDecoder *pCoder, SSubmitReq2 *pReq) {
  int32_t code = 0;

  memset(pReq, 0, sizeof(*pReq));

  // decode
  if (tStartDecode(pCoder) < 0) {
    code = TSDB_CODE_INVALID_MSG;
    goto _exit;
  }

  uint64_t nSubmitTbData;
  if (tDecodeU64v(pCoder, &nSubmitTbData) < 0) {
    code = TSDB_CODE_INVALID_MSG;
    goto _exit;
  }

  pReq->aSubmitTbData = taosArrayInit(nSubmitTbData, sizeof(SSubmitTbData));
  if (pReq->aSubmitTbData == NULL) {
    code = TSDB_CODE_OUT_OF_MEMORY;
    goto _exit;
  }

  for (uint64_t i = 0; i < nSubmitTbData; i++) {
    if (tDecodeSSubmitTbData(pCoder, taosArrayReserve(pReq->aSubmitTbData, 1)) < 0) {
      code = TSDB_CODE_INVALID_MSG;
      goto _exit;
    }
  }

  tEndDecode(pCoder);

_exit:
  if (code) {
    if (pReq->aSubmitTbData) {
      // todo
      taosArrayDestroy(pReq->aSubmitTbData);
      pReq->aSubmitTbData = NULL;
    }
  }
  return code;
}

void tDestroySSubmitTbData(SSubmitTbData *pTbData, int32_t flag) {
  if (NULL == pTbData) {
    return;
  }

  if (flag == TSDB_MSG_FLG_ENCODE || flag == TSDB_MSG_FLG_CMPT) {
    if (pTbData->pCreateTbReq) {
      if (flag == TSDB_MSG_FLG_ENCODE) {
        tdDestroySVCreateTbReq(pTbData->pCreateTbReq);
      } else {
        tDestroySVCreateTbReq(pTbData->pCreateTbReq, TSDB_MSG_FLG_DECODE);
      }
      taosMemoryFree(pTbData->pCreateTbReq);
    }

    if (pTbData->flags & SUBMIT_REQ_COLUMN_DATA_FORMAT) {
      int32_t   nColData = TARRAY_SIZE(pTbData->aCol);
      SColData *aColData = (SColData *)TARRAY_DATA(pTbData->aCol);

      for (int32_t i = 0; i < nColData; ++i) {
        tColDataDestroy(&aColData[i]);
      }
      taosArrayDestroy(pTbData->aCol);
    } else {
      int32_t nRow = TARRAY_SIZE(pTbData->aRowP);
      SRow  **rows = (SRow **)TARRAY_DATA(pTbData->aRowP);

      for (int32_t i = 0; i < nRow; ++i) {
        tRowDestroy(rows[i]);
      }
      taosArrayDestroy(pTbData->aRowP);
    }
  } else if (flag == TSDB_MSG_FLG_DECODE) {
    if (pTbData->pCreateTbReq) {
      tDestroySVCreateTbReq(pTbData->pCreateTbReq, TSDB_MSG_FLG_DECODE);
      taosMemoryFree(pTbData->pCreateTbReq);
    }

    if (pTbData->flags & SUBMIT_REQ_COLUMN_DATA_FORMAT) {
      taosArrayDestroy(pTbData->aCol);
    } else {
      taosArrayDestroy(pTbData->aRowP);
    }
  }
}

void tDestroySSubmitReq2(SSubmitReq2 *pReq, int32_t flag) {
  if (pReq->aSubmitTbData == NULL) return;

  int32_t        nSubmitTbData = TARRAY_SIZE(pReq->aSubmitTbData);
  SSubmitTbData *aSubmitTbData = (SSubmitTbData *)TARRAY_DATA(pReq->aSubmitTbData);

  for (int32_t i = 0; i < nSubmitTbData; i++) {
    tDestroySSubmitTbData(&aSubmitTbData[i], flag);
  }
  taosArrayDestroy(pReq->aSubmitTbData);
}

int32_t tEncodeSSubmitRsp2(SEncoder *pCoder, const SSubmitRsp2 *pRsp) {
  if (tStartEncode(pCoder) < 0) return -1;

  if (tEncodeI32v(pCoder, pRsp->affectedRows) < 0) return -1;

  if (tEncodeU64v(pCoder, taosArrayGetSize(pRsp->aCreateTbRsp)) < 0) return -1;
  for (int32_t i = 0; i < taosArrayGetSize(pRsp->aCreateTbRsp); ++i) {
    if (tEncodeSVCreateTbRsp(pCoder, taosArrayGet(pRsp->aCreateTbRsp, i)) < 0) return -1;
  }

  tEndEncode(pCoder);
  return 0;
}

int32_t tDecodeSSubmitRsp2(SDecoder *pCoder, SSubmitRsp2 *pRsp) {
  int32_t code = 0;

  memset(pRsp, 0, sizeof(SSubmitRsp2));

  // decode
  if (tStartDecode(pCoder) < 0) {
    code = TSDB_CODE_INVALID_MSG;
    goto _exit;
  }

  if (tDecodeI32v(pCoder, &pRsp->affectedRows) < 0) {
    code = TSDB_CODE_INVALID_MSG;
    goto _exit;
  }

  uint64_t nCreateTbRsp;
  if (tDecodeU64v(pCoder, &nCreateTbRsp) < 0) {
    code = TSDB_CODE_INVALID_MSG;
    goto _exit;
  }

  if (nCreateTbRsp) {
    pRsp->aCreateTbRsp = taosArrayInit(nCreateTbRsp, sizeof(SVCreateTbRsp));
    if (pRsp->aCreateTbRsp == NULL) {
      code = TSDB_CODE_OUT_OF_MEMORY;
      goto _exit;
    }

    for (int32_t i = 0; i < nCreateTbRsp; ++i) {
      SVCreateTbRsp *pCreateTbRsp = taosArrayReserve(pRsp->aCreateTbRsp, 1);
      if (tDecodeSVCreateTbRsp(pCoder, pCreateTbRsp) < 0) {
        code = TSDB_CODE_INVALID_MSG;
        goto _exit;
      }
    }
  }

  tEndDecode(pCoder);

_exit:
  if (code) {
    if (pRsp->aCreateTbRsp) {
      taosArrayDestroyEx(pRsp->aCreateTbRsp, NULL /* todo */);
    }
  }
  return code;
}

void tDestroySSubmitRsp2(SSubmitRsp2 *pRsp, int32_t flag) {
  if (NULL == pRsp) {
    return;
  }

  if (flag & TSDB_MSG_FLG_ENCODE) {
    if (pRsp->aCreateTbRsp) {
      int32_t        nCreateTbRsp = TARRAY_SIZE(pRsp->aCreateTbRsp);
      SVCreateTbRsp *aCreateTbRsp = TARRAY_DATA(pRsp->aCreateTbRsp);
      for (int32_t i = 0; i < nCreateTbRsp; ++i) {
        if (aCreateTbRsp[i].pMeta) {
          taosMemoryFree(aCreateTbRsp[i].pMeta);
        }
      }
      taosArrayDestroy(pRsp->aCreateTbRsp);
    }
  } else if (flag & TSDB_MSG_FLG_DECODE) {
    if (pRsp->aCreateTbRsp) {
      int32_t        nCreateTbRsp = TARRAY_SIZE(pRsp->aCreateTbRsp);
      SVCreateTbRsp *aCreateTbRsp = TARRAY_DATA(pRsp->aCreateTbRsp);
      for (int32_t i = 0; i < nCreateTbRsp; ++i) {
        if (aCreateTbRsp[i].pMeta) {
          taosMemoryFree(aCreateTbRsp[i].pMeta);
        }
      }
      taosArrayDestroy(pRsp->aCreateTbRsp);
    }
  }
}<|MERGE_RESOLUTION|>--- conflicted
+++ resolved
@@ -1702,11 +1702,8 @@
     if (tEncodeCStr(&encoder, pReq->pComment) < 0) return -1;
   }
 
-<<<<<<< HEAD
-  if (tEncodeI8(&encoder, pReq->orReplace) <0) return -1;
-=======
+
   if (tEncodeI8(&encoder, pReq->orReplace) < 0) return -1;
->>>>>>> a971d1a9
 
   tEndEncode(&encoder);
 
@@ -1750,15 +1747,12 @@
     if (tDecodeCStrTo(&decoder, pReq->pComment) < 0) return -1;
   }
 
-<<<<<<< HEAD
-  if (tDecodeI8(&decoder, &pReq->orReplace) < 0) return -1;
-=======
+
   if (!tDecodeIsEnd(&decoder)) {
     if (tDecodeI8(&decoder, &pReq->orReplace) < 0) return -1;
   } else {
     pReq->orReplace = false;
   }
->>>>>>> a971d1a9
 
   tEndDecode(&decoder);
 
