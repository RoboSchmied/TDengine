/*
 * Copyright (c) 2019 TAOS Data, Inc. <jhtao@taosdata.com>
 *
 * This program is free software: you can use, redistribute, and/or modify
 * it under the terms of the GNU Affero General Public License, version 3
 * or later ("AGPL"), as published by the Free Software Foundation.
 *
 * This program is distributed in the hope that it will be useful, but WITHOUT
 * ANY WARRANTY; without even the implied warranty of MERCHANTABILITY or
 * FITNESS FOR A PARTICULAR PURPOSE.
 *
 * You should have received a copy of the GNU Affero General Public License
 * along with this program. If not, see <http://www.gnu.org/licenses/>.
 */

#define _DEFAULT_SOURCE
#include "tdatablock.h"
#include "tcompare.h"
#include "tlog.h"
#include "tname.h"

#define MALLOC_ALIGN_BYTES 32

int32_t colDataGetLength(const SColumnInfoData* pColumnInfoData, int32_t numOfRows) {
  if (IS_VAR_DATA_TYPE(pColumnInfoData->info.type)) {
    return pColumnInfoData->varmeta.length;
  } else {
    if (pColumnInfoData->info.type == TSDB_DATA_TYPE_NULL) {
      return 0;
    } else {
      return pColumnInfoData->info.bytes * numOfRows;
    }
  }
}

int32_t colDataGetFullLength(const SColumnInfoData* pColumnInfoData, int32_t numOfRows) {
  if (IS_VAR_DATA_TYPE(pColumnInfoData->info.type)) {
    return pColumnInfoData->varmeta.length + sizeof(int32_t) * numOfRows;
  } else {
    return ((pColumnInfoData->info.type == TSDB_DATA_TYPE_NULL) ? 0 : pColumnInfoData->info.bytes * numOfRows) +
           BitmapLen(numOfRows);
  }
}

void colDataTrim(SColumnInfoData* pColumnInfoData) {
  // TODO
}

int32_t getJsonValueLen(const char* data) {
  int32_t dataLen = 0;
  if (*data == TSDB_DATA_TYPE_NULL) {
    dataLen = CHAR_BYTES;
  } else if (*data == TSDB_DATA_TYPE_NCHAR) {
    dataLen = varDataTLen(data + CHAR_BYTES) + CHAR_BYTES;
  } else if (*data == TSDB_DATA_TYPE_DOUBLE) {
    dataLen = DOUBLE_BYTES + CHAR_BYTES;
  } else if (*data == TSDB_DATA_TYPE_BOOL) {
    dataLen = CHAR_BYTES + CHAR_BYTES;
  } else if (tTagIsJson(data)) {  // json string
    dataLen = ((STag*)(data))->len;
  } else {
    ASSERT(0);
  }
  return dataLen;
}

int32_t colDataAppend(SColumnInfoData* pColumnInfoData, uint32_t currentRow, const char* pData, bool isNull) {
  if (isNull) {
    // There is a placehold for each NULL value of binary or nchar type.
    if (IS_VAR_DATA_TYPE(pColumnInfoData->info.type)) {
      pColumnInfoData->varmeta.offset[currentRow] = -1;  // it is a null value of VAR type.
    } else {
      colDataSetNull_f_s(pColumnInfoData, currentRow);
    }

    pColumnInfoData->hasNull = true;
    return 0;
  }

  int32_t type = pColumnInfoData->info.type;
  if (IS_VAR_DATA_TYPE(type)) {
    int32_t dataLen = 0;
    if (type == TSDB_DATA_TYPE_JSON) {
      dataLen = getJsonValueLen(pData);
    } else {
      dataLen = varDataTLen(pData);
    }

    SVarColAttr* pAttr = &pColumnInfoData->varmeta;
    if (pAttr->allocLen < pAttr->length + dataLen) {
      uint32_t newSize = pAttr->allocLen;
      if (newSize <= 1) {
        newSize = 8;
      }

      while (newSize < pAttr->length + dataLen) {
        newSize = newSize * 1.5;
      }

      char* buf = taosMemoryRealloc(pColumnInfoData->pData, newSize);
      if (buf == NULL) {
        return TSDB_CODE_OUT_OF_MEMORY;
      }

      pColumnInfoData->pData = buf;
      pAttr->allocLen = newSize;
    }

    uint32_t len = pColumnInfoData->varmeta.length;
    pColumnInfoData->varmeta.offset[currentRow] = len;

    memmove(pColumnInfoData->pData + len, pData, dataLen);
    pColumnInfoData->varmeta.length += dataLen;
  } else {
    memcpy(pColumnInfoData->pData + pColumnInfoData->info.bytes * currentRow, pData, pColumnInfoData->info.bytes);
  }

  return 0;
}

int32_t colDataReserve(SColumnInfoData* pColumnInfoData, size_t newSize) {
  if (!IS_VAR_DATA_TYPE(pColumnInfoData->info.type)) {
    return TSDB_CODE_SUCCESS;
  }

  if (pColumnInfoData->varmeta.allocLen >= newSize) {
    return TSDB_CODE_SUCCESS;
  }

  if (pColumnInfoData->varmeta.allocLen < newSize) {
    char* buf = taosMemoryRealloc(pColumnInfoData->pData, newSize);
    if (buf == NULL) {
      return TSDB_CODE_OUT_OF_MEMORY;
    }

    pColumnInfoData->pData = buf;
    pColumnInfoData->varmeta.allocLen = newSize;
  }

  return TSDB_CODE_SUCCESS;
}

static void doCopyNItems(struct SColumnInfoData* pColumnInfoData, int32_t currentRow, const char* pData,
                         int32_t itemLen, int32_t numOfRows) {
  ASSERT(pColumnInfoData->info.bytes >= itemLen);
  size_t start = 1;

  // the first item
  memcpy(pColumnInfoData->pData, pData, itemLen);

  int32_t t = 0;
  int32_t count = log(numOfRows) / log(2);
  while (t < count) {
    int32_t xlen = 1 << t;
    memcpy(pColumnInfoData->pData + start * itemLen + pColumnInfoData->varmeta.length, pColumnInfoData->pData,
           xlen * itemLen);
    t += 1;
    start += xlen;
  }

  // the tail part
  if (numOfRows > start) {
    memcpy(pColumnInfoData->pData + start * itemLen + currentRow * itemLen, pColumnInfoData->pData,
           (numOfRows - start) * itemLen);
  }

  if (IS_VAR_DATA_TYPE(pColumnInfoData->info.type)) {
    for (int32_t i = 0; i < numOfRows; ++i) {
      pColumnInfoData->varmeta.offset[i + currentRow] = pColumnInfoData->varmeta.length + i * itemLen;
    }

    pColumnInfoData->varmeta.length += numOfRows * itemLen;
  }
}

int32_t colDataAppendNItems(SColumnInfoData* pColumnInfoData, uint32_t currentRow, const char* pData,
                            uint32_t numOfRows) {
  int32_t len = pColumnInfoData->info.bytes;
  if (IS_VAR_DATA_TYPE(pColumnInfoData->info.type)) {
    len = varDataTLen(pData);
    if (pColumnInfoData->varmeta.allocLen < (numOfRows + currentRow) * len) {
      int32_t code = colDataReserve(pColumnInfoData, (numOfRows + currentRow) * len);
      if (code != TSDB_CODE_SUCCESS) {
        return code;
      }
    }
  }

  doCopyNItems(pColumnInfoData, currentRow, pData, len, numOfRows);
  return TSDB_CODE_SUCCESS;
}

static void doBitmapMerge(SColumnInfoData* pColumnInfoData, int32_t numOfRow1, const SColumnInfoData* pSource,
                          int32_t numOfRow2) {
  if (numOfRow2 <= 0) return;

  uint32_t total = numOfRow1 + numOfRow2;

  uint32_t remindBits = BitPos(numOfRow1);
  uint32_t shiftBits = 8 - remindBits;

  if (remindBits == 0) {  // no need to shift bits of bitmap
    memcpy(pColumnInfoData->nullbitmap + BitmapLen(numOfRow1), pSource->nullbitmap, BitmapLen(numOfRow2));
    return;
  }

  uint8_t* p = (uint8_t*)pSource->nullbitmap;
  pColumnInfoData->nullbitmap[BitmapLen(numOfRow1) - 1] |= (p[0] >> remindBits);  // copy remind bits

  if (BitmapLen(numOfRow1) == BitmapLen(total)) {
    return;
  }

  int32_t len = BitmapLen(numOfRow2);
  int32_t i = 0;

  uint8_t* start = (uint8_t*)&pColumnInfoData->nullbitmap[BitmapLen(numOfRow1)];
  int32_t  overCount = BitmapLen(total) - BitmapLen(numOfRow1);
  while (i < len) {  // size limit of pSource->nullbitmap
    if (i >= 1) {
      start[i - 1] |= (p[i] >> remindBits);  // copy remind bits
    }

    if (i >= overCount) {  // size limit of pColumnInfoData->nullbitmap
      return;
    }

    start[i] |= (p[i] << shiftBits);  // copy shift bits
    i += 1;
  }
}

int32_t colDataMergeCol(SColumnInfoData* pColumnInfoData, int32_t numOfRow1, int32_t* capacity,
                        const SColumnInfoData* pSource, int32_t numOfRow2) {
  if (pColumnInfoData->info.type != pSource->info.type) {
    return TSDB_CODE_FAILED;
  }

  if (numOfRow2 == 0) {
    return numOfRow1;
  }

  if (pSource->hasNull) {
    pColumnInfoData->hasNull = pSource->hasNull;
  }

  uint32_t finalNumOfRows = numOfRow1 + numOfRow2;
  if (IS_VAR_DATA_TYPE(pColumnInfoData->info.type)) {
    // Handle the bitmap
    if (finalNumOfRows > (*capacity)) {
      char* p = taosMemoryRealloc(pColumnInfoData->varmeta.offset, sizeof(int32_t) * (numOfRow1 + numOfRow2));
      if (p == NULL) {
        return TSDB_CODE_OUT_OF_MEMORY;
      }

      *capacity = finalNumOfRows;
      pColumnInfoData->varmeta.offset = (int32_t*)p;
    }

    for (int32_t i = 0; i < numOfRow2; ++i) {
      if (pSource->varmeta.offset[i] == -1) {
        pColumnInfoData->varmeta.offset[i + numOfRow1] = -1;
      } else {
        pColumnInfoData->varmeta.offset[i + numOfRow1] = pSource->varmeta.offset[i] + pColumnInfoData->varmeta.length;
      }
    }

    // copy data
    uint32_t len = pSource->varmeta.length;
    uint32_t oldLen = pColumnInfoData->varmeta.length;
    if (pColumnInfoData->varmeta.allocLen < len + oldLen) {
      char* tmp = taosMemoryRealloc(pColumnInfoData->pData, len + oldLen);
      if (tmp == NULL) {
        return TSDB_CODE_OUT_OF_MEMORY;
      }

      pColumnInfoData->pData = tmp;
      pColumnInfoData->varmeta.allocLen = len + oldLen;
    }

    if (pColumnInfoData->pData && pSource->pData) {  // TD-20382
      memcpy(pColumnInfoData->pData + oldLen, pSource->pData, len);
    }
    pColumnInfoData->varmeta.length = len + oldLen;
  } else {
    if (finalNumOfRows > (*capacity)) {
      // all data may be null, when the pColumnInfoData->info.type == 0, bytes == 0;
      char* tmp = taosMemoryRealloc(pColumnInfoData->pData, finalNumOfRows * pColumnInfoData->info.bytes);
      if (tmp == NULL) {
        return TSDB_CODE_OUT_OF_MEMORY;
      }

      pColumnInfoData->pData = tmp;
      if (BitmapLen(numOfRow1) < BitmapLen(finalNumOfRows)) {
        char*    btmp = taosMemoryRealloc(pColumnInfoData->nullbitmap, BitmapLen(finalNumOfRows));
        uint32_t extend = BitmapLen(finalNumOfRows) - BitmapLen(numOfRow1);
        memset(btmp + BitmapLen(numOfRow1), 0, extend);

        pColumnInfoData->nullbitmap = btmp;
      }

      *capacity = finalNumOfRows;
    }

    doBitmapMerge(pColumnInfoData, numOfRow1, pSource, numOfRow2);

    if (pSource->pData) {
      int32_t offset = pColumnInfoData->info.bytes * numOfRow1;
      memcpy(pColumnInfoData->pData + offset, pSource->pData, pSource->info.bytes * numOfRow2);
    }
  }

  return numOfRow1 + numOfRow2;
}

int32_t colDataAssign(SColumnInfoData* pColumnInfoData, const SColumnInfoData* pSource, int32_t numOfRows,
                      const SDataBlockInfo* pBlockInfo) {
  if (pColumnInfoData->info.type != pSource->info.type ||
      (pBlockInfo != NULL && pBlockInfo->capacity < numOfRows)) {
    return TSDB_CODE_FAILED;
  }

  if (numOfRows <= 0) {
    return numOfRows;
  }

  if (IS_VAR_DATA_TYPE(pColumnInfoData->info.type)) {
    memcpy(pColumnInfoData->varmeta.offset, pSource->varmeta.offset, sizeof(int32_t) * numOfRows);
    if (pColumnInfoData->varmeta.allocLen < pSource->varmeta.length) {
      char* tmp = taosMemoryRealloc(pColumnInfoData->pData, pSource->varmeta.length);
      if (tmp == NULL) {
        return TSDB_CODE_OUT_OF_MEMORY;
      }

      pColumnInfoData->pData = tmp;
      pColumnInfoData->varmeta.allocLen = pSource->varmeta.length;
    }

    pColumnInfoData->varmeta.length = pSource->varmeta.length;
    if (pColumnInfoData->pData != NULL && pSource->pData != NULL) {
      memcpy(pColumnInfoData->pData, pSource->pData, pSource->varmeta.length);
    }
  } else {
    memcpy(pColumnInfoData->nullbitmap, pSource->nullbitmap, BitmapLen(numOfRows));
    if (pSource->pData != NULL) {
      memcpy(pColumnInfoData->pData, pSource->pData, pSource->info.bytes * numOfRows);
    }
  }

  pColumnInfoData->hasNull = pSource->hasNull;
  pColumnInfoData->info = pSource->info;
  return 0;
}

size_t blockDataGetNumOfCols(const SSDataBlock* pBlock) { return taosArrayGetSize(pBlock->pDataBlock); }

size_t blockDataGetNumOfRows(const SSDataBlock* pBlock) { return pBlock->info.rows; }

int32_t blockDataUpdateTsWindow(SSDataBlock* pDataBlock, int32_t tsColumnIndex) {
  if (pDataBlock == NULL || pDataBlock->info.rows <= 0 || pDataBlock->info.dataLoad == 0) {
    return 0;
  }

  if (pDataBlock->info.rows > 0) {
    //    ASSERT(pDataBlock->info.dataLoad == 1);
  }

  size_t numOfCols = taosArrayGetSize(pDataBlock->pDataBlock);
  if (numOfCols <= 0) {
    return -1;
  }

  int32_t index = (tsColumnIndex == -1) ? 0 : tsColumnIndex;

  SColumnInfoData* pColInfoData = taosArrayGet(pDataBlock->pDataBlock, index);
  if (pColInfoData->info.type != TSDB_DATA_TYPE_TIMESTAMP) {
    return 0;
  }

  TSKEY skey = *(TSKEY*)colDataGetData(pColInfoData, 0);
  TSKEY ekey = *(TSKEY*)colDataGetData(pColInfoData, (pDataBlock->info.rows - 1));

  pDataBlock->info.window.skey = TMIN(skey, ekey);
  pDataBlock->info.window.ekey = TMAX(skey, ekey);

  return 0;
}

int32_t blockDataMerge(SSDataBlock* pDest, const SSDataBlock* pSrc) {
  int32_t capacity = pDest->info.capacity;

  size_t numOfCols = taosArrayGetSize(pDest->pDataBlock);
  for (int32_t i = 0; i < numOfCols; ++i) {
    SColumnInfoData* pCol2 = taosArrayGet(pDest->pDataBlock, i);
    SColumnInfoData* pCol1 = taosArrayGet(pSrc->pDataBlock, i);

    capacity = pDest->info.capacity;
    colDataMergeCol(pCol2, pDest->info.rows, &capacity, pCol1, pSrc->info.rows);
  }

  pDest->info.capacity = capacity;
  pDest->info.rows += pSrc->info.rows;
  return TSDB_CODE_SUCCESS;
}

size_t blockDataGetSize(const SSDataBlock* pBlock) {
  size_t total = 0;
  size_t numOfCols = taosArrayGetSize(pBlock->pDataBlock);
  for (int32_t i = 0; i < numOfCols; ++i) {
    SColumnInfoData* pColInfoData = taosArrayGet(pBlock->pDataBlock, i);
    total += colDataGetFullLength(pColInfoData, pBlock->info.rows);
  }

  return total;
}

// the number of tuples can be fit in one page.
// Actual data rows pluses the corresponding meta data must fit in one memory buffer of the given page size.
int32_t blockDataSplitRows(SSDataBlock* pBlock, bool hasVarCol, int32_t startIndex, int32_t* stopIndex,
                           int32_t pageSize) {
  size_t  numOfCols = taosArrayGetSize(pBlock->pDataBlock);
  int32_t numOfRows = pBlock->info.rows;

  int32_t bitmapChar = 1;

  size_t headerSize = sizeof(int32_t);
  size_t colHeaderSize = sizeof(int32_t) * numOfCols;
  size_t payloadSize = pageSize - (headerSize + colHeaderSize);

  // TODO speedup by checking if the whole page can fit in firstly.
  if (!hasVarCol) {
    size_t  rowSize = blockDataGetRowSize(pBlock);
    int32_t capacity = payloadSize / (rowSize + numOfCols * bitmapChar / 8.0);
    if (capacity <= 0) {
      return TSDB_CODE_FAILED;
    }

    *stopIndex = startIndex + capacity - 1;
    if (*stopIndex >= numOfRows) {
      *stopIndex = numOfRows - 1;
    }

    return TSDB_CODE_SUCCESS;
  }
  // iterate the rows that can be fit in this buffer page
  int32_t size = (headerSize + colHeaderSize);
  for (int32_t j = startIndex; j < numOfRows; ++j) {
    for (int32_t i = 0; i < numOfCols; ++i) {
      SColumnInfoData* pColInfoData = TARRAY_GET_ELEM(pBlock->pDataBlock, i);
      if (IS_VAR_DATA_TYPE(pColInfoData->info.type)) {
        if (pColInfoData->varmeta.offset[j] != -1) {
          char* p = colDataGetData(pColInfoData, j);
          size += varDataTLen(p);
        }

        size += sizeof(pColInfoData->varmeta.offset[0]);
      } else {
        size += pColInfoData->info.bytes;

        if (((j - startIndex) & 0x07) == 0) {
          size += 1;  // the space for null bitmap
        }
      }
    }

    if (size > pageSize) {  // pageSize must be able to hold one row
      *stopIndex = j - 1;
      if (*stopIndex < startIndex) {
        return TSDB_CODE_FAILED;
      }

      return TSDB_CODE_SUCCESS;
    }
  }

  // all fit in
  *stopIndex = numOfRows - 1;
  return TSDB_CODE_SUCCESS;
}

SSDataBlock* blockDataExtractBlock(SSDataBlock* pBlock, int32_t startIndex, int32_t rowCount) {
  if (pBlock == NULL || startIndex < 0 || rowCount > pBlock->info.rows || rowCount + startIndex > pBlock->info.rows) {
    return NULL;
  }

  SSDataBlock* pDst = createDataBlock();
  if (pDst == NULL) {
    return NULL;
  }

  pDst->info = pBlock->info;
  pDst->info.rows = 0;
  pDst->info.capacity = 0;
  size_t numOfCols = taosArrayGetSize(pBlock->pDataBlock);
  for (int32_t i = 0; i < numOfCols; ++i) {
    SColumnInfoData  colInfo = {0};
    SColumnInfoData* pSrcCol = taosArrayGet(pBlock->pDataBlock, i);
    colInfo.info = pSrcCol->info;
    blockDataAppendColInfo(pDst, &colInfo);
  }

  blockDataEnsureCapacity(pDst, rowCount);

  for (int32_t i = 0; i < numOfCols; ++i) {
    SColumnInfoData* pColData = taosArrayGet(pBlock->pDataBlock, i);
    SColumnInfoData* pDstCol = taosArrayGet(pDst->pDataBlock, i);

    for (int32_t j = startIndex; j < (startIndex + rowCount); ++j) {
      bool isNull = false;
      if (pBlock->pBlockAgg == NULL) {
        isNull = colDataIsNull_s(pColData, j);
      } else {
        isNull = colDataIsNull(pColData, pBlock->info.rows, j, pBlock->pBlockAgg[i]);
      }

      if (isNull) {
        colDataAppendNULL(pDstCol, j - startIndex);
      } else {
        char* p = colDataGetData(pColData, j);
        colDataAppend(pDstCol, j - startIndex, p, false);
      }
    }
  }

  pDst->info.rows = rowCount;
  return pDst;
}

/**
 *
 * +------------------+---------------------------------------------+
 * |the number of rows|                    column #1                |
 * |    (4 bytes)     |------------+-----------------------+--------+
 * |                  | null bitmap| column length(4bytes) | values |
 * +------------------+------------+-----------------------+--------+
 * @param buf
 * @param pBlock
 * @return
 */
int32_t blockDataToBuf(char* buf, const SSDataBlock* pBlock) {
  // write the number of rows
  *(uint32_t*)buf = pBlock->info.rows;

  size_t  numOfCols = taosArrayGetSize(pBlock->pDataBlock);
  int32_t numOfRows = pBlock->info.rows;

  char* pStart = buf + sizeof(uint32_t);

  for (int32_t i = 0; i < numOfCols; ++i) {
    SColumnInfoData* pCol = taosArrayGet(pBlock->pDataBlock, i);
    if (IS_VAR_DATA_TYPE(pCol->info.type)) {
      memcpy(pStart, pCol->varmeta.offset, numOfRows * sizeof(int32_t));
      pStart += numOfRows * sizeof(int32_t);
    } else {
      memcpy(pStart, pCol->nullbitmap, BitmapLen(numOfRows));
      pStart += BitmapLen(pBlock->info.rows);
    }

    uint32_t dataSize = colDataGetLength(pCol, numOfRows);

    *(int32_t*)pStart = dataSize;
    pStart += sizeof(int32_t);

    memcpy(pStart, pCol->pData, dataSize);
    pStart += dataSize;
  }

  return 0;
}

int32_t blockDataFromBuf(SSDataBlock* pBlock, const char* buf) {
  int32_t numOfRows = *(int32_t*)buf;
  blockDataEnsureCapacity(pBlock, numOfRows);

  pBlock->info.rows = numOfRows;
  size_t      numOfCols = taosArrayGetSize(pBlock->pDataBlock);
  const char* pStart = buf + sizeof(uint32_t);

  for (int32_t i = 0; i < numOfCols; ++i) {
    SColumnInfoData* pCol = taosArrayGet(pBlock->pDataBlock, i);

    if (IS_VAR_DATA_TYPE(pCol->info.type)) {
      size_t metaSize = pBlock->info.rows * sizeof(int32_t);
      char*  tmp = taosMemoryRealloc(pCol->varmeta.offset, metaSize);  // preview calloc is too small
      if (tmp == NULL) {
        return TSDB_CODE_OUT_OF_MEMORY;
      }
      pCol->varmeta.offset = (int32_t*)tmp;
      memcpy(pCol->varmeta.offset, pStart, metaSize);
      pStart += metaSize;
    } else {
      memcpy(pCol->nullbitmap, pStart, BitmapLen(pBlock->info.rows));
      pStart += BitmapLen(pBlock->info.rows);
    }

    int32_t colLength = *(int32_t*)pStart;
    pStart += sizeof(int32_t);

    if (IS_VAR_DATA_TYPE(pCol->info.type)) {
      if (pCol->varmeta.allocLen < colLength) {
        char* tmp = taosMemoryRealloc(pCol->pData, colLength);
        if (tmp == NULL) {
          return TSDB_CODE_OUT_OF_MEMORY;
        }

        pCol->pData = tmp;
        pCol->varmeta.allocLen = colLength;
      }

      pCol->varmeta.length = colLength;
      if (pCol->varmeta.length > pCol->varmeta.allocLen) {
        return TSDB_CODE_FAILED;
      }
    }

    memcpy(pCol->pData, pStart, colLength);
    pStart += colLength;
  }

  return TSDB_CODE_SUCCESS;
}

// todo remove this
int32_t blockDataFromBuf1(SSDataBlock* pBlock, const char* buf, size_t capacity) {
  pBlock->info.rows = *(int32_t*)buf;
  pBlock->info.id.groupId = *(uint64_t*)(buf + sizeof(int32_t));

  size_t numOfCols = taosArrayGetSize(pBlock->pDataBlock);

  const char* pStart = buf + sizeof(uint32_t) + sizeof(uint64_t);

  for (int32_t i = 0; i < numOfCols; ++i) {
    SColumnInfoData* pCol = taosArrayGet(pBlock->pDataBlock, i);
    pCol->hasNull = true;

    if (IS_VAR_DATA_TYPE(pCol->info.type)) {
      size_t metaSize = capacity * sizeof(int32_t);
      memcpy(pCol->varmeta.offset, pStart, metaSize);
      pStart += metaSize;
    } else {
      memcpy(pCol->nullbitmap, pStart, BitmapLen(capacity));
      pStart += BitmapLen(capacity);
    }

    int32_t colLength = *(int32_t*)pStart;
    pStart += sizeof(int32_t);

    if (IS_VAR_DATA_TYPE(pCol->info.type)) {
      if (pCol->varmeta.allocLen < colLength) {
        char* tmp = taosMemoryRealloc(pCol->pData, colLength);
        if (tmp == NULL) {
          return TSDB_CODE_OUT_OF_MEMORY;
        }

        pCol->pData = tmp;
        pCol->varmeta.allocLen = colLength;
      }

      pCol->varmeta.length = colLength;
      if (pCol->varmeta.length > pCol->varmeta.allocLen) {
        return TSDB_CODE_FAILED;
      }
    }

    if (!colDataIsNNull_s(pCol, 0, pBlock->info.rows)) {
      memcpy(pCol->pData, pStart, colLength);
    }

    pStart += pCol->info.bytes * capacity;
  }

  return TSDB_CODE_SUCCESS;
}

size_t blockDataGetRowSize(SSDataBlock* pBlock) {
  if (pBlock->info.rowSize == 0) {
    size_t rowSize = 0;

    size_t numOfCols = taosArrayGetSize(pBlock->pDataBlock);
    for (int32_t i = 0; i < numOfCols; ++i) {
      SColumnInfoData* pColInfo = taosArrayGet(pBlock->pDataBlock, i);
      rowSize += pColInfo->info.bytes;
    }

    pBlock->info.rowSize = rowSize;
  }

  return pBlock->info.rowSize;
}

/**
 * @refitem blockDataToBuf for the meta size
 * @param pBlock
 * @return
 */
size_t blockDataGetSerialMetaSize(uint32_t numOfCols) {
  // | version | total length | total rows | total columns | flag seg| block group id | column schema | each column
  // length |
  return sizeof(int32_t) + sizeof(int32_t) + sizeof(int32_t) + sizeof(int32_t) + sizeof(int32_t) + sizeof(uint64_t) +
         numOfCols * (sizeof(int8_t) + sizeof(int32_t)) + numOfCols * sizeof(int32_t);
}

double blockDataGetSerialRowSize(const SSDataBlock* pBlock) {
  double rowSize = 0;

  size_t numOfCols = taosArrayGetSize(pBlock->pDataBlock);
  for (int32_t i = 0; i < numOfCols; ++i) {
    SColumnInfoData* pColInfo = taosArrayGet(pBlock->pDataBlock, i);
    rowSize += pColInfo->info.bytes;

    if (IS_VAR_DATA_TYPE(pColInfo->info.type)) {
      rowSize += sizeof(int32_t);
    } else {
      rowSize += 1 / 8.0;  // one bit for each record
    }
  }

  return rowSize;
}

typedef struct SSDataBlockSortHelper {
  SArray*      orderInfo;  // SArray<SBlockOrderInfo>
  SSDataBlock* pDataBlock;
} SSDataBlockSortHelper;

int32_t dataBlockCompar(const void* p1, const void* p2, const void* param) {
  const SSDataBlockSortHelper* pHelper = (const SSDataBlockSortHelper*)param;

  SSDataBlock* pDataBlock = pHelper->pDataBlock;

  int32_t left = *(int32_t*)p1;
  int32_t right = *(int32_t*)p2;

  SArray* pInfo = pHelper->orderInfo;

  for (int32_t i = 0; i < pInfo->size; ++i) {
    SBlockOrderInfo* pOrder = TARRAY_GET_ELEM(pInfo, i);
    SColumnInfoData* pColInfoData = pOrder->pColData;  // TARRAY_GET_ELEM(pDataBlock->pDataBlock, pOrder->colIndex);

    if (pColInfoData->hasNull) {
      bool leftNull = colDataIsNull(pColInfoData, pDataBlock->info.rows, left, NULL);
      bool rightNull = colDataIsNull(pColInfoData, pDataBlock->info.rows, right, NULL);
      if (leftNull && rightNull) {
        continue;  // continue to next slot
      }

      if (rightNull) {
        return pOrder->nullFirst ? 1 : -1;
      }

      if (leftNull) {
        return pOrder->nullFirst ? -1 : 1;
      }
    }

    void* left1 = colDataGetData(pColInfoData, left);
    void* right1 = colDataGetData(pColInfoData, right);
    if (pColInfoData->info.type == TSDB_DATA_TYPE_JSON) {
      if (tTagIsJson(left1) || tTagIsJson(right1)) {
        terrno = TSDB_CODE_QRY_JSON_NOT_SUPPORT_ERROR;
        return 0;
      }
    }
    __compar_fn_t fn = getKeyComparFunc(pColInfoData->info.type, pOrder->order);

    int ret = fn(left1, right1);
    if (ret == 0) {
      continue;
    } else {
      return ret;
    }
  }

  return 0;
}

static int32_t doAssignOneTuple(SColumnInfoData* pDstCols, int32_t numOfRows, const SSDataBlock* pSrcBlock,
                                int32_t tupleIndex) {
  int32_t code = 0;
  size_t  numOfCols = taosArrayGetSize(pSrcBlock->pDataBlock);

  for (int32_t i = 0; i < numOfCols; ++i) {
    SColumnInfoData* pDst = &pDstCols[i];
    SColumnInfoData* pSrc = taosArrayGet(pSrcBlock->pDataBlock, i);

    if (pSrc->hasNull && colDataIsNull(pSrc, pSrcBlock->info.rows, tupleIndex, pSrcBlock->pBlockAgg[i])) {
      code = colDataAppend(pDst, numOfRows, NULL, true);
      if (code != TSDB_CODE_SUCCESS) {
        return code;
      }
    } else {
      char* p = colDataGetData(pSrc, tupleIndex);
      code = colDataAppend(pDst, numOfRows, p, false);
      if (code != TSDB_CODE_SUCCESS) {
        return code;
      }
    }
  }

  return TSDB_CODE_SUCCESS;
}

static int32_t blockDataAssign(SColumnInfoData* pCols, const SSDataBlock* pDataBlock, const int32_t* index) {
#if 0
  for (int32_t i = 0; i < pDataBlock->info.rows; ++i) {
    int32_t code = doAssignOneTuple(pCols, i, pDataBlock, index[i]);
    if (code != TSDB_CODE_SUCCESS) {
      return code;
    }
  }
#else
  size_t numOfCols = taosArrayGetSize(pDataBlock->pDataBlock);
  for (int32_t i = 0; i < numOfCols; ++i) {
    SColumnInfoData* pDst = &pCols[i];
    SColumnInfoData* pSrc = taosArrayGet(pDataBlock->pDataBlock, i);

    if (IS_VAR_DATA_TYPE(pSrc->info.type)) {
      if (pSrc->varmeta.length != 0) {
        memcpy(pDst->pData, pSrc->pData, pSrc->varmeta.length);
      }
      pDst->varmeta.length = pSrc->varmeta.length;

      for (int32_t j = 0; j < pDataBlock->info.rows; ++j) {
        pDst->varmeta.offset[j] = pSrc->varmeta.offset[index[j]];
      }
    } else {
      for (int32_t j = 0; j < pDataBlock->info.rows; ++j) {
        if (colDataIsNull_f(pSrc->nullbitmap, index[j])) {
          colDataSetNull_f_s(pDst, j);
          continue;
        }
        memcpy(pDst->pData + j * pDst->info.bytes, pSrc->pData + index[j] * pDst->info.bytes, pDst->info.bytes);
      }
    }
  }
#endif
  return TSDB_CODE_SUCCESS;
}

static SColumnInfoData* createHelpColInfoData(const SSDataBlock* pDataBlock) {
  int32_t rows = pDataBlock->info.capacity;
  size_t  numOfCols = taosArrayGetSize(pDataBlock->pDataBlock);

  SColumnInfoData* pCols = taosMemoryCalloc(numOfCols, sizeof(SColumnInfoData));
  if (pCols == NULL) {
    return NULL;
  }

  for (int32_t i = 0; i < numOfCols; ++i) {
    SColumnInfoData* pColInfoData = taosArrayGet(pDataBlock->pDataBlock, i);
    pCols[i].info = pColInfoData->info;

    if (IS_VAR_DATA_TYPE(pCols[i].info.type)) {
      pCols[i].varmeta.offset = taosMemoryCalloc(rows, sizeof(int32_t));
      pCols[i].pData = taosMemoryCalloc(1, pColInfoData->varmeta.length);

      pCols[i].varmeta.length = pColInfoData->varmeta.length;
      pCols[i].varmeta.allocLen = pCols[i].varmeta.length;
    } else {
      pCols[i].nullbitmap = taosMemoryCalloc(1, BitmapLen(rows));
      pCols[i].pData = taosMemoryCalloc(rows, pCols[i].info.bytes);
    }
  }

  return pCols;
}

static void copyBackToBlock(SSDataBlock* pDataBlock, SColumnInfoData* pCols) {
  size_t numOfCols = taosArrayGetSize(pDataBlock->pDataBlock);

  for (int32_t i = 0; i < numOfCols; ++i) {
    SColumnInfoData* pColInfoData = taosArrayGet(pDataBlock->pDataBlock, i);
    pColInfoData->info = pCols[i].info;

    if (IS_VAR_DATA_TYPE(pColInfoData->info.type)) {
      taosMemoryFreeClear(pColInfoData->varmeta.offset);
      pColInfoData->varmeta = pCols[i].varmeta;
    } else {
      taosMemoryFreeClear(pColInfoData->nullbitmap);
      pColInfoData->nullbitmap = pCols[i].nullbitmap;
    }

    taosMemoryFreeClear(pColInfoData->pData);
    pColInfoData->pData = pCols[i].pData;
  }

  taosMemoryFreeClear(pCols);
}

static int32_t* createTupleIndex(size_t rows) {
  int32_t* index = taosMemoryCalloc(rows, sizeof(int32_t));
  if (index == NULL) {
    return NULL;
  }

  for (int32_t i = 0; i < rows; ++i) {
    index[i] = i;
  }

  return index;
}

static void destroyTupleIndex(int32_t* index) { taosMemoryFreeClear(index); }

int32_t blockDataSort(SSDataBlock* pDataBlock, SArray* pOrderInfo) {
  if (pDataBlock->info.rows <= 1) {
    return TSDB_CODE_SUCCESS;
  }

  // Allocate the additional buffer.
  uint32_t rows = pDataBlock->info.rows;

  bool sortColumnHasNull = false;
  bool varTypeSort = false;

  for (int32_t i = 0; i < taosArrayGetSize(pOrderInfo); ++i) {
    SBlockOrderInfo* pInfo = taosArrayGet(pOrderInfo, i);

    SColumnInfoData* pColInfoData = taosArrayGet(pDataBlock->pDataBlock, pInfo->slotId);
    if (pColInfoData->hasNull) {
      sortColumnHasNull = true;
    }

    if (IS_VAR_DATA_TYPE(pColInfoData->info.type)) {
      varTypeSort = true;
    }
  }

  size_t numOfCols = taosArrayGetSize(pDataBlock->pDataBlock);

  if (taosArrayGetSize(pOrderInfo) == 1 && (!sortColumnHasNull)) {
    if (numOfCols == 1) {
      if (!varTypeSort) {
        SColumnInfoData* pColInfoData = taosArrayGet(pDataBlock->pDataBlock, 0);
        SBlockOrderInfo* pOrder = taosArrayGet(pOrderInfo, 0);

        int64_t p0 = taosGetTimestampUs();

        __compar_fn_t fn = getKeyComparFunc(pColInfoData->info.type, pOrder->order);
        taosSort(pColInfoData->pData, pDataBlock->info.rows, pColInfoData->info.bytes, fn);

        int64_t p1 = taosGetTimestampUs();
        uDebug("blockDataSort easy cost:%" PRId64 ", rows:%d\n", p1 - p0, pDataBlock->info.rows);

        return TSDB_CODE_SUCCESS;
      } else {  // var data type
      }
    } else if (numOfCols == 2) {
    }
  }

  int32_t* index = createTupleIndex(rows);
  if (index == NULL) {
    terrno = TSDB_CODE_OUT_OF_MEMORY;
    return terrno;
  }

  int64_t p0 = taosGetTimestampUs();

  SSDataBlockSortHelper helper = {.pDataBlock = pDataBlock, .orderInfo = pOrderInfo};
  for (int32_t i = 0; i < taosArrayGetSize(helper.orderInfo); ++i) {
    struct SBlockOrderInfo* pInfo = taosArrayGet(helper.orderInfo, i);
    pInfo->pColData = taosArrayGet(pDataBlock->pDataBlock, pInfo->slotId);
  }

  terrno = 0;
  taosqsort(index, rows, sizeof(int32_t), &helper, dataBlockCompar);
  if (terrno) return terrno;

  int64_t p1 = taosGetTimestampUs();

  SColumnInfoData* pCols = createHelpColInfoData(pDataBlock);
  if (pCols == NULL) {
    destroyTupleIndex(index);
    terrno = TSDB_CODE_OUT_OF_MEMORY;
    return terrno;
  }

  int64_t p2 = taosGetTimestampUs();

  blockDataAssign(pCols, pDataBlock, index);

  int64_t p3 = taosGetTimestampUs();

  copyBackToBlock(pDataBlock, pCols);
  int64_t p4 = taosGetTimestampUs();

  uDebug("blockDataSort complex sort:%" PRId64 ", create:%" PRId64 ", assign:%" PRId64 ", copyback:%" PRId64
         ", rows:%d\n",
         p1 - p0, p2 - p1, p3 - p2, p4 - p3, rows);
  destroyTupleIndex(index);

  return TSDB_CODE_SUCCESS;
}

typedef struct SHelper {
  int32_t index;
  union {
    char*   pData;
    int64_t i64;
    double  d64;
  };
} SHelper;

SHelper* createTupleIndex_rv(int32_t numOfRows, SArray* pOrderInfo, SSDataBlock* pBlock) {
  int32_t sortValLengthPerRow = 0;
  int32_t numOfCols = taosArrayGetSize(pOrderInfo);

  for (int32_t i = 0; i < numOfCols; ++i) {
    SBlockOrderInfo* pInfo = taosArrayGet(pOrderInfo, i);
    SColumnInfoData* pColInfo = taosArrayGet(pBlock->pDataBlock, pInfo->slotId);
    pInfo->pColData = pColInfo;
    sortValLengthPerRow += pColInfo->info.bytes;
  }

  size_t len = sortValLengthPerRow * pBlock->info.rows;

  char*    buf = taosMemoryCalloc(1, len);
  SHelper* phelper = taosMemoryCalloc(numOfRows, sizeof(SHelper));
  for (int32_t i = 0; i < numOfRows; ++i) {
    phelper[i].index = i;
    phelper[i].pData = buf + sortValLengthPerRow * i;
  }

  int32_t offset = 0;
  for (int32_t i = 0; i < numOfCols; ++i) {
    SBlockOrderInfo* pInfo = taosArrayGet(pOrderInfo, i);
    for (int32_t j = 0; j < numOfRows; ++j) {
      phelper[j].i64 = *(int32_t*)pInfo->pColData->pData + pInfo->pColData->info.bytes * j;
      //      memcpy(phelper[j].pData + offset, pInfo->pColData->pData + pInfo->pColData->info.bytes * j,
      //      pInfo->pColData->info.bytes);
    }

    offset += pInfo->pColData->info.bytes;
  }

  return phelper;
}

int32_t dataBlockCompar_rv(const void* p1, const void* p2, const void* param) {
  const SSDataBlockSortHelper* pHelper = (const SSDataBlockSortHelper*)param;

  //  SSDataBlock* pDataBlock = pHelper->pDataBlock;

  SHelper* left = (SHelper*)p1;
  SHelper* right = (SHelper*)p2;

  SArray* pInfo = pHelper->orderInfo;

  int32_t offset = 0;
  //  for(int32_t i = 0; i < pInfo->size; ++i) {
  //    SBlockOrderInfo* pOrder = TARRAY_GET_ELEM(pInfo, 0);
  //    SColumnInfoData* pColInfoData = pOrder->pColData;//TARRAY_GET_ELEM(pDataBlock->pDataBlock, pOrder->colIndex);

  //    if (pColInfoData->hasNull) {
  //      bool leftNull  = colDataIsNull(pColInfoData, pDataBlock->info.rows, left, pDataBlock->pBlockAgg);
  //      bool rightNull = colDataIsNull(pColInfoData, pDataBlock->info.rows, right, pDataBlock->pBlockAgg);
  //      if (leftNull && rightNull) {
  //        continue; // continue to next slot
  //      }
  //
  //      if (rightNull) {
  //        return pHelper->nullFirst? 1:-1;
  //      }
  //
  //      if (leftNull) {
  //        return pHelper->nullFirst? -1:1;
  //      }
  //    }

  //    void* left1  = colDataGetData(pColInfoData, left);
  //    void* right1 = colDataGetData(pColInfoData, right);

  //    switch(pColInfoData->info.type) {
  //      case TSDB_DATA_TYPE_INT: {
  int32_t leftx = *(int32_t*)left->pData;    //*(int32_t*)(left->pData + offset);
  int32_t rightx = *(int32_t*)right->pData;  //*(int32_t*)(right->pData + offset);

  //        offset += pColInfoData->info.bytes;
  if (leftx == rightx) {
    //          break;
    return 0;
  } else {
    //          if (pOrder->order == TSDB_ORDER_ASC) {
    return (leftx < rightx) ? -1 : 1;
    //          } else {
    //            return (leftx < rightx)? 1:-1;
    //          }
  }
  //      }
  //      default:
  //        assert(0);
  //    }
  //  }

  return 0;
}

int32_t blockDataSort_rv(SSDataBlock* pDataBlock, SArray* pOrderInfo, bool nullFirst) {
  // Allocate the additional buffer.
  int64_t p0 = taosGetTimestampUs();

  SSDataBlockSortHelper helper = {.pDataBlock = pDataBlock, .orderInfo = pOrderInfo};

  uint32_t rows = pDataBlock->info.rows;
  SHelper* index = createTupleIndex_rv(rows, helper.orderInfo, pDataBlock);
  if (index == NULL) {
    terrno = TSDB_CODE_OUT_OF_MEMORY;
    return terrno;
  }

  taosqsort(index, rows, sizeof(SHelper), &helper, dataBlockCompar_rv);

  int64_t          p1 = taosGetTimestampUs();
  SColumnInfoData* pCols = createHelpColInfoData(pDataBlock);
  if (pCols == NULL) {
    terrno = TSDB_CODE_OUT_OF_MEMORY;
    return terrno;
  }

  int64_t p2 = taosGetTimestampUs();

  //  int32_t code = blockDataAssign(pCols, pDataBlock, index);
  //  if (code != TSDB_CODE_SUCCESS) {
  //    terrno = code;
  //    return code;
  //  }

  int64_t p3 = taosGetTimestampUs();

  copyBackToBlock(pDataBlock, pCols);
  int64_t p4 = taosGetTimestampUs();

  printf("sort:%" PRId64 ", create:%" PRId64 ", assign:%" PRId64 ", copyback:%" PRId64 ", rows:%d\n", p1 - p0, p2 - p1,
         p3 - p2, p4 - p3, rows);
  //  destroyTupleIndex(index);
  return 0;
}

void blockDataCleanup(SSDataBlock* pDataBlock) {
  blockDataEmpty(pDataBlock);
  SDataBlockInfo* pInfo = &pDataBlock->info;
  pInfo->id.uid = 0;
  pInfo->id.groupId = 0;
}

void blockDataEmpty(SSDataBlock* pDataBlock) {
  SDataBlockInfo* pInfo = &pDataBlock->info;
  if (pInfo->capacity == 0 || pInfo->rows > pDataBlock->info.capacity) {
    return;
  }

  size_t numOfCols = taosArrayGetSize(pDataBlock->pDataBlock);
  for (int32_t i = 0; i < numOfCols; ++i) {
    SColumnInfoData* p = taosArrayGet(pDataBlock->pDataBlock, i);
    colInfoDataCleanup(p, pInfo->capacity);
  }

  pInfo->rows = 0;
  pInfo->dataLoad = 0;
  pInfo->window.ekey = 0;
  pInfo->window.skey = 0;
}

<<<<<<< HEAD
// todo temporarily disable it
static int32_t doEnsureCapacity(SColumnInfoData* pColumn, const SDataBlockInfo* pBlockInfo, uint32_t numOfRows,
                                bool clearPayload) {
=======
/*
 * NOTE: the type of the input column may be TSDB_DATA_TYPE_NULL, which is used to denote
 * the all NULL value in this column. It is an internal representation of all NULL value column, and no visible to
 * any users. The length of TSDB_DATA_TYPE_NULL is 0, and it is an special case.
 */
static int32_t doEnsureCapacity(SColumnInfoData* pColumn, const SDataBlockInfo* pBlockInfo, uint32_t numOfRows, bool clearPayload) {
>>>>>>> d864d4d6
  if (numOfRows <= 0 || numOfRows <= pBlockInfo->capacity) {
    return TSDB_CODE_SUCCESS;
  }

  int32_t existedRows = pBlockInfo->rows;

  if (IS_VAR_DATA_TYPE(pColumn->info.type)) {
    char* tmp = taosMemoryRealloc(pColumn->varmeta.offset, sizeof(int32_t) * numOfRows);
    if (tmp == NULL) {
      return TSDB_CODE_OUT_OF_MEMORY;
    }

    pColumn->varmeta.offset = (int32_t*)tmp;
    memset(&pColumn->varmeta.offset[existedRows], 0, sizeof(int32_t) * (numOfRows - existedRows));
  } else {
    // prepare for the null bitmap
    char* tmp = taosMemoryRealloc(pColumn->nullbitmap, BitmapLen(numOfRows));
    if (tmp == NULL) {
      return TSDB_CODE_OUT_OF_MEMORY;
    }

    int32_t oldLen = BitmapLen(existedRows);
    pColumn->nullbitmap = tmp;
    memset(&pColumn->nullbitmap[oldLen], 0, BitmapLen(numOfRows) - oldLen);
    if (pColumn->info.bytes == 0) {
      return TSDB_CODE_FAILED;
    }

    // here we employ the aligned malloc function, to make sure that the address of allocated memory is aligned
    // to MALLOC_ALIGN_BYTES
    tmp = taosMemoryMallocAlign(MALLOC_ALIGN_BYTES, numOfRows * pColumn->info.bytes);
    if (tmp == NULL) {
      return TSDB_CODE_OUT_OF_MEMORY;
    }

    // copy back the existed data
    if (pColumn->pData != NULL) {
      memcpy(tmp, pColumn->pData, existedRows * pColumn->info.bytes);
      taosMemoryFreeClear(pColumn->pData);
    }

    pColumn->pData = tmp;

    // check if the allocated memory is aligned to the requried bytes.
#if defined LINUX
    if ((((uint64_t)pColumn->pData) & (MALLOC_ALIGN_BYTES - 1)) != 0x0) {
      return TSDB_CODE_FAILED;
    }
#endif

    if (clearPayload) {
      memset(tmp + pColumn->info.bytes * existedRows, 0, pColumn->info.bytes * (numOfRows - existedRows));
    }
  }

  return TSDB_CODE_SUCCESS;
}

void colInfoDataCleanup(SColumnInfoData* pColumn, uint32_t numOfRows) {
  pColumn->hasNull = false;

  if (IS_VAR_DATA_TYPE(pColumn->info.type)) {
    pColumn->varmeta.length = 0;
    if (pColumn->varmeta.offset != NULL) {
      memset(pColumn->varmeta.offset, 0, sizeof(int32_t) * numOfRows);
    }
  } else {
    if (pColumn->nullbitmap != NULL) {
      memset(pColumn->nullbitmap, 0, BitmapLen(numOfRows));
    }
  }
}

int32_t colInfoDataEnsureCapacity(SColumnInfoData* pColumn, uint32_t numOfRows, bool clearPayload) {
  SDataBlockInfo info = {0};
  return doEnsureCapacity(pColumn, &info, numOfRows, clearPayload);
}

int32_t blockDataEnsureCapacity(SSDataBlock* pDataBlock, uint32_t numOfRows) {
  int32_t code = 0;
  if (numOfRows == 0 || numOfRows <= pDataBlock->info.capacity) {
    return TSDB_CODE_SUCCESS;
  }

  size_t numOfCols = taosArrayGetSize(pDataBlock->pDataBlock);
  for (int32_t i = 0; i < numOfCols; ++i) {
    SColumnInfoData* p = taosArrayGet(pDataBlock->pDataBlock, i);
    code = doEnsureCapacity(p, &pDataBlock->info, numOfRows, false);
    if (code) {
      return code;
    }
  }

  pDataBlock->info.capacity = numOfRows;
  return TSDB_CODE_SUCCESS;
}

void blockDataFreeRes(SSDataBlock* pBlock) {
  int32_t numOfOutput = taosArrayGetSize(pBlock->pDataBlock);
  for (int32_t i = 0; i < numOfOutput; ++i) {
    SColumnInfoData* pColInfoData = (SColumnInfoData*)taosArrayGet(pBlock->pDataBlock, i);
    colDataDestroy(pColInfoData);
  }

  taosArrayDestroy(pBlock->pDataBlock);
  pBlock->pDataBlock = NULL;
  taosMemoryFreeClear(pBlock->pBlockAgg);
  memset(&pBlock->info, 0, sizeof(SDataBlockInfo));
}

void* blockDataDestroy(SSDataBlock* pBlock) {
  if (pBlock == NULL) {
    return NULL;
  }

  blockDataFreeRes(pBlock);
  taosMemoryFreeClear(pBlock);
  return NULL;
}

int32_t assignOneDataBlock(SSDataBlock* dst, const SSDataBlock* src) {
  dst->info = src->info;
  dst->info.rows = 0;
  dst->info.capacity = 0;

  size_t numOfCols = taosArrayGetSize(src->pDataBlock);
  for (int32_t i = 0; i < numOfCols; ++i) {
    SColumnInfoData* p = taosArrayGet(src->pDataBlock, i);
    SColumnInfoData  colInfo = {.hasNull = true, .info = p->info};
    blockDataAppendColInfo(dst, &colInfo);
  }

  int32_t code = blockDataEnsureCapacity(dst, src->info.rows);
  if (code != TSDB_CODE_SUCCESS) {
    terrno = code;
    return -1;
  }

  for (int32_t i = 0; i < numOfCols; ++i) {
    SColumnInfoData* pDst = taosArrayGet(dst->pDataBlock, i);
    SColumnInfoData* pSrc = taosArrayGet(src->pDataBlock, i);
    if (pSrc->pData == NULL && (!IS_VAR_DATA_TYPE(pSrc->info.type))) {
      continue;
    }

    colDataAssign(pDst, pSrc, src->info.rows, &src->info);
  }

  uint32_t cap = dst->info.capacity;
  dst->info = src->info;
  dst->info.capacity = cap;
  return 0;
}

int32_t copyDataBlock(SSDataBlock* dst, const SSDataBlock* src) {
  blockDataCleanup(dst);
  int32_t code = blockDataEnsureCapacity(dst, src->info.rows);
  if (code != TSDB_CODE_SUCCESS) {
    terrno = code;
    return code;
  }

  size_t numOfCols = taosArrayGetSize(src->pDataBlock);
  for (int32_t i = 0; i < numOfCols; ++i) {
    SColumnInfoData* pDst = taosArrayGet(dst->pDataBlock, i);
    SColumnInfoData* pSrc = taosArrayGet(src->pDataBlock, i);
    colDataAssign(pDst, pSrc, src->info.rows, &src->info);
  }

  uint32_t cap = dst->info.capacity;
  dst->info = src->info;
  dst->info.capacity = cap;
  return TSDB_CODE_SUCCESS;
}

SSDataBlock* createSpecialDataBlock(EStreamType type) {
  SSDataBlock* pBlock = taosMemoryCalloc(1, sizeof(SSDataBlock));
  pBlock->info.hasVarCol = false;
  pBlock->info.id.groupId = 0;
  pBlock->info.rows = 0;
  pBlock->info.type = type;
  pBlock->info.rowSize = sizeof(TSKEY) + sizeof(TSKEY) + sizeof(uint64_t) + sizeof(uint64_t) + sizeof(TSKEY) +
                         sizeof(TSKEY) + VARSTR_HEADER_SIZE + TSDB_TABLE_NAME_LEN;
  pBlock->info.watermark = INT64_MIN;

  pBlock->pDataBlock = taosArrayInit(6, sizeof(SColumnInfoData));
  SColumnInfoData infoData = {0};
  infoData.info.type = TSDB_DATA_TYPE_TIMESTAMP;
  infoData.info.bytes = sizeof(TSKEY);
  // window start ts
  taosArrayPush(pBlock->pDataBlock, &infoData);
  // window end ts
  taosArrayPush(pBlock->pDataBlock, &infoData);

  infoData.info.type = TSDB_DATA_TYPE_UBIGINT;
  infoData.info.bytes = sizeof(uint64_t);
  // uid
  taosArrayPush(pBlock->pDataBlock, &infoData);
  // group id
  taosArrayPush(pBlock->pDataBlock, &infoData);

  infoData.info.type = TSDB_DATA_TYPE_TIMESTAMP;
  infoData.info.bytes = sizeof(TSKEY);
  // calculate start ts
  taosArrayPush(pBlock->pDataBlock, &infoData);
  // calculate end ts
  taosArrayPush(pBlock->pDataBlock, &infoData);

  // table name
  infoData.info.type = TSDB_DATA_TYPE_VARCHAR;
  infoData.info.bytes = VARSTR_HEADER_SIZE + TSDB_TABLE_NAME_LEN;
  taosArrayPush(pBlock->pDataBlock, &infoData);

  return pBlock;
}

SSDataBlock* blockCopyOneRow(const SSDataBlock* pDataBlock, int32_t rowIdx) {
  if (pDataBlock == NULL) {
    return NULL;
  }

  SSDataBlock* pBlock = createDataBlock();
  pBlock->info = pDataBlock->info;
  pBlock->info.rows = 0;
  pBlock->info.capacity = 0;

  size_t numOfCols = taosArrayGetSize(pDataBlock->pDataBlock);
  for (int32_t i = 0; i < numOfCols; ++i) {
    SColumnInfoData* p = taosArrayGet(pDataBlock->pDataBlock, i);
    SColumnInfoData  colInfo = {.hasNull = true, .info = p->info};
    blockDataAppendColInfo(pBlock, &colInfo);
  }

  int32_t code = blockDataEnsureCapacity(pBlock, 1);
  if (code != TSDB_CODE_SUCCESS) {
    terrno = code;
    blockDataDestroy(pBlock);
    return NULL;
  }

  for (int32_t i = 0; i < numOfCols; ++i) {
    SColumnInfoData* pDst = taosArrayGet(pBlock->pDataBlock, i);
    SColumnInfoData* pSrc = taosArrayGet(pDataBlock->pDataBlock, i);
    void*            pData = colDataGetData(pSrc, rowIdx);
    bool             isNull = colDataIsNull(pSrc, pDataBlock->info.rows, rowIdx, NULL);
    colDataAppend(pDst, 0, pData, isNull);
  }

  pBlock->info.rows = 1;

  return pBlock;
}

SSDataBlock* createOneDataBlock(const SSDataBlock* pDataBlock, bool copyData) {
  if (pDataBlock == NULL) {
    return NULL;
  }

  SSDataBlock* pBlock = createDataBlock();
  pBlock->info = pDataBlock->info;
  pBlock->info.rows = 0;
  pBlock->info.capacity = 0;
  pBlock->info.rowSize = 0;

  size_t numOfCols = taosArrayGetSize(pDataBlock->pDataBlock);
  for (int32_t i = 0; i < numOfCols; ++i) {
    SColumnInfoData* p = taosArrayGet(pDataBlock->pDataBlock, i);
    SColumnInfoData  colInfo = {.hasNull = true, .info = p->info};
    blockDataAppendColInfo(pBlock, &colInfo);
  }

  if (copyData) {
    int32_t code = blockDataEnsureCapacity(pBlock, pDataBlock->info.rows);
    if (code != TSDB_CODE_SUCCESS) {
      terrno = code;
      blockDataDestroy(pBlock);
      return NULL;
    }

    for (int32_t i = 0; i < numOfCols; ++i) {
      SColumnInfoData* pDst = taosArrayGet(pBlock->pDataBlock, i);
      SColumnInfoData* pSrc = taosArrayGet(pDataBlock->pDataBlock, i);
      colDataAssign(pDst, pSrc, pDataBlock->info.rows, &pDataBlock->info);
    }

    pBlock->info.rows = pDataBlock->info.rows;
    pBlock->info.capacity = pDataBlock->info.rows;
  }

  return pBlock;
}

SSDataBlock* createDataBlock() {
  SSDataBlock* pBlock = taosMemoryCalloc(1, sizeof(SSDataBlock));
  if (pBlock == NULL) {
    terrno = TSDB_CODE_OUT_OF_MEMORY;
    return NULL;
  }

  pBlock->pDataBlock = taosArrayInit(4, sizeof(SColumnInfoData));
  if (pBlock->pDataBlock == NULL) {
    terrno = TSDB_CODE_OUT_OF_MEMORY;
    taosMemoryFree(pBlock);
    return NULL;
  }

  return pBlock;
}

int32_t blockDataAppendColInfo(SSDataBlock* pBlock, SColumnInfoData* pColInfoData) {
  if (pBlock->pDataBlock == NULL) {
    pBlock->pDataBlock = taosArrayInit(4, sizeof(SColumnInfoData));
    if (pBlock->pDataBlock == NULL) {
      terrno = TSDB_CODE_OUT_OF_MEMORY;
      return terrno;
    }
  }

  void* p = taosArrayPush(pBlock->pDataBlock, pColInfoData);
  if (p == NULL) {
    terrno = TSDB_CODE_OUT_OF_MEMORY;
    return terrno;
  }

  // todo disable it temporarily
  //  ASSERT(pColInfoData->info.type != 0);
  if (IS_VAR_DATA_TYPE(pColInfoData->info.type)) {
    pBlock->info.hasVarCol = true;
  }

  pBlock->info.rowSize += pColInfoData->info.bytes;
  return TSDB_CODE_SUCCESS;
}

SColumnInfoData createColumnInfoData(int16_t type, int32_t bytes, int16_t colId) {
  SColumnInfoData col = {.hasNull = true};
  col.info.colId = colId;
  col.info.type = type;
  col.info.bytes = bytes;

  return col;
}

SColumnInfoData* bdGetColumnInfoData(const SSDataBlock* pBlock, int32_t index) {
  if (index >= taosArrayGetSize(pBlock->pDataBlock)) {
    return NULL;
  }

  return taosArrayGet(pBlock->pDataBlock, index);
}

size_t blockDataGetCapacityInRow(const SSDataBlock* pBlock, size_t pageSize) {
  size_t numOfCols = taosArrayGetSize(pBlock->pDataBlock);

  int32_t payloadSize = pageSize - blockDataGetSerialMetaSize(numOfCols);
  int32_t rowSize = pBlock->info.rowSize;
  int32_t nRows = payloadSize / rowSize;
  ASSERT(nRows >= 1);

  // the true value must be less than the value of nRows
  int32_t additional = 0;
  for (int32_t i = 0; i < numOfCols; ++i) {
    SColumnInfoData* pCol = taosArrayGet(pBlock->pDataBlock, i);
    if (IS_VAR_DATA_TYPE(pCol->info.type)) {
      additional += nRows * sizeof(int32_t);
    } else {
      additional += BitmapLen(nRows);
    }
  }

  int32_t newRows = (payloadSize - additional) / rowSize;
  ASSERT(newRows <= nRows && newRows >= 1);

  return newRows;
}

void colDataDestroy(SColumnInfoData* pColData) {
  if (!pColData) return;
  if (IS_VAR_DATA_TYPE(pColData->info.type)) {
    taosMemoryFreeClear(pColData->varmeta.offset);
  } else {
    taosMemoryFreeClear(pColData->nullbitmap);
  }

  taosMemoryFreeClear(pColData->pData);
}

static void doShiftBitmap(char* nullBitmap, size_t n, size_t total) {
  int32_t len = BitmapLen(total);

  int32_t newLen = BitmapLen(total - n);
  if (n % 8 == 0) {
    memmove(nullBitmap, nullBitmap + n / 8, newLen);
  } else {
    int32_t  tail = n % 8;
    int32_t  i = 0;
    uint8_t* p = (uint8_t*)nullBitmap;

    if (n < 8) {
      while (i < len) {
        uint8_t v = p[i];  // source bitmap value
        p[i] = (v << tail);

        if (i < len - 1) {
          uint8_t next = p[i + 1];
          p[i] |= (next >> (8 - tail));
        }

        i += 1;
      }
    } else if (n > 8) {
      int32_t gap = len - newLen;
      while (i < newLen) {
        uint8_t v = p[i + gap];
        p[i] = (v << tail);

        if (i < newLen - 1) {
          uint8_t next = p[i + gap + 1];
          p[i] |= (next >> (8 - tail));
        }

        i += 1;
      }
    }
  }
}

static int32_t colDataMoveVarData(SColumnInfoData* pColInfoData, size_t start, size_t end) {
  int32_t dataOffset = -1;
  int32_t dataLen = 0;
  int32_t beigin = start;
  while (beigin < end) {
    int32_t offset = pColInfoData->varmeta.offset[beigin];
    if (offset == -1) {
      beigin++;
      continue;
    }
    if (start != 0) {
      pColInfoData->varmeta.offset[beigin] = dataLen;
    }
    char* data = pColInfoData->pData + offset;
    if (dataOffset == -1) dataOffset = offset;  // mark the begin of data
    int32_t type = pColInfoData->info.type;
    if (type == TSDB_DATA_TYPE_JSON) {
      dataLen += getJsonValueLen(data);
    } else {
      dataLen += varDataTLen(data);
    }
    beigin++;
  }

  if (dataOffset > 0) {
    memmove(pColInfoData->pData, pColInfoData->pData + dataOffset, dataLen);
  }

  memmove(pColInfoData->varmeta.offset, &pColInfoData->varmeta.offset[start], (end - start) * sizeof(int32_t));
  return dataLen;
}

static void colDataTrimFirstNRows(SColumnInfoData* pColInfoData, size_t n, size_t total) {
  if (IS_VAR_DATA_TYPE(pColInfoData->info.type)) {
    pColInfoData->varmeta.length = colDataMoveVarData(pColInfoData, n, total);

    // clear the offset value of the unused entries.
    memset(&pColInfoData->varmeta.offset[total - n], 0, n);
  } else {
    int32_t bytes = pColInfoData->info.bytes;
    memmove(pColInfoData->pData, ((char*)pColInfoData->pData + n * bytes), (total - n) * bytes);
    doShiftBitmap(pColInfoData->nullbitmap, n, total);
  }
}

int32_t blockDataTrimFirstNRows(SSDataBlock* pBlock, size_t n) {
  if (n == 0) {
    return TSDB_CODE_SUCCESS;
  }

  if (pBlock->info.rows <= n) {
    blockDataEmpty(pBlock);
  } else {
    size_t numOfCols = taosArrayGetSize(pBlock->pDataBlock);
    for (int32_t i = 0; i < numOfCols; ++i) {
      SColumnInfoData* pColInfoData = taosArrayGet(pBlock->pDataBlock, i);
      colDataTrimFirstNRows(pColInfoData, n, pBlock->info.rows);
    }

    pBlock->info.rows -= n;
  }
  return TSDB_CODE_SUCCESS;
}

static void colDataKeepFirstNRows(SColumnInfoData* pColInfoData, size_t n, size_t total) {
  if (IS_VAR_DATA_TYPE(pColInfoData->info.type)) {
    pColInfoData->varmeta.length = colDataMoveVarData(pColInfoData, 0, n);
    memset(&pColInfoData->varmeta.offset[n], 0, total - n);
  } else {  // reset the bitmap value
    /*int32_t stopIndex = BitmapLen(n) * 8;
    for(int32_t i = n; i < stopIndex; ++i) {
      colDataClearNull_f(pColInfoData->nullbitmap, i);
    }

    int32_t remain = BitmapLen(total) - BitmapLen(n);
    if (remain > 0) {
      memset(pColInfoData->nullbitmap+BitmapLen(n), 0, remain);
    }*/
  }
}

int32_t blockDataKeepFirstNRows(SSDataBlock* pBlock, size_t n) {
  if (n == 0) {
    blockDataEmpty(pBlock);
    return TSDB_CODE_SUCCESS;
  }

  if (pBlock->info.rows <= n) {
    return TSDB_CODE_SUCCESS;
  } else {
    size_t numOfCols = taosArrayGetSize(pBlock->pDataBlock);
    for (int32_t i = 0; i < numOfCols; ++i) {
      SColumnInfoData* pColInfoData = taosArrayGet(pBlock->pDataBlock, i);
      colDataKeepFirstNRows(pColInfoData, n, pBlock->info.rows);
    }

    pBlock->info.rows = n;
  }
  return TSDB_CODE_SUCCESS;
}

int32_t tEncodeDataBlock(void** buf, const SSDataBlock* pBlock) {
  int64_t tbUid = pBlock->info.id.uid;
  int16_t numOfCols = taosArrayGetSize(pBlock->pDataBlock);
  int16_t hasVarCol = pBlock->info.hasVarCol;
  int32_t rows = pBlock->info.rows;
  int32_t sz = taosArrayGetSize(pBlock->pDataBlock);

  int32_t tlen = 0;
  tlen += taosEncodeFixedI64(buf, tbUid);
  tlen += taosEncodeFixedI16(buf, numOfCols);
  tlen += taosEncodeFixedI16(buf, hasVarCol);
  tlen += taosEncodeFixedI32(buf, rows);
  tlen += taosEncodeFixedI32(buf, sz);
  for (int32_t i = 0; i < sz; i++) {
    SColumnInfoData* pColData = (SColumnInfoData*)taosArrayGet(pBlock->pDataBlock, i);
    tlen += taosEncodeFixedI16(buf, pColData->info.colId);
    tlen += taosEncodeFixedI8(buf, pColData->info.type);
    tlen += taosEncodeFixedI32(buf, pColData->info.bytes);
    tlen += taosEncodeFixedBool(buf, pColData->hasNull);

    if (IS_VAR_DATA_TYPE(pColData->info.type)) {
      tlen += taosEncodeBinary(buf, pColData->varmeta.offset, sizeof(int32_t) * rows);
    } else {
      tlen += taosEncodeBinary(buf, pColData->nullbitmap, BitmapLen(rows));
    }

    int32_t len = colDataGetLength(pColData, rows);
    tlen += taosEncodeFixedI32(buf, len);

    tlen += taosEncodeBinary(buf, pColData->pData, len);
  }
  return tlen;
}

void* tDecodeDataBlock(const void* buf, SSDataBlock* pBlock) {
  int32_t sz;

  int16_t numOfCols = taosArrayGetSize(pBlock->pDataBlock);

  buf = taosDecodeFixedU64(buf, &pBlock->info.id.uid);
  buf = taosDecodeFixedI16(buf, &numOfCols);
  buf = taosDecodeFixedI16(buf, &pBlock->info.hasVarCol);
  buf = taosDecodeFixedI32(buf, &pBlock->info.rows);
  buf = taosDecodeFixedI32(buf, &sz);
  pBlock->pDataBlock = taosArrayInit(sz, sizeof(SColumnInfoData));
  for (int32_t i = 0; i < sz; i++) {
    SColumnInfoData data = {0};
    buf = taosDecodeFixedI16(buf, &data.info.colId);
    buf = taosDecodeFixedI8(buf, &data.info.type);
    buf = taosDecodeFixedI32(buf, &data.info.bytes);
    buf = taosDecodeFixedBool(buf, &data.hasNull);

    if (IS_VAR_DATA_TYPE(data.info.type)) {
      buf = taosDecodeBinary(buf, (void**)&data.varmeta.offset, pBlock->info.rows * sizeof(int32_t));
    } else {
      buf = taosDecodeBinary(buf, (void**)&data.nullbitmap, BitmapLen(pBlock->info.rows));
    }

    int32_t len = 0;
    buf = taosDecodeFixedI32(buf, &len);
    buf = taosDecodeBinary(buf, (void**)&data.pData, len);
    if (IS_VAR_DATA_TYPE(data.info.type)) {
      data.varmeta.length = len;
      data.varmeta.allocLen = len;
    }
    taosArrayPush(pBlock->pDataBlock, &data);
  }
  return (void*)buf;
}

int32_t tEncodeDataBlocks(void** buf, const SArray* blocks) {
  int32_t tlen = 0;
  int32_t sz = taosArrayGetSize(blocks);
  tlen += taosEncodeFixedI32(buf, sz);

  for (int32_t i = 0; i < sz; i++) {
    SSDataBlock* pBlock = taosArrayGet(blocks, i);
    tlen += tEncodeDataBlock(buf, pBlock);
  }

  return tlen;
}

void* tDecodeDataBlocks(const void* buf, SArray** blocks) {
  int32_t sz;
  buf = taosDecodeFixedI32(buf, &sz);

  *blocks = taosArrayInit(sz, sizeof(SSDataBlock));
  for (int32_t i = 0; i < sz; i++) {
    SSDataBlock pBlock = {0};
    buf = tDecodeDataBlock(buf, &pBlock);
    taosArrayPush(*blocks, &pBlock);
  }
  return (void*)buf;
}

static char* formatTimestamp(char* buf, int64_t val, int precision) {
  time_t  tt;
  int32_t ms = 0;
  if (precision == TSDB_TIME_PRECISION_NANO) {
    tt = (time_t)(val / 1000000000);
    ms = val % 1000000000;
  } else if (precision == TSDB_TIME_PRECISION_MICRO) {
    tt = (time_t)(val / 1000000);
    ms = val % 1000000;
  } else {
    tt = (time_t)(val / 1000);
    ms = val % 1000;
  }

  /* comment out as it make testcases like select_with_tags.sim fail.
    but in windows, this may cause the call to localtime crash if tt < 0,
    need to find a better solution.
    if (tt < 0) {
      tt = 0;
    }
    */

  if (tt <= 0 && ms < 0) {
    tt--;
    if (precision == TSDB_TIME_PRECISION_NANO) {
      ms += 1000000000;
    } else if (precision == TSDB_TIME_PRECISION_MICRO) {
      ms += 1000000;
    } else {
      ms += 1000;
    }
  }
  struct tm ptm = {0};
  taosLocalTime(&tt, &ptm);
  size_t pos = strftime(buf, 35, "%Y-%m-%d %H:%M:%S", &ptm);

  if (precision == TSDB_TIME_PRECISION_NANO) {
    sprintf(buf + pos, ".%09d", ms);
  } else if (precision == TSDB_TIME_PRECISION_MICRO) {
    sprintf(buf + pos, ".%06d", ms);
  } else {
    sprintf(buf + pos, ".%03d", ms);
  }

  return buf;
}

void blockDebugShowDataBlock(SSDataBlock* pBlock, const char* flag) {
  SArray* dataBlocks = taosArrayInit(1, sizeof(SSDataBlock*));
  taosArrayPush(dataBlocks, &pBlock);
  blockDebugShowDataBlocks(dataBlocks, flag);
  taosArrayDestroy(dataBlocks);
}

void blockDebugShowDataBlocks(const SArray* dataBlocks, const char* flag) {
  char    pBuf[128] = {0};
  int32_t sz = taosArrayGetSize(dataBlocks);
  for (int32_t i = 0; i < sz; i++) {
    SSDataBlock* pDataBlock = taosArrayGet(dataBlocks, i);
    size_t       numOfCols = taosArrayGetSize(pDataBlock->pDataBlock);

    int32_t rows = pDataBlock->info.rows;
    printf("%s |block ver %" PRIi64 " |block type %d |child id %d|group id %" PRIu64 "\n", flag,
           pDataBlock->info.version, (int32_t)pDataBlock->info.type, pDataBlock->info.childId,
           pDataBlock->info.id.groupId);
    for (int32_t j = 0; j < rows; j++) {
      printf("%s |", flag);
      for (int32_t k = 0; k < numOfCols; k++) {
        SColumnInfoData* pColInfoData = taosArrayGet(pDataBlock->pDataBlock, k);
        void*            var = POINTER_SHIFT(pColInfoData->pData, j * pColInfoData->info.bytes);
        if (k == 0) {
          printf("cols:%d |", (int32_t)numOfCols);
        }
        if (colDataIsNull(pColInfoData, rows, j, NULL)) {
          printf(" %15s |", "NULL");
          continue;
        }

        switch (pColInfoData->info.type) {
          case TSDB_DATA_TYPE_TIMESTAMP:
            formatTimestamp(pBuf, *(uint64_t*)var, TSDB_TIME_PRECISION_MILLI);
            printf(" %25s |", pBuf);
            break;
          case TSDB_DATA_TYPE_BOOL:
            printf(" %15" PRIi8 " |", *(int8_t*)var);
            break;
          case TSDB_DATA_TYPE_TINYINT:
            printf(" %15" PRIi8 " |", *(int8_t*)var);
            break;
          case TSDB_DATA_TYPE_SMALLINT:
            printf(" %15" PRIi16 " |", *(int16_t*)var);
            break;
          case TSDB_DATA_TYPE_INT:
            printf(" %15d |", *(int32_t*)var);
            break;
          case TSDB_DATA_TYPE_UTINYINT:
            printf(" %15" PRIu8 " |", *(uint8_t*)var);
            break;
          case TSDB_DATA_TYPE_USMALLINT:
            printf(" %15" PRIu16 " |", *(uint16_t*)var);
            break;
          case TSDB_DATA_TYPE_UINT:
            printf(" %15u |", *(uint32_t*)var);
            break;
          case TSDB_DATA_TYPE_BIGINT:
            printf(" %15" PRId64 " |", *(int64_t*)var);
            break;
          case TSDB_DATA_TYPE_UBIGINT:
            printf(" %15" PRIu64 " |", *(uint64_t*)var);
            break;
          case TSDB_DATA_TYPE_FLOAT:
            printf(" %15f |", *(float*)var);
            break;
          case TSDB_DATA_TYPE_DOUBLE:
            printf(" %15lf |", *(double*)var);
            break;
          case TSDB_DATA_TYPE_VARCHAR: {
            char*   pData = colDataGetVarData(pColInfoData, j);
            int32_t dataSize = TMIN(sizeof(pBuf) - 1, varDataLen(pData));
            memset(pBuf, 0, dataSize + 1);
            strncpy(pBuf, varDataVal(pData), dataSize);
            printf(" %15s |", pBuf);
          } break;
          case TSDB_DATA_TYPE_NCHAR: {
            char*   pData = colDataGetVarData(pColInfoData, j);
            int32_t dataSize = TMIN(sizeof(pBuf), varDataLen(pData));
            memset(pBuf, 0, dataSize);
            (void)taosUcs4ToMbs((TdUcs4*)varDataVal(pData), dataSize, pBuf);
            printf(" %15s |", pBuf);
          } break;
          default:
            break;
        }
      }
      printf("\n");
    }
  }
}

// for debug
char* dumpBlockData(SSDataBlock* pDataBlock, const char* flag, char** pDataBuf) {
  int32_t size = 2048;
  *pDataBuf = taosMemoryCalloc(size, 1);
  char*   dumpBuf = *pDataBuf;
  char    pBuf[128] = {0};
  int32_t colNum = taosArrayGetSize(pDataBlock->pDataBlock);
  int32_t rows = pDataBlock->info.rows;
  int32_t len = 0;
  len += snprintf(dumpBuf + len, size - len,
                  "===stream===%s|block type %d|child id %d|group id:%" PRIu64 "|uid:%" PRId64
                  "|rows:%d|version:%" PRIu64 "|cal start:%" PRIu64 "|cal end:%" PRIu64 "|tbl:%s\n",
                  flag, (int32_t)pDataBlock->info.type, pDataBlock->info.childId, pDataBlock->info.id.groupId,
                  pDataBlock->info.id.uid, pDataBlock->info.rows, pDataBlock->info.version,
                  pDataBlock->info.calWin.skey, pDataBlock->info.calWin.ekey,  pDataBlock->info.parTbName);
  if (len >= size - 1) return dumpBuf;

  for (int32_t j = 0; j < rows; j++) {
    len += snprintf(dumpBuf + len, size - len, "%s |", flag);
    if (len >= size - 1) return dumpBuf;

    for (int32_t k = 0; k < colNum; k++) {
      SColumnInfoData* pColInfoData = taosArrayGet(pDataBlock->pDataBlock, k);
      if (colDataIsNull(pColInfoData, rows, j, NULL) || !pColInfoData->pData) {
        len += snprintf(dumpBuf + len, size - len, " %15s |", "NULL");
        if (len >= size - 1) return dumpBuf;
        continue;
      }

      void* var = colDataGetData(pColInfoData, j);
      switch (pColInfoData->info.type) {
        case TSDB_DATA_TYPE_TIMESTAMP:
          memset(pBuf, 0, sizeof(pBuf));
          formatTimestamp(pBuf, *(uint64_t*)var, TSDB_TIME_PRECISION_MILLI);
          len += snprintf(dumpBuf + len, size - len, " %25s |", pBuf);
          if (len >= size - 1) return dumpBuf;
          break;
        case TSDB_DATA_TYPE_TINYINT:
          len += snprintf(dumpBuf + len, size - len, " %15d |", *(int8_t*)var);
          if (len >= size - 1) return dumpBuf;
          break;
        case TSDB_DATA_TYPE_UTINYINT:
          len += snprintf(dumpBuf + len, size - len, " %15d |", *(uint8_t*)var);
          if (len >= size - 1) return dumpBuf;
          break;
        case TSDB_DATA_TYPE_SMALLINT:
          len += snprintf(dumpBuf + len, size - len, " %15d |", *(int16_t*)var);
          if (len >= size - 1) return dumpBuf;
          break;
        case TSDB_DATA_TYPE_USMALLINT:
          len += snprintf(dumpBuf + len, size - len, " %15d |", *(uint16_t*)var);
          if (len >= size - 1) return dumpBuf;
          break;
        case TSDB_DATA_TYPE_INT:
          len += snprintf(dumpBuf + len, size - len, " %15d |", *(int32_t*)var);
          if (len >= size - 1) return dumpBuf;
          break;
        case TSDB_DATA_TYPE_UINT:
          len += snprintf(dumpBuf + len, size - len, " %15u |", *(uint32_t*)var);
          if (len >= size - 1) return dumpBuf;
          break;
        case TSDB_DATA_TYPE_BIGINT:
          len += snprintf(dumpBuf + len, size - len, " %15" PRId64 " |", *(int64_t*)var);
          if (len >= size - 1) return dumpBuf;
          break;
        case TSDB_DATA_TYPE_UBIGINT:
          len += snprintf(dumpBuf + len, size - len, " %15" PRIu64 " |", *(uint64_t*)var);
          if (len >= size - 1) return dumpBuf;
          break;
        case TSDB_DATA_TYPE_FLOAT:
          len += snprintf(dumpBuf + len, size - len, " %15f |", *(float*)var);
          if (len >= size - 1) return dumpBuf;
          break;
        case TSDB_DATA_TYPE_DOUBLE:
          // len += snprintf(dumpBuf + len, size - len, " %15lf |", *(double*)var);
          // if (len >= size - 1) return dumpBuf;
          break;
        case TSDB_DATA_TYPE_BOOL:
          len += snprintf(dumpBuf + len, size - len, " %15d |", *(bool*)var);
          if (len >= size - 1) return dumpBuf;
          break;
        case TSDB_DATA_TYPE_VARCHAR: {
          memset(pBuf, 0, sizeof(pBuf));
          char*   pData = colDataGetVarData(pColInfoData, j);
          int32_t dataSize = TMIN(sizeof(pBuf), varDataLen(pData));
          dataSize = TMIN(dataSize, 50);
          memcpy(pBuf, varDataVal(pData), dataSize);
          len += snprintf(dumpBuf + len, size - len, " %15s |", pBuf);
          if (len >= size - 1) return dumpBuf;
        } break;
        case TSDB_DATA_TYPE_NCHAR: {
          char*   pData = colDataGetVarData(pColInfoData, j);
          int32_t dataSize = TMIN(sizeof(pBuf), varDataLen(pData));
          memset(pBuf, 0, sizeof(pBuf));
          (void)taosUcs4ToMbs((TdUcs4*)varDataVal(pData), dataSize, pBuf);
          len += snprintf(dumpBuf + len, size - len, " %15s |", pBuf);
          if (len >= size - 1) return dumpBuf;
        } break;
      }
    }
    len += snprintf(dumpBuf + len, size - len, "\n");
    if (len >= size - 1) return dumpBuf;
  }
  len += snprintf(dumpBuf + len, size - len, "%s |end\n", flag);
  return dumpBuf;
}

/**
 * @brief TODO: Assume that the final generated result it less than 3M
 *
 * @param pReq
 * @param pDataBlocks
 * @param vgId
 * @param suid
 *
 */
#if 0
int32_t buildSubmitReqFromDataBlock(SSubmitReq** pReq, const SSDataBlock* pDataBlock, STSchema* pTSchema, int32_t vgId,
                                    tb_uid_t suid) {
  int32_t bufSize = sizeof(SSubmitReq);
  int32_t sz = 1;
  for (int32_t i = 0; i < sz; ++i) {
    const SDataBlockInfo* pBlkInfo = &pDataBlock->info;

    int32_t colNum = taosArrayGetSize(pDataBlock->pDataBlock);
    bufSize += pBlkInfo->rows * (TD_ROW_HEAD_LEN + pBlkInfo->rowSize + BitmapLen(colNum));
    bufSize += sizeof(SSubmitBlk);
  }

  *pReq = taosMemoryCalloc(1, bufSize);
  if (!(*pReq)) {
    terrno = TSDB_CODE_OUT_OF_MEMORY;
    return TSDB_CODE_FAILED;
  }
  void* pDataBuf = *pReq;

  int32_t     msgLen = sizeof(SSubmitReq);
  int32_t     numOfBlks = 0;
  SRowBuilder rb = {0};
  tdSRowInit(&rb, pTSchema->version);

  for (int32_t i = 0; i < sz; ++i) {
    int32_t colNum = taosArrayGetSize(pDataBlock->pDataBlock);
    int32_t rows = pDataBlock->info.rows;

    if (colNum <= 1) {
      // invalid if only with TS col
      continue;
    }

    if (rb.nCols != colNum) {
      tdSRowSetTpInfo(&rb, colNum, pTSchema->flen);
    }

    SSubmitBlk* pSubmitBlk = POINTER_SHIFT(pDataBuf, msgLen);
    pSubmitBlk->suid = suid;
    pSubmitBlk->uid = pDataBlock->info.id.groupId;
    pSubmitBlk->numOfRows = rows;
    pSubmitBlk->sversion = pTSchema->version;

    msgLen += sizeof(SSubmitBlk);
    int32_t dataLen = 0;
    for (int32_t j = 0; j < rows; ++j) {                               // iterate by row
      tdSRowResetBuf(&rb, POINTER_SHIFT(pDataBuf, msgLen + dataLen));  // set row buf
      bool    isStartKey = false;
      int32_t offset = 0;
      for (int32_t k = 0; k < colNum; ++k) {  // iterate by column
        SColumnInfoData* pColInfoData = taosArrayGet(pDataBlock->pDataBlock, k);
        STColumn*        pCol = &pTSchema->columns[k];
        void*            var = POINTER_SHIFT(pColInfoData->pData, j * pColInfoData->info.bytes);
        switch (pColInfoData->info.type) {
          case TSDB_DATA_TYPE_TIMESTAMP:
            if (!isStartKey) {
              isStartKey = true;
              tdAppendColValToRow(&rb, PRIMARYKEY_TIMESTAMP_COL_ID, TSDB_DATA_TYPE_TIMESTAMP, TD_VTYPE_NORM, var, true,
                                  offset, k);
              continue; // offset should keep 0 for next column

            } else if (colDataIsNull_s(pColInfoData, j)) {
              tdAppendColValToRow(&rb, PRIMARYKEY_TIMESTAMP_COL_ID + k, TSDB_DATA_TYPE_TIMESTAMP, TD_VTYPE_NULL, NULL,
                                  false, offset, k);
            } else {
              tdAppendColValToRow(&rb, PRIMARYKEY_TIMESTAMP_COL_ID + k, TSDB_DATA_TYPE_TIMESTAMP, TD_VTYPE_NORM, var,
                                  true, offset, k);
            }
            break;
          case TSDB_DATA_TYPE_NCHAR:
          case TSDB_DATA_TYPE_VARCHAR: {  // TSDB_DATA_TYPE_BINARY
            if (colDataIsNull_s(pColInfoData, j)) {
              tdAppendColValToRow(&rb, PRIMARYKEY_TIMESTAMP_COL_ID + k, pColInfoData->info.type, TD_VTYPE_NULL, NULL,
                                  false, offset, k);
            } else {
              void* data = colDataGetData(pColInfoData, j);
              tdAppendColValToRow(&rb, PRIMARYKEY_TIMESTAMP_COL_ID + k, pColInfoData->info.type, TD_VTYPE_NORM, data,
                                  true, offset, k);
            }
            break;
          }
          case TSDB_DATA_TYPE_VARBINARY:
          case TSDB_DATA_TYPE_DECIMAL:
          case TSDB_DATA_TYPE_BLOB:
          case TSDB_DATA_TYPE_JSON:
          case TSDB_DATA_TYPE_MEDIUMBLOB:
            uError("the column type %" PRIi16 " is defined but not implemented yet", pColInfoData->info.type);
            break;
          default:
            if (pColInfoData->info.type < TSDB_DATA_TYPE_MAX && pColInfoData->info.type > TSDB_DATA_TYPE_NULL) {
              if (colDataIsNull_s(pColInfoData, j)) {
                tdAppendColValToRow(&rb, PRIMARYKEY_TIMESTAMP_COL_ID + k, pCol->type, TD_VTYPE_NULL, NULL, false,
                                    offset, k);
              } else if (pCol->type == pColInfoData->info.type) {
                tdAppendColValToRow(&rb, PRIMARYKEY_TIMESTAMP_COL_ID + k, pCol->type, TD_VTYPE_NORM, var, true, offset,
                                    k);
              } else {
                char tv[8] = {0};
                if (pColInfoData->info.type == TSDB_DATA_TYPE_FLOAT) {
                  float v = 0;
                  GET_TYPED_DATA(v, float, pColInfoData->info.type, var);
                  SET_TYPED_DATA(&tv, pCol->type, v);
                } else if (pColInfoData->info.type == TSDB_DATA_TYPE_DOUBLE) {
                  double v = 0;
                  GET_TYPED_DATA(v, double, pColInfoData->info.type, var);
                  SET_TYPED_DATA(&tv, pCol->type, v);
                } else if (IS_SIGNED_NUMERIC_TYPE(pColInfoData->info.type)) {
                  int64_t v = 0;
                  GET_TYPED_DATA(v, int64_t, pColInfoData->info.type, var);
                  SET_TYPED_DATA(&tv, pCol->type, v);
                } else {
                  uint64_t v = 0;
                  GET_TYPED_DATA(v, uint64_t, pColInfoData->info.type, var);
                  SET_TYPED_DATA(&tv, pCol->type, v);
                }
                tdAppendColValToRow(&rb, PRIMARYKEY_TIMESTAMP_COL_ID + k, pCol->type, TD_VTYPE_NORM, tv, true, offset,
                                    k);
              }
            } else {
              uError("the column type %" PRIi16 " is undefined\n", pColInfoData->info.type);
            }
            break;
        }
        offset += TYPE_BYTES[pCol->type];  // sum/avg would convert to int64_t/uint64_t/double during aggregation
      }
      tdSRowEnd(&rb);
      dataLen += TD_ROW_LEN(rb.pBuf);
#ifdef TD_DEBUG_PRINT_ROW
      tdSRowPrint(rb.pBuf, pTSchema, __func__);
#endif
    }

    ++numOfBlks;

    pSubmitBlk->dataLen = dataLen;
    msgLen += pSubmitBlk->dataLen;
  }

  if (numOfBlks > 0) {
    (*pReq)->length = msgLen;

    (*pReq)->header.vgId = htonl(vgId);
    (*pReq)->header.contLen = htonl(msgLen);
    (*pReq)->length = (*pReq)->header.contLen;
    (*pReq)->numOfBlocks = htonl(numOfBlks);
    SSubmitBlk* blk = (SSubmitBlk*)((*pReq) + 1);
    while (numOfBlks--) {
      int32_t dataLen = blk->dataLen;
      blk->uid = htobe64(blk->uid);
      blk->suid = htobe64(blk->suid);
      blk->sversion = htonl(blk->sversion);
      blk->dataLen = htonl(blk->dataLen);
      blk->schemaLen = htonl(blk->schemaLen);
      blk->numOfRows = htonl(blk->numOfRows);
      blk = (SSubmitBlk*)(blk->data + dataLen);
    }
  } else {
    // no valid rows
    taosMemoryFreeClear(*pReq);
  }

  return TSDB_CODE_SUCCESS;
}
#endif

int32_t buildSubmitReqFromDataBlock(SSubmitReq2** ppReq, const SSDataBlock* pDataBlock, const STSchema* pTSchema,
                                    int64_t uid, int32_t vgId, tb_uid_t suid) {
  SSubmitReq2* pReq = *ppReq;
  SArray*      pVals = NULL;
  int32_t      numOfBlks = 0;
  int32_t      sz = 1;

  terrno = TSDB_CODE_SUCCESS;

  if (NULL == pReq) {
    if (!(pReq = taosMemoryMalloc(sizeof(SSubmitReq2)))) {
      terrno = TSDB_CODE_OUT_OF_MEMORY;
      goto _end;
    }

    if (!(pReq->aSubmitTbData = taosArrayInit(1, sizeof(SSubmitTbData)))) {
      goto _end;
    }
  }

  for (int32_t i = 0; i < sz; ++i) {
    int32_t colNum = taosArrayGetSize(pDataBlock->pDataBlock);
    int32_t rows = pDataBlock->info.rows;

    if (colNum <= 1) {  // invalid if only with TS col
      continue;
    }

    // the rsma result should has the same column number with schema.
    ASSERT(colNum == pTSchema->numOfCols);

    SSubmitTbData tbData = {0};

    if (!(tbData.aRowP = taosArrayInit(rows, sizeof(SRow*)))) {
      goto _end;
    }
    tbData.suid = suid;
    tbData.uid = uid;
    tbData.sver = pTSchema->version;

    if (!pVals && !(pVals = taosArrayInit(colNum, sizeof(SColVal)))) {
      taosArrayDestroy(tbData.aRowP);
      goto _end;
    }

    for (int32_t j = 0; j < rows; ++j) {  // iterate by row

      taosArrayClear(pVals);

      bool    isStartKey = false;
      int32_t offset = 0;
      for (int32_t k = 0; k < colNum; ++k) {  // iterate by column
        SColumnInfoData* pColInfoData = taosArrayGet(pDataBlock->pDataBlock, k);
        const STColumn*  pCol = &pTSchema->columns[k];
        void*            var = POINTER_SHIFT(pColInfoData->pData, j * pColInfoData->info.bytes);

        switch (pColInfoData->info.type) {
          case TSDB_DATA_TYPE_TIMESTAMP:
            ASSERT(pColInfoData->info.type == pCol->type);
            if (!isStartKey) {
              isStartKey = true;
              ASSERT(PRIMARYKEY_TIMESTAMP_COL_ID == pCol->colId);
              SColVal cv = COL_VAL_VALUE(pCol->colId, pCol->type, (SValue){.val = *(TSKEY*)var});
              taosArrayPush(pVals, &cv);
            } else if (colDataIsNull_s(pColInfoData, j)) {
              SColVal cv = COL_VAL_NULL(pCol->colId, pCol->type);
              taosArrayPush(pVals, &cv);
            } else {
              SColVal cv = COL_VAL_VALUE(pCol->colId, pCol->type, (SValue){.val = *(int64_t*)var});
              taosArrayPush(pVals, &cv);
            }
            break;
          case TSDB_DATA_TYPE_NCHAR:
          case TSDB_DATA_TYPE_VARCHAR: {  // TSDB_DATA_TYPE_BINARY
            ASSERT(pColInfoData->info.type == pCol->type);
            if (colDataIsNull_s(pColInfoData, j)) {
              SColVal cv = COL_VAL_NULL(pCol->colId, pCol->type);
              taosArrayPush(pVals, &cv);
            } else {
              void*   data = colDataGetVarData(pColInfoData, j);
              SValue  sv = (SValue){.nData = varDataLen(data), .pData = varDataVal(data)};  // address copy, no value
              SColVal cv = COL_VAL_VALUE(pCol->colId, pCol->type, sv);
              taosArrayPush(pVals, &cv);
            }
            break;
          }
          case TSDB_DATA_TYPE_VARBINARY:
          case TSDB_DATA_TYPE_DECIMAL:
          case TSDB_DATA_TYPE_BLOB:
          case TSDB_DATA_TYPE_JSON:
          case TSDB_DATA_TYPE_MEDIUMBLOB:
            uError("the column type %" PRIi16 " is defined but not implemented yet", pColInfoData->info.type);
            ASSERT(0);
            break;
          default:
            if (pColInfoData->info.type < TSDB_DATA_TYPE_MAX && pColInfoData->info.type > TSDB_DATA_TYPE_NULL) {
              if (colDataIsNull_s(pColInfoData, j)) {
                SColVal cv = COL_VAL_NULL(pCol->colId, pCol->type);  // should use pCol->type
                taosArrayPush(pVals, &cv);
              } else {
                SValue sv;
                if (pCol->type == pColInfoData->info.type) {
                  memcpy(&sv.val, var, tDataTypes[pCol->type].bytes);
                } else {
                  /**
                   *  1. sum/avg would convert to int64_t/uint64_t/double during aggregation
                   *  2. below conversion may lead to overflow or loss, the app should select the right data type.
                   */
                  char tv[8] = {0};
                  if (pColInfoData->info.type == TSDB_DATA_TYPE_FLOAT) {
                    float v = 0;
                    GET_TYPED_DATA(v, float, pColInfoData->info.type, var);
                    SET_TYPED_DATA(&tv, pCol->type, v);
                  } else if (pColInfoData->info.type == TSDB_DATA_TYPE_DOUBLE) {
                    double v = 0;
                    GET_TYPED_DATA(v, double, pColInfoData->info.type, var);
                    SET_TYPED_DATA(&tv, pCol->type, v);
                  } else if (IS_SIGNED_NUMERIC_TYPE(pColInfoData->info.type)) {
                    int64_t v = 0;
                    GET_TYPED_DATA(v, int64_t, pColInfoData->info.type, var);
                    SET_TYPED_DATA(&tv, pCol->type, v);
                  } else {
                    uint64_t v = 0;
                    GET_TYPED_DATA(v, uint64_t, pColInfoData->info.type, var);
                    SET_TYPED_DATA(&tv, pCol->type, v);
                  }
                  memcpy(&sv.val, tv, tDataTypes[pCol->type].bytes);
                }
                SColVal cv = COL_VAL_VALUE(pCol->colId, pColInfoData->info.type, sv);
                taosArrayPush(pVals, &cv);
              }
            } else {
              uError("the column type %" PRIi16 " is undefined\n", pColInfoData->info.type);
              ASSERT(0);
            }
            break;
        }
      }
      SRow* pRow = NULL;
      if ((terrno = tRowBuild(pVals, pTSchema, &pRow)) < 0) {
        tDestroySSubmitTbData(&tbData, TSDB_MSG_FLG_ENCODE);
        goto _end;
      }
      ASSERT(pRow);
      taosArrayPush(tbData.aRowP, &pRow);
    }

    taosArrayPush(pReq->aSubmitTbData, &tbData);
  }
_end:
  taosArrayDestroy(pVals);
  if (terrno != 0) {
    *ppReq = NULL;
    if (pReq) tDestroySSubmitReq2(pReq, TSDB_MSG_FLG_ENCODE);
    return TSDB_CODE_FAILED;
  }
  *ppReq = pReq;
  return TSDB_CODE_SUCCESS;
}

char* buildCtbNameByGroupId(const char* stbFullName, uint64_t groupId) {
  if (stbFullName[0] == 0) {
    return NULL;
  }

  SArray* tags = taosArrayInit(0, sizeof(SSmlKv));
  if (tags == NULL) {
    return NULL;
  }

  void* cname = taosMemoryCalloc(1, TSDB_TABLE_NAME_LEN + 1);
  if (cname == NULL) {
    taosArrayDestroy(tags);
    return NULL;
  }

  SSmlKv pTag = {.key = "group_id",
                 .keyLen = sizeof("group_id") - 1,
                 .type = TSDB_DATA_TYPE_UBIGINT,
                 .u = groupId,
                 .length = sizeof(uint64_t)};
  taosArrayPush(tags, &pTag);

  RandTableName rname = {
      .tags = tags,
      .stbFullName = stbFullName,
      .stbFullNameLen = strlen(stbFullName),
      .ctbShortName = cname,
  };

  buildChildTableName(&rname);

  taosArrayDestroy(tags);

  if ((rname.ctbShortName && rname.ctbShortName[0]) == 0) {
    return NULL;
  }
  return rname.ctbShortName;
}

int32_t blockEncode(const SSDataBlock* pBlock, char* data, int32_t numOfCols) {
  int32_t dataLen = 0;

  // todo extract method
  int32_t* version = (int32_t*)data;
  *version = 1;
  data += sizeof(int32_t);

  int32_t* actualLen = (int32_t*)data;
  data += sizeof(int32_t);

  int32_t* rows = (int32_t*)data;
  *rows = pBlock->info.rows;
  data += sizeof(int32_t);
  ASSERT(*rows > 0);

  int32_t* cols = (int32_t*)data;
  *cols = numOfCols;
  data += sizeof(int32_t);

  // flag segment.
  // the inital bit is for column info
  int32_t* flagSegment = (int32_t*)data;
  *flagSegment = (1 << 31);

  data += sizeof(int32_t);

  uint64_t* groupId = (uint64_t*)data;
  data += sizeof(uint64_t);

  for (int32_t i = 0; i < numOfCols; ++i) {
    SColumnInfoData* pColInfoData = taosArrayGet(pBlock->pDataBlock, i);

    *((int8_t*)data) = pColInfoData->info.type;
    data += sizeof(int8_t);

    *((int32_t*)data) = pColInfoData->info.bytes;
    data += sizeof(int32_t);
  }

  int32_t* colSizes = (int32_t*)data;
  data += numOfCols * sizeof(int32_t);

  dataLen = blockDataGetSerialMetaSize(numOfCols);

  int32_t numOfRows = pBlock->info.rows;
  for (int32_t col = 0; col < numOfCols; ++col) {
    SColumnInfoData* pColRes = (SColumnInfoData*)taosArrayGet(pBlock->pDataBlock, col);

    // copy the null bitmap
    size_t metaSize = 0;
    if (IS_VAR_DATA_TYPE(pColRes->info.type)) {
      metaSize = numOfRows * sizeof(int32_t);
      memcpy(data, pColRes->varmeta.offset, metaSize);
    } else {
      metaSize = BitmapLen(numOfRows);
      memcpy(data, pColRes->nullbitmap, metaSize);
    }

    data += metaSize;
    dataLen += metaSize;

    colSizes[col] = colDataGetLength(pColRes, numOfRows);
    dataLen += colSizes[col];
    if (pColRes->pData != NULL) {
      memmove(data, pColRes->pData, colSizes[col]);
    }
    data += colSizes[col];

    colSizes[col] = htonl(colSizes[col]);
  }

  *actualLen = dataLen;
  *groupId = pBlock->info.id.groupId;
  ASSERT(dataLen > 0);

  uDebug("build data block, actualLen:%d, rows:%d, cols:%d", dataLen, *rows, *cols);

  return dataLen;
}

const char* blockDecode(SSDataBlock* pBlock, const char* pData) {
  const char* pStart = pData;

  int32_t version = *(int32_t*)pStart;
  pStart += sizeof(int32_t);
  ASSERT(version == 1);

  // total length sizeof(int32_t)
  int32_t dataLen = *(int32_t*)pStart;
  pStart += sizeof(int32_t);

  // total rows sizeof(int32_t)
  int32_t numOfRows = *(int32_t*)pStart;
  pStart += sizeof(int32_t);

  // total columns sizeof(int32_t)
  int32_t numOfCols = *(int32_t*)pStart;
  pStart += sizeof(int32_t);

  // has column info segment
  int32_t flagSeg = *(int32_t*)pStart;
  int32_t hasColumnInfo = (flagSeg >> 31);
  pStart += sizeof(int32_t);

  // group id sizeof(uint64_t)
  pBlock->info.id.groupId = *(uint64_t*)pStart;
  pStart += sizeof(uint64_t);

  if (pBlock->pDataBlock == NULL) {
    pBlock->pDataBlock = taosArrayInit(numOfCols, sizeof(SColumnInfoData));
    taosArraySetSize(pBlock->pDataBlock, numOfCols);
  }

  for (int32_t i = 0; i < numOfCols; ++i) {
    SColumnInfoData* pColInfoData = taosArrayGet(pBlock->pDataBlock, i);
    pColInfoData->info.type = *(int8_t*)pStart;
    pStart += sizeof(int8_t);

    pColInfoData->info.bytes = *(int32_t*)pStart;
    pStart += sizeof(int32_t);

    if (IS_VAR_DATA_TYPE(pColInfoData->info.type)) {
      pBlock->info.hasVarCol = true;
    }
  }

  blockDataEnsureCapacity(pBlock, numOfRows);

  int32_t* colLen = (int32_t*)pStart;
  pStart += sizeof(int32_t) * numOfCols;

  for (int32_t i = 0; i < numOfCols; ++i) {
    colLen[i] = htonl(colLen[i]);
    ASSERT(colLen[i] >= 0);

    SColumnInfoData* pColInfoData = taosArrayGet(pBlock->pDataBlock, i);
    if (IS_VAR_DATA_TYPE(pColInfoData->info.type)) {
      memcpy(pColInfoData->varmeta.offset, pStart, sizeof(int32_t) * numOfRows);
      pStart += sizeof(int32_t) * numOfRows;

      if (colLen[i] > 0 && pColInfoData->varmeta.allocLen < colLen[i]) {
        char* tmp = taosMemoryRealloc(pColInfoData->pData, colLen[i]);
        if (tmp == NULL) {
          return NULL;
        }

        pColInfoData->pData = tmp;
        pColInfoData->varmeta.allocLen = colLen[i];
      }

      pColInfoData->varmeta.length = colLen[i];
    } else {
      memcpy(pColInfoData->nullbitmap, pStart, BitmapLen(numOfRows));
      pStart += BitmapLen(numOfRows);
    }

    if (colLen[i] > 0) {
      memcpy(pColInfoData->pData, pStart, colLen[i]);
    }

    // TODO
    // setting this flag to true temporarily so aggregate function on stable will
    // examine NULL value for non-primary key column
    pColInfoData->hasNull = true;
    pStart += colLen[i];
  }

  pBlock->info.dataLoad = 1;
  pBlock->info.rows = numOfRows;
  ASSERT(pStart - pData == dataLen);
  return pStart;
}<|MERGE_RESOLUTION|>--- conflicted
+++ resolved
@@ -315,8 +315,7 @@
 
 int32_t colDataAssign(SColumnInfoData* pColumnInfoData, const SColumnInfoData* pSource, int32_t numOfRows,
                       const SDataBlockInfo* pBlockInfo) {
-  if (pColumnInfoData->info.type != pSource->info.type ||
-      (pBlockInfo != NULL && pBlockInfo->capacity < numOfRows)) {
+  if (pColumnInfoData->info.type != pSource->info.type || (pBlockInfo != NULL && pBlockInfo->capacity < numOfRows)) {
     return TSDB_CODE_FAILED;
   }
 
@@ -1162,18 +1161,13 @@
   pInfo->window.skey = 0;
 }
 
-<<<<<<< HEAD
-// todo temporarily disable it
-static int32_t doEnsureCapacity(SColumnInfoData* pColumn, const SDataBlockInfo* pBlockInfo, uint32_t numOfRows,
-                                bool clearPayload) {
-=======
 /*
  * NOTE: the type of the input column may be TSDB_DATA_TYPE_NULL, which is used to denote
  * the all NULL value in this column. It is an internal representation of all NULL value column, and no visible to
  * any users. The length of TSDB_DATA_TYPE_NULL is 0, and it is an special case.
  */
-static int32_t doEnsureCapacity(SColumnInfoData* pColumn, const SDataBlockInfo* pBlockInfo, uint32_t numOfRows, bool clearPayload) {
->>>>>>> d864d4d6
+static int32_t doEnsureCapacity(SColumnInfoData* pColumn, const SDataBlockInfo* pBlockInfo, uint32_t numOfRows,
+                                bool clearPayload) {
   if (numOfRows <= 0 || numOfRows <= pBlockInfo->capacity) {
     return TSDB_CODE_SUCCESS;
   }
@@ -1951,7 +1945,7 @@
                   "|rows:%d|version:%" PRIu64 "|cal start:%" PRIu64 "|cal end:%" PRIu64 "|tbl:%s\n",
                   flag, (int32_t)pDataBlock->info.type, pDataBlock->info.childId, pDataBlock->info.id.groupId,
                   pDataBlock->info.id.uid, pDataBlock->info.rows, pDataBlock->info.version,
-                  pDataBlock->info.calWin.skey, pDataBlock->info.calWin.ekey,  pDataBlock->info.parTbName);
+                  pDataBlock->info.calWin.skey, pDataBlock->info.calWin.ekey, pDataBlock->info.parTbName);
   if (len >= size - 1) return dumpBuf;
 
   for (int32_t j = 0; j < rows; j++) {
