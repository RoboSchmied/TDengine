/*
 * Copyright (c) 2019 TAOS Data, Inc. <jhtao@taosdata.com>
 *
 * This program is free software: you can use, redistribute, and/or modify
 * it under the terms of the GNU Affero General Public License, version 3
 * or later ("AGPL"), as published by the Free Software Foundation.
 *
 * This program is distributed in the hope that it will be useful, but WITHOUT
 * ANY WARRANTY; without even the implied warranty of MERCHANTABILITY or
 * FITNESS FOR A PARTICULAR PURPOSE.
 *
 * You should have received a copy of the GNU Affero General Public License
 * along with this program. If not, see <http://www.gnu.org/licenses/>.
 */

#define _DEFAULT_SOURCE
#include "tdatablock.h"
#include "tcompare.h"
#include "tglobal.h"

int32_t taosGetFqdnPortFromEp(const char* ep, SEp* pEp) {
  pEp->port = 0;
  strcpy(pEp->fqdn, ep);

  char* temp = strchr(pEp->fqdn, ':');
  if (temp) {
    *temp = 0;
    pEp->port = atoi(temp + 1);
  }

  if (pEp->port == 0) {
    pEp->port = tsServerPort;
    return -1;
  }

  return 0;
}

void addEpIntoEpSet(SEpSet* pEpSet, const char* fqdn, uint16_t port) {
  if (pEpSet == NULL || fqdn == NULL || strlen(fqdn) == 0) {
    return;
  }

  int32_t index = pEpSet->numOfEps;
  tstrncpy(pEpSet->eps[index].fqdn, fqdn, tListLen(pEpSet->eps[index].fqdn));
  pEpSet->eps[index].port = port;
  pEpSet->numOfEps += 1;
}

bool isEpsetEqual(const SEpSet* s1, const SEpSet* s2) {
  if (s1->numOfEps != s2->numOfEps || s1->inUse != s2->inUse) {
    return false;
  }

  for (int32_t i = 0; i < s1->numOfEps; i++) {
    if (s1->eps[i].port != s2->eps[i].port || strncmp(s1->eps[i].fqdn, s2->eps[i].fqdn, TSDB_FQDN_LEN) != 0)
      return false;
  }
  return true;
}

void updateEpSet_s(SCorEpSet* pEpSet, SEpSet* pNewEpSet) {
  taosCorBeginWrite(&pEpSet->version);
  pEpSet->epSet = *pNewEpSet;
  taosCorEndWrite(&pEpSet->version);
}

SEpSet getEpSet_s(SCorEpSet* pEpSet) {
  SEpSet ep = {0};
  taosCorBeginRead(&pEpSet->version);
  ep = pEpSet->epSet;
  taosCorEndRead(&pEpSet->version);

  return ep;
}

int32_t colDataGetLength(const SColumnInfoData* pColumnInfoData, int32_t numOfRows) {
  ASSERT(pColumnInfoData != NULL);
  if (IS_VAR_DATA_TYPE(pColumnInfoData->info.type)) {
    return pColumnInfoData->varmeta.length;
  } else {
    return pColumnInfoData->info.bytes * numOfRows;
  }
}

void colDataTrim(SColumnInfoData* pColumnInfoData) {
  // TODO
}

int32_t colDataAppend(SColumnInfoData* pColumnInfoData, uint32_t currentRow, const char* pData, bool isNull) {
  ASSERT(pColumnInfoData != NULL);

  if (isNull) {
    // There is a placehold for each NULL value of binary or nchar type.
    if (IS_VAR_DATA_TYPE(pColumnInfoData->info.type)) {
      pColumnInfoData->varmeta.offset[currentRow] = -1;  // it is a null value of VAR type.
    } else {
      colDataSetNull_f(pColumnInfoData->nullbitmap, currentRow);
    }

    pColumnInfoData->hasNull = true;
    return 0;
  }

  int32_t type = pColumnInfoData->info.type;
  if (IS_VAR_DATA_TYPE(type)) {
    SVarColAttr* pAttr = &pColumnInfoData->varmeta;
    if (pAttr->allocLen < pAttr->length + varDataTLen(pData)) {
      uint32_t newSize = pAttr->allocLen;
      if (newSize == 0) {
        newSize = 8;
      }

      while (newSize < pAttr->length + varDataTLen(pData)) {
        newSize = newSize * 1.5;
      }

      char* buf = realloc(pColumnInfoData->pData, newSize);
      if (buf == NULL) {
        return TSDB_CODE_OUT_OF_MEMORY;
      }

      pColumnInfoData->pData = buf;
      pAttr->allocLen = newSize;
    }

    uint32_t len = pColumnInfoData->varmeta.length;
    pColumnInfoData->varmeta.offset[currentRow] = len;

    memcpy(pColumnInfoData->pData + len, pData, varDataTLen(pData));
    pColumnInfoData->varmeta.length += varDataTLen(pData);
  } else {
    char* p = pColumnInfoData->pData + pColumnInfoData->info.bytes * currentRow;
    switch (type) {
      case TSDB_DATA_TYPE_BOOL: {
        *(bool*)p = *(bool*)pData;
        break;
      }
      case TSDB_DATA_TYPE_TINYINT:
      case TSDB_DATA_TYPE_UTINYINT: {
        *(int8_t*)p = *(int8_t*)pData;
        break;
      }
      case TSDB_DATA_TYPE_SMALLINT:
      case TSDB_DATA_TYPE_USMALLINT: {
        *(int16_t*)p = *(int16_t*)pData;
        break;
      }
      case TSDB_DATA_TYPE_INT:
      case TSDB_DATA_TYPE_UINT: {
        *(int32_t*)p = *(int32_t*)pData;
        break;
      }
      case TSDB_DATA_TYPE_TIMESTAMP:
      case TSDB_DATA_TYPE_BIGINT:
      case TSDB_DATA_TYPE_UBIGINT: {
        *(int64_t*)p = *(int64_t*)pData;
        break;
      }
      case TSDB_DATA_TYPE_FLOAT: {
        *(float*)p = *(float*)pData;
        break;
      }
      case TSDB_DATA_TYPE_DOUBLE: {
        *(double*)p = *(double*)pData;
        break;
      }
      default:
        assert(0);
    }
  }

  return 0;
}

static void doBitmapMerge(SColumnInfoData* pColumnInfoData, int32_t numOfRow1, const SColumnInfoData* pSource,
                          int32_t numOfRow2) {
  uint32_t total = numOfRow1 + numOfRow2;

  if (BitmapLen(numOfRow1) < BitmapLen(total)) {
    char*    tmp = realloc(pColumnInfoData->nullbitmap, BitmapLen(total));
    uint32_t extend = BitmapLen(total) - BitmapLen(numOfRow1);
    memset(tmp + BitmapLen(numOfRow1), 0, extend);
    pColumnInfoData->nullbitmap = tmp;
  }

  uint32_t remindBits = BitPos(numOfRow1);
  uint32_t shiftBits = 8 - remindBits;

  if (remindBits == 0) {  // no need to shift bits of bitmap
    memcpy(pColumnInfoData->nullbitmap + BitmapLen(numOfRow1), pSource->nullbitmap, BitmapLen(numOfRow2));
  } else {
    int32_t len = BitmapLen(numOfRow2);
    int32_t i = 0;

    uint8_t* p = (uint8_t*)pSource->nullbitmap;
    pColumnInfoData->nullbitmap[BitmapLen(numOfRow1) - 1] |= (p[0] >> remindBits);

    uint8_t* start = (uint8_t*)&pColumnInfoData->nullbitmap[BitmapLen(numOfRow1)];
    while (i < len) {
      start[i] |= (p[i] << shiftBits);
      i += 1;

      if (i > 1) {
        start[i - 1] |= (p[i] >> remindBits);
      }
    }
  }
}

int32_t colDataMergeCol(SColumnInfoData* pColumnInfoData, uint32_t numOfRow1, const SColumnInfoData* pSource,
                        uint32_t numOfRow2) {
  ASSERT(pColumnInfoData != NULL && pSource != NULL && pColumnInfoData->info.type == pSource->info.type);

  if (numOfRow2 == 0) {
    return numOfRow1;
  }

  if (IS_VAR_DATA_TYPE(pColumnInfoData->info.type)) {
    // Handle the bitmap
    char* p = realloc(pColumnInfoData->varmeta.offset, sizeof(int32_t) * (numOfRow1 + numOfRow2));
    if (p == NULL) {
      // TODO
    }

    pColumnInfoData->varmeta.offset = (int32_t*)p;
    for (int32_t i = 0; i < numOfRow2; ++i) {
      pColumnInfoData->varmeta.offset[i + numOfRow1] = pSource->varmeta.offset[i] + pColumnInfoData->varmeta.length;
    }

    // copy data
    uint32_t len = pSource->varmeta.length;
    uint32_t oldLen = pColumnInfoData->varmeta.length;
    if (pColumnInfoData->varmeta.allocLen < len + oldLen) {
      char* tmp = realloc(pColumnInfoData->pData, len + oldLen);
      if (tmp == NULL) {
        return TSDB_CODE_VND_OUT_OF_MEMORY;
      }

      pColumnInfoData->pData = tmp;
      pColumnInfoData->varmeta.allocLen = len + oldLen;
    }

    memcpy(pColumnInfoData->pData + oldLen, pSource->pData, len);
    pColumnInfoData->varmeta.length = len + oldLen;
  } else {
    doBitmapMerge(pColumnInfoData, numOfRow1, pSource, numOfRow2);

    int32_t newSize = (numOfRow1 + numOfRow2) * pColumnInfoData->info.bytes;
    char*   tmp = realloc(pColumnInfoData->pData, newSize);
    if (tmp == NULL) {
      return TSDB_CODE_VND_OUT_OF_MEMORY;
    }

    pColumnInfoData->pData = tmp;
    int32_t offset = pColumnInfoData->info.bytes * numOfRow1;
    memcpy(pColumnInfoData->pData + offset, pSource->pData, pSource->info.bytes * numOfRow2);
  }

  return numOfRow1 + numOfRow2;
}

int32_t colDataAssign(SColumnInfoData* pColumnInfoData, const SColumnInfoData* pSource, int32_t numOfRows) {
  ASSERT(pColumnInfoData != NULL && pSource != NULL && pColumnInfoData->info.type == pSource->info.type);
  if (numOfRows == 0) {
    return numOfRows;
  }

  if (IS_VAR_DATA_TYPE(pColumnInfoData->info.type)) {
    // Handle the bitmap
    char* p = realloc(pColumnInfoData->varmeta.offset, sizeof(int32_t) * numOfRows);
    if (p == NULL) {
      return TSDB_CODE_OUT_OF_MEMORY;
    }

    pColumnInfoData->varmeta.offset = (int32_t*) p;
    memcpy(pColumnInfoData->varmeta.offset, pSource->varmeta.offset, sizeof(int32_t) * numOfRows);

    if (pColumnInfoData->varmeta.allocLen < pSource->varmeta.length) {
      char* tmp = realloc(pColumnInfoData->pData, pSource->varmeta.length);
      if (tmp == NULL) {
        return TSDB_CODE_OUT_OF_MEMORY;
      }

      pColumnInfoData->pData = tmp;
      pColumnInfoData->varmeta.allocLen = pSource->varmeta.length;
    }

    memcpy(pColumnInfoData->pData, pSource->pData, pSource->varmeta.length);
    pColumnInfoData->varmeta.length = pSource->varmeta.length;
  } else {
    char* tmp = realloc(pColumnInfoData->nullbitmap, BitmapLen(numOfRows));
    if (tmp == NULL) {
      return TSDB_CODE_OUT_OF_MEMORY;
    }

    pColumnInfoData->nullbitmap = tmp;
    memcpy(pColumnInfoData->nullbitmap, pSource->nullbitmap, BitmapLen(numOfRows));

    int32_t newSize = numOfRows * pColumnInfoData->info.bytes;
    tmp = realloc(pColumnInfoData->pData, newSize);
    if (tmp == NULL) {
      return TSDB_CODE_OUT_OF_MEMORY;
    }

    pColumnInfoData->pData = tmp;
    memcpy(pColumnInfoData->pData, pSource->pData, pSource->info.bytes * numOfRows);
  }

  return 0;
}

size_t blockDataGetNumOfCols(const SSDataBlock* pBlock) {
  ASSERT(pBlock && pBlock->info.numOfCols == taosArrayGetSize(pBlock->pDataBlock));
  return pBlock->info.numOfCols;
}

size_t blockDataGetNumOfRows(const SSDataBlock* pBlock) { return pBlock->info.rows; }

int32_t blockDataUpdateTsWindow(SSDataBlock* pDataBlock) {
  if (pDataBlock == NULL || pDataBlock->info.rows <= 0) {
    return 0;
  }

  if (pDataBlock->info.numOfCols <= 0) {
    return -1;
  }

  SColumnInfoData* pColInfoData = taosArrayGet(pDataBlock->pDataBlock, 0);
  if (pColInfoData->info.type != TSDB_DATA_TYPE_TIMESTAMP) {
    return 0;
  }

  ASSERT(pColInfoData->nullbitmap == NULL);
  pDataBlock->info.window.skey = *(TSKEY*)colDataGetData(pColInfoData, 0);
  pDataBlock->info.window.ekey = *(TSKEY*)colDataGetData(pColInfoData, (pDataBlock->info.rows - 1));
  return 0;
}

int32_t blockDataMerge(SSDataBlock* pDest, const SSDataBlock* pSrc) {
  assert(pSrc != NULL && pDest != NULL && pDest->info.numOfCols == pSrc->info.numOfCols);

  int32_t numOfCols = pSrc->info.numOfCols;
  for (int32_t i = 0; i < numOfCols; ++i) {
    SColumnInfoData* pCol2 = taosArrayGet(pDest->pDataBlock, i);
    SColumnInfoData* pCol1 = taosArrayGet(pSrc->pDataBlock, i);

    uint32_t oldLen = colDataGetLength(pCol2, pDest->info.rows);
    uint32_t newLen = colDataGetLength(pCol1, pSrc->info.rows);

    int32_t newSize = oldLen + newLen;
    char*   tmp = realloc(pCol2->pData, newSize);
    if (tmp != NULL) {
      pCol2->pData = tmp;
      colDataMergeCol(pCol2, pDest->info.rows, pCol1, pSrc->info.rows);
    } else {
      return TSDB_CODE_VND_OUT_OF_MEMORY;
    }
  }

  pDest->info.rows += pSrc->info.rows;
  return TSDB_CODE_SUCCESS;
}

size_t blockDataGetSize(const SSDataBlock* pBlock) {
  assert(pBlock != NULL);

  size_t  total = 0;
  int32_t numOfCols = pBlock->info.numOfCols;

  for (int32_t i = 0; i < numOfCols; ++i) {
    SColumnInfoData* pColInfoData = taosArrayGet(pBlock->pDataBlock, i);
    total += colDataGetLength(pColInfoData, pBlock->info.rows);

    if (IS_VAR_DATA_TYPE(pColInfoData->info.type)) {
      total += sizeof(int32_t) * pBlock->info.rows;
    } else {
      total += BitmapLen(pBlock->info.rows);
    }
  }

  return total;
}

// the number of tuples can be fit in one page.
// Actual data rows pluses the corresponding meta data must fit in one memory buffer of the given page size.
int32_t blockDataSplitRows(SSDataBlock* pBlock, bool hasVarCol, int32_t startIndex, int32_t* stopIndex,
                           int32_t pageSize) {
  ASSERT(pBlock != NULL && stopIndex != NULL);

  int32_t numOfCols = pBlock->info.numOfCols;
  int32_t numOfRows = pBlock->info.rows;

  int32_t bitmapChar = 1;

  size_t headerSize = sizeof(int32_t);
  size_t colHeaderSize = sizeof(int32_t) * numOfCols;
  size_t payloadSize = pageSize - (headerSize + colHeaderSize);

  // TODO speedup by checking if the whole page can fit in firstly.
  if (!hasVarCol) {
    size_t  rowSize = blockDataGetRowSize(pBlock);
    int32_t capacity = (payloadSize / (rowSize * 8 + bitmapChar * numOfCols)) * 8;

    *stopIndex = startIndex + capacity;
    if (*stopIndex >= numOfRows) {
      *stopIndex = numOfRows - 1;
    }

    return TSDB_CODE_SUCCESS;
  } else {
    // iterate the rows that can be fit in this buffer page
    int32_t size = (headerSize + colHeaderSize);

    for (int32_t j = startIndex; j < numOfRows; ++j) {
      for (int32_t i = 0; i < numOfCols; ++i) {
        SColumnInfoData* pColInfoData = TARRAY_GET_ELEM(pBlock->pDataBlock, i);
        if (IS_VAR_DATA_TYPE(pColInfoData->info.type)) {
          bool isNull = colDataIsNull(pColInfoData, numOfRows, j, NULL);
          if (isNull) {
            // do nothing
          } else {
            char* p = colDataGetData(pColInfoData, j);
            size += varDataTLen(p);
          }

          size += sizeof(pColInfoData->varmeta.offset[0]);
        } else {
          size += pColInfoData->info.bytes;

          if (((j - startIndex) & 0x07) == 0) {
            size += 1;  // the space for null bitmap
          }
        }
      }

      if (size > pageSize) {
        *stopIndex = j - 1;
        ASSERT(*stopIndex > startIndex);

        return TSDB_CODE_SUCCESS;
      }
    }

    // all fit in
    *stopIndex = numOfRows - 1;
    return TSDB_CODE_SUCCESS;
  }
}

SSDataBlock* blockDataExtractBlock(SSDataBlock* pBlock, int32_t startIndex, int32_t rowCount) {
  if (pBlock == NULL || startIndex < 0 || rowCount > pBlock->info.rows || rowCount + startIndex > pBlock->info.rows) {
    return NULL;
  }

  SSDataBlock* pDst = calloc(1, sizeof(SSDataBlock));
  if (pDst == NULL) {
    return NULL;
  }

  pDst->info = pBlock->info;

  pDst->info.rows = 0;
  pDst->pDataBlock = taosArrayInit(pBlock->info.numOfCols, sizeof(SColumnInfoData));

  for (int32_t i = 0; i < pBlock->info.numOfCols; ++i) {
    SColumnInfoData  colInfo = {0};
    SColumnInfoData* pSrcCol = taosArrayGet(pBlock->pDataBlock, i);
    colInfo.info = pSrcCol->info;

    if (IS_VAR_DATA_TYPE(pSrcCol->info.type)) {
      SVarColAttr* pAttr = &colInfo.varmeta;
      pAttr->offset = calloc(rowCount, sizeof(int32_t));
    } else {
      colInfo.nullbitmap = calloc(1, BitmapLen(rowCount));
      colInfo.pData = calloc(rowCount, colInfo.info.bytes);
    }

    taosArrayPush(pDst->pDataBlock, &colInfo);
  }

  for (int32_t i = 0; i < pBlock->info.numOfCols; ++i) {
    SColumnInfoData* pColData = taosArrayGet(pBlock->pDataBlock, i);
    SColumnInfoData* pDstCol = taosArrayGet(pDst->pDataBlock, i);

    for (int32_t j = startIndex; j < (startIndex + rowCount); ++j) {
      bool  isNull = colDataIsNull(pColData, pBlock->info.rows, j, pBlock->pBlockAgg);
      char* p = colDataGetData(pColData, j);

      colDataAppend(pDstCol, j - startIndex, p, isNull);
    }
  }

  pDst->info.rows = rowCount;
  return pDst;
}

/**
 *
 * +------------------+---------------------------------------------+
 * |the number of rows|                    column #1                |
 * |    (4 bytes)     |------------+-----------------------+--------+
 * |                  | null bitmap| column length(4bytes) | values |
 * +------------------+------------+-----------------------+--------+
 * @param buf
 * @param pBlock
 * @return
 */
int32_t blockDataToBuf(char* buf, const SSDataBlock* pBlock) {
  ASSERT(pBlock != NULL);

  // write the number of rows
  *(uint32_t*)buf = pBlock->info.rows;

  int32_t numOfCols = pBlock->info.numOfCols;
  int32_t numOfRows = pBlock->info.rows;

  char* pStart = buf + sizeof(uint32_t);

  for (int32_t i = 0; i < numOfCols; ++i) {
    SColumnInfoData* pCol = taosArrayGet(pBlock->pDataBlock, i);
    if (IS_VAR_DATA_TYPE(pCol->info.type)) {
      memcpy(pStart, pCol->varmeta.offset, numOfRows * sizeof(int32_t));
      pStart += numOfRows * sizeof(int32_t);
    } else {
      memcpy(pStart, pCol->nullbitmap, BitmapLen(numOfRows));
      pStart += BitmapLen(pBlock->info.rows);
    }

    uint32_t dataSize = colDataGetLength(pCol, numOfRows);

    *(int32_t*)pStart = dataSize;
    pStart += sizeof(int32_t);

    memcpy(pStart, pCol->pData, dataSize);
    pStart += dataSize;
  }

  return 0;
}

int32_t blockDataFromBuf(SSDataBlock* pBlock, const char* buf) {
  pBlock->info.rows = *(int32_t*)buf;

  int32_t     numOfCols = pBlock->info.numOfCols;
  const char* pStart = buf + sizeof(uint32_t);

  for (int32_t i = 0; i < numOfCols; ++i) {
    SColumnInfoData* pCol = taosArrayGet(pBlock->pDataBlock, i);

    size_t metaSize = pBlock->info.rows * sizeof(int32_t);
    if (IS_VAR_DATA_TYPE(pCol->info.type)) {
      memcpy(pCol->varmeta.offset, pStart, metaSize);
      pStart += metaSize;
    } else {
      memcpy(pCol->nullbitmap, pStart, BitmapLen(pBlock->info.rows));
      pStart += BitmapLen(pBlock->info.rows);
    }

    int32_t colLength = *(int32_t*)pStart;
    pStart += sizeof(int32_t);

    if (IS_VAR_DATA_TYPE(pCol->info.type)) {
      if (pCol->varmeta.allocLen < colLength) {
        char* tmp = realloc(pCol->pData, colLength);
        if (tmp == NULL) {
          return TSDB_CODE_OUT_OF_MEMORY;
        }

        pCol->pData = tmp;
        pCol->varmeta.allocLen = colLength;
      }

      pCol->varmeta.length = colLength;
      ASSERT(pCol->varmeta.length <= pCol->varmeta.allocLen);
    }

    memcpy(pCol->pData, pStart, colLength);
    pStart += colLength;
  }

  return TSDB_CODE_SUCCESS;
}

size_t blockDataGetRowSize(SSDataBlock* pBlock) {
  ASSERT(pBlock != NULL);
  if (pBlock->info.rowSize == 0) {
    size_t rowSize = 0;

<<<<<<< HEAD
    size_t numOfCols = pBlock->info.numOfCols;
    for (int32_t i = 0; i < numOfCols; ++i) {
      SColumnInfoData* pColInfo = taosArrayGet(pBlock->pDataBlock, i);
      rowSize += pColInfo->info.bytes;
    }

    pBlock->info.rowSize = rowSize;
=======
  size_t numOfCols = pBlock->info.numOfCols;
  for (int32_t i = 0; i < numOfCols; ++i) {
    SColumnInfoData* pColInfo = taosArrayGet(pBlock->pDataBlock, i);
    rowSize += pColInfo->info.bytes;
>>>>>>> 32c8e1f1
  }

  return pBlock->info.rowSize;
}

/**
 * @refitem blockDataToBuf for the meta size
 *
 * @param pBlock
 * @return
 */
size_t blockDataGetSerialMetaSize(const SSDataBlock* pBlock) {
  return sizeof(int32_t) + pBlock->info.numOfCols * sizeof(int32_t);
}

SSchema* blockDataExtractSchema(const SSDataBlock* pBlock, int32_t* numOfCols) {
  SSchema* pSchema = calloc(pBlock->info.numOfCols, sizeof(SSchema));
  for (int32_t i = 0; i < pBlock->info.numOfCols; ++i) {
    SColumnInfoData* pColInfoData = taosArrayGet(pBlock->pDataBlock, i);
    pSchema[i].bytes = pColInfoData->info.bytes;
    pSchema[i].type = pColInfoData->info.type;
    pSchema[i].colId = pColInfoData->info.colId;
  }

  if (numOfCols != NULL) {
    *numOfCols = pBlock->info.numOfCols;
  }

  return pSchema;
}

double blockDataGetSerialRowSize(const SSDataBlock* pBlock) {
  ASSERT(pBlock != NULL);
  double rowSize = 0;

  size_t numOfCols = pBlock->info.numOfCols;
  for (int32_t i = 0; i < numOfCols; ++i) {
    SColumnInfoData* pColInfo = taosArrayGet(pBlock->pDataBlock, i);
    rowSize += pColInfo->info.bytes;

    if (IS_VAR_DATA_TYPE(pColInfo->info.type)) {
      rowSize += sizeof(int32_t);
    } else {
<<<<<<< HEAD
      rowSize += 1/8.0;  // one bit for each record
=======
      rowSize += 1 / 8.0;
>>>>>>> 32c8e1f1
    }
  }

  return rowSize;
}

typedef struct SSDataBlockSortHelper {
  SArray*      orderInfo;  // SArray<SBlockOrderInfo>
  SSDataBlock* pDataBlock;
  bool         nullFirst;
} SSDataBlockSortHelper;

int32_t dataBlockCompar(const void* p1, const void* p2, const void* param) {
  const SSDataBlockSortHelper* pHelper = (const SSDataBlockSortHelper*)param;

  SSDataBlock* pDataBlock = pHelper->pDataBlock;

  int32_t left = *(int32_t*)p1;
  int32_t right = *(int32_t*)p2;

  SArray* pInfo = pHelper->orderInfo;

  for (int32_t i = 0; i < pInfo->size; ++i) {
    SBlockOrderInfo* pOrder = TARRAY_GET_ELEM(pInfo, i);
    SColumnInfoData* pColInfoData = pOrder->pColData;  // TARRAY_GET_ELEM(pDataBlock->pDataBlock, pOrder->colIndex);

    if (pColInfoData->hasNull) {
      bool leftNull = colDataIsNull(pColInfoData, pDataBlock->info.rows, left, pDataBlock->pBlockAgg);
      bool rightNull = colDataIsNull(pColInfoData, pDataBlock->info.rows, right, pDataBlock->pBlockAgg);
      if (leftNull && rightNull) {
        continue;  // continue to next slot
      }

      if (rightNull) {
        return pHelper->nullFirst ? 1 : -1;
      }

      if (leftNull) {
        return pHelper->nullFirst ? -1 : 1;
      }
    }

    void* left1 = colDataGetData(pColInfoData, left);
    void* right1 = colDataGetData(pColInfoData, right);

    switch (pColInfoData->info.type) {
      case TSDB_DATA_TYPE_INT: {
        int32_t leftx = *(int32_t*)left1;
        int32_t rightx = *(int32_t*)right1;

        if (leftx == rightx) {
          break;
        } else {
          if (pOrder->order == TSDB_ORDER_ASC) {
            return (leftx < rightx) ? -1 : 1;
          } else {
            return (leftx < rightx) ? 1 : -1;
          }
        }
      }
      default:
        assert(0);
    }
  }

  return 0;
}

static int32_t doAssignOneTuple(SColumnInfoData* pDstCols, int32_t numOfRows, const SSDataBlock* pSrcBlock,
                                int32_t tupleIndex) {
  int32_t code = 0;
  int32_t numOfCols = pSrcBlock->info.numOfCols;

  for (int32_t i = 0; i < numOfCols; ++i) {
    SColumnInfoData* pDst = &pDstCols[i];
    SColumnInfoData* pSrc = taosArrayGet(pSrcBlock->pDataBlock, i);

    if (pSrc->hasNull && colDataIsNull(pSrc, pSrcBlock->info.rows, tupleIndex, pSrcBlock->pBlockAgg)) {
      code = colDataAppend(pDst, numOfRows, NULL, true);
      if (code != TSDB_CODE_SUCCESS) {
        return code;
      }
    } else {
      char* p = colDataGetData(pSrc, tupleIndex);
      code = colDataAppend(pDst, numOfRows, p, false);
      if (code != TSDB_CODE_SUCCESS) {
        return code;
      }
    }
  }

  return TSDB_CODE_SUCCESS;
}

static int32_t blockDataAssign(SColumnInfoData* pCols, const SSDataBlock* pDataBlock, int32_t* index) {
#if 0
  for (int32_t i = 0; i < pDataBlock->info.rows; ++i) {
    int32_t code = doAssignOneTuple(pCols, i, pDataBlock, index[i]);
    if (code != TSDB_CODE_SUCCESS) {
      return code;
    }
  }
#else
  for (int32_t i = 0; i < pDataBlock->info.numOfCols; ++i) {
    SColumnInfoData* pDst = &pCols[i];
    SColumnInfoData* pSrc = taosArrayGet(pDataBlock->pDataBlock, i);

    if (IS_VAR_DATA_TYPE(pSrc->info.type)) {
      memcpy(pDst->pData, pSrc->pData, pSrc->varmeta.length);
      pDst->varmeta.length = pSrc->varmeta.length;

      for (int32_t j = 0; j < pDataBlock->info.rows; ++j) {
        pDst->varmeta.offset[j] = pSrc->varmeta.offset[index[j]];
      }
    } else {
      switch (pSrc->info.type) {
        case TSDB_DATA_TYPE_UINT:
        case TSDB_DATA_TYPE_INT: {
          for (int32_t j = 0; j < pDataBlock->info.rows; ++j) {
            int32_t* p = (int32_t*)pDst->pData;
            int32_t* srclist = (int32_t*)pSrc->pData;

            p[j] = srclist[index[j]];
            if (colDataIsNull_f(pSrc->nullbitmap, index[j])) {
              colDataSetNull_f(pDst->nullbitmap, j);
            }
          }
          break;
        }
        case TSDB_DATA_TYPE_UTINYINT:
        case TSDB_DATA_TYPE_TINYINT: {
          for (int32_t j = 0; j < pDataBlock->info.rows; ++j) {
            int32_t* p = (int32_t*)pDst->pData;
            int32_t* srclist = (int32_t*)pSrc->pData;

            p[j] = srclist[index[j]];
            if (colDataIsNull_f(pSrc->nullbitmap, index[j])) {
              colDataSetNull_f(pDst->nullbitmap, j);
            }
          }
          break;
        }
        case TSDB_DATA_TYPE_USMALLINT:
        case TSDB_DATA_TYPE_SMALLINT: {
          for (int32_t j = 0; j < pDataBlock->info.rows; ++j) {
            int32_t* p = (int32_t*)pDst->pData;
            int32_t* srclist = (int32_t*)pSrc->pData;

            p[j] = srclist[index[j]];
            if (colDataIsNull_f(pSrc->nullbitmap, index[j])) {
              colDataSetNull_f(pDst->nullbitmap, j);
            }
          }
          break;
        }
        case TSDB_DATA_TYPE_UBIGINT:
        case TSDB_DATA_TYPE_BIGINT: {
          for (int32_t j = 0; j < pDataBlock->info.rows; ++j) {
            int32_t* p = (int32_t*)pDst->pData;
            int32_t* srclist = (int32_t*)pSrc->pData;

            p[j] = srclist[index[j]];
            if (colDataIsNull_f(pSrc->nullbitmap, index[j])) {
              colDataSetNull_f(pDst->nullbitmap, j);
            }
          }
          break;
        }
        default:
          assert(0);
      }
    }
  }
#endif
  return TSDB_CODE_SUCCESS;
}

static SColumnInfoData* createHelpColInfoData(const SSDataBlock* pDataBlock) {
  int32_t rows = pDataBlock->info.rows;
  int32_t numOfCols = pDataBlock->info.numOfCols;

  SColumnInfoData* pCols = calloc(numOfCols, sizeof(SColumnInfoData));
  if (pCols == NULL) {
    return NULL;
  }

  for (int32_t i = 0; i < numOfCols; ++i) {
    SColumnInfoData* pColInfoData = taosArrayGet(pDataBlock->pDataBlock, i);
    pCols[i].info = pColInfoData->info;

    if (IS_VAR_DATA_TYPE(pCols[i].info.type)) {
      pCols[i].varmeta.offset = calloc(rows, sizeof(int32_t));
      pCols[i].pData = calloc(1, pColInfoData->varmeta.length);

      pCols[i].varmeta.length = pColInfoData->varmeta.length;
      pCols[i].varmeta.allocLen = pCols[i].varmeta.length;
    } else {
      pCols[i].nullbitmap = calloc(1, BitmapLen(rows));
      pCols[i].pData = calloc(rows, pCols[i].info.bytes);
    }
  }

  return pCols;
}

static void copyBackToBlock(SSDataBlock* pDataBlock, SColumnInfoData* pCols) {
  int32_t numOfCols = pDataBlock->info.numOfCols;

  for (int32_t i = 0; i < numOfCols; ++i) {
    SColumnInfoData* pColInfoData = taosArrayGet(pDataBlock->pDataBlock, i);
    pColInfoData->info = pCols[i].info;

    if (IS_VAR_DATA_TYPE(pColInfoData->info.type)) {
      tfree(pColInfoData->varmeta.offset);
      pColInfoData->varmeta = pCols[i].varmeta;
    } else {
      tfree(pColInfoData->nullbitmap);
      pColInfoData->nullbitmap = pCols[i].nullbitmap;
    }

    tfree(pColInfoData->pData);
    pColInfoData->pData = pCols[i].pData;
  }

  tfree(pCols);
}

static int32_t* createTupleIndex(size_t rows) {
  int32_t* index = calloc(rows, sizeof(int32_t));
  if (index == NULL) {
    return NULL;
  }

  for (int32_t i = 0; i < rows; ++i) {
    index[i] = i;
  }

  return index;
}

static void destroyTupleIndex(int32_t* index) { tfree(index); }

static __compar_fn_t getComparFn(int32_t type, int32_t order) {
  switch (type) {
    case TSDB_DATA_TYPE_TINYINT:
      return order == TSDB_ORDER_ASC ? compareInt8Val : compareInt8ValDesc;
    case TSDB_DATA_TYPE_SMALLINT:
      return order == TSDB_ORDER_ASC ? compareInt16Val : compareInt16ValDesc;
    case TSDB_DATA_TYPE_INT:
      return order == TSDB_ORDER_ASC ? compareInt32Val : compareInt32ValDesc;
    case TSDB_DATA_TYPE_BIGINT:
      return order == TSDB_ORDER_ASC ? compareInt64Val : compareInt64ValDesc;
    case TSDB_DATA_TYPE_FLOAT:
      return order == TSDB_ORDER_ASC ? compareFloatVal : compareFloatValDesc;
    case TSDB_DATA_TYPE_DOUBLE:
      return order == TSDB_ORDER_ASC ? compareDoubleVal : compareDoubleValDesc;
    case TSDB_DATA_TYPE_UTINYINT:
      return order == TSDB_ORDER_ASC ? compareUint8Val : compareUint8ValDesc;
    case TSDB_DATA_TYPE_USMALLINT:
      return order == TSDB_ORDER_ASC ? compareUint16Val : compareUint16ValDesc;
    case TSDB_DATA_TYPE_UINT:
      return order == TSDB_ORDER_ASC ? compareUint32Val : compareUint32ValDesc;
    case TSDB_DATA_TYPE_UBIGINT:
      return order == TSDB_ORDER_ASC ? compareUint64Val : compareUint64ValDesc;
    default:
      return order == TSDB_ORDER_ASC ? compareInt32Val : compareInt32ValDesc;
  }
}

int32_t blockDataSort(SSDataBlock* pDataBlock, SArray* pOrderInfo, bool nullFirst) {
  ASSERT(pDataBlock != NULL && pOrderInfo != NULL);
  if (pDataBlock->info.rows <= 1) {
    return TSDB_CODE_SUCCESS;
  }

  // Allocate the additional buffer.
  uint32_t rows = pDataBlock->info.rows;

  bool sortColumnHasNull = false;
  bool varTypeSort = false;

  for (int32_t i = 0; i < taosArrayGetSize(pOrderInfo); ++i) {
    SBlockOrderInfo* pInfo = taosArrayGet(pOrderInfo, i);

    SColumnInfoData* pColInfoData = taosArrayGet(pDataBlock->pDataBlock, pInfo->colIndex);
    if (pColInfoData->hasNull) {
      sortColumnHasNull = true;
    }

    if (IS_VAR_DATA_TYPE(pColInfoData->info.type)) {
      varTypeSort = true;
    }
  }

  if (taosArrayGetSize(pOrderInfo) == 1 && (!sortColumnHasNull)) {
    if (pDataBlock->info.numOfCols == 1) {
      if (!varTypeSort) {
        SColumnInfoData* pColInfoData = taosArrayGet(pDataBlock->pDataBlock, 0);
        SBlockOrderInfo* pOrder = taosArrayGet(pOrderInfo, 0);

        int64_t p0 = taosGetTimestampUs();

        __compar_fn_t fn = getComparFn(pColInfoData->info.type, pOrder->order);
        qsort(pColInfoData->pData, pDataBlock->info.rows, pColInfoData->info.bytes, fn);

        int64_t p1 = taosGetTimestampUs();
        printf("sort:%" PRId64 ", rows:%d\n", p1 - p0, pDataBlock->info.rows);

        return TSDB_CODE_SUCCESS;
      } else {  // var data type
      }
    } else if (pDataBlock->info.numOfCols == 2) {
    }
  }

  int32_t* index = createTupleIndex(rows);
  if (index == NULL) {
    terrno = TSDB_CODE_OUT_OF_MEMORY;
    return terrno;
  }

  int64_t p0 = taosGetTimestampUs();

  SSDataBlockSortHelper helper = {.nullFirst = nullFirst, .pDataBlock = pDataBlock, .orderInfo = pOrderInfo};
  for (int32_t i = 0; i < taosArrayGetSize(helper.orderInfo); ++i) {
    struct SBlockOrderInfo* pInfo = taosArrayGet(helper.orderInfo, i);
    pInfo->pColData = taosArrayGet(pDataBlock->pDataBlock, pInfo->colIndex);
  }

  taosqsort(index, rows, sizeof(int32_t), &helper, dataBlockCompar);

  int64_t p1 = taosGetTimestampUs();

  SColumnInfoData* pCols = createHelpColInfoData(pDataBlock);
  if (pCols == NULL) {
    terrno = TSDB_CODE_OUT_OF_MEMORY;
    return terrno;
  }

  int64_t p2 = taosGetTimestampUs();

  int32_t code = blockDataAssign(pCols, pDataBlock, index);
  if (code != TSDB_CODE_SUCCESS) {
    terrno = code;
    return code;
  }

  int64_t p3 = taosGetTimestampUs();

  copyBackToBlock(pDataBlock, pCols);
  int64_t p4 = taosGetTimestampUs();

  printf("sort:%" PRId64 ", create:%" PRId64 ", assign:%" PRId64 ", copyback:%" PRId64 ", rows:%d\n", p1 - p0, p2 - p1,
         p3 - p2, p4 - p3, rows);
  destroyTupleIndex(index);

  return TSDB_CODE_SUCCESS;
}

typedef struct SHelper {
  int32_t index;
  union {
    char*   pData;
    int64_t i64;
    double  d64;
  };
} SHelper;

SHelper* createTupleIndex_rv(int32_t numOfRows, SArray* pOrderInfo, SSDataBlock* pBlock) {
  int32_t sortValLengthPerRow = 0;
  int32_t numOfCols = taosArrayGetSize(pOrderInfo);

  for (int32_t i = 0; i < numOfCols; ++i) {
    SBlockOrderInfo* pInfo = taosArrayGet(pOrderInfo, i);
    SColumnInfoData* pColInfo = taosArrayGet(pBlock->pDataBlock, pInfo->colIndex);
    pInfo->pColData = pColInfo;
    sortValLengthPerRow += pColInfo->info.bytes;
  }

  size_t len = sortValLengthPerRow * pBlock->info.rows;

  char*    buf = calloc(1, len);
  SHelper* phelper = calloc(numOfRows, sizeof(SHelper));
  for (int32_t i = 0; i < numOfRows; ++i) {
    phelper[i].index = i;
    phelper[i].pData = buf + sortValLengthPerRow * i;
  }

  int32_t offset = 0;
  for (int32_t i = 0; i < numOfCols; ++i) {
    SBlockOrderInfo* pInfo = taosArrayGet(pOrderInfo, i);
    for (int32_t j = 0; j < numOfRows; ++j) {
      phelper[j].i64 = *(int32_t*)pInfo->pColData->pData + pInfo->pColData->info.bytes * j;
      //      memcpy(phelper[j].pData + offset, pInfo->pColData->pData + pInfo->pColData->info.bytes * j,
      //      pInfo->pColData->info.bytes);
    }

    offset += pInfo->pColData->info.bytes;
  }

  return phelper;
}

int32_t dataBlockCompar_rv(const void* p1, const void* p2, const void* param) {
  const SSDataBlockSortHelper* pHelper = (const SSDataBlockSortHelper*)param;

  //  SSDataBlock* pDataBlock = pHelper->pDataBlock;

  SHelper* left = (SHelper*)p1;
  SHelper* right = (SHelper*)p2;

  SArray* pInfo = pHelper->orderInfo;

  int32_t offset = 0;
  //  for(int32_t i = 0; i < pInfo->size; ++i) {
  //    SBlockOrderInfo* pOrder = TARRAY_GET_ELEM(pInfo, 0);
  //    SColumnInfoData* pColInfoData = pOrder->pColData;//TARRAY_GET_ELEM(pDataBlock->pDataBlock, pOrder->colIndex);

  //    if (pColInfoData->hasNull) {
  //      bool leftNull  = colDataIsNull(pColInfoData, pDataBlock->info.rows, left, pDataBlock->pBlockAgg);
  //      bool rightNull = colDataIsNull(pColInfoData, pDataBlock->info.rows, right, pDataBlock->pBlockAgg);
  //      if (leftNull && rightNull) {
  //        continue; // continue to next slot
  //      }
  //
  //      if (rightNull) {
  //        return pHelper->nullFirst? 1:-1;
  //      }
  //
  //      if (leftNull) {
  //        return pHelper->nullFirst? -1:1;
  //      }
  //    }

  //    void* left1  = colDataGetData(pColInfoData, left);
  //    void* right1 = colDataGetData(pColInfoData, right);

  //    switch(pColInfoData->info.type) {
  //      case TSDB_DATA_TYPE_INT: {
  int32_t leftx = *(int32_t*)left->pData;    //*(int32_t*)(left->pData + offset);
  int32_t rightx = *(int32_t*)right->pData;  //*(int32_t*)(right->pData + offset);

  //        offset += pColInfoData->info.bytes;
  if (leftx == rightx) {
    //          break;
    return 0;
  } else {
    //          if (pOrder->order == TSDB_ORDER_ASC) {
    return (leftx < rightx) ? -1 : 1;
    //          } else {
    //            return (leftx < rightx)? 1:-1;
    //          }
  }
  //      }
  //      default:
  //        assert(0);
  //    }
  //  }

  return 0;
}

int32_t varColSort(SColumnInfoData* pColumnInfoData, SBlockOrderInfo* pOrder) { return 0; }

int32_t blockDataSort_rv(SSDataBlock* pDataBlock, SArray* pOrderInfo, bool nullFirst) {
  // Allocate the additional buffer.
  int64_t p0 = taosGetTimestampUs();

  SSDataBlockSortHelper helper = {.nullFirst = nullFirst, .pDataBlock = pDataBlock, .orderInfo = pOrderInfo};

  uint32_t rows = pDataBlock->info.rows;
  SHelper* index = createTupleIndex_rv(rows, helper.orderInfo, pDataBlock);
  if (index == NULL) {
    terrno = TSDB_CODE_OUT_OF_MEMORY;
    return terrno;
  }

  taosqsort(index, rows, sizeof(SHelper), &helper, dataBlockCompar_rv);

  int64_t          p1 = taosGetTimestampUs();
  SColumnInfoData* pCols = createHelpColInfoData(pDataBlock);
  if (pCols == NULL) {
    terrno = TSDB_CODE_OUT_OF_MEMORY;
    return terrno;
  }

  int64_t p2 = taosGetTimestampUs();

  //  int32_t code = blockDataAssign(pCols, pDataBlock, index);
  //  if (code != TSDB_CODE_SUCCESS) {
  //    terrno = code;
  //    return code;
  //  }

  int64_t p3 = taosGetTimestampUs();

  copyBackToBlock(pDataBlock, pCols);
  int64_t p4 = taosGetTimestampUs();

  printf("sort:%" PRId64 ", create:%" PRId64 ", assign:%" PRId64 ", copyback:%" PRId64 ", rows:%d\n", p1 - p0, p2 - p1,
         p3 - p2, p4 - p3, rows);
  //  destroyTupleIndex(index);
  return 0;
}

void blockDataCleanup(SSDataBlock* pDataBlock) {
  pDataBlock->info.rows = 0;

  if (pDataBlock->info.hasVarCol) {
    for (int32_t i = 0; i < pDataBlock->info.numOfCols; ++i) {
      SColumnInfoData* p = taosArrayGet(pDataBlock->pDataBlock, i);

      if (IS_VAR_DATA_TYPE(p->info.type)) {
        p->varmeta.length = 0;
      }
    }
  }
}

int32_t blockDataEnsureColumnCapacity(SColumnInfoData* pColumn, uint32_t numOfRows) {
  if (0 == numOfRows) {
    return TSDB_CODE_SUCCESS;
  }

  if (IS_VAR_DATA_TYPE(pColumn->info.type)) {
    char* tmp = realloc(pColumn->varmeta.offset, sizeof(int32_t) * numOfRows);
    if (tmp == NULL) {
      return TSDB_CODE_OUT_OF_MEMORY;
    }

    pColumn->varmeta.offset = (int32_t*)tmp;
    memset(pColumn->varmeta.offset, 0, sizeof(int32_t) * numOfRows);

    pColumn->varmeta.length = 0;
    pColumn->varmeta.allocLen = 0;
    tfree(pColumn->pData);
  } else {
    char* tmp = realloc(pColumn->nullbitmap, BitmapLen(numOfRows));
    if (tmp == NULL) {
      return TSDB_CODE_OUT_OF_MEMORY;
    }

    pColumn->nullbitmap = tmp;
    memset(pColumn->nullbitmap, 0, BitmapLen(numOfRows));
    assert(pColumn->info.bytes);
    tmp = realloc(pColumn->pData, numOfRows * pColumn->info.bytes);
    if (tmp == NULL) {
      return TSDB_CODE_OUT_OF_MEMORY;
    }

    pColumn->pData = tmp;
  }

  return TSDB_CODE_SUCCESS;
}

int32_t blockDataEnsureCapacity(SSDataBlock* pDataBlock, uint32_t numOfRows) {
  int32_t code = 0;

  for (int32_t i = 0; i < pDataBlock->info.numOfCols; ++i) {
    SColumnInfoData* p = taosArrayGet(pDataBlock->pDataBlock, i);
    code = blockDataEnsureColumnCapacity(p, numOfRows);
    if (code) {
      return code;
    }
  }

  return TSDB_CODE_SUCCESS;
}

void* blockDataDestroy(SSDataBlock* pBlock) {
  if (pBlock == NULL) {
    return NULL;
  }

  blockDestroyInner(pBlock);
  tfree(pBlock);
  return NULL;
}

SSDataBlock* createOneDataBlock(const SSDataBlock* pDataBlock) {
  int32_t numOfCols = pDataBlock->info.numOfCols;

  SSDataBlock* pBlock = calloc(1, sizeof(SSDataBlock));
  pBlock->pDataBlock = taosArrayInit(numOfCols, sizeof(SColumnInfoData));

  pBlock->info.numOfCols = numOfCols;
  pBlock->info.hasVarCol = pDataBlock->info.hasVarCol;

  for (int32_t i = 0; i < numOfCols; ++i) {
    SColumnInfoData  colInfo = {0};
    SColumnInfoData* p = taosArrayGet(pDataBlock->pDataBlock, i);
    colInfo.info = p->info;
    taosArrayPush(pBlock->pDataBlock, &colInfo);
  }

  return pBlock;
}

size_t blockDataGetCapacityInRow(const SSDataBlock* pBlock, size_t pageSize) {
  return pageSize / (blockDataGetSerialRowSize(pBlock) + blockDataGetSerialMetaSize(pBlock));
}

int32_t tEncodeDataBlock(void** buf, const SSDataBlock* pBlock) {
  int64_t tbUid = pBlock->info.uid;
  int16_t numOfCols = pBlock->info.numOfCols;
  int16_t hasVarCol = pBlock->info.hasVarCol;
  int32_t rows = pBlock->info.rows;
  int32_t sz = taosArrayGetSize(pBlock->pDataBlock);

  int32_t tlen = 0;
  tlen += taosEncodeFixedI64(buf, tbUid);
  tlen += taosEncodeFixedI16(buf, numOfCols);
  tlen += taosEncodeFixedI16(buf, hasVarCol);
  tlen += taosEncodeFixedI32(buf, rows);
  tlen += taosEncodeFixedI32(buf, sz);
  for (int32_t i = 0; i < sz; i++) {
    SColumnInfoData* pColData = (SColumnInfoData*)taosArrayGet(pBlock->pDataBlock, i);
    tlen += taosEncodeFixedI16(buf, pColData->info.colId);
    tlen += taosEncodeFixedI16(buf, pColData->info.type);
    tlen += taosEncodeFixedI32(buf, pColData->info.bytes);

    if (IS_VAR_DATA_TYPE(pColData->info.type)) {
      tlen += taosEncodeBinary(buf, pColData->varmeta.offset, sizeof(int32_t) * rows);
    } else {
      tlen += taosEncodeBinary(buf, pColData->nullbitmap, BitmapLen(rows));
    }

    int32_t len = colDataGetLength(pColData, rows);
    tlen += taosEncodeFixedI32(buf, len);

    tlen += taosEncodeBinary(buf, pColData->pData, len);
  }
  return tlen;
}

void* tDecodeDataBlock(const void* buf, SSDataBlock* pBlock) {
  int32_t sz;

  buf = taosDecodeFixedI64(buf, &pBlock->info.uid);
  buf = taosDecodeFixedI16(buf, &pBlock->info.numOfCols);
  buf = taosDecodeFixedI16(buf, &pBlock->info.hasVarCol);
  buf = taosDecodeFixedI32(buf, &pBlock->info.rows);
  buf = taosDecodeFixedI32(buf, &sz);
  pBlock->pDataBlock = taosArrayInit(sz, sizeof(SColumnInfoData));
  for (int32_t i = 0; i < sz; i++) {
    SColumnInfoData data = {0};
    buf = taosDecodeFixedI16(buf, &data.info.colId);
    buf = taosDecodeFixedI16(buf, &data.info.type);
    buf = taosDecodeFixedI32(buf, &data.info.bytes);

    if (IS_VAR_DATA_TYPE(data.info.type)) {
      buf = taosDecodeBinary(buf, (void**)&data.varmeta.offset, pBlock->info.rows * sizeof(int32_t));
      data.varmeta.length = pBlock->info.rows * sizeof(int32_t);
      data.varmeta.allocLen = data.varmeta.length;
    } else {
      buf = taosDecodeBinary(buf, (void**)&data.nullbitmap, BitmapLen(pBlock->info.rows));
    }

    int32_t len = 0;
    buf = taosDecodeFixedI32(buf, &len);
    buf = taosDecodeBinary(buf, (void**)&data.pData, len);
    taosArrayPush(pBlock->pDataBlock, &data);
  }
  return (void*)buf;
}<|MERGE_RESOLUTION|>--- conflicted
+++ resolved
@@ -587,20 +587,13 @@
   if (pBlock->info.rowSize == 0) {
     size_t rowSize = 0;
 
-<<<<<<< HEAD
-    size_t numOfCols = pBlock->info.numOfCols;
-    for (int32_t i = 0; i < numOfCols; ++i) {
-      SColumnInfoData* pColInfo = taosArrayGet(pBlock->pDataBlock, i);
-      rowSize += pColInfo->info.bytes;
-    }
-
-    pBlock->info.rowSize = rowSize;
-=======
   size_t numOfCols = pBlock->info.numOfCols;
   for (int32_t i = 0; i < numOfCols; ++i) {
     SColumnInfoData* pColInfo = taosArrayGet(pBlock->pDataBlock, i);
     rowSize += pColInfo->info.bytes;
->>>>>>> 32c8e1f1
+  }
+
+    pBlock->info.rowSize = rowSize;
   }
 
   return pBlock->info.rowSize;
@@ -644,11 +637,7 @@
     if (IS_VAR_DATA_TYPE(pColInfo->info.type)) {
       rowSize += sizeof(int32_t);
     } else {
-<<<<<<< HEAD
       rowSize += 1/8.0;  // one bit for each record
-=======
-      rowSize += 1 / 8.0;
->>>>>>> 32c8e1f1
     }
   }
 
