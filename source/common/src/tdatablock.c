--- conflicted
+++ resolved
@@ -19,11 +19,7 @@
 #include "tlog.h"
 #include "tname.h"
 
-<<<<<<< HEAD
 #define MALLOC_ALIGN_BYTES 32
-=======
-#define MALLOC_ALIGN_BYTES  256
->>>>>>> d90b58b5
 
 int32_t colDataGetLength(const SColumnInfoData* pColumnInfoData, int32_t numOfRows) {
   ASSERT(pColumnInfoData != NULL);
@@ -2256,7 +2252,7 @@
       goto _end;
     }
 
-    if(!(pTbData->aRowP = taosArrayInit(rows, sizeof(SRow*)))){
+    if (!(pTbData->aRowP = taosArrayInit(rows, sizeof(SRow*)))) {
       taosMemoryFree(pTbData);
       goto _end;
     }
