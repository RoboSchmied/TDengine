--- conflicted
+++ resolved
@@ -64,11 +64,7 @@
   // statistics
   int32_t reportCnt;
   int32_t connKeyCnt;
-<<<<<<< HEAD
-  int32_t passKeyCnt;   // with passVer call back
-=======
   int8_t  connHbFlag;   // 0 init, 1 send req, 2 get resp
->>>>>>> 3c2bf197
   int64_t reportBytes;  // not implemented
   int64_t startTime;
   // ctl
