--- conflicted
+++ resolved
@@ -167,18 +167,13 @@
 } SShowReqInfo;
 
 typedef struct SRequestSendRecvBody {
-  tsem_t            rspSem;  // not used now
-  void*             fp;
-  SShowReqInfo      showInfo;  // todo this attribute will be removed after the query framework being completed.
-  SDataBuf          requestMsg;
-<<<<<<< HEAD
-  struct SSchJob*   pQueryJob;  // query job, created according to sql query DAG.
+  tsem_t             rspSem;  // not used now
+  void*              fp;
+  SShowReqInfo       showInfo;  // todo this attribute will be removed after the query framework being completed.
+  SDataBuf           requestMsg;
+  int64_t            queryJob;  // query job, created according to sql query DAG.
   struct SQueryPlan* pDag;       // the query dag, generated according to the sql statement.
-=======
-  int64_t           queryJob;  // query job, created according to sql query DAG.
-  struct SQueryDag* pDag;       // the query dag, generated according to the sql statement.
->>>>>>> a3e8d256
-  SReqResultInfo    resInfo;
+  SReqResultInfo     resInfo;
 } SRequestSendRecvBody;
 
 #define ERROR_MSG_BUF_DEFAULT_SIZE 512
