
#include "clientInt.h"
#include "clientLog.h"
#include "tdef.h"

#include "clientStmt.h"

char* gStmtStatusStr[] = {"unknown",     "init", "prepare", "settbname", "settags",
                          "fetchFields", "bind", "bindCol", "addBatch",  "exec"};

static int32_t stmtCreateRequest(STscStmt* pStmt) {
  int32_t code = 0;

  if (pStmt->exec.pRequest == NULL) {
    code = buildRequest(pStmt->taos->id, pStmt->sql.sqlStr, pStmt->sql.sqlLen, NULL, false, &pStmt->exec.pRequest,
                        pStmt->reqid);
    if (pStmt->reqid != 0) {
      pStmt->reqid++;
    }
    if (TSDB_CODE_SUCCESS == code) {
      pStmt->exec.pRequest->syncQuery = true;
    }
  }

  return code;
}

int32_t stmtSwitchStatus(STscStmt* pStmt, STMT_STATUS newStatus) {
  int32_t code = 0;

  if (newStatus >= STMT_INIT && newStatus < STMT_MAX) {
    STMT_LOG_SEQ(newStatus);
  }

  switch (newStatus) {
    case STMT_PREPARE:
      break;
    case STMT_SETTBNAME:
      if (STMT_STATUS_EQ(INIT) || STMT_STATUS_EQ(BIND) || STMT_STATUS_EQ(BIND_COL)) {
        code = TSDB_CODE_TSC_STMT_API_ERROR;
      }
      break;
    case STMT_SETTAGS:
      if (STMT_STATUS_NE(SETTBNAME) && STMT_STATUS_NE(FETCH_FIELDS)) {
        code = TSDB_CODE_TSC_STMT_API_ERROR;
      }
      break;
    case STMT_FETCH_FIELDS:
      if (STMT_STATUS_EQ(INIT)) {
        code = TSDB_CODE_TSC_STMT_API_ERROR;
      }
      break;
    case STMT_BIND:
      if (STMT_STATUS_EQ(INIT) || STMT_STATUS_EQ(BIND_COL)) {
        code = TSDB_CODE_TSC_STMT_API_ERROR;
      }
      /*
            if ((pStmt->sql.type == STMT_TYPE_MULTI_INSERT) && ()) {
              code = TSDB_CODE_TSC_STMT_API_ERROR;
            }
      */
      break;
    case STMT_BIND_COL:
      if (STMT_STATUS_EQ(INIT) || STMT_STATUS_EQ(BIND)) {
        code = TSDB_CODE_TSC_STMT_API_ERROR;
      }
      break;
    case STMT_ADD_BATCH:
      if (STMT_STATUS_NE(BIND) && STMT_STATUS_NE(BIND_COL) && STMT_STATUS_NE(FETCH_FIELDS)) {
        code = TSDB_CODE_TSC_STMT_API_ERROR;
      }
      break;
    case STMT_EXECUTE:
      if (STMT_TYPE_QUERY == pStmt->sql.type) {
        if (STMT_STATUS_NE(ADD_BATCH) && STMT_STATUS_NE(FETCH_FIELDS) && STMT_STATUS_NE(BIND) &&
            STMT_STATUS_NE(BIND_COL)) {
          code = TSDB_CODE_TSC_STMT_API_ERROR;
        }
      } else {
        if (STMT_STATUS_NE(ADD_BATCH) && STMT_STATUS_NE(FETCH_FIELDS)) {
          code = TSDB_CODE_TSC_STMT_API_ERROR;
        }
      }
      break;
    default:
      code = TSDB_CODE_APP_ERROR;
      break;
  }

  STMT_ERR_RET(code);

  pStmt->sql.status = newStatus;

  return TSDB_CODE_SUCCESS;
}

int32_t stmtGetTbName(TAOS_STMT* stmt, char** tbName) {
  STscStmt* pStmt = (STscStmt*)stmt;

  pStmt->sql.type = STMT_TYPE_MULTI_INSERT;

  if ('\0' == pStmt->bInfo.tbName[0]) {
    tscError("no table name set");
    STMT_ERR_RET(TSDB_CODE_TSC_STMT_TBNAME_ERROR);
  }

  *tbName = pStmt->bInfo.tbName;

  return TSDB_CODE_SUCCESS;
}

int32_t stmtBackupQueryFields(STscStmt* pStmt) {
  SStmtQueryResInfo* pRes = &pStmt->sql.queryRes;
  pRes->numOfCols = pStmt->exec.pRequest->body.resInfo.numOfCols;
  pRes->precision = pStmt->exec.pRequest->body.resInfo.precision;

  int32_t size = pRes->numOfCols * sizeof(TAOS_FIELD);
  pRes->fields = taosMemoryMalloc(size);
  pRes->userFields = taosMemoryMalloc(size);
  if (NULL == pRes->fields || NULL == pRes->userFields) {
    STMT_ERR_RET(TSDB_CODE_OUT_OF_MEMORY);
  }
  memcpy(pRes->fields, pStmt->exec.pRequest->body.resInfo.fields, size);
  memcpy(pRes->userFields, pStmt->exec.pRequest->body.resInfo.userFields, size);

  return TSDB_CODE_SUCCESS;
}

int32_t stmtRestoreQueryFields(STscStmt* pStmt) {
  SStmtQueryResInfo* pRes = &pStmt->sql.queryRes;
  int32_t            size = pRes->numOfCols * sizeof(TAOS_FIELD);

  pStmt->exec.pRequest->body.resInfo.numOfCols = pRes->numOfCols;
  pStmt->exec.pRequest->body.resInfo.precision = pRes->precision;

  if (NULL == pStmt->exec.pRequest->body.resInfo.fields) {
    pStmt->exec.pRequest->body.resInfo.fields = taosMemoryMalloc(size);
    if (NULL == pStmt->exec.pRequest->body.resInfo.fields) {
      STMT_ERR_RET(TSDB_CODE_OUT_OF_MEMORY);
    }
    memcpy(pStmt->exec.pRequest->body.resInfo.fields, pRes->fields, size);
  }

  if (NULL == pStmt->exec.pRequest->body.resInfo.userFields) {
    pStmt->exec.pRequest->body.resInfo.userFields = taosMemoryMalloc(size);
    if (NULL == pStmt->exec.pRequest->body.resInfo.userFields) {
      STMT_ERR_RET(TSDB_CODE_OUT_OF_MEMORY);
    }
    memcpy(pStmt->exec.pRequest->body.resInfo.userFields, pRes->userFields, size);
  }

  return TSDB_CODE_SUCCESS;
}

int32_t stmtUpdateBindInfo(TAOS_STMT* stmt, STableMeta* pTableMeta, void* tags, SName* tbName, const char* sTableName, bool autoCreateTbl) {
  STscStmt* pStmt = (STscStmt*)stmt;
  char           tbFName[TSDB_TABLE_FNAME_LEN];
  tNameExtractFullName(tbName, tbFName);

  memcpy(&pStmt->bInfo.sname, tbName, sizeof(*tbName));
  strncpy(pStmt->bInfo.tbFName, tbFName, sizeof(pStmt->bInfo.tbFName) - 1);
  pStmt->bInfo.tbFName[sizeof(pStmt->bInfo.tbFName) - 1] = 0;

  pStmt->bInfo.tbUid = autoCreateTbl ? 0 : pTableMeta->uid;
  pStmt->bInfo.tbSuid = pTableMeta->suid;
  pStmt->bInfo.tbType = pTableMeta->tableType;
  pStmt->bInfo.boundTags = tags;
  pStmt->bInfo.tagsCached = false;
  tstrncpy(pStmt->bInfo.stbFName, sTableName, sizeof(pStmt->bInfo.stbFName));

  return TSDB_CODE_SUCCESS;
}

int32_t stmtUpdateExecInfo(TAOS_STMT* stmt, SHashObj* pVgHash, SHashObj* pBlockHash) {
  STscStmt* pStmt = (STscStmt*)stmt;

  pStmt->sql.pVgHash = pVgHash;
  pStmt->exec.pBlockHash = pBlockHash;

  return TSDB_CODE_SUCCESS;
}

int32_t stmtUpdateInfo(TAOS_STMT* stmt, STableMeta* pTableMeta, void* tags, SName* tbName, bool autoCreateTbl,
                       SHashObj* pVgHash, SHashObj* pBlockHash, const char* sTableName) {
  STscStmt* pStmt = (STscStmt*)stmt;

  STMT_ERR_RET(stmtUpdateBindInfo(stmt, pTableMeta, tags, tbName, sTableName, autoCreateTbl));
  STMT_ERR_RET(stmtUpdateExecInfo(stmt, pVgHash, pBlockHash));

  pStmt->sql.autoCreateTbl = autoCreateTbl;

  return TSDB_CODE_SUCCESS;
}

int32_t stmtGetExecInfo(TAOS_STMT* stmt, SHashObj** pVgHash, SHashObj** pBlockHash) {
  STscStmt* pStmt = (STscStmt*)stmt;

  *pVgHash = pStmt->sql.pVgHash;
  *pBlockHash = pStmt->exec.pBlockHash;

  return TSDB_CODE_SUCCESS;
}

int32_t stmtCacheBlock(STscStmt* pStmt) {
  if (pStmt->sql.type != STMT_TYPE_MULTI_INSERT) {
    return TSDB_CODE_SUCCESS;
  }

  uint64_t uid = pStmt->bInfo.tbUid;
  uint64_t cacheUid = (TSDB_CHILD_TABLE == pStmt->bInfo.tbType) ? pStmt->bInfo.tbSuid : uid;

  if (taosHashGet(pStmt->sql.pTableCache, &cacheUid, sizeof(cacheUid))) {
    return TSDB_CODE_SUCCESS;
  }

  STableDataCxt** pSrc = taosHashGet(pStmt->exec.pBlockHash, pStmt->bInfo.tbFName, strlen(pStmt->bInfo.tbFName));
  if (!pSrc) {
    return TSDB_CODE_OUT_OF_MEMORY;
  }
  STableDataCxt* pDst = NULL;

  STMT_ERR_RET(qCloneStmtDataBlock(&pDst, *pSrc, true));

  SStmtTableCache cache = {
      .pDataCtx = pDst,
      .boundTags = pStmt->bInfo.boundTags,
  };

  if (taosHashPut(pStmt->sql.pTableCache, &cacheUid, sizeof(cacheUid), &cache, sizeof(cache))) {
    return TSDB_CODE_OUT_OF_MEMORY;
  }

  if (pStmt->sql.autoCreateTbl) {
    pStmt->bInfo.tagsCached = true;
  } else {
    pStmt->bInfo.boundTags = NULL;
  }

  return TSDB_CODE_SUCCESS;
}

int32_t stmtParseSql(STscStmt* pStmt) {
  pStmt->exec.pCurrBlock = NULL;

  SStmtCallback stmtCb = {
      .pStmt = pStmt,
      .getTbNameFn = stmtGetTbName,
      .setInfoFn = stmtUpdateInfo,
      .getExecInfoFn = stmtGetExecInfo,
  };

  STMT_ERR_RET(stmtCreateRequest(pStmt));

  STMT_ERR_RET(parseSql(pStmt->exec.pRequest, false, &pStmt->sql.pQuery, &stmtCb));

  pStmt->bInfo.needParse = false;

  if (pStmt->sql.pQuery->pRoot && 0 == pStmt->sql.type) {
    pStmt->sql.type = STMT_TYPE_INSERT;
  } else if (pStmt->sql.pQuery->pPrepareRoot) {
    pStmt->sql.type = STMT_TYPE_QUERY;
  }

  return TSDB_CODE_SUCCESS;
}

int32_t stmtCleanBindInfo(STscStmt* pStmt) {
  pStmt->bInfo.tbUid = 0;
  pStmt->bInfo.tbSuid = 0;
  pStmt->bInfo.tbType = 0;
  pStmt->bInfo.needParse = true;
  pStmt->bInfo.inExecCache = false;

  pStmt->bInfo.tbName[0] = 0;
  pStmt->bInfo.tbFName[0] = 0;
  if (!pStmt->bInfo.tagsCached) {
    qDestroyBoundColInfo(pStmt->bInfo.boundTags);
    taosMemoryFreeClear(pStmt->bInfo.boundTags);
  }
  memset(pStmt->bInfo.stbFName, 0, TSDB_TABLE_FNAME_LEN);
  return TSDB_CODE_SUCCESS;
}

int32_t stmtCleanExecInfo(STscStmt* pStmt, bool keepTable, bool deepClean) {
  if (STMT_TYPE_QUERY != pStmt->sql.type || deepClean) {
    taos_free_result(pStmt->exec.pRequest);
    pStmt->exec.pRequest = NULL;
  }

  size_t keyLen = 0;
  void*  pIter = taosHashIterate(pStmt->exec.pBlockHash, NULL);
  while (pIter) {
    STableDataCxt* pBlocks = *(STableDataCxt**)pIter;
    char*          key = taosHashGetKey(pIter, &keyLen);
    STableMeta*    pMeta = qGetTableMetaInDataBlock(pBlocks);

    if (keepTable && pBlocks == pStmt->exec.pCurrBlock) {
      ASSERT(NULL == pBlocks->pData);
      TSWAP(pBlocks->pData, pStmt->exec.pCurrTbData);
      STMT_ERR_RET(qResetStmtDataBlock(pBlocks, false));

      pIter = taosHashIterate(pStmt->exec.pBlockHash, pIter);
      continue;
    }

    qDestroyStmtDataBlock(pBlocks);
    taosHashRemove(pStmt->exec.pBlockHash, key, keyLen);

    pIter = taosHashIterate(pStmt->exec.pBlockHash, pIter);
  }

  if (keepTable) {
    return TSDB_CODE_SUCCESS;
  }
  
  taosHashCleanup(pStmt->exec.pBlockHash);
  pStmt->exec.pBlockHash = NULL;

  tDestroySSubmitTbData(pStmt->exec.pCurrTbData, TSDB_MSG_FLG_ENCODE);
  taosMemoryFreeClear(pStmt->exec.pCurrTbData);

  STMT_ERR_RET(stmtCleanBindInfo(pStmt));

  return TSDB_CODE_SUCCESS;
}

int32_t stmtCleanSQLInfo(STscStmt* pStmt) {
  taosMemoryFree(pStmt->sql.queryRes.fields);
  taosMemoryFree(pStmt->sql.queryRes.userFields);
  taosMemoryFree(pStmt->sql.sqlStr);
  qDestroyQuery(pStmt->sql.pQuery);
  taosArrayDestroy(pStmt->sql.nodeList);
  taosHashCleanup(pStmt->sql.pVgHash);
  pStmt->sql.pVgHash = NULL;

  void* pIter = taosHashIterate(pStmt->sql.pTableCache, NULL);
  while (pIter) {
    SStmtTableCache* pCache = (SStmtTableCache*)pIter;

    qDestroyStmtDataBlock(pCache->pDataCtx);
    qDestroyBoundColInfo(pCache->boundTags);
    taosMemoryFreeClear(pCache->boundTags);

    pIter = taosHashIterate(pStmt->sql.pTableCache, pIter);
  }
  taosHashCleanup(pStmt->sql.pTableCache);
  pStmt->sql.pTableCache = NULL;

  STMT_ERR_RET(stmtCleanExecInfo(pStmt, false, true));
  STMT_ERR_RET(stmtCleanBindInfo(pStmt));

  memset(&pStmt->sql, 0, sizeof(pStmt->sql));

  return TSDB_CODE_SUCCESS;
}

int32_t stmtRebuildDataBlock(STscStmt* pStmt, STableDataCxt* pDataBlock, STableDataCxt** newBlock, uint64_t uid, uint64_t suid) {
  SEpSet           ep = getEpSet_s(&pStmt->taos->pAppInfo->mgmtEp);
  SVgroupInfo      vgInfo = {0};
  SRequestConnInfo conn = {.pTrans = pStmt->taos->pAppInfo->pTransporter,
                           .requestId = pStmt->exec.pRequest->requestId,
                           .requestObjRefId = pStmt->exec.pRequest->self,
                           .mgmtEps = getEpSet_s(&pStmt->taos->pAppInfo->mgmtEp)};

  STMT_ERR_RET(catalogGetTableHashVgroup(pStmt->pCatalog, &conn, &pStmt->bInfo.sname, &vgInfo));
  STMT_ERR_RET(
      taosHashPut(pStmt->sql.pVgHash, (const char*)&vgInfo.vgId, sizeof(vgInfo.vgId), (char*)&vgInfo, sizeof(vgInfo)));

  STMT_ERR_RET(qRebuildStmtDataBlock(newBlock, pDataBlock, uid, suid, vgInfo.vgId, pStmt->sql.autoCreateTbl));

  STMT_DLOG("tableDataCxt rebuilt, uid:%" PRId64 ", vgId:%d", uid, vgInfo.vgId);

  return TSDB_CODE_SUCCESS;
}

int32_t stmtGetFromCache(STscStmt* pStmt) {
  pStmt->bInfo.needParse = true;
  pStmt->bInfo.inExecCache = false;

  STableDataCxt** pCxtInExec =
      taosHashGet(pStmt->exec.pBlockHash, pStmt->bInfo.tbFName, strlen(pStmt->bInfo.tbFName));
  if (pCxtInExec) {
    pStmt->bInfo.needParse = false;
    pStmt->bInfo.inExecCache = true;
    
    pStmt->exec.pCurrBlock = *pCxtInExec;

    if (pStmt->sql.autoCreateTbl) {
      tscDebug("reuse stmt block for tb %s in execBlock", pStmt->bInfo.tbFName);
      return TSDB_CODE_SUCCESS;
    }
  }

  if (NULL == pStmt->sql.pTableCache || taosHashGetSize(pStmt->sql.pTableCache) <= 0) {
    if (pStmt->bInfo.inExecCache) {
      ASSERT(taosHashGetSize(pStmt->exec.pBlockHash) == 1);
      pStmt->bInfo.needParse = false;
      tscDebug("reuse stmt block for tb %s in execBlock", pStmt->bInfo.tbFName);
      return TSDB_CODE_SUCCESS;
    }

    tscDebug("no stmt block cache for tb %s", pStmt->bInfo.tbFName);
    return TSDB_CODE_SUCCESS;
  }

  if (NULL == pStmt->pCatalog) {
    STMT_ERR_RET(catalogGetHandle(pStmt->taos->pAppInfo->clusterId, &pStmt->pCatalog));
  }

  if (pStmt->sql.autoCreateTbl) {
    SStmtTableCache* pCache = taosHashGet(pStmt->sql.pTableCache, &pStmt->bInfo.tbSuid, sizeof(pStmt->bInfo.tbSuid));
    if (pCache) {
      pStmt->bInfo.needParse = false;
      pStmt->bInfo.tbUid = 0;

      STableDataCxt* pNewBlock = NULL;
      STMT_ERR_RET(stmtRebuildDataBlock(pStmt, pCache->pDataCtx, &pNewBlock, 0, pStmt->bInfo.tbSuid));

      if (taosHashPut(pStmt->exec.pBlockHash, pStmt->bInfo.tbFName, strlen(pStmt->bInfo.tbFName), &pNewBlock,
                      POINTER_BYTES)) {
        STMT_ERR_RET(TSDB_CODE_OUT_OF_MEMORY);
      }

      pStmt->exec.pCurrBlock = pNewBlock;

      tscDebug("reuse stmt block for tb %s in sqlBlock, suid:0x%" PRIx64, pStmt->bInfo.tbFName, pStmt->bInfo.tbSuid);

      return TSDB_CODE_SUCCESS;
    }

    STMT_RET(stmtCleanBindInfo(pStmt));
  }

  STableMeta*      pTableMeta = NULL;
  SRequestConnInfo conn = {.pTrans = pStmt->taos->pAppInfo->pTransporter,
                           .requestId = pStmt->exec.pRequest->requestId,
                           .requestObjRefId = pStmt->exec.pRequest->self,
                           .mgmtEps = getEpSet_s(&pStmt->taos->pAppInfo->mgmtEp)};
  int32_t          code = catalogGetTableMeta(pStmt->pCatalog, &conn, &pStmt->bInfo.sname, &pTableMeta);
  if (TSDB_CODE_PAR_TABLE_NOT_EXIST == code) {
    STMT_ERR_RET(stmtCleanBindInfo(pStmt));

    tscDebug("tb %s not exist", pStmt->bInfo.tbFName);

    return TSDB_CODE_SUCCESS;
  }

  STMT_ERR_RET(code);

  uint64_t uid = pTableMeta->uid;
  uint64_t suid = pTableMeta->suid;
  int8_t   tableType = pTableMeta->tableType;
  taosMemoryFree(pTableMeta);
  uint64_t cacheUid = (TSDB_CHILD_TABLE == tableType) ? suid : uid;

  if (uid == pStmt->bInfo.tbUid) {
    pStmt->bInfo.needParse = false;

    tscDebug("tb %s is current table", pStmt->bInfo.tbFName);

    return TSDB_CODE_SUCCESS;
  }

  if (pStmt->bInfo.inExecCache) {
    SStmtTableCache* pCache = taosHashGet(pStmt->sql.pTableCache, &cacheUid, sizeof(cacheUid));
    if (NULL == pCache) {
      tscError("table [%s, %" PRIx64 ", %" PRIx64 "] found in exec blockHash, but not in sql blockHash",
               pStmt->bInfo.tbFName, uid, cacheUid);

      STMT_ERR_RET(TSDB_CODE_APP_ERROR);
    }

    pStmt->bInfo.needParse = false;

    pStmt->bInfo.tbUid = uid;
    pStmt->bInfo.tbSuid = suid;
    pStmt->bInfo.tbType = tableType;
    pStmt->bInfo.boundTags = pCache->boundTags;
    pStmt->bInfo.tagsCached = true;

    tscDebug("tb %s in execBlock list, set to current", pStmt->bInfo.tbFName);

    return TSDB_CODE_SUCCESS;
  }

  SStmtTableCache* pCache = taosHashGet(pStmt->sql.pTableCache, &cacheUid, sizeof(cacheUid));
  if (pCache) {
    pStmt->bInfo.needParse = false;

    pStmt->bInfo.tbUid = uid;
    pStmt->bInfo.tbSuid = suid;
    pStmt->bInfo.tbType = tableType;
    pStmt->bInfo.boundTags = pCache->boundTags;
    pStmt->bInfo.tagsCached = true;

    STableDataCxt* pNewBlock = NULL;
    STMT_ERR_RET(stmtRebuildDataBlock(pStmt, pCache->pDataCtx, &pNewBlock, uid, suid));

    if (taosHashPut(pStmt->exec.pBlockHash, pStmt->bInfo.tbFName, strlen(pStmt->bInfo.tbFName), &pNewBlock,
                    POINTER_BYTES)) {
      STMT_ERR_RET(TSDB_CODE_OUT_OF_MEMORY);
    }

    pStmt->exec.pCurrBlock = pNewBlock;

    tscDebug("tb %s in sqlBlock list, set to current", pStmt->bInfo.tbFName);

    return TSDB_CODE_SUCCESS;
  }

  STMT_ERR_RET(stmtCleanBindInfo(pStmt));

  return TSDB_CODE_SUCCESS;
}

int32_t stmtResetStmt(STscStmt* pStmt) {
  STMT_ERR_RET(stmtCleanSQLInfo(pStmt));

  pStmt->sql.pTableCache = taosHashInit(100, taosGetDefaultHashFunction(TSDB_DATA_TYPE_BIGINT), false, HASH_NO_LOCK);
  if (NULL == pStmt->sql.pTableCache) {
    terrno = TSDB_CODE_OUT_OF_MEMORY;
    STMT_ERR_RET(terrno);
  }

  pStmt->sql.status = STMT_INIT;

  return TSDB_CODE_SUCCESS;
}

TAOS_STMT* stmtInit(STscObj* taos, int64_t reqid) {
  STscObj*  pObj = (STscObj*)taos;
  STscStmt* pStmt = NULL;

  pStmt = taosMemoryCalloc(1, sizeof(STscStmt));
  if (NULL == pStmt) {
    terrno = TSDB_CODE_OUT_OF_MEMORY;
    return NULL;
  }

  pStmt->sql.pTableCache = taosHashInit(100, taosGetDefaultHashFunction(TSDB_DATA_TYPE_BIGINT), false, HASH_NO_LOCK);
  if (NULL == pStmt->sql.pTableCache) {
    terrno = TSDB_CODE_OUT_OF_MEMORY;
    taosMemoryFree(pStmt);
    return NULL;
  }

  pStmt->taos = pObj;
  pStmt->bInfo.needParse = true;
  pStmt->sql.status = STMT_INIT;
  pStmt->reqid = reqid;

  STMT_LOG_SEQ(STMT_INIT);

  tscDebug("stmt:%p initialized", pStmt);

  return pStmt;
}

int stmtPrepare(TAOS_STMT* stmt, const char* sql, unsigned long length) {
  STscStmt* pStmt = (STscStmt*)stmt;

  STMT_DLOG_E("start to prepare");

  if (pStmt->sql.status >= STMT_PREPARE) {
    STMT_ERR_RET(stmtResetStmt(pStmt));
  }

  STMT_ERR_RET(stmtSwitchStatus(pStmt, STMT_PREPARE));

  if (length <= 0) {
    length = strlen(sql);
  }

  pStmt->sql.sqlStr = strndup(sql, length);
  pStmt->sql.sqlLen = length;

  return TSDB_CODE_SUCCESS;
}

int stmtSetTbName(TAOS_STMT* stmt, const char* tbName) {
  STscStmt* pStmt = (STscStmt*)stmt;

  STMT_DLOG("start to set tbName: %s", tbName);

  STMT_ERR_RET(stmtSwitchStatus(pStmt, STMT_SETTBNAME));

  int32_t insert = 0;
  stmtIsInsert(stmt, &insert);
  if (0 == insert) {
    tscError("set tb name not available for none insert statement");
    STMT_ERR_RET(TSDB_CODE_TSC_STMT_API_ERROR);
  }

  STMT_ERR_RET(stmtCreateRequest(pStmt));

  STMT_ERR_RET(qCreateSName(&pStmt->bInfo.sname, tbName, pStmt->taos->acctId, pStmt->exec.pRequest->pDb,
                            pStmt->exec.pRequest->msgBuf, pStmt->exec.pRequest->msgBufLen));
  tNameExtractFullName(&pStmt->bInfo.sname, pStmt->bInfo.tbFName);

  STMT_ERR_RET(stmtGetFromCache(pStmt));

  if (pStmt->bInfo.needParse) {
    strncpy(pStmt->bInfo.tbName, tbName, sizeof(pStmt->bInfo.tbName) - 1);
    pStmt->bInfo.tbName[sizeof(pStmt->bInfo.tbName) - 1] = 0;

    STMT_ERR_RET(stmtParseSql(pStmt));
  }

  return TSDB_CODE_SUCCESS;
}

int stmtSetTbTags(TAOS_STMT* stmt, TAOS_MULTI_BIND* tags) {
  STscStmt* pStmt = (STscStmt*)stmt;

  STMT_DLOG_E("start to set tbTags");

  STMT_ERR_RET(stmtSwitchStatus(pStmt, STMT_SETTAGS));

  if (pStmt->bInfo.inExecCache) {
    return TSDB_CODE_SUCCESS;
  }

  STableDataCxt** pDataBlock =
      (STableDataCxt**)taosHashGet(pStmt->exec.pBlockHash, pStmt->bInfo.tbFName, strlen(pStmt->bInfo.tbFName));
  if (NULL == pDataBlock) {
    tscError("table %s not found in exec blockHash", pStmt->bInfo.tbFName);
    STMT_ERR_RET(TSDB_CODE_APP_ERROR);
  }

  tscDebug("start to bind stmt tag values");
  STMT_ERR_RET(qBindStmtTagsValue(*pDataBlock, pStmt->bInfo.boundTags, pStmt->bInfo.tbSuid, pStmt->bInfo.stbFName,
                                  pStmt->bInfo.sname.tname, tags, pStmt->exec.pRequest->msgBuf,
                                  pStmt->exec.pRequest->msgBufLen));

  return TSDB_CODE_SUCCESS;
}

int stmtFetchTagFields(STscStmt* pStmt, int32_t* fieldNum, TAOS_FIELD_E** fields) {
  if (STMT_TYPE_QUERY == pStmt->sql.type) {
    tscError("invalid operation to get query tag fileds");
    STMT_ERR_RET(TSDB_CODE_TSC_STMT_API_ERROR);
  }

  STableDataCxt** pDataBlock =
      (STableDataCxt**)taosHashGet(pStmt->exec.pBlockHash, pStmt->bInfo.tbFName, strlen(pStmt->bInfo.tbFName));
  if (NULL == pDataBlock) {
    tscError("table %s not found in exec blockHash", pStmt->bInfo.tbFName);
    STMT_ERR_RET(TSDB_CODE_APP_ERROR);
  }

  STMT_ERR_RET(qBuildStmtTagFields(*pDataBlock, pStmt->bInfo.boundTags, fieldNum, fields));

  return TSDB_CODE_SUCCESS;
}

int stmtFetchColFields(STscStmt* pStmt, int32_t* fieldNum, TAOS_FIELD_E** fields) {
  if (STMT_TYPE_QUERY == pStmt->sql.type) {
    tscError("invalid operation to get query column fileds");
    STMT_ERR_RET(TSDB_CODE_TSC_STMT_API_ERROR);
  }

  STableDataCxt** pDataBlock =
      (STableDataCxt**)taosHashGet(pStmt->exec.pBlockHash, pStmt->bInfo.tbFName, strlen(pStmt->bInfo.tbFName));
  if (NULL == pDataBlock) {
    tscError("table %s not found in exec blockHash", pStmt->bInfo.tbFName);
    STMT_ERR_RET(TSDB_CODE_APP_ERROR);
  }

  STMT_ERR_RET(qBuildStmtColFields(*pDataBlock, fieldNum, fields));

  return TSDB_CODE_SUCCESS;
}

int stmtBindBatch(TAOS_STMT* stmt, TAOS_MULTI_BIND* bind, int32_t colIdx) {
  STscStmt* pStmt = (STscStmt*)stmt;

  STMT_DLOG("start to bind stmt data, colIdx: %d", colIdx);

  STMT_ERR_RET(stmtSwitchStatus(pStmt, STMT_BIND));

  if (pStmt->bInfo.needParse && pStmt->sql.runTimes && pStmt->sql.type > 0 &&
      STMT_TYPE_MULTI_INSERT != pStmt->sql.type) {
    pStmt->bInfo.needParse = false;
  }

  if (pStmt->exec.pRequest && STMT_TYPE_QUERY == pStmt->sql.type && pStmt->sql.runTimes) {
    taos_free_result(pStmt->exec.pRequest);
    pStmt->exec.pRequest = NULL;
  }

  STMT_ERR_RET(stmtCreateRequest(pStmt));

  if (pStmt->bInfo.needParse) {
    STMT_ERR_RET(stmtParseSql(pStmt));
  }

  if (STMT_TYPE_QUERY == pStmt->sql.type) {
    STMT_ERR_RET(qStmtBindParams(pStmt->sql.pQuery, bind, colIdx));

    SParseContext ctx = {.requestId = pStmt->exec.pRequest->requestId,
                         .acctId = pStmt->taos->acctId,
                         .db = pStmt->exec.pRequest->pDb,
                         .topicQuery = false,
                         .pSql = pStmt->sql.sqlStr,
                         .sqlLen = pStmt->sql.sqlLen,
                         .pMsg = pStmt->exec.pRequest->msgBuf,
                         .msgLen = ERROR_MSG_BUF_DEFAULT_SIZE,
                         .pTransporter = pStmt->taos->pAppInfo->pTransporter,
                         .pStmtCb = NULL,
                         .pUser = pStmt->taos->user};
    ctx.mgmtEpSet = getEpSet_s(&pStmt->taos->pAppInfo->mgmtEp);
    STMT_ERR_RET(catalogGetHandle(pStmt->taos->pAppInfo->clusterId, &ctx.pCatalog));

    STMT_ERR_RET(qStmtParseQuerySql(&ctx, pStmt->sql.pQuery));

    if (pStmt->sql.pQuery->haveResultSet) {
      setResSchemaInfo(&pStmt->exec.pRequest->body.resInfo, pStmt->sql.pQuery->pResSchema,
                       pStmt->sql.pQuery->numOfResCols);
      taosMemoryFreeClear(pStmt->sql.pQuery->pResSchema);
      setResPrecision(&pStmt->exec.pRequest->body.resInfo, pStmt->sql.pQuery->precision);
    }

    TSWAP(pStmt->exec.pRequest->dbList, pStmt->sql.pQuery->pDbList);
    TSWAP(pStmt->exec.pRequest->tableList, pStmt->sql.pQuery->pTableList);
    TSWAP(pStmt->exec.pRequest->targetTableList, pStmt->sql.pQuery->pTargetTableList);

    // if (STMT_TYPE_QUERY == pStmt->sql.queryRes) {
    //   STMT_ERR_RET(stmtRestoreQueryFields(pStmt));
    // }

    // STMT_ERR_RET(stmtBackupQueryFields(pStmt));

    return TSDB_CODE_SUCCESS;
  }

<<<<<<< HEAD
  STableDataCxt** pDataBlock = NULL;

  if (pStmt->exec.pCurrBlock) {
    pDataBlock = &pStmt->exec.pCurrBlock;
  } else {
    pDataBlock= (STableDataCxt**)taosHashGet(pStmt->exec.pBlockHash, pStmt->bInfo.tbFName, strlen(pStmt->bInfo.tbFName));
    if (NULL == pDataBlock) {
      tscError("table %s not found in exec blockHash", pStmt->bInfo.tbFName);
      STMT_ERR_RET(TSDB_CODE_QRY_APP_ERROR);
    }
    pStmt->exec.pCurrBlock = *pDataBlock;
=======
  STableDataBlocks** pDataBlock =
      (STableDataBlocks**)taosHashGet(pStmt->exec.pBlockHash, pStmt->bInfo.tbFName, strlen(pStmt->bInfo.tbFName));
  if (NULL == pDataBlock) {
    tscError("table %s not found in exec blockHash", pStmt->bInfo.tbFName);
    STMT_ERR_RET(TSDB_CODE_APP_ERROR);
>>>>>>> d90b58b5
  }

  if (colIdx < 0) {
    int32_t code = qBindStmtColsValue(*pDataBlock, bind, pStmt->exec.pRequest->msgBuf, pStmt->exec.pRequest->msgBufLen);
    if (code) {
      tscError("qBindStmtColsValue failed, error:%s", tstrerror(code));
      STMT_ERR_RET(code);
    }
  } else {
    if (colIdx != (pStmt->bInfo.sBindLastIdx + 1) && colIdx != 0) {
      tscError("bind column index not in sequence");
      STMT_ERR_RET(TSDB_CODE_APP_ERROR);
    }

    pStmt->bInfo.sBindLastIdx = colIdx;

    if (0 == colIdx) {
      pStmt->bInfo.sBindRowNum = bind->num;
    }

    qBindStmtSingleColValue(*pDataBlock, bind, pStmt->exec.pRequest->msgBuf, pStmt->exec.pRequest->msgBufLen, colIdx,
                            pStmt->bInfo.sBindRowNum);
  }

  return TSDB_CODE_SUCCESS;
}

int stmtAddBatch(TAOS_STMT* stmt) {
  STscStmt* pStmt = (STscStmt*)stmt;

  STMT_DLOG_E("start to add batch");

  STMT_ERR_RET(stmtSwitchStatus(pStmt, STMT_ADD_BATCH));

  STMT_ERR_RET(stmtCacheBlock(pStmt));

  return TSDB_CODE_SUCCESS;
}

int stmtUpdateTableUid(STscStmt* pStmt, SSubmitRsp* pRsp) {
  tscDebug("stmt start to update tbUid, blockNum: %d", pRsp->nBlocks);

  int32_t code = 0;
  int32_t finalCode = 0;
  size_t  keyLen = 0;
  void* pIter = taosHashIterate(pStmt->exec.pBlockHash, NULL);
  while (pIter) {
    STableDataCxt* pBlock = *(STableDataCxt**)pIter;
    char*             key = taosHashGetKey(pIter, &keyLen);

    STableMeta* pMeta = qGetTableMetaInDataBlock(pBlock);
    if (pMeta->uid) {
      pIter = taosHashIterate(pStmt->exec.pBlockHash, pIter);
      continue;
    }

    SSubmitBlkRsp* blkRsp = NULL;
    int32_t        i = 0;
    for (; i < pRsp->nBlocks; ++i) {
      blkRsp = pRsp->pBlocks + i;
      if (strlen(blkRsp->tblFName) != keyLen) {
        continue;
      }

      if (strncmp(blkRsp->tblFName, key, keyLen)) {
        continue;
      }

      break;
    }

    if (i < pRsp->nBlocks) {
      tscDebug("auto created table %s uid updated from %" PRIx64 " to %" PRIx64, blkRsp->tblFName, pMeta->uid,
               blkRsp->uid);

      pMeta->uid = blkRsp->uid;
      pStmt->bInfo.tbUid = blkRsp->uid;
    } else {
      tscDebug("table %s not found in submit rsp, will update from catalog", pStmt->bInfo.tbFName);
      if (NULL == pStmt->pCatalog) {
        code = catalogGetHandle(pStmt->taos->pAppInfo->clusterId, &pStmt->pCatalog);
        if (code) {
          pIter = taosHashIterate(pStmt->exec.pBlockHash, pIter);
          finalCode = code;
          continue;
        }
      }

      code = stmtCreateRequest(pStmt);
      if (code) {
        pIter = taosHashIterate(pStmt->exec.pBlockHash, pIter);
        finalCode = code;
        continue;
      }

      STableMeta*      pTableMeta = NULL;
      SRequestConnInfo conn = {.pTrans = pStmt->taos->pAppInfo->pTransporter,
                               .requestId = pStmt->exec.pRequest->requestId,
                               .requestObjRefId = pStmt->exec.pRequest->self,
                               .mgmtEps = getEpSet_s(&pStmt->taos->pAppInfo->mgmtEp)};
      int32_t          code = catalogGetTableMeta(pStmt->pCatalog, &conn, &pStmt->bInfo.sname, &pTableMeta);

      taos_free_result(pStmt->exec.pRequest);
      pStmt->exec.pRequest = NULL;

      if (code || NULL == pTableMeta) {
        pIter = taosHashIterate(pStmt->exec.pBlockHash, pIter);
        finalCode = code;
        taosMemoryFree(pTableMeta);
        continue;
      }

      pMeta->uid = pTableMeta->uid;
      pStmt->bInfo.tbUid = pTableMeta->uid;
      taosMemoryFree(pTableMeta);      
    }

    pIter = taosHashIterate(pStmt->exec.pBlockHash, pIter);
  }

  return finalCode;
}

int stmtExec(TAOS_STMT* stmt) {
  STscStmt*   pStmt = (STscStmt*)stmt;
  int32_t     code = 0;
  SSubmitRsp* pRsp = NULL;

  STMT_DLOG_E("start to exec");

  STMT_ERR_RET(stmtSwitchStatus(pStmt, STMT_EXECUTE));

  if (STMT_TYPE_QUERY == pStmt->sql.type) {
    launchQueryImpl(pStmt->exec.pRequest, pStmt->sql.pQuery, true, NULL);
  } else {
    tDestroySSubmitTbData(pStmt->exec.pCurrTbData, TSDB_MSG_FLG_ENCODE);
    taosMemoryFreeClear(pStmt->exec.pCurrTbData);
    
    STMT_ERR_RET(qCloneCurrentTbData(pStmt->exec.pCurrBlock, &pStmt->exec.pCurrTbData));
   
    STMT_ERR_RET(qBuildStmtOutput(pStmt->sql.pQuery, pStmt->sql.pVgHash, pStmt->exec.pBlockHash));
    launchQueryImpl(pStmt->exec.pRequest, pStmt->sql.pQuery, true, NULL);
  }

  if (pStmt->exec.pRequest->code && NEED_CLIENT_HANDLE_ERROR(pStmt->exec.pRequest->code)) {
    code = refreshMeta(pStmt->exec.pRequest->pTscObj, pStmt->exec.pRequest);
    if (code) {
      pStmt->exec.pRequest->code = code;
    } else {
      tFreeSSubmitRsp(pRsp);
      STMT_ERR_RET(stmtResetStmt(pStmt));
      STMT_ERR_RET(TSDB_CODE_NEED_RETRY);
    }
  }

  STMT_ERR_JRET(pStmt->exec.pRequest->code);

  pStmt->exec.affectedRows = taos_affected_rows(pStmt->exec.pRequest);
  pStmt->affectedRows += pStmt->exec.affectedRows;

_return:

  stmtCleanExecInfo(pStmt, (code ? false : true), false);

<<<<<<< HEAD
=======
  if (TSDB_CODE_SUCCESS == code && autoCreateTbl) {
    if (NULL == pRsp) {
      tscError("no submit resp got for auto create table");
      code = TSDB_CODE_APP_ERROR;
    } else {
      code = stmtUpdateTableUid(pStmt, pRsp);
    }
  }

>>>>>>> d90b58b5
  tFreeSSubmitRsp(pRsp);

  ++pStmt->sql.runTimes;

  STMT_RET(code);
}

int stmtClose(TAOS_STMT* stmt) {
  STscStmt* pStmt = (STscStmt*)stmt;

  stmtCleanSQLInfo(pStmt);
  taosMemoryFree(stmt);

  return TSDB_CODE_SUCCESS;
}

const char* stmtErrstr(TAOS_STMT* stmt) {
  STscStmt* pStmt = (STscStmt*)stmt;

  if (stmt == NULL || NULL == pStmt->exec.pRequest) {
    return (char*)tstrerror(terrno);
  }

  pStmt->exec.pRequest->code = terrno;

  return taos_errstr(pStmt->exec.pRequest);
}

int stmtAffectedRows(TAOS_STMT* stmt) { return ((STscStmt*)stmt)->affectedRows; }

int stmtAffectedRowsOnce(TAOS_STMT* stmt) { return ((STscStmt*)stmt)->exec.affectedRows; }

int stmtIsInsert(TAOS_STMT* stmt, int* insert) {
  STscStmt* pStmt = (STscStmt*)stmt;

  STMT_DLOG_E("start is insert");

  if (pStmt->sql.type) {
    *insert = (STMT_TYPE_INSERT == pStmt->sql.type || STMT_TYPE_MULTI_INSERT == pStmt->sql.type);
  } else {
    *insert = qIsInsertValuesSql(pStmt->sql.sqlStr, pStmt->sql.sqlLen);
  }

  return TSDB_CODE_SUCCESS;
}

int stmtGetTagFields(TAOS_STMT* stmt, int* nums, TAOS_FIELD_E** fields) {
  STscStmt* pStmt = (STscStmt*)stmt;

  STMT_DLOG_E("start to get tag fields");

  if (STMT_TYPE_QUERY == pStmt->sql.type) {
    STMT_RET(TSDB_CODE_TSC_STMT_API_ERROR);
  }

  STMT_ERR_RET(stmtSwitchStatus(pStmt, STMT_FETCH_FIELDS));

  if (pStmt->bInfo.needParse && pStmt->sql.runTimes && pStmt->sql.type > 0 &&
      STMT_TYPE_MULTI_INSERT != pStmt->sql.type) {
    pStmt->bInfo.needParse = false;
  }

  if (pStmt->exec.pRequest && STMT_TYPE_QUERY == pStmt->sql.type && pStmt->sql.runTimes) {
    taos_free_result(pStmt->exec.pRequest);
    pStmt->exec.pRequest = NULL;
  }

  STMT_ERR_RET(stmtCreateRequest(pStmt));

  if (pStmt->bInfo.needParse) {
    STMT_ERR_RET(stmtParseSql(pStmt));
  }

  STMT_ERR_RET(stmtFetchTagFields(stmt, nums, fields));

  return TSDB_CODE_SUCCESS;
}

int stmtGetColFields(TAOS_STMT* stmt, int* nums, TAOS_FIELD_E** fields) {
  STscStmt* pStmt = (STscStmt*)stmt;

  STMT_DLOG_E("start to get col fields");

  if (STMT_TYPE_QUERY == pStmt->sql.type) {
    STMT_RET(TSDB_CODE_TSC_STMT_API_ERROR);
  }

  STMT_ERR_RET(stmtSwitchStatus(pStmt, STMT_FETCH_FIELDS));

  if (pStmt->bInfo.needParse && pStmt->sql.runTimes && pStmt->sql.type > 0 &&
      STMT_TYPE_MULTI_INSERT != pStmt->sql.type) {
    pStmt->bInfo.needParse = false;
  }

  if (pStmt->exec.pRequest && STMT_TYPE_QUERY == pStmt->sql.type && pStmt->sql.runTimes) {
    taos_free_result(pStmt->exec.pRequest);
    pStmt->exec.pRequest = NULL;
  }

  STMT_ERR_RET(stmtCreateRequest(pStmt));

  if (pStmt->bInfo.needParse) {
    STMT_ERR_RET(stmtParseSql(pStmt));
  }

  STMT_ERR_RET(stmtFetchColFields(stmt, nums, fields));

  return TSDB_CODE_SUCCESS;
}

int stmtGetParamNum(TAOS_STMT* stmt, int* nums) {
  STscStmt* pStmt = (STscStmt*)stmt;

  STMT_DLOG_E("start to get param num");

  STMT_ERR_RET(stmtSwitchStatus(pStmt, STMT_FETCH_FIELDS));

  if (pStmt->bInfo.needParse && pStmt->sql.runTimes && pStmt->sql.type > 0 &&
      STMT_TYPE_MULTI_INSERT != pStmt->sql.type) {
    pStmt->bInfo.needParse = false;
  }

  if (pStmt->exec.pRequest && STMT_TYPE_QUERY == pStmt->sql.type && pStmt->sql.runTimes) {
    taos_free_result(pStmt->exec.pRequest);
    pStmt->exec.pRequest = NULL;
  }

  STMT_ERR_RET(stmtCreateRequest(pStmt));
  if (pStmt->bInfo.needParse) {
    STMT_ERR_RET(stmtParseSql(pStmt));
  }

  if (STMT_TYPE_QUERY == pStmt->sql.type) {
    *nums = taosArrayGetSize(pStmt->sql.pQuery->pPlaceholderValues);
  } else {
    STMT_ERR_RET(stmtFetchColFields(stmt, nums, NULL));
  }

  return TSDB_CODE_SUCCESS;
}

int stmtGetParam(TAOS_STMT* stmt, int idx, int* type, int* bytes) {
  STscStmt* pStmt = (STscStmt*)stmt;

  STMT_DLOG_E("start to get param");

  if (STMT_TYPE_QUERY == pStmt->sql.type) {
    STMT_RET(TSDB_CODE_TSC_STMT_API_ERROR);
  }

  STMT_ERR_RET(stmtSwitchStatus(pStmt, STMT_FETCH_FIELDS));

  if (pStmt->bInfo.needParse && pStmt->sql.runTimes && pStmt->sql.type > 0 &&
      STMT_TYPE_MULTI_INSERT != pStmt->sql.type) {
    pStmt->bInfo.needParse = false;
  }

  if (pStmt->exec.pRequest && STMT_TYPE_QUERY == pStmt->sql.type && pStmt->sql.runTimes) {
    taos_free_result(pStmt->exec.pRequest);
    pStmt->exec.pRequest = NULL;
  }

  STMT_ERR_RET(stmtCreateRequest(pStmt));

  if (pStmt->bInfo.needParse) {
    STMT_ERR_RET(stmtParseSql(pStmt));
  }

  int32_t       nums = 0;
  TAOS_FIELD_E* pField = NULL;
  STMT_ERR_RET(stmtFetchColFields(stmt, &nums, &pField));
  if (idx >= nums) {
    tscError("idx %d is too big", idx);
    taosMemoryFree(pField);
    STMT_ERR_RET(TSDB_CODE_INVALID_PARA);
  }

  *type = pField[idx].type;
  *bytes = pField[idx].bytes;

  taosMemoryFree(pField);

  return TSDB_CODE_SUCCESS;
}

TAOS_RES* stmtUseResult(TAOS_STMT* stmt) {
  STscStmt* pStmt = (STscStmt*)stmt;

  STMT_DLOG_E("start to use result");

  if (STMT_TYPE_QUERY != pStmt->sql.type) {
    tscError("useResult only for query statement");
    return NULL;
  }

  return pStmt->exec.pRequest;
}<|MERGE_RESOLUTION|>--- conflicted
+++ resolved
@@ -152,9 +152,10 @@
   return TSDB_CODE_SUCCESS;
 }
 
-int32_t stmtUpdateBindInfo(TAOS_STMT* stmt, STableMeta* pTableMeta, void* tags, SName* tbName, const char* sTableName, bool autoCreateTbl) {
-  STscStmt* pStmt = (STscStmt*)stmt;
-  char           tbFName[TSDB_TABLE_FNAME_LEN];
+int32_t stmtUpdateBindInfo(TAOS_STMT* stmt, STableMeta* pTableMeta, void* tags, SName* tbName, const char* sTableName,
+                           bool autoCreateTbl) {
+  STscStmt* pStmt = (STscStmt*)stmt;
+  char      tbFName[TSDB_TABLE_FNAME_LEN];
   tNameExtractFullName(tbName, tbFName);
 
   memcpy(&pStmt->bInfo.sname, tbName, sizeof(*tbName));
@@ -312,7 +313,7 @@
   if (keepTable) {
     return TSDB_CODE_SUCCESS;
   }
-  
+
   taosHashCleanup(pStmt->exec.pBlockHash);
   pStmt->exec.pBlockHash = NULL;
 
@@ -354,7 +355,8 @@
   return TSDB_CODE_SUCCESS;
 }
 
-int32_t stmtRebuildDataBlock(STscStmt* pStmt, STableDataCxt* pDataBlock, STableDataCxt** newBlock, uint64_t uid, uint64_t suid) {
+int32_t stmtRebuildDataBlock(STscStmt* pStmt, STableDataCxt* pDataBlock, STableDataCxt** newBlock, uint64_t uid,
+                             uint64_t suid) {
   SEpSet           ep = getEpSet_s(&pStmt->taos->pAppInfo->mgmtEp);
   SVgroupInfo      vgInfo = {0};
   SRequestConnInfo conn = {.pTrans = pStmt->taos->pAppInfo->pTransporter,
@@ -377,12 +379,11 @@
   pStmt->bInfo.needParse = true;
   pStmt->bInfo.inExecCache = false;
 
-  STableDataCxt** pCxtInExec =
-      taosHashGet(pStmt->exec.pBlockHash, pStmt->bInfo.tbFName, strlen(pStmt->bInfo.tbFName));
+  STableDataCxt** pCxtInExec = taosHashGet(pStmt->exec.pBlockHash, pStmt->bInfo.tbFName, strlen(pStmt->bInfo.tbFName));
   if (pCxtInExec) {
     pStmt->bInfo.needParse = false;
     pStmt->bInfo.inExecCache = true;
-    
+
     pStmt->exec.pCurrBlock = *pCxtInExec;
 
     if (pStmt->sql.autoCreateTbl) {
@@ -733,25 +734,18 @@
     return TSDB_CODE_SUCCESS;
   }
 
-<<<<<<< HEAD
   STableDataCxt** pDataBlock = NULL;
 
   if (pStmt->exec.pCurrBlock) {
     pDataBlock = &pStmt->exec.pCurrBlock;
   } else {
-    pDataBlock= (STableDataCxt**)taosHashGet(pStmt->exec.pBlockHash, pStmt->bInfo.tbFName, strlen(pStmt->bInfo.tbFName));
+    pDataBlock =
+        (STableDataCxt**)taosHashGet(pStmt->exec.pBlockHash, pStmt->bInfo.tbFName, strlen(pStmt->bInfo.tbFName));
     if (NULL == pDataBlock) {
       tscError("table %s not found in exec blockHash", pStmt->bInfo.tbFName);
       STMT_ERR_RET(TSDB_CODE_QRY_APP_ERROR);
     }
     pStmt->exec.pCurrBlock = *pDataBlock;
-=======
-  STableDataBlocks** pDataBlock =
-      (STableDataBlocks**)taosHashGet(pStmt->exec.pBlockHash, pStmt->bInfo.tbFName, strlen(pStmt->bInfo.tbFName));
-  if (NULL == pDataBlock) {
-    tscError("table %s not found in exec blockHash", pStmt->bInfo.tbFName);
-    STMT_ERR_RET(TSDB_CODE_APP_ERROR);
->>>>>>> d90b58b5
   }
 
   if (colIdx < 0) {
@@ -797,10 +791,10 @@
   int32_t code = 0;
   int32_t finalCode = 0;
   size_t  keyLen = 0;
-  void* pIter = taosHashIterate(pStmt->exec.pBlockHash, NULL);
+  void*   pIter = taosHashIterate(pStmt->exec.pBlockHash, NULL);
   while (pIter) {
     STableDataCxt* pBlock = *(STableDataCxt**)pIter;
-    char*             key = taosHashGetKey(pIter, &keyLen);
+    char*          key = taosHashGetKey(pIter, &keyLen);
 
     STableMeta* pMeta = qGetTableMetaInDataBlock(pBlock);
     if (pMeta->uid) {
@@ -866,7 +860,7 @@
 
       pMeta->uid = pTableMeta->uid;
       pStmt->bInfo.tbUid = pTableMeta->uid;
-      taosMemoryFree(pTableMeta);      
+      taosMemoryFree(pTableMeta);
     }
 
     pIter = taosHashIterate(pStmt->exec.pBlockHash, pIter);
@@ -889,9 +883,9 @@
   } else {
     tDestroySSubmitTbData(pStmt->exec.pCurrTbData, TSDB_MSG_FLG_ENCODE);
     taosMemoryFreeClear(pStmt->exec.pCurrTbData);
-    
+
     STMT_ERR_RET(qCloneCurrentTbData(pStmt->exec.pCurrBlock, &pStmt->exec.pCurrTbData));
-   
+
     STMT_ERR_RET(qBuildStmtOutput(pStmt->sql.pQuery, pStmt->sql.pVgHash, pStmt->exec.pBlockHash));
     launchQueryImpl(pStmt->exec.pRequest, pStmt->sql.pQuery, true, NULL);
   }
@@ -916,18 +910,6 @@
 
   stmtCleanExecInfo(pStmt, (code ? false : true), false);
 
-<<<<<<< HEAD
-=======
-  if (TSDB_CODE_SUCCESS == code && autoCreateTbl) {
-    if (NULL == pRsp) {
-      tscError("no submit resp got for auto create table");
-      code = TSDB_CODE_APP_ERROR;
-    } else {
-      code = stmtUpdateTableUid(pStmt, pRsp);
-    }
-  }
-
->>>>>>> d90b58b5
   tFreeSSubmitRsp(pRsp);
 
   ++pStmt->sql.runTimes;
