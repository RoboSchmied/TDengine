--- conflicted
+++ resolved
@@ -67,13 +67,8 @@
   STscStmt* pStmt = (STscStmt*)stmt;
 
   pStmt->sql.type = STMT_TYPE_MULTI_INSERT;
-<<<<<<< HEAD
   
   if ('\0' == pStmt->bInfo.tbName[0]) {
-=======
-
-  if (NULL == pStmt->bInfo.tbName) {
->>>>>>> 2655d3bb
     tscError("no table name set");
     STMT_ERR_RET(TSDB_CODE_TSC_STMT_TBNAME_ERROR);
   }
@@ -177,27 +172,16 @@
     return TSDB_CODE_SUCCESS;
   }
 
-<<<<<<< HEAD
   uint64_t uid = pStmt->bInfo.tbUid; 
   uint64_t cacheUid = (TSDB_CHILD_TABLE == pStmt->bInfo.tbType) ? pStmt->bInfo.tbSuid : uid;
-=======
-  uint64_t uid = pStmt->bInfo.tbUid;
-  uint64_t tuid = (TSDB_CHILD_TABLE == pStmt->bInfo.tbType) ? pStmt->bInfo.tbSuid : uid;
->>>>>>> 2655d3bb
 
   if (taosHashGet(pStmt->sql.pTableCache, &cacheUid, sizeof(cacheUid))) {
     return TSDB_CODE_SUCCESS;
   }
 
-<<<<<<< HEAD
   STableDataBlocks** pSrc = taosHashGet(pStmt->exec.pBlockHash, pStmt->bInfo.tbFName, strlen(pStmt->bInfo.tbFName));
   STableDataBlocks* pDst = NULL;
   
-=======
-  STableDataBlocks** pSrc = taosHashGet(pStmt->exec.pBlockHash, &uid, sizeof(uid));
-  STableDataBlocks*  pDst = NULL;
-
->>>>>>> 2655d3bb
   STMT_ERR_RET(qCloneStmtDataBlock(&pDst, *pSrc));
 
   SStmtTableCache cache = {
@@ -220,18 +204,10 @@
 
 int32_t stmtParseSql(STscStmt* pStmt) {
   SStmtCallback stmtCb = {
-<<<<<<< HEAD
     .pStmt = pStmt, 
     .getTbNameFn = stmtGetTbName, 
     .setInfoFn = stmtUpdateInfo,
     .getExecInfoFn = stmtGetExecInfo,
-=======
-      .pStmt = pStmt,
-      .getTbNameFn = stmtGetTbName,
-      .setBindInfoFn = stmtSetBindInfo,
-      .setExecInfoFn = stmtSetExecInfo,
-      .getExecInfoFn = stmtGetExecInfo,
->>>>>>> 2655d3bb
   };
 
   if (NULL == pStmt->exec.pRequest) {
@@ -282,7 +258,6 @@
     pStmt->exec.pRequest = NULL;
   }
 
-<<<<<<< HEAD
   size_t keyLen = 0;
   void *pIter = taosHashIterate(pStmt->exec.pBlockHash, NULL);
   while (pIter) {
@@ -291,14 +266,6 @@
     STableMeta* pMeta = qGetTableMetaInDataBlock(pBlocks);
     
     if (keepTable && (strlen(pStmt->bInfo.tbFName) == keyLen) && strncmp(pStmt->bInfo.tbFName, key, keyLen) == 0) {
-=======
-  void* pIter = taosHashIterate(pStmt->exec.pBlockHash, NULL);
-  while (pIter) {
-    STableDataBlocks* pBlocks = *(STableDataBlocks**)pIter;
-    uint64_t*         key = taosHashGetKey(pIter, NULL);
-
-    if (keepTable && (*key == pStmt->bInfo.tbUid)) {
->>>>>>> 2655d3bb
       STMT_ERR_RET(qResetStmtDataBlock(pBlocks, true));
 
       pIter = taosHashIterate(pStmt->exec.pBlockHash, pIter);
@@ -394,7 +361,6 @@
     STMT_ERR_RET(catalogGetHandle(pStmt->taos->pAppInfo->clusterId, &pStmt->pCatalog));
   }
 
-<<<<<<< HEAD
   if (pStmt->sql.autoCreateTbl) {
     SStmtTableCache* pCache = taosHashGet(pStmt->sql.pTableCache, &pStmt->bInfo.tbSuid, sizeof(pStmt->bInfo.tbSuid));
     if (pCache) {
@@ -420,12 +386,6 @@
   STableMeta *pTableMeta = NULL;
   SEpSet ep = getEpSet_s(&pStmt->taos->pAppInfo->mgmtEp);
   int32_t code = catalogGetTableMeta(pStmt->pCatalog, pStmt->taos->pAppInfo->pTransporter, &ep, &pStmt->bInfo.sname, &pTableMeta);
-=======
-  STableMeta* pTableMeta = NULL;
-  SEpSet      ep = getEpSet_s(&pStmt->taos->pAppInfo->mgmtEp);
-  int32_t     code =
-      catalogGetTableMeta(pStmt->pCatalog, pStmt->taos->pAppInfo->pTransporter, &ep, &pStmt->bInfo.sname, &pTableMeta);
->>>>>>> 2655d3bb
   if (TSDB_CODE_PAR_TABLE_NOT_EXIST == code) {
     STMT_ERR_RET(stmtCleanBindInfo(pStmt));
 
@@ -438,12 +398,8 @@
   uint64_t suid = pTableMeta->suid;
   int8_t   tableType = pTableMeta->tableType;
   taosMemoryFree(pTableMeta);
-<<<<<<< HEAD
   uint64_t cacheUid = (TSDB_CHILD_TABLE == tableType) ? suid : uid;
   
-=======
-
->>>>>>> 2655d3bb
   if (uid == pStmt->bInfo.tbUid) {
     pStmt->bInfo.needParse = false;
 
@@ -453,13 +409,8 @@
   if (pStmt->bInfo.inExecCache) {
     SStmtTableCache* pCache = taosHashGet(pStmt->sql.pTableCache, &cacheUid, sizeof(cacheUid));
     if (NULL == pCache) {
-<<<<<<< HEAD
       tscError("table [%s, %" PRIx64 ", %" PRIx64 "] found in exec blockHash, but not in sql blockHash", pStmt->bInfo.tbFName, uid, cacheUid);
       
-=======
-      tscError("table uid %" PRIx64 "found in exec blockHash, but not in sql blockHash", uid);
-
->>>>>>> 2655d3bb
       STMT_ERR_RET(TSDB_CODE_TSC_APP_ERROR);
     }
 
@@ -487,12 +438,7 @@
     STableDataBlocks* pNewBlock = NULL;
     STMT_ERR_RET(stmtRebuildDataBlock(pStmt, pCache->pDataBlock, &pNewBlock, uid));
 
-<<<<<<< HEAD
     if (taosHashPut(pStmt->exec.pBlockHash, pStmt->bInfo.tbFName, strlen(pStmt->bInfo.tbFName), &pNewBlock, POINTER_BYTES)) {
-=======
-    if (taosHashPut(pStmt->exec.pBlockHash, &pStmt->bInfo.tbUid, sizeof(pStmt->bInfo.tbUid), &pNewBlock,
-                    POINTER_BYTES)) {
->>>>>>> 2655d3bb
       STMT_ERR_RET(TSDB_CODE_OUT_OF_MEMORY);
     }
 
@@ -576,17 +522,10 @@
   if (NULL == pStmt->exec.pRequest) {
     STMT_ERR_RET(buildRequest(pStmt->taos, pStmt->sql.sqlStr, pStmt->sql.sqlLen, &pStmt->exec.pRequest));
   }
-<<<<<<< HEAD
   
   STMT_ERR_RET(qCreateSName(&pStmt->bInfo.sname, tbName, pStmt->taos->acctId, pStmt->exec.pRequest->pDb, pStmt->exec.pRequest->msgBuf, pStmt->exec.pRequest->msgBufLen));
   tNameExtractFullName(&pStmt->bInfo.sname, pStmt->bInfo.tbFName);
   
-=======
-
-  STMT_ERR_RET(qCreateSName(&pStmt->bInfo.sname, tbName, pStmt->taos->acctId, pStmt->exec.pRequest->pDb,
-                            pStmt->exec.pRequest->msgBuf, pStmt->exec.pRequest->msgBufLen));
-
->>>>>>> 2655d3bb
   STMT_ERR_RET(stmtGetFromCache(pStmt));
 
   if (pStmt->bInfo.needParse) {
@@ -610,12 +549,7 @@
     return TSDB_CODE_SUCCESS;
   }
 
-<<<<<<< HEAD
   STableDataBlocks **pDataBlock = (STableDataBlocks**)taosHashGet(pStmt->exec.pBlockHash, pStmt->bInfo.tbFName, strlen(pStmt->bInfo.tbFName));
-=======
-  STableDataBlocks** pDataBlock = (STableDataBlocks**)taosHashGet(
-      pStmt->exec.pBlockHash, (const char*)&pStmt->bInfo.tbUid, sizeof(pStmt->bInfo.tbUid));
->>>>>>> 2655d3bb
   if (NULL == pDataBlock) {
     tscError("table %s not found in exec blockHash", pStmt->bInfo.tbFName);
     STMT_ERR_RET(TSDB_CODE_QRY_APP_ERROR);
@@ -633,12 +567,7 @@
     STMT_ERR_RET(TSDB_CODE_TSC_STMT_API_ERROR);
   }
 
-<<<<<<< HEAD
   STableDataBlocks **pDataBlock = (STableDataBlocks**)taosHashGet(pStmt->exec.pBlockHash, pStmt->bInfo.tbFName, strlen(pStmt->bInfo.tbFName));
-=======
-  STableDataBlocks** pDataBlock = (STableDataBlocks**)taosHashGet(
-      pStmt->exec.pBlockHash, (const char*)&pStmt->bInfo.tbUid, sizeof(pStmt->bInfo.tbUid));
->>>>>>> 2655d3bb
   if (NULL == pDataBlock) {
     tscError("table %s not found in exec blockHash", pStmt->bInfo.tbFName);
     STMT_ERR_RET(TSDB_CODE_QRY_APP_ERROR);
@@ -655,12 +584,7 @@
     STMT_ERR_RET(TSDB_CODE_TSC_STMT_API_ERROR);
   }
 
-<<<<<<< HEAD
   STableDataBlocks **pDataBlock = (STableDataBlocks**)taosHashGet(pStmt->exec.pBlockHash, pStmt->bInfo.tbFName, strlen(pStmt->bInfo.tbFName));
-=======
-  STableDataBlocks** pDataBlock = (STableDataBlocks**)taosHashGet(
-      pStmt->exec.pBlockHash, (const char*)&pStmt->bInfo.tbUid, sizeof(pStmt->bInfo.tbUid));
->>>>>>> 2655d3bb
   if (NULL == pDataBlock) {
     tscError("table %s not found in exec blockHash", pStmt->bInfo.tbFName);
     STMT_ERR_RET(TSDB_CODE_QRY_APP_ERROR);
@@ -707,14 +631,8 @@
     bool emptyResult = false;
     STMT_RET(qStmtBindParam(pStmt->sql.pQueryPlan, bind, colIdx, pStmt->exec.pRequest->requestId, &emptyResult));
   }
-<<<<<<< HEAD
   
   STableDataBlocks **pDataBlock = (STableDataBlocks**)taosHashGet(pStmt->exec.pBlockHash, pStmt->bInfo.tbFName, strlen(pStmt->bInfo.tbFName));
-=======
-
-  STableDataBlocks** pDataBlock = (STableDataBlocks**)taosHashGet(
-      pStmt->exec.pBlockHash, (const char*)&pStmt->bInfo.tbUid, sizeof(pStmt->bInfo.tbUid));
->>>>>>> 2655d3bb
   if (NULL == pDataBlock) {
     tscError("table %s not found in exec blockHash", pStmt->bInfo.tbFName);
     STMT_ERR_RET(TSDB_CODE_QRY_APP_ERROR);
@@ -755,7 +673,6 @@
   return TSDB_CODE_SUCCESS;
 }
 
-<<<<<<< HEAD
 int stmtUpdateTableUid(STscStmt* pStmt, SSubmitRsp *pRsp) {
   if (pRsp->nBlocks <= 0) {
     tscError("invalid submit resp block number %d", pRsp->nBlocks);
@@ -815,11 +732,6 @@
   int32_t code = 0;
   SSubmitRsp *pRsp = NULL;
   bool autoCreateTbl = pStmt->exec.autoCreateTbl;
-=======
-int stmtExec(TAOS_STMT* stmt) {
-  STscStmt* pStmt = (STscStmt*)stmt;
-  int32_t   code = 0;
->>>>>>> 2655d3bb
 
   STMT_ERR_RET(stmtSwitchStatus(pStmt, STMT_EXECUTE));
 
@@ -849,7 +761,6 @@
 
   stmtCleanExecInfo(pStmt, (code ? false : true), false);
 
-<<<<<<< HEAD
   if (TSDB_CODE_SUCCESS == code && autoCreateTbl) {
     if (NULL == pRsp) {
       tscError("no submit resp got for auto create table");
@@ -859,8 +770,6 @@
     STMT_ERR_RET(stmtUpdateTableUid(pStmt, pRsp));
   }
   
-=======
->>>>>>> 2655d3bb
   ++pStmt->sql.runTimes;
 
   STMT_RET(code);
