/*
 * Copyright (c) 2019 TAOS Data, Inc. <jhtao@taosdata.com>
 *
 * This program is free software: you can use, redistribute, and/or modify
 * it under the terms of the GNU Affero General Public License, version 3
 * or later ("AGPL"), as published by the Free Software Foundation.
 *
 * This program is distributed in the hope that it will be useful, but WITHOUT
 * ANY WARRANTY; without even the implied warranty of MERCHANTABILITY or
 * FITNESS FOR A PARTICULAR PURPOSE.
 *
 * You should have received a copy of the GNU Affero General Public License
 * along with this program. If not, see <http://www.gnu.org/licenses/>.
 */

#include "cJSON.h"
#include "clientInt.h"
#include "clientLog.h"
#include "command.h"
#include "scheduler.h"
#include "tdatablock.h"
#include "tdataformat.h"
#include "tdef.h"
#include "tglobal.h"
#include "tmsgtype.h"
#include "tpagedbuf.h"
#include "tref.h"

static int32_t       initEpSetFromCfg(const char* firstEp, const char* secondEp, SCorEpSet* pEpSet);
static SMsgSendInfo* buildConnectMsg(SRequestObj* pRequest);
static void          destroySendMsgInfo(SMsgSendInfo* pMsgBody);

static bool stringLengthCheck(const char* str, size_t maxsize) {
  if (str == NULL) {
    return false;
  }

  size_t len = strlen(str);
  if (len <= 0 || len > maxsize) {
    return false;
  }

  return true;
}

static bool validateUserName(const char* user) { return stringLengthCheck(user, TSDB_USER_LEN - 1); }

static bool validatePassword(const char* passwd) { return stringLengthCheck(passwd, TSDB_PASSWORD_LEN - 1); }

static bool validateDbName(const char* db) { return stringLengthCheck(db, TSDB_DB_NAME_LEN - 1); }

static char* getClusterKey(const char* user, const char* auth, const char* ip, int32_t port) {
  char key[512] = {0};
  snprintf(key, sizeof(key), "%s:%s:%s:%d", user, auth, ip, port);
  return strdup(key);
}

static STscObj* taosConnectImpl(const char* user, const char* auth, const char* db, __taos_async_fn_t fp, void* param,
                                SAppInstInfo* pAppInfo, int connType);

TAOS* taos_connect_internal(const char* ip, const char* user, const char* pass, const char* auth, const char* db,
                            uint16_t port, int connType) {
  if (taos_init() != TSDB_CODE_SUCCESS) {
    return NULL;
  }

  if (!validateUserName(user)) {
    terrno = TSDB_CODE_TSC_INVALID_USER_LENGTH;
    return NULL;
  }

  char localDb[TSDB_DB_NAME_LEN] = {0};
  if (db != NULL && strlen(db) > 0) {
    if (!validateDbName(db)) {
      terrno = TSDB_CODE_TSC_INVALID_DB_LENGTH;
      return NULL;
    }

    tstrncpy(localDb, db, sizeof(localDb));
    strdequote(localDb);
  }

  char secretEncrypt[TSDB_PASSWORD_LEN + 1] = {0};
  if (auth == NULL) {
    if (!validatePassword(pass)) {
      terrno = TSDB_CODE_TSC_INVALID_PASS_LENGTH;
      return NULL;
    }

    taosEncryptPass_c((uint8_t*)pass, strlen(pass), secretEncrypt);
  } else {
    tstrncpy(secretEncrypt, auth, tListLen(secretEncrypt));
  }

  SCorEpSet epSet = {0};
  if (ip) {
    if (initEpSetFromCfg(ip, NULL, &epSet) < 0) {
      return NULL;
    }
  } else {
    if (initEpSetFromCfg(tsFirst, tsSecond, &epSet) < 0) {
      return NULL;
    }
  }

  if (port) {
    epSet.epSet.eps[0].port = port;
    epSet.epSet.eps[1].port = port;
  }

  char* key = getClusterKey(user, secretEncrypt, ip, port);

  SAppInstInfo** pInst = NULL;
  taosThreadMutexLock(&appInfo.mutex);

  pInst = taosHashGet(appInfo.pInstMap, key, strlen(key));
  SAppInstInfo* p = NULL;
  if (pInst == NULL) {
    p = taosMemoryCalloc(1, sizeof(struct SAppInstInfo));
    p->mgmtEp = epSet;
    taosThreadMutexInit(&p->qnodeMutex, NULL);
    p->pTransporter = openTransporter(user, secretEncrypt, tsNumOfCores);
    p->pAppHbMgr = appHbMgrInit(p, key);
    taosHashPut(appInfo.pInstMap, key, strlen(key), &p, POINTER_BYTES);

    pInst = &p;
  }

  taosThreadMutexUnlock(&appInfo.mutex);

  taosMemoryFreeClear(key);
  return taosConnectImpl(user, &secretEncrypt[0], localDb, NULL, NULL, *pInst, connType);
}

int32_t buildRequest(STscObj* pTscObj, const char* sql, int sqlLen, SRequestObj** pRequest) {
  *pRequest = createRequest(pTscObj, NULL, NULL, TSDB_SQL_SELECT);
  if (*pRequest == NULL) {
    tscError("failed to malloc sqlObj");
    return TSDB_CODE_TSC_OUT_OF_MEMORY;
  }

  (*pRequest)->sqlstr = taosMemoryMalloc(sqlLen + 1);
  if ((*pRequest)->sqlstr == NULL) {
    tscError("0x%" PRIx64 " failed to prepare sql string buffer", (*pRequest)->self);
    (*pRequest)->msgBuf = strdup("failed to prepare sql string buffer");
    return TSDB_CODE_TSC_OUT_OF_MEMORY;
  }

  strntolower((*pRequest)->sqlstr, sql, (int32_t)sqlLen);
  (*pRequest)->sqlstr[sqlLen] = 0;
  (*pRequest)->sqlLen = sqlLen;

  if (taosHashPut(pTscObj->pRequests, &(*pRequest)->self, sizeof((*pRequest)->self), &(*pRequest)->self,
                  sizeof((*pRequest)->self))) {
    destroyRequest(*pRequest);
    *pRequest = NULL;
    tscError("put request to request hash failed");
    return TSDB_CODE_TSC_OUT_OF_MEMORY;
  }

  tscDebugL("0x%" PRIx64 " SQL: %s, reqId:0x%" PRIx64, (*pRequest)->self, (*pRequest)->sqlstr, (*pRequest)->requestId);
  return TSDB_CODE_SUCCESS;
}

int32_t parseSql(SRequestObj* pRequest, bool topicQuery, SQuery** pQuery, SStmtCallback* pStmtCb) {
  STscObj* pTscObj = pRequest->pTscObj;

  SParseContext cxt = {.requestId = pRequest->requestId,
                       .acctId = pTscObj->acctId,
                       .db = pRequest->pDb,
                       .topicQuery = topicQuery,
                       .pSql = pRequest->sqlstr,
                       .sqlLen = pRequest->sqlLen,
                       .pMsg = pRequest->msgBuf,
                       .msgLen = ERROR_MSG_BUF_DEFAULT_SIZE,
                       .pTransporter = pTscObj->pAppInfo->pTransporter,
                       .pStmtCb = pStmtCb,
                       .pUser = pTscObj->user,
                       .isSuperUser = (0 == strcmp(pTscObj->user, TSDB_DEFAULT_USER))};

  cxt.mgmtEpSet = getEpSet_s(&pTscObj->pAppInfo->mgmtEp);
  int32_t code = catalogGetHandle(pTscObj->pAppInfo->clusterId, &cxt.pCatalog);
  if (code != TSDB_CODE_SUCCESS) {
    return code;
  }

  code = qParseSql(&cxt, pQuery);
  if (TSDB_CODE_SUCCESS == code) {
    if ((*pQuery)->haveResultSet) {
      setResSchemaInfo(&pRequest->body.resInfo, (*pQuery)->pResSchema, (*pQuery)->numOfResCols);
      setResPrecision(&pRequest->body.resInfo, (*pQuery)->precision);
    }
  }
  if (TSDB_CODE_SUCCESS == code || NEED_CLIENT_HANDLE_ERROR(code)) {
    TSWAP(pRequest->dbList, (*pQuery)->pDbList);
    TSWAP(pRequest->tableList, (*pQuery)->pTableList);
  }

  return code;
}

int32_t execLocalCmd(SRequestObj* pRequest, SQuery* pQuery) {
  SRetrieveTableRsp* pRsp = NULL;
  int32_t            code = qExecCommand(pQuery->pRoot, &pRsp);
  if (TSDB_CODE_SUCCESS == code && NULL != pRsp) {
    code = setQueryResultFromRsp(&pRequest->body.resInfo, pRsp, false, false);
  }
  return code;
}

int32_t execDdlQuery(SRequestObj* pRequest, SQuery* pQuery) {
  // drop table if exists not_exists_table
  if (NULL == pQuery->pCmdMsg) {
    return TSDB_CODE_SUCCESS;
  }

  SCmdMsgInfo* pMsgInfo = pQuery->pCmdMsg;
  pRequest->type = pMsgInfo->msgType;
  pRequest->body.requestMsg = (SDataBuf){.pData = pMsgInfo->pMsg, .len = pMsgInfo->msgLen, .handle = NULL};
  pMsgInfo->pMsg = NULL;  // pMsg transferred to SMsgSendInfo management

  STscObj*      pTscObj = pRequest->pTscObj;
  SMsgSendInfo* pSendMsg = buildMsgInfoImpl(pRequest);

  int64_t transporterId = 0;
  asyncSendMsgToServer(pTscObj->pAppInfo->pTransporter, &pMsgInfo->epSet, &transporterId, pSendMsg);

  tsem_wait(&pRequest->body.rspSem);
  return TSDB_CODE_SUCCESS;
}

int compareQueryNodeLoad(const void* elem1, const void* elem2) {
  SQueryNodeLoad* node1 = (SQueryNodeLoad*)elem1;
  SQueryNodeLoad* node2 = (SQueryNodeLoad*)elem2;

  if (node1->load < node2->load) {
    return -1;
  }

  return node1->load > node2->load;
}

int32_t updateQnodeList(SAppInstInfo* pInfo, SArray* pNodeList) {
  taosThreadMutexLock(&pInfo->qnodeMutex);
  if (pInfo->pQnodeList) {
    taosArrayDestroy(pInfo->pQnodeList);
    pInfo->pQnodeList = NULL;
  }

  if (pNodeList) {
    pInfo->pQnodeList = taosArrayDup(pNodeList);
    taosArraySort(pInfo->pQnodeList, compareQueryNodeLoad);
  }
  taosThreadMutexUnlock(&pInfo->qnodeMutex);

  return TSDB_CODE_SUCCESS;
}

int32_t getQnodeList(SRequestObj* pRequest, SArray** pNodeList) {
  SAppInstInfo* pInfo = pRequest->pTscObj->pAppInfo;
  int32_t       code = 0;

  taosThreadMutexLock(&pInfo->qnodeMutex);
  if (pInfo->pQnodeList) {
    *pNodeList = taosArrayDup(pInfo->pQnodeList);
  }
  taosThreadMutexUnlock(&pInfo->qnodeMutex);

  if (NULL == *pNodeList) {
    SEpSet    mgmtEpSet = getEpSet_s(&pRequest->pTscObj->pAppInfo->mgmtEp);
    SCatalog* pCatalog = NULL;
    code = catalogGetHandle(pRequest->pTscObj->pAppInfo->clusterId, &pCatalog);
    if (TSDB_CODE_SUCCESS == code) {
      *pNodeList = taosArrayInit(5, sizeof(SQueryNodeLoad));
      code = catalogGetQnodeList(pCatalog, pRequest->pTscObj->pAppInfo->pTransporter, &mgmtEpSet, *pNodeList);
    }

    if (TSDB_CODE_SUCCESS == code && *pNodeList) {
      code = updateQnodeList(pInfo, *pNodeList);
    }
  }

  return code;
}

int32_t getPlan(SRequestObj* pRequest, SQuery* pQuery, SQueryPlan** pPlan, SArray** pNodeList) {
  pRequest->type = pQuery->msgType;
  SPlanContext cxt = {.queryId = pRequest->requestId,
                      .acctId = pRequest->pTscObj->acctId,
                      .mgmtEpSet = getEpSet_s(&pRequest->pTscObj->pAppInfo->mgmtEp),
                      .pAstRoot = pQuery->pRoot,
                      .showRewrite = pQuery->showRewrite,
                      .pMsg = pRequest->msgBuf,
                      .msgLen = ERROR_MSG_BUF_DEFAULT_SIZE};

  int32_t code = getQnodeList(pRequest, pNodeList);
  if (TSDB_CODE_SUCCESS == code) {
    code = qCreateQueryPlan(&cxt, pPlan, *pNodeList);
  }
  return code;
}

void setResSchemaInfo(SReqResultInfo* pResInfo, const SSchema* pSchema, int32_t numOfCols) {
  ASSERT(pSchema != NULL && numOfCols > 0);

  pResInfo->numOfCols = numOfCols;
  if (pResInfo->fields != NULL) {
    taosMemoryFree(pResInfo->fields);
  }
  if (pResInfo->userFields != NULL) {
    taosMemoryFree(pResInfo->userFields);
  }
  pResInfo->fields = taosMemoryCalloc(numOfCols, sizeof(TAOS_FIELD));
  pResInfo->userFields = taosMemoryCalloc(numOfCols, sizeof(TAOS_FIELD));

  for (int32_t i = 0; i < pResInfo->numOfCols; ++i) {
    pResInfo->fields[i].bytes = pSchema[i].bytes;
    pResInfo->fields[i].type = pSchema[i].type;

    pResInfo->userFields[i].bytes = pSchema[i].bytes;
    pResInfo->userFields[i].type = pSchema[i].type;

    if (pSchema[i].type == TSDB_DATA_TYPE_VARCHAR) {
      pResInfo->userFields[i].bytes -= VARSTR_HEADER_SIZE;
    } else if (pSchema[i].type == TSDB_DATA_TYPE_NCHAR || pSchema[i].type == TSDB_DATA_TYPE_JSON) {
      pResInfo->userFields[i].bytes = (pResInfo->userFields[i].bytes - VARSTR_HEADER_SIZE) / TSDB_NCHAR_SIZE;
    }

    tstrncpy(pResInfo->fields[i].name, pSchema[i].name, tListLen(pResInfo->fields[i].name));
    tstrncpy(pResInfo->userFields[i].name, pSchema[i].name, tListLen(pResInfo->userFields[i].name));
  }
}

void setResPrecision(SReqResultInfo* pResInfo, int32_t precision) {
  if (precision != TSDB_TIME_PRECISION_MILLI && precision != TSDB_TIME_PRECISION_MICRO &&
      precision != TSDB_TIME_PRECISION_NANO) {
    return;
  }

  pResInfo->precision = precision;
}

int32_t scheduleAsyncQuery(SRequestObj* pRequest, SQueryPlan* pDag, SArray* pNodeList) {
  void* pTransporter = pRequest->pTscObj->pAppInfo->pTransporter;

  tsem_init(&schdRspSem, 0, 0);

  SQueryResult res = {.code = 0, .numOfRows = 0};
  int32_t      code = schedulerAsyncExecJob(pTransporter, pNodeList, pDag, &pRequest->body.queryJob, pRequest->sqlstr,
<<<<<<< HEAD
                                       pRequest->metric.start, schdExecCallback, &res);

  pRequest->body.resInfo.execRes = res.res;

  while (true) {                                       
=======
                                            pRequest->metric.start, schdExecCallback, &res);
  while (true) {
>>>>>>> 08192fd0
    if (code != TSDB_CODE_SUCCESS) {
      if (pRequest->body.queryJob != 0) {
        schedulerFreeJob(pRequest->body.queryJob);
      }

      pRequest->code = code;
      terrno = code;
      return pRequest->code;
    } else {
      tsem_wait(&schdRspSem);

      if (res.code) {
        code = res.code;
      } else {
        break;
      }
    }
  }

  if (TDMT_VND_SUBMIT == pRequest->type || TDMT_VND_CREATE_TABLE == pRequest->type) {
    pRequest->body.resInfo.numOfRows = res.numOfRows;

    if (pRequest->body.queryJob != 0) {
      schedulerFreeJob(pRequest->body.queryJob);
    }
  }

  pRequest->code = res.code;
  terrno = res.code;
  return pRequest->code;
}

<<<<<<< HEAD

int32_t scheduleQuery(SRequestObj* pRequest, SQueryPlan* pDag, SArray* pNodeList) {
=======
int32_t scheduleQuery(SRequestObj* pRequest, SQueryPlan* pDag, SArray* pNodeList, void** pRes) {
>>>>>>> 08192fd0
  void* pTransporter = pRequest->pTscObj->pAppInfo->pTransporter;

  SQueryResult res = {.code = 0, .numOfRows = 0};
  int32_t      code = schedulerExecJob(pTransporter, pNodeList, pDag, &pRequest->body.queryJob, pRequest->sqlstr,
                                       pRequest->metric.start, &res);

  pRequest->body.resInfo.execRes = res.res;

  if (code != TSDB_CODE_SUCCESS) {
    if (pRequest->body.queryJob != 0) {
      schedulerFreeJob(pRequest->body.queryJob);
    }

    pRequest->code = code;
    terrno = code;
    return pRequest->code;
  }

  if (TDMT_VND_SUBMIT == pRequest->type || TDMT_VND_CREATE_TABLE == pRequest->type) {
    pRequest->body.resInfo.numOfRows = res.numOfRows;

    if (pRequest->body.queryJob != 0) {
      schedulerFreeJob(pRequest->body.queryJob);
    }
  }

  pRequest->code = res.code;
  terrno = res.code;
  return pRequest->code;
}

int32_t getQueryPlan(SRequestObj* pRequest, SQuery* pQuery, SArray** pNodeList) {
  return getPlan(pRequest, pQuery, &pRequest->body.pDag, pNodeList);
}

int32_t handleSubmitExecRes(SRequestObj* pRequest, void* res, SCatalog* pCatalog, SEpSet *epset) {
  int32_t code = 0;
  SArray* pArray = NULL;
  SSubmitRsp* pRsp = (SSubmitRsp*)res;
  if (pRsp->nBlocks <= 0) {
    return TSDB_CODE_SUCCESS;
  }
  
  pArray = taosArrayInit(pRsp->nBlocks, sizeof(STbSVersion));
  if (NULL == pArray) {
    terrno = TSDB_CODE_OUT_OF_MEMORY;
    return TSDB_CODE_OUT_OF_MEMORY;
  }
  
  for (int32_t i = 0; i < pRsp->nBlocks; ++i) {
    SSubmitBlkRsp* blk = pRsp->pBlocks + i;
    if (NULL == blk->tblFName || 0 == blk->tblFName[0]) {
      continue;
    }
  
    STbSVersion tbSver = {.tbFName = blk->tblFName, .sver = blk->sver};
    taosArrayPush(pArray, &tbSver);
  }

  code = catalogChkTbMetaVersion(pCatalog, pRequest->pTscObj->pAppInfo->pTransporter, epset, pArray);

_return:

  taosArrayDestroy(pArray);
  return code;  
}

int32_t handleQueryExecRes(SRequestObj* pRequest, void* res, SCatalog* pCatalog, SEpSet *epset) {
  int32_t code = 0;
  SArray* pArray = NULL;
  SArray* pTbArray = (SArray*)res;
  int32_t tbNum = taosArrayGetSize(pTbArray);
  if (tbNum <= 0) {
    return TSDB_CODE_SUCCESS;
  }
  
  pArray = taosArrayInit(tbNum, sizeof(STbSVersion));
  if (NULL == pArray) {
    terrno = TSDB_CODE_OUT_OF_MEMORY;
    return TSDB_CODE_OUT_OF_MEMORY;
  }
  
  for (int32_t i = 0; i < tbNum; ++i) {
    STbVerInfo* tbInfo = taosArrayGet(pTbArray, i);
    STbSVersion tbSver = {.tbFName = tbInfo->tbFName, .sver = tbInfo->sversion, .tver = tbInfo->tversion};
    taosArrayPush(pArray, &tbSver);
  }

  code = catalogChkTbMetaVersion(pCatalog, pRequest->pTscObj->pAppInfo->pTransporter, epset, pArray);

_return:

  taosArrayDestroy(pArray);
  return code;  
}

int32_t handleAlterTbExecRes(void* res, SCatalog* pCatalog) {
  return catalogUpdateTableMeta(pCatalog, (STableMetaRsp*)res);
}

int32_t handleExecRes(SRequestObj* pRequest) {
  if (NULL == pRequest->body.resInfo.execRes.res) {
    return TSDB_CODE_SUCCESS;
  }
  
  int32_t code = 0;
  SCatalog* pCatalog = NULL;
  code = catalogGetHandle(pRequest->pTscObj->pAppInfo->clusterId, &pCatalog);
  if (code) {
    return code;
  }
  
  SEpSet epset = getEpSet_s(&pRequest->pTscObj->pAppInfo->mgmtEp);
  SQueryExecRes* pRes = &pRequest->body.resInfo.execRes;
  
  switch (pRes->msgType) {
    case TDMT_VND_ALTER_TABLE: 
    case TDMT_MND_ALTER_STB: {
      code = handleAlterTbExecRes(pRes->res, pCatalog);
      break;
    }
    case TDMT_VND_SUBMIT: {
      code = handleSubmitExecRes(pRequest, pRes->res, pCatalog, &epset);
      break;
    } 
    case TDMT_VND_QUERY: {
      code = handleQueryExecRes(pRequest, pRes->res, pCatalog, &epset);
      break;
    }
    default:
      tscError("invalid exec result for request type %d", pRequest->type);
      return TSDB_CODE_APP_ERROR;
  }

  return code;
}

SRequestObj* launchQueryImpl(SRequestObj* pRequest, SQuery* pQuery, int32_t code, bool keepQuery, void** res) {
  if (TSDB_CODE_SUCCESS == code) {
    switch (pQuery->execMode) {
      case QUERY_EXEC_MODE_LOCAL:
        code = execLocalCmd(pRequest, pQuery);
        break;
      case QUERY_EXEC_MODE_RPC:
        code = execDdlQuery(pRequest, pQuery);
        break;
      case QUERY_EXEC_MODE_SCHEDULE: {
        SArray* pNodeList = NULL;
        code = getPlan(pRequest, pQuery, &pRequest->body.pDag, &pNodeList);
        if (TSDB_CODE_SUCCESS == code) {
          code = scheduleQuery(pRequest, pRequest->body.pDag, pNodeList);
        }
        taosArrayDestroy(pNodeList);
        break;
      }
      case QUERY_EXEC_MODE_EMPTY_RESULT:
        pRequest->type = TSDB_SQL_RETRIEVE_EMPTY_RESULT;
        break;
      default:
        break;
    }
  }

  if (!keepQuery) {
    qDestroyQuery(pQuery);
  }

  handleExecRes(pRequest);

  if (NULL != pRequest && TSDB_CODE_SUCCESS != code) {
    pRequest->code = terrno;
  }

  if (res) {
    *res = pRequest->body.resInfo.execRes.res;
    pRequest->body.resInfo.execRes.res = NULL;
  }

  return pRequest;
}

SRequestObj* launchQuery(STscObj* pTscObj, const char* sql, int sqlLen) {
  SRequestObj* pRequest = NULL;
  SQuery*      pQuery = NULL;

  int32_t code = buildRequest(pTscObj, sql, sqlLen, &pRequest);
  if (code != TSDB_CODE_SUCCESS) {
    terrno = code;
    return NULL;
  }

  code = parseSql(pRequest, false, &pQuery, NULL);
  if (code != TSDB_CODE_SUCCESS) {
    pRequest->code = code;
    return pRequest;
  }

  return launchQueryImpl(pRequest, pQuery, code, false, NULL);
}

int32_t refreshMeta(STscObj* pTscObj, SRequestObj* pRequest) {
  SCatalog* pCatalog = NULL;
  int32_t   code = 0;
  int32_t   dbNum = taosArrayGetSize(pRequest->dbList);
  int32_t   tblNum = taosArrayGetSize(pRequest->tableList);

  if (dbNum <= 0 && tblNum <= 0) {
    return TSDB_CODE_QRY_APP_ERROR;
  }

  code = catalogGetHandle(pTscObj->pAppInfo->clusterId, &pCatalog);
  if (code != TSDB_CODE_SUCCESS) {
    return code;
  }

  SEpSet epset = getEpSet_s(&pTscObj->pAppInfo->mgmtEp);

  for (int32_t i = 0; i < dbNum; ++i) {
    char* dbFName = taosArrayGet(pRequest->dbList, i);

    code = catalogRefreshDBVgInfo(pCatalog, pTscObj->pAppInfo->pTransporter, &epset, dbFName);
    if (code != TSDB_CODE_SUCCESS) {
      return code;
    }
  }

  for (int32_t i = 0; i < tblNum; ++i) {
    SName* tableName = taosArrayGet(pRequest->tableList, i);

    code = catalogRefreshTableMeta(pCatalog, pTscObj->pAppInfo->pTransporter, &epset, tableName, -1);
    if (code != TSDB_CODE_SUCCESS) {
      return code;
    }
  }

  return code;
}

int32_t removeMeta(STscObj* pTscObj, SArray* tbList) {
  SCatalog* pCatalog = NULL;
  int32_t   tbNum = taosArrayGetSize(tbList);
  int32_t   code = catalogGetHandle(pTscObj->pAppInfo->clusterId, &pCatalog);
  if (code != TSDB_CODE_SUCCESS) {
    return code;
  }

  for (int32_t i = 0; i < tbNum; ++i) {
    SName* pTbName = taosArrayGet(tbList, i);
    catalogRemoveTableMeta(pCatalog, pTbName);
  }

  return TSDB_CODE_SUCCESS;
}

SRequestObj* execQuery(STscObj* pTscObj, const char* sql, int sqlLen) {
  SRequestObj* pRequest = NULL;
  int32_t      retryNum = 0;
  int32_t      code = 0;

  do {
    destroyRequest(pRequest);
    pRequest = launchQuery(pTscObj, sql, sqlLen);
    if (pRequest == NULL || TSDB_CODE_SUCCESS == pRequest->code || !NEED_CLIENT_HANDLE_ERROR(pRequest->code)) {
      break;
    }

    code = refreshMeta(pTscObj, pRequest);
    if (code) {
      pRequest->code = code;
      break;
    }
  } while (retryNum++ < REQUEST_MAX_TRY_TIMES);

  if (NEED_CLIENT_RM_TBLMETA_REQ(pRequest->type)) {
    removeMeta(pTscObj, pRequest->tableList);
  }

  return pRequest;
}

TAOS_RES* taos_query_l(TAOS* taos, const char* sql, int sqlLen) {
  STscObj* pTscObj = (STscObj*)taos;
  if (sqlLen > (size_t)TSDB_MAX_ALLOWED_SQL_LEN) {
    tscError("sql string exceeds max length:%d", TSDB_MAX_ALLOWED_SQL_LEN);
    terrno = TSDB_CODE_TSC_EXCEED_SQL_LIMIT;
    return NULL;
  }

  return execQuery(pTscObj, sql, sqlLen);
}

int initEpSetFromCfg(const char* firstEp, const char* secondEp, SCorEpSet* pEpSet) {
  pEpSet->version = 0;

  // init mnode ip set
  SEpSet* mgmtEpSet = &(pEpSet->epSet);
  mgmtEpSet->numOfEps = 0;
  mgmtEpSet->inUse = 0;

  if (firstEp && firstEp[0] != 0) {
    if (strlen(firstEp) >= TSDB_EP_LEN) {
      terrno = TSDB_CODE_TSC_INVALID_FQDN;
      return -1;
    }

    int32_t code = taosGetFqdnPortFromEp(firstEp, &mgmtEpSet->eps[0]);
    if (code != TSDB_CODE_SUCCESS) {
      terrno = TSDB_CODE_TSC_INVALID_FQDN;
      return terrno;
    }

    mgmtEpSet->numOfEps++;
  }

  if (secondEp && secondEp[0] != 0) {
    if (strlen(secondEp) >= TSDB_EP_LEN) {
      terrno = TSDB_CODE_TSC_INVALID_FQDN;
      return -1;
    }

    taosGetFqdnPortFromEp(secondEp, &mgmtEpSet->eps[mgmtEpSet->numOfEps]);
    mgmtEpSet->numOfEps++;
  }

  if (mgmtEpSet->numOfEps == 0) {
    terrno = TSDB_CODE_TSC_INVALID_FQDN;
    return -1;
  }

  return 0;
}

STscObj* taosConnectImpl(const char* user, const char* auth, const char* db, __taos_async_fn_t fp, void* param,
                         SAppInstInfo* pAppInfo, int connType) {
  STscObj* pTscObj = createTscObj(user, auth, db, connType, pAppInfo);
  if (NULL == pTscObj) {
    terrno = TSDB_CODE_TSC_OUT_OF_MEMORY;
    return pTscObj;
  }

  SRequestObj* pRequest = createRequest(pTscObj, fp, param, TDMT_MND_CONNECT);
  if (pRequest == NULL) {
    destroyTscObj(pTscObj);
    terrno = TSDB_CODE_TSC_OUT_OF_MEMORY;
    return NULL;
  }

  SMsgSendInfo* body = buildConnectMsg(pRequest);

  int64_t transporterId = 0;
  asyncSendMsgToServer(pTscObj->pAppInfo->pTransporter, &pTscObj->pAppInfo->mgmtEp.epSet, &transporterId, body);

  tsem_wait(&pRequest->body.rspSem);
  if (pRequest->code != TSDB_CODE_SUCCESS) {
    const char* errorMsg =
        (pRequest->code == TSDB_CODE_RPC_FQDN_ERROR) ? taos_errstr(pRequest) : tstrerror(pRequest->code);
    fprintf(stderr, "failed to connect to server, reason: %s\n\n", errorMsg);

    terrno = pRequest->code;
    destroyRequest(pRequest);
    taos_close(pTscObj);
    pTscObj = NULL;
  } else {
    tscDebug("0x%" PRIx64 " connection is opening, connId:%u, dnodeConn:%p, reqId:0x%" PRIx64, pTscObj->id,
             pTscObj->connId, pTscObj->pAppInfo->pTransporter, pRequest->requestId);
    destroyRequest(pRequest);
  }

  return pTscObj;
}

static SMsgSendInfo* buildConnectMsg(SRequestObj* pRequest) {
  SMsgSendInfo* pMsgSendInfo = taosMemoryCalloc(1, sizeof(SMsgSendInfo));
  if (pMsgSendInfo == NULL) {
    terrno = TSDB_CODE_TSC_OUT_OF_MEMORY;
    return NULL;
  }

  pMsgSendInfo->msgType = TDMT_MND_CONNECT;

  pMsgSendInfo->requestObjRefId = pRequest->self;
  pMsgSendInfo->requestId = pRequest->requestId;
  pMsgSendInfo->fp = handleRequestRspFp[TMSG_INDEX(pMsgSendInfo->msgType)];
  pMsgSendInfo->param = pRequest;

  SConnectReq connectReq = {0};
  STscObj*    pObj = pRequest->pTscObj;

  char* db = getDbOfConnection(pObj);
  if (db != NULL) {
    tstrncpy(connectReq.db, db, sizeof(connectReq.db));
  }
  taosMemoryFreeClear(db);

  connectReq.connType = pObj->connType;
  connectReq.pid = htonl(appInfo.pid);
  connectReq.startTime = htobe64(appInfo.startTime);

  tstrncpy(connectReq.app, appInfo.appName, sizeof(connectReq.app));
  tstrncpy(connectReq.user, pObj->user, sizeof(connectReq.user));
  tstrncpy(connectReq.passwd, pObj->pass, sizeof(connectReq.passwd));

  int32_t contLen = tSerializeSConnectReq(NULL, 0, &connectReq);
  void*   pReq = taosMemoryMalloc(contLen);
  tSerializeSConnectReq(pReq, contLen, &connectReq);

  pMsgSendInfo->msgInfo.len = contLen;
  pMsgSendInfo->msgInfo.pData = pReq;
  return pMsgSendInfo;
}

static void destroySendMsgInfo(SMsgSendInfo* pMsgBody) {
  assert(pMsgBody != NULL);
  taosMemoryFreeClear(pMsgBody->msgInfo.pData);
  taosMemoryFreeClear(pMsgBody);
}

void updateTargetEpSet(SMsgSendInfo* pSendInfo, STscObj* pTscObj, SRpcMsg* pMsg, SEpSet* pEpSet) {
  if (NULL == pEpSet) {
    return;
  }

  switch (pSendInfo->target.type) {
    case TARGET_TYPE_MNODE:
      if (NULL == pTscObj) {
        tscError("mnode epset changed but not able to update it, reqObjRefId:%" PRIx64, pSendInfo->requestObjRefId);
        return;
      }

      updateEpSet_s(&pTscObj->pAppInfo->mgmtEp, pEpSet);
      break;
    case TARGET_TYPE_VNODE: {
      if (NULL == pTscObj) {
        tscError("vnode epset changed but not able to update it, reqObjRefId:%" PRIx64, pSendInfo->requestObjRefId);
        return;
      }

      SCatalog* pCatalog = NULL;
      int32_t   code = catalogGetHandle(pTscObj->pAppInfo->clusterId, &pCatalog);
      if (code != TSDB_CODE_SUCCESS) {
        tscError("fail to get catalog handle, clusterId:%" PRIx64 ", error %s", pTscObj->pAppInfo->clusterId,
                 tstrerror(code));
        return;
      }

      catalogUpdateVgEpSet(pCatalog, pSendInfo->target.dbFName, pSendInfo->target.vgId, pEpSet);
      break;
    }
    default:
      tscDebug("epset changed, not updated, msgType %s", TMSG_INFO(pMsg->msgType));
      break;
  }
}

void processMsgFromServer(void* parent, SRpcMsg* pMsg, SEpSet* pEpSet) {
  SMsgSendInfo* pSendInfo = (SMsgSendInfo*)pMsg->info.ahandle;
  assert(pMsg->info.ahandle != NULL);
  SRequestObj* pRequest = NULL;
  STscObj*     pTscObj = NULL;

  if (pSendInfo->requestObjRefId != 0) {
    SRequestObj* pRequest = (SRequestObj*)taosAcquireRef(clientReqRefPool, pSendInfo->requestObjRefId);
    assert(pRequest->self == pSendInfo->requestObjRefId);

    pRequest->metric.rsp = taosGetTimestampUs();
    pTscObj = pRequest->pTscObj;
    /*
     * There is not response callback function for submit response.
     * The actual inserted number of points is the first number.
     */
    int32_t elapsed = pRequest->metric.rsp - pRequest->metric.start;
    if (pMsg->code == TSDB_CODE_SUCCESS) {
      tscDebug("0x%" PRIx64 " message:%s, code:%s rspLen:%d, elapsed:%d ms, reqId:0x%" PRIx64, pRequest->self,
               TMSG_INFO(pMsg->msgType), tstrerror(pMsg->code), pMsg->contLen, elapsed / 1000, pRequest->requestId);
    } else {
      tscError("0x%" PRIx64 " SQL cmd:%s, code:%s rspLen:%d, elapsed time:%d ms, reqId:0x%" PRIx64, pRequest->self,
               TMSG_INFO(pMsg->msgType), tstrerror(pMsg->code), pMsg->contLen, elapsed / 1000, pRequest->requestId);
    }

    taosReleaseRef(clientReqRefPool, pSendInfo->requestObjRefId);
  }

  updateTargetEpSet(pSendInfo, pTscObj, pMsg, pEpSet);

  SDataBuf buf = {.len = pMsg->contLen, .pData = NULL, .handle = pMsg->info.handle};

  if (pMsg->contLen > 0) {
    buf.pData = taosMemoryCalloc(1, pMsg->contLen);
    if (buf.pData == NULL) {
      terrno = TSDB_CODE_OUT_OF_MEMORY;
      pMsg->code = TSDB_CODE_OUT_OF_MEMORY;
    } else {
      memcpy(buf.pData, pMsg->pCont, pMsg->contLen);
    }
  }

  pSendInfo->fp(pSendInfo->param, &buf, pMsg->code);
  rpcFreeCont(pMsg->pCont);
  destroySendMsgInfo(pSendInfo);
}

TAOS* taos_connect_auth(const char* ip, const char* user, const char* auth, const char* db, uint16_t port) {
  tscDebug("try to connect to %s:%u by auth, user:%s db:%s", ip, port, user, db);
  if (user == NULL) {
    user = TSDB_DEFAULT_USER;
  }

  if (auth == NULL) {
    tscError("No auth info is given, failed to connect to server");
    return NULL;
  }

  return taos_connect_internal(ip, user, NULL, auth, db, port, CONN_TYPE__QUERY);
}

TAOS* taos_connect_l(const char* ip, int ipLen, const char* user, int userLen, const char* pass, int passLen,
                     const char* db, int dbLen, uint16_t port) {
  char ipStr[TSDB_EP_LEN] = {0};
  char dbStr[TSDB_DB_NAME_LEN] = {0};
  char userStr[TSDB_USER_LEN] = {0};
  char passStr[TSDB_PASSWORD_LEN] = {0};

  strncpy(ipStr, ip, TMIN(TSDB_EP_LEN - 1, ipLen));
  strncpy(userStr, user, TMIN(TSDB_USER_LEN - 1, userLen));
  strncpy(passStr, pass, TMIN(TSDB_PASSWORD_LEN - 1, passLen));
  strncpy(dbStr, db, TMIN(TSDB_DB_NAME_LEN - 1, dbLen));
  return taos_connect(ipStr, userStr, passStr, dbStr, port);
}

void doSetOneRowPtr(SReqResultInfo* pResultInfo) {
  for (int32_t i = 0; i < pResultInfo->numOfCols; ++i) {
    SResultColumn* pCol = &pResultInfo->pCol[i];

    int32_t type = pResultInfo->fields[i].type;
    int32_t bytes = pResultInfo->fields[i].bytes;

    if (IS_VAR_DATA_TYPE(type)) {
      if (pCol->offset[pResultInfo->current] != -1) {
        char* pStart = pResultInfo->pCol[i].offset[pResultInfo->current] + pResultInfo->pCol[i].pData;

        pResultInfo->length[i] = varDataLen(pStart);
        pResultInfo->row[i] = varDataVal(pStart);
      } else {
        pResultInfo->row[i] = NULL;
        pResultInfo->length[i] = 0;
      }
    } else {
      if (!colDataIsNull_f(pCol->nullbitmap, pResultInfo->current)) {
        pResultInfo->row[i] = pResultInfo->pCol[i].pData + bytes * pResultInfo->current;
        pResultInfo->length[i] = bytes;
      } else {
        pResultInfo->row[i] = NULL;
        pResultInfo->length[i] = 0;
      }
    }
  }
}

void* doAsyncFetchRows(SRequestObj* pRequest, bool setupOneRowPtr, bool convertUcs4) {
  assert(pRequest != NULL);

  SReqResultInfo* pResultInfo = &pRequest->body.resInfo;
  if (pResultInfo->pData == NULL || pResultInfo->current >= pResultInfo->numOfRows) {
    // All data has returned to App already, no need to try again
    if (pResultInfo->completed) {
      pResultInfo->numOfRows = 0;
      return NULL;
    }

    tsem_init(&schdRspSem, 0, 0);

    SReqResultInfo* pResInfo = &pRequest->body.resInfo;
    SSchdFetchParam param = {.pData = (void**)&pResInfo->pData, .code = &pRequest->code};
    pRequest->code = schedulerAsyncFetchRows(pRequest->body.queryJob, schdFetchCallback, &param);
    if (pRequest->code != TSDB_CODE_SUCCESS) {
      pResultInfo->numOfRows = 0;
      return NULL;
    }

    tsem_wait(&schdRspSem);
    if (pRequest->code != TSDB_CODE_SUCCESS) {
      pResultInfo->numOfRows = 0;
      return NULL;
    }

    pRequest->code =
        setQueryResultFromRsp(&pRequest->body.resInfo, (SRetrieveTableRsp*)pResInfo->pData, convertUcs4, true);
    if (pRequest->code != TSDB_CODE_SUCCESS) {
      pResultInfo->numOfRows = 0;
      return NULL;
    }

    tscDebug("0x%" PRIx64 " fetch results, numOfRows:%d total Rows:%" PRId64 ", complete:%d, reqId:0x%" PRIx64,
             pRequest->self, pResInfo->numOfRows, pResInfo->totalRows, pResInfo->completed, pRequest->requestId);

    if (pResultInfo->numOfRows == 0) {
      return NULL;
    }
  }

  if (setupOneRowPtr) {
    doSetOneRowPtr(pResultInfo);
    pResultInfo->current += 1;
  }

  return pResultInfo->row;
}

void* doFetchRows(SRequestObj* pRequest, bool setupOneRowPtr, bool convertUcs4) {
  // return doAsyncFetchRows(pRequest, setupOneRowPtr, convertUcs4);
  assert(pRequest != NULL);

  SReqResultInfo* pResultInfo = &pRequest->body.resInfo;
  if (pResultInfo->pData == NULL || pResultInfo->current >= pResultInfo->numOfRows) {
    // All data has returned to App already, no need to try again
    if (pResultInfo->completed) {
      pResultInfo->numOfRows = 0;
      return NULL;
    }

    SReqResultInfo* pResInfo = &pRequest->body.resInfo;
    pRequest->code = schedulerFetchRows(pRequest->body.queryJob, (void**)&pResInfo->pData);
    if (pRequest->code != TSDB_CODE_SUCCESS) {
      pResultInfo->numOfRows = 0;
      return NULL;
    }

    pRequest->code =
        setQueryResultFromRsp(&pRequest->body.resInfo, (SRetrieveTableRsp*)pResInfo->pData, convertUcs4, true);
    if (pRequest->code != TSDB_CODE_SUCCESS) {
      pResultInfo->numOfRows = 0;
      return NULL;
    }

    tscDebug("0x%" PRIx64 " fetch results, numOfRows:%d total Rows:%" PRId64 ", complete:%d, reqId:0x%" PRIx64,
             pRequest->self, pResInfo->numOfRows, pResInfo->totalRows, pResInfo->completed, pRequest->requestId);

    if (pResultInfo->numOfRows == 0) {
      return NULL;
    }
  }

  if (setupOneRowPtr) {
    doSetOneRowPtr(pResultInfo);
    pResultInfo->current += 1;
  }

  return pResultInfo->row;
}

static int32_t doPrepareResPtr(SReqResultInfo* pResInfo) {
  if (pResInfo->row == NULL) {
    pResInfo->row = taosMemoryCalloc(pResInfo->numOfCols, POINTER_BYTES);
    pResInfo->pCol = taosMemoryCalloc(pResInfo->numOfCols, sizeof(SResultColumn));
    pResInfo->length = taosMemoryCalloc(pResInfo->numOfCols, sizeof(int32_t));
    pResInfo->convertBuf = taosMemoryCalloc(pResInfo->numOfCols, POINTER_BYTES);

    if (pResInfo->row == NULL || pResInfo->pCol == NULL || pResInfo->length == NULL || pResInfo->convertBuf == NULL) {
      return TSDB_CODE_OUT_OF_MEMORY;
    }
  }

  return TSDB_CODE_SUCCESS;
}

static char* parseTagDatatoJson(void* p) {
  char*  string = NULL;
  cJSON* json = cJSON_CreateObject();
  if (json == NULL) {
    goto end;
  }

  SArray* pTagVals = NULL;
  if (tTagToValArray((const STag*)p, &pTagVals) != 0) {
    goto end;
  }

  int16_t nCols = taosArrayGetSize(pTagVals);
  char    tagJsonKey[256] = {0};
  for (int j = 0; j < nCols; ++j) {
    STagVal* pTagVal = (STagVal*)taosArrayGet(pTagVals, j);
    // json key  encode by binary
    memset(tagJsonKey, 0, sizeof(tagJsonKey));
    memcpy(tagJsonKey, pTagVal->pKey, strlen(pTagVal->pKey));
    // json value
    char type = pTagVal->type;
    if (type == TSDB_DATA_TYPE_NULL) {
      cJSON* value = cJSON_CreateNull();
      if (value == NULL) {
        goto end;
      }
      cJSON_AddItemToObject(json, tagJsonKey, value);
    } else if (type == TSDB_DATA_TYPE_NCHAR) {
      cJSON* value = NULL;
      if (pTagVal->nData > 0) {
        char*   tagJsonValue = taosMemoryCalloc(pTagVal->nData, 1);
        int32_t length = taosUcs4ToMbs((TdUcs4*)pTagVal->pData, pTagVal->nData, tagJsonValue);
        if (length < 0) {
          tscError("charset:%s to %s. val:%s convert json value failed.", DEFAULT_UNICODE_ENCODEC, tsCharset,
                   pTagVal->pData);
          taosMemoryFree(tagJsonValue);
          goto end;
        }
        value = cJSON_CreateString(tagJsonValue);
        taosMemoryFree(tagJsonValue);
        if (value == NULL) {
          goto end;
        }
      } else if (pTagVal->nData == 0) {
        value = cJSON_CreateString("");
      } else {
        ASSERT(0);
      }

      cJSON_AddItemToObject(json, tagJsonKey, value);
    } else if (type == TSDB_DATA_TYPE_DOUBLE) {
      double jsonVd = *(double*)(&pTagVal->i64);
      cJSON* value = cJSON_CreateNumber(jsonVd);
      if (value == NULL) {
        goto end;
      }
      cJSON_AddItemToObject(json, tagJsonKey, value);
    } else if (type == TSDB_DATA_TYPE_BOOL) {
      char   jsonVd = *(char*)(&pTagVal->i64);
      cJSON* value = cJSON_CreateBool(jsonVd);
      if (value == NULL) {
        goto end;
      }
      cJSON_AddItemToObject(json, tagJsonKey, value);
    } else {
      ASSERT(0);
    }
  }
  string = cJSON_PrintUnformatted(json);
end:
  cJSON_Delete(json);
  return string;
}

static int32_t doConvertUCS4(SReqResultInfo* pResultInfo, int32_t numOfRows, int32_t numOfCols, int32_t* colLength) {
  for (int32_t i = 0; i < numOfCols; ++i) {
    int32_t type = pResultInfo->fields[i].type;
    int32_t bytes = pResultInfo->fields[i].bytes;

    if (type == TSDB_DATA_TYPE_NCHAR && colLength[i] > 0) {
      char* p = taosMemoryRealloc(pResultInfo->convertBuf[i], colLength[i]);
      if (p == NULL) {
        return TSDB_CODE_OUT_OF_MEMORY;
      }

      pResultInfo->convertBuf[i] = p;

      SResultColumn* pCol = &pResultInfo->pCol[i];
      for (int32_t j = 0; j < numOfRows; ++j) {
        if (pCol->offset[j] != -1) {
          char* pStart = pCol->offset[j] + pCol->pData;

          int32_t len = taosUcs4ToMbs((TdUcs4*)varDataVal(pStart), varDataLen(pStart), varDataVal(p));
          ASSERT(len <= bytes);
          ASSERT((p + len) < (pResultInfo->convertBuf[i] + colLength[i]));

          varDataSetLen(p, len);
          pCol->offset[j] = (p - pResultInfo->convertBuf[i]);
          p += (len + VARSTR_HEADER_SIZE);
        }
      }

      pResultInfo->pCol[i].pData = pResultInfo->convertBuf[i];
      pResultInfo->row[i] = pResultInfo->pCol[i].pData;
    } else if (type == TSDB_DATA_TYPE_JSON && colLength[i] > 0) {
      char* p = taosMemoryRealloc(pResultInfo->convertBuf[i], colLength[i]);
      if (p == NULL) {
        return TSDB_CODE_OUT_OF_MEMORY;
      }

      pResultInfo->convertBuf[i] = p;
      int32_t        len = 0;
      SResultColumn* pCol = &pResultInfo->pCol[i];
      for (int32_t j = 0; j < numOfRows; ++j) {
        if (pCol->offset[j] != -1) {
          char* pStart = pCol->offset[j] + pCol->pData;

          int32_t jsonInnerType = *pStart;
          char*   jsonInnerData = pStart + CHAR_BYTES;
          char    dst[TSDB_MAX_JSON_TAG_LEN] = {0};
          if (jsonInnerType == TSDB_DATA_TYPE_NULL) {
            sprintf(varDataVal(dst), "%s", TSDB_DATA_NULL_STR_L);
            varDataSetLen(dst, strlen(varDataVal(dst)));
          } else if (jsonInnerType == TD_TAG_JSON) {
            char* jsonString = parseTagDatatoJson(jsonInnerData);
            STR_TO_VARSTR(dst, jsonString);
            taosMemoryFree(jsonString);
          } else if (jsonInnerType == TSDB_DATA_TYPE_NCHAR) {  // value -> "value"
            *(char*)varDataVal(dst) = '\"';
            int32_t length = taosUcs4ToMbs((TdUcs4*)varDataVal(jsonInnerData), varDataLen(jsonInnerData),
                                           varDataVal(dst) + CHAR_BYTES);
            if (length <= 0) {
              tscError("charset:%s to %s. val:%s convert failed.", DEFAULT_UNICODE_ENCODEC, tsCharset,
                       varDataVal(jsonInnerData));
              length = 0;
            }
            varDataSetLen(dst, length + CHAR_BYTES * 2);
            *(char*)POINTER_SHIFT(varDataVal(dst), length + CHAR_BYTES) = '\"';
          } else if (jsonInnerType == TSDB_DATA_TYPE_DOUBLE) {
            double jsonVd = *(double*)(jsonInnerData);
            sprintf(varDataVal(dst), "%.9lf", jsonVd);
            varDataSetLen(dst, strlen(varDataVal(dst)));
          } else if (jsonInnerType == TSDB_DATA_TYPE_BOOL) {
            sprintf(varDataVal(dst), "%s", (*((char*)jsonInnerData) == 1) ? "true" : "false");
            varDataSetLen(dst, strlen(varDataVal(dst)));
          } else {
            ASSERT(0);
          }

          if (len + varDataTLen(dst) > colLength[i]) {
            p = taosMemoryRealloc(pResultInfo->convertBuf[i], len + varDataTLen(dst));
            if (p == NULL) {
              return TSDB_CODE_OUT_OF_MEMORY;
            }

            pResultInfo->convertBuf[i] = p;
          }
          p = pResultInfo->convertBuf[i] + len;
          memcpy(p, dst, varDataTLen(dst));
          pCol->offset[j] = len;
          len += varDataTLen(dst);
        }
      }

      pResultInfo->pCol[i].pData = pResultInfo->convertBuf[i];
      pResultInfo->row[i] = pResultInfo->pCol[i].pData;
    }
  }

  return TSDB_CODE_SUCCESS;
}

int32_t setResultDataPtr(SReqResultInfo* pResultInfo, TAOS_FIELD* pFields, int32_t numOfCols, int32_t numOfRows,
                         bool convertUcs4) {
  assert(numOfCols > 0 && pFields != NULL && pResultInfo != NULL);
  if (numOfRows == 0) {
    return TSDB_CODE_SUCCESS;
  }

  int32_t code = doPrepareResPtr(pResultInfo);
  if (code != TSDB_CODE_SUCCESS) {
    return code;
  }

  char* p = (char*)pResultInfo->pData;

  int32_t dataLen = *(int32_t*)p;
  p += sizeof(int32_t);

  uint64_t groupId = *(uint64_t*)p;
  p += sizeof(uint64_t);

  int32_t* colLength = (int32_t*)p;
  p += sizeof(int32_t) * numOfCols;

  char* pStart = p;
  for (int32_t i = 0; i < numOfCols; ++i) {
    colLength[i] = htonl(colLength[i]);
    ASSERT(colLength[i] < dataLen);

    if (IS_VAR_DATA_TYPE(pResultInfo->fields[i].type)) {
      pResultInfo->pCol[i].offset = (int32_t*)pStart;
      pStart += numOfRows * sizeof(int32_t);
    } else {
      pResultInfo->pCol[i].nullbitmap = pStart;
      pStart += BitmapLen(pResultInfo->numOfRows);
    }

    pResultInfo->pCol[i].pData = pStart;
    pResultInfo->length[i] = pResultInfo->fields[i].bytes;
    pResultInfo->row[i] = pResultInfo->pCol[i].pData;

    pStart += colLength[i];
  }

  // convert UCS4-LE encoded character to native multi-bytes character in current data block.
  if (convertUcs4) {
    code = doConvertUCS4(pResultInfo, numOfRows, numOfCols, colLength);
  }

  return code;
}

char* getDbOfConnection(STscObj* pObj) {
  char* p = NULL;
  taosThreadMutexLock(&pObj->mutex);
  size_t len = strlen(pObj->db);
  if (len > 0) {
    p = strndup(pObj->db, tListLen(pObj->db));
  }

  taosThreadMutexUnlock(&pObj->mutex);
  return p;
}

void setConnectionDB(STscObj* pTscObj, const char* db) {
  assert(db != NULL && pTscObj != NULL);
  taosThreadMutexLock(&pTscObj->mutex);
  tstrncpy(pTscObj->db, db, tListLen(pTscObj->db));
  taosThreadMutexUnlock(&pTscObj->mutex);
}

void resetConnectDB(STscObj* pTscObj) {
  if (pTscObj == NULL) {
    return;
  }

  taosThreadMutexLock(&pTscObj->mutex);
  pTscObj->db[0] = 0;
  taosThreadMutexUnlock(&pTscObj->mutex);
}

int32_t setQueryResultFromRsp(SReqResultInfo* pResultInfo, const SRetrieveTableRsp* pRsp, bool convertUcs4,
                              bool freeAfterUse) {
  assert(pResultInfo != NULL && pRsp != NULL);

  if (freeAfterUse) taosMemoryFreeClear(pResultInfo->pRspMsg);

  pResultInfo->pRspMsg = (const char*)pRsp;
  pResultInfo->pData = (void*)pRsp->data;
  pResultInfo->numOfRows = htonl(pRsp->numOfRows);
  pResultInfo->current = 0;
  pResultInfo->completed = (pRsp->completed == 1);
  pResultInfo->payloadLen = htonl(pRsp->compLen);
  pResultInfo->precision = pRsp->precision;

  // TODO handle the compressed case
  pResultInfo->totalRows += pResultInfo->numOfRows;
  return setResultDataPtr(pResultInfo, pResultInfo->fields, pResultInfo->numOfCols, pResultInfo->numOfRows,
                          convertUcs4);
}

TSDB_SERVER_STATUS taos_check_server_status(const char* fqdn, int port, char* details, int maxlen) {
  TSDB_SERVER_STATUS code = TSDB_SRV_STATUS_UNAVAILABLE;
  void*              clientRpc = NULL;
  SServerStatusRsp   statusRsp = {0};
  SEpSet             epSet = {.inUse = 0, .numOfEps = 1};
  SRpcMsg            rpcMsg = {.info.ahandle = (void*)0x9526, .msgType = TDMT_DND_SERVER_STATUS};
  SRpcMsg            rpcRsp = {0};
  SRpcInit           rpcInit = {0};
  char               pass[TSDB_PASSWORD_LEN + 1] = {0};

  rpcInit.label = "CHK";
  rpcInit.numOfThreads = 1;
  rpcInit.cfp = NULL;
  rpcInit.sessions = 16;
  rpcInit.connType = TAOS_CONN_CLIENT;
  rpcInit.idleTime = tsShellActivityTimer * 1000;
  rpcInit.user = "_dnd";

  clientRpc = rpcOpen(&rpcInit);
  if (clientRpc == NULL) {
    tscError("failed to init server status client");
    goto _OVER;
  }

  if (fqdn == NULL) {
    fqdn = tsLocalFqdn;
  }

  if (port == 0) {
    port = tsServerPort;
  }

  tstrncpy(epSet.eps[0].fqdn, fqdn, TSDB_FQDN_LEN);
  epSet.eps[0].port = (uint16_t)port;
  rpcSendRecv(clientRpc, &epSet, &rpcMsg, &rpcRsp);

  if (rpcRsp.code != 0 || rpcRsp.contLen <= 0 || rpcRsp.pCont == NULL) {
    tscError("failed to send server status req since %s", terrstr());
    goto _OVER;
  }

  if (tDeserializeSServerStatusRsp(rpcRsp.pCont, rpcRsp.contLen, &statusRsp) != 0) {
    tscError("failed to parse server status rsp since %s", terrstr());
    goto _OVER;
  }

  code = statusRsp.statusCode;
  if (details != NULL && statusRsp.details != NULL) {
    tstrncpy(details, statusRsp.details, maxlen);
  }

_OVER:
  if (clientRpc != NULL) {
    rpcClose(clientRpc);
  }
  if (rpcRsp.pCont != NULL) {
    rpcFreeCont(rpcRsp.pCont);
  }
  return code;
}<|MERGE_RESOLUTION|>--- conflicted
+++ resolved
@@ -347,16 +347,11 @@
 
   SQueryResult res = {.code = 0, .numOfRows = 0};
   int32_t      code = schedulerAsyncExecJob(pTransporter, pNodeList, pDag, &pRequest->body.queryJob, pRequest->sqlstr,
-<<<<<<< HEAD
                                        pRequest->metric.start, schdExecCallback, &res);
 
   pRequest->body.resInfo.execRes = res.res;
 
   while (true) {                                       
-=======
-                                            pRequest->metric.start, schdExecCallback, &res);
-  while (true) {
->>>>>>> 08192fd0
     if (code != TSDB_CODE_SUCCESS) {
       if (pRequest->body.queryJob != 0) {
         schedulerFreeJob(pRequest->body.queryJob);
@@ -389,12 +384,7 @@
   return pRequest->code;
 }
 
-<<<<<<< HEAD
-
 int32_t scheduleQuery(SRequestObj* pRequest, SQueryPlan* pDag, SArray* pNodeList) {
-=======
-int32_t scheduleQuery(SRequestObj* pRequest, SQueryPlan* pDag, SArray* pNodeList, void** pRes) {
->>>>>>> 08192fd0
   void* pTransporter = pRequest->pTscObj->pAppInfo->pTransporter;
 
   SQueryResult res = {.code = 0, .numOfRows = 0};
