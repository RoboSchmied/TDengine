/*
 * Copyright (c) 2019 TAOS Data, Inc. <jhtao@taosdata.com>
 *
 * This program is free software: you can use, redistribute, and/or modify
 * it under the terms of the GNU Affero General Public License, version 3
 * or later ("AGPL"), as published by the Free Software Foundation.
 *
 * This program is distributed in the hope that it will be useful, but WITHOUT
 * ANY WARRANTY; without even the implied warranty of MERCHANTABILITY or
 * FITNESS FOR A PARTICULAR PURPOSE.
 *
 * You should have received a copy of the GNU Affero General Public License
 * along with this program. If not, see <http://www.gnu.org/licenses/>.
 */

#include "cJSON.h"
#include "clientInt.h"
#include "clientLog.h"
#include "command.h"
#include "scheduler.h"
#include "tdatablock.h"
#include "tdataformat.h"
#include "tdef.h"
#include "tglobal.h"
#include "tmsgtype.h"
#include "tpagedbuf.h"
#include "tref.h"
#include "tsched.h"

static int32_t       initEpSetFromCfg(const char* firstEp, const char* secondEp, SCorEpSet* pEpSet);
static SMsgSendInfo* buildConnectMsg(SRequestObj* pRequest);

static bool stringLengthCheck(const char* str, size_t maxsize) {
  if (str == NULL) {
    return false;
  }

  size_t len = strlen(str);
  if (len <= 0 || len > maxsize) {
    return false;
  }

  return true;
}

static bool validateUserName(const char* user) { return stringLengthCheck(user, TSDB_USER_LEN - 1); }

static bool validatePassword(const char* passwd) { return stringLengthCheck(passwd, TSDB_PASSWORD_LEN - 1); }

static bool validateDbName(const char* db) { return stringLengthCheck(db, TSDB_DB_NAME_LEN - 1); }

static char* getClusterKey(const char* user, const char* auth, const char* ip, int32_t port) {
  char key[512] = {0};
  snprintf(key, sizeof(key), "%s:%s:%s:%d", user, auth, ip, port);
  return strdup(key);
}

bool chkRequestKilled(void* param) {
  bool         killed = false;
  SRequestObj* pRequest = acquireRequest((int64_t)param);
  if (NULL == pRequest || pRequest->killed) {
    killed = true;
  }

  releaseRequest((int64_t)param);

  return killed;
}

static STscObj* taosConnectImpl(const char* user, const char* auth, const char* db, __taos_async_fn_t fp, void* param,
                                SAppInstInfo* pAppInfo, int connType);

STscObj* taos_connect_internal(const char* ip, const char* user, const char* pass, const char* auth, const char* db,
                               uint16_t port, int connType) {
  if (taos_init() != TSDB_CODE_SUCCESS) {
    return NULL;
  }

  if (!validateUserName(user)) {
    terrno = TSDB_CODE_TSC_INVALID_USER_LENGTH;
    return NULL;
  }

  char localDb[TSDB_DB_NAME_LEN] = {0};
  if (db != NULL && strlen(db) > 0) {
    if (!validateDbName(db)) {
      terrno = TSDB_CODE_TSC_INVALID_DB_LENGTH;
      return NULL;
    }

    tstrncpy(localDb, db, sizeof(localDb));
    strdequote(localDb);
  }

  char secretEncrypt[TSDB_PASSWORD_LEN + 1] = {0};
  if (auth == NULL) {
    if (!validatePassword(pass)) {
      terrno = TSDB_CODE_TSC_INVALID_PASS_LENGTH;
      return NULL;
    }

    taosEncryptPass_c((uint8_t*)pass, strlen(pass), secretEncrypt);
  } else {
    tstrncpy(secretEncrypt, auth, tListLen(secretEncrypt));
  }

  SCorEpSet epSet = {0};
  if (ip) {
    if (initEpSetFromCfg(ip, NULL, &epSet) < 0) {
      return NULL;
    }
  } else {
    if (initEpSetFromCfg(tsFirst, tsSecond, &epSet) < 0) {
      return NULL;
    }
  }

  if (port) {
    epSet.epSet.eps[0].port = port;
    epSet.epSet.eps[1].port = port;
  }

  char* key = getClusterKey(user, secretEncrypt, ip, port);

  tscInfo("connecting to server, numOfEps:%d inUse:%d user:%s db:%s key:%s", epSet.epSet.numOfEps, epSet.epSet.inUse,
          user, db, key);
  for (int32_t i = 0; i < epSet.epSet.numOfEps; ++i) {
    tscInfo("ep:%d, %s:%u", i, epSet.epSet.eps[i].fqdn, epSet.epSet.eps[i].port);
  }

  SAppInstInfo** pInst = NULL;
  taosThreadMutexLock(&appInfo.mutex);

  pInst = taosHashGet(appInfo.pInstMap, key, strlen(key));
  SAppInstInfo* p = NULL;
  if (pInst == NULL) {
    p = taosMemoryCalloc(1, sizeof(struct SAppInstInfo));
    p->mgmtEp = epSet;
    taosThreadMutexInit(&p->qnodeMutex, NULL);
    p->pTransporter = openTransporter(user, secretEncrypt, tsNumOfCores / 2);
    if (p->pTransporter == NULL) {
      taosThreadMutexUnlock(&appInfo.mutex);
      taosMemoryFreeClear(key);
      taosMemoryFree(p);
      return NULL;
    }
    p->pAppHbMgr = appHbMgrInit(p, key);
    if (NULL == p->pAppHbMgr) {
      destroyAppInst(p);
      taosThreadMutexUnlock(&appInfo.mutex);
      taosMemoryFreeClear(key);
      return NULL;
    }
    taosHashPut(appInfo.pInstMap, key, strlen(key), &p, POINTER_BYTES);
    p->instKey = key;
    key = NULL;
    tscDebug("new app inst mgr %p, user:%s, ip:%s, port:%d", p, user, epSet.epSet.eps[0].fqdn, epSet.epSet.eps[0].port);

    pInst = &p;
  }

  taosThreadMutexUnlock(&appInfo.mutex);

  taosMemoryFreeClear(key);
  return taosConnectImpl(user, &secretEncrypt[0], localDb, NULL, NULL, *pInst, connType);
}

void freeQueryParam(SSyncQueryParam* param) {
  if (param == NULL) return;
  tsem_destroy(&param->sem);
  taosMemoryFree(param);
}

int32_t buildRequest(uint64_t connId, const char* sql, int sqlLen, void* param, bool validateSql,
                     SRequestObj** pRequest, int64_t reqid) {
  *pRequest = createRequest(connId, TSDB_SQL_SELECT, reqid);
  if (*pRequest == NULL) {
    tscError("failed to malloc sqlObj, %s", sql);
    return terrno;
  }

  (*pRequest)->sqlstr = taosMemoryMalloc(sqlLen + 1);
  if ((*pRequest)->sqlstr == NULL) {
    tscError("0x%" PRIx64 " failed to prepare sql string buffer, %s", (*pRequest)->self, sql);
    destroyRequest(*pRequest);
    *pRequest = NULL;
    return TSDB_CODE_OUT_OF_MEMORY;
  }

  strntolower((*pRequest)->sqlstr, sql, (int32_t)sqlLen);
  (*pRequest)->sqlstr[sqlLen] = 0;
  (*pRequest)->sqlLen = sqlLen;
  (*pRequest)->validateOnly = validateSql;

  SSyncQueryParam* newpParam;
  if (param == NULL) {
    newpParam = taosMemoryCalloc(1, sizeof(SSyncQueryParam));
    if (newpParam == NULL) {
      destroyRequest(*pRequest);
      *pRequest = NULL;
      return TSDB_CODE_OUT_OF_MEMORY;
    }

    tsem_init(&newpParam->sem, 0, 0);
    newpParam->pRequest = (*pRequest);
    param = newpParam;
  }

  (*pRequest)->body.param = param;

  STscObj* pTscObj = (*pRequest)->pTscObj;
  int32_t  err = taosHashPut(pTscObj->pRequests, &(*pRequest)->self, sizeof((*pRequest)->self), &(*pRequest)->self,
                             sizeof((*pRequest)->self));
  if (err) {
    tscError("%" PRId64 " failed to add to request container, reqId:0x%" PRIx64 ", conn:%" PRId64 ", %s",
             (*pRequest)->self, (*pRequest)->requestId, pTscObj->id, sql);
    freeQueryParam(newpParam);
    destroyRequest(*pRequest);
    *pRequest = NULL;
    return TSDB_CODE_OUT_OF_MEMORY;
  }

  (*pRequest)->allocatorRefId = -1;
  if (tsQueryUseNodeAllocator && !qIsInsertValuesSql((*pRequest)->sqlstr, (*pRequest)->sqlLen)) {
    if (TSDB_CODE_SUCCESS !=
        nodesCreateAllocator((*pRequest)->requestId, tsQueryNodeChunkSize, &((*pRequest)->allocatorRefId))) {
      tscError("%" PRId64 " failed to create node allocator, reqId:0x%" PRIx64 ", conn:%" PRId64 ", %s",
               (*pRequest)->self, (*pRequest)->requestId, pTscObj->id, sql);
      freeQueryParam(newpParam);
      destroyRequest(*pRequest);
      *pRequest = NULL;
      return TSDB_CODE_OUT_OF_MEMORY;
    }
  }

  tscDebugL("0x%" PRIx64 " SQL: %s, reqId:0x%" PRIx64, (*pRequest)->self, (*pRequest)->sqlstr, (*pRequest)->requestId);
  return TSDB_CODE_SUCCESS;
}

int32_t parseSql(SRequestObj* pRequest, bool topicQuery, SQuery** pQuery, SStmtCallback* pStmtCb) {
  STscObj* pTscObj = pRequest->pTscObj;

  SParseContext cxt = {.requestId = pRequest->requestId,
                       .requestRid = pRequest->self,
                       .acctId = pTscObj->acctId,
                       .db = pRequest->pDb,
                       .topicQuery = topicQuery,
                       .pSql = pRequest->sqlstr,
                       .sqlLen = pRequest->sqlLen,
                       .pMsg = pRequest->msgBuf,
                       .msgLen = ERROR_MSG_BUF_DEFAULT_SIZE,
                       .pTransporter = pTscObj->pAppInfo->pTransporter,
                       .pStmtCb = pStmtCb,
                       .pUser = pTscObj->user,
                       .isSuperUser = (0 == strcmp(pTscObj->user, TSDB_DEFAULT_USER)),
                       .enableSysInfo = pTscObj->sysInfo,
                       .svrVer = pTscObj->sVer,
                       .nodeOffline = (pTscObj->pAppInfo->onlineDnodes < pTscObj->pAppInfo->totalDnodes)};

  cxt.mgmtEpSet = getEpSet_s(&pTscObj->pAppInfo->mgmtEp);
  int32_t code = catalogGetHandle(pTscObj->pAppInfo->clusterId, &cxt.pCatalog);
  if (code != TSDB_CODE_SUCCESS) {
    return code;
  }

  code = qParseSql(&cxt, pQuery);
  if (TSDB_CODE_SUCCESS == code) {
    if ((*pQuery)->haveResultSet) {
      setResSchemaInfo(&pRequest->body.resInfo, (*pQuery)->pResSchema, (*pQuery)->numOfResCols);
      setResPrecision(&pRequest->body.resInfo, (*pQuery)->precision);
    }
  }

  if (TSDB_CODE_SUCCESS == code || NEED_CLIENT_HANDLE_ERROR(code)) {
    TSWAP(pRequest->dbList, (*pQuery)->pDbList);
    TSWAP(pRequest->tableList, (*pQuery)->pTableList);
    TSWAP(pRequest->targetTableList, (*pQuery)->pTargetTableList);
  }

  taosArrayDestroy(cxt.pTableMetaPos);
  taosArrayDestroy(cxt.pTableVgroupPos);

  return code;
}

int32_t execLocalCmd(SRequestObj* pRequest, SQuery* pQuery) {
  SRetrieveTableRsp* pRsp = NULL;
  int32_t            code = qExecCommand(&pRequest->pTscObj->id, pRequest->pTscObj->sysInfo, pQuery->pRoot, &pRsp);
  if (TSDB_CODE_SUCCESS == code && NULL != pRsp) {
    code = setQueryResultFromRsp(&pRequest->body.resInfo, pRsp, false, true);
  }

  return code;
}

int32_t execDdlQuery(SRequestObj* pRequest, SQuery* pQuery) {
  // drop table if exists not_exists_table
  if (NULL == pQuery->pCmdMsg) {
    return TSDB_CODE_SUCCESS;
  }

  SCmdMsgInfo* pMsgInfo = pQuery->pCmdMsg;
  pRequest->type = pMsgInfo->msgType;
  pRequest->body.requestMsg = (SDataBuf){.pData = pMsgInfo->pMsg, .len = pMsgInfo->msgLen, .handle = NULL};
  pMsgInfo->pMsg = NULL;  // pMsg transferred to SMsgSendInfo management

  STscObj*      pTscObj = pRequest->pTscObj;
  SMsgSendInfo* pSendMsg = buildMsgInfoImpl(pRequest);

  int64_t transporterId = 0;
  asyncSendMsgToServer(pTscObj->pAppInfo->pTransporter, &pMsgInfo->epSet, &transporterId, pSendMsg);

  tsem_wait(&pRequest->body.rspSem);
  return TSDB_CODE_SUCCESS;
}

static SAppInstInfo* getAppInfo(SRequestObj* pRequest) { return pRequest->pTscObj->pAppInfo; }

void asyncExecLocalCmd(SRequestObj* pRequest, SQuery* pQuery) {
  SRetrieveTableRsp* pRsp = NULL;
  if (pRequest->validateOnly) {
    pRequest->body.queryFp(pRequest->body.param, pRequest, 0);
    return;
  }

  int32_t code = qExecCommand(&pRequest->pTscObj->id ,pRequest->pTscObj->sysInfo, pQuery->pRoot, &pRsp);
  if (TSDB_CODE_SUCCESS == code && NULL != pRsp) {
    code = setQueryResultFromRsp(&pRequest->body.resInfo, pRsp, false, true);
  }

  SReqResultInfo* pResultInfo = &pRequest->body.resInfo;
  pRequest->code = code;

  if (pRequest->code != TSDB_CODE_SUCCESS) {
    pResultInfo->numOfRows = 0;
    tscError("0x%" PRIx64 " fetch results failed, code:%s, reqId:0x%" PRIx64, pRequest->self, tstrerror(code),
             pRequest->requestId);
  } else {
    tscDebug("0x%" PRIx64 " fetch results, numOfRows:%" PRId64 " total Rows:%" PRId64 ", complete:%d, reqId:0x%" PRIx64,
             pRequest->self, pResultInfo->numOfRows, pResultInfo->totalRows, pResultInfo->completed,
             pRequest->requestId);
  }

  pRequest->body.queryFp(pRequest->body.param, pRequest, code);
}

int32_t asyncExecDdlQuery(SRequestObj* pRequest, SQuery* pQuery) {
  if (pRequest->validateOnly) {
    pRequest->body.queryFp(pRequest->body.param, pRequest, 0);
    return TSDB_CODE_SUCCESS;
  }

  // drop table if exists not_exists_table
  if (NULL == pQuery->pCmdMsg) {
    pRequest->body.queryFp(pRequest->body.param, pRequest, 0);
    return TSDB_CODE_SUCCESS;
  }

  SCmdMsgInfo* pMsgInfo = pQuery->pCmdMsg;
  pRequest->type = pMsgInfo->msgType;
  pRequest->body.requestMsg = (SDataBuf){.pData = pMsgInfo->pMsg, .len = pMsgInfo->msgLen, .handle = NULL};
  pMsgInfo->pMsg = NULL;  // pMsg transferred to SMsgSendInfo management

  SAppInstInfo* pAppInfo = getAppInfo(pRequest);
  SMsgSendInfo* pSendMsg = buildMsgInfoImpl(pRequest);

  int64_t transporterId = 0;
  int32_t code = asyncSendMsgToServer(pAppInfo->pTransporter, &pMsgInfo->epSet, &transporterId, pSendMsg);
  if (code) {
    pRequest->body.queryFp(pRequest->body.param, pRequest, code);
  }
  return code;
}

int compareQueryNodeLoad(const void* elem1, const void* elem2) {
  SQueryNodeLoad* node1 = (SQueryNodeLoad*)elem1;
  SQueryNodeLoad* node2 = (SQueryNodeLoad*)elem2;

  if (node1->load < node2->load) {
    return -1;
  }

  return node1->load > node2->load;
}

int32_t updateQnodeList(SAppInstInfo* pInfo, SArray* pNodeList) {
  taosThreadMutexLock(&pInfo->qnodeMutex);
  if (pInfo->pQnodeList) {
    taosArrayDestroy(pInfo->pQnodeList);
    pInfo->pQnodeList = NULL;
    tscDebug("QnodeList cleared in cluster 0x%" PRIx64, pInfo->clusterId);
  }

  if (pNodeList) {
    pInfo->pQnodeList = taosArrayDup(pNodeList, NULL);
    taosArraySort(pInfo->pQnodeList, compareQueryNodeLoad);
    tscDebug("QnodeList updated in cluster 0x%" PRIx64 ", num:%ld", pInfo->clusterId,
             taosArrayGetSize(pInfo->pQnodeList));
  }
  taosThreadMutexUnlock(&pInfo->qnodeMutex);

  return TSDB_CODE_SUCCESS;
}

bool qnodeRequired(SRequestObj* pRequest) {
  if (QUERY_POLICY_VNODE == tsQueryPolicy || QUERY_POLICY_CLIENT == tsQueryPolicy) {
    return false;
  }

  SAppInstInfo* pInfo = pRequest->pTscObj->pAppInfo;
  bool          required = false;

  taosThreadMutexLock(&pInfo->qnodeMutex);
  required = (NULL == pInfo->pQnodeList);
  taosThreadMutexUnlock(&pInfo->qnodeMutex);

  return required;
}

int32_t getQnodeList(SRequestObj* pRequest, SArray** pNodeList) {
  SAppInstInfo* pInfo = pRequest->pTscObj->pAppInfo;
  int32_t       code = 0;

  taosThreadMutexLock(&pInfo->qnodeMutex);
  if (pInfo->pQnodeList) {
    *pNodeList = taosArrayDup(pInfo->pQnodeList, NULL);
  }
  taosThreadMutexUnlock(&pInfo->qnodeMutex);

  if (NULL == *pNodeList) {
    SCatalog* pCatalog = NULL;
    code = catalogGetHandle(pRequest->pTscObj->pAppInfo->clusterId, &pCatalog);
    if (TSDB_CODE_SUCCESS == code) {
      *pNodeList = taosArrayInit(5, sizeof(SQueryNodeLoad));
      SRequestConnInfo conn = {.pTrans = pRequest->pTscObj->pAppInfo->pTransporter,
                               .requestId = pRequest->requestId,
                               .requestObjRefId = pRequest->self,
                               .mgmtEps = getEpSet_s(&pRequest->pTscObj->pAppInfo->mgmtEp)};
      code = catalogGetQnodeList(pCatalog, &conn, *pNodeList);
    }

    if (TSDB_CODE_SUCCESS == code && *pNodeList) {
      code = updateQnodeList(pInfo, *pNodeList);
    }
  }

  return code;
}

int32_t getPlan(SRequestObj* pRequest, SQuery* pQuery, SQueryPlan** pPlan, SArray* pNodeList) {
  pRequest->type = pQuery->msgType;
  SAppInstInfo* pAppInfo = getAppInfo(pRequest);

  SPlanContext cxt = {.queryId = pRequest->requestId,
                      .acctId = pRequest->pTscObj->acctId,
                      .mgmtEpSet = getEpSet_s(&pAppInfo->mgmtEp),
                      .pAstRoot = pQuery->pRoot,
                      .showRewrite = pQuery->showRewrite,
                      .pMsg = pRequest->msgBuf,
                      .msgLen = ERROR_MSG_BUF_DEFAULT_SIZE,
                      .pUser = pRequest->pTscObj->user,
                      .sysInfo = pRequest->pTscObj->sysInfo};

  return qCreateQueryPlan(&cxt, pPlan, pNodeList);
}

void setResSchemaInfo(SReqResultInfo* pResInfo, const SSchema* pSchema, int32_t numOfCols) {
  if(pResInfo == NULL || pSchema == NULL || numOfCols <= 0){
    tscError("invalid paras, pResInfo == NULL || pSchema == NULL || numOfCols <= 0");
    return;
  }

  pResInfo->numOfCols = numOfCols;
  if (pResInfo->fields != NULL) {
    taosMemoryFree(pResInfo->fields);
  }
  if (pResInfo->userFields != NULL) {
    taosMemoryFree(pResInfo->userFields);
  }
  pResInfo->fields = taosMemoryCalloc(numOfCols, sizeof(TAOS_FIELD));
  pResInfo->userFields = taosMemoryCalloc(numOfCols, sizeof(TAOS_FIELD));
  if(numOfCols != pResInfo->numOfCols){
    tscError("numOfCols:%d != pResInfo->numOfCols:%d", numOfCols, pResInfo->numOfCols);
    return;
  }

  for (int32_t i = 0; i < pResInfo->numOfCols; ++i) {
    pResInfo->fields[i].bytes = pSchema[i].bytes;
    pResInfo->fields[i].type = pSchema[i].type;

    pResInfo->userFields[i].bytes = pSchema[i].bytes;
    pResInfo->userFields[i].type = pSchema[i].type;

    if (pSchema[i].type == TSDB_DATA_TYPE_VARCHAR) {
      pResInfo->userFields[i].bytes -= VARSTR_HEADER_SIZE;
    } else if (pSchema[i].type == TSDB_DATA_TYPE_NCHAR || pSchema[i].type == TSDB_DATA_TYPE_JSON) {
      pResInfo->userFields[i].bytes = (pResInfo->userFields[i].bytes - VARSTR_HEADER_SIZE) / TSDB_NCHAR_SIZE;
    }

    tstrncpy(pResInfo->fields[i].name, pSchema[i].name, tListLen(pResInfo->fields[i].name));
    tstrncpy(pResInfo->userFields[i].name, pSchema[i].name, tListLen(pResInfo->userFields[i].name));
  }
}

void setResPrecision(SReqResultInfo* pResInfo, int32_t precision) {
  if (precision != TSDB_TIME_PRECISION_MILLI && precision != TSDB_TIME_PRECISION_MICRO &&
      precision != TSDB_TIME_PRECISION_NANO) {
    return;
  }

  pResInfo->precision = precision;
}

int32_t buildVnodePolicyNodeList(SRequestObj* pRequest, SArray** pNodeList, SArray* pMnodeList, SArray* pDbVgList) {
  SArray* nodeList = taosArrayInit(4, sizeof(SQueryNodeLoad));
  char*   policy = (tsQueryPolicy == QUERY_POLICY_VNODE) ? "vnode" : "client";

  int32_t dbNum = taosArrayGetSize(pDbVgList);
  for (int32_t i = 0; i < dbNum; ++i) {
    SArray* pVg = taosArrayGetP(pDbVgList, i);
    int32_t vgNum = taosArrayGetSize(pVg);
    if (vgNum <= 0) {
      continue;
    }

    for (int32_t j = 0; j < vgNum; ++j) {
      SVgroupInfo*   pInfo = taosArrayGet(pVg, j);
      SQueryNodeLoad load = {0};
      load.addr.nodeId = pInfo->vgId;
      load.addr.epSet = pInfo->epSet;

      taosArrayPush(nodeList, &load);
    }
  }

  int32_t vnodeNum = taosArrayGetSize(nodeList);
  if (vnodeNum > 0) {
    tscDebug("0x%" PRIx64 " %s policy, use vnode list, num:%d", pRequest->requestId, policy, vnodeNum);
    goto _return;
  }

  int32_t mnodeNum = taosArrayGetSize(pMnodeList);
  if (mnodeNum <= 0) {
    tscDebug("0x%" PRIx64 " %s policy, empty node list", pRequest->requestId, policy);
    goto _return;
  }

  void* pData = taosArrayGet(pMnodeList, 0);
  taosArrayAddBatch(nodeList, pData, mnodeNum);

  tscDebug("0x%" PRIx64 " %s policy, use mnode list, num:%d", pRequest->requestId, policy, mnodeNum);

_return:

  *pNodeList = nodeList;

  return TSDB_CODE_SUCCESS;
}

int32_t buildQnodePolicyNodeList(SRequestObj* pRequest, SArray** pNodeList, SArray* pMnodeList, SArray* pQnodeList) {
  SArray* nodeList = taosArrayInit(4, sizeof(SQueryNodeLoad));

  int32_t qNodeNum = taosArrayGetSize(pQnodeList);
  if (qNodeNum > 0) {
    void* pData = taosArrayGet(pQnodeList, 0);
    taosArrayAddBatch(nodeList, pData, qNodeNum);
    tscDebug("0x%" PRIx64 " qnode policy, use qnode list, num:%d", pRequest->requestId, qNodeNum);
    goto _return;
  }

  int32_t mnodeNum = taosArrayGetSize(pMnodeList);
  if (mnodeNum <= 0) {
    tscDebug("0x%" PRIx64 " qnode policy, empty node list", pRequest->requestId);
    goto _return;
  }

  void* pData = taosArrayGet(pMnodeList, 0);
  taosArrayAddBatch(nodeList, pData, mnodeNum);

  tscDebug("0x%" PRIx64 " qnode policy, use mnode list, num:%d", pRequest->requestId, mnodeNum);

_return:

  *pNodeList = nodeList;

  return TSDB_CODE_SUCCESS;
}

int32_t buildAsyncExecNodeList(SRequestObj* pRequest, SArray** pNodeList, SArray* pMnodeList, SMetaData* pResultMeta) {
  SArray* pDbVgList = NULL;
  SArray* pQnodeList = NULL;
  int32_t code = 0;

  switch (tsQueryPolicy) {
    case QUERY_POLICY_VNODE:
    case QUERY_POLICY_CLIENT: {
      if (pResultMeta) {
        pDbVgList = taosArrayInit(4, POINTER_BYTES);

        int32_t dbNum = taosArrayGetSize(pResultMeta->pDbVgroup);
        for (int32_t i = 0; i < dbNum; ++i) {
          SMetaRes* pRes = taosArrayGet(pResultMeta->pDbVgroup, i);
          if (pRes->code || NULL == pRes->pRes) {
            continue;
          }

          taosArrayPush(pDbVgList, &pRes->pRes);
        }
      }

      code = buildVnodePolicyNodeList(pRequest, pNodeList, pMnodeList, pDbVgList);
      break;
    }
    case QUERY_POLICY_HYBRID:
    case QUERY_POLICY_QNODE: {
      if (pResultMeta && taosArrayGetSize(pResultMeta->pQnodeList) > 0) {
        SMetaRes* pRes = taosArrayGet(pResultMeta->pQnodeList, 0);
        if (pRes->code) {
          pQnodeList = NULL;
        } else {
          pQnodeList = taosArrayDup((SArray*)pRes->pRes, NULL);
        }
      } else {
        SAppInstInfo* pInst = pRequest->pTscObj->pAppInfo;
        taosThreadMutexLock(&pInst->qnodeMutex);
        if (pInst->pQnodeList) {
          pQnodeList = taosArrayDup(pInst->pQnodeList, NULL);
        }
        taosThreadMutexUnlock(&pInst->qnodeMutex);
      }

      code = buildQnodePolicyNodeList(pRequest, pNodeList, pMnodeList, pQnodeList);
      break;
    }
    default:
      tscError("unknown query policy: %d", tsQueryPolicy);
      return TSDB_CODE_APP_ERROR;
  }

  taosArrayDestroy(pDbVgList);
  taosArrayDestroy(pQnodeList);

  return code;
}

void freeVgList(void* list) {
  SArray* pList = *(SArray**)list;
  taosArrayDestroy(pList);
}

int32_t buildSyncExecNodeList(SRequestObj* pRequest, SArray** pNodeList, SArray* pMnodeList) {
  SArray* pDbVgList = NULL;
  SArray* pQnodeList = NULL;
  int32_t code = 0;

  switch (tsQueryPolicy) {
    case QUERY_POLICY_VNODE:
    case QUERY_POLICY_CLIENT: {
      int32_t dbNum = taosArrayGetSize(pRequest->dbList);
      if (dbNum > 0) {
        SCatalog*     pCtg = NULL;
        SAppInstInfo* pInst = pRequest->pTscObj->pAppInfo;
        code = catalogGetHandle(pInst->clusterId, &pCtg);
        if (code != TSDB_CODE_SUCCESS) {
          goto _return;
        }

        pDbVgList = taosArrayInit(dbNum, POINTER_BYTES);
        SArray* pVgList = NULL;
        for (int32_t i = 0; i < dbNum; ++i) {
          char*            dbFName = taosArrayGet(pRequest->dbList, i);
          SRequestConnInfo conn = {.pTrans = pInst->pTransporter,
                                   .requestId = pRequest->requestId,
                                   .requestObjRefId = pRequest->self,
                                   .mgmtEps = getEpSet_s(&pInst->mgmtEp)};

          code = catalogGetDBVgList(pCtg, &conn, dbFName, &pVgList);
          if (code) {
            goto _return;
          }

          taosArrayPush(pDbVgList, &pVgList);
        }
      }

      code = buildVnodePolicyNodeList(pRequest, pNodeList, pMnodeList, pDbVgList);
      break;
    }
    case QUERY_POLICY_HYBRID:
    case QUERY_POLICY_QNODE: {
      getQnodeList(pRequest, &pQnodeList);

      code = buildQnodePolicyNodeList(pRequest, pNodeList, pMnodeList, pQnodeList);
      break;
    }
    default:
      tscError("unknown query policy: %d", tsQueryPolicy);
      return TSDB_CODE_APP_ERROR;
  }

_return:

  taosArrayDestroyEx(pDbVgList, freeVgList);
  taosArrayDestroy(pQnodeList);

  return code;
}

int32_t scheduleQuery(SRequestObj* pRequest, SQueryPlan* pDag, SArray* pNodeList) {
  void* pTransporter = pRequest->pTscObj->pAppInfo->pTransporter;

  SExecResult      res = {0};
  SRequestConnInfo conn = {.pTrans = pRequest->pTscObj->pAppInfo->pTransporter,
                           .requestId = pRequest->requestId,
                           .requestObjRefId = pRequest->self};
  SSchedulerReq    req = {
         .syncReq = true,
         .localReq = (tsQueryPolicy == QUERY_POLICY_CLIENT),
         .pConn = &conn,
         .pNodeList = pNodeList,
         .pDag = pDag,
         .sql = pRequest->sqlstr,
         .startTs = pRequest->metric.start,
         .execFp = NULL,
         .cbParam = NULL,
         .chkKillFp = chkRequestKilled,
         .chkKillParam = (void*)pRequest->self,
         .pExecRes = &res,
  };

  int32_t code = schedulerExecJob(&req, &pRequest->body.queryJob);

  destroyQueryExecRes(&pRequest->body.resInfo.execRes);
  memcpy(&pRequest->body.resInfo.execRes, &res, sizeof(res));

  if (code != TSDB_CODE_SUCCESS) {
    schedulerFreeJob(&pRequest->body.queryJob, 0);

    pRequest->code = code;
    terrno = code;
    return pRequest->code;
  }

  if (TDMT_VND_SUBMIT == pRequest->type || TDMT_VND_DELETE == pRequest->type ||
      TDMT_VND_CREATE_TABLE == pRequest->type) {
    pRequest->body.resInfo.numOfRows = res.numOfRows;
    if (TDMT_VND_SUBMIT == pRequest->type) {
      STscObj*            pTscObj = pRequest->pTscObj;
      SAppClusterSummary* pActivity = &pTscObj->pAppInfo->summary;
      atomic_add_fetch_64((int64_t*)&pActivity->numOfInsertRows, res.numOfRows);
    }

    schedulerFreeJob(&pRequest->body.queryJob, 0);
  }

  pRequest->code = res.code;
  terrno = res.code;
  return pRequest->code;
}

int32_t handleSubmitExecRes(SRequestObj* pRequest, void* res, SCatalog* pCatalog, SEpSet* epset) {
  SArray*      pArray = NULL;
  SSubmitRsp2* pRsp = (SSubmitRsp2*)res;
  if (NULL == pRsp->aCreateTbRsp) {
    return TSDB_CODE_SUCCESS;
  }

  int32_t tbNum = taosArrayGetSize(pRsp->aCreateTbRsp);
  for (int32_t i = 0; i < tbNum; ++i) {
    SVCreateTbRsp* pTbRsp = (SVCreateTbRsp*)taosArrayGet(pRsp->aCreateTbRsp, i);
    if (pTbRsp->pMeta) {
      handleCreateTbExecRes(pTbRsp->pMeta, pCatalog);
    }
  }

  return TSDB_CODE_SUCCESS;
}

int32_t handleQueryExecRes(SRequestObj* pRequest, void* res, SCatalog* pCatalog, SEpSet* epset) {
  int32_t code = 0;
  SArray* pArray = NULL;
  SArray* pTbArray = (SArray*)res;
  int32_t tbNum = taosArrayGetSize(pTbArray);
  if (tbNum <= 0) {
    return TSDB_CODE_SUCCESS;
  }

  pArray = taosArrayInit(tbNum, sizeof(STbSVersion));
  if (NULL == pArray) {
    terrno = TSDB_CODE_OUT_OF_MEMORY;
    return TSDB_CODE_OUT_OF_MEMORY;
  }

  for (int32_t i = 0; i < tbNum; ++i) {
    STbVerInfo* tbInfo = taosArrayGet(pTbArray, i);
    STbSVersion tbSver = {.tbFName = tbInfo->tbFName, .sver = tbInfo->sversion, .tver = tbInfo->tversion};
    taosArrayPush(pArray, &tbSver);
  }

  SRequestConnInfo conn = {.pTrans = pRequest->pTscObj->pAppInfo->pTransporter,
                           .requestId = pRequest->requestId,
                           .requestObjRefId = pRequest->self,
                           .mgmtEps = *epset};

  code = catalogChkTbMetaVersion(pCatalog, &conn, pArray);

_return:

  taosArrayDestroy(pArray);
  return code;
}

int32_t handleAlterTbExecRes(void* res, SCatalog* pCatalog) {
  return catalogUpdateTableMeta(pCatalog, (STableMetaRsp*)res);
}

int32_t handleCreateTbExecRes(void* res, SCatalog* pCatalog) {
  return catalogUpdateTableMeta(pCatalog, (STableMetaRsp*)res);
}

int32_t handleQueryExecRsp(SRequestObj* pRequest) {
  if (NULL == pRequest->body.resInfo.execRes.res) {
    return pRequest->code;
  }

  SCatalog*     pCatalog = NULL;
  SAppInstInfo* pAppInfo = getAppInfo(pRequest);

  int32_t code = catalogGetHandle(pAppInfo->clusterId, &pCatalog);
  if (code) {
    return code;
  }

  SEpSet       epset = getEpSet_s(&pAppInfo->mgmtEp);
  SExecResult* pRes = &pRequest->body.resInfo.execRes;

  switch (pRes->msgType) {
    case TDMT_VND_ALTER_TABLE:
    case TDMT_MND_ALTER_STB: {
      code = handleAlterTbExecRes(pRes->res, pCatalog);
      break;
    }
    case TDMT_VND_CREATE_TABLE: {
      SArray* pList = (SArray*)pRes->res;
      int32_t num = taosArrayGetSize(pList);
      for (int32_t i = 0; i < num; ++i) {
        void* res = taosArrayGetP(pList, i);
        code = handleCreateTbExecRes(res, pCatalog);
      }
      break;
    }
    case TDMT_MND_CREATE_STB: {
      code = handleCreateTbExecRes(pRes->res, pCatalog);
      break;
    }
    case TDMT_VND_SUBMIT: {
      atomic_add_fetch_64((int64_t*)&pAppInfo->summary.insertBytes, pRes->numOfBytes);

      code = handleSubmitExecRes(pRequest, pRes->res, pCatalog, &epset);
      break;
    }
    case TDMT_SCH_QUERY:
    case TDMT_SCH_MERGE_QUERY: {
      code = handleQueryExecRes(pRequest, pRes->res, pCatalog, &epset);
      break;
    }
    default:
      tscError("0x%" PRIx64 ", invalid exec result for request type %d, reqId:0x%" PRIx64, pRequest->self,
               pRequest->type, pRequest->requestId);
      code = TSDB_CODE_APP_ERROR;
  }

  return code;
}

static bool incompletaFileParsing(SNode* pStmt) {
  return QUERY_NODE_VNODE_MODIFY_STMT != nodeType(pStmt) ? false : ((SVnodeModifyOpStmt*)pStmt)->fileProcessing;
}

// todo refacto the error code  mgmt
void schedulerExecCb(SExecResult* pResult, void* param, int32_t code) {
  SSqlCallbackWrapper* pWrapper = param;
  SRequestObj*         pRequest = pWrapper->pRequest;
  STscObj*             pTscObj = pRequest->pTscObj;

  pRequest->code = code;
  if (pResult) {
    destroyQueryExecRes(&pRequest->body.resInfo.execRes);
    memcpy(&pRequest->body.resInfo.execRes, pResult, sizeof(*pResult));
  }

  int32_t type = pRequest->type;
  if (TDMT_VND_SUBMIT == type || TDMT_VND_DELETE == type || TDMT_VND_CREATE_TABLE == type) {
    if (pResult) {
      pRequest->body.resInfo.numOfRows += pResult->numOfRows;

      // record the insert rows
      if (TDMT_VND_SUBMIT == type) {
        SAppClusterSummary* pActivity = &pTscObj->pAppInfo->summary;
        atomic_add_fetch_64((int64_t*)&pActivity->numOfInsertRows, pResult->numOfRows);
      }
    }

    schedulerFreeJob(&pRequest->body.queryJob, 0);
  }

  taosMemoryFree(pResult);
  tscDebug("0x%" PRIx64 " enter scheduler exec cb, code:%s, reqId:0x%" PRIx64, pRequest->self, tstrerror(code),
           pRequest->requestId);

  if (code != TSDB_CODE_SUCCESS && NEED_CLIENT_HANDLE_ERROR(code) && pRequest->sqlstr != NULL) {
    tscDebug("0x%" PRIx64 " client retry to handle the error, code:%s, tryCount:%d, reqId:0x%" PRIx64, pRequest->self,
             tstrerror(code), pRequest->retry, pRequest->requestId);
    pRequest->prevCode = code;
    schedulerFreeJob(&pRequest->body.queryJob, 0);
    qDestroyQuery(pRequest->pQuery);
    pRequest->pQuery = NULL;
    destorySqlCallbackWrapper(pWrapper);
    doAsyncQuery(pRequest, true);
    return;
  }

  tscDebug("schedulerExecCb request type %s", TMSG_INFO(pRequest->type));
  if (NEED_CLIENT_RM_TBLMETA_REQ(pRequest->type) && NULL == pRequest->body.resInfo.execRes.res) {
    removeMeta(pTscObj, pRequest->targetTableList);
  }

  pRequest->metric.execCostUs = taosGetTimestampUs() - pRequest->metric.execStart;
  int32_t code1 = handleQueryExecRsp(pRequest);
  if (pRequest->code == TSDB_CODE_SUCCESS && pRequest->code != code1) {
    pRequest->code = code1;
  }

  if (pRequest->code == TSDB_CODE_SUCCESS && NULL != pRequest->pQuery &&
      incompletaFileParsing(pRequest->pQuery->pRoot)) {
    continueInsertFromCsv(pWrapper, pRequest);
    return;
  }

  destorySqlCallbackWrapper(pWrapper);

  // return to client
  pRequest->body.queryFp(pRequest->body.param, pRequest, code);
}

SRequestObj* launchQueryImpl(SRequestObj* pRequest, SQuery* pQuery, bool keepQuery, void** res) {
  int32_t code = 0;

  if (pQuery->pRoot) {
    pRequest->stmtType = pQuery->pRoot->type;
  }

  if (pQuery->pRoot && !pRequest->inRetry) {
    STscObj*            pTscObj = pRequest->pTscObj;
    SAppClusterSummary* pActivity = &pTscObj->pAppInfo->summary;
    if (QUERY_NODE_VNODE_MODIFY_STMT == pQuery->pRoot->type) {
      atomic_add_fetch_64((int64_t*)&pActivity->numOfInsertsReq, 1);
    } else if (QUERY_NODE_SELECT_STMT == pQuery->pRoot->type) {
      atomic_add_fetch_64((int64_t*)&pActivity->numOfQueryReq, 1);
    }
  }

  switch (pQuery->execMode) {
    case QUERY_EXEC_MODE_LOCAL:
      if (!pRequest->validateOnly) {
        if (NULL == pQuery->pRoot) {
          terrno = TSDB_CODE_INVALID_PARA;
          code = terrno;
        } else {
          code = execLocalCmd(pRequest, pQuery);
        }
      }
      break;
    case QUERY_EXEC_MODE_RPC:
      if (!pRequest->validateOnly) {
        code = execDdlQuery(pRequest, pQuery);
      }
      break;
    case QUERY_EXEC_MODE_SCHEDULE: {
      SArray*     pMnodeList = taosArrayInit(4, sizeof(SQueryNodeLoad));
      SQueryPlan* pDag = NULL;
      code = getPlan(pRequest, pQuery, &pDag, pMnodeList);
      if (TSDB_CODE_SUCCESS == code) {
        pRequest->body.subplanNum = pDag->numOfSubplans;
        if (!pRequest->validateOnly) {
          SArray* pNodeList = NULL;
          buildSyncExecNodeList(pRequest, &pNodeList, pMnodeList);

          code = scheduleQuery(pRequest, pDag, pNodeList);
          taosArrayDestroy(pNodeList);
        }
      }
      taosArrayDestroy(pMnodeList);
      break;
    }
    case QUERY_EXEC_MODE_EMPTY_RESULT:
      pRequest->type = TSDB_SQL_RETRIEVE_EMPTY_RESULT;
      break;
    default:
      break;
  }

  if (!keepQuery) {
    qDestroyQuery(pQuery);
  }

  if (NEED_CLIENT_RM_TBLMETA_REQ(pRequest->type) && NULL == pRequest->body.resInfo.execRes.res) {
    removeMeta(pRequest->pTscObj, pRequest->targetTableList);
  }

  handleQueryExecRsp(pRequest);

  if (TSDB_CODE_SUCCESS != code) {
    pRequest->code = terrno;
  }

  if (res) {
    *res = pRequest->body.resInfo.execRes.res;
    pRequest->body.resInfo.execRes.res = NULL;
  }

  return pRequest;
}

static int32_t asyncExecSchQuery(SRequestObj* pRequest, SQuery* pQuery, SMetaData* pResultMeta,
                                 SSqlCallbackWrapper* pWrapper) {
  pRequest->type = pQuery->msgType;

  SArray* pMnodeList = taosArrayInit(4, sizeof(SQueryNodeLoad));

  SPlanContext cxt = {.queryId = pRequest->requestId,
                      .acctId = pRequest->pTscObj->acctId,
                      .mgmtEpSet = getEpSet_s(&pRequest->pTscObj->pAppInfo->mgmtEp),
                      .pAstRoot = pQuery->pRoot,
                      .showRewrite = pQuery->showRewrite,
                      .pMsg = pRequest->msgBuf,
                      .msgLen = ERROR_MSG_BUF_DEFAULT_SIZE,
                      .pUser = pRequest->pTscObj->user,
                      .sysInfo = pRequest->pTscObj->sysInfo,
                      .allocatorId = pRequest->allocatorRefId};

  SAppInstInfo* pAppInfo = getAppInfo(pRequest);
  SQueryPlan*   pDag = NULL;

  int64_t st = taosGetTimestampUs();
  int32_t code = qCreateQueryPlan(&cxt, &pDag, pMnodeList);
  if (code) {
    tscError("0x%" PRIx64 " failed to create query plan, code:%s 0x%" PRIx64, pRequest->self, tstrerror(code),
             pRequest->requestId);
  } else {
    pRequest->body.subplanNum = pDag->numOfSubplans;
  }

  pRequest->metric.execStart = taosGetTimestampUs();

  pRequest->metric.planCostUs = pRequest->metric.execStart - st;

  if (TSDB_CODE_SUCCESS == code && !pRequest->validateOnly) {
    SArray* pNodeList = NULL;
    if (QUERY_NODE_VNODE_MODIFY_STMT != nodeType(pQuery->pRoot)) {
      buildAsyncExecNodeList(pRequest, &pNodeList, pMnodeList, pResultMeta);
    }

    SRequestConnInfo conn = {.pTrans = getAppInfo(pRequest)->pTransporter,
                             .requestId = pRequest->requestId,
                             .requestObjRefId = pRequest->self};
    SSchedulerReq    req = {
           .syncReq = false,
           .localReq = (tsQueryPolicy == QUERY_POLICY_CLIENT),
           .pConn = &conn,
           .pNodeList = pNodeList,
           .pDag = pDag,
           .allocatorRefId = pRequest->allocatorRefId,
           .sql = pRequest->sqlstr,
           .startTs = pRequest->metric.start,
           .execFp = schedulerExecCb,
           .cbParam = pWrapper,
           .chkKillFp = chkRequestKilled,
           .chkKillParam = (void*)pRequest->self,
           .pExecRes = NULL,
    };
    code = schedulerExecJob(&req, &pRequest->body.queryJob);
    taosArrayDestroy(pNodeList);
  } else {
    tscDebug("0x%" PRIx64 " plan not executed, code:%s 0x%" PRIx64, pRequest->self, tstrerror(code),
             pRequest->requestId);
    destorySqlCallbackWrapper(pWrapper);
    pRequest->body.queryFp(pRequest->body.param, pRequest, code);
  }

  // todo not to be released here
  taosArrayDestroy(pMnodeList);

  return code;
}

void launchAsyncQuery(SRequestObj* pRequest, SQuery* pQuery, SMetaData* pResultMeta, SSqlCallbackWrapper* pWrapper) {
  int32_t code = 0;

  pRequest->body.execMode = pQuery->execMode;
  if (QUERY_EXEC_MODE_SCHEDULE != pRequest->body.execMode) {
    destorySqlCallbackWrapper(pWrapper);
  }

  if (pQuery->pRoot && !pRequest->inRetry) {
    STscObj*            pTscObj = pRequest->pTscObj;
    SAppClusterSummary* pActivity = &pTscObj->pAppInfo->summary;
    if (QUERY_NODE_VNODE_MODIF_STMT == pQuery->pRoot->type && (0 == ((SVnodeModifOpStmt*)pQuery->pRoot)->sqlNodeType)) {
      atomic_add_fetch_64((int64_t*)&pActivity->numOfInsertsReq, 1);
    } else if (QUERY_NODE_SELECT_STMT == pQuery->pRoot->type) {
      atomic_add_fetch_64((int64_t*)&pActivity->numOfQueryReq, 1);
    }
  }

  switch (pQuery->execMode) {
    case QUERY_EXEC_MODE_LOCAL:
      asyncExecLocalCmd(pRequest, pQuery);
      break;
    case QUERY_EXEC_MODE_RPC:
      code = asyncExecDdlQuery(pRequest, pQuery);
      break;
    case QUERY_EXEC_MODE_SCHEDULE: {
      code = asyncExecSchQuery(pRequest, pQuery, pResultMeta, pWrapper);
      break;
    }
    case QUERY_EXEC_MODE_EMPTY_RESULT:
      pRequest->type = TSDB_SQL_RETRIEVE_EMPTY_RESULT;
      pRequest->body.queryFp(pRequest->body.param, pRequest, 0);
      break;
    default:
      pRequest->body.queryFp(pRequest->body.param, pRequest, -1);
      break;
  }

  // TODO weired responding code?
  if (TSDB_CODE_SUCCESS != code) {
    pRequest->code = terrno;
  }
}

int32_t refreshMeta(STscObj* pTscObj, SRequestObj* pRequest) {
  SCatalog* pCatalog = NULL;
  int32_t   code = 0;
  int32_t   dbNum = taosArrayGetSize(pRequest->dbList);
  int32_t   tblNum = taosArrayGetSize(pRequest->tableList);

  if (dbNum <= 0 && tblNum <= 0) {
    return TSDB_CODE_APP_ERROR;
  }

  code = catalogGetHandle(pTscObj->pAppInfo->clusterId, &pCatalog);
  if (code != TSDB_CODE_SUCCESS) {
    return code;
  }

  SRequestConnInfo conn = {.pTrans = pTscObj->pAppInfo->pTransporter,
                           .requestId = pRequest->requestId,
                           .requestObjRefId = pRequest->self,
                           .mgmtEps = getEpSet_s(&pTscObj->pAppInfo->mgmtEp)};

  for (int32_t i = 0; i < dbNum; ++i) {
    char* dbFName = taosArrayGet(pRequest->dbList, i);

    code = catalogRefreshDBVgInfo(pCatalog, &conn, dbFName);
    if (code != TSDB_CODE_SUCCESS) {
      return code;
    }
  }

  for (int32_t i = 0; i < tblNum; ++i) {
    SName* tableName = taosArrayGet(pRequest->tableList, i);

    code = catalogRefreshTableMeta(pCatalog, &conn, tableName, -1);
    if (code != TSDB_CODE_SUCCESS) {
      return code;
    }
  }

  return code;
}

int32_t removeMeta(STscObj* pTscObj, SArray* tbList) {
  SCatalog* pCatalog = NULL;
  int32_t   tbNum = taosArrayGetSize(tbList);
  int32_t   code = catalogGetHandle(pTscObj->pAppInfo->clusterId, &pCatalog);
  if (code != TSDB_CODE_SUCCESS) {
    return code;
  }

  for (int32_t i = 0; i < tbNum; ++i) {
    SName* pTbName = taosArrayGet(tbList, i);
    catalogRemoveTableMeta(pCatalog, pTbName);
  }

  return TSDB_CODE_SUCCESS;
}

int initEpSetFromCfg(const char* firstEp, const char* secondEp, SCorEpSet* pEpSet) {
  pEpSet->version = 0;

  // init mnode ip set
  SEpSet* mgmtEpSet = &(pEpSet->epSet);
  mgmtEpSet->numOfEps = 0;
  mgmtEpSet->inUse = 0;

  if (firstEp && firstEp[0] != 0) {
    if (strlen(firstEp) >= TSDB_EP_LEN) {
      terrno = TSDB_CODE_TSC_INVALID_FQDN;
      return -1;
    }

    int32_t code = taosGetFqdnPortFromEp(firstEp, &mgmtEpSet->eps[0]);
    if (code != TSDB_CODE_SUCCESS) {
      terrno = TSDB_CODE_TSC_INVALID_FQDN;
      return terrno;
    }

    mgmtEpSet->numOfEps++;
  }

  if (secondEp && secondEp[0] != 0) {
    if (strlen(secondEp) >= TSDB_EP_LEN) {
      terrno = TSDB_CODE_TSC_INVALID_FQDN;
      return -1;
    }

    taosGetFqdnPortFromEp(secondEp, &mgmtEpSet->eps[mgmtEpSet->numOfEps]);
    mgmtEpSet->numOfEps++;
  }

  if (mgmtEpSet->numOfEps == 0) {
    terrno = TSDB_CODE_TSC_INVALID_FQDN;
    return -1;
  }

  return 0;
}

STscObj* taosConnectImpl(const char* user, const char* auth, const char* db, __taos_async_fn_t fp, void* param,
                         SAppInstInfo* pAppInfo, int connType) {
  STscObj* pTscObj = createTscObj(user, auth, db, connType, pAppInfo);
  if (NULL == pTscObj) {
    terrno = TSDB_CODE_OUT_OF_MEMORY;
    return pTscObj;
  }

  SRequestObj* pRequest = createRequest(pTscObj->id, TDMT_MND_CONNECT, 0);
  if (pRequest == NULL) {
    destroyTscObj(pTscObj);
    return NULL;
  }

  SMsgSendInfo* body = buildConnectMsg(pRequest);

  int64_t transporterId = 0;
  asyncSendMsgToServer(pTscObj->pAppInfo->pTransporter, &pTscObj->pAppInfo->mgmtEp.epSet, &transporterId, body);

  tsem_wait(&pRequest->body.rspSem);
  if (pRequest->code != TSDB_CODE_SUCCESS) {
    const char* errorMsg =
        (pRequest->code == TSDB_CODE_RPC_FQDN_ERROR) ? taos_errstr(pRequest) : tstrerror(pRequest->code);
    fprintf(stderr, "failed to connect to server, reason: %s\n\n", errorMsg);

    terrno = pRequest->code;
    destroyRequest(pRequest);
    taos_close_internal(pTscObj);
    pTscObj = NULL;
  } else {
    tscDebug("0x%" PRIx64 " connection is opening, connId:%u, dnodeConn:%p, reqId:0x%" PRIx64, pTscObj->id,
             pTscObj->connId, pTscObj->pAppInfo->pTransporter, pRequest->requestId);
    destroyRequest(pRequest);
  }

  return pTscObj;
}

static SMsgSendInfo* buildConnectMsg(SRequestObj* pRequest) {
  SMsgSendInfo* pMsgSendInfo = taosMemoryCalloc(1, sizeof(SMsgSendInfo));
  if (pMsgSendInfo == NULL) {
    terrno = TSDB_CODE_OUT_OF_MEMORY;
    return NULL;
  }

  pMsgSendInfo->msgType = TDMT_MND_CONNECT;

  pMsgSendInfo->requestObjRefId = pRequest->self;
  pMsgSendInfo->requestId = pRequest->requestId;
  pMsgSendInfo->fp = getMsgRspHandle(pMsgSendInfo->msgType);
  pMsgSendInfo->param = taosMemoryCalloc(1, sizeof(pRequest->self));

  *(int64_t*)pMsgSendInfo->param = pRequest->self;

  SConnectReq connectReq = {0};
  STscObj*    pObj = pRequest->pTscObj;

  char* db = getDbOfConnection(pObj);
  if (db != NULL) {
    tstrncpy(connectReq.db, db, sizeof(connectReq.db));
  }
  taosMemoryFreeClear(db);

  connectReq.connType = pObj->connType;
  connectReq.pid = appInfo.pid;
  connectReq.startTime = appInfo.startTime;

  tstrncpy(connectReq.app, appInfo.appName, sizeof(connectReq.app));
  tstrncpy(connectReq.user, pObj->user, sizeof(connectReq.user));
  tstrncpy(connectReq.passwd, pObj->pass, sizeof(connectReq.passwd));

  int32_t contLen = tSerializeSConnectReq(NULL, 0, &connectReq);
  void*   pReq = taosMemoryMalloc(contLen);
  tSerializeSConnectReq(pReq, contLen, &connectReq);

  pMsgSendInfo->msgInfo.len = contLen;
  pMsgSendInfo->msgInfo.pData = pReq;
  return pMsgSendInfo;
}

void updateTargetEpSet(SMsgSendInfo* pSendInfo, STscObj* pTscObj, SRpcMsg* pMsg, SEpSet* pEpSet) {
  if (NULL == pEpSet) {
    return;
  }

  switch (pSendInfo->target.type) {
    case TARGET_TYPE_MNODE:
      if (NULL == pTscObj) {
        tscError("mnode epset changed but not able to update it, msg:%s, reqObjRefId:%" PRIx64,
                 TMSG_INFO(pMsg->msgType), pSendInfo->requestObjRefId);
        return;
      }

      SEpSet* pOrig = &pTscObj->pAppInfo->mgmtEp.epSet;
      SEp*    pOrigEp = &pOrig->eps[pOrig->inUse];
      SEp*    pNewEp = &pEpSet->eps[pEpSet->inUse];
      tscDebug("mnode epset updated from %d/%d=>%s:%d to %d/%d=>%s:%d in client", pOrig->inUse, pOrig->numOfEps,
               pOrigEp->fqdn, pOrigEp->port, pEpSet->inUse, pEpSet->numOfEps, pNewEp->fqdn, pNewEp->port);
      updateEpSet_s(&pTscObj->pAppInfo->mgmtEp, pEpSet);
      break;
    case TARGET_TYPE_VNODE: {
      if (NULL == pTscObj) {
        tscError("vnode epset changed but not able to update it, msg:%s, reqObjRefId:%" PRIx64,
                 TMSG_INFO(pMsg->msgType), pSendInfo->requestObjRefId);
        return;
      }

      SCatalog* pCatalog = NULL;
      int32_t   code = catalogGetHandle(pTscObj->pAppInfo->clusterId, &pCatalog);
      if (code != TSDB_CODE_SUCCESS) {
        tscError("fail to get catalog handle, clusterId:%" PRIx64 ", error %s", pTscObj->pAppInfo->clusterId,
                 tstrerror(code));
        return;
      }

      catalogUpdateVgEpSet(pCatalog, pSendInfo->target.dbFName, pSendInfo->target.vgId, pEpSet);
      taosMemoryFreeClear(pSendInfo->target.dbFName);
      break;
    }
    default:
      tscDebug("epset changed, not updated, msgType %s", TMSG_INFO(pMsg->msgType));
      break;
  }
}

int32_t doProcessMsgFromServer(void* param) {
  AsyncArg* arg = (AsyncArg*)param;
  SRpcMsg*  pMsg = &arg->msg;
  SEpSet*   pEpSet = arg->pEpset;

  SMsgSendInfo* pSendInfo = (SMsgSendInfo*)pMsg->info.ahandle;
  if(pMsg->info.ahandle == NULL){
    tscError("doProcessMsgFromServer pMsg->info.ahandle == NULL");
    return TSDB_CODE_TSC_INTERNAL_ERROR;
  }
  STscObj* pTscObj = NULL;

  STraceId* trace = &pMsg->info.traceId;
  char      tbuf[40] = {0};
  TRACE_TO_STR(trace, tbuf);

  tscDebug("processMsgFromServer handle %p, message: %s, size:%d, code: %s, gtid: %s", pMsg->info.handle,
           TMSG_INFO(pMsg->msgType), pMsg->contLen, tstrerror(pMsg->code), tbuf);

  if (pSendInfo->requestObjRefId != 0) {
    SRequestObj* pRequest = (SRequestObj*)taosAcquireRef(clientReqRefPool, pSendInfo->requestObjRefId);
    if (pRequest) {
<<<<<<< HEAD
      if(pRequest->self != pSendInfo->requestObjRefId){
        tscError("doProcessMsgFromServer pRequest->self:%"PRId64" != pSendInfo->requestObjRefId:%"PRId64, pRequest->self, pSendInfo->requestObjRefId);
        return TSDB_CODE_TSC_INTERNAL_ERROR;
      }
      pRequest->metric.rsp = taosGetTimestampUs();
=======
      assert(pRequest->self == pSendInfo->requestObjRefId);
>>>>>>> 16bc8cb5
      pTscObj = pRequest->pTscObj;
    }
  }

  updateTargetEpSet(pSendInfo, pTscObj, pMsg, pEpSet);

  SDataBuf buf = {
      .msgType = pMsg->msgType, .len = pMsg->contLen, .pData = NULL, .handle = pMsg->info.handle, .pEpSet = pEpSet};

  if (pMsg->contLen > 0) {
    buf.pData = taosMemoryCalloc(1, pMsg->contLen);
    if (buf.pData == NULL) {
      terrno = TSDB_CODE_OUT_OF_MEMORY;
      pMsg->code = TSDB_CODE_OUT_OF_MEMORY;
    } else {
      memcpy(buf.pData, pMsg->pCont, pMsg->contLen);
    }
  }

  pSendInfo->fp(pSendInfo->param, &buf, pMsg->code);

  if (pTscObj) {
    taosReleaseRef(clientReqRefPool, pSendInfo->requestObjRefId);
  }

  rpcFreeCont(pMsg->pCont);
  destroySendMsgInfo(pSendInfo);

  taosMemoryFree(arg);
  return TSDB_CODE_SUCCESS;
}

void processMsgFromServer(void* parent, SRpcMsg* pMsg, SEpSet* pEpSet) {
  SEpSet* tEpSet = NULL;
  if (pEpSet != NULL) {
    tEpSet = taosMemoryCalloc(1, sizeof(SEpSet));
    memcpy((void*)tEpSet, (void*)pEpSet, sizeof(SEpSet));
  }

  // pMsg is response msg
  if (pMsg->msgType == TDMT_MND_CONNECT + 1) {
    // restore origin code
    if (pMsg->code == TSDB_CODE_RPC_SOMENODE_NOT_CONNECTED) {
      pMsg->code = TSDB_CODE_RPC_NETWORK_UNAVAIL;
    } else if (pMsg->code == TSDB_CODE_RPC_SOMENODE_BROKEN_LINK) {
      pMsg->code = TSDB_CODE_RPC_BROKEN_LINK;
    }
  } else {
    // uniform to one error code: TSDB_CODE_RPC_SOMENODE_NOT_CONNECTED
    if (pMsg->code == TSDB_CODE_RPC_SOMENODE_BROKEN_LINK) {
      pMsg->code = TSDB_CODE_RPC_SOMENODE_NOT_CONNECTED;
    }
  }

  AsyncArg* arg = taosMemoryCalloc(1, sizeof(AsyncArg));
  arg->msg = *pMsg;
  arg->pEpset = tEpSet;

  if (0 != taosAsyncExec(doProcessMsgFromServer, arg, NULL)) {
    tscError("failed to sched msg to tsc, tsc ready to quit");
    rpcFreeCont(pMsg->pCont);
    taosMemoryFree(arg->pEpset);
    destroySendMsgInfo(pMsg->info.ahandle);
    taosMemoryFree(arg);
  }
}

TAOS* taos_connect_auth(const char* ip, const char* user, const char* auth, const char* db, uint16_t port) {
  tscDebug("try to connect to %s:%u by auth, user:%s db:%s", ip, port, user, db);
  if (user == NULL) {
    user = TSDB_DEFAULT_USER;
  }

  if (auth == NULL) {
    tscError("No auth info is given, failed to connect to server");
    return NULL;
  }

  STscObj* pObj = taos_connect_internal(ip, user, NULL, auth, db, port, CONN_TYPE__QUERY);
  if (pObj) {
    int64_t* rid = taosMemoryCalloc(1, sizeof(int64_t));
    *rid = pObj->id;
    return (TAOS*)rid;
  }

  return NULL;
}

TAOS* taos_connect_l(const char* ip, int ipLen, const char* user, int userLen, const char* pass, int passLen,
                     const char* db, int dbLen, uint16_t port) {
  char ipStr[TSDB_EP_LEN] = {0};
  char dbStr[TSDB_DB_NAME_LEN] = {0};
  char userStr[TSDB_USER_LEN] = {0};
  char passStr[TSDB_PASSWORD_LEN] = {0};

  strncpy(ipStr, ip, TMIN(TSDB_EP_LEN - 1, ipLen));
  strncpy(userStr, user, TMIN(TSDB_USER_LEN - 1, userLen));
  strncpy(passStr, pass, TMIN(TSDB_PASSWORD_LEN - 1, passLen));
  strncpy(dbStr, db, TMIN(TSDB_DB_NAME_LEN - 1, dbLen));
  return taos_connect(ipStr, userStr, passStr, dbStr, port);
}

void doSetOneRowPtr(SReqResultInfo* pResultInfo) {
  for (int32_t i = 0; i < pResultInfo->numOfCols; ++i) {
    SResultColumn* pCol = &pResultInfo->pCol[i];

    int32_t type = pResultInfo->fields[i].type;
    int32_t bytes = pResultInfo->fields[i].bytes;

    if (IS_VAR_DATA_TYPE(type)) {
      if (!IS_VAR_NULL_TYPE(type, bytes) && pCol->offset[pResultInfo->current] != -1) {
        char* pStart = pResultInfo->pCol[i].offset[pResultInfo->current] + pResultInfo->pCol[i].pData;

        pResultInfo->length[i] = varDataLen(pStart);
        pResultInfo->row[i] = varDataVal(pStart);
      } else {
        pResultInfo->row[i] = NULL;
        pResultInfo->length[i] = 0;
      }
    } else {
      if (!colDataIsNull_f(pCol->nullbitmap, pResultInfo->current)) {
        pResultInfo->row[i] = pResultInfo->pCol[i].pData + bytes * pResultInfo->current;
        pResultInfo->length[i] = bytes;
      } else {
        pResultInfo->row[i] = NULL;
        pResultInfo->length[i] = 0;
      }
    }
  }
}

void* doFetchRows(SRequestObj* pRequest, bool setupOneRowPtr, bool convertUcs4) {
  if(pRequest == NULL){
    return NULL;
  }

  SReqResultInfo* pResultInfo = &pRequest->body.resInfo;
  if (pResultInfo->pData == NULL || pResultInfo->current >= pResultInfo->numOfRows) {
    // All data has returned to App already, no need to try again
    if (pResultInfo->completed) {
      pResultInfo->numOfRows = 0;
      return NULL;
    }

    SReqResultInfo* pResInfo = &pRequest->body.resInfo;
    SSchedulerReq   req = {
          .syncReq = true,
          .pFetchRes = (void**)&pResInfo->pData,
    };
    pRequest->code = schedulerFetchRows(pRequest->body.queryJob, &req);
    if (pRequest->code != TSDB_CODE_SUCCESS) {
      pResultInfo->numOfRows = 0;
      return NULL;
    }

    pRequest->code =
        setQueryResultFromRsp(&pRequest->body.resInfo, (SRetrieveTableRsp*)pResInfo->pData, convertUcs4, true);
    if (pRequest->code != TSDB_CODE_SUCCESS) {
      pResultInfo->numOfRows = 0;
      return NULL;
    }

    tscDebug("0x%" PRIx64 " fetch results, numOfRows:%" PRId64 " total Rows:%" PRId64 ", complete:%d, reqId:0x%" PRIx64,
             pRequest->self, pResInfo->numOfRows, pResInfo->totalRows, pResInfo->completed, pRequest->requestId);

    STscObj*            pTscObj = pRequest->pTscObj;
    SAppClusterSummary* pActivity = &pTscObj->pAppInfo->summary;
    atomic_add_fetch_64((int64_t*)&pActivity->fetchBytes, pRequest->body.resInfo.payloadLen);

    if (pResultInfo->numOfRows == 0) {
      return NULL;
    }
  }

  if (setupOneRowPtr) {
    doSetOneRowPtr(pResultInfo);
    pResultInfo->current += 1;
  }

  return pResultInfo->row;
}

static void syncFetchFn(void* param, TAOS_RES* res, int32_t numOfRows) {
  SSyncQueryParam* pParam = param;
  tsem_post(&pParam->sem);
}

void* doAsyncFetchRows(SRequestObj* pRequest, bool setupOneRowPtr, bool convertUcs4) {
  if(pRequest == NULL){
    return NULL;
  }

  SReqResultInfo* pResultInfo = &pRequest->body.resInfo;
  if (pResultInfo->pData == NULL || pResultInfo->current >= pResultInfo->numOfRows) {
    // All data has returned to App already, no need to try again
    if (pResultInfo->completed) {
      pResultInfo->numOfRows = 0;
      return NULL;
    }

    // convert ucs4 to native multi-bytes string
    pResultInfo->convertUcs4 = convertUcs4;

    SSyncQueryParam* pParam = pRequest->body.param;
    taos_fetch_rows_a(pRequest, syncFetchFn, pParam);
    tsem_wait(&pParam->sem);
  }

  if (pResultInfo->numOfRows == 0 || pRequest->code != TSDB_CODE_SUCCESS) {
    return NULL;
  } else {
    if (setupOneRowPtr) {
      doSetOneRowPtr(pResultInfo);
      pResultInfo->current += 1;
    }

    return pResultInfo->row;
  }
}

static int32_t doPrepareResPtr(SReqResultInfo* pResInfo) {
  if (pResInfo->row == NULL) {
    pResInfo->row = taosMemoryCalloc(pResInfo->numOfCols, POINTER_BYTES);
    pResInfo->pCol = taosMemoryCalloc(pResInfo->numOfCols, sizeof(SResultColumn));
    pResInfo->length = taosMemoryCalloc(pResInfo->numOfCols, sizeof(int32_t));
    pResInfo->convertBuf = taosMemoryCalloc(pResInfo->numOfCols, POINTER_BYTES);

    if (pResInfo->row == NULL || pResInfo->pCol == NULL || pResInfo->length == NULL || pResInfo->convertBuf == NULL) {
      return TSDB_CODE_OUT_OF_MEMORY;
    }
  }

  return TSDB_CODE_SUCCESS;
}

static int32_t doConvertUCS4(SReqResultInfo* pResultInfo, int32_t numOfRows, int32_t numOfCols, int32_t* colLength) {
  for (int32_t i = 0; i < numOfCols; ++i) {
    int32_t type = pResultInfo->fields[i].type;
    int32_t bytes = pResultInfo->fields[i].bytes;

    if (type == TSDB_DATA_TYPE_NCHAR && colLength[i] > 0) {
      char* p = taosMemoryRealloc(pResultInfo->convertBuf[i], colLength[i]);
      if (p == NULL) {
        return TSDB_CODE_OUT_OF_MEMORY;
      }

      pResultInfo->convertBuf[i] = p;

      SResultColumn* pCol = &pResultInfo->pCol[i];
      for (int32_t j = 0; j < numOfRows; ++j) {
        if (pCol->offset[j] != -1) {
          char* pStart = pCol->offset[j] + pCol->pData;

          int32_t len = taosUcs4ToMbs((TdUcs4*)varDataVal(pStart), varDataLen(pStart), varDataVal(p));
          if(len > bytes || (p + len) >= (pResultInfo->convertBuf[i] + colLength[i])){
            tscError("doConvertUCS4 error, invalid data. len:%d, bytes:%d, (p + len):%p, (pResultInfo->convertBuf[i] + colLength[i]):%p", len, bytes, (p + len), (pResultInfo->convertBuf[i] + colLength[i]));
            return TSDB_CODE_TSC_INTERNAL_ERROR;
          }

          varDataSetLen(p, len);
          pCol->offset[j] = (p - pResultInfo->convertBuf[i]);
          p += (len + VARSTR_HEADER_SIZE);
        }
      }

      pResultInfo->pCol[i].pData = pResultInfo->convertBuf[i];
      pResultInfo->row[i] = pResultInfo->pCol[i].pData;
    }
  }

  return TSDB_CODE_SUCCESS;
}

int32_t getVersion1BlockMetaSize(const char* p, int32_t numOfCols) {
  return sizeof(int32_t) + sizeof(int32_t) + sizeof(int32_t) * 3 + sizeof(uint64_t) +
         numOfCols * (sizeof(int8_t) + sizeof(int32_t));
}

static int32_t estimateJsonLen(SReqResultInfo* pResultInfo, int32_t numOfCols, int32_t numOfRows) {
  char* p = (char*)pResultInfo->pData;

  // | version | total length | total rows | total columns | flag seg| block group id | column schema | each column
  // length |
  int32_t cols = *(int32_t*)(p + sizeof(int32_t) * 3);
  if(ASSERT(numOfCols == cols)){
    tscError("estimateJsonLen error: numOfCols:%d != cols:%d", numOfCols, cols);
    return -1;
  }

  int32_t  len = getVersion1BlockMetaSize(p, numOfCols);
  int32_t* colLength = (int32_t*)(p + len);
  len += sizeof(int32_t) * numOfCols;

  char* pStart = p + len;
  for (int32_t i = 0; i < numOfCols; ++i) {
    int32_t colLen = htonl(colLength[i]);

    if (pResultInfo->fields[i].type == TSDB_DATA_TYPE_JSON) {
      int32_t* offset = (int32_t*)pStart;
      int32_t  lenTmp = numOfRows * sizeof(int32_t);
      len += lenTmp;
      pStart += lenTmp;

      for (int32_t j = 0; j < numOfRows; ++j) {
        if (offset[j] == -1) {
          continue;
        }
        char* data = offset[j] + pStart;

        int32_t jsonInnerType = *data;
        char*   jsonInnerData = data + CHAR_BYTES;
        if (jsonInnerType == TSDB_DATA_TYPE_NULL) {
          len += (VARSTR_HEADER_SIZE + strlen(TSDB_DATA_NULL_STR_L));
        } else if (tTagIsJson(data)) {
          len += (VARSTR_HEADER_SIZE + ((const STag*)(data))->len);
        } else if (jsonInnerType == TSDB_DATA_TYPE_NCHAR) {  // value -> "value"
          len += varDataTLen(jsonInnerData) + CHAR_BYTES * 2;
        } else if (jsonInnerType == TSDB_DATA_TYPE_DOUBLE) {
          len += (VARSTR_HEADER_SIZE + 32);
        } else if (jsonInnerType == TSDB_DATA_TYPE_BOOL) {
          len += (VARSTR_HEADER_SIZE + 5);
        } else {
          tscError("estimateJsonLen error: invalid type:%d", jsonInnerType);
          return -1;
        }
      }
    } else if (IS_VAR_DATA_TYPE(pResultInfo->fields[i].type)) {
      int32_t lenTmp = numOfRows * sizeof(int32_t);
      len += (lenTmp + colLen);
      pStart += lenTmp;
    } else {
      int32_t lenTmp = BitmapLen(pResultInfo->numOfRows);
      len += (lenTmp + colLen);
      pStart += lenTmp;
    }
    pStart += colLen;
  }
  return len;
}

static int32_t doConvertJson(SReqResultInfo* pResultInfo, int32_t numOfCols, int32_t numOfRows) {
  bool needConvert = false;
  for (int32_t i = 0; i < numOfCols; ++i) {
    if (pResultInfo->fields[i].type == TSDB_DATA_TYPE_JSON) {
      needConvert = true;
      break;
    }
  }

  if (!needConvert) {
    return TSDB_CODE_SUCCESS;
  }

  tscDebug("start to convert form json format string");

  char*   p = (char*)pResultInfo->pData;
  int32_t dataLen = estimateJsonLen(pResultInfo, numOfCols, numOfRows);
  if(dataLen <= 0){
    return TSDB_CODE_TSC_INTERNAL_ERROR;
  }

  pResultInfo->convertJson = taosMemoryCalloc(1, dataLen);
  if (pResultInfo->convertJson == NULL) return TSDB_CODE_OUT_OF_MEMORY;
  char* p1 = pResultInfo->convertJson;

  int32_t totalLen = 0;
  int32_t cols = *(int32_t*)(p + sizeof(int32_t) * 3);
  if(ASSERT(numOfCols == cols)){
    tscError("doConvertJson error: numOfCols:%d != cols:%d", numOfCols, cols);
    return TSDB_CODE_TSC_INTERNAL_ERROR;
  }

  int32_t len = getVersion1BlockMetaSize(p, numOfCols);
  memcpy(p1, p, len);

  p += len;
  p1 += len;
  totalLen += len;

  len = sizeof(int32_t) * numOfCols;
  int32_t* colLength = (int32_t*)p;
  int32_t* colLength1 = (int32_t*)p1;
  memcpy(p1, p, len);
  p += len;
  p1 += len;
  totalLen += len;

  char* pStart = p;
  char* pStart1 = p1;
  for (int32_t i = 0; i < numOfCols; ++i) {
    int32_t colLen = htonl(colLength[i]);
    int32_t colLen1 = htonl(colLength1[i]);
    if(ASSERT(colLen < dataLen)){
      tscError("doConvertJson error: colLen:%d >= dataLen:%d", colLen, dataLen);
      return TSDB_CODE_TSC_INTERNAL_ERROR;
    }
    if (pResultInfo->fields[i].type == TSDB_DATA_TYPE_JSON) {
      int32_t* offset = (int32_t*)pStart;
      int32_t* offset1 = (int32_t*)pStart1;
      len = numOfRows * sizeof(int32_t);
      memcpy(pStart1, pStart, len);
      pStart += len;
      pStart1 += len;
      totalLen += len;

      len = 0;
      for (int32_t j = 0; j < numOfRows; ++j) {
        if (offset[j] == -1) {
          continue;
        }
        char* data = offset[j] + pStart;

        int32_t jsonInnerType = *data;
        char*   jsonInnerData = data + CHAR_BYTES;
        char    dst[TSDB_MAX_JSON_TAG_LEN] = {0};
        if (jsonInnerType == TSDB_DATA_TYPE_NULL) {
          sprintf(varDataVal(dst), "%s", TSDB_DATA_NULL_STR_L);
          varDataSetLen(dst, strlen(varDataVal(dst)));
        } else if (tTagIsJson(data)) {
          char* jsonString = parseTagDatatoJson(data);
          STR_TO_VARSTR(dst, jsonString);
          taosMemoryFree(jsonString);
        } else if (jsonInnerType == TSDB_DATA_TYPE_NCHAR) {  // value -> "value"
          *(char*)varDataVal(dst) = '\"';
          int32_t length = taosUcs4ToMbs((TdUcs4*)varDataVal(jsonInnerData), varDataLen(jsonInnerData),
                                         varDataVal(dst) + CHAR_BYTES);
          if (length <= 0) {
            tscError("charset:%s to %s. convert failed.", DEFAULT_UNICODE_ENCODEC, tsCharset);
            length = 0;
          }
          varDataSetLen(dst, length + CHAR_BYTES * 2);
          *(char*)POINTER_SHIFT(varDataVal(dst), length + CHAR_BYTES) = '\"';
        } else if (jsonInnerType == TSDB_DATA_TYPE_DOUBLE) {
          double jsonVd = *(double*)(jsonInnerData);
          sprintf(varDataVal(dst), "%.9lf", jsonVd);
          varDataSetLen(dst, strlen(varDataVal(dst)));
        } else if (jsonInnerType == TSDB_DATA_TYPE_BOOL) {
          sprintf(varDataVal(dst), "%s", (*((char*)jsonInnerData) == 1) ? "true" : "false");
          varDataSetLen(dst, strlen(varDataVal(dst)));
        } else {
          tscError("doConvertJson error: invalid type:%d", jsonInnerType);
          return TSDB_CODE_TSC_INTERNAL_ERROR;
        }

        offset1[j] = len;
        memcpy(pStart1 + len, dst, varDataTLen(dst));
        len += varDataTLen(dst);
      }
      colLen1 = len;
      totalLen += colLen1;
      colLength1[i] = htonl(len);
    } else if (IS_VAR_DATA_TYPE(pResultInfo->fields[i].type)) {
      len = numOfRows * sizeof(int32_t);
      memcpy(pStart1, pStart, len);
      pStart += len;
      pStart1 += len;
      totalLen += len;
      totalLen += colLen;
      memcpy(pStart1, pStart, colLen);
    } else {
      len = BitmapLen(pResultInfo->numOfRows);
      memcpy(pStart1, pStart, len);
      pStart += len;
      pStart1 += len;
      totalLen += len;
      totalLen += colLen;
      memcpy(pStart1, pStart, colLen);
    }
    pStart += colLen;
    pStart1 += colLen1;
  }

  *(int32_t*)(pResultInfo->convertJson + 4) = totalLen;
  pResultInfo->pData = pResultInfo->convertJson;
  return TSDB_CODE_SUCCESS;
}

int32_t setResultDataPtr(SReqResultInfo* pResultInfo, TAOS_FIELD* pFields, int32_t numOfCols, int32_t numOfRows,
                         bool convertUcs4) {
  if(ASSERT(numOfCols > 0 && pFields != NULL && pResultInfo != NULL)){
    tscError("setResultDataPtr paras error");
    return TSDB_CODE_TSC_INTERNAL_ERROR;
  }
  if (numOfRows == 0) {
    return TSDB_CODE_SUCCESS;
  }

  int32_t code = doPrepareResPtr(pResultInfo);
  if (code != TSDB_CODE_SUCCESS) {
    return code;
  }
  code = doConvertJson(pResultInfo, numOfCols, numOfRows);
  if (code != TSDB_CODE_SUCCESS) {
    return code;
  }

  char* p = (char*)pResultInfo->pData;

  // version:
  int32_t blockVersion = *(int32_t*)p;
  p += sizeof(int32_t);

  int32_t dataLen = *(int32_t*)p;
  p += sizeof(int32_t);

  int32_t rows = *(int32_t*)p;
  p += sizeof(int32_t);

  int32_t cols = *(int32_t*)p;
  p += sizeof(int32_t);

  if(ASSERT(rows == numOfRows && cols == numOfCols)){
    tscError("setResultDataPtr paras error:rows;%d numOfRows:%d cols:%d numOfCols:%d", rows, numOfRows, cols, numOfCols);
    return TSDB_CODE_TSC_INTERNAL_ERROR;
  }

  int32_t hasColumnSeg = *(int32_t*)p;
  p += sizeof(int32_t);

  uint64_t groupId = *(uint64_t*)p;
  p += sizeof(uint64_t);

  // check fields
  for (int32_t i = 0; i < numOfCols; ++i) {
    int8_t type = *(int8_t*)p;
    p += sizeof(int8_t);

    int32_t bytes = *(int32_t*)p;
    p += sizeof(int32_t);

    /*ASSERT(type == pFields[i].type && bytes == pFields[i].bytes);*/
  }

  int32_t* colLength = (int32_t*)p;
  p += sizeof(int32_t) * numOfCols;

  char* pStart = p;
  for (int32_t i = 0; i < numOfCols; ++i) {
    colLength[i] = htonl(colLength[i]);
    if (colLength[i] >= dataLen) {
      tscError("invalid colLength %d, dataLen %d", colLength[i], dataLen);
      return TSDB_CODE_TSC_INTERNAL_ERROR;
    }

    if (IS_VAR_DATA_TYPE(pResultInfo->fields[i].type)) {
      pResultInfo->pCol[i].offset = (int32_t*)pStart;
      pStart += numOfRows * sizeof(int32_t);
    } else {
      pResultInfo->pCol[i].nullbitmap = pStart;
      pStart += BitmapLen(pResultInfo->numOfRows);
    }

    pResultInfo->pCol[i].pData = pStart;
    pResultInfo->length[i] = pResultInfo->fields[i].bytes;
    pResultInfo->row[i] = pResultInfo->pCol[i].pData;

    pStart += colLength[i];
  }

  if (convertUcs4) {
    code = doConvertUCS4(pResultInfo, numOfRows, numOfCols, colLength);
  }

  return code;
}

char* getDbOfConnection(STscObj* pObj) {
  char* p = NULL;
  taosThreadMutexLock(&pObj->mutex);
  size_t len = strlen(pObj->db);
  if (len > 0) {
    p = strndup(pObj->db, tListLen(pObj->db));
  }

  taosThreadMutexUnlock(&pObj->mutex);
  return p;
}

void setConnectionDB(STscObj* pTscObj, const char* db) {
  if(db == NULL || pTscObj == NULL){
    tscError("setConnectionDB para is NULL");
    return;
  }

  taosThreadMutexLock(&pTscObj->mutex);
  tstrncpy(pTscObj->db, db, tListLen(pTscObj->db));
  taosThreadMutexUnlock(&pTscObj->mutex);
}

void resetConnectDB(STscObj* pTscObj) {
  if (pTscObj == NULL) {
    return;
  }

  taosThreadMutexLock(&pTscObj->mutex);
  pTscObj->db[0] = 0;
  taosThreadMutexUnlock(&pTscObj->mutex);
}

int32_t setQueryResultFromRsp(SReqResultInfo* pResultInfo, const SRetrieveTableRsp* pRsp, bool convertUcs4,
                              bool freeAfterUse) {
  if(pResultInfo == NULL || pRsp == NULL){
    tscError("setQueryResultFromRsp paras is null");
    return TSDB_CODE_TSC_INTERNAL_ERROR;
  }

  if (freeAfterUse) taosMemoryFreeClear(pResultInfo->pRspMsg);

  pResultInfo->pRspMsg = (const char*)pRsp;
  pResultInfo->pData = (void*)pRsp->data;
  pResultInfo->numOfRows = htobe64(pRsp->numOfRows);
  pResultInfo->current = 0;
  pResultInfo->completed = (pRsp->completed == 1);
  pResultInfo->payloadLen = htonl(pRsp->compLen);
  pResultInfo->precision = pRsp->precision;

  // TODO handle the compressed case
  pResultInfo->totalRows += pResultInfo->numOfRows;
  return setResultDataPtr(pResultInfo, pResultInfo->fields, pResultInfo->numOfCols, pResultInfo->numOfRows,
                          convertUcs4);
}

TSDB_SERVER_STATUS taos_check_server_status(const char* fqdn, int port, char* details, int maxlen) {
  TSDB_SERVER_STATUS code = TSDB_SRV_STATUS_UNAVAILABLE;
  void*              clientRpc = NULL;
  SServerStatusRsp   statusRsp = {0};
  SEpSet             epSet = {.inUse = 0, .numOfEps = 1};
  SRpcMsg            rpcMsg = {.info.ahandle = (void*)0x9526, .msgType = TDMT_DND_SERVER_STATUS};
  SRpcMsg            rpcRsp = {0};
  SRpcInit           rpcInit = {0};
  char               pass[TSDB_PASSWORD_LEN + 1] = {0};

  rpcInit.label = "CHK";
  rpcInit.numOfThreads = 1;
  rpcInit.cfp = NULL;
  rpcInit.sessions = 16;
  rpcInit.connType = TAOS_CONN_CLIENT;
  rpcInit.idleTime = tsShellActivityTimer * 1000;
  rpcInit.compressSize = tsCompressMsgSize;
  rpcInit.user = "_dnd";

  clientRpc = rpcOpen(&rpcInit);
  if (clientRpc == NULL) {
    tscError("failed to init server status client");
    goto _OVER;
  }

  if (fqdn == NULL) {
    fqdn = tsLocalFqdn;
  }

  if (port == 0) {
    port = tsServerPort;
  }

  tstrncpy(epSet.eps[0].fqdn, fqdn, TSDB_FQDN_LEN);
  epSet.eps[0].port = (uint16_t)port;
  rpcSendRecv(clientRpc, &epSet, &rpcMsg, &rpcRsp);

  if (rpcRsp.code != 0 || rpcRsp.contLen <= 0 || rpcRsp.pCont == NULL) {
    tscError("failed to send server status req since %s", terrstr());
    goto _OVER;
  }

  if (tDeserializeSServerStatusRsp(rpcRsp.pCont, rpcRsp.contLen, &statusRsp) != 0) {
    tscError("failed to parse server status rsp since %s", terrstr());
    goto _OVER;
  }

  code = statusRsp.statusCode;
  if (details != NULL) {
    tstrncpy(details, statusRsp.details, maxlen);
  }

_OVER:
  if (clientRpc != NULL) {
    rpcClose(clientRpc);
  }
  if (rpcRsp.pCont != NULL) {
    rpcFreeCont(rpcRsp.pCont);
  }
  return code;
}

int32_t appendTbToReq(SHashObj* pHash, int32_t pos1, int32_t len1, int32_t pos2, int32_t len2, const char* str,
                      int32_t acctId, char* db) {
  SName name = {0};

  if (len1 <= 0) {
    return -1;
  }

  const char* dbName = db;
  const char* tbName = NULL;
  int32_t     dbLen = 0;
  int32_t     tbLen = 0;
  if (len2 > 0) {
    dbName = str + pos1;
    dbLen = len1;
    tbName = str + pos2;
    tbLen = len2;
  } else {
    dbLen = strlen(db);
    tbName = str + pos1;
    tbLen = len1;
  }

  if (dbLen <= 0 || tbLen <= 0) {
    return -1;
  }

  if (tNameSetDbName(&name, acctId, dbName, dbLen)) {
    return -1;
  }

  if (tNameAddTbName(&name, tbName, tbLen)) {
    return -1;
  }

  char dbFName[TSDB_DB_FNAME_LEN];
  sprintf(dbFName, "%d.%.*s", acctId, dbLen, dbName);

  STablesReq* pDb = taosHashGet(pHash, dbFName, strlen(dbFName));
  if (pDb) {
    taosArrayPush(pDb->pTables, &name);
  } else {
    STablesReq db;
    db.pTables = taosArrayInit(20, sizeof(SName));
    strcpy(db.dbFName, dbFName);
    taosArrayPush(db.pTables, &name);
    taosHashPut(pHash, dbFName, strlen(dbFName), &db, sizeof(db));
  }

  return TSDB_CODE_SUCCESS;
}

int32_t transferTableNameList(const char* tbList, int32_t acctId, char* dbName, SArray** pReq) {
  SHashObj* pHash = taosHashInit(3, taosGetDefaultHashFunction(TSDB_DATA_TYPE_BINARY), false, HASH_NO_LOCK);
  if (NULL == pHash) {
    terrno = TSDB_CODE_OUT_OF_MEMORY;
    return terrno;
  }

  bool    inEscape = false;
  int32_t code = 0;
  void*   pIter = NULL;

  int32_t vIdx = 0;
  int32_t vPos[2];
  int32_t vLen[2];

  memset(vPos, -1, sizeof(vPos));
  memset(vLen, 0, sizeof(vLen));

  for (int32_t i = 0;; ++i) {
    if (0 == *(tbList + i)) {
      if (vPos[vIdx] >= 0 && vLen[vIdx] <= 0) {
        vLen[vIdx] = i - vPos[vIdx];
      }

      code = appendTbToReq(pHash, vPos[0], vLen[0], vPos[1], vLen[1], tbList, acctId, dbName);
      if (code) {
        goto _return;
      }

      break;
    }

    if ('`' == *(tbList + i)) {
      inEscape = !inEscape;
      if (!inEscape) {
        if (vPos[vIdx] >= 0) {
          vLen[vIdx] = i - vPos[vIdx];
        } else {
          goto _return;
        }
      }

      continue;
    }

    if (inEscape) {
      if (vPos[vIdx] < 0) {
        vPos[vIdx] = i;
      }
      continue;
    }

    if ('.' == *(tbList + i)) {
      if (vPos[vIdx] < 0) {
        goto _return;
      }
      if (vLen[vIdx] <= 0) {
        vLen[vIdx] = i - vPos[vIdx];
      }
      vIdx++;
      if (vIdx >= 2) {
        goto _return;
      }
      continue;
    }

    if (',' == *(tbList + i)) {
      if (vPos[vIdx] < 0) {
        goto _return;
      }
      if (vLen[vIdx] <= 0) {
        vLen[vIdx] = i - vPos[vIdx];
      }

      code = appendTbToReq(pHash, vPos[0], vLen[0], vPos[1], vLen[1], tbList, acctId, dbName);
      if (code) {
        goto _return;
      }

      memset(vPos, -1, sizeof(vPos));
      memset(vLen, 0, sizeof(vLen));
      vIdx = 0;
      continue;
    }

    if (' ' == *(tbList + i) || '\r' == *(tbList + i) || '\t' == *(tbList + i) || '\n' == *(tbList + i)) {
      if (vPos[vIdx] >= 0 && vLen[vIdx] <= 0) {
        vLen[vIdx] = i - vPos[vIdx];
      }
      continue;
    }

    if (('a' <= *(tbList + i) && 'z' >= *(tbList + i)) || ('A' <= *(tbList + i) && 'Z' >= *(tbList + i)) ||
        ('0' <= *(tbList + i) && '9' >= *(tbList + i)) || ('_' == *(tbList + i))) {
      if (vLen[vIdx] > 0) {
        goto _return;
      }
      if (vPos[vIdx] < 0) {
        vPos[vIdx] = i;
      }
      continue;
    }

    goto _return;
  }

  int32_t dbNum = taosHashGetSize(pHash);
  *pReq = taosArrayInit(dbNum, sizeof(STablesReq));
  pIter = taosHashIterate(pHash, NULL);
  while (pIter) {
    STablesReq* pDb = (STablesReq*)pIter;
    taosArrayPush(*pReq, pDb);
    pIter = taosHashIterate(pHash, pIter);
  }

  taosHashCleanup(pHash);

  return TSDB_CODE_SUCCESS;

_return:

  terrno = TSDB_CODE_TSC_INVALID_OPERATION;

  pIter = taosHashIterate(pHash, NULL);
  while (pIter) {
    STablesReq* pDb = (STablesReq*)pIter;
    taosArrayDestroy(pDb->pTables);
    pIter = taosHashIterate(pHash, pIter);
  }

  taosHashCleanup(pHash);

  return terrno;
}

void syncCatalogFn(SMetaData* pResult, void* param, int32_t code) {
  SSyncQueryParam* pParam = param;
  pParam->pRequest->code = code;

  tsem_post(&pParam->sem);
}

void syncQueryFn(void* param, void* res, int32_t code) {
  SSyncQueryParam* pParam = param;
  pParam->pRequest = res;

  if (pParam->pRequest) {
    pParam->pRequest->code = code;
  }

  tsem_post(&pParam->sem);
}

void taosAsyncQueryImpl(uint64_t connId, const char* sql, __taos_async_fn_t fp, void* param, bool validateOnly) {
  if (sql == NULL || NULL == fp) {
    terrno = TSDB_CODE_INVALID_PARA;
    if (fp) {
      fp(param, NULL, terrno);
    }

    return;
  }

  size_t sqlLen = strlen(sql);
  if (sqlLen > (size_t)TSDB_MAX_ALLOWED_SQL_LEN) {
    tscError("sql string exceeds max length:%d", TSDB_MAX_ALLOWED_SQL_LEN);
    terrno = TSDB_CODE_TSC_EXCEED_SQL_LIMIT;
    fp(param, NULL, terrno);
    return;
  }

  SRequestObj* pRequest = NULL;
  int32_t      code = buildRequest(connId, sql, sqlLen, param, validateOnly, &pRequest, 0);
  if (code != TSDB_CODE_SUCCESS) {
    terrno = code;
    fp(param, NULL, terrno);
    return;
  }

  pRequest->body.queryFp = fp;
  doAsyncQuery(pRequest, false);
}
void taosAsyncQueryImplWithReqid(uint64_t connId, const char* sql, __taos_async_fn_t fp, void* param, bool validateOnly,
                                 int64_t reqid) {
  if (sql == NULL || NULL == fp) {
    terrno = TSDB_CODE_INVALID_PARA;
    if (fp) {
      fp(param, NULL, terrno);
    }

    return;
  }

  size_t sqlLen = strlen(sql);
  if (sqlLen > (size_t)TSDB_MAX_ALLOWED_SQL_LEN) {
    tscError("sql string exceeds max length:%d", TSDB_MAX_ALLOWED_SQL_LEN);
    terrno = TSDB_CODE_TSC_EXCEED_SQL_LIMIT;
    fp(param, NULL, terrno);
    return;
  }

  SRequestObj* pRequest = NULL;
  int32_t      code = buildRequest(connId, sql, sqlLen, param, validateOnly, &pRequest, reqid);
  if (code != TSDB_CODE_SUCCESS) {
    terrno = code;
    fp(param, NULL, terrno);
    return;
  }

  pRequest->body.queryFp = fp;
  doAsyncQuery(pRequest, false);
}

TAOS_RES* taosQueryImpl(TAOS* taos, const char* sql, bool validateOnly) {
  if (NULL == taos) {
    terrno = TSDB_CODE_TSC_DISCONNECTED;
    return NULL;
  }

  SSyncQueryParam* param = taosMemoryCalloc(1, sizeof(SSyncQueryParam));
  tsem_init(&param->sem, 0, 0);

  taosAsyncQueryImpl(*(int64_t*)taos, sql, syncQueryFn, param, validateOnly);
  tsem_wait(&param->sem);

  SRequestObj* pRequest = NULL;
  if (param->pRequest != NULL) {
    param->pRequest->syncQuery = true;
    pRequest = param->pRequest;
  } else {
    taosMemoryFree(param);
  }

  return pRequest;
}

TAOS_RES* taosQueryImplWithReqid(TAOS* taos, const char* sql, bool validateOnly, int64_t reqid) {
  if (NULL == taos) {
    terrno = TSDB_CODE_TSC_DISCONNECTED;
    return NULL;
  }

  SSyncQueryParam* param = taosMemoryCalloc(1, sizeof(SSyncQueryParam));
  tsem_init(&param->sem, 0, 0);

  taosAsyncQueryImplWithReqid(*(int64_t*)taos, sql, syncQueryFn, param, validateOnly, reqid);
  tsem_wait(&param->sem);

  SRequestObj* pRequest = NULL;
  if (param->pRequest != NULL) {
    param->pRequest->syncQuery = true;
    pRequest = param->pRequest;
  } else {
    taosMemoryFree(param);
  }

  return pRequest;
}<|MERGE_RESOLUTION|>--- conflicted
+++ resolved
@@ -323,7 +323,7 @@
     return;
   }
 
-  int32_t code = qExecCommand(&pRequest->pTscObj->id ,pRequest->pTscObj->sysInfo, pQuery->pRoot, &pRsp);
+  int32_t code = qExecCommand(&pRequest->pTscObj->id, pRequest->pTscObj->sysInfo, pQuery->pRoot, &pRsp);
   if (TSDB_CODE_SUCCESS == code && NULL != pRsp) {
     code = setQueryResultFromRsp(&pRequest->body.resInfo, pRsp, false, true);
   }
@@ -465,7 +465,7 @@
 }
 
 void setResSchemaInfo(SReqResultInfo* pResInfo, const SSchema* pSchema, int32_t numOfCols) {
-  if(pResInfo == NULL || pSchema == NULL || numOfCols <= 0){
+  if (pResInfo == NULL || pSchema == NULL || numOfCols <= 0) {
     tscError("invalid paras, pResInfo == NULL || pSchema == NULL || numOfCols <= 0");
     return;
   }
@@ -479,7 +479,7 @@
   }
   pResInfo->fields = taosMemoryCalloc(numOfCols, sizeof(TAOS_FIELD));
   pResInfo->userFields = taosMemoryCalloc(numOfCols, sizeof(TAOS_FIELD));
-  if(numOfCols != pResInfo->numOfCols){
+  if (numOfCols != pResInfo->numOfCols) {
     tscError("numOfCols:%d != pResInfo->numOfCols:%d", numOfCols, pResInfo->numOfCols);
     return;
   }
@@ -1105,7 +1105,8 @@
   if (pQuery->pRoot && !pRequest->inRetry) {
     STscObj*            pTscObj = pRequest->pTscObj;
     SAppClusterSummary* pActivity = &pTscObj->pAppInfo->summary;
-    if (QUERY_NODE_VNODE_MODIF_STMT == pQuery->pRoot->type && (0 == ((SVnodeModifOpStmt*)pQuery->pRoot)->sqlNodeType)) {
+    if (QUERY_NODE_VNODE_MODIFY_STMT == pQuery->pRoot->type &&
+        (0 == ((SVnodeModifyOpStmt*)pQuery->pRoot)->sqlNodeType)) {
       atomic_add_fetch_64((int64_t*)&pActivity->numOfInsertsReq, 1);
     } else if (QUERY_NODE_SELECT_STMT == pQuery->pRoot->type) {
       atomic_add_fetch_64((int64_t*)&pActivity->numOfQueryReq, 1);
@@ -1367,7 +1368,7 @@
   SEpSet*   pEpSet = arg->pEpset;
 
   SMsgSendInfo* pSendInfo = (SMsgSendInfo*)pMsg->info.ahandle;
-  if(pMsg->info.ahandle == NULL){
+  if (pMsg->info.ahandle == NULL) {
     tscError("doProcessMsgFromServer pMsg->info.ahandle == NULL");
     return TSDB_CODE_TSC_INTERNAL_ERROR;
   }
@@ -1383,15 +1384,11 @@
   if (pSendInfo->requestObjRefId != 0) {
     SRequestObj* pRequest = (SRequestObj*)taosAcquireRef(clientReqRefPool, pSendInfo->requestObjRefId);
     if (pRequest) {
-<<<<<<< HEAD
-      if(pRequest->self != pSendInfo->requestObjRefId){
-        tscError("doProcessMsgFromServer pRequest->self:%"PRId64" != pSendInfo->requestObjRefId:%"PRId64, pRequest->self, pSendInfo->requestObjRefId);
+      if (pRequest->self != pSendInfo->requestObjRefId) {
+        tscError("doProcessMsgFromServer pRequest->self:%" PRId64 " != pSendInfo->requestObjRefId:%" PRId64,
+                 pRequest->self, pSendInfo->requestObjRefId);
         return TSDB_CODE_TSC_INTERNAL_ERROR;
       }
-      pRequest->metric.rsp = taosGetTimestampUs();
-=======
-      assert(pRequest->self == pSendInfo->requestObjRefId);
->>>>>>> 16bc8cb5
       pTscObj = pRequest->pTscObj;
     }
   }
@@ -1524,7 +1521,7 @@
 }
 
 void* doFetchRows(SRequestObj* pRequest, bool setupOneRowPtr, bool convertUcs4) {
-  if(pRequest == NULL){
+  if (pRequest == NULL) {
     return NULL;
   }
 
@@ -1580,7 +1577,7 @@
 }
 
 void* doAsyncFetchRows(SRequestObj* pRequest, bool setupOneRowPtr, bool convertUcs4) {
-  if(pRequest == NULL){
+  if (pRequest == NULL) {
     return NULL;
   }
 
@@ -1646,8 +1643,11 @@
           char* pStart = pCol->offset[j] + pCol->pData;
 
           int32_t len = taosUcs4ToMbs((TdUcs4*)varDataVal(pStart), varDataLen(pStart), varDataVal(p));
-          if(len > bytes || (p + len) >= (pResultInfo->convertBuf[i] + colLength[i])){
-            tscError("doConvertUCS4 error, invalid data. len:%d, bytes:%d, (p + len):%p, (pResultInfo->convertBuf[i] + colLength[i]):%p", len, bytes, (p + len), (pResultInfo->convertBuf[i] + colLength[i]));
+          if (len > bytes || (p + len) >= (pResultInfo->convertBuf[i] + colLength[i])) {
+            tscError(
+                "doConvertUCS4 error, invalid data. len:%d, bytes:%d, (p + len):%p, (pResultInfo->convertBuf[i] + "
+                "colLength[i]):%p",
+                len, bytes, (p + len), (pResultInfo->convertBuf[i] + colLength[i]));
             return TSDB_CODE_TSC_INTERNAL_ERROR;
           }
 
@@ -1676,7 +1676,7 @@
   // | version | total length | total rows | total columns | flag seg| block group id | column schema | each column
   // length |
   int32_t cols = *(int32_t*)(p + sizeof(int32_t) * 3);
-  if(ASSERT(numOfCols == cols)){
+  if (ASSERT(numOfCols == cols)) {
     tscError("estimateJsonLen error: numOfCols:%d != cols:%d", numOfCols, cols);
     return -1;
   }
@@ -1749,7 +1749,7 @@
 
   char*   p = (char*)pResultInfo->pData;
   int32_t dataLen = estimateJsonLen(pResultInfo, numOfCols, numOfRows);
-  if(dataLen <= 0){
+  if (dataLen <= 0) {
     return TSDB_CODE_TSC_INTERNAL_ERROR;
   }
 
@@ -1759,7 +1759,7 @@
 
   int32_t totalLen = 0;
   int32_t cols = *(int32_t*)(p + sizeof(int32_t) * 3);
-  if(ASSERT(numOfCols == cols)){
+  if (ASSERT(numOfCols == cols)) {
     tscError("doConvertJson error: numOfCols:%d != cols:%d", numOfCols, cols);
     return TSDB_CODE_TSC_INTERNAL_ERROR;
   }
@@ -1784,7 +1784,7 @@
   for (int32_t i = 0; i < numOfCols; ++i) {
     int32_t colLen = htonl(colLength[i]);
     int32_t colLen1 = htonl(colLength1[i]);
-    if(ASSERT(colLen < dataLen)){
+    if (ASSERT(colLen < dataLen)) {
       tscError("doConvertJson error: colLen:%d >= dataLen:%d", colLen, dataLen);
       return TSDB_CODE_TSC_INTERNAL_ERROR;
     }
@@ -1871,7 +1871,7 @@
 
 int32_t setResultDataPtr(SReqResultInfo* pResultInfo, TAOS_FIELD* pFields, int32_t numOfCols, int32_t numOfRows,
                          bool convertUcs4) {
-  if(ASSERT(numOfCols > 0 && pFields != NULL && pResultInfo != NULL)){
+  if (ASSERT(numOfCols > 0 && pFields != NULL && pResultInfo != NULL)) {
     tscError("setResultDataPtr paras error");
     return TSDB_CODE_TSC_INTERNAL_ERROR;
   }
@@ -1903,8 +1903,9 @@
   int32_t cols = *(int32_t*)p;
   p += sizeof(int32_t);
 
-  if(ASSERT(rows == numOfRows && cols == numOfCols)){
-    tscError("setResultDataPtr paras error:rows;%d numOfRows:%d cols:%d numOfCols:%d", rows, numOfRows, cols, numOfCols);
+  if (ASSERT(rows == numOfRows && cols == numOfCols)) {
+    tscError("setResultDataPtr paras error:rows;%d numOfRows:%d cols:%d numOfCols:%d", rows, numOfRows, cols,
+             numOfCols);
     return TSDB_CODE_TSC_INTERNAL_ERROR;
   }
 
@@ -1971,7 +1972,7 @@
 }
 
 void setConnectionDB(STscObj* pTscObj, const char* db) {
-  if(db == NULL || pTscObj == NULL){
+  if (db == NULL || pTscObj == NULL) {
     tscError("setConnectionDB para is NULL");
     return;
   }
@@ -1993,7 +1994,7 @@
 
 int32_t setQueryResultFromRsp(SReqResultInfo* pResultInfo, const SRetrieveTableRsp* pRsp, bool convertUcs4,
                               bool freeAfterUse) {
-  if(pResultInfo == NULL || pRsp == NULL){
+  if (pResultInfo == NULL || pRsp == NULL) {
     tscError("setQueryResultFromRsp paras is null");
     return TSDB_CODE_TSC_INTERNAL_ERROR;
   }
