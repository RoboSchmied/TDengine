--- conflicted
+++ resolved
@@ -214,13 +214,9 @@
                        .pStmtCb = pStmtCb,
                        .pUser = pTscObj->user,
                        .schemalessType = pTscObj->schemalessType,
-<<<<<<< HEAD
-                       .isSuperUser = (0 == strcmp(pTscObj->user, TSDB_DEFAULT_USER))};
-=======
                        .isSuperUser = (0 == strcmp(pTscObj->user, TSDB_DEFAULT_USER)),
                        .svrVer = pTscObj->sVer,
                        .nodeOffline = (pTscObj->pAppInfo->onlineDnodes < pTscObj->pAppInfo->totalDnodes)};
->>>>>>> 2fddb8a6
 
   cxt.mgmtEpSet = getEpSet_s(&pTscObj->pAppInfo->mgmtEp);
   int32_t code = catalogGetHandle(pTscObj->pAppInfo->clusterId, &cxt.pCatalog);
@@ -464,13 +460,8 @@
   pResInfo->precision = precision;
 }
 
-<<<<<<< HEAD
-int32_t scheduleAsyncQuery(SRequestObj* pRequest, SQueryPlan* pDag, SArray* pNodeList) {
-  void* pTransporter = pRequest->pTscObj->pAppInfo->pTransporter;
-=======
 int32_t buildVnodePolicyNodeList(SRequestObj* pRequest, SArray** pNodeList, SArray* pMnodeList, SArray* pDbVgList) {
   SArray* nodeList = taosArrayInit(4, sizeof(SQueryNodeLoad));
->>>>>>> 2fddb8a6
 
   int32_t dbNum = taosArrayGetSize(pDbVgList);
   for (int32_t i = 0; i < dbNum; ++i) {
@@ -480,25 +471,6 @@
       continue;
     }
 
-<<<<<<< HEAD
-  SQueryResult res = {.code = 0, .numOfRows = 0};
-  int32_t      code = schedulerAsyncExecJob(pTransporter, pNodeList, pDag, &pRequest->body.queryJob, pRequest->sqlstr,
-                                       pRequest->metric.start, schdExecCallback, &res);
-
-  pRequest->body.resInfo.execRes = res.res;
-
-  while (true) {                                       
-    if (code != TSDB_CODE_SUCCESS) {
-      if (pRequest->body.queryJob != 0) {
-        schedulerFreeJob(pRequest->body.queryJob);
-      }
-
-      pRequest->code = code;
-      terrno = code;
-      return pRequest->code;
-    } else {
-      tsem_wait(&schdRspSem);
-=======
     for (int32_t j = 0; j < vgNum; ++j) {
       SVgroupInfo*   pInfo = taosArrayGet(pVg, j);
       SQueryNodeLoad load = {0};
@@ -549,7 +521,6 @@
     tscDebug("0x%" PRIx64 " qnode policy, empty node list", pRequest->requestId);
     goto _return;
   }
->>>>>>> 2fddb8a6
 
   void* pData = taosArrayGet(pMnodeList, 0);
   taosArrayAddBatch(nodeList, pData, mnodeNum);
@@ -673,36 +644,17 @@
       return TSDB_CODE_TSC_APP_ERROR;
   }
 
-<<<<<<< HEAD
-  pRequest->code = res.code;
-  terrno = res.code;
-  return pRequest->code;
-=======
 _return:
 
   taosArrayDestroyEx(pDbVgList, freeVgList);
   taosArrayDestroy(pQnodeList);
 
   return code;
->>>>>>> 2fddb8a6
 }
 
 int32_t scheduleQuery(SRequestObj* pRequest, SQueryPlan* pDag, SArray* pNodeList) {
   void* pTransporter = pRequest->pTscObj->pAppInfo->pTransporter;
 
-<<<<<<< HEAD
-  SQueryResult res = {.code = 0, .numOfRows = 0};
-  int32_t      code = schedulerExecJob(pTransporter, pNodeList, pDag, &pRequest->body.queryJob, pRequest->sqlstr,
-                                       pRequest->metric.start, &res);
-
-  pRequest->body.resInfo.execRes = res.res;
-
-  if (code != TSDB_CODE_SUCCESS) {
-    if (pRequest->body.queryJob != 0) {
-      schedulerFreeJob(pRequest->body.queryJob);
-    }
-
-=======
   SExecResult      res = {0};
   SRequestConnInfo conn = {.pTrans = pRequest->pTscObj->pAppInfo->pTransporter,
                            .requestId = pRequest->requestId,
@@ -727,7 +679,6 @@
   if (code != TSDB_CODE_SUCCESS) {
     schedulerFreeJob(&pRequest->body.queryJob, 0);
 
->>>>>>> 2fddb8a6
     pRequest->code = code;
     terrno = code;
     return pRequest->code;
@@ -753,52 +704,22 @@
     return TSDB_CODE_SUCCESS;
   }
 
-<<<<<<< HEAD
-int32_t handleSubmitExecRes(SRequestObj* pRequest, void* res, SCatalog* pCatalog, SEpSet *epset) {
-  int32_t code = 0;
-  SArray* pArray = NULL;
-  SSubmitRsp* pRsp = (SSubmitRsp*)res;
-  if (pRsp->nBlocks <= 0) {
-    return TSDB_CODE_SUCCESS;
-  }
-  
-=======
->>>>>>> 2fddb8a6
   pArray = taosArrayInit(pRsp->nBlocks, sizeof(STbSVersion));
   if (NULL == pArray) {
     terrno = TSDB_CODE_OUT_OF_MEMORY;
     return TSDB_CODE_OUT_OF_MEMORY;
   }
-<<<<<<< HEAD
-  
-=======
-
->>>>>>> 2fddb8a6
+
   for (int32_t i = 0; i < pRsp->nBlocks; ++i) {
     SSubmitBlkRsp* blk = pRsp->pBlocks + i;
     if (NULL == blk->tblFName || 0 == blk->tblFName[0]) {
       continue;
     }
-<<<<<<< HEAD
-  
-=======
-
->>>>>>> 2fddb8a6
+
     STbSVersion tbSver = {.tbFName = blk->tblFName, .sver = blk->sver};
     taosArrayPush(pArray, &tbSver);
   }
 
-<<<<<<< HEAD
-  code = catalogChkTbMetaVersion(pCatalog, pRequest->pTscObj->pAppInfo->pTransporter, epset, pArray);
-
-_return:
-
-  taosArrayDestroy(pArray);
-  return code;  
-}
-
-int32_t handleQueryExecRes(SRequestObj* pRequest, void* res, SCatalog* pCatalog, SEpSet *epset) {
-=======
   SRequestConnInfo conn = {.pTrans = pRequest->pTscObj->pAppInfo->pTransporter,
                            .requestId = pRequest->requestId,
                            .requestObjRefId = pRequest->self,
@@ -813,59 +734,36 @@
 }
 
 int32_t handleQueryExecRes(SRequestObj* pRequest, void* res, SCatalog* pCatalog, SEpSet* epset) {
->>>>>>> 2fddb8a6
   int32_t code = 0;
   SArray* pArray = NULL;
   SArray* pTbArray = (SArray*)res;
   int32_t tbNum = taosArrayGetSize(pTbArray);
   if (tbNum <= 0) {
     return TSDB_CODE_SUCCESS;
-<<<<<<< HEAD
-  }
-  
+  }
+
   pArray = taosArrayInit(tbNum, sizeof(STbSVersion));
   if (NULL == pArray) {
     terrno = TSDB_CODE_OUT_OF_MEMORY;
     return TSDB_CODE_OUT_OF_MEMORY;
   }
-  
+
   for (int32_t i = 0; i < tbNum; ++i) {
     STbVerInfo* tbInfo = taosArrayGet(pTbArray, i);
     STbSVersion tbSver = {.tbFName = tbInfo->tbFName, .sver = tbInfo->sversion, .tver = tbInfo->tversion};
     taosArrayPush(pArray, &tbSver);
   }
 
-  code = catalogChkTbMetaVersion(pCatalog, pRequest->pTscObj->pAppInfo->pTransporter, epset, pArray);
-=======
-  }
-
-  pArray = taosArrayInit(tbNum, sizeof(STbSVersion));
-  if (NULL == pArray) {
-    terrno = TSDB_CODE_OUT_OF_MEMORY;
-    return TSDB_CODE_OUT_OF_MEMORY;
-  }
-
-  for (int32_t i = 0; i < tbNum; ++i) {
-    STbVerInfo* tbInfo = taosArrayGet(pTbArray, i);
-    STbSVersion tbSver = {.tbFName = tbInfo->tbFName, .sver = tbInfo->sversion, .tver = tbInfo->tversion};
-    taosArrayPush(pArray, &tbSver);
-  }
-
   SRequestConnInfo conn = {.pTrans = pRequest->pTscObj->pAppInfo->pTransporter,
                            .requestId = pRequest->requestId,
                            .requestObjRefId = pRequest->self,
                            .mgmtEps = *epset};
 
   code = catalogChkTbMetaVersion(pCatalog, &conn, pArray);
->>>>>>> 2fddb8a6
 
 _return:
 
   taosArrayDestroy(pArray);
-<<<<<<< HEAD
-  return code;  
-}
-=======
   return code;
 }
 
@@ -909,55 +807,10 @@
                pRequest->type, pRequest->requestId);
       code = TSDB_CODE_APP_ERROR;
   }
->>>>>>> 2fddb8a6
-
-int32_t handleAlterTbExecRes(void* res, SCatalog* pCatalog) {
-  return catalogUpdateTableMeta(pCatalog, (STableMetaRsp*)res);
-}
-
-<<<<<<< HEAD
-int32_t handleExecRes(SRequestObj* pRequest) {
-  if (NULL == pRequest->body.resInfo.execRes.res) {
-    return TSDB_CODE_SUCCESS;
-  }
-  
-  int32_t code = 0;
-  SCatalog* pCatalog = NULL;
-  code = catalogGetHandle(pRequest->pTscObj->pAppInfo->clusterId, &pCatalog);
-  if (code) {
-    return code;
-  }
-  
-  SEpSet epset = getEpSet_s(&pRequest->pTscObj->pAppInfo->mgmtEp);
-  SQueryExecRes* pRes = &pRequest->body.resInfo.execRes;
-  
-  switch (pRes->msgType) {
-    case TDMT_VND_ALTER_TABLE: 
-    case TDMT_MND_ALTER_STB: {
-      code = handleAlterTbExecRes(pRes->res, pCatalog);
-      break;
-    }
-    case TDMT_VND_SUBMIT: {
-      code = handleSubmitExecRes(pRequest, pRes->res, pCatalog, &epset);
-      break;
-    } 
-    case TDMT_VND_QUERY: {
-      code = handleQueryExecRes(pRequest, pRes->res, pCatalog, &epset);
-      break;
-    }
-    default:
-      tscError("invalid exec result for request type %d", pRequest->type);
-      return TSDB_CODE_APP_ERROR;
-  }
 
   return code;
 }
 
-SRequestObj* launchQueryImpl(SRequestObj* pRequest, SQuery* pQuery, int32_t code, bool keepQuery, void** res) {
-  if (TSDB_CODE_SUCCESS == code) {
-    switch (pQuery->execMode) {
-      case QUERY_EXEC_MODE_LOCAL:
-=======
 void schedulerExecCb(SExecResult* pResult, void* param, int32_t code) {
   SRequestObj* pRequest = (SRequestObj*)param;
   pRequest->code = code;
@@ -1011,21 +864,12 @@
   switch (pQuery->execMode) {
     case QUERY_EXEC_MODE_LOCAL:
       if (!pRequest->validateOnly) {
->>>>>>> 2fddb8a6
         code = execLocalCmd(pRequest, pQuery);
       }
       break;
     case QUERY_EXEC_MODE_RPC:
       if (!pRequest->validateOnly) {
         code = execDdlQuery(pRequest, pQuery);
-<<<<<<< HEAD
-        break;
-      case QUERY_EXEC_MODE_SCHEDULE: {
-        SArray* pNodeList = NULL;
-        code = getPlan(pRequest, pQuery, &pRequest->body.pDag, &pNodeList);
-        if (TSDB_CODE_SUCCESS == code) {
-          code = scheduleQuery(pRequest, pRequest->body.pDag, pNodeList);
-=======
       }
       break;
     case QUERY_EXEC_MODE_SCHEDULE: {
@@ -1040,7 +884,6 @@
 
           code = scheduleQuery(pRequest, pDag, pNodeList);
           taosArrayDestroy(pNodeList);
->>>>>>> 2fddb8a6
         }
       }
       taosArrayDestroy(pMnodeList);
@@ -1057,11 +900,7 @@
     qDestroyQuery(pQuery);
   }
 
-<<<<<<< HEAD
-  handleExecRes(pRequest);
-=======
   handleQueryExecRsp(pRequest);
->>>>>>> 2fddb8a6
 
   if (NULL != pRequest && TSDB_CODE_SUCCESS != code) {
     pRequest->code = terrno;
