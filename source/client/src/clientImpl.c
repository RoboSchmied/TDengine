/*
 * Copyright (c) 2019 TAOS Data, Inc. <jhtao@taosdata.com>
 *
 * This program is free software: you can use, redistribute, and/or modify
 * it under the terms of the GNU Affero General Public License, version 3
 * or later ("AGPL"), as published by the Free Software Foundation.
 *
 * This program is distributed in the hope that it will be useful, but WITHOUT
 * ANY WARRANTY; without even the implied warranty of MERCHANTABILITY or
 * FITNESS FOR A PARTICULAR PURPOSE.
 *
 * You should have received a copy of the GNU Affero General Public License
 * along with this program. If not, see <http://www.gnu.org/licenses/>.
 */

#include "cJSON.h"
#include "clientInt.h"
#include "clientLog.h"
#include "command.h"
#include "scheduler.h"
#include "tdatablock.h"
#include "tdataformat.h"
#include "tdef.h"
#include "tglobal.h"
#include "tmsgtype.h"
#include "tpagedbuf.h"
#include "tref.h"

static int32_t       initEpSetFromCfg(const char* firstEp, const char* secondEp, SCorEpSet* pEpSet);
static SMsgSendInfo* buildConnectMsg(SRequestObj* pRequest);
static void          destroySendMsgInfo(SMsgSendInfo* pMsgBody);

static bool stringLengthCheck(const char* str, size_t maxsize) {
  if (str == NULL) {
    return false;
  }

  size_t len = strlen(str);
  if (len <= 0 || len > maxsize) {
    return false;
  }

  return true;
}

static bool validateUserName(const char* user) { return stringLengthCheck(user, TSDB_USER_LEN - 1); }

static bool validatePassword(const char* passwd) { return stringLengthCheck(passwd, TSDB_PASSWORD_LEN - 1); }

static bool validateDbName(const char* db) { return stringLengthCheck(db, TSDB_DB_NAME_LEN - 1); }

static char* getClusterKey(const char* user, const char* auth, const char* ip, int32_t port) {
  char key[512] = {0};
  snprintf(key, sizeof(key), "%s:%s:%s:%d", user, auth, ip, port);
  return strdup(key);
}

static STscObj* taosConnectImpl(const char* user, const char* auth, const char* db, __taos_async_fn_t fp, void* param,
                                SAppInstInfo* pAppInfo, int connType);

STscObj* taos_connect_internal(const char* ip, const char* user, const char* pass, const char* auth, const char* db,
                            uint16_t port, int connType) {
  if (taos_init() != TSDB_CODE_SUCCESS) {
    return NULL;
  }

  if (!validateUserName(user)) {
    terrno = TSDB_CODE_TSC_INVALID_USER_LENGTH;
    return NULL;
  }

  char localDb[TSDB_DB_NAME_LEN] = {0};
  if (db != NULL && strlen(db) > 0) {
    if (!validateDbName(db)) {
      terrno = TSDB_CODE_TSC_INVALID_DB_LENGTH;
      return NULL;
    }

    tstrncpy(localDb, db, sizeof(localDb));
    strdequote(localDb);
  }

  char secretEncrypt[TSDB_PASSWORD_LEN + 1] = {0};
  if (auth == NULL) {
    if (!validatePassword(pass)) {
      terrno = TSDB_CODE_TSC_INVALID_PASS_LENGTH;
      return NULL;
    }

    taosEncryptPass_c((uint8_t*)pass, strlen(pass), secretEncrypt);
  } else {
    tstrncpy(secretEncrypt, auth, tListLen(secretEncrypt));
  }

  SCorEpSet epSet = {0};
  if (ip) {
    if (initEpSetFromCfg(ip, NULL, &epSet) < 0) {
      return NULL;
    }
  } else {
    if (initEpSetFromCfg(tsFirst, tsSecond, &epSet) < 0) {
      return NULL;
    }
  }

  if (port) {
    epSet.epSet.eps[0].port = port;
    epSet.epSet.eps[1].port = port;
  }

  char* key = getClusterKey(user, secretEncrypt, ip, port);

  SAppInstInfo** pInst = NULL;
  taosThreadMutexLock(&appInfo.mutex);

  pInst = taosHashGet(appInfo.pInstMap, key, strlen(key));
  SAppInstInfo* p = NULL;
  if (pInst == NULL) {
    p = taosMemoryCalloc(1, sizeof(struct SAppInstInfo));
    p->mgmtEp = epSet;
    taosThreadMutexInit(&p->qnodeMutex, NULL);
    p->pTransporter = openTransporter(user, secretEncrypt, tsNumOfCores);
    p->pAppHbMgr = appHbMgrInit(p, key);
    taosHashPut(appInfo.pInstMap, key, strlen(key), &p, POINTER_BYTES);

    pInst = &p;
  }

  taosThreadMutexUnlock(&appInfo.mutex);

  taosMemoryFreeClear(key);
  return taosConnectImpl(user, &secretEncrypt[0], localDb, NULL, NULL, *pInst, connType);
}

int32_t buildRequest(STscObj* pTscObj, const char* sql, int sqlLen, SRequestObj** pRequest) {
  *pRequest = createRequest(pTscObj, TSDB_SQL_SELECT);
  if (*pRequest == NULL) {
    tscError("failed to malloc sqlObj");
    return TSDB_CODE_TSC_OUT_OF_MEMORY;
  }

  (*pRequest)->sqlstr = taosMemoryMalloc(sqlLen + 1);
  if ((*pRequest)->sqlstr == NULL) {
    tscError("0x%" PRIx64 " failed to prepare sql string buffer", (*pRequest)->self);
    (*pRequest)->msgBuf = strdup("failed to prepare sql string buffer");
    return TSDB_CODE_TSC_OUT_OF_MEMORY;
  }

  strntolower((*pRequest)->sqlstr, sql, (int32_t)sqlLen);
  (*pRequest)->sqlstr[sqlLen] = 0;
  (*pRequest)->sqlLen = sqlLen;

  if (taosHashPut(pTscObj->pRequests, &(*pRequest)->self, sizeof((*pRequest)->self), &(*pRequest)->self,
                  sizeof((*pRequest)->self))) {
    destroyRequest(*pRequest);
    *pRequest = NULL;
    tscError("put request to request hash failed");
    return TSDB_CODE_TSC_OUT_OF_MEMORY;
  }

  tscDebugL("0x%" PRIx64 " SQL: %s, reqId:0x%" PRIx64, (*pRequest)->self, (*pRequest)->sqlstr, (*pRequest)->requestId);
  return TSDB_CODE_SUCCESS;
}

int32_t parseSql(SRequestObj* pRequest, bool topicQuery, SQuery** pQuery, SStmtCallback* pStmtCb) {
  STscObj* pTscObj = pRequest->pTscObj;

  SParseContext cxt = {.requestId = pRequest->requestId,
                       .requestRid = pRequest->self,
                       .acctId = pTscObj->acctId,
                       .db = pRequest->pDb,
                       .topicQuery = topicQuery,
                       .pSql = pRequest->sqlstr,
                       .sqlLen = pRequest->sqlLen,
                       .pMsg = pRequest->msgBuf,
                       .msgLen = ERROR_MSG_BUF_DEFAULT_SIZE,
                       .pTransporter = pTscObj->pAppInfo->pTransporter,
                       .pStmtCb = pStmtCb,
                       .pUser = pTscObj->user,
                       .schemalessType = pTscObj->schemalessType,
                       .isSuperUser = (0 == strcmp(pTscObj->user, TSDB_DEFAULT_USER))};

  cxt.mgmtEpSet = getEpSet_s(&pTscObj->pAppInfo->mgmtEp);
  int32_t code = catalogGetHandle(pTscObj->pAppInfo->clusterId, &cxt.pCatalog);
  if (code != TSDB_CODE_SUCCESS) {
    return code;
  }

  code = qParseSql(&cxt, pQuery);
  if (TSDB_CODE_SUCCESS == code) {
    if ((*pQuery)->haveResultSet) {
      setResSchemaInfo(&pRequest->body.resInfo, (*pQuery)->pResSchema, (*pQuery)->numOfResCols);
      setResPrecision(&pRequest->body.resInfo, (*pQuery)->precision);
    }
  }

  if (TSDB_CODE_SUCCESS == code || NEED_CLIENT_HANDLE_ERROR(code)) {
    TSWAP(pRequest->dbList, (*pQuery)->pDbList);
    TSWAP(pRequest->tableList, (*pQuery)->pTableList);
  }

  return code;
}

int32_t execLocalCmd(SRequestObj* pRequest, SQuery* pQuery) {
  SRetrieveTableRsp* pRsp = NULL;
  int32_t            code = qExecCommand(pQuery->pRoot, &pRsp);
  if (TSDB_CODE_SUCCESS == code && NULL != pRsp) {
    code = setQueryResultFromRsp(&pRequest->body.resInfo, pRsp, false, true);
  }

  return code;
}

int32_t execDdlQuery(SRequestObj* pRequest, SQuery* pQuery) {
  // drop table if exists not_exists_table
  if (NULL == pQuery->pCmdMsg) {
    return TSDB_CODE_SUCCESS;
  }

  SCmdMsgInfo* pMsgInfo = pQuery->pCmdMsg;
  pRequest->type = pMsgInfo->msgType;
  pRequest->body.requestMsg = (SDataBuf){.pData = pMsgInfo->pMsg, .len = pMsgInfo->msgLen, .handle = NULL};
  pMsgInfo->pMsg = NULL;  // pMsg transferred to SMsgSendInfo management

  STscObj*      pTscObj = pRequest->pTscObj;
  SMsgSendInfo* pSendMsg = buildMsgInfoImpl(pRequest);

  int64_t transporterId = 0;
  asyncSendMsgToServer(pTscObj->pAppInfo->pTransporter, &pMsgInfo->epSet, &transporterId, pSendMsg);

  tsem_wait(&pRequest->body.rspSem);
  return TSDB_CODE_SUCCESS;
}

static SAppInstInfo* getAppInfo(SRequestObj* pRequest) { return pRequest->pTscObj->pAppInfo; }

void asyncExecLocalCmd(SRequestObj* pRequest, SQuery* pQuery) {
  SRetrieveTableRsp* pRsp = NULL;

  int32_t code = qExecCommand(pQuery->pRoot, &pRsp);
  if (TSDB_CODE_SUCCESS == code && NULL != pRsp) {
    code = setQueryResultFromRsp(&pRequest->body.resInfo, pRsp, false, false);
  }

  SReqResultInfo* pResultInfo = &pRequest->body.resInfo;

  if (pRequest->code != TSDB_CODE_SUCCESS) {
    pResultInfo->numOfRows = 0;
    pRequest->code = code;
    tscError("0x%" PRIx64 " fetch results failed, code:%s, reqId:0x%" PRIx64, pRequest->self, tstrerror(code),
             pRequest->requestId);
  } else {
    tscDebug("0x%" PRIx64 " fetch results, numOfRows:%d total Rows:%" PRId64 ", complete:%d, reqId:0x%" PRIx64,
             pRequest->self, pResultInfo->numOfRows, pResultInfo->totalRows, pResultInfo->completed,
             pRequest->requestId);
  }

  pRequest->body.queryFp(pRequest->body.param, pRequest, 0);
  //  pRequest->body.fetchFp(pRequest->body.param, pRequest, pResultInfo->numOfRows);
}

int32_t asyncExecDdlQuery(SRequestObj* pRequest, SQuery* pQuery) {
  // drop table if exists not_exists_table
  if (NULL == pQuery->pCmdMsg) {
    pRequest->body.queryFp(pRequest->body.param, pRequest, 0);
    return TSDB_CODE_SUCCESS;
  }

  SCmdMsgInfo* pMsgInfo = pQuery->pCmdMsg;
  pRequest->type = pMsgInfo->msgType;
  pRequest->body.requestMsg = (SDataBuf){.pData = pMsgInfo->pMsg, .len = pMsgInfo->msgLen, .handle = NULL};
  pMsgInfo->pMsg = NULL;  // pMsg transferred to SMsgSendInfo management

  SAppInstInfo* pAppInfo = getAppInfo(pRequest);
  SMsgSendInfo* pSendMsg = buildMsgInfoImpl(pRequest);

  int64_t transporterId = 0;
  asyncSendMsgToServer(pAppInfo->pTransporter, &pMsgInfo->epSet, &transporterId, pSendMsg);
  return TSDB_CODE_SUCCESS;
}

int compareQueryNodeLoad(const void* elem1, const void* elem2) {
  SQueryNodeLoad* node1 = (SQueryNodeLoad*)elem1;
  SQueryNodeLoad* node2 = (SQueryNodeLoad*)elem2;

  if (node1->load < node2->load) {
    return -1;
  }

  return node1->load > node2->load;
}

int32_t updateQnodeList(SAppInstInfo* pInfo, SArray* pNodeList) {
  taosThreadMutexLock(&pInfo->qnodeMutex);
  if (pInfo->pQnodeList) {
    taosArrayDestroy(pInfo->pQnodeList);
    pInfo->pQnodeList = NULL;
  }

  if (pNodeList) {
    pInfo->pQnodeList = taosArrayDup(pNodeList);
    taosArraySort(pInfo->pQnodeList, compareQueryNodeLoad);
  }
  taosThreadMutexUnlock(&pInfo->qnodeMutex);

  return TSDB_CODE_SUCCESS;
}

bool qnodeRequired(SRequestObj* pRequest) {
  if (QUERY_POLICY_VNODE == tsQueryPolicy) {
    return false;
  }

  SAppInstInfo* pInfo = pRequest->pTscObj->pAppInfo;
  bool required = false;
  
  taosThreadMutexLock(&pInfo->qnodeMutex);
  required = (NULL == pInfo->pQnodeList);
  taosThreadMutexUnlock(&pInfo->qnodeMutex);

  return required;
}

int32_t getQnodeList(SRequestObj* pRequest, SArray** pNodeList) {
  SAppInstInfo* pInfo = pRequest->pTscObj->pAppInfo;
  int32_t       code = 0;

  taosThreadMutexLock(&pInfo->qnodeMutex);
  if (pInfo->pQnodeList) {
    *pNodeList = taosArrayDup(pInfo->pQnodeList);
  }
  taosThreadMutexUnlock(&pInfo->qnodeMutex);

  if (NULL == *pNodeList) {
    SCatalog* pCatalog = NULL;
    code = catalogGetHandle(pRequest->pTscObj->pAppInfo->clusterId, &pCatalog);
    if (TSDB_CODE_SUCCESS == code) {
      *pNodeList = taosArrayInit(5, sizeof(SQueryNodeLoad));
      SRequestConnInfo conn = {.pTrans = pRequest->pTscObj->pAppInfo->pTransporter,
                               .requestId = pRequest->requestId,
                               .requestObjRefId = pRequest->self,
                               .mgmtEps = getEpSet_s(&pRequest->pTscObj->pAppInfo->mgmtEp)};
      code = catalogGetQnodeList(pCatalog, &conn, *pNodeList);
    }

    if (TSDB_CODE_SUCCESS == code && *pNodeList) {
      code = updateQnodeList(pInfo, *pNodeList);
    }
  }

  return code;
}

int32_t getPlan(SRequestObj* pRequest, SQuery* pQuery, SQueryPlan** pPlan, SArray* pNodeList) {
  pRequest->type = pQuery->msgType;
  SAppInstInfo* pAppInfo = getAppInfo(pRequest);

  SPlanContext cxt = {.queryId = pRequest->requestId,
                      .acctId = pRequest->pTscObj->acctId,
                      .mgmtEpSet = getEpSet_s(&pAppInfo->mgmtEp),
                      .pAstRoot = pQuery->pRoot,
                      .showRewrite = pQuery->showRewrite,
                      .pMsg = pRequest->msgBuf,
                      .msgLen = ERROR_MSG_BUF_DEFAULT_SIZE};

  return qCreateQueryPlan(&cxt, pPlan, pNodeList);
}

void setResSchemaInfo(SReqResultInfo* pResInfo, const SSchema* pSchema, int32_t numOfCols) {
  ASSERT(pSchema != NULL && numOfCols > 0);

  pResInfo->numOfCols = numOfCols;
  if (pResInfo->fields != NULL) {
    taosMemoryFree(pResInfo->fields);
  }
  if (pResInfo->userFields != NULL) {
    taosMemoryFree(pResInfo->userFields);
  }
  pResInfo->fields = taosMemoryCalloc(numOfCols, sizeof(TAOS_FIELD));
  pResInfo->userFields = taosMemoryCalloc(numOfCols, sizeof(TAOS_FIELD));

  for (int32_t i = 0; i < pResInfo->numOfCols; ++i) {
    pResInfo->fields[i].bytes = pSchema[i].bytes;
    pResInfo->fields[i].type = pSchema[i].type;

    pResInfo->userFields[i].bytes = pSchema[i].bytes;
    pResInfo->userFields[i].type = pSchema[i].type;

    if (pSchema[i].type == TSDB_DATA_TYPE_VARCHAR) {
      pResInfo->userFields[i].bytes -= VARSTR_HEADER_SIZE;
    } else if (pSchema[i].type == TSDB_DATA_TYPE_NCHAR || pSchema[i].type == TSDB_DATA_TYPE_JSON) {
      pResInfo->userFields[i].bytes = (pResInfo->userFields[i].bytes - VARSTR_HEADER_SIZE) / TSDB_NCHAR_SIZE;
    }

    tstrncpy(pResInfo->fields[i].name, pSchema[i].name, tListLen(pResInfo->fields[i].name));
    tstrncpy(pResInfo->userFields[i].name, pSchema[i].name, tListLen(pResInfo->userFields[i].name));
  }
}

void setResPrecision(SReqResultInfo* pResInfo, int32_t precision) {
  if (precision != TSDB_TIME_PRECISION_MILLI && precision != TSDB_TIME_PRECISION_MICRO &&
      precision != TSDB_TIME_PRECISION_NANO) {
    return;
  }

  pResInfo->precision = precision;
}

int32_t buildVnodePolicyNodeList(SRequestObj* pRequest, SArray** pNodeList, SArray* pMnodeList, SArray* pDbVgList) {
  SArray* nodeList = taosArrayInit(4, sizeof(SQueryNodeLoad));

  int32_t dbNum = taosArrayGetSize(pDbVgList);
  for (int32_t i = 0; i < dbNum; ++i) {
    SArray* pVg = taosArrayGetP(pDbVgList, i);
    int32_t vgNum = taosArrayGetSize(pVg);
    if (vgNum <= 0) {
      continue;
    }

    for (int32_t j = 0; j < vgNum; ++j) {
      SVgroupInfo* pInfo = taosArrayGet(pVg, j);
      SQueryNodeLoad load = {0};
      load.addr.nodeId = pInfo->vgId;
      load.addr.epSet = pInfo->epSet;
      
      taosArrayPush(nodeList, &load);
    }
  }

  int32_t vnodeNum = taosArrayGetSize(nodeList);
  if (vnodeNum > 0) {
    tscDebug("0x%" PRIx64 " vnode policy, use vnode list, num:%d", pRequest->requestId, vnodeNum);
    goto _return;
  }

  int32_t mnodeNum = taosArrayGetSize(pMnodeList);
  if (mnodeNum <= 0) {
    tscDebug("0x%" PRIx64 " vnode policy, empty node list", pRequest->requestId);
    goto _return;
  }

  void* pData = taosArrayGet(pMnodeList, 0);
  taosArrayAddBatch(nodeList, pData, mnodeNum);

  tscDebug("0x%" PRIx64 " vnode policy, use mnode list, num:%d", pRequest->requestId, mnodeNum);

_return:

  *pNodeList = nodeList;

  return TSDB_CODE_SUCCESS;
}

int32_t buildQnodePolicyNodeList(SRequestObj* pRequest, SArray** pNodeList, SArray* pMnodeList, SArray* pQnodeList) {
  SArray* nodeList = taosArrayInit(4, sizeof(SQueryNodeLoad));

  int32_t qNodeNum = taosArrayGetSize(pQnodeList);
  if (qNodeNum > 0) {
    void* pData = taosArrayGet(pQnodeList, 0);
    taosArrayAddBatch(nodeList, pData, qNodeNum);
    tscDebug("0x%" PRIx64 " qnode policy, use qnode list, num:%d", pRequest->requestId, qNodeNum);
    goto _return;
  }

  int32_t mnodeNum = taosArrayGetSize(pMnodeList);
  if (mnodeNum <= 0) {
    tscDebug("0x%" PRIx64 " qnode policy, empty node list", pRequest->requestId);
    goto _return;
  }

  void* pData = taosArrayGet(pMnodeList, 0);
  taosArrayAddBatch(nodeList, pData, mnodeNum);

  tscDebug("0x%" PRIx64 " qnode policy, use mnode list, num:%d", pRequest->requestId, mnodeNum);

_return:

  *pNodeList = nodeList;

  return TSDB_CODE_SUCCESS;
}


int32_t buildAsyncExecNodeList(SRequestObj* pRequest, SArray** pNodeList, SArray* pMnodeList, SMetaData *pResultMeta) {
  SArray* pDbVgList = NULL;
  SArray* pQnodeList = NULL;
  int32_t code = 0;
  
  switch (tsQueryPolicy) {
    case QUERY_POLICY_VNODE: {
      if (pResultMeta) {
        pDbVgList = taosArrayInit(4, POINTER_BYTES);
        
        int32_t dbNum = taosArrayGetSize(pResultMeta->pDbVgroup);
        for (int32_t i = 0; i < dbNum; ++i) {
          SMetaRes* pRes = taosArrayGet(pResultMeta->pDbVgroup, i);
          if (pRes->code || NULL == pRes->pRes) {
            continue;
          }

          taosArrayPush(pDbVgList, &pRes->pRes);
        } 
      }
    
      code = buildVnodePolicyNodeList(pRequest, pNodeList, pMnodeList, pDbVgList);
      break;
    }
    case QUERY_POLICY_HYBRID:
    case QUERY_POLICY_QNODE: {
      if (pResultMeta && taosArrayGetSize(pResultMeta->pQnodeList) > 0) {
        SMetaRes* pRes = taosArrayGet(pResultMeta->pQnodeList, 0);
        if (pRes->code) {
          pQnodeList = NULL;
        } else {
          pQnodeList = taosArrayDup((SArray*)pRes->pRes);
        }
      } else {
        SAppInstInfo* pInst = pRequest->pTscObj->pAppInfo;
        taosThreadMutexLock(&pInst->qnodeMutex);
        if (pInst->pQnodeList) {
          pQnodeList = taosArrayDup(pInst->pQnodeList);
        }
        taosThreadMutexUnlock(&pInst->qnodeMutex);
      }
      
      code = buildQnodePolicyNodeList(pRequest, pNodeList, pMnodeList, pQnodeList);
      break;
    }
    default:
      tscError("unknown query policy: %d", tsQueryPolicy);
      return TSDB_CODE_TSC_APP_ERROR;
  }

  taosArrayDestroy(pDbVgList);
  taosArrayDestroy(pQnodeList);
  
  return code;
}

int32_t buildSyncExecNodeList(SRequestObj* pRequest, SArray** pNodeList, SArray* pMnodeList) {
  SArray* pDbVgList = NULL;
  SArray* pQnodeList = NULL;
  int32_t code = 0;
  
  switch (tsQueryPolicy) {
    case QUERY_POLICY_VNODE: {
      int32_t dbNum = taosArrayGetSize(pRequest->dbList);
      if (dbNum > 0) {
        SCatalog* pCtg = NULL;
        SAppInstInfo* pInst = pRequest->pTscObj->pAppInfo;
        code = catalogGetHandle(pInst->clusterId, &pCtg);
        if (code != TSDB_CODE_SUCCESS) {
          goto _return;
        }

        pDbVgList = taosArrayInit(dbNum, POINTER_BYTES);   
        SArray* pVgList = NULL;
        for (int32_t i = 0; i < dbNum; ++i) {
          char* dbFName = taosArrayGet(pRequest->dbList, i);
          SRequestConnInfo conn = {.pTrans = pInst->pTransporter,
                                   .requestId = pRequest->requestId,
                                   .requestObjRefId = pRequest->self,
                                   .mgmtEps = getEpSet_s(&pInst->mgmtEp)};    
                                   
          code = catalogGetDBVgInfo(pCtg, &conn, dbFName, &pVgList);
          if (code) {
            goto _return;
          }
        
          taosArrayPush(pDbVgList, &pVgList);
        } 
      }
    
      code = buildVnodePolicyNodeList(pRequest, pNodeList, pMnodeList, pDbVgList);
      break;
    }
    case QUERY_POLICY_HYBRID:
    case QUERY_POLICY_QNODE: {
      getQnodeList(pRequest, &pQnodeList);
      
      code = buildQnodePolicyNodeList(pRequest, pNodeList, pMnodeList, pQnodeList);
      break;
    }
    default:
      tscError("unknown query policy: %d", tsQueryPolicy);
      return TSDB_CODE_TSC_APP_ERROR;
  }

_return:

  taosArrayDestroy(pDbVgList);
  taosArrayDestroy(pQnodeList);
  
  return code;
}


int32_t scheduleAsyncQuery(SRequestObj* pRequest, SQueryPlan* pDag, SArray* pNodeList) {
  tsem_init(&schdRspSem, 0, 0);

  SQueryResult     res = {.code = 0, .numOfRows = 0};
  SRequestConnInfo conn = {.pTrans = pRequest->pTscObj->pAppInfo->pTransporter,
                           .requestId = pRequest->requestId,
                           .requestObjRefId = pRequest->self};
  SSchedulerReq    req = {.pConn = &conn,
                          .pNodeList = pNodeList,
                          .pDag = pDag,
                          .sql = pRequest->sqlstr,
                          .startTs = pRequest->metric.start,
                          .fp = schdExecCallback,
                          .cbParam = &res};

  int32_t code = schedulerAsyncExecJob(&req, &pRequest->body.queryJob);

  pRequest->body.resInfo.execRes = res.res;

  while (true) {
    if (code != TSDB_CODE_SUCCESS) {
      if (pRequest->body.queryJob != 0) {
        schedulerFreeJob(pRequest->body.queryJob, 0);
      }

      pRequest->code = code;
      terrno = code;
      return pRequest->code;
    } else {
      tsem_wait(&schdRspSem);

      if (res.code) {
        code = res.code;
      } else {
        break;
      }
    }
  }

  if (TDMT_VND_SUBMIT == pRequest->type || TDMT_VND_CREATE_TABLE == pRequest->type) {
    pRequest->body.resInfo.numOfRows = res.numOfRows;

    if (pRequest->body.queryJob != 0) {
      schedulerFreeJob(pRequest->body.queryJob, 0);
    }
  }

  pRequest->code = res.code;
  terrno = res.code;
  return pRequest->code;
}

int32_t scheduleQuery(SRequestObj* pRequest, SQueryPlan* pDag, SArray* pNodeList) {
  void* pTransporter = pRequest->pTscObj->pAppInfo->pTransporter;

  SQueryResult     res = {0};
  SRequestConnInfo conn = {.pTrans = pRequest->pTscObj->pAppInfo->pTransporter,
                           .requestId = pRequest->requestId,
                           .requestObjRefId = pRequest->self};
  SSchedulerReq    req = {.pConn = &conn,
                          .pNodeList = pNodeList,
                          .pDag = pDag,
                          .sql = pRequest->sqlstr,
                          .startTs = pRequest->metric.start,
                          .fp = NULL,
                          .cbParam = NULL,
                          .reqKilled = &pRequest->killed};

  int32_t code = schedulerExecJob(&req, &pRequest->body.queryJob, &res);
  pRequest->body.resInfo.execRes = res.res;

  if (code != TSDB_CODE_SUCCESS) {
    if (pRequest->body.queryJob != 0) {
      schedulerFreeJob(pRequest->body.queryJob, 0);
    }

    pRequest->code = code;
    terrno = code;
    return pRequest->code;
  }

  if (TDMT_VND_SUBMIT == pRequest->type || TDMT_VND_DELETE == pRequest->type ||
      TDMT_VND_CREATE_TABLE == pRequest->type) {
    pRequest->body.resInfo.numOfRows = res.numOfRows;

    if (pRequest->body.queryJob != 0) {
      schedulerFreeJob(pRequest->body.queryJob, 0);
    }
  }

  pRequest->code = res.code;
  terrno = res.code;
  return pRequest->code;
}

int32_t handleSubmitExecRes(SRequestObj* pRequest, void* res, SCatalog* pCatalog, SEpSet* epset) {
  int32_t     code = 0;
  SArray*     pArray = NULL;
  SSubmitRsp* pRsp = (SSubmitRsp*)res;
  if (pRsp->nBlocks <= 0) {
    return TSDB_CODE_SUCCESS;
  }

  pArray = taosArrayInit(pRsp->nBlocks, sizeof(STbSVersion));
  if (NULL == pArray) {
    terrno = TSDB_CODE_OUT_OF_MEMORY;
    return TSDB_CODE_OUT_OF_MEMORY;
  }

  for (int32_t i = 0; i < pRsp->nBlocks; ++i) {
    SSubmitBlkRsp* blk = pRsp->pBlocks + i;
    if (NULL == blk->tblFName || 0 == blk->tblFName[0]) {
      continue;
    }

    STbSVersion tbSver = {.tbFName = blk->tblFName, .sver = blk->sver};
    taosArrayPush(pArray, &tbSver);
  }

  SRequestConnInfo conn = {.pTrans = pRequest->pTscObj->pAppInfo->pTransporter,
                           .requestId = pRequest->requestId,
                           .requestObjRefId = pRequest->self,
                           .mgmtEps = *epset};

  code = catalogChkTbMetaVersion(pCatalog, &conn, pArray);

_return:

  taosArrayDestroy(pArray);
  return code;
}

int32_t handleQueryExecRes(SRequestObj* pRequest, void* res, SCatalog* pCatalog, SEpSet* epset) {
  int32_t code = 0;
  SArray* pArray = NULL;
  SArray* pTbArray = (SArray*)res;
  int32_t tbNum = taosArrayGetSize(pTbArray);
  if (tbNum <= 0) {
    return TSDB_CODE_SUCCESS;
  }

  pArray = taosArrayInit(tbNum, sizeof(STbSVersion));
  if (NULL == pArray) {
    terrno = TSDB_CODE_OUT_OF_MEMORY;
    return TSDB_CODE_OUT_OF_MEMORY;
  }

  for (int32_t i = 0; i < tbNum; ++i) {
    STbVerInfo* tbInfo = taosArrayGet(pTbArray, i);
    STbSVersion tbSver = {.tbFName = tbInfo->tbFName, .sver = tbInfo->sversion, .tver = tbInfo->tversion};
    taosArrayPush(pArray, &tbSver);
  }

  SRequestConnInfo conn = {.pTrans = pRequest->pTscObj->pAppInfo->pTransporter,
                           .requestId = pRequest->requestId,
                           .requestObjRefId = pRequest->self,
                           .mgmtEps = *epset};

  code = catalogChkTbMetaVersion(pCatalog, &conn, pArray);

_return:

  taosArrayDestroy(pArray);
  return code;
}

int32_t handleAlterTbExecRes(void* res, SCatalog* pCatalog) {
  return catalogUpdateTableMeta(pCatalog, (STableMetaRsp*)res);
}

int32_t handleQueryExecRsp(SRequestObj* pRequest) {
  if (NULL == pRequest->body.resInfo.execRes.res) {
    return TSDB_CODE_SUCCESS;
  }

  SCatalog*     pCatalog = NULL;
  SAppInstInfo* pAppInfo = getAppInfo(pRequest);

  int32_t code = catalogGetHandle(pAppInfo->clusterId, &pCatalog);
  if (code) {
    return code;
  }

  SEpSet         epset = getEpSet_s(&pAppInfo->mgmtEp);
  SQueryExecRes* pRes = &pRequest->body.resInfo.execRes;

  switch (pRes->msgType) {
    case TDMT_VND_ALTER_TABLE:
    case TDMT_MND_ALTER_STB: {
      code = handleAlterTbExecRes(pRes->res, pCatalog);
      break;
    }
    case TDMT_VND_SUBMIT: {
      code = handleSubmitExecRes(pRequest, pRes->res, pCatalog, &epset);
      break;
    }
    case TDMT_VND_QUERY: {
      code = handleQueryExecRes(pRequest, pRes->res, pCatalog, &epset);
      break;
    }
    default:
      tscError("0x%" PRIx64 ", invalid exec result for request type %d, reqId:0x%" PRIx64, pRequest->self,
               pRequest->type, pRequest->requestId);
      code = TSDB_CODE_APP_ERROR;
  }

  return code;
}

void schedulerExecCb(SQueryResult* pResult, void* param, int32_t code) {
  SRequestObj* pRequest = (SRequestObj*)param;
  pRequest->code = code;

  if (TDMT_VND_SUBMIT == pRequest->type || TDMT_VND_DELETE == pRequest->type ||
      TDMT_VND_CREATE_TABLE == pRequest->type) {
    pRequest->body.resInfo.numOfRows = pResult->numOfRows;

    if (pRequest->body.queryJob != 0) {
      schedulerFreeJob(pRequest->body.queryJob, 0);
      pRequest->body.queryJob = 0;
    }
  }

  tscDebug("0x%" PRIx64 " enter scheduler exec cb, code:%d - %s, reqId:0x%" PRIx64,
             pRequest->self, code, tstrerror(code), pRequest->requestId);

  STscObj* pTscObj = pRequest->pTscObj;
  if (code != TSDB_CODE_SUCCESS && NEED_CLIENT_HANDLE_ERROR(code)) {
    tscDebug("0x%" PRIx64 " client retry to handle the error, code:%d - %s, tryCount:%d, reqId:0x%" PRIx64,
             pRequest->self, code, tstrerror(code), pRequest->retry, pRequest->requestId);
    pRequest->prevCode = code;
    doAsyncQuery(pRequest, true);
    return;
  }

  if (code == TSDB_CODE_SUCCESS) {
    code = handleQueryExecRsp(pRequest);
    ASSERT(pRequest->code == TSDB_CODE_SUCCESS);
    pRequest->code = code;
  }

  tscDebug("schedulerExecCb request type %s", TMSG_INFO(pRequest->type));
  if (NEED_CLIENT_RM_TBLMETA_REQ(pRequest->type)) {
    removeMeta(pTscObj, pRequest->tableList);
  }

  // return to client
  pRequest->body.queryFp(pRequest->body.param, pRequest, code);
}

SRequestObj* launchQueryImpl(SRequestObj* pRequest, SQuery* pQuery, bool keepQuery, void** res) {
  int32_t code = 0;

  switch (pQuery->execMode) {
    case QUERY_EXEC_MODE_LOCAL:
      code = execLocalCmd(pRequest, pQuery);
      break;
    case QUERY_EXEC_MODE_RPC:
      code = execDdlQuery(pRequest, pQuery);
      break;
    case QUERY_EXEC_MODE_SCHEDULE: {
      SArray* pMnodeList = taosArrayInit(4, sizeof(SQueryNodeLoad));
      code = getPlan(pRequest, pQuery, &pRequest->body.pDag, pMnodeList);
      if (TSDB_CODE_SUCCESS == code) {
        SArray* pNodeList = NULL;
        buildSyncExecNodeList(pRequest, &pNodeList, pMnodeList);
        
        code = scheduleQuery(pRequest, pRequest->body.pDag, pNodeList);
        taosArrayDestroy(pNodeList);
      }
      taosArrayDestroy(pMnodeList);
      break;
    }
    case QUERY_EXEC_MODE_EMPTY_RESULT:
      pRequest->type = TSDB_SQL_RETRIEVE_EMPTY_RESULT;
      break;
    default:
      break;
  }

  if (!keepQuery) {
    qDestroyQuery(pQuery);
  }

  handleQueryExecRsp(pRequest);

  if (NULL != pRequest && TSDB_CODE_SUCCESS != code) {
    pRequest->code = terrno;
  }

  if (res) {
    *res = pRequest->body.resInfo.execRes.res;
    pRequest->body.resInfo.execRes.res = NULL;
  }

  return pRequest;
}

SRequestObj* launchQuery(STscObj* pTscObj, const char* sql, int sqlLen) {
  SRequestObj* pRequest = NULL;
  SQuery*      pQuery = NULL;

  int32_t code = buildRequest(pTscObj, sql, sqlLen, &pRequest);
  if (code != TSDB_CODE_SUCCESS) {
    terrno = code;
    return NULL;
  }

  code = parseSql(pRequest, false, &pQuery, NULL);
  if (code != TSDB_CODE_SUCCESS) {
    pRequest->code = code;
    return pRequest;
  }

  pRequest->stableQuery = pQuery->stableQuery;

  return launchQueryImpl(pRequest, pQuery, false, NULL);
}

void launchAsyncQuery(SRequestObj* pRequest, SQuery* pQuery, SMetaData *pResultMeta) {
  int32_t code = 0;

  switch (pQuery->execMode) {
    case QUERY_EXEC_MODE_LOCAL:
      asyncExecLocalCmd(pRequest, pQuery);
      return;
    case QUERY_EXEC_MODE_RPC:
      code = asyncExecDdlQuery(pRequest, pQuery);
      break;
    case QUERY_EXEC_MODE_SCHEDULE: {
      SArray* pMnodeList = taosArrayInit(4, sizeof(SQueryNodeLoad));

      pRequest->type = pQuery->msgType;

      SPlanContext cxt = {.queryId = pRequest->requestId,
                          .acctId = pRequest->pTscObj->acctId,
                          .mgmtEpSet = getEpSet_s(&pRequest->pTscObj->pAppInfo->mgmtEp),
                          .pAstRoot = pQuery->pRoot,
                          .showRewrite = pQuery->showRewrite,
                          .pMsg = pRequest->msgBuf,
                          .msgLen = ERROR_MSG_BUF_DEFAULT_SIZE};

      SAppInstInfo* pAppInfo = getAppInfo(pRequest);
      code = qCreateQueryPlan(&cxt, &pRequest->body.pDag, pMnodeList);
      if (code) {
        tscError("0x%" PRIx64 " failed to create query plan, code:%s 0x%" PRIx64, pRequest->self, tstrerror(code),
                 pRequest->requestId);
      }

      if (TSDB_CODE_SUCCESS == code) {
        SArray* pNodeList = NULL;
        buildAsyncExecNodeList(pRequest, &pNodeList, pMnodeList, pResultMeta);
        
        SRequestConnInfo conn = {
            .pTrans = pAppInfo->pTransporter, .requestId = pRequest->requestId, .requestObjRefId = pRequest->self};
        SSchedulerReq req = {.pConn = &conn,
                             .pNodeList = pNodeList,
                             .pDag = pRequest->body.pDag,
                             .sql = pRequest->sqlstr,
                             .startTs = pRequest->metric.start,
                             .fp = schedulerExecCb,
                             .cbParam = pRequest,
                             .reqKilled = &pRequest->killed};
        code = schedulerAsyncExecJob(&req, &pRequest->body.queryJob);
        taosArrayDestroy(pNodeList);
      } else {
        tscError("0x%" PRIx64 " failed to create query plan, code:%s 0x%" PRIx64, pRequest->self, tstrerror(code),
                 pRequest->requestId);
        pRequest->body.queryFp(pRequest->body.param, pRequest, code);
      }

      // todo not to be released here
      taosArrayDestroy(pMnodeList);
      break;
    }
    case QUERY_EXEC_MODE_EMPTY_RESULT:
      pRequest->type = TSDB_SQL_RETRIEVE_EMPTY_RESULT;
      pRequest->body.queryFp(pRequest->body.param, pRequest, 0);
      break;
    default:
      break;
  }

  //    if (!keepQuery) {
  //      qDestroyQuery(pQuery);
  //    }

  if (NULL != pRequest && TSDB_CODE_SUCCESS != code) {
    pRequest->code = terrno;
  }
}

int32_t refreshMeta(STscObj* pTscObj, SRequestObj* pRequest) {
  SCatalog* pCatalog = NULL;
  int32_t   code = 0;
  int32_t   dbNum = taosArrayGetSize(pRequest->dbList);
  int32_t   tblNum = taosArrayGetSize(pRequest->tableList);

  if (dbNum <= 0 && tblNum <= 0) {
    return TSDB_CODE_QRY_APP_ERROR;
  }

  code = catalogGetHandle(pTscObj->pAppInfo->clusterId, &pCatalog);
  if (code != TSDB_CODE_SUCCESS) {
    return code;
  }

  SRequestConnInfo conn = {.pTrans = pTscObj->pAppInfo->pTransporter,
                           .requestId = pRequest->requestId,
                           .requestObjRefId = pRequest->self,
                           .mgmtEps = getEpSet_s(&pTscObj->pAppInfo->mgmtEp)};

  for (int32_t i = 0; i < dbNum; ++i) {
    char* dbFName = taosArrayGet(pRequest->dbList, i);

    code = catalogRefreshDBVgInfo(pCatalog, &conn, dbFName);
    if (code != TSDB_CODE_SUCCESS) {
      return code;
    }
  }

  for (int32_t i = 0; i < tblNum; ++i) {
    SName* tableName = taosArrayGet(pRequest->tableList, i);

    code = catalogRefreshTableMeta(pCatalog, &conn, tableName, -1);
    if (code != TSDB_CODE_SUCCESS) {
      return code;
    }
  }

  return code;
}

int32_t removeMeta(STscObj* pTscObj, SArray* tbList) {
  SCatalog* pCatalog = NULL;
  int32_t   tbNum = taosArrayGetSize(tbList);
  int32_t   code = catalogGetHandle(pTscObj->pAppInfo->clusterId, &pCatalog);
  if (code != TSDB_CODE_SUCCESS) {
    return code;
  }

  for (int32_t i = 0; i < tbNum; ++i) {
    SName* pTbName = taosArrayGet(tbList, i);
    catalogRemoveTableMeta(pCatalog, pTbName);
  }

  return TSDB_CODE_SUCCESS;
}

SRequestObj* execQuery(STscObj* pTscObj, const char* sql, int sqlLen) {
  SRequestObj* pRequest = NULL;
  int32_t      retryNum = 0;
  int32_t      code = 0;

  do {
    destroyRequest(pRequest);
    pRequest = launchQuery(pTscObj, sql, sqlLen);
    if (pRequest == NULL || TSDB_CODE_SUCCESS == pRequest->code || !NEED_CLIENT_HANDLE_ERROR(pRequest->code)) {
      break;
    }

    code = refreshMeta(pTscObj, pRequest);
    if (code) {
      pRequest->code = code;
      break;
    }
  } while (retryNum++ < REQUEST_TOTAL_EXEC_TIMES);

  if (NEED_CLIENT_RM_TBLMETA_REQ(pRequest->type)) {
    removeMeta(pTscObj, pRequest->tableList);
  }

  return pRequest;
}

int initEpSetFromCfg(const char* firstEp, const char* secondEp, SCorEpSet* pEpSet) {
  pEpSet->version = 0;

  // init mnode ip set
  SEpSet* mgmtEpSet = &(pEpSet->epSet);
  mgmtEpSet->numOfEps = 0;
  mgmtEpSet->inUse = 0;

  if (firstEp && firstEp[0] != 0) {
    if (strlen(firstEp) >= TSDB_EP_LEN) {
      terrno = TSDB_CODE_TSC_INVALID_FQDN;
      return -1;
    }

    int32_t code = taosGetFqdnPortFromEp(firstEp, &mgmtEpSet->eps[0]);
    if (code != TSDB_CODE_SUCCESS) {
      terrno = TSDB_CODE_TSC_INVALID_FQDN;
      return terrno;
    }

    mgmtEpSet->numOfEps++;
  }

  if (secondEp && secondEp[0] != 0) {
    if (strlen(secondEp) >= TSDB_EP_LEN) {
      terrno = TSDB_CODE_TSC_INVALID_FQDN;
      return -1;
    }

    taosGetFqdnPortFromEp(secondEp, &mgmtEpSet->eps[mgmtEpSet->numOfEps]);
    mgmtEpSet->numOfEps++;
  }

  if (mgmtEpSet->numOfEps == 0) {
    terrno = TSDB_CODE_TSC_INVALID_FQDN;
    return -1;
  }

  return 0;
}

STscObj* taosConnectImpl(const char* user, const char* auth, const char* db, __taos_async_fn_t fp, void* param,
                         SAppInstInfo* pAppInfo, int connType) {
  STscObj* pTscObj = createTscObj(user, auth, db, connType, pAppInfo);
  if (NULL == pTscObj) {
    terrno = TSDB_CODE_TSC_OUT_OF_MEMORY;
    return pTscObj;
  }

  SRequestObj* pRequest = createRequest(pTscObj, TDMT_MND_CONNECT);
  if (pRequest == NULL) {
    destroyTscObj(pTscObj);
    terrno = TSDB_CODE_TSC_OUT_OF_MEMORY;
    return NULL;
  }

  SMsgSendInfo* body = buildConnectMsg(pRequest);

  int64_t transporterId = 0;
  asyncSendMsgToServer(pTscObj->pAppInfo->pTransporter, &pTscObj->pAppInfo->mgmtEp.epSet, &transporterId, body);

  tsem_wait(&pRequest->body.rspSem);
  if (pRequest->code != TSDB_CODE_SUCCESS) {
    const char* errorMsg =
        (pRequest->code == TSDB_CODE_RPC_FQDN_ERROR) ? taos_errstr(pRequest) : tstrerror(pRequest->code);
    fprintf(stderr, "failed to connect to server, reason: %s\n\n", errorMsg);

    terrno = pRequest->code;
    destroyRequest(pRequest);
    taos_close_internal(pTscObj);
    pTscObj = NULL;
  } else {
    tscDebug("0x%" PRIx64 " connection is opening, connId:%u, dnodeConn:%p, reqId:0x%" PRIx64, *(int64_t*)pTscObj->id,
             pTscObj->connId, pTscObj->pAppInfo->pTransporter, pRequest->requestId);
    destroyRequest(pRequest);
  }

  return pTscObj;
}

static SMsgSendInfo* buildConnectMsg(SRequestObj* pRequest) {
  SMsgSendInfo* pMsgSendInfo = taosMemoryCalloc(1, sizeof(SMsgSendInfo));
  if (pMsgSendInfo == NULL) {
    terrno = TSDB_CODE_TSC_OUT_OF_MEMORY;
    return NULL;
  }

  pMsgSendInfo->msgType = TDMT_MND_CONNECT;

  pMsgSendInfo->requestObjRefId = pRequest->self;
  pMsgSendInfo->requestId = pRequest->requestId;
  pMsgSendInfo->fp = getMsgRspHandle(pMsgSendInfo->msgType);
  pMsgSendInfo->param = pRequest;

  SConnectReq connectReq = {0};
  STscObj*    pObj = pRequest->pTscObj;

  char* db = getDbOfConnection(pObj);
  if (db != NULL) {
    tstrncpy(connectReq.db, db, sizeof(connectReq.db));
  }
  taosMemoryFreeClear(db);

  connectReq.connType = pObj->connType;
  connectReq.pid = appInfo.pid;
  connectReq.startTime = appInfo.startTime;

  tstrncpy(connectReq.app, appInfo.appName, sizeof(connectReq.app));
  tstrncpy(connectReq.user, pObj->user, sizeof(connectReq.user));
  tstrncpy(connectReq.passwd, pObj->pass, sizeof(connectReq.passwd));

  int32_t contLen = tSerializeSConnectReq(NULL, 0, &connectReq);
  void*   pReq = taosMemoryMalloc(contLen);
  tSerializeSConnectReq(pReq, contLen, &connectReq);

  pMsgSendInfo->msgInfo.len = contLen;
  pMsgSendInfo->msgInfo.pData = pReq;
  return pMsgSendInfo;
}

static void destroySendMsgInfo(SMsgSendInfo* pMsgBody) {
  assert(pMsgBody != NULL);
  taosMemoryFreeClear(pMsgBody->target.dbFName);
  taosMemoryFreeClear(pMsgBody->msgInfo.pData);
  taosMemoryFreeClear(pMsgBody);
}

void updateTargetEpSet(SMsgSendInfo* pSendInfo, STscObj* pTscObj, SRpcMsg* pMsg, SEpSet* pEpSet) {
  if (NULL == pEpSet) {
    return;
  }

  switch (pSendInfo->target.type) {
    case TARGET_TYPE_MNODE:
      if (NULL == pTscObj) {
        tscError("mnode epset changed but not able to update it, msg:%s, reqObjRefId:%" PRIx64,
                 TMSG_INFO(pMsg->msgType), pSendInfo->requestObjRefId);
        return;
      }

      SEpSet* pOrig = &pTscObj->pAppInfo->mgmtEp.epSet;
      SEp*    pOrigEp = &pOrig->eps[pOrig->inUse];
      SEp*    pNewEp = &pEpSet->eps[pEpSet->inUse];
      tscDebug("mnode epset updated from %d/%d=>%s:%d to %d/%d=>%s:%d in client", pOrig->inUse, pOrig->numOfEps,
               pOrigEp->fqdn, pOrigEp->port, pEpSet->inUse, pEpSet->numOfEps, pNewEp->fqdn, pNewEp->port);
      updateEpSet_s(&pTscObj->pAppInfo->mgmtEp, pEpSet);
      break;
    case TARGET_TYPE_VNODE: {
      if (NULL == pTscObj) {
        tscError("vnode epset changed but not able to update it, msg:%s, reqObjRefId:%" PRIx64,
                 TMSG_INFO(pMsg->msgType), pSendInfo->requestObjRefId);
        return;
      }

      SCatalog* pCatalog = NULL;
      int32_t   code = catalogGetHandle(pTscObj->pAppInfo->clusterId, &pCatalog);
      if (code != TSDB_CODE_SUCCESS) {
        tscError("fail to get catalog handle, clusterId:%" PRIx64 ", error %s", pTscObj->pAppInfo->clusterId,
                 tstrerror(code));
        return;
      }

      catalogUpdateVgEpSet(pCatalog, pSendInfo->target.dbFName, pSendInfo->target.vgId, pEpSet);
      taosMemoryFreeClear(pSendInfo->target.dbFName);
      break;
    }
    default:
      tscDebug("epset changed, not updated, msgType %s", TMSG_INFO(pMsg->msgType));
      break;
  }
}

void processMsgFromServer(void* parent, SRpcMsg* pMsg, SEpSet* pEpSet) {
  SMsgSendInfo* pSendInfo = (SMsgSendInfo*)pMsg->info.ahandle;
  assert(pMsg->info.ahandle != NULL);
  STscObj* pTscObj = NULL;

  tscDebug("processMsgFromServer message: %s, code: %s", TMSG_INFO(pMsg->msgType), tstrerror(pMsg->code));

  if (pSendInfo->requestObjRefId != 0) {
    SRequestObj* pRequest = (SRequestObj*)taosAcquireRef(clientReqRefPool, pSendInfo->requestObjRefId);
    if (pRequest) {
      assert(pRequest->self == pSendInfo->requestObjRefId);

      pRequest->metric.rsp = taosGetTimestampUs();
      pTscObj = pRequest->pTscObj;
      /*
       * There is not response callback function for submit response.
       * The actual inserted number of points is the first number.
       */
      int32_t elapsed = pRequest->metric.rsp - pRequest->metric.start;
      if (pMsg->code == TSDB_CODE_SUCCESS) {
        tscDebug("0x%" PRIx64 " message:%s, code:%s rspLen:%d, elapsed:%d ms, reqId:0x%" PRIx64, pRequest->self,
                 TMSG_INFO(pMsg->msgType), tstrerror(pMsg->code), pMsg->contLen, elapsed / 1000, pRequest->requestId);
      } else {
        tscError("0x%" PRIx64 " SQL cmd:%s, code:%s rspLen:%d, elapsed time:%d ms, reqId:0x%" PRIx64, pRequest->self,
                 TMSG_INFO(pMsg->msgType), tstrerror(pMsg->code), pMsg->contLen, elapsed / 1000, pRequest->requestId);
      }

      taosReleaseRef(clientReqRefPool, pSendInfo->requestObjRefId);
    }
  }

  updateTargetEpSet(pSendInfo, pTscObj, pMsg, pEpSet);

  SDataBuf buf = {.len = pMsg->contLen, .pData = NULL, .handle = pMsg->info.handle};

  if (pMsg->contLen > 0) {
    buf.pData = taosMemoryCalloc(1, pMsg->contLen);
    if (buf.pData == NULL) {
      terrno = TSDB_CODE_OUT_OF_MEMORY;
      pMsg->code = TSDB_CODE_OUT_OF_MEMORY;
    } else {
      memcpy(buf.pData, pMsg->pCont, pMsg->contLen);
    }
  }

  pSendInfo->fp(pSendInfo->param, &buf, pMsg->code);
  rpcFreeCont(pMsg->pCont);
  destroySendMsgInfo(pSendInfo);
}

TAOS* taos_connect_auth(const char* ip, const char* user, const char* auth, const char* db, uint16_t port) {
  tscDebug("try to connect to %s:%u by auth, user:%s db:%s", ip, port, user, db);
  if (user == NULL) {
    user = TSDB_DEFAULT_USER;
  }

  if (auth == NULL) {
    tscError("No auth info is given, failed to connect to server");
    return NULL;
  }

  STscObj* pObj = taos_connect_internal(ip, user, NULL, auth, db, port, CONN_TYPE__QUERY);
  if (pObj) {
    return pObj->id;
  }
  
  return NULL;
}

TAOS* taos_connect_l(const char* ip, int ipLen, const char* user, int userLen, const char* pass, int passLen,
                     const char* db, int dbLen, uint16_t port) {
  char ipStr[TSDB_EP_LEN] = {0};
  char dbStr[TSDB_DB_NAME_LEN] = {0};
  char userStr[TSDB_USER_LEN] = {0};
  char passStr[TSDB_PASSWORD_LEN] = {0};

  strncpy(ipStr, ip, TMIN(TSDB_EP_LEN - 1, ipLen));
  strncpy(userStr, user, TMIN(TSDB_USER_LEN - 1, userLen));
  strncpy(passStr, pass, TMIN(TSDB_PASSWORD_LEN - 1, passLen));
  strncpy(dbStr, db, TMIN(TSDB_DB_NAME_LEN - 1, dbLen));
  return taos_connect(ipStr, userStr, passStr, dbStr, port);
}

void doSetOneRowPtr(SReqResultInfo* pResultInfo) {
  for (int32_t i = 0; i < pResultInfo->numOfCols; ++i) {
    SResultColumn* pCol = &pResultInfo->pCol[i];

    int32_t type = pResultInfo->fields[i].type;
    int32_t bytes = pResultInfo->fields[i].bytes;

    if (IS_VAR_DATA_TYPE(type)) {
      if (!IS_VAR_NULL_TYPE(type, bytes) && pCol->offset[pResultInfo->current] != -1) {
        char* pStart = pResultInfo->pCol[i].offset[pResultInfo->current] + pResultInfo->pCol[i].pData;

        pResultInfo->length[i] = varDataLen(pStart);
        pResultInfo->row[i] = varDataVal(pStart);
      } else {
        pResultInfo->row[i] = NULL;
        pResultInfo->length[i] = 0;
      }
    } else {
      if (!colDataIsNull_f(pCol->nullbitmap, pResultInfo->current)) {
        pResultInfo->row[i] = pResultInfo->pCol[i].pData + bytes * pResultInfo->current;
        pResultInfo->length[i] = bytes;
      } else {
        pResultInfo->row[i] = NULL;
        pResultInfo->length[i] = 0;
      }
    }
  }
}

void* doFetchRows(SRequestObj* pRequest, bool setupOneRowPtr, bool convertUcs4) {
  assert(pRequest != NULL);

  SReqResultInfo* pResultInfo = &pRequest->body.resInfo;
  if (pResultInfo->pData == NULL || pResultInfo->current >= pResultInfo->numOfRows) {
    // All data has returned to App already, no need to try again
    if (pResultInfo->completed) {
      pResultInfo->numOfRows = 0;
      return NULL;
    }

    SReqResultInfo* pResInfo = &pRequest->body.resInfo;
    pRequest->code = schedulerFetchRows(pRequest->body.queryJob, (void**)&pResInfo->pData);
    if (pRequest->code != TSDB_CODE_SUCCESS) {
      pResultInfo->numOfRows = 0;
      return NULL;
    }

    pRequest->code =
        setQueryResultFromRsp(&pRequest->body.resInfo, (SRetrieveTableRsp*)pResInfo->pData, convertUcs4, true);
    if (pRequest->code != TSDB_CODE_SUCCESS) {
      pResultInfo->numOfRows = 0;
      return NULL;
    }

    tscDebug("0x%" PRIx64 " fetch results, numOfRows:%d total Rows:%" PRId64 ", complete:%d, reqId:0x%" PRIx64,
             pRequest->self, pResInfo->numOfRows, pResInfo->totalRows, pResInfo->completed, pRequest->requestId);

    if (pResultInfo->numOfRows == 0) {
      return NULL;
    }
  }

  if (setupOneRowPtr) {
    doSetOneRowPtr(pResultInfo);
    pResultInfo->current += 1;
  }

  return pResultInfo->row;
}

static void syncFetchFn(void* param, TAOS_RES* res, int32_t numOfRows) {
  SSyncQueryParam* pParam = param;
  tsem_post(&pParam->sem);
}

void* doAsyncFetchRows(SRequestObj* pRequest, bool setupOneRowPtr, bool convertUcs4) {
  assert(pRequest != NULL);

  SReqResultInfo* pResultInfo = &pRequest->body.resInfo;
  if (pResultInfo->pData == NULL || pResultInfo->current >= pResultInfo->numOfRows) {
    // All data has returned to App already, no need to try again
    if (pResultInfo->completed) {
      pResultInfo->numOfRows = 0;
      return NULL;
    }

    SSyncQueryParam* pParam = pRequest->body.param;

    // convert ucs4 to native multi-bytes string
    pResultInfo->convertUcs4 = convertUcs4;

    taos_fetch_rows_a(pRequest, syncFetchFn, pParam);
    tsem_wait(&pParam->sem);
  }

  if (pRequest->code == TSDB_CODE_SUCCESS && pResultInfo->numOfRows > 0 && setupOneRowPtr) {
    doSetOneRowPtr(pResultInfo);
    pResultInfo->current += 1;
  }

  return pResultInfo->row;
}

static int32_t doPrepareResPtr(SReqResultInfo* pResInfo) {
  if (pResInfo->row == NULL) {
    pResInfo->row = taosMemoryCalloc(pResInfo->numOfCols, POINTER_BYTES);
    pResInfo->pCol = taosMemoryCalloc(pResInfo->numOfCols, sizeof(SResultColumn));
    pResInfo->length = taosMemoryCalloc(pResInfo->numOfCols, sizeof(int32_t));
    pResInfo->convertBuf = taosMemoryCalloc(pResInfo->numOfCols, POINTER_BYTES);

    if (pResInfo->row == NULL || pResInfo->pCol == NULL || pResInfo->length == NULL || pResInfo->convertBuf == NULL) {
      return TSDB_CODE_OUT_OF_MEMORY;
    }
  }

  return TSDB_CODE_SUCCESS;
}

static char* parseTagDatatoJson(void* p) {
  char*  string = NULL;
  cJSON* json = cJSON_CreateObject();
  if (json == NULL) {
    goto end;
  }

  SArray* pTagVals = NULL;
  if (tTagToValArray((const STag*)p, &pTagVals) != 0) {
    goto end;
  }

  int16_t nCols = taosArrayGetSize(pTagVals);
  char    tagJsonKey[256] = {0};
  for (int j = 0; j < nCols; ++j) {
    STagVal* pTagVal = (STagVal*)taosArrayGet(pTagVals, j);
    // json key  encode by binary
    memset(tagJsonKey, 0, sizeof(tagJsonKey));
    memcpy(tagJsonKey, pTagVal->pKey, strlen(pTagVal->pKey));
    // json value
    char type = pTagVal->type;
    if (type == TSDB_DATA_TYPE_NULL) {
      cJSON* value = cJSON_CreateNull();
      if (value == NULL) {
        goto end;
      }
      cJSON_AddItemToObject(json, tagJsonKey, value);
    } else if (type == TSDB_DATA_TYPE_NCHAR) {
      cJSON* value = NULL;
      if (pTagVal->nData > 0) {
        char*   tagJsonValue = taosMemoryCalloc(pTagVal->nData, 1);
        int32_t length = taosUcs4ToMbs((TdUcs4*)pTagVal->pData, pTagVal->nData, tagJsonValue);
        if (length < 0) {
          tscError("charset:%s to %s. val:%s convert json value failed.", DEFAULT_UNICODE_ENCODEC, tsCharset,
                   pTagVal->pData);
          taosMemoryFree(tagJsonValue);
          goto end;
        }
        value = cJSON_CreateString(tagJsonValue);
        taosMemoryFree(tagJsonValue);
        if (value == NULL) {
          goto end;
        }
      } else if (pTagVal->nData == 0) {
        value = cJSON_CreateString("");
      } else {
        ASSERT(0);
      }

      cJSON_AddItemToObject(json, tagJsonKey, value);
    } else if (type == TSDB_DATA_TYPE_DOUBLE) {
      double jsonVd = *(double*)(&pTagVal->i64);
      cJSON* value = cJSON_CreateNumber(jsonVd);
      if (value == NULL) {
        goto end;
      }
      cJSON_AddItemToObject(json, tagJsonKey, value);
    } else if (type == TSDB_DATA_TYPE_BOOL) {
      char   jsonVd = *(char*)(&pTagVal->i64);
      cJSON* value = cJSON_CreateBool(jsonVd);
      if (value == NULL) {
        goto end;
      }
      cJSON_AddItemToObject(json, tagJsonKey, value);
    } else {
      ASSERT(0);
    }
  }
  string = cJSON_PrintUnformatted(json);
end:
  cJSON_Delete(json);
  return string;
}

static int32_t doConvertUCS4(SReqResultInfo* pResultInfo, int32_t numOfRows, int32_t numOfCols, int32_t* colLength) {
  for (int32_t i = 0; i < numOfCols; ++i) {
    int32_t type = pResultInfo->fields[i].type;
    int32_t bytes = pResultInfo->fields[i].bytes;

    if (type == TSDB_DATA_TYPE_NCHAR && colLength[i] > 0) {
      char* p = taosMemoryRealloc(pResultInfo->convertBuf[i], colLength[i]);
      if (p == NULL) {
        return TSDB_CODE_OUT_OF_MEMORY;
      }

      pResultInfo->convertBuf[i] = p;

      SResultColumn* pCol = &pResultInfo->pCol[i];
      for (int32_t j = 0; j < numOfRows; ++j) {
        if (pCol->offset[j] != -1) {
          char* pStart = pCol->offset[j] + pCol->pData;

          int32_t len = taosUcs4ToMbs((TdUcs4*)varDataVal(pStart), varDataLen(pStart), varDataVal(p));
          ASSERT(len <= bytes);
          ASSERT((p + len) < (pResultInfo->convertBuf[i] + colLength[i]));

          varDataSetLen(p, len);
          pCol->offset[j] = (p - pResultInfo->convertBuf[i]);
          p += (len + VARSTR_HEADER_SIZE);
        }
      }

      pResultInfo->pCol[i].pData = pResultInfo->convertBuf[i];
      pResultInfo->row[i] = pResultInfo->pCol[i].pData;
    }
  }

  return TSDB_CODE_SUCCESS;
}

static int32_t estimateJsonLen(SReqResultInfo* pResultInfo, int32_t numOfCols, int32_t numOfRows){
  char* p = (char*)pResultInfo->pData;

  int32_t len = sizeof(int32_t) + sizeof(uint64_t) + numOfCols * (sizeof(int16_t) + sizeof(int32_t));
  int32_t* colLength = (int32_t*)(p + len);
  len += sizeof(int32_t) * numOfCols;

  char* pStart = p + len;
  for (int32_t i = 0; i < numOfCols; ++i) {
    int32_t colLen = htonl(colLength[i]);

    if (pResultInfo->fields[i].type == TSDB_DATA_TYPE_JSON) {
      int32_t* offset = (int32_t*)pStart;
      int32_t lenTmp = numOfRows * sizeof(int32_t);
      len += lenTmp;
      pStart += lenTmp;

      for (int32_t j = 0; j < numOfRows; ++j) {
        if (offset[j] == -1) {
          continue;
        }
        char* data = offset[j] + pStart;

        int32_t jsonInnerType = *data;
        char*   jsonInnerData = data + CHAR_BYTES;
        if (jsonInnerType == TSDB_DATA_TYPE_NULL) {
          len += (VARSTR_HEADER_SIZE + strlen(TSDB_DATA_NULL_STR_L));
        } else if (jsonInnerType & TD_TAG_JSON) {
          len += (VARSTR_HEADER_SIZE + ((const STag*)(data))->len);
        } else if (jsonInnerType == TSDB_DATA_TYPE_NCHAR) {  // value -> "value"
          len += varDataTLen(jsonInnerData) + CHAR_BYTES * 2;
        } else if (jsonInnerType == TSDB_DATA_TYPE_DOUBLE) {
          len += (VARSTR_HEADER_SIZE + 32);
        } else if (jsonInnerType == TSDB_DATA_TYPE_BOOL) {
          len += (VARSTR_HEADER_SIZE + 5);
        } else {
          ASSERT(0);
        }

<<<<<<< HEAD
          int32_t jsonInnerType = *pStart;
          char*   jsonInnerData = pStart + CHAR_BYTES;
          char    dst[TSDB_MAX_JSON_TAG_LEN] = {0};
          if (jsonInnerType == TSDB_DATA_TYPE_NULL) {
            sprintf(varDataVal(dst), "%s", TSDB_DATA_NULL_STR_L);
            varDataSetLen(dst, strlen(varDataVal(dst)));
          } else if (jsonInnerType & TD_TAG_JSON) {
            char* jsonString = parseTagDatatoJson(pStart);
            STR_TO_VARSTR(dst, jsonString);
            taosMemoryFree(jsonString);
          } else if (jsonInnerType == TSDB_DATA_TYPE_NCHAR) {  // value -> "value"
            *(char*)varDataVal(dst) = '\"';
            int32_t length = taosUcs4ToMbs((TdUcs4*)varDataVal(jsonInnerData), varDataLen(jsonInnerData),
                                           varDataVal(dst) + CHAR_BYTES);
            if (length <= 0) {
              tscError("charset:%s to %s. convert failed.", DEFAULT_UNICODE_ENCODEC, tsCharset);
              length = 0;
            }
            varDataSetLen(dst, length + CHAR_BYTES * 2);
            *(char*)POINTER_SHIFT(varDataVal(dst), length + CHAR_BYTES) = '\"';
          } else if (jsonInnerType == TSDB_DATA_TYPE_DOUBLE) {
            double jsonVd = *(double*)(jsonInnerData);
            sprintf(varDataVal(dst), "%.9lf", jsonVd);
            varDataSetLen(dst, strlen(varDataVal(dst)));
          } else if (jsonInnerType == TSDB_DATA_TYPE_BOOL) {
            sprintf(varDataVal(dst), "%s", (*((char*)jsonInnerData) == 1) ? "true" : "false");
            varDataSetLen(dst, strlen(varDataVal(dst)));
          } else {
            ASSERT(0);
          }
=======
      }
    } else if (IS_VAR_DATA_TYPE(pResultInfo->fields[i].type)) {
      int32_t lenTmp = numOfRows * sizeof(int32_t);
      len += (lenTmp + colLen);
      pStart += lenTmp;
    } else {
      int32_t lenTmp = BitmapLen(pResultInfo->numOfRows);
      len += (lenTmp + colLen);
      pStart += lenTmp;
    }
    pStart += colLen;
  }
  return len;
}

static int32_t doConvertJson(SReqResultInfo* pResultInfo, int32_t numOfCols, int32_t numOfRows) {
  bool needConvert = false;
  for (int32_t i = 0; i < numOfCols; ++i) {
    if (pResultInfo->fields[i].type == TSDB_DATA_TYPE_JSON) {
      needConvert = true;
      break;
    }
  }
  if(!needConvert) return TSDB_CODE_SUCCESS;
>>>>>>> a8694bd8

  char* p = (char*)pResultInfo->pData;
  int32_t dataLen = estimateJsonLen(pResultInfo, numOfCols, numOfRows);

  pResultInfo->convertJson = taosMemoryCalloc(1, dataLen);
  if(pResultInfo->convertJson == NULL) return TSDB_CODE_OUT_OF_MEMORY;
  char* p1 = pResultInfo->convertJson;

  int32_t len = sizeof(int32_t) + sizeof(uint64_t) + numOfCols * (sizeof(int16_t) + sizeof(int32_t));
  memcpy(p1, p, len);

  p += len;
  p1 += len;

  len = sizeof(int32_t) * numOfCols;
  int32_t* colLength = (int32_t*)p;
  int32_t* colLength1 = (int32_t*)p1;
  memcpy(p1, p, len);
  p += len;
  p1 += len;

  char* pStart = p;
  char* pStart1 = p1;
  for (int32_t i = 0; i < numOfCols; ++i) {
    int32_t colLen = htonl(colLength[i]);
    int32_t colLen1 = htonl(colLength1[i]);
    ASSERT(colLen < dataLen);

    if (pResultInfo->fields[i].type == TSDB_DATA_TYPE_JSON) {
      int32_t* offset = (int32_t*)pStart;
      int32_t* offset1 = (int32_t*)pStart1;
      len = numOfRows * sizeof(int32_t);
      memcpy(pStart1, pStart, len);
      pStart += len;
      pStart1 += len;

      len = 0;
      for (int32_t j = 0; j < numOfRows; ++j) {
        if (offset[j] == -1) {
          continue;
        }
        char* data = offset[j] + pStart;

        int32_t jsonInnerType = *data;
        char*   jsonInnerData = data + CHAR_BYTES;
        char    dst[TSDB_MAX_JSON_TAG_LEN] = {0};
        if (jsonInnerType == TSDB_DATA_TYPE_NULL) {
          sprintf(varDataVal(dst), "%s", TSDB_DATA_NULL_STR_L);
          varDataSetLen(dst, strlen(varDataVal(dst)));
        } else if (jsonInnerType & TD_TAG_JSON) {
          char* jsonString = parseTagDatatoJson(data);
          STR_TO_VARSTR(dst, jsonString);
          taosMemoryFree(jsonString);
        } else if (jsonInnerType == TSDB_DATA_TYPE_NCHAR) {  // value -> "value"
          *(char*)varDataVal(dst) = '\"';
          int32_t length = taosUcs4ToMbs((TdUcs4*)varDataVal(jsonInnerData), varDataLen(jsonInnerData),
                                         varDataVal(dst) + CHAR_BYTES);
          if (length <= 0) {
            tscError("charset:%s to %s. convert failed.", DEFAULT_UNICODE_ENCODEC, tsCharset);
            length = 0;
          }
          varDataSetLen(dst, length + CHAR_BYTES * 2);
          *(char*)POINTER_SHIFT(varDataVal(dst), length + CHAR_BYTES) = '\"';
        } else if (jsonInnerType == TSDB_DATA_TYPE_DOUBLE) {
          double jsonVd = *(double*)(jsonInnerData);
          sprintf(varDataVal(dst), "%.9lf", jsonVd);
          varDataSetLen(dst, strlen(varDataVal(dst)));
        } else if (jsonInnerType == TSDB_DATA_TYPE_BOOL) {
          sprintf(varDataVal(dst), "%s", (*((char*)jsonInnerData) == 1) ? "true" : "false");
          varDataSetLen(dst, strlen(varDataVal(dst)));
        } else {
          ASSERT(0);
        }

        offset1[j]= len;
        memcpy(pStart1 + len, dst, varDataTLen(dst));
        len += varDataTLen(dst);
      }
      colLen1 = len;
      colLength1[i] = htonl(len);
    } else if (IS_VAR_DATA_TYPE(pResultInfo->fields[i].type)) {
      len = numOfRows * sizeof(int32_t);
      memcpy(pStart1, pStart, len);
      pStart += len;
      pStart1 += len;
      memcpy(pStart1, pStart, colLen);
    } else {
      len = BitmapLen(pResultInfo->numOfRows);
      memcpy(pStart1, pStart, len);
      pStart += len;
      pStart1 += len;
      memcpy(pStart1, pStart, colLen);

    }
    pStart += colLen;
    pStart1 += colLen1;
  }

  pResultInfo->pData = pResultInfo->convertJson;
  return TSDB_CODE_SUCCESS;
}

int32_t setResultDataPtr(SReqResultInfo* pResultInfo, TAOS_FIELD* pFields, int32_t numOfCols, int32_t numOfRows,
                         bool convertUcs4) {
  assert(numOfCols > 0 && pFields != NULL && pResultInfo != NULL);
  if (numOfRows == 0) {
    return TSDB_CODE_SUCCESS;
  }

  int32_t code = doPrepareResPtr(pResultInfo);
  if (code != TSDB_CODE_SUCCESS) {
    return code;
  }
  code = doConvertJson(pResultInfo, numOfCols, numOfRows);
  if (code != TSDB_CODE_SUCCESS) {
    return code;
  }

  char* p = (char*)pResultInfo->pData;

  int32_t dataLen = *(int32_t*)p;
  p += sizeof(int32_t);

  uint64_t groupId = *(uint64_t*)p;
  p += sizeof(uint64_t);

  // check fields
  for (int32_t i = 0; i < numOfCols; ++i) {
    int16_t type = *(int16_t*)p;
    p += sizeof(int16_t);

    int32_t bytes = *(int32_t*)p;
    p += sizeof(int32_t);

    /*ASSERT(type == pFields[i].type && bytes == pFields[i].bytes);*/
  }

  int32_t* colLength = (int32_t*)p;
  p += sizeof(int32_t) * numOfCols;

  char* pStart = p;
  for (int32_t i = 0; i < numOfCols; ++i) {
    colLength[i] = htonl(colLength[i]);
    ASSERT(colLength[i] < dataLen);

    if (IS_VAR_DATA_TYPE(pResultInfo->fields[i].type)) {
      pResultInfo->pCol[i].offset = (int32_t*)pStart;
      pStart += numOfRows * sizeof(int32_t);
    } else {
      pResultInfo->pCol[i].nullbitmap = pStart;
      pStart += BitmapLen(pResultInfo->numOfRows);
    }

    pResultInfo->pCol[i].pData = pStart;
    pResultInfo->length[i] = pResultInfo->fields[i].bytes;
    pResultInfo->row[i] = pResultInfo->pCol[i].pData;

    pStart += colLength[i];
  }

  if(convertUcs4){
    code = doConvertUCS4(pResultInfo, numOfRows, numOfCols, colLength);
  }

  return code;
}

char* getDbOfConnection(STscObj* pObj) {
  char* p = NULL;
  taosThreadMutexLock(&pObj->mutex);
  size_t len = strlen(pObj->db);
  if (len > 0) {
    p = strndup(pObj->db, tListLen(pObj->db));
  }

  taosThreadMutexUnlock(&pObj->mutex);
  return p;
}

void setConnectionDB(STscObj* pTscObj, const char* db) {
  assert(db != NULL && pTscObj != NULL);
  taosThreadMutexLock(&pTscObj->mutex);
  tstrncpy(pTscObj->db, db, tListLen(pTscObj->db));
  taosThreadMutexUnlock(&pTscObj->mutex);
}

void resetConnectDB(STscObj* pTscObj) {
  if (pTscObj == NULL) {
    return;
  }

  taosThreadMutexLock(&pTscObj->mutex);
  pTscObj->db[0] = 0;
  taosThreadMutexUnlock(&pTscObj->mutex);
}

int32_t setQueryResultFromRsp(SReqResultInfo* pResultInfo, const SRetrieveTableRsp* pRsp, bool convertUcs4,
                              bool freeAfterUse) {
  assert(pResultInfo != NULL && pRsp != NULL);

  if (freeAfterUse) taosMemoryFreeClear(pResultInfo->pRspMsg);

  pResultInfo->pRspMsg = (const char*)pRsp;
  pResultInfo->pData = (void*)pRsp->data;
  pResultInfo->numOfRows = htonl(pRsp->numOfRows);
  pResultInfo->current = 0;
  pResultInfo->completed = (pRsp->completed == 1);
  pResultInfo->payloadLen = htonl(pRsp->compLen);
  pResultInfo->precision = pRsp->precision;

  // TODO handle the compressed case
  pResultInfo->totalRows += pResultInfo->numOfRows;
  return setResultDataPtr(pResultInfo, pResultInfo->fields, pResultInfo->numOfCols, pResultInfo->numOfRows,
                          convertUcs4);
}

TSDB_SERVER_STATUS taos_check_server_status(const char* fqdn, int port, char* details, int maxlen) {
  TSDB_SERVER_STATUS code = TSDB_SRV_STATUS_UNAVAILABLE;
  void*              clientRpc = NULL;
  SServerStatusRsp   statusRsp = {0};
  SEpSet             epSet = {.inUse = 0, .numOfEps = 1};
  SRpcMsg            rpcMsg = {.info.ahandle = (void*)0x9526, .msgType = TDMT_DND_SERVER_STATUS};
  SRpcMsg            rpcRsp = {0};
  SRpcInit           rpcInit = {0};
  char               pass[TSDB_PASSWORD_LEN + 1] = {0};

  rpcInit.label = "CHK";
  rpcInit.numOfThreads = 1;
  rpcInit.cfp = NULL;
  rpcInit.sessions = 16;
  rpcInit.connType = TAOS_CONN_CLIENT;
  rpcInit.idleTime = tsShellActivityTimer * 1000;
  rpcInit.user = "_dnd";

  clientRpc = rpcOpen(&rpcInit);
  if (clientRpc == NULL) {
    tscError("failed to init server status client");
    goto _OVER;
  }

  if (fqdn == NULL) {
    fqdn = tsLocalFqdn;
  }

  if (port == 0) {
    port = tsServerPort;
  }

  tstrncpy(epSet.eps[0].fqdn, fqdn, TSDB_FQDN_LEN);
  epSet.eps[0].port = (uint16_t)port;
  rpcSendRecv(clientRpc, &epSet, &rpcMsg, &rpcRsp);

  if (rpcRsp.code != 0 || rpcRsp.contLen <= 0 || rpcRsp.pCont == NULL) {
    tscError("failed to send server status req since %s", terrstr());
    goto _OVER;
  }

  if (tDeserializeSServerStatusRsp(rpcRsp.pCont, rpcRsp.contLen, &statusRsp) != 0) {
    tscError("failed to parse server status rsp since %s", terrstr());
    goto _OVER;
  }

  code = statusRsp.statusCode;
  if (details != NULL) {
    tstrncpy(details, statusRsp.details, maxlen);
  }

_OVER:
  if (clientRpc != NULL) {
    rpcClose(clientRpc);
  }
  if (rpcRsp.pCont != NULL) {
    rpcFreeCont(rpcRsp.pCont);
  }
  return code;
}<|MERGE_RESOLUTION|>--- conflicted
+++ resolved
@@ -1592,39 +1592,6 @@
         } else {
           ASSERT(0);
         }
-
-<<<<<<< HEAD
-          int32_t jsonInnerType = *pStart;
-          char*   jsonInnerData = pStart + CHAR_BYTES;
-          char    dst[TSDB_MAX_JSON_TAG_LEN] = {0};
-          if (jsonInnerType == TSDB_DATA_TYPE_NULL) {
-            sprintf(varDataVal(dst), "%s", TSDB_DATA_NULL_STR_L);
-            varDataSetLen(dst, strlen(varDataVal(dst)));
-          } else if (jsonInnerType & TD_TAG_JSON) {
-            char* jsonString = parseTagDatatoJson(pStart);
-            STR_TO_VARSTR(dst, jsonString);
-            taosMemoryFree(jsonString);
-          } else if (jsonInnerType == TSDB_DATA_TYPE_NCHAR) {  // value -> "value"
-            *(char*)varDataVal(dst) = '\"';
-            int32_t length = taosUcs4ToMbs((TdUcs4*)varDataVal(jsonInnerData), varDataLen(jsonInnerData),
-                                           varDataVal(dst) + CHAR_BYTES);
-            if (length <= 0) {
-              tscError("charset:%s to %s. convert failed.", DEFAULT_UNICODE_ENCODEC, tsCharset);
-              length = 0;
-            }
-            varDataSetLen(dst, length + CHAR_BYTES * 2);
-            *(char*)POINTER_SHIFT(varDataVal(dst), length + CHAR_BYTES) = '\"';
-          } else if (jsonInnerType == TSDB_DATA_TYPE_DOUBLE) {
-            double jsonVd = *(double*)(jsonInnerData);
-            sprintf(varDataVal(dst), "%.9lf", jsonVd);
-            varDataSetLen(dst, strlen(varDataVal(dst)));
-          } else if (jsonInnerType == TSDB_DATA_TYPE_BOOL) {
-            sprintf(varDataVal(dst), "%s", (*((char*)jsonInnerData) == 1) ? "true" : "false");
-            varDataSetLen(dst, strlen(varDataVal(dst)));
-          } else {
-            ASSERT(0);
-          }
-=======
       }
     } else if (IS_VAR_DATA_TYPE(pResultInfo->fields[i].type)) {
       int32_t lenTmp = numOfRows * sizeof(int32_t);
@@ -1649,7 +1616,6 @@
     }
   }
   if(!needConvert) return TSDB_CODE_SUCCESS;
->>>>>>> a8694bd8
 
   char* p = (char*)pResultInfo->pData;
   int32_t dataLen = estimateJsonLen(pResultInfo, numOfCols, numOfRows);
