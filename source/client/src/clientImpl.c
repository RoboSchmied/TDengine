--- conflicted
+++ resolved
@@ -119,11 +119,7 @@
     SAppInstInfo* p = calloc(1, sizeof(struct SAppInstInfo));
     p->mgmtEp       = epSet;
     p->pTransporter = openTransporter(user, secretEncrypt, tsNumOfCores);
-<<<<<<< HEAD
     p->pAppHbMgr = appHbMgrInit(p, key);
-=======
-    /*p->pAppHbMgr = appHbMgrInit(p);*/
->>>>>>> 7cc364bc
     taosHashPut(appInfo.pInstMap, key, strlen(key), &p, POINTER_BYTES);
 
     pInst = &p;
