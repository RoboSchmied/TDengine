--- conflicted
+++ resolved
@@ -233,9 +233,7 @@
   return TSDB_CODE_SUCCESS;
 }
 
-static SAppInstInfo* getAppInfo(SRequestObj* pRequest) {
-  return pRequest->pTscObj->pAppInfo;
-}
+static SAppInstInfo* getAppInfo(SRequestObj* pRequest) { return pRequest->pTscObj->pAppInfo; }
 
 void asyncExecLocalCmd(SRequestObj* pRequest, SQuery* pQuery) {
   SRetrieveTableRsp* pRsp = NULL;
@@ -259,7 +257,7 @@
   }
 
   pRequest->body.queryFp(pRequest->body.param, pRequest, 0);
-//  pRequest->body.fetchFp(pRequest->body.param, pRequest, pResultInfo->numOfRows);
+  //  pRequest->body.fetchFp(pRequest->body.param, pRequest, pResultInfo->numOfRows);
 }
 
 int32_t asyncExecDdlQuery(SRequestObj* pRequest, SQuery* pQuery) {
@@ -323,7 +321,7 @@
     code = catalogGetHandle(pRequest->pTscObj->pAppInfo->clusterId, &pCatalog);
     if (TSDB_CODE_SUCCESS == code) {
       *pNodeList = taosArrayInit(5, sizeof(SQueryNodeLoad));
-      SRequestConnInfo conn = {.pTrans = pRequest->pTscObj->pAppInfo->pTransporter, 
+      SRequestConnInfo conn = {.pTrans = pRequest->pTscObj->pAppInfo->pTransporter,
                                .requestId = pRequest->requestId,
                                .requestObjRefId = pRequest->self,
                                .mgmtEps = getEpSet_s(&pRequest->pTscObj->pAppInfo->mgmtEp)};
@@ -401,21 +399,19 @@
 int32_t scheduleAsyncQuery(SRequestObj* pRequest, SQueryPlan* pDag, SArray* pNodeList) {
   tsem_init(&schdRspSem, 0, 0);
 
-  SQueryResult res = {.code = 0, .numOfRows = 0};
-  SRequestConnInfo conn = {.pTrans = pRequest->pTscObj->pAppInfo->pTransporter, 
+  SQueryResult     res = {.code = 0, .numOfRows = 0};
+  SRequestConnInfo conn = {.pTrans = pRequest->pTscObj->pAppInfo->pTransporter,
                            .requestId = pRequest->requestId,
-                           .requestObjRefId = pRequest->self
-  };
-  SSchedulerReq req = {.pConn = &conn,
-                       .pNodeList = pNodeList,
-                       .pDag = pDag,
-                       .sql = pRequest->sqlstr,
-                       .startTs = pRequest->metric.start,
-                       .fp = schdExecCallback,
-                       .cbParam = &res
-  };
-  
-  int32_t      code = schedulerAsyncExecJob(&req, &pRequest->body.queryJob);
+                           .requestObjRefId = pRequest->self};
+  SSchedulerReq    req = {.pConn = &conn,
+                          .pNodeList = pNodeList,
+                          .pDag = pDag,
+                          .sql = pRequest->sqlstr,
+                          .startTs = pRequest->metric.start,
+                          .fp = schdExecCallback,
+                          .cbParam = &res};
+
+  int32_t code = schedulerAsyncExecJob(&req, &pRequest->body.queryJob);
 
   pRequest->body.resInfo.execRes = res.res;
 
@@ -455,21 +451,19 @@
 int32_t scheduleQuery(SRequestObj* pRequest, SQueryPlan* pDag, SArray* pNodeList) {
   void* pTransporter = pRequest->pTscObj->pAppInfo->pTransporter;
 
-  SQueryResult res = {0};
-  SRequestConnInfo conn = {.pTrans = pRequest->pTscObj->pAppInfo->pTransporter, 
+  SQueryResult     res = {0};
+  SRequestConnInfo conn = {.pTrans = pRequest->pTscObj->pAppInfo->pTransporter,
                            .requestId = pRequest->requestId,
-                           .requestObjRefId = pRequest->self
-  };
-  SSchedulerReq req = {.pConn = &conn,
-                       .pNodeList = pNodeList,
-                       .pDag = pDag,
-                       .sql = pRequest->sqlstr,
-                       .startTs = pRequest->metric.start,
-                       .fp = NULL,
-                       .cbParam = NULL
-  };
-  
-  int32_t code = schedulerExecJob(&req,&pRequest->body.queryJob, &res);
+                           .requestObjRefId = pRequest->self};
+  SSchedulerReq    req = {.pConn = &conn,
+                          .pNodeList = pNodeList,
+                          .pDag = pDag,
+                          .sql = pRequest->sqlstr,
+                          .startTs = pRequest->metric.start,
+                          .fp = NULL,
+                          .cbParam = NULL};
+
+  int32_t code = schedulerExecJob(&req, &pRequest->body.queryJob, &res);
   pRequest->body.resInfo.execRes = res.res;
 
   if (code != TSDB_CODE_SUCCESS) {
@@ -482,7 +476,8 @@
     return pRequest->code;
   }
 
-  if (TDMT_VND_SUBMIT == pRequest->type || TDMT_VND_DELETE == pRequest->type || TDMT_VND_CREATE_TABLE == pRequest->type) {
+  if (TDMT_VND_SUBMIT == pRequest->type || TDMT_VND_DELETE == pRequest->type ||
+      TDMT_VND_CREATE_TABLE == pRequest->type) {
     pRequest->body.resInfo.numOfRows = res.numOfRows;
 
     if (pRequest->body.queryJob != 0) {
@@ -495,9 +490,9 @@
   return pRequest->code;
 }
 
-int32_t handleSubmitExecRes(SRequestObj* pRequest, void* res, SCatalog* pCatalog, SEpSet *epset) {
-  int32_t code = 0;
-  SArray* pArray = NULL;
+int32_t handleSubmitExecRes(SRequestObj* pRequest, void* res, SCatalog* pCatalog, SEpSet* epset) {
+  int32_t     code = 0;
+  SArray*     pArray = NULL;
   SSubmitRsp* pRsp = (SSubmitRsp*)res;
   if (pRsp->nBlocks <= 0) {
     return TSDB_CODE_SUCCESS;
@@ -519,7 +514,7 @@
     taosArrayPush(pArray, &tbSver);
   }
 
-  SRequestConnInfo conn = {.pTrans = pRequest->pTscObj->pAppInfo->pTransporter, 
+  SRequestConnInfo conn = {.pTrans = pRequest->pTscObj->pAppInfo->pTransporter,
                            .requestId = pRequest->requestId,
                            .requestObjRefId = pRequest->self,
                            .mgmtEps = *epset};
@@ -532,7 +527,7 @@
   return code;
 }
 
-int32_t handleQueryExecRes(SRequestObj* pRequest, void* res, SCatalog* pCatalog, SEpSet *epset) {
+int32_t handleQueryExecRes(SRequestObj* pRequest, void* res, SCatalog* pCatalog, SEpSet* epset) {
   int32_t code = 0;
   SArray* pArray = NULL;
   SArray* pTbArray = (SArray*)res;
@@ -553,7 +548,7 @@
     taosArrayPush(pArray, &tbSver);
   }
 
-  SRequestConnInfo conn = {.pTrans = pRequest->pTscObj->pAppInfo->pTransporter, 
+  SRequestConnInfo conn = {.pTrans = pRequest->pTscObj->pAppInfo->pTransporter,
                            .requestId = pRequest->requestId,
                            .requestObjRefId = pRequest->self,
                            .mgmtEps = *epset};
@@ -575,15 +570,15 @@
     return TSDB_CODE_SUCCESS;
   }
 
-  SCatalog* pCatalog = NULL;
-  SAppInstInfo*   pAppInfo = getAppInfo(pRequest);
+  SCatalog*     pCatalog = NULL;
+  SAppInstInfo* pAppInfo = getAppInfo(pRequest);
 
   int32_t code = catalogGetHandle(pAppInfo->clusterId, &pCatalog);
   if (code) {
     return code;
   }
 
-  SEpSet epset = getEpSet_s(&pAppInfo->mgmtEp);
+  SEpSet         epset = getEpSet_s(&pAppInfo->mgmtEp);
   SQueryExecRes* pRes = &pRequest->body.resInfo.execRes;
 
   switch (pRes->msgType) {
@@ -601,8 +596,8 @@
       break;
     }
     default:
-      tscError("0x%"PRIx64", invalid exec result for request type %d, reqId:0x%"PRIx64, pRequest->self,
-          pRequest->type, pRequest->requestId);
+      tscError("0x%" PRIx64 ", invalid exec result for request type %d, reqId:0x%" PRIx64, pRequest->self,
+               pRequest->type, pRequest->requestId);
       code = TSDB_CODE_APP_ERROR;
   }
 
@@ -610,13 +605,13 @@
 }
 
 void schedulerExecCb(SQueryResult* pResult, void* param, int32_t code) {
-  SRequestObj* pRequest = (SRequestObj*) param;
+  SRequestObj* pRequest = (SRequestObj*)param;
   pRequest->code = code;
 
   STscObj* pTscObj = pRequest->pTscObj;
   if (code != TSDB_CODE_SUCCESS && NEED_CLIENT_HANDLE_ERROR(code)) {
-    tscDebug("0x%"PRIx64" client retry to handle the error, code:%d - %s, tryCount:%d, reqId:0x%"PRIx64, pRequest->self, code, tstrerror(code),
-        pRequest->retry, pRequest->requestId);
+    tscDebug("0x%" PRIx64 " client retry to handle the error, code:%d - %s, tryCount:%d, reqId:0x%" PRIx64,
+             pRequest->self, code, tstrerror(code), pRequest->retry, pRequest->requestId);
     pRequest->prevCode = code;
     doAsyncQuery(pRequest, true);
     return;
@@ -624,7 +619,7 @@
 
   if (code == TSDB_CODE_SUCCESS) {
     code = handleQueryExecRsp(pRequest);
-    ASSERT(pRequest->code ==  TSDB_CODE_SUCCESS);
+    ASSERT(pRequest->code == TSDB_CODE_SUCCESS);
     pRequest->code = code;
   }
 
@@ -726,39 +721,35 @@
       SAppInstInfo* pAppInfo = getAppInfo(pRequest);
       if (TSDB_CODE_SUCCESS == code) {
         code = qCreateQueryPlan(&cxt, &pRequest->body.pDag, pNodeList);
-<<<<<<< HEAD
-=======
         if (code) {
-          tscError("0x%"PRIx64" failed to create query plan, code:%s 0x%"PRIx64, pRequest->self, tstrerror(code), pRequest->requestId);
+          tscError("0x%" PRIx64 " failed to create query plan, code:%s 0x%" PRIx64, pRequest->self, tstrerror(code),
+                   pRequest->requestId);
         }
->>>>>>> 2eed1d4f
       }
 
       if (TSDB_CODE_SUCCESS == code) {
-        SRequestConnInfo conn = {.pTrans = pAppInfo->pTransporter, 
-                                 .requestId = pRequest->requestId,
-                                 .requestObjRefId = pRequest->self
-        };
+        SRequestConnInfo conn = {
+            .pTrans = pAppInfo->pTransporter, .requestId = pRequest->requestId, .requestObjRefId = pRequest->self};
         SSchedulerReq req = {.pConn = &conn,
                              .pNodeList = pNodeList,
                              .pDag = pRequest->body.pDag,
                              .sql = pRequest->sqlstr,
                              .startTs = pRequest->metric.start,
                              .fp = schedulerExecCb,
-                             .cbParam = pRequest
-        };      
+                             .cbParam = pRequest};
         code = schedulerAsyncExecJob(&req, &pRequest->body.queryJob);
       } else {
-        tscError("0x%"PRIx64" failed to create query plan, code:%s 0x%"PRIx64, pRequest->self, tstrerror(code), pRequest->requestId);
+        tscError("0x%" PRIx64 " failed to create query plan, code:%s 0x%" PRIx64, pRequest->self, tstrerror(code),
+                 pRequest->requestId);
         pRequest->body.queryFp(pRequest->body.param, pRequest, code);
       }
 
-      //todo not to be released here
+      // todo not to be released here
       taosArrayDestroy(pNodeList);
       break;
     }
     case QUERY_EXEC_MODE_EMPTY_RESULT:
-      pRequest->type = TSDB_SQL_RETRIEVE_EMPTY_RESULT;      
+      pRequest->type = TSDB_SQL_RETRIEVE_EMPTY_RESULT;
       pRequest->body.queryFp(pRequest->body.param, pRequest, 0);
       break;
     default:
@@ -789,7 +780,7 @@
     return code;
   }
 
-  SRequestConnInfo conn = {.pTrans = pTscObj->pAppInfo->pTransporter, 
+  SRequestConnInfo conn = {.pTrans = pTscObj->pAppInfo->pTransporter,
                            .requestId = pRequest->requestId,
                            .requestObjRefId = pRequest->self,
                            .mgmtEps = getEpSet_s(&pTscObj->pAppInfo->mgmtEp)};
@@ -992,23 +983,22 @@
   switch (pSendInfo->target.type) {
     case TARGET_TYPE_MNODE:
       if (NULL == pTscObj) {
-        tscError("mnode epset changed but not able to update it, msg:%s, reqObjRefId:%" PRIx64, 
-            TMSG_INFO(pMsg->msgType), pSendInfo->requestObjRefId);
+        tscError("mnode epset changed but not able to update it, msg:%s, reqObjRefId:%" PRIx64,
+                 TMSG_INFO(pMsg->msgType), pSendInfo->requestObjRefId);
         return;
       }
 
       SEpSet* pOrig = &pTscObj->pAppInfo->mgmtEp.epSet;
-      SEp* pOrigEp = &pOrig->eps[pOrig->inUse];
-      SEp* pNewEp = &pEpSet->eps[pEpSet->inUse];
-      tscDebug("mnode epset updated from %d/%d=>%s:%d to %d/%d=>%s:%d in client", 
-          pOrig->inUse, pOrig->numOfEps, pOrigEp->fqdn, pOrigEp->port, 
-          pEpSet->inUse, pEpSet->numOfEps, pNewEp->fqdn, pNewEp->port);
+      SEp*    pOrigEp = &pOrig->eps[pOrig->inUse];
+      SEp*    pNewEp = &pEpSet->eps[pEpSet->inUse];
+      tscDebug("mnode epset updated from %d/%d=>%s:%d to %d/%d=>%s:%d in client", pOrig->inUse, pOrig->numOfEps,
+               pOrigEp->fqdn, pOrigEp->port, pEpSet->inUse, pEpSet->numOfEps, pNewEp->fqdn, pNewEp->port);
       updateEpSet_s(&pTscObj->pAppInfo->mgmtEp, pEpSet);
       break;
     case TARGET_TYPE_VNODE: {
       if (NULL == pTscObj) {
-        tscError("vnode epset changed but not able to update it, msg:%s, reqObjRefId:%" PRIx64, 
-            TMSG_INFO(pMsg->msgType), pSendInfo->requestObjRefId);
+        tscError("vnode epset changed but not able to update it, msg:%s, reqObjRefId:%" PRIx64,
+                 TMSG_INFO(pMsg->msgType), pSendInfo->requestObjRefId);
         return;
       }
 
@@ -1418,14 +1408,14 @@
   p += sizeof(uint64_t);
 
   // check fields
-  for(int32_t i = 0; i < numOfCols; ++i) {
-    int16_t type = *(int16_t*) p;
+  for (int32_t i = 0; i < numOfCols; ++i) {
+    int16_t type = *(int16_t*)p;
     p += sizeof(int16_t);
 
-    int32_t bytes = *(int32_t*) p;
+    int32_t bytes = *(int32_t*)p;
     p += sizeof(int32_t);
 
-//    ASSERT(type == pFields[i].type && bytes == pFields[i].bytes);
+    //    ASSERT(type == pFields[i].type && bytes == pFields[i].bytes);
   }
 
   int32_t* colLength = (int32_t*)p;
