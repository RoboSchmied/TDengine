--- conflicted
+++ resolved
@@ -181,15 +181,9 @@
     pParam->pRequest = (*pRequest);
     param = pParam;
   }
-<<<<<<< HEAD
 
   (*pRequest)->body.param = param;
 
-=======
-
-  (*pRequest)->body.param = param;
-
->>>>>>> bd76ae52
   STscObj* pTscObj = (*pRequest)->pTscObj;
   if (taosHashPut(pTscObj->pRequests, &(*pRequest)->self, sizeof((*pRequest)->self), &(*pRequest)->self,
                   sizeof((*pRequest)->self))) {
