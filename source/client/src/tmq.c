--- conflicted
+++ resolved
@@ -779,13 +779,10 @@
     param->pVg = pVg;
     tsem_init(&param->rspSem, 0, 0);
 
-<<<<<<< HEAD
-  SRequestObj* pRequest = createRequest(tmq->pTscObj, NULL, NULL, TDMT_VND_CONSUME);
-  pRequest->body.requestMsg = (SDataBuf){.pData = pReq, .len = sizeof(SMqConsumeReq), .handle = NULL};
-=======
+
     SRequestObj* pRequest = createRequest(tmq->pTscObj, NULL, NULL, TDMT_VND_CONSUME);
-    pRequest->body.requestMsg = (SDataBuf){.pData = pReq, .len = sizeof(SMqConsumeReq)};
->>>>>>> fd21406e
+    pRequest->body.requestMsg = (SDataBuf){.pData = pReq, .len = sizeof(SMqConsumeReq), .handle = NULL};
+
 
     SMsgSendInfo* sendInfo = buildMsgInfoImpl(pRequest);
     sendInfo->requestObjRefId = 0;
