/*
 * Copyright (c) 2019 TAOS Data, Inc. <jhtao@taosdata.com>
 *
 * This program is free software: you can use, redistribute, and/or modify
 * it under the terms of the GNU Affero General Public License, version 3
 * or later ("AGPL"), as published by the Free Software Foundation.
 *
 * This program is distributed in the hope that it will be useful, but WITHOUT
 * ANY WARRANTY; without even the implied warranty of MERCHANTABILITY or
 * FITNESS FOR A PARTICULAR PURPOSE.
 *
 * You should have received a copy of the GNU Affero General Public License
 * along with this program. If not, see <http://www.gnu.org/licenses/>.
 */

#include "cJSON.h"
#include "clientInt.h"
#include "clientLog.h"
#include "parser.h"
#include "tdatablock.h"
#include "tdef.h"
#include "tglobal.h"
#include "tmsgtype.h"
#include "tqueue.h"
#include "tref.h"
#include "ttimer.h"

int32_t tmqAskEp(tmq_t* tmq, bool async);

typedef struct {
  int8_t inited;
  tmr_h  timer;
} SMqMgmt;

static SMqMgmt tmqMgmt = {0};

typedef struct {
  int8_t  tmqRspType;
  int32_t epoch;
} SMqRspWrapper;

typedef struct {
  int8_t      tmqRspType;
  int32_t     epoch;
  SMqAskEpRsp msg;
} SMqAskEpRspWrapper;

struct tmq_list_t {
  SArray container;
};

struct tmq_conf_t {
  char    clientId[256];
  char    groupId[TSDB_CGROUP_LEN];
  int8_t  autoCommit;
  int8_t  resetOffset;
  int8_t  withTbName;
  int8_t  ssEnable;
  int32_t ssBatchSize;

  bool hbBgEnable;

  uint16_t       port;
  int32_t        autoCommitInterval;
  char*          ip;
  char*          user;
  char*          pass;
  tmq_commit_cb* commitCb;
  void*          commitCbUserParam;
};

struct tmq_t {
  // conf
  char    groupId[TSDB_CGROUP_LEN];
  char    clientId[256];
  int8_t  withTbName;
  int8_t  useSnapshot;
  int8_t  autoCommit;
  int32_t autoCommitInterval;
  int32_t resetOffsetCfg;
  int64_t consumerId;

  bool hbBgEnable;

  tmq_commit_cb* commitCb;
  void*          commitCbUserParam;

  // status
  int8_t  status;
  int32_t epoch;
#if 0
  int8_t  epStatus;
  int32_t epSkipCnt;
#endif
  int64_t pollCnt;

  // timer
  tmr_h hbLiveTimer;
  tmr_h epTimer;
  tmr_h reportTimer;
  tmr_h commitTimer;

  // connection
  STscObj* pTscObj;

  // container
  SArray*     clientTopics;  // SArray<SMqClientTopic>
  STaosQueue* mqueue;        // queue of rsp
  STaosQall*  qall;
  STaosQueue* delayedTask;  // delayed task queue for heartbeat and auto commit

  // ctl
  tsem_t rspSem;
};

enum {
  TMQ_VG_STATUS__IDLE = 0,
  TMQ_VG_STATUS__WAIT,
};

enum {
  TMQ_CONSUMER_STATUS__INIT = 0,
  TMQ_CONSUMER_STATUS__READY,
  TMQ_CONSUMER_STATUS__NO_TOPIC,
};

enum {
  TMQ_DELAYED_TASK__ASK_EP = 1,
  TMQ_DELAYED_TASK__REPORT,
  TMQ_DELAYED_TASK__COMMIT,
};

typedef struct {
  // statistics
  int64_t pollCnt;
  // offset
  /*int64_t      committedOffset;*/
  /*int64_t      currentOffset;*/
  STqOffsetVal committedOffsetNew;
  STqOffsetVal currentOffsetNew;
  // connection info
  int32_t vgId;
  int32_t vgStatus;
  int32_t vgSkipCnt;
  SEpSet  epSet;
} SMqClientVg;

typedef struct {
  // subscribe info
  char* topicName;
  char  db[TSDB_DB_FNAME_LEN];

  SArray* vgs;  // SArray<SMqClientVg>

  int8_t         isSchemaAdaptive;
  SSchemaWrapper schema;
} SMqClientTopic;

typedef struct {
  int8_t          tmqRspType;
  int32_t         epoch;
  SMqClientVg*    vgHandle;
  SMqClientTopic* topicHandle;
  union {
    SMqDataRsp dataRsp;
    SMqMetaRsp metaRsp;
  };
} SMqPollRspWrapper;

typedef struct {
  tmq_t*  tmq;
  tsem_t  rspSem;
  int32_t rspErr;
} SMqSubscribeCbParam;

typedef struct {
  tmq_t*  tmq;
  int32_t code;
  int32_t async;
  tsem_t  rspSem;
} SMqAskEpCbParam;

typedef struct {
  tmq_t*          tmq;
  SMqClientVg*    pVg;
  SMqClientTopic* pTopic;
  int32_t         epoch;
  int32_t         vgId;
  tsem_t          rspSem;
} SMqPollCbParam;

#if 0
typedef struct {
  tmq_t*         tmq;
  int8_t         async;
  int8_t         automatic;
  int8_t         freeOffsets;
  tmq_commit_cb* userCb;
  tsem_t         rspSem;
  int32_t        rspErr;
  SArray*        offsets;
  void*          userParam;
} SMqCommitCbParam;
#endif

typedef struct {
  tmq_t* tmq;
  int8_t automatic;
  int8_t async;
  /*int8_t         freeOffsets;*/
  int32_t        waitingRspNum;
  int32_t        totalRspNum;
  int32_t        rspErr;
  tmq_commit_cb* userCb;
  /*SArray*        successfulOffsets;*/
  /*SArray*        failedOffsets;*/
  void*  userParam;
  tsem_t rspSem;
} SMqCommitCbParamSet;

typedef struct {
  SMqCommitCbParamSet* params;
  STqOffset*           pOffset;
} SMqCommitCbParam2;

tmq_conf_t* tmq_conf_new() {
  tmq_conf_t* conf = taosMemoryCalloc(1, sizeof(tmq_conf_t));
  conf->withTbName = false;
  conf->autoCommit = true;
  conf->autoCommitInterval = 5000;
  conf->resetOffset = TMQ_CONF__RESET_OFFSET__EARLIEAST;
  return conf;
}

void tmq_conf_destroy(tmq_conf_t* conf) {
  if (conf) {
    if (conf->ip) taosMemoryFree(conf->ip);
    if (conf->user) taosMemoryFree(conf->user);
    if (conf->pass) taosMemoryFree(conf->pass);
    taosMemoryFree(conf);
  }
}

tmq_conf_res_t tmq_conf_set(tmq_conf_t* conf, const char* key, const char* value) {
  if (strcmp(key, "group.id") == 0) {
    strcpy(conf->groupId, value);
    return TMQ_CONF_OK;
  }

  if (strcmp(key, "client.id") == 0) {
    strcpy(conf->clientId, value);
    return TMQ_CONF_OK;
  }

  if (strcmp(key, "enable.auto.commit") == 0) {
    if (strcmp(value, "true") == 0) {
      conf->autoCommit = true;
      return TMQ_CONF_OK;
    } else if (strcmp(value, "false") == 0) {
      conf->autoCommit = false;
      return TMQ_CONF_OK;
    } else {
      return TMQ_CONF_INVALID;
    }
  }

  if (strcmp(key, "auto.commit.interval.ms") == 0) {
    conf->autoCommitInterval = atoi(value);
    return TMQ_CONF_OK;
  }

  if (strcmp(key, "auto.offset.reset") == 0) {
    if (strcmp(value, "none") == 0) {
      conf->resetOffset = TMQ_CONF__RESET_OFFSET__NONE;
      return TMQ_CONF_OK;
    } else if (strcmp(value, "earliest") == 0) {
      conf->resetOffset = TMQ_CONF__RESET_OFFSET__EARLIEAST;
      return TMQ_CONF_OK;
    } else if (strcmp(value, "latest") == 0) {
      conf->resetOffset = TMQ_CONF__RESET_OFFSET__LATEST;
      return TMQ_CONF_OK;
    } else {
      return TMQ_CONF_INVALID;
    }
  }

  if (strcmp(key, "msg.with.table.name") == 0) {
    if (strcmp(value, "true") == 0) {
      conf->withTbName = true;
      return TMQ_CONF_OK;
    } else if (strcmp(value, "false") == 0) {
      conf->withTbName = false;
      return TMQ_CONF_OK;
    } else {
      return TMQ_CONF_INVALID;
    }
  }

  if (strcmp(key, "experimental.snapshot.enable") == 0) {
    if (strcmp(value, "true") == 0) {
      conf->ssEnable = true;
      return TMQ_CONF_OK;
    } else if (strcmp(value, "false") == 0) {
      conf->ssEnable = false;
      return TMQ_CONF_OK;
    } else {
      return TMQ_CONF_INVALID;
    }
  }

  if (strcmp(key, "enable.heartbeat.background") == 0) {
    if (strcmp(value, "true") == 0) {
      conf->hbBgEnable = true;
      return TMQ_CONF_OK;
    } else if (strcmp(value, "false") == 0) {
      conf->hbBgEnable = false;
      return TMQ_CONF_OK;
    } else {
      return TMQ_CONF_INVALID;
    }
    return TMQ_CONF_OK;
  }

  if (strcmp(key, "experimental.snapshot.batch.size") == 0) {
    conf->ssBatchSize = atoi(value);
    return TMQ_CONF_OK;
  }

  if (strcmp(key, "td.connect.ip") == 0) {
    conf->ip = strdup(value);
    return TMQ_CONF_OK;
  }
  if (strcmp(key, "td.connect.user") == 0) {
    conf->user = strdup(value);
    return TMQ_CONF_OK;
  }
  if (strcmp(key, "td.connect.pass") == 0) {
    conf->pass = strdup(value);
    return TMQ_CONF_OK;
  }
  if (strcmp(key, "td.connect.port") == 0) {
    conf->port = atoi(value);
    return TMQ_CONF_OK;
  }
  if (strcmp(key, "td.connect.db") == 0) {
    /*conf->db = strdup(value);*/
    return TMQ_CONF_OK;
  }

  return TMQ_CONF_UNKNOWN;
}

tmq_list_t* tmq_list_new() {
  //
  return (tmq_list_t*)taosArrayInit(0, sizeof(void*));
}

int32_t tmq_list_append(tmq_list_t* list, const char* src) {
  SArray* container = &list->container;
  char*   topic = strdup(src);
  if (taosArrayPush(container, &topic) == NULL) return -1;
  return 0;
}

void tmq_list_destroy(tmq_list_t* list) {
  SArray* container = &list->container;
  taosArrayDestroyP(container, taosMemoryFree);
}

int32_t tmq_list_get_size(const tmq_list_t* list) {
  const SArray* container = &list->container;
  return taosArrayGetSize(container);
}

char** tmq_list_to_c_array(const tmq_list_t* list) {
  const SArray* container = &list->container;
  return container->pData;
}

static int32_t tmqMakeTopicVgKey(char* dst, const char* topicName, int32_t vg) {
  return sprintf(dst, "%s:%d", topicName, vg);
}

#if 0
int32_t tmqCommitCb(void* param, const SDataBuf* pMsg, int32_t code) {
  SMqCommitCbParam* pParam = (SMqCommitCbParam*)param;
  pParam->rspErr = code;
  if (pParam->async) {
    if (pParam->automatic && pParam->tmq->commitCb) {
      pParam->tmq->commitCb(pParam->tmq, pParam->rspErr, pParam->tmq->commitCbUserParam);
    } else if (!pParam->automatic && pParam->userCb) {
      pParam->userCb(pParam->tmq, pParam->rspErr, pParam->userParam);
    }

    if (pParam->freeOffsets) {
      taosArrayDestroy(pParam->offsets);
    }

    taosMemoryFree(pParam);
  } else {
    tsem_post(&pParam->rspSem);
  }
  return 0;
}
#endif

int32_t tmqCommitCb2(void* param, SDataBuf* pBuf, int32_t code) {
  SMqCommitCbParam2*   pParam = (SMqCommitCbParam2*)param;
  SMqCommitCbParamSet* pParamSet = (SMqCommitCbParamSet*)pParam->params;
  // push into array
#if 0
  if (code == 0) {
    taosArrayPush(pParamSet->failedOffsets, &pParam->pOffset);
  } else {
    taosArrayPush(pParamSet->successfulOffsets, &pParam->pOffset);
  }
#endif

  /*tscDebug("receive offset commit cb of %s on vgId:%d, offset is %" PRId64, pParam->pOffset->subKey, pParam->->vgId,
   * pOffset->version);*/

  // count down waiting rsp
  int32_t waitingRspNum = atomic_sub_fetch_32(&pParamSet->waitingRspNum, 1);
  ASSERT(waitingRspNum >= 0);

  if (waitingRspNum == 0) {
    // if no more waiting rsp
    if (pParamSet->async) {
      // call async cb func
      if (pParamSet->automatic && pParamSet->tmq->commitCb) {
        pParamSet->tmq->commitCb(pParamSet->tmq, pParamSet->rspErr, pParamSet->tmq->commitCbUserParam);
      } else if (!pParamSet->automatic && pParamSet->userCb) {
        // sem post
        pParamSet->userCb(pParamSet->tmq, pParamSet->rspErr, pParamSet->userParam);
      }
    } else {
      tsem_post(&pParamSet->rspSem);
    }

#if 0
    taosArrayDestroyP(pParamSet->successfulOffsets, taosMemoryFree);
    taosArrayDestroyP(pParamSet->failedOffsets, taosMemoryFree);
#endif
  }
  return 0;
}

static int32_t tmqSendCommitReq(tmq_t* tmq, SMqClientVg* pVg, SMqClientTopic* pTopic, SMqCommitCbParamSet* pParamSet) {
  STqOffset* pOffset = taosMemoryCalloc(1, sizeof(STqOffset));
  if (pOffset == NULL) {
    terrno = TSDB_CODE_OUT_OF_MEMORY;
    return -1;
  }
  pOffset->val = pVg->currentOffsetNew;

  int32_t groupLen = strlen(tmq->groupId);
  memcpy(pOffset->subKey, tmq->groupId, groupLen);
  pOffset->subKey[groupLen] = TMQ_SEPARATOR;
  strcpy(pOffset->subKey + groupLen + 1, pTopic->topicName);

  int32_t len;
  int32_t code;
  tEncodeSize(tEncodeSTqOffset, pOffset, len, code);
  if (code < 0) {
    ASSERT(0);
    return -1;
  }
  void* buf = taosMemoryCalloc(1, sizeof(SMsgHead) + len);
  if (buf == NULL) return -1;
  ((SMsgHead*)buf)->vgId = htonl(pVg->vgId);

  void* abuf = POINTER_SHIFT(buf, sizeof(SMsgHead));

  SEncoder encoder;
  tEncoderInit(&encoder, abuf, len);
  tEncodeSTqOffset(&encoder, pOffset);

  // build param
  SMqCommitCbParam2* pParam = taosMemoryCalloc(1, sizeof(SMqCommitCbParam2));
  pParam->params = pParamSet;
  pParam->pOffset = pOffset;

  // build send info
  SMsgSendInfo* pMsgSendInfo = taosMemoryCalloc(1, sizeof(SMsgSendInfo));
  if (pMsgSendInfo == NULL) {
    return -1;
  }
  pMsgSendInfo->msgInfo = (SDataBuf){
      .pData = buf,
      .len = sizeof(SMsgHead) + len,
      .handle = NULL,
  };

  tscDebug("consumer:%" PRId64 ", commit offset of %s on vgId:%d, offset is %" PRId64, tmq->consumerId, pOffset->subKey,
           pVg->vgId, pOffset->val.version);

  // TODO: put into cb
  pVg->committedOffsetNew = pVg->currentOffsetNew;

  pMsgSendInfo->requestId = generateRequestId();
  pMsgSendInfo->requestObjRefId = 0;
  pMsgSendInfo->param = pParam;
  pMsgSendInfo->fp = tmqCommitCb2;
  pMsgSendInfo->msgType = TDMT_VND_MQ_COMMIT_OFFSET;
  // send msg

  int64_t transporterId = 0;
  asyncSendMsgToServer(tmq->pTscObj->pAppInfo->pTransporter, &pVg->epSet, &transporterId, pMsgSendInfo);
  pParamSet->waitingRspNum++;
  pParamSet->totalRspNum++;
  return 0;
}

int32_t tmqCommitMsgImpl(tmq_t* tmq, const TAOS_RES* msg, int8_t async, tmq_commit_cb* userCb, void* userParam) {
  char*   topic;
  int32_t vgId;
  ASSERT(msg != NULL);
  if (TD_RES_TMQ(msg)) {
    SMqRspObj* pRspObj = (SMqRspObj*)msg;
    topic = pRspObj->topic;
    vgId = pRspObj->vgId;
  } else if (TD_RES_TMQ_META(msg)) {
    SMqMetaRspObj* pMetaRspObj = (SMqMetaRspObj*)msg;
    topic = pMetaRspObj->topic;
    vgId = pMetaRspObj->vgId;
  } else {
    return TSDB_CODE_TMQ_INVALID_MSG;
  }

  SMqCommitCbParamSet* pParamSet = taosMemoryCalloc(1, sizeof(SMqCommitCbParamSet));
  if (pParamSet == NULL) {
    terrno = TSDB_CODE_OUT_OF_MEMORY;
    return -1;
  }
  pParamSet->tmq = tmq;
  pParamSet->automatic = 0;
  pParamSet->async = async;
  /*pParamSet->freeOffsets = 1;*/
  pParamSet->userCb = userCb;
  pParamSet->userParam = userParam;
  tsem_init(&pParamSet->rspSem, 0, 0);

  int32_t code = -1;

  for (int32_t i = 0; i < taosArrayGetSize(tmq->clientTopics); i++) {
    SMqClientTopic* pTopic = taosArrayGet(tmq->clientTopics, i);
    if (strcmp(pTopic->topicName, topic) != 0) continue;
    for (int32_t j = 0; j < taosArrayGetSize(pTopic->vgs); j++) {
      SMqClientVg* pVg = taosArrayGet(pTopic->vgs, j);
      if (pVg->vgId != vgId) continue;

      if (pVg->currentOffsetNew.type > 0 && !tOffsetEqual(&pVg->currentOffsetNew, &pVg->committedOffsetNew)) {
        if (tmqSendCommitReq(tmq, pVg, pTopic, pParamSet) < 0) {
          goto FAIL;
        }
        goto HANDLE_RSP;
      }
    }
  }

HANDLE_RSP:
  if (pParamSet->totalRspNum == 0) {
    tsem_destroy(&pParamSet->rspSem);
    taosMemoryFree(pParamSet);
    return 0;
  }

  if (!async) {
    tsem_wait(&pParamSet->rspSem);
    code = pParamSet->rspErr;
    tsem_destroy(&pParamSet->rspSem);
    return code;
  } else {
    code = 0;
  }

FAIL:
  if (code != 0 && async) {
    userCb(tmq, code, userParam);
  }
  return 0;
}

int32_t tmqCommitInner2(tmq_t* tmq, const TAOS_RES* msg, int8_t automatic, int8_t async, tmq_commit_cb* userCb,
                        void* userParam) {
  int32_t code = -1;

  if (msg != NULL) {
    return tmqCommitMsgImpl(tmq, msg, async, userCb, userParam);
  }

  SMqCommitCbParamSet* pParamSet = taosMemoryCalloc(1, sizeof(SMqCommitCbParamSet));
  if (pParamSet == NULL) {
    terrno = TSDB_CODE_OUT_OF_MEMORY;
    return -1;
  }
  pParamSet->tmq = tmq;
  pParamSet->automatic = automatic;
  pParamSet->async = async;
  /*pParamSet->freeOffsets = 1;*/
  pParamSet->userCb = userCb;
  pParamSet->userParam = userParam;
  tsem_init(&pParamSet->rspSem, 0, 0);

  for (int32_t i = 0; i < taosArrayGetSize(tmq->clientTopics); i++) {
    SMqClientTopic* pTopic = taosArrayGet(tmq->clientTopics, i);

    tscDebug("consumer:%" PRId64 ", begin commit for topic %s, vgNum %d", tmq->consumerId, pTopic->topicName,
             (int32_t)taosArrayGetSize(pTopic->vgs));

    for (int32_t j = 0; j < taosArrayGetSize(pTopic->vgs); j++) {
      SMqClientVg* pVg = taosArrayGet(pTopic->vgs, j);

      tscDebug("consumer:%" PRId64 ", begin commit for topic %s, vgId:%d", tmq->consumerId, pTopic->topicName,
               pVg->vgId);

      if (pVg->currentOffsetNew.type > 0 && !tOffsetEqual(&pVg->currentOffsetNew, &pVg->committedOffsetNew)) {
        if (tmqSendCommitReq(tmq, pVg, pTopic, pParamSet) < 0) {
          continue;
        }
      }
    }
  }

  if (pParamSet->totalRspNum == 0) {
    tsem_destroy(&pParamSet->rspSem);
    taosMemoryFree(pParamSet);
    return 0;
  }

  if (!async) {
    tsem_wait(&pParamSet->rspSem);
    code = pParamSet->rspErr;
    tsem_destroy(&pParamSet->rspSem);
  } else {
    code = 0;
  }

  if (code != 0 && async) {
    if (automatic) {
      tmq->commitCb(tmq, code, tmq->commitCbUserParam);
    } else {
      userCb(tmq, code, userParam);
    }
  }

#if 0
  if (!async) {
    taosArrayDestroyP(pParamSet->successfulOffsets, taosMemoryFree);
    taosArrayDestroyP(pParamSet->failedOffsets, taosMemoryFree);
  }
#endif

  return 0;
}

#if 0
int32_t tmqCommitInner(tmq_t* tmq, const TAOS_RES* msg, int8_t automatic, int8_t async,
                       tmq_commit_cb* userCb, void* userParam) {
  SMqCMCommitOffsetReq req;
  SArray*              pOffsets = NULL;
  void*                buf = NULL;
  SMqCommitCbParam*    pParam = NULL;
  SMsgSendInfo*        sendInfo = NULL;
  int8_t               freeOffsets;
  int32_t              code = -1;

  if (msg == NULL) {
    freeOffsets = 1;
    pOffsets = taosArrayInit(0, sizeof(SMqOffset));
    for (int32_t i = 0; i < taosArrayGetSize(tmq->clientTopics); i++) {
      SMqClientTopic* pTopic = taosArrayGet(tmq->clientTopics, i);
      for (int32_t j = 0; j < taosArrayGetSize(pTopic->vgs); j++) {
        SMqClientVg* pVg = taosArrayGet(pTopic->vgs, j);
        SMqOffset    offset;
        tstrncpy(offset.topicName, pTopic->topicName, TSDB_TOPIC_FNAME_LEN);
        tstrncpy(offset.cgroup, tmq->groupId, TSDB_CGROUP_LEN);
        offset.vgId = pVg->vgId;
        offset.offset = pVg->currentOffset;
        taosArrayPush(pOffsets, &offset);
      }
    }
  } else {
    freeOffsets = 0;
    pOffsets = (SArray*)&msg->container;
  }

  req.num = (int32_t)pOffsets->size;
  req.offsets = pOffsets->pData;

  SEncoder encoder;

  tEncoderInit(&encoder, NULL, 0);
  code = tEncodeSMqCMCommitOffsetReq(&encoder, &req);
  if (code < 0) {
    goto END;
  }
  int32_t tlen = encoder.pos;
  buf = taosMemoryMalloc(tlen);
  if (buf == NULL) {
    tEncoderClear(&encoder);
    goto END;
  }
  tEncoderClear(&encoder);

  tEncoderInit(&encoder, buf, tlen);
  tEncodeSMqCMCommitOffsetReq(&encoder, &req);
  tEncoderClear(&encoder);

  pParam = taosMemoryCalloc(1, sizeof(SMqCommitCbParam));
  if (pParam == NULL) {
    goto END;
  }
  pParam->tmq = tmq;
  pParam->automatic = automatic;
  pParam->async = async;
  pParam->offsets = pOffsets;
  pParam->freeOffsets = freeOffsets;
  pParam->userCb = userCb;
  pParam->userParam = userParam;
  if (!async) tsem_init(&pParam->rspSem, 0, 0);

  sendInfo = taosMemoryCalloc(1, sizeof(SMsgSendInfo));
  if (sendInfo == NULL) goto END;
  sendInfo->msgInfo = (SDataBuf){
      .pData = buf,
      .len = tlen,
      .handle = NULL,
  };

  sendInfo->requestId = generateRequestId();
  sendInfo->requestObjRefId = 0;
  sendInfo->param = pParam;
  sendInfo->fp = tmqCommitCb;
  sendInfo->msgType = TDMT_MND_MQ_COMMIT_OFFSET;

  SEpSet epSet = getEpSet_s(&tmq->pTscObj->pAppInfo->mgmtEp);

  int64_t transporterId = 0;
  asyncSendMsgToServer(tmq->pTscObj->pAppInfo->pTransporter, &epSet, &transporterId, sendInfo);

  if (!async) {
    tsem_wait(&pParam->rspSem);
    code = pParam->rspErr;
    tsem_destroy(&pParam->rspSem);
    taosMemoryFree(pParam);
  } else {
    code = 0;
  }

  // avoid double free if msg is sent
  buf = NULL;

END:
  if (buf) taosMemoryFree(buf);
  /*if (pParam) taosMemoryFree(pParam);*/
  /*if (sendInfo) taosMemoryFree(sendInfo);*/

  if (code != 0 && async) {
    if (automatic) {
      tmq->commitCb(tmq, code, (tmq_topic_vgroup_list_t*)pOffsets, tmq->commitCbUserParam);
    } else {
      userCb(tmq, code, (tmq_topic_vgroup_list_t*)pOffsets, userParam);
    }
  }

  if (!async && freeOffsets) {
    taosArrayDestroy(pOffsets);
  }
  return code;
}
#endif

void tmqAssignAskEpTask(void* param, void* tmrId) {
  tmq_t*  tmq = (tmq_t*)param;
  int8_t* pTaskType = taosAllocateQitem(sizeof(int8_t), DEF_QITEM);
  *pTaskType = TMQ_DELAYED_TASK__ASK_EP;
  taosWriteQitem(tmq->delayedTask, pTaskType);
  tsem_post(&tmq->rspSem);
}

void tmqAssignDelayedCommitTask(void* param, void* tmrId) {
  tmq_t*  tmq = (tmq_t*)param;
  int8_t* pTaskType = taosAllocateQitem(sizeof(int8_t), DEF_QITEM);
  *pTaskType = TMQ_DELAYED_TASK__COMMIT;
  taosWriteQitem(tmq->delayedTask, pTaskType);
  tsem_post(&tmq->rspSem);
}

void tmqAssignDelayedReportTask(void* param, void* tmrId) {
  tmq_t*  tmq = (tmq_t*)param;
  int8_t* pTaskType = taosAllocateQitem(sizeof(int8_t), DEF_QITEM);
  *pTaskType = TMQ_DELAYED_TASK__REPORT;
  taosWriteQitem(tmq->delayedTask, pTaskType);
  tsem_post(&tmq->rspSem);
}

int32_t tmqHbCb(void* param, SDataBuf* pMsg, int32_t code) {
  if (pMsg && pMsg->pData) taosMemoryFree(pMsg->pData);
  return 0;
}

void tmqSendHbReq(void* param, void* tmrId) {
  // TODO replace with ref
  tmq_t*    tmq = (tmq_t*)param;
  int64_t   consumerId = tmq->consumerId;
  int32_t   epoch = tmq->epoch;
  SMqHbReq* pReq = taosMemoryMalloc(sizeof(SMqHbReq));
  if (pReq == NULL) goto OVER;
  pReq->consumerId = consumerId;
  pReq->epoch = epoch;

  SMsgSendInfo* sendInfo = taosMemoryCalloc(1, sizeof(SMsgSendInfo));
  if (sendInfo == NULL) {
    taosMemoryFree(pReq);
  }
  sendInfo->msgInfo = (SDataBuf){
      .pData = pReq,
      .len = sizeof(SMqHbReq),
      .handle = NULL,
  };

  sendInfo->requestId = generateRequestId();
  sendInfo->requestObjRefId = 0;
  sendInfo->param = NULL;
  sendInfo->fp = tmqHbCb;
  sendInfo->msgType = TDMT_MND_MQ_HB;

  SEpSet epSet = getEpSet_s(&tmq->pTscObj->pAppInfo->mgmtEp);

  int64_t transporterId = 0;
  asyncSendMsgToServer(tmq->pTscObj->pAppInfo->pTransporter, &epSet, &transporterId, sendInfo);

OVER:
  taosTmrReset(tmqSendHbReq, 1000, tmq, tmqMgmt.timer, &tmq->hbLiveTimer);
}

int32_t tmqHandleAllDelayedTask(tmq_t* tmq) {
  STaosQall* qall = taosAllocateQall();
  taosReadAllQitems(tmq->delayedTask, qall);
  while (1) {
    int8_t* pTaskType = NULL;
    taosGetQitem(qall, (void**)&pTaskType);
    if (pTaskType == NULL) break;

    if (*pTaskType == TMQ_DELAYED_TASK__ASK_EP) {
      tmqAskEp(tmq, true);
      taosTmrReset(tmqAssignAskEpTask, 1000, tmq, tmqMgmt.timer, &tmq->epTimer);
    } else if (*pTaskType == TMQ_DELAYED_TASK__COMMIT) {
      tmqCommitInner2(tmq, NULL, 1, 1, tmq->commitCb, tmq->commitCbUserParam);
      taosTmrReset(tmqAssignDelayedCommitTask, tmq->autoCommitInterval, tmq, tmqMgmt.timer, &tmq->commitTimer);
    } else if (*pTaskType == TMQ_DELAYED_TASK__REPORT) {
    } else {
      ASSERT(0);
    }
    taosFreeQitem(pTaskType);
  }
  taosFreeQall(qall);
  return 0;
}

void tmqClearUnhandleMsg(tmq_t* tmq) {
  SMqRspWrapper* msg = NULL;
  while (1) {
    taosGetQitem(tmq->qall, (void**)&msg);
    if (msg)
      taosFreeQitem(msg);
    else
      break;
  }

  msg = NULL;
  taosReadAllQitems(tmq->mqueue, tmq->qall);
  while (1) {
    taosGetQitem(tmq->qall, (void**)&msg);
    if (msg)
      taosFreeQitem(msg);
    else
      break;
  }
}

int32_t tmqSubscribeCb(void* param, SDataBuf* pMsg, int32_t code) {
  SMqSubscribeCbParam* pParam = (SMqSubscribeCbParam*)param;
  pParam->rspErr = code;
  /*tmq_t* tmq = pParam->tmq;*/
  tsem_post(&pParam->rspSem);
  return 0;
}

int32_t tmq_subscription(tmq_t* tmq, tmq_list_t** topics) {
  if (*topics == NULL) {
    *topics = tmq_list_new();
  }
  for (int i = 0; i < taosArrayGetSize(tmq->clientTopics); i++) {
    SMqClientTopic* topic = taosArrayGet(tmq->clientTopics, i);
    tmq_list_append(*topics, strchr(topic->topicName, '.') + 1);
  }
  return 0;
}

int32_t tmq_unsubscribe(tmq_t* tmq) {
  tmq_list_t* lst = tmq_list_new();
  int32_t     rsp = tmq_subscribe(tmq, lst);
  tmq_list_destroy(lst);
  return rsp;
}

#if 0
tmq_t* tmq_consumer_new(void* conn, tmq_conf_t* conf, char* errstr, int32_t errstrLen) {
  tmq_t* pTmq = taosMemoryCalloc(sizeof(tmq_t), 1);
  if (pTmq == NULL) {
    return NULL;
  }
  pTmq->pTscObj = (STscObj*)conn;
  pTmq->status = 0;
  pTmq->pollCnt = 0;
  pTmq->epoch = 0;
  pTmq->epStatus = 0;
  pTmq->epSkipCnt = 0;
  // set conf
  strcpy(pTmq->clientId, conf->clientId);
  strcpy(pTmq->groupId, conf->groupId);
  pTmq->autoCommit = conf->autoCommit;
  pTmq->commit_cb = conf->commit_cb;
  pTmq->resetOffsetCfg = conf->resetOffset;

  pTmq->consumerId = generateRequestId() & (((uint64_t)-1) >> 1);
  pTmq->clientTopics = taosArrayInit(0, sizeof(SMqClientTopic));
  if (pTmq->clientTopics == NULL) {
    taosMemoryFree(pTmq);
    return NULL;
  }

  pTmq->mqueue = taosOpenQueue();
  pTmq->qall = taosAllocateQall();

  tsem_init(&pTmq->rspSem, 0, 0);

  return pTmq;
}
#endif

tmq_t* tmq_consumer_new(tmq_conf_t* conf, char* errstr, int32_t errstrLen) {
  // init timer
  int8_t inited = atomic_val_compare_exchange_8(&tmqMgmt.inited, 0, 1);
  if (inited == 0) {
    tmqMgmt.timer = taosTmrInit(1000, 100, 360000, "TMQ");
    if (tmqMgmt.timer == NULL) {
      atomic_store_8(&tmqMgmt.inited, 0);
      terrno = TSDB_CODE_OUT_OF_MEMORY;
      return NULL;
    }
  }

  tmq_t* pTmq = taosMemoryCalloc(1, sizeof(tmq_t));
  if (pTmq == NULL) {
    terrno = TSDB_CODE_OUT_OF_MEMORY;
    tscError("consumer %ld setup failed since %s, consumer group %s", pTmq->consumerId, terrstr(), pTmq->groupId);
    return NULL;
  }

  const char* user = conf->user == NULL ? TSDB_DEFAULT_USER : conf->user;
  const char* pass = conf->pass == NULL ? TSDB_DEFAULT_PASS : conf->pass;

  ASSERT(user);
  ASSERT(pass);
  ASSERT(conf->groupId[0]);

  pTmq->clientTopics = taosArrayInit(0, sizeof(SMqClientTopic));
  pTmq->mqueue = taosOpenQueue();
  pTmq->qall = taosAllocateQall();
  pTmq->delayedTask = taosOpenQueue();

  if (pTmq->clientTopics == NULL || pTmq->mqueue == NULL || pTmq->qall == NULL || pTmq->delayedTask == NULL) {
    terrno = TSDB_CODE_OUT_OF_MEMORY;
    tscError("consumer %ld setup failed since %s, consumer group %s", pTmq->consumerId, terrstr(), pTmq->groupId);
    goto FAIL;
  }

  // init status
  pTmq->status = TMQ_CONSUMER_STATUS__INIT;
  pTmq->pollCnt = 0;
  pTmq->epoch = 0;
  /*pTmq->epStatus = 0;*/
  /*pTmq->epSkipCnt = 0;*/

  // set conf
  strcpy(pTmq->clientId, conf->clientId);
  strcpy(pTmq->groupId, conf->groupId);
  pTmq->withTbName = conf->withTbName;
  pTmq->useSnapshot = conf->ssEnable;
  pTmq->autoCommit = conf->autoCommit;
  pTmq->autoCommitInterval = conf->autoCommitInterval;
  pTmq->commitCb = conf->commitCb;
  pTmq->commitCbUserParam = conf->commitCbUserParam;
  pTmq->resetOffsetCfg = conf->resetOffset;

  pTmq->hbBgEnable = conf->hbBgEnable;

  // assign consumerId
  pTmq->consumerId = tGenIdPI64();

  // init semaphore
  if (tsem_init(&pTmq->rspSem, 0, 0) != 0) {
    tscError("consumer %ld setup failed since %s, consumer group %s", pTmq->consumerId, terrstr(), pTmq->groupId);
    goto FAIL;
  }

  // init connection
  pTmq->pTscObj = taos_connect_internal(conf->ip, user, pass, NULL, NULL, conf->port, CONN_TYPE__TMQ);
  if (pTmq->pTscObj == NULL) {
    tscError("consumer %ld setup failed since %s, consumer group %s", pTmq->consumerId, terrstr(), pTmq->groupId);
    tsem_destroy(&pTmq->rspSem);
    goto FAIL;
  }

  if (pTmq->hbBgEnable) {
    pTmq->hbLiveTimer = taosTmrStart(tmqSendHbReq, 1000, pTmq, tmqMgmt.timer);
  }

  tscInfo("consumer %ld is setup, consumer group %s", pTmq->consumerId, pTmq->groupId);

  return pTmq;

FAIL:
  if (pTmq->clientTopics) taosArrayDestroy(pTmq->clientTopics);
  if (pTmq->mqueue) taosCloseQueue(pTmq->mqueue);
  if (pTmq->delayedTask) taosCloseQueue(pTmq->delayedTask);
  if (pTmq->qall) taosFreeQall(pTmq->qall);
  taosMemoryFree(pTmq);
  return NULL;
}

#if 0
int32_t tmq_commit(tmq_t* tmq, const tmq_topic_vgroup_list_t* offsets, int32_t async) {
  return tmqCommitInner2(tmq, offsets, 0, async, tmq->commitCb, tmq->commitCbUserParam);
}
#endif

int32_t tmq_subscribe(tmq_t* tmq, const tmq_list_t* topic_list) {
  const SArray*   container = &topic_list->container;
  int32_t         sz = taosArrayGetSize(container);
  void*           buf = NULL;
  SCMSubscribeReq req = {0};
  int32_t         code = -1;

  req.consumerId = tmq->consumerId;
  tstrncpy(req.clientId, tmq->clientId, 256);
  tstrncpy(req.cgroup, tmq->groupId, TSDB_CGROUP_LEN);
  req.topicNames = taosArrayInit(sz, sizeof(void*));
  if (req.topicNames == NULL) goto FAIL;

  for (int32_t i = 0; i < sz; i++) {
    char* topic = taosArrayGetP(container, i);

    SName name = {0};
    tNameSetDbName(&name, tmq->pTscObj->acctId, topic, strlen(topic));

    char* topicFName = taosMemoryCalloc(1, TSDB_TOPIC_FNAME_LEN);
    if (topicFName == NULL) {
      goto FAIL;
    }
    tNameExtractFullName(&name, topicFName);

    tscDebug("subscribe topic: %s", topicFName);

    taosArrayPush(req.topicNames, &topicFName);
  }

  int32_t tlen = tSerializeSCMSubscribeReq(NULL, &req);
  buf = taosMemoryMalloc(tlen);
  if (buf == NULL) goto FAIL;

  void* abuf = buf;
  tSerializeSCMSubscribeReq(&abuf, &req);

  SMsgSendInfo* sendInfo = taosMemoryCalloc(1, sizeof(SMsgSendInfo));
  if (sendInfo == NULL) goto FAIL;

  SMqSubscribeCbParam param = {
      .rspErr = 0,
      .tmq = tmq,
  };

  if (tsem_init(&param.rspSem, 0, 0) != 0) goto FAIL;

  sendInfo->msgInfo = (SDataBuf){
      .pData = buf,
      .len = tlen,
      .handle = NULL,
  };

  sendInfo->requestId = generateRequestId();
  sendInfo->requestObjRefId = 0;
  sendInfo->param = &param;
  sendInfo->fp = tmqSubscribeCb;
  sendInfo->msgType = TDMT_MND_SUBSCRIBE;

  SEpSet epSet = getEpSet_s(&tmq->pTscObj->pAppInfo->mgmtEp);

  int64_t transporterId = 0;
  asyncSendMsgToServer(tmq->pTscObj->pAppInfo->pTransporter, &epSet, &transporterId, sendInfo);

  // avoid double free if msg is sent
  buf = NULL;

  tsem_wait(&param.rspSem);
  tsem_destroy(&param.rspSem);

  code = param.rspErr;
  if (code != 0) goto FAIL;

  while (TSDB_CODE_MND_CONSUMER_NOT_READY == tmqAskEp(tmq, false)) {
    tscDebug("consumer not ready, retry");
    taosMsleep(500);
  }

  // init ep timer
  if (tmq->epTimer == NULL) {
    tmq->epTimer = taosTmrStart(tmqAssignAskEpTask, 1000, tmq, tmqMgmt.timer);
  }

  // init auto commit timer
  if (tmq->autoCommit && tmq->commitTimer == NULL) {
    tmq->commitTimer = taosTmrStart(tmqAssignDelayedCommitTask, tmq->autoCommitInterval, tmq, tmqMgmt.timer);
  }

  code = 0;
FAIL:
  if (req.topicNames != NULL) taosArrayDestroyP(req.topicNames, taosMemoryFree);
  if (code != 0 && buf) {
    taosMemoryFree(buf);
  }
  return code;
}

void tmq_conf_set_auto_commit_cb(tmq_conf_t* conf, tmq_commit_cb* cb, void* param) {
  //
  conf->commitCb = cb;
  conf->commitCbUserParam = param;
}

int32_t tmqPollCb(void* param, SDataBuf* pMsg, int32_t code) {
  SMqPollCbParam* pParam = (SMqPollCbParam*)param;
  SMqClientVg*    pVg = pParam->pVg;
  SMqClientTopic* pTopic = pParam->pTopic;
  tmq_t*          tmq = pParam->tmq;
  int32_t         vgId = pParam->vgId;
  int32_t         epoch = pParam->epoch;
  taosMemoryFree(pParam);
  if (code != 0) {
    tscWarn("msg discard from vgId:%d, epoch %d, code:%x", vgId, epoch, code);
    if (pMsg->pData) taosMemoryFree(pMsg->pData);
    if (code == TSDB_CODE_TQ_NO_COMMITTED_OFFSET) {
      SMqPollRspWrapper* pRspWrapper = taosAllocateQitem(sizeof(SMqPollRspWrapper), DEF_QITEM);
      if (pRspWrapper == NULL) {
        taosMemoryFree(pMsg->pData);
        tscWarn("msg discard from vgId:%d, epoch %d since out of memory", vgId, epoch);
        goto CREATE_MSG_FAIL;
      }
      pRspWrapper->tmqRspType = TMQ_MSG_TYPE__END_RSP;
      /*pRspWrapper->vgHandle = pVg;*/
      /*pRspWrapper->topicHandle = pTopic;*/
      taosWriteQitem(tmq->mqueue, pRspWrapper);
      tsem_post(&tmq->rspSem);
    }
    goto CREATE_MSG_FAIL;
  }

  int32_t msgEpoch = ((SMqRspHead*)pMsg->pData)->epoch;
  int32_t tmqEpoch = atomic_load_32(&tmq->epoch);
  if (msgEpoch < tmqEpoch) {
    // do not write into queue since updating epoch reset
    tscWarn("msg discard from vgId:%d since from earlier epoch, rsp epoch %d, current epoch %d", vgId, msgEpoch,
            tmqEpoch);
    tsem_post(&tmq->rspSem);
    taosMemoryFree(pMsg->pData);
    return 0;
  }

  if (msgEpoch != tmqEpoch) {
    tscWarn("mismatch rsp from vgId:%d, epoch %d, current epoch %d", vgId, msgEpoch, tmqEpoch);
  }

  // handle meta rsp
  int8_t rspType = ((SMqRspHead*)pMsg->pData)->mqMsgType;

  SMqPollRspWrapper* pRspWrapper = taosAllocateQitem(sizeof(SMqPollRspWrapper), DEF_QITEM);
  if (pRspWrapper == NULL) {
    taosMemoryFree(pMsg->pData);
    tscWarn("msg discard from vgId:%d, epoch %d since out of memory", vgId, epoch);
    goto CREATE_MSG_FAIL;
  }

  pRspWrapper->tmqRspType = rspType;
  pRspWrapper->vgHandle = pVg;
  pRspWrapper->topicHandle = pTopic;

  if (rspType == TMQ_MSG_TYPE__POLL_RSP) {
    SDecoder decoder;
    tDecoderInit(&decoder, POINTER_SHIFT(pMsg->pData, sizeof(SMqRspHead)), pMsg->len - sizeof(SMqRspHead));
    tDecodeSMqDataRsp(&decoder, &pRspWrapper->dataRsp);
    memcpy(&pRspWrapper->dataRsp, pMsg->pData, sizeof(SMqRspHead));
  } else {
    ASSERT(rspType == TMQ_MSG_TYPE__POLL_META_RSP);
    tDecodeSMqMetaRsp(POINTER_SHIFT(pMsg->pData, sizeof(SMqRspHead)), &pRspWrapper->metaRsp);
    memcpy(&pRspWrapper->metaRsp, pMsg->pData, sizeof(SMqRspHead));
  }

  taosMemoryFree(pMsg->pData);

  tscDebug("consumer:%" PRId64 ", recv poll: vgId:%d, req offset %" PRId64 ", rsp offset %" PRId64 " type %d",
           tmq->consumerId, pVg->vgId, pRspWrapper->dataRsp.reqOffset.version, pRspWrapper->dataRsp.rspOffset.version,
           rspType);

  taosWriteQitem(tmq->mqueue, pRspWrapper);
  tsem_post(&tmq->rspSem);

  return 0;
CREATE_MSG_FAIL:
  if (epoch == tmq->epoch) {
    atomic_store_32(&pVg->vgStatus, TMQ_VG_STATUS__IDLE);
  }
  tsem_post(&tmq->rspSem);
  return -1;
}

bool tmqUpdateEp2(tmq_t* tmq, int32_t epoch, SMqAskEpRsp* pRsp) {
  bool set = false;

  int32_t topicNumGet = taosArrayGetSize(pRsp->topics);
  char    vgKey[TSDB_TOPIC_FNAME_LEN + 22];
  tscDebug("consumer:%" PRId64 ", update ep epoch %d to epoch %d, topic num:%d", tmq->consumerId, tmq->epoch, epoch,
           topicNumGet);

  SArray* newTopics = taosArrayInit(topicNumGet, sizeof(SMqClientTopic));
  if (newTopics == NULL) {
    return false;
  }

  SHashObj* pHash = taosHashInit(64, MurmurHash3_32, false, HASH_NO_LOCK);
  if (pHash == NULL) {
    taosArrayDestroy(newTopics);
    return false;
  }
  int32_t topicNumCur = taosArrayGetSize(tmq->clientTopics);
  for (int32_t i = 0; i < topicNumCur; i++) {
    // find old topic
    SMqClientTopic* pTopicCur = taosArrayGet(tmq->clientTopics, i);
    if (pTopicCur->vgs) {
      int32_t vgNumCur = taosArrayGetSize(pTopicCur->vgs);
      tscDebug("consumer:%" PRId64 ", new vg num: %d", tmq->consumerId, vgNumCur);
      for (int32_t j = 0; j < vgNumCur; j++) {
        SMqClientVg* pVgCur = taosArrayGet(pTopicCur->vgs, j);
        sprintf(vgKey, "%s:%d", pTopicCur->topicName, pVgCur->vgId);
        char buf[80];
        tFormatOffset(buf, 80, &pVgCur->currentOffsetNew);
        tscDebug("consumer:%" PRId64 ", epoch %d vgId:%d vgKey is %s, offset is %s", tmq->consumerId, epoch,
                 pVgCur->vgId, vgKey, buf);
        taosHashPut(pHash, vgKey, strlen(vgKey), &pVgCur->currentOffsetNew, sizeof(STqOffsetVal));
      }
    }
  }

  for (int32_t i = 0; i < topicNumGet; i++) {
    SMqClientTopic topic = {0};
    SMqSubTopicEp* pTopicEp = taosArrayGet(pRsp->topics, i);
    topic.schema = pTopicEp->schema;
    topic.topicName = strdup(pTopicEp->topic);
    tstrncpy(topic.db, pTopicEp->db, TSDB_DB_FNAME_LEN);

    tscDebug("consumer:%" PRId64 ", update topic: %s", tmq->consumerId, topic.topicName);

    int32_t vgNumGet = taosArrayGetSize(pTopicEp->vgs);
    topic.vgs = taosArrayInit(vgNumGet, sizeof(SMqClientVg));
    for (int32_t j = 0; j < vgNumGet; j++) {
      SMqSubVgEp* pVgEp = taosArrayGet(pTopicEp->vgs, j);
      sprintf(vgKey, "%s:%d", topic.topicName, pVgEp->vgId);
      STqOffsetVal* pOffset = taosHashGet(pHash, vgKey, strlen(vgKey));
      STqOffsetVal  offsetNew = {.type = tmq->resetOffsetCfg};
      if (pOffset != NULL) {
        offsetNew = *pOffset;
      }

      SMqClientVg clientVg = {
          .pollCnt = 0,
          .currentOffsetNew = offsetNew,
          .vgId = pVgEp->vgId,
          .epSet = pVgEp->epSet,
          .vgStatus = TMQ_VG_STATUS__IDLE,
          .vgSkipCnt = 0,
      };
      taosArrayPush(topic.vgs, &clientVg);
      set = true;
    }
    taosArrayPush(newTopics, &topic);
  }
  if (tmq->clientTopics) taosArrayDestroy(tmq->clientTopics);
  taosHashCleanup(pHash);
  tmq->clientTopics = newTopics;

  if (taosArrayGetSize(tmq->clientTopics) == 0)
    atomic_store_8(&tmq->status, TMQ_CONSUMER_STATUS__NO_TOPIC);
  else
    atomic_store_8(&tmq->status, TMQ_CONSUMER_STATUS__READY);

  atomic_store_32(&tmq->epoch, epoch);
  return set;
}

#if 0
bool tmqUpdateEp(tmq_t* tmq, int32_t epoch, SMqAskEpRsp* pRsp) {
  /*printf("call update ep %d\n", epoch);*/
  bool    set = false;
  int32_t topicNumGet = taosArrayGetSize(pRsp->topics);
  char    vgKey[TSDB_TOPIC_FNAME_LEN + 22];
  tscDebug("consumer:%" PRId64 ", update ep epoch %d to epoch %d, topic num: %d", tmq->consumerId, tmq->epoch, epoch,
           topicNumGet);
  SArray* newTopics = taosArrayInit(topicNumGet, sizeof(SMqClientTopic));
  if (newTopics == NULL) {
    return false;
  }
  SHashObj* pHash = taosHashInit(64, MurmurHash3_32, false, HASH_NO_LOCK);
  if (pHash == NULL) {
    taosArrayDestroy(newTopics);
    return false;
  }

  // find topic, build hash
  for (int32_t i = 0; i < topicNumGet; i++) {
    SMqClientTopic topic = {0};
    SMqSubTopicEp* pTopicEp = taosArrayGet(pRsp->topics, i);
    topic.schema = pTopicEp->schema;
    taosHashClear(pHash);
    topic.topicName = strdup(pTopicEp->topic);
    tstrncpy(topic.db, pTopicEp->db, TSDB_DB_FNAME_LEN);

    tscDebug("consumer:%" PRId64 ", update topic: %s", tmq->consumerId, topic.topicName);
    int32_t topicNumCur = taosArrayGetSize(tmq->clientTopics);
    for (int32_t j = 0; j < topicNumCur; j++) {
      // find old topic
      SMqClientTopic* pTopicCur = taosArrayGet(tmq->clientTopics, j);
      if (pTopicCur->vgs && strcmp(pTopicCur->topicName, pTopicEp->topic) == 0) {
        int32_t vgNumCur = taosArrayGetSize(pTopicCur->vgs);
        tscDebug("consumer:%" PRId64 ", new vg num: %d", tmq->consumerId, vgNumCur);
        if (vgNumCur == 0) break;
        for (int32_t k = 0; k < vgNumCur; k++) {
          SMqClientVg* pVgCur = taosArrayGet(pTopicCur->vgs, k);
          sprintf(vgKey, "%s:%d", topic.topicName, pVgCur->vgId);
          tscDebug("consumer:%" PRId64 ", epoch %d vgId:%d build %s", tmq->consumerId, epoch, pVgCur->vgId, vgKey);
          taosHashPut(pHash, vgKey, strlen(vgKey), &pVgCur->currentOffset, sizeof(int64_t));
        }
        break;
      }
    }

    int32_t vgNumGet = taosArrayGetSize(pTopicEp->vgs);
    topic.vgs = taosArrayInit(vgNumGet, sizeof(SMqClientVg));
    for (int32_t j = 0; j < vgNumGet; j++) {
      SMqSubVgEp* pVgEp = taosArrayGet(pTopicEp->vgs, j);
      sprintf(vgKey, "%s:%d", topic.topicName, pVgEp->vgId);
      int64_t* pOffset = taosHashGet(pHash, vgKey, strlen(vgKey));
      int64_t  offset = pVgEp->offset;
      tscDebug("consumer:%" PRId64 ", (epoch %d) original offset of vgId:%d is %" PRId64, tmq->consumerId, epoch, pVgEp->vgId, offset);
      if (pOffset != NULL) {
        offset = *pOffset;
        tscDebug("consumer:%" PRId64 ", (epoch %d) receive offset of vgId:%d, full key is %s", tmq->consumerId, epoch, pVgEp->vgId,
                 vgKey);
      }
      tscDebug("consumer:%" PRId64 ", (epoch %d) offset of vgId:%d updated to %" PRId64, tmq->consumerId, epoch, pVgEp->vgId, offset);
      SMqClientVg clientVg = {
          .pollCnt = 0,
          .currentOffset = offset,
          .vgId = pVgEp->vgId,
          .epSet = pVgEp->epSet,
          .vgStatus = TMQ_VG_STATUS__IDLE,
          .vgSkipCnt = 0,
      };
      taosArrayPush(topic.vgs, &clientVg);
      set = true;
    }
    taosArrayPush(newTopics, &topic);
  }
  if (tmq->clientTopics) taosArrayDestroy(tmq->clientTopics);
  taosHashCleanup(pHash);
  tmq->clientTopics = newTopics;

  if (taosArrayGetSize(tmq->clientTopics) == 0)
    atomic_store_8(&tmq->status, TMQ_CONSUMER_STATUS__NO_TOPIC);
  else
    atomic_store_8(&tmq->status, TMQ_CONSUMER_STATUS__READY);

  atomic_store_32(&tmq->epoch, epoch);
  return set;
}
#endif

int32_t tmqAskEpCb(void* param, SDataBuf* pMsg, int32_t code) {
  SMqAskEpCbParam* pParam = (SMqAskEpCbParam*)param;
  tmq_t*           tmq = pParam->tmq;
  int8_t           async = pParam->async;
  pParam->code = code;
  if (code != 0) {
    tscError("consumer:%" PRId64 ", get topic endpoint error, not ready, wait:%d", tmq->consumerId, pParam->async);
    goto END;
  }

  // tmq's epoch is monotonically increase,
  // so it's safe to discard any old epoch msg.
  // Epoch will only increase when received newer epoch ep msg
  SMqRspHead* head = pMsg->pData;
  int32_t     epoch = atomic_load_32(&tmq->epoch);
  tscDebug("consumer:%" PRId64 ", recv ep, msg epoch %d, current epoch %d", tmq->consumerId, head->epoch, epoch);
  if (head->epoch <= epoch) {
    goto END;
  }

  if (!async) {
    SMqAskEpRsp rsp;
    tDecodeSMqAskEpRsp(POINTER_SHIFT(pMsg->pData, sizeof(SMqRspHead)), &rsp);
    /*printf("rsp epoch %" PRId64 " sz %" PRId64 "\n", rsp.epoch, rsp.topics->size);*/
    /*printf("tmq epoch %" PRId64 " sz %" PRId64 "\n", tmq->epoch, tmq->clientTopics->size);*/
    tmqUpdateEp2(tmq, head->epoch, &rsp);
    tDeleteSMqAskEpRsp(&rsp);
  } else {
    SMqAskEpRspWrapper* pWrapper = taosAllocateQitem(sizeof(SMqAskEpRspWrapper), DEF_QITEM);
    if (pWrapper == NULL) {
      terrno = TSDB_CODE_OUT_OF_MEMORY;
      code = -1;
      goto END;
    }
    pWrapper->tmqRspType = TMQ_MSG_TYPE__EP_RSP;
    pWrapper->epoch = head->epoch;
    memcpy(&pWrapper->msg, pMsg->pData, sizeof(SMqRspHead));
    tDecodeSMqAskEpRsp(POINTER_SHIFT(pMsg->pData, sizeof(SMqRspHead)), &pWrapper->msg);

    taosWriteQitem(tmq->mqueue, pWrapper);
    tsem_post(&tmq->rspSem);
  }

END:
  /*atomic_store_8(&tmq->epStatus, 0);*/
  if (!async) {
    tsem_post(&pParam->rspSem);
  } else {
    taosMemoryFree(pParam);
  }
  return code;
}

int32_t tmqAskEp(tmq_t* tmq, bool async) {
  int32_t code = 0;
#if 0
  int8_t  epStatus = atomic_val_compare_exchange_8(&tmq->epStatus, 0, 1);
  if (epStatus == 1) {
    int32_t epSkipCnt = atomic_add_fetch_32(&tmq->epSkipCnt, 1);
    tscTrace("consumer:%" PRId64 ", skip ask ep cnt %d", tmq->consumerId, epSkipCnt);
    if (epSkipCnt < 5000) return 0;
  }
  atomic_store_32(&tmq->epSkipCnt, 0);
#endif
  int32_t      tlen = sizeof(SMqAskEpReq);
  SMqAskEpReq* req = taosMemoryCalloc(1, tlen);
  if (req == NULL) {
    tscError("failed to malloc get subscribe ep buf");
    /*atomic_store_8(&tmq->epStatus, 0);*/
    return -1;
  }
  req->consumerId = htobe64(tmq->consumerId);
  req->epoch = htonl(tmq->epoch);
  strcpy(req->cgroup, tmq->groupId);

  SMqAskEpCbParam* pParam = taosMemoryCalloc(1, sizeof(SMqAskEpCbParam));
  if (pParam == NULL) {
    tscError("failed to malloc subscribe param");
    taosMemoryFree(req);
    /*atomic_store_8(&tmq->epStatus, 0);*/
    return -1;
  }
  pParam->tmq = tmq;
  pParam->async = async;
  tsem_init(&pParam->rspSem, 0, 0);

  SMsgSendInfo* sendInfo = taosMemoryCalloc(1, sizeof(SMsgSendInfo));
  if (sendInfo == NULL) {
    tsem_destroy(&pParam->rspSem);
    taosMemoryFree(pParam);
    taosMemoryFree(req);
    /*atomic_store_8(&tmq->epStatus, 0);*/
    return -1;
  }

  sendInfo->msgInfo = (SDataBuf){
      .pData = req,
      .len = tlen,
      .handle = NULL,
  };

  sendInfo->requestId = generateRequestId();
  sendInfo->requestObjRefId = 0;
  sendInfo->param = pParam;
  sendInfo->fp = tmqAskEpCb;
  sendInfo->msgType = TDMT_MND_MQ_ASK_EP;

  SEpSet epSet = getEpSet_s(&tmq->pTscObj->pAppInfo->mgmtEp);

  tscDebug("consumer:%" PRId64 ", ask ep", tmq->consumerId);

  int64_t transporterId = 0;
  asyncSendMsgToServer(tmq->pTscObj->pAppInfo->pTransporter, &epSet, &transporterId, sendInfo);

  if (!async) {
    tsem_wait(&pParam->rspSem);
    code = pParam->code;
    taosMemoryFree(pParam);
  }
  return code;
}

#if 0
int32_t tmq_seek(tmq_t* tmq, const tmq_topic_vgroup_t* offset) {
  const SMqOffset* pOffset = &offset->offset;
  if (strcmp(pOffset->cgroup, tmq->groupId) != 0) {
    return TMQ_RESP_ERR__FAIL;
  }
  int32_t sz = taosArrayGetSize(tmq->clientTopics);
  for (int32_t i = 0; i < sz; i++) {
    SMqClientTopic* clientTopic = taosArrayGet(tmq->clientTopics, i);
    if (strcmp(clientTopic->topicName, pOffset->topicName) == 0) {
      int32_t vgSz = taosArrayGetSize(clientTopic->vgs);
      for (int32_t j = 0; j < vgSz; j++) {
        SMqClientVg* pVg = taosArrayGet(clientTopic->vgs, j);
        if (pVg->vgId == pOffset->vgId) {
          pVg->currentOffset = pOffset->offset;
          tmqClearUnhandleMsg(tmq);
          return TMQ_RESP_ERR__SUCCESS;
        }
      }
    }
  }
  return TMQ_RESP_ERR__FAIL;
}
#endif

SMqPollReq* tmqBuildConsumeReqImpl(tmq_t* tmq, int64_t timeout, SMqClientTopic* pTopic, SMqClientVg* pVg) {
  /*int64_t reqOffset;*/
  /*if (pVg->currentOffset >= 0) {*/
  /*reqOffset = pVg->currentOffset;*/
  /*} else {*/
  /*if (tmq->resetOffsetCfg == TMQ_CONF__RESET_OFFSET__NONE) {*/
  /*tscError("unable to poll since no committed offset but reset offset is set to none");*/
  /*return NULL;*/
  /*}*/
  /*reqOffset = tmq->resetOffsetCfg;*/
  /*}*/

  SMqPollReq* pReq = taosMemoryCalloc(1, sizeof(SMqPollReq));
  if (pReq == NULL) {
    return NULL;
  }

  /*strcpy(pReq->topic, pTopic->topicName);*/
  /*strcpy(pReq->cgroup, tmq->groupId);*/

  int32_t groupLen = strlen(tmq->groupId);
  memcpy(pReq->subKey, tmq->groupId, groupLen);
  pReq->subKey[groupLen] = TMQ_SEPARATOR;
  strcpy(pReq->subKey + groupLen + 1, pTopic->topicName);

  pReq->withTbName = tmq->withTbName;
  pReq->timeout = timeout;
  pReq->consumerId = tmq->consumerId;
  pReq->epoch = tmq->epoch;
  /*pReq->currentOffset = reqOffset;*/
  pReq->reqOffset = pVg->currentOffsetNew;
  pReq->reqId = generateRequestId();

  pReq->useSnapshot = tmq->useSnapshot;

  pReq->head.vgId = htonl(pVg->vgId);
  pReq->head.contLen = htonl(sizeof(SMqPollReq));
  return pReq;
}

SMqMetaRspObj* tmqBuildMetaRspFromWrapper(SMqPollRspWrapper* pWrapper) {
  SMqMetaRspObj* pRspObj = taosMemoryCalloc(1, sizeof(SMqMetaRspObj));
  pRspObj->resType = RES_TYPE__TMQ_META;
  tstrncpy(pRspObj->topic, pWrapper->topicHandle->topicName, TSDB_TOPIC_FNAME_LEN);
  tstrncpy(pRspObj->db, pWrapper->topicHandle->db, TSDB_DB_FNAME_LEN);
  pRspObj->vgId = pWrapper->vgHandle->vgId;

  memcpy(&pRspObj->metaRsp, &pWrapper->metaRsp, sizeof(SMqMetaRsp));
  return pRspObj;
}

SMqRspObj* tmqBuildRspFromWrapper(SMqPollRspWrapper* pWrapper) {
  SMqRspObj* pRspObj = taosMemoryCalloc(1, sizeof(SMqRspObj));
  pRspObj->resType = RES_TYPE__TMQ;
  tstrncpy(pRspObj->topic, pWrapper->topicHandle->topicName, TSDB_TOPIC_FNAME_LEN);
  tstrncpy(pRspObj->db, pWrapper->topicHandle->db, TSDB_DB_FNAME_LEN);
  pRspObj->vgId = pWrapper->vgHandle->vgId;
  pRspObj->resIter = -1;
  memcpy(&pRspObj->rsp, &pWrapper->dataRsp, sizeof(SMqDataRsp));

  pRspObj->resInfo.totalRows = 0;
  pRspObj->resInfo.precision = TSDB_TIME_PRECISION_MILLI;
  if (!pWrapper->dataRsp.withSchema) {
    setResSchemaInfo(&pRspObj->resInfo, pWrapper->topicHandle->schema.pSchema, pWrapper->topicHandle->schema.nCols);
  }

  return pRspObj;
}

int32_t tmqPollImpl(tmq_t* tmq, int64_t timeout) {
  /*tscDebug("call poll");*/
  for (int i = 0; i < taosArrayGetSize(tmq->clientTopics); i++) {
    SMqClientTopic* pTopic = taosArrayGet(tmq->clientTopics, i);
    for (int j = 0; j < taosArrayGetSize(pTopic->vgs); j++) {
      SMqClientVg* pVg = taosArrayGet(pTopic->vgs, j);
      int32_t      vgStatus = atomic_val_compare_exchange_32(&pVg->vgStatus, TMQ_VG_STATUS__IDLE, TMQ_VG_STATUS__WAIT);
      if (vgStatus != TMQ_VG_STATUS__IDLE) {
        int32_t vgSkipCnt = atomic_add_fetch_32(&pVg->vgSkipCnt, 1);
        tscTrace("consumer:%" PRId64 ", epoch %d skip vgId:%d skip cnt %d", tmq->consumerId, tmq->epoch, pVg->vgId,
                 vgSkipCnt);
        continue;
        /*if (vgSkipCnt < 10000) continue;*/
#if 0
        if (skipCnt < 30000) {
          continue;
        } else {
        tscDebug("consumer:%" PRId64 ",skip vgId:%d skip too much reset", tmq->consumerId, pVg->vgId);
        }
#endif
      }
      atomic_store_32(&pVg->vgSkipCnt, 0);
      SMqPollReq* pReq = tmqBuildConsumeReqImpl(tmq, timeout, pTopic, pVg);
      if (pReq == NULL) {
        atomic_store_32(&pVg->vgStatus, TMQ_VG_STATUS__IDLE);
        tsem_post(&tmq->rspSem);
        return -1;
      }
      SMqPollCbParam* pParam = taosMemoryMalloc(sizeof(SMqPollCbParam));
      if (pParam == NULL) {
        taosMemoryFree(pReq);
        atomic_store_32(&pVg->vgStatus, TMQ_VG_STATUS__IDLE);
        tsem_post(&tmq->rspSem);
        return -1;
      }
      pParam->tmq = tmq;
      pParam->pVg = pVg;
      pParam->pTopic = pTopic;
      pParam->vgId = pVg->vgId;
      pParam->epoch = tmq->epoch;

      SMsgSendInfo* sendInfo = taosMemoryCalloc(1, sizeof(SMsgSendInfo));
      if (sendInfo == NULL) {
        taosMemoryFree(pReq);
        taosMemoryFree(pParam);
        atomic_store_32(&pVg->vgStatus, TMQ_VG_STATUS__IDLE);
        tsem_post(&tmq->rspSem);
        return -1;
      }

      sendInfo->msgInfo = (SDataBuf){
          .pData = pReq,
          .len = sizeof(SMqPollReq),
          .handle = NULL,
      };
      sendInfo->requestId = pReq->reqId;
      sendInfo->requestObjRefId = 0;
      sendInfo->param = pParam;
      sendInfo->fp = tmqPollCb;
      sendInfo->msgType = TDMT_VND_CONSUME;

      int64_t transporterId = 0;
      /*printf("send poll\n");*/

      char offsetFormatBuf[80];
      tFormatOffset(offsetFormatBuf, 80, &pVg->currentOffsetNew);
      tscDebug("consumer:%" PRId64 ", send poll to %s vgId:%d, epoch %d, req offset:%s, reqId:%" PRIu64,
               tmq->consumerId, pTopic->topicName, pVg->vgId, tmq->epoch, offsetFormatBuf, pReq->reqId);
      /*printf("send vgId:%d %" PRId64 "\n", pVg->vgId, pVg->currentOffset);*/
      asyncSendMsgToServer(tmq->pTscObj->pAppInfo->pTransporter, &pVg->epSet, &transporterId, sendInfo);
      pVg->pollCnt++;
      tmq->pollCnt++;
    }
  }
  return 0;
}

int32_t tmqHandleNoPollRsp(tmq_t* tmq, SMqRspWrapper* rspWrapper, bool* pReset) {
  if (rspWrapper->tmqRspType == TMQ_MSG_TYPE__EP_RSP) {
    /*printf("ep %d %d\n", rspMsg->head.epoch, tmq->epoch);*/
    if (rspWrapper->epoch > atomic_load_32(&tmq->epoch)) {
      SMqAskEpRspWrapper* pEpRspWrapper = (SMqAskEpRspWrapper*)rspWrapper;
      SMqAskEpRsp*        rspMsg = &pEpRspWrapper->msg;
      tmqUpdateEp2(tmq, rspWrapper->epoch, rspMsg);
      /*tmqClearUnhandleMsg(tmq);*/
      *pReset = true;
    } else {
      *pReset = false;
    }
  } else {
    return -1;
  }
  return 0;
}

void* tmqHandleAllRsp(tmq_t* tmq, int64_t timeout, bool pollIfReset) {
  while (1) {
    SMqRspWrapper* rspWrapper = NULL;
    taosGetQitem(tmq->qall, (void**)&rspWrapper);
    if (rspWrapper == NULL) {
      taosReadAllQitems(tmq->mqueue, tmq->qall);
      taosGetQitem(tmq->qall, (void**)&rspWrapper);
      if (rspWrapper == NULL) return NULL;
    }

    if (rspWrapper->tmqRspType == TMQ_MSG_TYPE__END_RSP) {
      taosFreeQitem(rspWrapper);
      terrno = TSDB_CODE_TQ_NO_COMMITTED_OFFSET;
      return NULL;
    } else if (rspWrapper->tmqRspType == TMQ_MSG_TYPE__POLL_RSP) {
      SMqPollRspWrapper* pollRspWrapper = (SMqPollRspWrapper*)rspWrapper;
      /*atomic_sub_fetch_32(&tmq->readyRequest, 1);*/
      int32_t consumerEpoch = atomic_load_32(&tmq->epoch);
      if (pollRspWrapper->dataRsp.head.epoch == consumerEpoch) {
        SMqClientVg* pVg = pollRspWrapper->vgHandle;
        /*printf("vgId:%d offset %" PRId64 " up to %" PRId64 "\n", pVg->vgId, pVg->currentOffset,
         * rspMsg->msg.rspOffset);*/
        pVg->currentOffsetNew = pollRspWrapper->dataRsp.rspOffset;
        atomic_store_32(&pVg->vgStatus, TMQ_VG_STATUS__IDLE);
        if (pollRspWrapper->dataRsp.blockNum == 0) {
          taosFreeQitem(pollRspWrapper);
          rspWrapper = NULL;
          continue;
        }
        // build rsp
        SMqRspObj* pRsp = tmqBuildRspFromWrapper(pollRspWrapper);
        taosFreeQitem(pollRspWrapper);
        return pRsp;
      } else {
        tscDebug("msg discard since epoch mismatch: msg epoch %d, consumer epoch %d\n",
                 pollRspWrapper->dataRsp.head.epoch, consumerEpoch);
        taosFreeQitem(pollRspWrapper);
      }
    } else if (rspWrapper->tmqRspType == TMQ_MSG_TYPE__POLL_META_RSP) {
      SMqPollRspWrapper* pollRspWrapper = (SMqPollRspWrapper*)rspWrapper;
      int32_t            consumerEpoch = atomic_load_32(&tmq->epoch);
      if (pollRspWrapper->metaRsp.head.epoch == consumerEpoch) {
        SMqClientVg* pVg = pollRspWrapper->vgHandle;
        /*printf("vgId:%d offset %" PRId64 " up to %" PRId64 "\n", pVg->vgId, pVg->currentOffset,
         * rspMsg->msg.rspOffset);*/
        pVg->currentOffsetNew.version = pollRspWrapper->metaRsp.rspOffset;
        pVg->currentOffsetNew.type = TMQ_OFFSET__LOG;
        atomic_store_32(&pVg->vgStatus, TMQ_VG_STATUS__IDLE);
        // build rsp
        SMqMetaRspObj* pRsp = tmqBuildMetaRspFromWrapper(pollRspWrapper);
        taosFreeQitem(pollRspWrapper);
        return pRsp;
      } else {
        tscDebug("msg discard since epoch mismatch: msg epoch %d, consumer epoch %d\n",
                 pollRspWrapper->metaRsp.head.epoch, consumerEpoch);
        taosFreeQitem(pollRspWrapper);
      }
    } else {
      /*printf("handle ep rsp %d\n", rspMsg->head.mqMsgType);*/
      bool reset = false;
      tmqHandleNoPollRsp(tmq, rspWrapper, &reset);
      taosFreeQitem(rspWrapper);
      if (pollIfReset && reset) {
        tscDebug("consumer:%" PRId64 ", reset and repoll", tmq->consumerId);
        tmqPollImpl(tmq, timeout);
      }
    }
  }
}

TAOS_RES* tmq_consumer_poll(tmq_t* tmq, int64_t timeout) {
  /*tscDebug("call poll1");*/
  void*   rspObj;
  int64_t startTime = taosGetTimestampMs();

#if 0
  tmqHandleAllDelayedTask(tmq);
  tmqPollImpl(tmq, timeout);
  rspObj = tmqHandleAllRsp(tmq, timeout, false);
  if (rspObj) {
    return (TAOS_RES*)rspObj;
  }
#endif

  // in no topic status also need process delayed task
  if (atomic_load_8(&tmq->status) == TMQ_CONSUMER_STATUS__INIT) {
    return NULL;
  }

  while (1) {
    tmqHandleAllDelayedTask(tmq);
    if (tmqPollImpl(tmq, timeout) < 0) return NULL;

    rspObj = tmqHandleAllRsp(tmq, timeout, false);
    if (rspObj) {
      return (TAOS_RES*)rspObj;
    } else if (terrno == TSDB_CODE_TQ_NO_COMMITTED_OFFSET) {
      return NULL;
    }
    if (timeout != -1) {
      int64_t endTime = taosGetTimestampMs();
      int64_t leftTime = endTime - startTime;
      if (leftTime > timeout) {
        tscDebug("consumer:%" PRId64 ", (epoch %d) timeout, no rsp", tmq->consumerId, tmq->epoch);
        return NULL;
      }
      tsem_timewait(&tmq->rspSem, leftTime * 1000);
    } else {
      // use tsem_timewait instead of tsem_wait to avoid unexpected stuck
      tsem_timewait(&tmq->rspSem, 500 * 1000);
    }
  }
}

int32_t tmq_consumer_close(tmq_t* tmq) {
  if (tmq->status == TMQ_CONSUMER_STATUS__READY) {
    int32_t rsp = tmq_commit_sync(tmq, NULL);
    if (rsp != 0) {
      return rsp;
    }

    tmq_list_t* lst = tmq_list_new();
    rsp = tmq_subscribe(tmq, lst);
    tmq_list_destroy(lst);

    if (rsp != 0) {
      return rsp;
    }
  }
  // TODO: free resources
  return 0;
}

const char* tmq_err2str(int32_t err) {
  if (err == 0) {
    return "success";
  } else if (err == -1) {
    return "fail";
  } else {
    return tstrerror(err);
  }
}

tmq_res_t tmq_get_res_type(TAOS_RES* res) {
  if (TD_RES_TMQ(res)) {
    return TMQ_RES_DATA;
  } else if (TD_RES_TMQ_META(res)) {
    return TMQ_RES_TABLE_META;
  } else {
    return TMQ_RES_INVALID;
  }
}

const char* tmq_get_topic_name(TAOS_RES* res) {
  if (TD_RES_TMQ(res)) {
    SMqRspObj* pRspObj = (SMqRspObj*)res;
    return strchr(pRspObj->topic, '.') + 1;
  } else if (TD_RES_TMQ_META(res)) {
    SMqMetaRspObj* pMetaRspObj = (SMqMetaRspObj*)res;
    return strchr(pMetaRspObj->topic, '.') + 1;
  } else {
    return NULL;
  }
}

const char* tmq_get_db_name(TAOS_RES* res) {
  if (TD_RES_TMQ(res)) {
    SMqRspObj* pRspObj = (SMqRspObj*)res;
    return strchr(pRspObj->db, '.') + 1;
  } else if (TD_RES_TMQ_META(res)) {
    SMqMetaRspObj* pMetaRspObj = (SMqMetaRspObj*)res;
    return strchr(pMetaRspObj->db, '.') + 1;
  } else {
    return NULL;
  }
}

int32_t tmq_get_vgroup_id(TAOS_RES* res) {
  if (TD_RES_TMQ(res)) {
    SMqRspObj* pRspObj = (SMqRspObj*)res;
    return pRspObj->vgId;
  } else if (TD_RES_TMQ_META(res)) {
    SMqMetaRspObj* pMetaRspObj = (SMqMetaRspObj*)res;
    return pMetaRspObj->vgId;
  } else {
    return -1;
  }
}

const char* tmq_get_table_name(TAOS_RES* res) {
  if (TD_RES_TMQ(res)) {
    SMqRspObj* pRspObj = (SMqRspObj*)res;
    if (!pRspObj->rsp.withTbName || pRspObj->rsp.blockTbName == NULL || pRspObj->resIter < 0 ||
        pRspObj->resIter >= pRspObj->rsp.blockNum) {
      return NULL;
    }
    return (const char*)taosArrayGetP(pRspObj->rsp.blockTbName, pRspObj->resIter);
  }
  return NULL;
}

<<<<<<< HEAD
int32_t tmq_get_raw_meta(TAOS_RES* res, tmq_raw_data *raw) {
  if (TD_RES_TMQ_META(res) && raw) {
=======
tmq_raw_data* tmq_get_raw_meta(TAOS_RES* res) {
  if (TD_RES_TMQ_META(res)) {
    tmq_raw_data*  raw = taosMemoryCalloc(1, sizeof(tmq_raw_data));
>>>>>>> afc48c3d
    SMqMetaRspObj* pMetaRspObj = (SMqMetaRspObj*)res;
    raw->raw_meta = pMetaRspObj->metaRsp.metaRsp;
    raw->raw_meta_len = pMetaRspObj->metaRsp.metaRspLen;
    raw->raw_meta_type = pMetaRspObj->metaRsp.resMsgType;
    return TSDB_CODE_SUCCESS;
  }
  return TSDB_CODE_INVALID_PARA;
}

static char* buildCreateTableJson(SSchemaWrapper* schemaRow, SSchemaWrapper* schemaTag, char* name, int64_t id,
                                  int8_t t) {
  char*  string = NULL;
  cJSON* json = cJSON_CreateObject();
  if (json == NULL) {
    return string;
  }
  cJSON* type = cJSON_CreateString("create");
  cJSON_AddItemToObject(json, "type", type);

  //  char uid[32] = {0};
  //  sprintf(uid, "%"PRIi64, id);
  //  cJSON* id_ = cJSON_CreateString(uid);
  //  cJSON_AddItemToObject(json, "id", id_);
  cJSON* tableName = cJSON_CreateString(name);
  cJSON_AddItemToObject(json, "tableName", tableName);
  cJSON* tableType = cJSON_CreateString(t == TSDB_NORMAL_TABLE ? "normal" : "super");
  cJSON_AddItemToObject(json, "tableType", tableType);
  //  cJSON* version = cJSON_CreateNumber(1);
  //  cJSON_AddItemToObject(json, "version", version);

  cJSON* columns = cJSON_CreateArray();
  for (int i = 0; i < schemaRow->nCols; i++) {
    cJSON*   column = cJSON_CreateObject();
    SSchema* s = schemaRow->pSchema + i;
    cJSON*   cname = cJSON_CreateString(s->name);
    cJSON_AddItemToObject(column, "name", cname);
    cJSON* ctype = cJSON_CreateNumber(s->type);
    cJSON_AddItemToObject(column, "type", ctype);
    if (s->type == TSDB_DATA_TYPE_BINARY) {
      int32_t length = s->bytes - VARSTR_HEADER_SIZE;
      cJSON*  cbytes = cJSON_CreateNumber(length);
      cJSON_AddItemToObject(column, "length", cbytes);
    } else if (s->type == TSDB_DATA_TYPE_NCHAR) {
      int32_t length = (s->bytes - VARSTR_HEADER_SIZE) / TSDB_NCHAR_SIZE;
      cJSON*  cbytes = cJSON_CreateNumber(length);
      cJSON_AddItemToObject(column, "length", cbytes);
    }
    cJSON_AddItemToArray(columns, column);
  }
  cJSON_AddItemToObject(json, "columns", columns);

  cJSON* tags = cJSON_CreateArray();
  for (int i = 0; schemaTag && i < schemaTag->nCols; i++) {
    cJSON*   tag = cJSON_CreateObject();
    SSchema* s = schemaTag->pSchema + i;
    cJSON*   tname = cJSON_CreateString(s->name);
    cJSON_AddItemToObject(tag, "name", tname);
    cJSON* ttype = cJSON_CreateNumber(s->type);
    cJSON_AddItemToObject(tag, "type", ttype);
    if (s->type == TSDB_DATA_TYPE_BINARY) {
      int32_t length = s->bytes - VARSTR_HEADER_SIZE;
      cJSON*  cbytes = cJSON_CreateNumber(length);
      cJSON_AddItemToObject(tag, "length", cbytes);
    } else if (s->type == TSDB_DATA_TYPE_NCHAR) {
      int32_t length = (s->bytes - VARSTR_HEADER_SIZE) / TSDB_NCHAR_SIZE;
      cJSON*  cbytes = cJSON_CreateNumber(length);
      cJSON_AddItemToObject(tag, "length", cbytes);
    }
    cJSON_AddItemToArray(tags, tag);
  }
  cJSON_AddItemToObject(json, "tags", tags);

  string = cJSON_PrintUnformatted(json);
  cJSON_Delete(json);
  return string;
}

static char* buildAlterSTableJson(void* alterData, int32_t alterDataLen) {
  SMAlterStbReq req = {0};
  cJSON*        json = NULL;
  char*         string = NULL;

  if (tDeserializeSMAlterStbReq(alterData, alterDataLen, &req) != 0) {
    goto end;
  }

  json = cJSON_CreateObject();
  if (json == NULL) {
    goto end;
  }
  cJSON* type = cJSON_CreateString("alter");
  cJSON_AddItemToObject(json, "type", type);
  //  cJSON* uid = cJSON_CreateNumber(id);
  //  cJSON_AddItemToObject(json, "uid", uid);
  SName name = {0};
  tNameFromString(&name, req.name, T_NAME_ACCT | T_NAME_DB | T_NAME_TABLE);
  cJSON* tableName = cJSON_CreateString(name.tname);
  cJSON_AddItemToObject(json, "tableName", tableName);
  cJSON* tableType = cJSON_CreateString("super");
  cJSON_AddItemToObject(json, "tableType", tableType);

  cJSON* alterType = cJSON_CreateNumber(req.alterType);
  cJSON_AddItemToObject(json, "alterType", alterType);
  switch (req.alterType) {
    case TSDB_ALTER_TABLE_ADD_TAG:
    case TSDB_ALTER_TABLE_ADD_COLUMN: {
      TAOS_FIELD* field = taosArrayGet(req.pFields, 0);
      cJSON*      colName = cJSON_CreateString(field->name);
      cJSON_AddItemToObject(json, "colName", colName);
      cJSON* colType = cJSON_CreateNumber(field->type);
      cJSON_AddItemToObject(json, "colType", colType);

      if (field->type == TSDB_DATA_TYPE_BINARY) {
        int32_t length = field->bytes - VARSTR_HEADER_SIZE;
        cJSON*  cbytes = cJSON_CreateNumber(length);
        cJSON_AddItemToObject(json, "colLength", cbytes);
      } else if (field->type == TSDB_DATA_TYPE_NCHAR) {
        int32_t length = (field->bytes - VARSTR_HEADER_SIZE) / TSDB_NCHAR_SIZE;
        cJSON*  cbytes = cJSON_CreateNumber(length);
        cJSON_AddItemToObject(json, "colLength", cbytes);
      }
      break;
    }
    case TSDB_ALTER_TABLE_DROP_TAG:
    case TSDB_ALTER_TABLE_DROP_COLUMN: {
      TAOS_FIELD* field = taosArrayGet(req.pFields, 0);
      cJSON*      colName = cJSON_CreateString(field->name);
      cJSON_AddItemToObject(json, "colName", colName);
      break;
    }
    case TSDB_ALTER_TABLE_UPDATE_TAG_BYTES:
    case TSDB_ALTER_TABLE_UPDATE_COLUMN_BYTES: {
      TAOS_FIELD* field = taosArrayGet(req.pFields, 0);
      cJSON*      colName = cJSON_CreateString(field->name);
      cJSON_AddItemToObject(json, "colName", colName);
      cJSON* colType = cJSON_CreateNumber(field->type);
      cJSON_AddItemToObject(json, "colType", colType);
      if (field->type == TSDB_DATA_TYPE_BINARY) {
        int32_t length = field->bytes - VARSTR_HEADER_SIZE;
        cJSON*  cbytes = cJSON_CreateNumber(length);
        cJSON_AddItemToObject(json, "colLength", cbytes);
      } else if (field->type == TSDB_DATA_TYPE_NCHAR) {
        int32_t length = (field->bytes - VARSTR_HEADER_SIZE) / TSDB_NCHAR_SIZE;
        cJSON*  cbytes = cJSON_CreateNumber(length);
        cJSON_AddItemToObject(json, "colLength", cbytes);
      }
      break;
    }
    case TSDB_ALTER_TABLE_UPDATE_TAG_NAME:
    case TSDB_ALTER_TABLE_UPDATE_COLUMN_NAME: {
      TAOS_FIELD* oldField = taosArrayGet(req.pFields, 0);
      TAOS_FIELD* newField = taosArrayGet(req.pFields, 1);
      cJSON*      colName = cJSON_CreateString(oldField->name);
      cJSON_AddItemToObject(json, "colName", colName);
      cJSON* colNewName = cJSON_CreateString(newField->name);
      cJSON_AddItemToObject(json, "colNewName", colNewName);
      break;
    }
    default:
      break;
  }
  string = cJSON_PrintUnformatted(json);

end:
  cJSON_Delete(json);
  tFreeSMAltertbReq(&req);
  return string;
}

static char* processCreateStb(SMqMetaRsp* metaRsp) {
  SVCreateStbReq req = {0};
  SDecoder       coder;
  char*          string = NULL;

  // decode and process req
  void*   data = POINTER_SHIFT(metaRsp->metaRsp, sizeof(SMsgHead));
  int32_t len = metaRsp->metaRspLen - sizeof(SMsgHead);
  tDecoderInit(&coder, data, len);

  if (tDecodeSVCreateStbReq(&coder, &req) < 0) {
    goto _err;
  }
  string = buildCreateTableJson(&req.schemaRow, &req.schemaTag, req.name, req.suid, TSDB_SUPER_TABLE);
  tDecoderClear(&coder);
  return string;

_err:
  tDecoderClear(&coder);
  return string;
}

static char* processAlterStb(SMqMetaRsp* metaRsp) {
  SVCreateStbReq req = {0};
  SDecoder       coder;
  char*          string = NULL;

  // decode and process req
  void*   data = POINTER_SHIFT(metaRsp->metaRsp, sizeof(SMsgHead));
  int32_t len = metaRsp->metaRspLen - sizeof(SMsgHead);
  tDecoderInit(&coder, data, len);

  if (tDecodeSVCreateStbReq(&coder, &req) < 0) {
    goto _err;
  }
  string = buildAlterSTableJson(req.alterOriData, req.alterOriDataLen);
  tDecoderClear(&coder);
  return string;

_err:
  tDecoderClear(&coder);
  return string;
}

static char* buildCreateCTableJson(STag* pTag, char* sname, char* name, SArray* tagName, int64_t id) {
  char*   string = NULL;
  SArray* pTagVals = NULL;
  cJSON*  json = cJSON_CreateObject();
  if (json == NULL) {
    return string;
  }
  cJSON* type = cJSON_CreateString("create");
  cJSON_AddItemToObject(json, "type", type);
  //  char cid[32] = {0};
  //  sprintf(cid, "%"PRIi64, id);
  //  cJSON* cid_ = cJSON_CreateString(cid);
  //  cJSON_AddItemToObject(json, "id", cid_);

  cJSON* tableName = cJSON_CreateString(name);
  cJSON_AddItemToObject(json, "tableName", tableName);
  cJSON* tableType = cJSON_CreateString("child");
  cJSON_AddItemToObject(json, "tableType", tableType);
  cJSON* using = cJSON_CreateString(sname);
  cJSON_AddItemToObject(json, "using", using);
  //  cJSON* version = cJSON_CreateNumber(1);
  //  cJSON_AddItemToObject(json, "version", version);

  cJSON*  tags = cJSON_CreateArray();
  int32_t code = tTagToValArray(pTag, &pTagVals);
  if (code) {
    goto end;
  }

  if (tTagIsJson(pTag)) {
    STag* p = (STag*)pTag;
    if (p->nTag == 0) {
      goto end;
    }
    char*    pJson = parseTagDatatoJson(pTag);
    cJSON*   tag = cJSON_CreateObject();
    STagVal* pTagVal = taosArrayGet(pTagVals, 0);

    char*  ptname = taosArrayGet(tagName, 0);
    cJSON* tname = cJSON_CreateString(ptname);
    cJSON_AddItemToObject(tag, "name", tname);
    //    cJSON* cid_ = cJSON_CreateString("");
    //    cJSON_AddItemToObject(tag, "cid", cid_);
    cJSON* ttype = cJSON_CreateNumber(TSDB_DATA_TYPE_JSON);
    cJSON_AddItemToObject(tag, "type", ttype);
    cJSON* tvalue = cJSON_CreateString(pJson);
    cJSON_AddItemToObject(tag, "value", tvalue);
    cJSON_AddItemToArray(tags, tag);
    taosMemoryFree(pJson);
    goto end;
  }

  for (int i = 0; i < taosArrayGetSize(pTagVals); i++) {
    STagVal* pTagVal = (STagVal*)taosArrayGet(pTagVals, i);

    cJSON* tag = cJSON_CreateObject();

    char*  ptname = taosArrayGet(tagName, i);
    cJSON* tname = cJSON_CreateString(ptname);
    cJSON_AddItemToObject(tag, "name", tname);
    //    cJSON* cid = cJSON_CreateNumber(pTagVal->cid);
    //    cJSON_AddItemToObject(tag, "cid", cid);
    cJSON* ttype = cJSON_CreateNumber(pTagVal->type);
    cJSON_AddItemToObject(tag, "type", ttype);

    char* buf = NULL;
    if (IS_VAR_DATA_TYPE(pTagVal->type)) {
      buf = taosMemoryCalloc(pTagVal->nData + 1, 1);
      dataConverToStr(buf, pTagVal->type, pTagVal->pData, pTagVal->nData, NULL);
    } else {
      buf = taosMemoryCalloc(32, 1);
      dataConverToStr(buf, pTagVal->type, &pTagVal->i64, tDataTypes[pTagVal->type].bytes, NULL);
    }

    cJSON* tvalue = cJSON_CreateString(buf);
    taosMemoryFree(buf);
    cJSON_AddItemToObject(tag, "value", tvalue);
    cJSON_AddItemToArray(tags, tag);
  }

end:
  cJSON_AddItemToObject(json, "tags", tags);
  string = cJSON_PrintUnformatted(json);
  cJSON_Delete(json);
  taosArrayDestroy(pTagVals);
  return string;
}

static char* processCreateTable(SMqMetaRsp* metaRsp) {
  SDecoder           decoder = {0};
  SVCreateTbBatchReq req = {0};
  SVCreateTbReq*     pCreateReq;
  char*              string = NULL;
  // decode
  void*   data = POINTER_SHIFT(metaRsp->metaRsp, sizeof(SMsgHead));
  int32_t len = metaRsp->metaRspLen - sizeof(SMsgHead);
  tDecoderInit(&decoder, data, len);
  if (tDecodeSVCreateTbBatchReq(&decoder, &req) < 0) {
    goto _exit;
  }

  // loop to create table
  for (int32_t iReq = 0; iReq < req.nReqs; iReq++) {
    pCreateReq = req.pReqs + iReq;
    if (pCreateReq->type == TSDB_CHILD_TABLE) {
      string = buildCreateCTableJson((STag*)pCreateReq->ctb.pTag, pCreateReq->ctb.name, pCreateReq->name,
                                     pCreateReq->ctb.tagName, pCreateReq->uid);
    } else if (pCreateReq->type == TSDB_NORMAL_TABLE) {
      string =
          buildCreateTableJson(&pCreateReq->ntb.schemaRow, NULL, pCreateReq->name, pCreateReq->uid, TSDB_NORMAL_TABLE);
    }
  }

  tDecoderClear(&decoder);

_exit:
  tDecoderClear(&decoder);
  return string;
}

static char* processAlterTable(SMqMetaRsp* metaRsp) {
  SDecoder     decoder = {0};
  SVAlterTbReq vAlterTbReq = {0};
  char*        string = NULL;

  // decode
  void*   data = POINTER_SHIFT(metaRsp->metaRsp, sizeof(SMsgHead));
  int32_t len = metaRsp->metaRspLen - sizeof(SMsgHead);
  tDecoderInit(&decoder, data, len);
  if (tDecodeSVAlterTbReq(&decoder, &vAlterTbReq) < 0) {
    goto _exit;
  }

  cJSON* json = cJSON_CreateObject();
  if (json == NULL) {
    goto _exit;
  }
  cJSON* type = cJSON_CreateString("alter");
  cJSON_AddItemToObject(json, "type", type);
  //  cJSON* uid = cJSON_CreateNumber(id);
  //  cJSON_AddItemToObject(json, "uid", uid);
  cJSON* tableName = cJSON_CreateString(vAlterTbReq.tbName);
  cJSON_AddItemToObject(json, "tableName", tableName);
  cJSON* tableType = cJSON_CreateString(vAlterTbReq.action == TSDB_ALTER_TABLE_UPDATE_TAG_VAL ? "child" : "normal");
  cJSON_AddItemToObject(json, "tableType", tableType);
  cJSON* alterType = cJSON_CreateNumber(vAlterTbReq.action);
  cJSON_AddItemToObject(json, "alterType", alterType);

  switch (vAlterTbReq.action) {
    case TSDB_ALTER_TABLE_ADD_COLUMN: {
      cJSON* colName = cJSON_CreateString(vAlterTbReq.colName);
      cJSON_AddItemToObject(json, "colName", colName);
      cJSON* colType = cJSON_CreateNumber(vAlterTbReq.type);
      cJSON_AddItemToObject(json, "colType", colType);

      if (vAlterTbReq.type == TSDB_DATA_TYPE_BINARY) {
        int32_t length = vAlterTbReq.bytes - VARSTR_HEADER_SIZE;
        cJSON*  cbytes = cJSON_CreateNumber(length);
        cJSON_AddItemToObject(json, "colLength", cbytes);
      } else if (vAlterTbReq.type == TSDB_DATA_TYPE_NCHAR) {
        int32_t length = (vAlterTbReq.bytes - VARSTR_HEADER_SIZE) / TSDB_NCHAR_SIZE;
        cJSON*  cbytes = cJSON_CreateNumber(length);
        cJSON_AddItemToObject(json, "colLength", cbytes);
      }
      break;
    }
    case TSDB_ALTER_TABLE_DROP_COLUMN: {
      cJSON* colName = cJSON_CreateString(vAlterTbReq.colName);
      cJSON_AddItemToObject(json, "colName", colName);
      break;
    }
    case TSDB_ALTER_TABLE_UPDATE_COLUMN_BYTES: {
      cJSON* colName = cJSON_CreateString(vAlterTbReq.colName);
      cJSON_AddItemToObject(json, "colName", colName);
      cJSON* colType = cJSON_CreateNumber(vAlterTbReq.colModType);
      cJSON_AddItemToObject(json, "colType", colType);
      if (vAlterTbReq.colModType == TSDB_DATA_TYPE_BINARY) {
        int32_t length = vAlterTbReq.colModBytes - VARSTR_HEADER_SIZE;
        cJSON*  cbytes = cJSON_CreateNumber(length);
        cJSON_AddItemToObject(json, "colLength", cbytes);
      } else if (vAlterTbReq.colModType == TSDB_DATA_TYPE_NCHAR) {
        int32_t length = (vAlterTbReq.colModBytes - VARSTR_HEADER_SIZE) / TSDB_NCHAR_SIZE;
        cJSON*  cbytes = cJSON_CreateNumber(length);
        cJSON_AddItemToObject(json, "colLength", cbytes);
      }
      break;
    }
    case TSDB_ALTER_TABLE_UPDATE_COLUMN_NAME: {
      cJSON* colName = cJSON_CreateString(vAlterTbReq.colName);
      cJSON_AddItemToObject(json, "colName", colName);
      cJSON* colNewName = cJSON_CreateString(vAlterTbReq.colNewName);
      cJSON_AddItemToObject(json, "colNewName", colNewName);
      break;
    }
    case TSDB_ALTER_TABLE_UPDATE_TAG_VAL: {
      cJSON* tagName = cJSON_CreateString(vAlterTbReq.tagName);
      cJSON_AddItemToObject(json, "colName", tagName);

      bool isNull = vAlterTbReq.isNull;
      if (vAlterTbReq.tagType == TSDB_DATA_TYPE_JSON) {
        STag* jsonTag = (STag*)vAlterTbReq.pTagVal;
        if (jsonTag->nTag == 0) isNull = true;
      }
      if (!isNull) {
        char* buf = NULL;

        if (vAlterTbReq.tagType == TSDB_DATA_TYPE_JSON) {
          ASSERT(tTagIsJson(vAlterTbReq.pTagVal) == true);
          buf = parseTagDatatoJson(vAlterTbReq.pTagVal);
        } else {
          buf = taosMemoryCalloc(vAlterTbReq.nTagVal + 1, 1);
          dataConverToStr(buf, vAlterTbReq.tagType, vAlterTbReq.pTagVal, vAlterTbReq.nTagVal, NULL);
        }

        cJSON* colValue = cJSON_CreateString(buf);
        cJSON_AddItemToObject(json, "colValue", colValue);
        taosMemoryFree(buf);
      }

      cJSON* isNullCJson = cJSON_CreateBool(isNull);
      cJSON_AddItemToObject(json, "colValueNull", isNullCJson);
      break;
    }
    default:
      break;
  }
  string = cJSON_PrintUnformatted(json);

_exit:
  tDecoderClear(&decoder);
  return string;
}

static char* processDropSTable(SMqMetaRsp* metaRsp) {
  SDecoder     decoder = {0};
  SVDropStbReq req = {0};
  char*        string = NULL;

  // decode
  void*   data = POINTER_SHIFT(metaRsp->metaRsp, sizeof(SMsgHead));
  int32_t len = metaRsp->metaRspLen - sizeof(SMsgHead);
  tDecoderInit(&decoder, data, len);
  if (tDecodeSVDropStbReq(&decoder, &req) < 0) {
    goto _exit;
  }

  cJSON* json = cJSON_CreateObject();
  if (json == NULL) {
    goto _exit;
  }
  cJSON* type = cJSON_CreateString("drop");
  cJSON_AddItemToObject(json, "type", type);
  cJSON* tableName = cJSON_CreateString(req.name);
  cJSON_AddItemToObject(json, "tableName", tableName);
  cJSON* tableType = cJSON_CreateString("super");
  cJSON_AddItemToObject(json, "tableType", tableType);

  string = cJSON_PrintUnformatted(json);

_exit:
  tDecoderClear(&decoder);
  return string;
}

static char* processDropTable(SMqMetaRsp* metaRsp) {
  SDecoder         decoder = {0};
  SVDropTbBatchReq req = {0};
  char*            string = NULL;

  // decode
  void*   data = POINTER_SHIFT(metaRsp->metaRsp, sizeof(SMsgHead));
  int32_t len = metaRsp->metaRspLen - sizeof(SMsgHead);
  tDecoderInit(&decoder, data, len);
  if (tDecodeSVDropTbBatchReq(&decoder, &req) < 0) {
    goto _exit;
  }

  cJSON* json = cJSON_CreateObject();
  if (json == NULL) {
    goto _exit;
  }
  cJSON* type = cJSON_CreateString("drop");
  cJSON_AddItemToObject(json, "type", type);
  //  cJSON* uid = cJSON_CreateNumber(id);
  //  cJSON_AddItemToObject(json, "uid", uid);
  //  cJSON* tableType = cJSON_CreateString("normal");
  //  cJSON_AddItemToObject(json, "tableType", tableType);

  cJSON* tableNameList = cJSON_CreateArray();
  for (int32_t iReq = 0; iReq < req.nReqs; iReq++) {
    SVDropTbReq* pDropTbReq = req.pReqs + iReq;

    cJSON* tableName = cJSON_CreateString(pDropTbReq->name);
    cJSON_AddItemToArray(tableNameList, tableName);
  }
  cJSON_AddItemToObject(json, "tableNameList", tableNameList);

  string = cJSON_PrintUnformatted(json);

_exit:
  tDecoderClear(&decoder);
  return string;
}

char* tmq_get_json_meta(TAOS_RES* res) {
  if (!TD_RES_TMQ_META(res)) {
    return NULL;
  }

  SMqMetaRspObj* pMetaRspObj = (SMqMetaRspObj*)res;
  if (pMetaRspObj->metaRsp.resMsgType == TDMT_VND_CREATE_STB) {
    return processCreateStb(&pMetaRspObj->metaRsp);
  } else if (pMetaRspObj->metaRsp.resMsgType == TDMT_VND_ALTER_STB) {
    return processAlterStb(&pMetaRspObj->metaRsp);
  } else if (pMetaRspObj->metaRsp.resMsgType == TDMT_VND_DROP_STB) {
    return processDropSTable(&pMetaRspObj->metaRsp);
  } else if (pMetaRspObj->metaRsp.resMsgType == TDMT_VND_CREATE_TABLE) {
    return processCreateTable(&pMetaRspObj->metaRsp);
  } else if (pMetaRspObj->metaRsp.resMsgType == TDMT_VND_ALTER_TABLE) {
    return processAlterTable(&pMetaRspObj->metaRsp);
  } else if (pMetaRspObj->metaRsp.resMsgType == TDMT_VND_DROP_TABLE) {
    return processDropTable(&pMetaRspObj->metaRsp);
  }
  return NULL;
}

void tmq_free_json_meta(char* jsonMeta) { taosMemoryFreeClear(jsonMeta); }

static int32_t taosCreateStb(TAOS* taos, void* meta, int32_t metaLen) {
  SVCreateStbReq req = {0};
  SDecoder       coder;
  SMCreateStbReq pReq = {0};
  int32_t        code = TSDB_CODE_SUCCESS;
  SRequestObj*   pRequest = NULL;

  code = buildRequest(*(int64_t*)taos, "", 0, NULL, false, &pRequest);
  if (code != TSDB_CODE_SUCCESS) {
    goto end;
  }

  if (!pRequest->pDb) {
    code = TSDB_CODE_PAR_DB_NOT_SPECIFIED;
    goto end;
  }
  // decode and process req
  void*   data = POINTER_SHIFT(meta, sizeof(SMsgHead));
  int32_t len = metaLen - sizeof(SMsgHead);
  tDecoderInit(&coder, data, len);
  if (tDecodeSVCreateStbReq(&coder, &req) < 0) {
    code = TSDB_CODE_INVALID_PARA;
    goto end;
  }
  // build create stable
  pReq.pColumns = taosArrayInit(req.schemaRow.nCols, sizeof(SField));
  for (int32_t i = 0; i < req.schemaRow.nCols; i++) {
    SSchema* pSchema = req.schemaRow.pSchema + i;
    SField   field = {.type = pSchema->type, .bytes = pSchema->bytes};
    strcpy(field.name, pSchema->name);
    taosArrayPush(pReq.pColumns, &field);
  }
  pReq.pTags = taosArrayInit(req.schemaTag.nCols, sizeof(SField));
  for (int32_t i = 0; i < req.schemaTag.nCols; i++) {
    SSchema* pSchema = req.schemaTag.pSchema + i;
    SField   field = {.type = pSchema->type, .bytes = pSchema->bytes};
    strcpy(field.name, pSchema->name);
    taosArrayPush(pReq.pTags, &field);
  }

  pReq.colVer = req.schemaRow.version;
  pReq.tagVer = req.schemaTag.version;
  pReq.numOfColumns = req.schemaRow.nCols;
  pReq.numOfTags = req.schemaTag.nCols;
  pReq.commentLen = -1;
  pReq.suid = req.suid;
  pReq.source = TD_REQ_FROM_TAOX;
  pReq.igExists = true;

  STscObj* pTscObj = pRequest->pTscObj;
  SName    tableName;
  tNameExtractFullName(toName(pTscObj->acctId, pRequest->pDb, req.name, &tableName), pReq.name);

  SCmdMsgInfo pCmdMsg = {0};
  pCmdMsg.epSet = getEpSet_s(&pTscObj->pAppInfo->mgmtEp);
  pCmdMsg.msgType = TDMT_MND_CREATE_STB;
  pCmdMsg.msgLen = tSerializeSMCreateStbReq(NULL, 0, &pReq);
  pCmdMsg.pMsg = taosMemoryMalloc(pCmdMsg.msgLen);
  if (NULL == pCmdMsg.pMsg) {
    code = TSDB_CODE_OUT_OF_MEMORY;
    goto end;
  }
  tSerializeSMCreateStbReq(pCmdMsg.pMsg, pCmdMsg.msgLen, &pReq);

  SQuery pQuery = {0};
  pQuery.execMode = QUERY_EXEC_MODE_RPC;
  pQuery.pCmdMsg = &pCmdMsg;
  pQuery.msgType = pQuery.pCmdMsg->msgType;
  pQuery.stableQuery = true;

  launchQueryImpl(pRequest, &pQuery, true, NULL);
  code = pRequest->code;
  taosMemoryFree(pCmdMsg.pMsg);

end:
  destroyRequest(pRequest);
  tFreeSMCreateStbReq(&pReq);
  tDecoderClear(&coder);
  return code;
}

static int32_t taosDropStb(TAOS* taos, void* meta, int32_t metaLen) {
  SVDropStbReq req = {0};
  SDecoder     coder;
  SMDropStbReq pReq = {0};
  int32_t      code = TSDB_CODE_SUCCESS;
  SRequestObj* pRequest = NULL;

  code = buildRequest(*(int64_t*)taos, "", 0, NULL, false, &pRequest);
  if (code != TSDB_CODE_SUCCESS) {
    goto end;
  }

  if (!pRequest->pDb) {
    code = TSDB_CODE_PAR_DB_NOT_SPECIFIED;
    goto end;
  }
  // decode and process req
  void*   data = POINTER_SHIFT(meta, sizeof(SMsgHead));
  int32_t len = metaLen - sizeof(SMsgHead);
  tDecoderInit(&coder, data, len);
  if (tDecodeSVDropStbReq(&coder, &req) < 0) {
    code = TSDB_CODE_INVALID_PARA;
    goto end;
  }

  // build drop stable
  pReq.igNotExists = true;
  pReq.source = TD_REQ_FROM_TAOX;
  pReq.suid = req.suid;

  STscObj* pTscObj = pRequest->pTscObj;
  SName    tableName;
  tNameExtractFullName(toName(pTscObj->acctId, pRequest->pDb, req.name, &tableName), pReq.name);

  SCmdMsgInfo pCmdMsg = {0};
  pCmdMsg.epSet = getEpSet_s(&pTscObj->pAppInfo->mgmtEp);
  pCmdMsg.msgType = TDMT_MND_DROP_STB;
  pCmdMsg.msgLen = tSerializeSMDropStbReq(NULL, 0, &pReq);
  pCmdMsg.pMsg = taosMemoryMalloc(pCmdMsg.msgLen);
  if (NULL == pCmdMsg.pMsg) {
    code = TSDB_CODE_OUT_OF_MEMORY;
    goto end;
  }
  tSerializeSMDropStbReq(pCmdMsg.pMsg, pCmdMsg.msgLen, &pReq);

  SQuery pQuery = {0};
  pQuery.execMode = QUERY_EXEC_MODE_RPC;
  pQuery.pCmdMsg = &pCmdMsg;
  pQuery.msgType = pQuery.pCmdMsg->msgType;
  pQuery.stableQuery = true;

  launchQueryImpl(pRequest, &pQuery, true, NULL);
  code = pRequest->code;
  taosMemoryFree(pCmdMsg.pMsg);

end:
  destroyRequest(pRequest);
  tDecoderClear(&coder);
  return code;
}

typedef struct SVgroupCreateTableBatch {
  SVCreateTbBatchReq req;
  SVgroupInfo        info;
  char               dbName[TSDB_DB_NAME_LEN];
} SVgroupCreateTableBatch;

static void destroyCreateTbReqBatch(void* data) {
  SVgroupCreateTableBatch* pTbBatch = (SVgroupCreateTableBatch*)data;
  taosArrayDestroy(pTbBatch->req.pArray);
}

static int32_t taosCreateTable(TAOS* taos, void* meta, int32_t metaLen) {
  SVCreateTbBatchReq req = {0};
  SDecoder           coder = {0};
  int32_t            code = TSDB_CODE_SUCCESS;
  SRequestObj*       pRequest = NULL;
  SQuery*            pQuery = NULL;
  SHashObj*          pVgroupHashmap = NULL;

  code = buildRequest(*(int64_t*)taos, "", 0, NULL, false, &pRequest);
  if (code != TSDB_CODE_SUCCESS) {
    goto end;
  }

  if (!pRequest->pDb) {
    code = TSDB_CODE_PAR_DB_NOT_SPECIFIED;
    goto end;
  }
  // decode and process req
  void*   data = POINTER_SHIFT(meta, sizeof(SMsgHead));
  int32_t len = metaLen - sizeof(SMsgHead);
  tDecoderInit(&coder, data, len);
  if (tDecodeSVCreateTbBatchReq(&coder, &req) < 0) {
    code = TSDB_CODE_INVALID_PARA;
    goto end;
  }

  STscObj* pTscObj = pRequest->pTscObj;

  SVCreateTbReq* pCreateReq = NULL;
  SCatalog*      pCatalog = NULL;
  code = catalogGetHandle(pTscObj->pAppInfo->clusterId, &pCatalog);
  if (code != TSDB_CODE_SUCCESS) {
    goto end;
  }

  pVgroupHashmap = taosHashInit(4, taosGetDefaultHashFunction(TSDB_DATA_TYPE_INT), false, HASH_NO_LOCK);
  if (NULL == pVgroupHashmap) {
    code = TSDB_CODE_OUT_OF_MEMORY;
    goto end;
  }
  taosHashSetFreeFp(pVgroupHashmap, destroyCreateTbReqBatch);

  SRequestConnInfo conn = {.pTrans = pTscObj->pAppInfo->pTransporter,
                           .requestId = pRequest->requestId,
                           .requestObjRefId = pRequest->self,
                           .mgmtEps = getEpSet_s(&pTscObj->pAppInfo->mgmtEp)};
  // loop to create table
  for (int32_t iReq = 0; iReq < req.nReqs; iReq++) {
    pCreateReq = req.pReqs + iReq;

    SVgroupInfo pInfo = {0};
    SName       pName;
    toName(pTscObj->acctId, pRequest->pDb, pCreateReq->name, &pName);
    code = catalogGetTableHashVgroup(pCatalog, &conn, &pName, &pInfo);
    if (code != TSDB_CODE_SUCCESS) {
      goto end;
    }

    SVgroupCreateTableBatch* pTableBatch = taosHashGet(pVgroupHashmap, &pInfo.vgId, sizeof(pInfo.vgId));
    if (pTableBatch == NULL) {
      SVgroupCreateTableBatch tBatch = {0};
      tBatch.info = pInfo;
      strcpy(tBatch.dbName, pRequest->pDb);

      tBatch.req.pArray = taosArrayInit(4, sizeof(struct SVCreateTbReq));
      taosArrayPush(tBatch.req.pArray, pCreateReq);

      taosHashPut(pVgroupHashmap, &pInfo.vgId, sizeof(pInfo.vgId), &tBatch, sizeof(tBatch));
    } else {  // add to the correct vgroup
      taosArrayPush(pTableBatch->req.pArray, pCreateReq);
    }
  }

  SArray* pBufArray = serializeVgroupsCreateTableBatch(pVgroupHashmap);
  if (NULL == pBufArray) {
    code = TSDB_CODE_OUT_OF_MEMORY;
    goto end;
  }

  pQuery = (SQuery*)nodesMakeNode(QUERY_NODE_QUERY);
  pQuery->execMode = QUERY_EXEC_MODE_SCHEDULE;
  pQuery->msgType = TDMT_VND_CREATE_TABLE;
  pQuery->stableQuery = false;
  pQuery->pRoot = nodesMakeNode(QUERY_NODE_CREATE_TABLE_STMT);

  code = rewriteToVnodeModifyOpStmt(pQuery, pBufArray);
  if (code != TSDB_CODE_SUCCESS) {
    goto end;
  }

  launchQueryImpl(pRequest, pQuery, false, NULL);
  pQuery = NULL;  // no need to free in the end
  code = pRequest->code;

end:
  taosHashCleanup(pVgroupHashmap);
  destroyRequest(pRequest);
  tDecoderClear(&coder);
  qDestroyQuery(pQuery);
  return code;
}

typedef struct SVgroupDropTableBatch {
  SVDropTbBatchReq req;
  SVgroupInfo      info;
  char             dbName[TSDB_DB_NAME_LEN];
} SVgroupDropTableBatch;

static void destroyDropTbReqBatch(void* data) {
  SVgroupDropTableBatch* pTbBatch = (SVgroupDropTableBatch*)data;
  taosArrayDestroy(pTbBatch->req.pArray);
}

static int32_t taosDropTable(TAOS* taos, void* meta, int32_t metaLen) {
  SVDropTbBatchReq req = {0};
  SDecoder         coder = {0};
  int32_t          code = TSDB_CODE_SUCCESS;
  SRequestObj*     pRequest = NULL;
  SQuery*          pQuery = NULL;
  SHashObj*        pVgroupHashmap = NULL;

  code = buildRequest(*(int64_t*)taos, "", 0, NULL, false, &pRequest);
  if (code != TSDB_CODE_SUCCESS) {
    goto end;
  }

  if (!pRequest->pDb) {
    code = TSDB_CODE_PAR_DB_NOT_SPECIFIED;
    goto end;
  }
  // decode and process req
  void*   data = POINTER_SHIFT(meta, sizeof(SMsgHead));
  int32_t len = metaLen - sizeof(SMsgHead);
  tDecoderInit(&coder, data, len);
  if (tDecodeSVDropTbBatchReq(&coder, &req) < 0) {
    code = TSDB_CODE_INVALID_PARA;
    goto end;
  }

  STscObj* pTscObj = pRequest->pTscObj;

  SVDropTbReq* pDropReq = NULL;
  SCatalog*    pCatalog = NULL;
  code = catalogGetHandle(pTscObj->pAppInfo->clusterId, &pCatalog);
  if (code != TSDB_CODE_SUCCESS) {
    goto end;
  }

  pVgroupHashmap = taosHashInit(4, taosGetDefaultHashFunction(TSDB_DATA_TYPE_INT), false, HASH_NO_LOCK);
  if (NULL == pVgroupHashmap) {
    code = TSDB_CODE_OUT_OF_MEMORY;
    goto end;
  }
  taosHashSetFreeFp(pVgroupHashmap, destroyDropTbReqBatch);

  SRequestConnInfo conn = {.pTrans = pTscObj->pAppInfo->pTransporter,
                           .requestId = pRequest->requestId,
                           .requestObjRefId = pRequest->self,
                           .mgmtEps = getEpSet_s(&pTscObj->pAppInfo->mgmtEp)};
  // loop to create table
  for (int32_t iReq = 0; iReq < req.nReqs; iReq++) {
    pDropReq = req.pReqs + iReq;
    pDropReq->igNotExists = true;

    SVgroupInfo pInfo = {0};
    SName       pName;
    toName(pTscObj->acctId, pRequest->pDb, pDropReq->name, &pName);
    code = catalogGetTableHashVgroup(pCatalog, &conn, &pName, &pInfo);
    if (code != TSDB_CODE_SUCCESS) {
      goto end;
    }

    SVgroupDropTableBatch* pTableBatch = taosHashGet(pVgroupHashmap, &pInfo.vgId, sizeof(pInfo.vgId));
    if (pTableBatch == NULL) {
      SVgroupDropTableBatch tBatch = {0};
      tBatch.info = pInfo;
      tBatch.req.pArray = taosArrayInit(TARRAY_MIN_SIZE, sizeof(SVDropTbReq));
      taosArrayPush(tBatch.req.pArray, pDropReq);

      taosHashPut(pVgroupHashmap, &pInfo.vgId, sizeof(pInfo.vgId), &tBatch, sizeof(tBatch));
    } else {  // add to the correct vgroup
      taosArrayPush(pTableBatch->req.pArray, pDropReq);
    }
  }

  SArray* pBufArray = serializeVgroupsDropTableBatch(pVgroupHashmap);
  if (NULL == pBufArray) {
    code = TSDB_CODE_OUT_OF_MEMORY;
    goto end;
  }

  pQuery = (SQuery*)nodesMakeNode(QUERY_NODE_QUERY);
  pQuery->execMode = QUERY_EXEC_MODE_SCHEDULE;
  pQuery->msgType = TDMT_VND_DROP_TABLE;
  pQuery->stableQuery = false;
  pQuery->pRoot = nodesMakeNode(QUERY_NODE_DROP_TABLE_STMT);

  code = rewriteToVnodeModifyOpStmt(pQuery, pBufArray);
  if (code != TSDB_CODE_SUCCESS) {
    goto end;
  }

  launchQueryImpl(pRequest, pQuery, false, NULL);
  pQuery = NULL;  // no need to free in the end
  code = pRequest->code;

end:
  taosHashCleanup(pVgroupHashmap);
  destroyRequest(pRequest);
  tDecoderClear(&coder);
  qDestroyQuery(pQuery);
  return code;
}

static int32_t taosAlterTable(TAOS* taos, void* meta, int32_t metaLen) {
  SVAlterTbReq   req = {0};
  SDecoder       coder = {0};
  int32_t        code = TSDB_CODE_SUCCESS;
  SRequestObj*   pRequest = NULL;
  SQuery*        pQuery = NULL;
  SArray*        pArray = NULL;
  SVgDataBlocks* pVgData = NULL;

  code = buildRequest(*(int64_t*)taos, "", 0, NULL, false, &pRequest);

  if (code != TSDB_CODE_SUCCESS) {
    goto end;
  }

  if (!pRequest->pDb) {
    code = TSDB_CODE_PAR_DB_NOT_SPECIFIED;
    goto end;
  }
  // decode and process req
  void*   data = POINTER_SHIFT(meta, sizeof(SMsgHead));
  int32_t len = metaLen - sizeof(SMsgHead);
  tDecoderInit(&coder, data, len);
  if (tDecodeSVAlterTbReq(&coder, &req) < 0) {
    code = TSDB_CODE_INVALID_PARA;
    goto end;
  }

  // do not deal TSDB_ALTER_TABLE_UPDATE_OPTIONS
  if (req.action == TSDB_ALTER_TABLE_UPDATE_OPTIONS) {
    goto end;
  }

  STscObj*  pTscObj = pRequest->pTscObj;
  SCatalog* pCatalog = NULL;
  code = catalogGetHandle(pTscObj->pAppInfo->clusterId, &pCatalog);
  if (code != TSDB_CODE_SUCCESS) {
    goto end;
  }

  SRequestConnInfo conn = {.pTrans = pTscObj->pAppInfo->pTransporter,
                           .requestId = pRequest->requestId,
                           .requestObjRefId = pRequest->self,
                           .mgmtEps = getEpSet_s(&pTscObj->pAppInfo->mgmtEp)};

  SVgroupInfo pInfo = {0};
  SName       pName = {0};
  toName(pTscObj->acctId, pRequest->pDb, req.tbName, &pName);
  code = catalogGetTableHashVgroup(pCatalog, &conn, &pName, &pInfo);
  if (code != TSDB_CODE_SUCCESS) {
    goto end;
  }

  pArray = taosArrayInit(1, sizeof(void*));
  if (NULL == pArray) {
    code = TSDB_CODE_OUT_OF_MEMORY;
    goto end;
  }

  pVgData = taosMemoryCalloc(1, sizeof(SVgDataBlocks));
  if (NULL == pVgData) {
    code = TSDB_CODE_OUT_OF_MEMORY;
    goto end;
  }
  pVgData->vg = pInfo;
  pVgData->pData = taosMemoryMalloc(metaLen);
  if (NULL == pVgData->pData) {
    code = TSDB_CODE_OUT_OF_MEMORY;
    goto end;
  }
  memcpy(pVgData->pData, meta, metaLen);
  ((SMsgHead*)pVgData->pData)->vgId = htonl(pInfo.vgId);
  pVgData->size = metaLen;
  pVgData->numOfTables = 1;
  taosArrayPush(pArray, &pVgData);

  pQuery = (SQuery*)nodesMakeNode(QUERY_NODE_QUERY);
  pQuery->execMode = QUERY_EXEC_MODE_SCHEDULE;
  pQuery->msgType = TDMT_VND_ALTER_TABLE;
  pQuery->stableQuery = false;
  pQuery->pRoot = nodesMakeNode(QUERY_NODE_ALTER_TABLE_STMT);

  code = rewriteToVnodeModifyOpStmt(pQuery, pArray);
  if (code != TSDB_CODE_SUCCESS) {
    goto end;
  }

  launchQueryImpl(pRequest, pQuery, false, NULL);
  pQuery = NULL;  // no need to free in the end
  pVgData = NULL;
  pArray = NULL;
  code = pRequest->code;
  if (code == TSDB_CODE_VND_TABLE_NOT_EXIST) {
    code = 0;
  }

end:
  taosArrayDestroy(pArray);
  if (pVgData) taosMemoryFreeClear(pVgData->pData);
  taosMemoryFreeClear(pVgData);
  destroyRequest(pRequest);
  tDecoderClear(&coder);
  qDestroyQuery(pQuery);
  return code;
}

<<<<<<< HEAD
int32_t taos_write_raw_meta(TAOS *taos, tmq_raw_data raw_meta){
  if (!taos) {
    return TSDB_CODE_INVALID_PARA;
  }

  if(raw_meta.raw_meta_type == TDMT_VND_CREATE_STB) {
    return taosCreateStb(taos, raw_meta.raw_meta, raw_meta.raw_meta_len);
  }else if(raw_meta.raw_meta_type == TDMT_VND_ALTER_STB){
    return taosCreateStb(taos, raw_meta.raw_meta, raw_meta.raw_meta_len);
  }else if(raw_meta.raw_meta_type == TDMT_VND_DROP_STB){
    return taosDropStb(taos, raw_meta.raw_meta, raw_meta.raw_meta_len);
  }else if(raw_meta.raw_meta_type == TDMT_VND_CREATE_TABLE){
    return taosCreateTable(taos, raw_meta.raw_meta, raw_meta.raw_meta_len);
  }else if(raw_meta.raw_meta_type == TDMT_VND_ALTER_TABLE){
    return taosAlterTable(taos, raw_meta.raw_meta, raw_meta.raw_meta_len);
  }else if(raw_meta.raw_meta_type == TDMT_VND_DROP_TABLE){
    return taosDropTable(taos, raw_meta.raw_meta, raw_meta.raw_meta_len);
=======
int32_t taos_write_raw_meta(TAOS* taos, tmq_raw_data* raw_meta) {
  if (!taos || !raw_meta) {
    return TSDB_CODE_INVALID_PARA;
  }

  if (raw_meta->raw_meta_type == TDMT_VND_CREATE_STB) {
    return taosCreateStb(taos, raw_meta->raw_meta, raw_meta->raw_meta_len);
  } else if (raw_meta->raw_meta_type == TDMT_VND_ALTER_STB) {
    return taosCreateStb(taos, raw_meta->raw_meta, raw_meta->raw_meta_len);
  } else if (raw_meta->raw_meta_type == TDMT_VND_DROP_STB) {
    return taosDropStb(taos, raw_meta->raw_meta, raw_meta->raw_meta_len);
  } else if (raw_meta->raw_meta_type == TDMT_VND_CREATE_TABLE) {
    return taosCreateTable(taos, raw_meta->raw_meta, raw_meta->raw_meta_len);
  } else if (raw_meta->raw_meta_type == TDMT_VND_ALTER_TABLE) {
    return taosAlterTable(taos, raw_meta->raw_meta, raw_meta->raw_meta_len);
  } else if (raw_meta->raw_meta_type == TDMT_VND_DROP_TABLE) {
    return taosDropTable(taos, raw_meta->raw_meta, raw_meta->raw_meta_len);
>>>>>>> afc48c3d
  }
  return TSDB_CODE_INVALID_PARA;
}

void tmq_free_raw_meta(tmq_raw_data* rawMeta) {
  //
  taosMemoryFreeClear(rawMeta);
}

void tmq_commit_async(tmq_t* tmq, const TAOS_RES* msg, tmq_commit_cb* cb, void* param) {
  //
  tmqCommitInner2(tmq, msg, 0, 1, cb, param);
}

int32_t tmq_commit_sync(tmq_t* tmq, const TAOS_RES* msg) {
  //
  return tmqCommitInner2(tmq, msg, 0, 0, NULL, NULL);
}<|MERGE_RESOLUTION|>--- conflicted
+++ resolved
@@ -1908,14 +1908,8 @@
   return NULL;
 }
 
-<<<<<<< HEAD
 int32_t tmq_get_raw_meta(TAOS_RES* res, tmq_raw_data *raw) {
   if (TD_RES_TMQ_META(res) && raw) {
-=======
-tmq_raw_data* tmq_get_raw_meta(TAOS_RES* res) {
-  if (TD_RES_TMQ_META(res)) {
-    tmq_raw_data*  raw = taosMemoryCalloc(1, sizeof(tmq_raw_data));
->>>>>>> afc48c3d
     SMqMetaRspObj* pMetaRspObj = (SMqMetaRspObj*)res;
     raw->raw_meta = pMetaRspObj->metaRsp.metaRsp;
     raw->raw_meta_len = pMetaRspObj->metaRsp.metaRspLen;
@@ -2930,7 +2924,6 @@
   return code;
 }
 
-<<<<<<< HEAD
 int32_t taos_write_raw_meta(TAOS *taos, tmq_raw_data raw_meta){
   if (!taos) {
     return TSDB_CODE_INVALID_PARA;
@@ -2948,25 +2941,6 @@
     return taosAlterTable(taos, raw_meta.raw_meta, raw_meta.raw_meta_len);
   }else if(raw_meta.raw_meta_type == TDMT_VND_DROP_TABLE){
     return taosDropTable(taos, raw_meta.raw_meta, raw_meta.raw_meta_len);
-=======
-int32_t taos_write_raw_meta(TAOS* taos, tmq_raw_data* raw_meta) {
-  if (!taos || !raw_meta) {
-    return TSDB_CODE_INVALID_PARA;
-  }
-
-  if (raw_meta->raw_meta_type == TDMT_VND_CREATE_STB) {
-    return taosCreateStb(taos, raw_meta->raw_meta, raw_meta->raw_meta_len);
-  } else if (raw_meta->raw_meta_type == TDMT_VND_ALTER_STB) {
-    return taosCreateStb(taos, raw_meta->raw_meta, raw_meta->raw_meta_len);
-  } else if (raw_meta->raw_meta_type == TDMT_VND_DROP_STB) {
-    return taosDropStb(taos, raw_meta->raw_meta, raw_meta->raw_meta_len);
-  } else if (raw_meta->raw_meta_type == TDMT_VND_CREATE_TABLE) {
-    return taosCreateTable(taos, raw_meta->raw_meta, raw_meta->raw_meta_len);
-  } else if (raw_meta->raw_meta_type == TDMT_VND_ALTER_TABLE) {
-    return taosAlterTable(taos, raw_meta->raw_meta, raw_meta->raw_meta_len);
-  } else if (raw_meta->raw_meta_type == TDMT_VND_DROP_TABLE) {
-    return taosDropTable(taos, raw_meta->raw_meta, raw_meta->raw_meta_len);
->>>>>>> afc48c3d
   }
   return TSDB_CODE_INVALID_PARA;
 }
