/*
 * Copyright (c) 2019 TAOS Data, Inc. <jhtao@taosdata.com>
 *
 * This program is free software: you can use, redistribute, and/or modify
 * it under the terms of the GNU Affero General Public License, version 3
 * or later ("AGPL"), as published by the Free Software Foundation.
 *
 * This program is distributed in the hope that it will be useful, but WITHOUT
 * ANY WARRANTY; without even the implied warranty of MERCHANTABILITY or
 * FITNESS FOR A PARTICULAR PURPOSE.
 *
 * You should have received a copy of the GNU Affero General Public License
 * along with this program. If not, see <http://www.gnu.org/licenses/>.
 */

#include "cJSON.h"
#include "clientInt.h"
#include "parser.h"
#include "tdatablock.h"
#include "tdef.h"
#include "tglobal.h"
#include "tmsgtype.h"

#define LOG_ID_TAG   "connId:0x%"PRIx64",reqId:0x%"PRIx64
#define LOG_ID_VALUE *(int64_t*)taos,pRequest->requestId

static tb_uid_t processSuid(tb_uid_t suid, char* db) { return suid + MurmurHash3_32(db, strlen(db)); }

static char* buildCreateTableJson(SSchemaWrapper* schemaRow, SSchemaWrapper* schemaTag, char* name, int64_t id,
                                  int8_t t) {
  char*  string = NULL;
  cJSON* json = cJSON_CreateObject();
  if (json == NULL) {
    uError("create json object failed")
    return NULL;
  }
  cJSON* type = cJSON_CreateString("create");
  cJSON_AddItemToObject(json, "type", type);

  //  char uid[32] = {0};
  //  sprintf(uid, "%"PRIi64, id);
  //  cJSON* id_ = cJSON_CreateString(uid);
  //  cJSON_AddItemToObject(json, "id", id_);
  cJSON* tableType = cJSON_CreateString(t == TSDB_NORMAL_TABLE ? "normal" : "super");
  cJSON_AddItemToObject(json, "tableType", tableType);
  cJSON* tableName = cJSON_CreateString(name);
  cJSON_AddItemToObject(json, "tableName", tableName);
  //  cJSON* version = cJSON_CreateNumber(1);
  //  cJSON_AddItemToObject(json, "version", version);

  cJSON* columns = cJSON_CreateArray();
  for (int i = 0; i < schemaRow->nCols; i++) {
    cJSON*   column = cJSON_CreateObject();
    SSchema* s = schemaRow->pSchema + i;
    cJSON*   cname = cJSON_CreateString(s->name);
    cJSON_AddItemToObject(column, "name", cname);
    cJSON* ctype = cJSON_CreateNumber(s->type);
    cJSON_AddItemToObject(column, "type", ctype);
    if (s->type == TSDB_DATA_TYPE_BINARY || s->type == TSDB_DATA_TYPE_VARBINARY|| s->type == TSDB_DATA_TYPE_GEOMETRY) {
      int32_t length = s->bytes - VARSTR_HEADER_SIZE;
      cJSON*  cbytes = cJSON_CreateNumber(length);
      cJSON_AddItemToObject(column, "length", cbytes);
    } else if (s->type == TSDB_DATA_TYPE_NCHAR) {
      int32_t length = (s->bytes - VARSTR_HEADER_SIZE) / TSDB_NCHAR_SIZE;
      cJSON*  cbytes = cJSON_CreateNumber(length);
      cJSON_AddItemToObject(column, "length", cbytes);
    }
    cJSON_AddItemToArray(columns, column);
  }
  cJSON_AddItemToObject(json, "columns", columns);

  cJSON* tags = cJSON_CreateArray();
  for (int i = 0; schemaTag && i < schemaTag->nCols; i++) {
    cJSON*   tag = cJSON_CreateObject();
    SSchema* s = schemaTag->pSchema + i;
    cJSON*   tname = cJSON_CreateString(s->name);
    cJSON_AddItemToObject(tag, "name", tname);
    cJSON* ttype = cJSON_CreateNumber(s->type);
    cJSON_AddItemToObject(tag, "type", ttype);
    if (s->type == TSDB_DATA_TYPE_BINARY || s->type == TSDB_DATA_TYPE_VARBINARY || s->type == TSDB_DATA_TYPE_GEOMETRY) {
      int32_t length = s->bytes - VARSTR_HEADER_SIZE;
      cJSON*  cbytes = cJSON_CreateNumber(length);
      cJSON_AddItemToObject(tag, "length", cbytes);
    } else if (s->type == TSDB_DATA_TYPE_NCHAR) {
      int32_t length = (s->bytes - VARSTR_HEADER_SIZE) / TSDB_NCHAR_SIZE;
      cJSON*  cbytes = cJSON_CreateNumber(length);
      cJSON_AddItemToObject(tag, "length", cbytes);
    }
    cJSON_AddItemToArray(tags, tag);
  }
  cJSON_AddItemToObject(json, "tags", tags);

  string = cJSON_PrintUnformatted(json);
  cJSON_Delete(json);
  return string;
}

static char* buildAlterSTableJson(void* alterData, int32_t alterDataLen) {
  SMAlterStbReq req = {0};
  cJSON*        json = NULL;
  char*         string = NULL;

  if (tDeserializeSMAlterStbReq(alterData, alterDataLen, &req) != 0) {
    goto end;
  }

  json = cJSON_CreateObject();
  if (json == NULL) {
    uError("create json object failed");
    goto end;
  }
  cJSON* type = cJSON_CreateString("alter");
  cJSON_AddItemToObject(json, "type", type);
  //  cJSON* uid = cJSON_CreateNumber(id);
  //  cJSON_AddItemToObject(json, "uid", uid);
  SName name = {0};
  tNameFromString(&name, req.name, T_NAME_ACCT | T_NAME_DB | T_NAME_TABLE);
  cJSON* tableType = cJSON_CreateString("super");
  cJSON_AddItemToObject(json, "tableType", tableType);
  cJSON* tableName = cJSON_CreateString(name.tname);
  cJSON_AddItemToObject(json, "tableName", tableName);

  cJSON* alterType = cJSON_CreateNumber(req.alterType);
  cJSON_AddItemToObject(json, "alterType", alterType);
  switch (req.alterType) {
    case TSDB_ALTER_TABLE_ADD_TAG:
    case TSDB_ALTER_TABLE_ADD_COLUMN: {
      TAOS_FIELD* field = taosArrayGet(req.pFields, 0);
      cJSON*      colName = cJSON_CreateString(field->name);
      cJSON_AddItemToObject(json, "colName", colName);
      cJSON* colType = cJSON_CreateNumber(field->type);
      cJSON_AddItemToObject(json, "colType", colType);

      if (field->type == TSDB_DATA_TYPE_BINARY || field->type == TSDB_DATA_TYPE_VARBINARY || field->type == TSDB_DATA_TYPE_GEOMETRY) {
        int32_t length = field->bytes - VARSTR_HEADER_SIZE;
        cJSON*  cbytes = cJSON_CreateNumber(length);
        cJSON_AddItemToObject(json, "colLength", cbytes);
      } else if (field->type == TSDB_DATA_TYPE_NCHAR) {
        int32_t length = (field->bytes - VARSTR_HEADER_SIZE) / TSDB_NCHAR_SIZE;
        cJSON*  cbytes = cJSON_CreateNumber(length);
        cJSON_AddItemToObject(json, "colLength", cbytes);
      }
      break;
    }
    case TSDB_ALTER_TABLE_DROP_TAG:
    case TSDB_ALTER_TABLE_DROP_COLUMN: {
      TAOS_FIELD* field = taosArrayGet(req.pFields, 0);
      cJSON*      colName = cJSON_CreateString(field->name);
      cJSON_AddItemToObject(json, "colName", colName);
      break;
    }
    case TSDB_ALTER_TABLE_UPDATE_TAG_BYTES:
    case TSDB_ALTER_TABLE_UPDATE_COLUMN_BYTES: {
      TAOS_FIELD* field = taosArrayGet(req.pFields, 0);
      cJSON*      colName = cJSON_CreateString(field->name);
      cJSON_AddItemToObject(json, "colName", colName);
      cJSON* colType = cJSON_CreateNumber(field->type);
      cJSON_AddItemToObject(json, "colType", colType);
      if (field->type == TSDB_DATA_TYPE_BINARY || field->type == TSDB_DATA_TYPE_VARBINARY || field->type == TSDB_DATA_TYPE_GEOMETRY) {
        int32_t length = field->bytes - VARSTR_HEADER_SIZE;
        cJSON*  cbytes = cJSON_CreateNumber(length);
        cJSON_AddItemToObject(json, "colLength", cbytes);
      } else if (field->type == TSDB_DATA_TYPE_NCHAR) {
        int32_t length = (field->bytes - VARSTR_HEADER_SIZE) / TSDB_NCHAR_SIZE;
        cJSON*  cbytes = cJSON_CreateNumber(length);
        cJSON_AddItemToObject(json, "colLength", cbytes);
      }
      break;
    }
    case TSDB_ALTER_TABLE_UPDATE_TAG_NAME:
    case TSDB_ALTER_TABLE_UPDATE_COLUMN_NAME: {
      TAOS_FIELD* oldField = taosArrayGet(req.pFields, 0);
      TAOS_FIELD* newField = taosArrayGet(req.pFields, 1);
      cJSON*      colName = cJSON_CreateString(oldField->name);
      cJSON_AddItemToObject(json, "colName", colName);
      cJSON* colNewName = cJSON_CreateString(newField->name);
      cJSON_AddItemToObject(json, "colNewName", colNewName);
      break;
    }
    default:
      break;
  }
  string = cJSON_PrintUnformatted(json);

  end:
  cJSON_Delete(json);
  tFreeSMAltertbReq(&req);
  return string;
}

static char* processCreateStb(SMqMetaRsp* metaRsp) {
  SVCreateStbReq req = {0};
  SDecoder       coder;
  char*          string = NULL;

  uDebug("create stable data:%p", metaRsp);
  // decode and process req
  void*   data = POINTER_SHIFT(metaRsp->metaRsp, sizeof(SMsgHead));
  int32_t len = metaRsp->metaRspLen - sizeof(SMsgHead);
  tDecoderInit(&coder, data, len);

  if (tDecodeSVCreateStbReq(&coder, &req) < 0) {
    goto _err;
  }
  string = buildCreateTableJson(&req.schemaRow, &req.schemaTag, req.name, req.suid, TSDB_SUPER_TABLE);
  _err:
  uDebug("create stable return, sql json:%s", string);
  tDecoderClear(&coder);
  return string;
}

static char* processAlterStb(SMqMetaRsp* metaRsp) {
  SVCreateStbReq req = {0};
  SDecoder       coder;
  char*          string = NULL;
  uDebug("alter stable data:%p", metaRsp);

  // decode and process req
  void*   data = POINTER_SHIFT(metaRsp->metaRsp, sizeof(SMsgHead));
  int32_t len = metaRsp->metaRspLen - sizeof(SMsgHead);
  tDecoderInit(&coder, data, len);

  if (tDecodeSVCreateStbReq(&coder, &req) < 0) {
    goto _err;
  }
  string = buildAlterSTableJson(req.alterOriData, req.alterOriDataLen);
  _err:
  uDebug("alter stable return, sql json:%s", string);
  tDecoderClear(&coder);
  return string;
}

static void buildChildElement(cJSON* json, SVCreateTbReq* pCreateReq) {
  STag*   pTag = (STag*)pCreateReq->ctb.pTag;
  char*   sname = pCreateReq->ctb.stbName;
  char*   name = pCreateReq->name;
  SArray* tagName = pCreateReq->ctb.tagName;
  int64_t id = pCreateReq->uid;
  uint8_t tagNum = pCreateReq->ctb.tagNum;

  cJSON* tableName = cJSON_CreateString(name);
  cJSON_AddItemToObject(json, "tableName", tableName);
  cJSON* using = cJSON_CreateString(sname);
  cJSON_AddItemToObject(json, "using", using);
  cJSON* tagNumJson = cJSON_CreateNumber(tagNum);
  cJSON_AddItemToObject(json, "tagNum", tagNumJson);
  //  cJSON* version = cJSON_CreateNumber(1);
  //  cJSON_AddItemToObject(json, "version", version);

  cJSON*  tags = cJSON_CreateArray();
  SArray* pTagVals = NULL;
  int32_t code = tTagToValArray(pTag, &pTagVals);
  if (code) {
    uError("tTagToValArray failed code:%d", code);
    goto end;
  }

  if (tTagIsJson(pTag)) {
    STag* p = (STag*)pTag;
    if (p->nTag == 0) {
      uError("p->nTag == 0");
      goto end;
    }
    char*    pJson = parseTagDatatoJson(pTag);
    cJSON*   tag = cJSON_CreateObject();
    STagVal* pTagVal = taosArrayGet(pTagVals, 0);

    char*  ptname = taosArrayGet(tagName, 0);
    cJSON* tname = cJSON_CreateString(ptname);
    cJSON_AddItemToObject(tag, "name", tname);
    //    cJSON* cid_ = cJSON_CreateString("");
    //    cJSON_AddItemToObject(tag, "cid", cid_);
    cJSON* ttype = cJSON_CreateNumber(TSDB_DATA_TYPE_JSON);
    cJSON_AddItemToObject(tag, "type", ttype);
    cJSON* tvalue = cJSON_CreateString(pJson);
    cJSON_AddItemToObject(tag, "value", tvalue);
    cJSON_AddItemToArray(tags, tag);
    taosMemoryFree(pJson);
    goto end;
  }

  for (int i = 0; i < taosArrayGetSize(pTagVals); i++) {
    STagVal* pTagVal = (STagVal*)taosArrayGet(pTagVals, i);

    cJSON* tag = cJSON_CreateObject();

    char*  ptname = taosArrayGet(tagName, i);
    cJSON* tname = cJSON_CreateString(ptname);
    cJSON_AddItemToObject(tag, "name", tname);
    //    cJSON* cid = cJSON_CreateNumber(pTagVal->cid);
    //    cJSON_AddItemToObject(tag, "cid", cid);
    cJSON* ttype = cJSON_CreateNumber(pTagVal->type);
    cJSON_AddItemToObject(tag, "type", ttype);

    cJSON* tvalue = NULL;
    if (IS_VAR_DATA_TYPE(pTagVal->type)) {
      char* buf = NULL;
      if(pTagVal->type == TSDB_DATA_TYPE_VARBINARY){
        buf = taosMemoryCalloc(pTagVal->nData*2 + 2 + 3, 1);
      }else{
        buf = taosMemoryCalloc(pTagVal->nData + 3, 1);
      }

      if (!buf) goto end;
      dataConverToStr(buf, pTagVal->type, pTagVal->pData, pTagVal->nData, NULL);
      tvalue = cJSON_CreateString(buf);
      taosMemoryFree(buf);
    } else {
      double val = 0;
      GET_TYPED_DATA(val, double, pTagVal->type, &pTagVal->i64);
      tvalue = cJSON_CreateNumber(val);
    }

    cJSON_AddItemToObject(tag, "value", tvalue);
    cJSON_AddItemToArray(tags, tag);
  }

  end:
  cJSON_AddItemToObject(json, "tags", tags);
  taosArrayDestroy(pTagVals);
}

static char* buildCreateCTableJson(SVCreateTbReq* pCreateReq, int32_t nReqs) {
  char*  string = NULL;
  cJSON* json = cJSON_CreateObject();
  if (json == NULL) {
    uError("create json object failed");
    return NULL;
  }
  cJSON* type = cJSON_CreateString("create");
  cJSON_AddItemToObject(json, "type", type);
  //  char cid[32] = {0};
  //  sprintf(cid, "%"PRIi64, id);
  //  cJSON* cid_ = cJSON_CreateString(cid);
  //  cJSON_AddItemToObject(json, "id", cid_);

  cJSON* tableType = cJSON_CreateString("child");
  cJSON_AddItemToObject(json, "tableType", tableType);

  buildChildElement(json, pCreateReq);
  cJSON* createList = cJSON_CreateArray();
  for (int i = 0; nReqs > 1 && i < nReqs; i++) {
    cJSON* create = cJSON_CreateObject();
    buildChildElement(create, pCreateReq + i);
    cJSON_AddItemToArray(createList, create);
  }
  cJSON_AddItemToObject(json, "createList", createList);
  string = cJSON_PrintUnformatted(json);
  cJSON_Delete(json);
  return string;
}

static char* processCreateTable(SMqMetaRsp* metaRsp) {
  SDecoder           decoder = {0};
  SVCreateTbBatchReq req = {0};
  SVCreateTbReq*     pCreateReq;
  char*              string = NULL;
  // decode
  uDebug("create table data:%p", metaRsp);
  void*   data = POINTER_SHIFT(metaRsp->metaRsp, sizeof(SMsgHead));
  int32_t len = metaRsp->metaRspLen - sizeof(SMsgHead);
  tDecoderInit(&decoder, data, len);
  if (tDecodeSVCreateTbBatchReq(&decoder, &req) < 0) {
    goto _exit;
  }

  // loop to create table
  if (req.nReqs > 0) {
    pCreateReq = req.pReqs;
    if (pCreateReq->type == TSDB_CHILD_TABLE) {
      string = buildCreateCTableJson(req.pReqs, req.nReqs);
    } else if (pCreateReq->type == TSDB_NORMAL_TABLE) {
      string =
          buildCreateTableJson(&pCreateReq->ntb.schemaRow, NULL, pCreateReq->name, pCreateReq->uid, TSDB_NORMAL_TABLE);
    }
  }

  _exit:
  uDebug("create table return, sql json:%s", string);
  for (int32_t iReq = 0; iReq < req.nReqs; iReq++) {
    pCreateReq = req.pReqs + iReq;
    taosMemoryFreeClear(pCreateReq->comment);
    taosMemoryFreeClear(pCreateReq->sql);
    if (pCreateReq->type == TSDB_CHILD_TABLE) {
      taosArrayDestroy(pCreateReq->ctb.tagName);
    }
  }
  tDecoderClear(&decoder);
  return string;
}

static char* processAutoCreateTable(STaosxRsp* rsp) {
  uDebug("auto create table data:%p", rsp);
  if (rsp->createTableNum <= 0) {
    uError("processAutoCreateTable rsp->createTableNum <= 0");
    goto _exit;
  }

  SDecoder*      decoder = taosMemoryCalloc(rsp->createTableNum, sizeof(SDecoder));
  SVCreateTbReq* pCreateReq = taosMemoryCalloc(rsp->createTableNum, sizeof(SVCreateTbReq));
  char*          string = NULL;

  // loop to create table
  for (int32_t iReq = 0; iReq < rsp->createTableNum; iReq++) {
    // decode
    void**   data = taosArrayGet(rsp->createTableReq, iReq);
    int32_t* len = taosArrayGet(rsp->createTableLen, iReq);
    tDecoderInit(&decoder[iReq], *data, *len);
    if (tDecodeSVCreateTbReq(&decoder[iReq], pCreateReq + iReq) < 0) {
      goto _exit;
    }

    if (pCreateReq[iReq].type != TSDB_CHILD_TABLE) {
      uError("processAutoCreateTable pCreateReq[iReq].type != TSDB_CHILD_TABLE");
      goto _exit;
    }
  }
  string = buildCreateCTableJson(pCreateReq, rsp->createTableNum);
  _exit:
  uDebug("auto created table return, sql json:%s", string);
  for (int i = 0; i < rsp->createTableNum; i++) {
    tDecoderClear(&decoder[i]);
    taosMemoryFreeClear(pCreateReq[i].comment);
    if (pCreateReq[i].type == TSDB_CHILD_TABLE) {
      taosArrayDestroy(pCreateReq[i].ctb.tagName);
    }
  }
  taosMemoryFree(decoder);
  taosMemoryFree(pCreateReq);
  return string;
}

static char* processAlterTable(SMqMetaRsp* metaRsp) {
  SDecoder     decoder = {0};
  SVAlterTbReq vAlterTbReq = {0};
  char*        string = NULL;
  cJSON*       json = NULL;

  uDebug("alter table data:%p", metaRsp);
  // decode
  void*   data = POINTER_SHIFT(metaRsp->metaRsp, sizeof(SMsgHead));
  int32_t len = metaRsp->metaRspLen - sizeof(SMsgHead);
  tDecoderInit(&decoder, data, len);
  if (tDecodeSVAlterTbReq(&decoder, &vAlterTbReq) < 0) {
    uError("tDecodeSVAlterTbReq error");
    goto _exit;
  }

  json = cJSON_CreateObject();
  if (json == NULL) {
    uError("create json object failed");
    goto _exit;
  }
  cJSON* type = cJSON_CreateString("alter");
  cJSON_AddItemToObject(json, "type", type);
  //  cJSON* uid = cJSON_CreateNumber(id);
  //  cJSON_AddItemToObject(json, "uid", uid);
  cJSON* tableType = cJSON_CreateString(vAlterTbReq.action == TSDB_ALTER_TABLE_UPDATE_TAG_VAL ? "child" : "normal");
  cJSON_AddItemToObject(json, "tableType", tableType);
  cJSON* tableName = cJSON_CreateString(vAlterTbReq.tbName);
  cJSON_AddItemToObject(json, "tableName", tableName);
  cJSON* alterType = cJSON_CreateNumber(vAlterTbReq.action);
  cJSON_AddItemToObject(json, "alterType", alterType);

  switch (vAlterTbReq.action) {
    case TSDB_ALTER_TABLE_ADD_COLUMN: {
      cJSON* colName = cJSON_CreateString(vAlterTbReq.colName);
      cJSON_AddItemToObject(json, "colName", colName);
      cJSON* colType = cJSON_CreateNumber(vAlterTbReq.type);
      cJSON_AddItemToObject(json, "colType", colType);

      if (vAlterTbReq.type == TSDB_DATA_TYPE_BINARY || vAlterTbReq.type == TSDB_DATA_TYPE_VARBINARY || vAlterTbReq.type == TSDB_DATA_TYPE_GEOMETRY) {
        int32_t length = vAlterTbReq.bytes - VARSTR_HEADER_SIZE;
        cJSON*  cbytes = cJSON_CreateNumber(length);
        cJSON_AddItemToObject(json, "colLength", cbytes);
      } else if (vAlterTbReq.type == TSDB_DATA_TYPE_NCHAR) {
        int32_t length = (vAlterTbReq.bytes - VARSTR_HEADER_SIZE) / TSDB_NCHAR_SIZE;
        cJSON*  cbytes = cJSON_CreateNumber(length);
        cJSON_AddItemToObject(json, "colLength", cbytes);
      }
      break;
    }
    case TSDB_ALTER_TABLE_DROP_COLUMN: {
      cJSON* colName = cJSON_CreateString(vAlterTbReq.colName);
      cJSON_AddItemToObject(json, "colName", colName);
      break;
    }
    case TSDB_ALTER_TABLE_UPDATE_COLUMN_BYTES: {
      cJSON* colName = cJSON_CreateString(vAlterTbReq.colName);
      cJSON_AddItemToObject(json, "colName", colName);
      cJSON* colType = cJSON_CreateNumber(vAlterTbReq.colModType);
      cJSON_AddItemToObject(json, "colType", colType);
      if (vAlterTbReq.colModType == TSDB_DATA_TYPE_BINARY || vAlterTbReq.colModType == TSDB_DATA_TYPE_VARBINARY || vAlterTbReq.colModType == TSDB_DATA_TYPE_GEOMETRY) {
        int32_t length = vAlterTbReq.colModBytes - VARSTR_HEADER_SIZE;
        cJSON*  cbytes = cJSON_CreateNumber(length);
        cJSON_AddItemToObject(json, "colLength", cbytes);
      } else if (vAlterTbReq.colModType == TSDB_DATA_TYPE_NCHAR) {
        int32_t length = (vAlterTbReq.colModBytes - VARSTR_HEADER_SIZE) / TSDB_NCHAR_SIZE;
        cJSON*  cbytes = cJSON_CreateNumber(length);
        cJSON_AddItemToObject(json, "colLength", cbytes);
      }
      break;
    }
    case TSDB_ALTER_TABLE_UPDATE_COLUMN_NAME: {
      cJSON* colName = cJSON_CreateString(vAlterTbReq.colName);
      cJSON_AddItemToObject(json, "colName", colName);
      cJSON* colNewName = cJSON_CreateString(vAlterTbReq.colNewName);
      cJSON_AddItemToObject(json, "colNewName", colNewName);
      break;
    }
    case TSDB_ALTER_TABLE_UPDATE_TAG_VAL: {
      cJSON* tagName = cJSON_CreateString(vAlterTbReq.tagName);
      cJSON_AddItemToObject(json, "colName", tagName);

      bool isNull = vAlterTbReq.isNull;
      if (vAlterTbReq.tagType == TSDB_DATA_TYPE_JSON) {
        STag* jsonTag = (STag*)vAlterTbReq.pTagVal;
        if (jsonTag->nTag == 0) isNull = true;
      }
      if (!isNull) {
        char* buf = NULL;

        if (vAlterTbReq.tagType == TSDB_DATA_TYPE_JSON) {
          if (!tTagIsJson(vAlterTbReq.pTagVal)) {
            uError("processAlterTable isJson false");
            goto _exit;
          }
          buf = parseTagDatatoJson(vAlterTbReq.pTagVal);
        } else {
          if(vAlterTbReq.tagType == TSDB_DATA_TYPE_VARBINARY){
            buf = taosMemoryCalloc(vAlterTbReq.nTagVal*2 + 2 + 3, 1);
          }else{
            buf = taosMemoryCalloc(vAlterTbReq.nTagVal + 3, 1);
          }
          dataConverToStr(buf, vAlterTbReq.tagType, vAlterTbReq.pTagVal, vAlterTbReq.nTagVal, NULL);
        }

        cJSON* colValue = cJSON_CreateString(buf);
        cJSON_AddItemToObject(json, "colValue", colValue);
        taosMemoryFree(buf);
      }

      cJSON* isNullCJson = cJSON_CreateBool(isNull);
      cJSON_AddItemToObject(json, "colValueNull", isNullCJson);
      break;
    }
    default:
      break;
  }
  string = cJSON_PrintUnformatted(json);

  _exit:
  uDebug("alter table return, sql json:%s", string);
  cJSON_Delete(json);
  tDecoderClear(&decoder);
  return string;
}

static char* processDropSTable(SMqMetaRsp* metaRsp) {
  SDecoder     decoder = {0};
  SVDropStbReq req = {0};
  char*        string = NULL;
  cJSON*       json = NULL;
  uDebug("processDropSTable data:%p", metaRsp);

  // decode
  void*   data = POINTER_SHIFT(metaRsp->metaRsp, sizeof(SMsgHead));
  int32_t len = metaRsp->metaRspLen - sizeof(SMsgHead);
  tDecoderInit(&decoder, data, len);
  if (tDecodeSVDropStbReq(&decoder, &req) < 0) {
    uError("tDecodeSVDropStbReq failed");
    goto _exit;
  }

  json = cJSON_CreateObject();
  if (json == NULL) {
    uError("create json object failed");
    goto _exit;
  }
  cJSON* type = cJSON_CreateString("drop");
  cJSON_AddItemToObject(json, "type", type);
  cJSON* tableType = cJSON_CreateString("super");
  cJSON_AddItemToObject(json, "tableType", tableType);
  cJSON* tableName = cJSON_CreateString(req.name);
  cJSON_AddItemToObject(json, "tableName", tableName);

  string = cJSON_PrintUnformatted(json);
  _exit:
  uDebug("processDropSTable return, sql json:%s", string);
  cJSON_Delete(json);
  tDecoderClear(&decoder);
  return string;
}
static char* processDeleteTable(SMqMetaRsp* metaRsp) {
  SDeleteRes req = {0};
  SDecoder   coder = {0};
  cJSON*     json = NULL;
  char*      string = NULL;

  uDebug("processDeleteTable data:%p", metaRsp);
  // decode and process req
  void*   data = POINTER_SHIFT(metaRsp->metaRsp, sizeof(SMsgHead));
  int32_t len = metaRsp->metaRspLen - sizeof(SMsgHead);

  tDecoderInit(&coder, data, len);
  if (tDecodeDeleteRes(&coder, &req) < 0) {
    uError("tDecodeDeleteRes failed");
    goto _exit;
  }

  //  getTbName(req.tableFName);
  char sql[256] = {0};
  snprintf(sql, sizeof(sql), "delete from `%s` where `%s` >= %" PRId64 " and `%s` <= %" PRId64, req.tableFName,
           req.tsColName, req.skey, req.tsColName, req.ekey);

  json = cJSON_CreateObject();
  if (json == NULL) {
    uError("creaet json object failed");
    goto _exit;
  }
  cJSON* type = cJSON_CreateString("delete");
  cJSON_AddItemToObject(json, "type", type);
  cJSON* sqlJson = cJSON_CreateString(sql);
  cJSON_AddItemToObject(json, "sql", sqlJson);

  string = cJSON_PrintUnformatted(json);
  _exit:
  uDebug("processDeleteTable return, sql json:%s", string);
  cJSON_Delete(json);
  tDecoderClear(&coder);
  return string;
}

static char* processDropTable(SMqMetaRsp* metaRsp) {
  SDecoder         decoder = {0};
  SVDropTbBatchReq req = {0};
  char*            string = NULL;
  cJSON*           json = NULL;

  uDebug("processDropTable data:%p", metaRsp);
  // decode
  void*   data = POINTER_SHIFT(metaRsp->metaRsp, sizeof(SMsgHead));
  int32_t len = metaRsp->metaRspLen - sizeof(SMsgHead);
  tDecoderInit(&decoder, data, len);
  if (tDecodeSVDropTbBatchReq(&decoder, &req) < 0) {
    uError("tDecodeSVDropTbBatchReq failed");
    goto _exit;
  }

  json = cJSON_CreateObject();
  if (json == NULL) {
    uError("create json object failed");
    goto _exit;
  }
  cJSON* type = cJSON_CreateString("drop");
  cJSON_AddItemToObject(json, "type", type);
  //  cJSON* uid = cJSON_CreateNumber(id);
  //  cJSON_AddItemToObject(json, "uid", uid);
  //  cJSON* tableType = cJSON_CreateString("normal");
  //  cJSON_AddItemToObject(json, "tableType", tableType);

  cJSON* tableNameList = cJSON_CreateArray();
  for (int32_t iReq = 0; iReq < req.nReqs; iReq++) {
    SVDropTbReq* pDropTbReq = req.pReqs + iReq;

    cJSON* tableName = cJSON_CreateString(pDropTbReq->name);
    cJSON_AddItemToArray(tableNameList, tableName);
  }
  cJSON_AddItemToObject(json, "tableNameList", tableNameList);

  string = cJSON_PrintUnformatted(json);
  _exit:
  uDebug("processDropTable return, json sql:%s", string);
  cJSON_Delete(json);
  tDecoderClear(&decoder);
  return string;
}

static int32_t taosCreateStb(TAOS* taos, void* meta, int32_t metaLen) {
  if(taos == NULL || meta == NULL) {
    terrno = TSDB_CODE_INVALID_PARA;
    return terrno;
  }
  SVCreateStbReq req = {0};
  SDecoder       coder;
  SMCreateStbReq pReq = {0};
  int32_t        code = TSDB_CODE_SUCCESS;
  SRequestObj*   pRequest = NULL;

  code = buildRequest(*(int64_t*)taos, "", 0, NULL, false, &pRequest, 0);
  if (code != TSDB_CODE_SUCCESS) {
    terrno = code;
    return code;
  }
  uDebug(LOG_ID_TAG" create stable, meta:%p, metaLen:%d", LOG_ID_VALUE, meta, metaLen);
  pRequest->syncQuery = true;
  if (!pRequest->pDb) {
    code = TSDB_CODE_PAR_DB_NOT_SPECIFIED;
    goto end;
  }
  // decode and process req
  void*   data = POINTER_SHIFT(meta, sizeof(SMsgHead));
  int32_t len = metaLen - sizeof(SMsgHead);
  tDecoderInit(&coder, data, len);
  if (tDecodeSVCreateStbReq(&coder, &req) < 0) {
    code = TSDB_CODE_INVALID_PARA;
    goto end;
  }
  // build create stable
  pReq.pColumns = taosArrayInit(req.schemaRow.nCols, sizeof(SField));
  for (int32_t i = 0; i < req.schemaRow.nCols; i++) {
    SSchema* pSchema = req.schemaRow.pSchema + i;
    SField   field = {.type = pSchema->type, .flags = pSchema->flags, .bytes = pSchema->bytes};
    strcpy(field.name, pSchema->name);
    taosArrayPush(pReq.pColumns, &field);
  }
  pReq.pTags = taosArrayInit(req.schemaTag.nCols, sizeof(SField));
  for (int32_t i = 0; i < req.schemaTag.nCols; i++) {
    SSchema* pSchema = req.schemaTag.pSchema + i;
    SField   field = {.type = pSchema->type, .flags = pSchema->flags, .bytes = pSchema->bytes};
    strcpy(field.name, pSchema->name);
    taosArrayPush(pReq.pTags, &field);
  }

  pReq.colVer = req.schemaRow.version;
  pReq.tagVer = req.schemaTag.version;
  pReq.numOfColumns = req.schemaRow.nCols;
  pReq.numOfTags = req.schemaTag.nCols;
  pReq.commentLen = -1;
  pReq.suid = processSuid(req.suid, pRequest->pDb);
  pReq.source = TD_REQ_FROM_TAOX;
  pReq.igExists = true;

  uDebug(LOG_ID_TAG" create stable name:%s suid:%" PRId64 " processSuid:%" PRId64,
         LOG_ID_VALUE, req.name, req.suid, pReq.suid);
  STscObj* pTscObj = pRequest->pTscObj;
  SName    tableName;
  tNameExtractFullName(toName(pTscObj->acctId, pRequest->pDb, req.name, &tableName), pReq.name);

  SCmdMsgInfo pCmdMsg = {0};
  pCmdMsg.epSet = getEpSet_s(&pTscObj->pAppInfo->mgmtEp);
  pCmdMsg.msgType = TDMT_MND_CREATE_STB;
  pCmdMsg.msgLen = tSerializeSMCreateStbReq(NULL, 0, &pReq);
  pCmdMsg.pMsg = taosMemoryMalloc(pCmdMsg.msgLen);
  if (NULL == pCmdMsg.pMsg) {
    code = TSDB_CODE_OUT_OF_MEMORY;
    goto end;
  }
  tSerializeSMCreateStbReq(pCmdMsg.pMsg, pCmdMsg.msgLen, &pReq);

  SQuery pQuery = {0};
  pQuery.execMode = QUERY_EXEC_MODE_RPC;
  pQuery.pCmdMsg = &pCmdMsg;
  pQuery.msgType = pQuery.pCmdMsg->msgType;
  pQuery.stableQuery = true;

  launchQueryImpl(pRequest, &pQuery, true, NULL);

  if (pRequest->code == TSDB_CODE_SUCCESS) {
    SCatalog* pCatalog = NULL;
    catalogGetHandle(pTscObj->pAppInfo->clusterId, &pCatalog);
    catalogRemoveTableMeta(pCatalog, &tableName);
  }

  code = pRequest->code;
  taosMemoryFree(pCmdMsg.pMsg);

  end:
  uDebug(LOG_ID_TAG" create stable return, msg:%s", LOG_ID_VALUE, tstrerror(code));
  destroyRequest(pRequest);
  tFreeSMCreateStbReq(&pReq);
  tDecoderClear(&coder);
  terrno = code;
  return code;
}

static int32_t taosDropStb(TAOS* taos, void* meta, int32_t metaLen) {
  if(taos == NULL || meta == NULL) {
    terrno = TSDB_CODE_INVALID_PARA;
    return terrno;
  }
  SVDropStbReq req = {0};
  SDecoder     coder = {0};
  SMDropStbReq pReq = {0};
  int32_t      code = TSDB_CODE_SUCCESS;
  SRequestObj* pRequest = NULL;

  code = buildRequest(*(int64_t*)taos, "", 0, NULL, false, &pRequest, 0);
  if (code != TSDB_CODE_SUCCESS) {
    terrno = code;
    return code;
  }

  uDebug(LOG_ID_TAG" drop stable, meta:%p, metaLen:%d", LOG_ID_VALUE, meta, metaLen);
  pRequest->syncQuery = true;
  if (!pRequest->pDb) {
    code = TSDB_CODE_PAR_DB_NOT_SPECIFIED;
    goto end;
  }
  // decode and process req
  void*   data = POINTER_SHIFT(meta, sizeof(SMsgHead));
  int32_t len = metaLen - sizeof(SMsgHead);
  tDecoderInit(&coder, data, len);
  if (tDecodeSVDropStbReq(&coder, &req) < 0) {
    code = TSDB_CODE_INVALID_PARA;
    goto end;
  }

  SCatalog* pCatalog = NULL;
  code = catalogGetHandle(pRequest->pTscObj->pAppInfo->clusterId, &pCatalog);
  if (code != TSDB_CODE_SUCCESS) {
    goto end;
  }
  SRequestConnInfo conn = {.pTrans = pRequest->pTscObj->pAppInfo->pTransporter,
      .requestId = pRequest->requestId,
      .requestObjRefId = pRequest->self,
      .mgmtEps = getEpSet_s(&pRequest->pTscObj->pAppInfo->mgmtEp)};
  SName            pName = {0};
  toName(pRequest->pTscObj->acctId, pRequest->pDb, req.name, &pName);
  STableMeta* pTableMeta = NULL;
  code = catalogGetTableMeta(pCatalog, &conn, &pName, &pTableMeta);
  if (code == TSDB_CODE_PAR_TABLE_NOT_EXIST) {
    code = TSDB_CODE_SUCCESS;
    taosMemoryFreeClear(pTableMeta);
    goto end;
  }
  if (code != TSDB_CODE_SUCCESS) {
    goto end;
  }
  pReq.suid = pTableMeta->uid;
  taosMemoryFreeClear(pTableMeta);

  // build drop stable
  pReq.igNotExists = true;
  pReq.source = TD_REQ_FROM_TAOX;
  //  pReq.suid = processSuid(req.suid, pRequest->pDb);

  uDebug(LOG_ID_TAG" drop stable name:%s suid:%" PRId64 " new suid:%" PRId64,
         LOG_ID_VALUE, req.name, req.suid, pReq.suid);
  STscObj* pTscObj = pRequest->pTscObj;
  SName    tableName = {0};
  tNameExtractFullName(toName(pTscObj->acctId, pRequest->pDb, req.name, &tableName), pReq.name);

  SCmdMsgInfo pCmdMsg = {0};
  pCmdMsg.epSet = getEpSet_s(&pTscObj->pAppInfo->mgmtEp);
  pCmdMsg.msgType = TDMT_MND_DROP_STB;
  pCmdMsg.msgLen = tSerializeSMDropStbReq(NULL, 0, &pReq);
  pCmdMsg.pMsg = taosMemoryMalloc(pCmdMsg.msgLen);
  if (NULL == pCmdMsg.pMsg) {
    code = TSDB_CODE_OUT_OF_MEMORY;
    goto end;
  }
  tSerializeSMDropStbReq(pCmdMsg.pMsg, pCmdMsg.msgLen, &pReq);

  SQuery pQuery = {0};
  pQuery.execMode = QUERY_EXEC_MODE_RPC;
  pQuery.pCmdMsg = &pCmdMsg;
  pQuery.msgType = pQuery.pCmdMsg->msgType;
  pQuery.stableQuery = true;

  launchQueryImpl(pRequest, &pQuery, true, NULL);

  if (pRequest->code == TSDB_CODE_SUCCESS) {
    //    SCatalog* pCatalog = NULL;
    catalogGetHandle(pTscObj->pAppInfo->clusterId, &pCatalog);
    catalogRemoveTableMeta(pCatalog, &tableName);
  }

  code = pRequest->code;
  taosMemoryFree(pCmdMsg.pMsg);

  end:
  uDebug(LOG_ID_TAG" drop stable return, msg:%s", LOG_ID_VALUE, tstrerror(code));
  destroyRequest(pRequest);
  tDecoderClear(&coder);
  terrno = code;
  return code;
}

typedef struct SVgroupCreateTableBatch {
  SVCreateTbBatchReq req;
  SVgroupInfo        info;
  char               dbName[TSDB_DB_NAME_LEN];
} SVgroupCreateTableBatch;

static void destroyCreateTbReqBatch(void* data) {
  SVgroupCreateTableBatch* pTbBatch = (SVgroupCreateTableBatch*)data;
  taosArrayDestroy(pTbBatch->req.pArray);
}

static int32_t taosCreateTable(TAOS* taos, void* meta, int32_t metaLen) {
  if(taos == NULL || meta == NULL) {
    terrno = TSDB_CODE_INVALID_PARA;
    return terrno;
  }
  SVCreateTbBatchReq req = {0};
  SDecoder           coder = {0};
  int32_t            code = TSDB_CODE_SUCCESS;
  SRequestObj*       pRequest = NULL;
  SQuery*            pQuery = NULL;
  SHashObj*          pVgroupHashmap = NULL;

  code = buildRequest(*(int64_t*)taos, "", 0, NULL, false, &pRequest, 0);
  if (code != TSDB_CODE_SUCCESS) {
    terrno = code;
    return code;
  }

  uDebug(LOG_ID_TAG " create table, meta:%p, metaLen:%d", LOG_ID_VALUE, meta, metaLen);

  pRequest->syncQuery = true;
  if (!pRequest->pDb) {
    code = TSDB_CODE_PAR_DB_NOT_SPECIFIED;
    goto end;
  }
  // decode and process req
  void*   data = POINTER_SHIFT(meta, sizeof(SMsgHead));
  int32_t len = metaLen - sizeof(SMsgHead);
  tDecoderInit(&coder, data, len);
  if (tDecodeSVCreateTbBatchReq(&coder, &req) < 0) {
    code = TSDB_CODE_INVALID_PARA;
    goto end;
  }

  STscObj* pTscObj = pRequest->pTscObj;

  SVCreateTbReq* pCreateReq = NULL;
  SCatalog*      pCatalog = NULL;
  code = catalogGetHandle(pTscObj->pAppInfo->clusterId, &pCatalog);
  if (code != TSDB_CODE_SUCCESS) {
    goto end;
  }

  pVgroupHashmap = taosHashInit(4, taosGetDefaultHashFunction(TSDB_DATA_TYPE_INT), false, HASH_NO_LOCK);
  if (NULL == pVgroupHashmap) {
    code = TSDB_CODE_OUT_OF_MEMORY;
    goto end;
  }
  taosHashSetFreeFp(pVgroupHashmap, destroyCreateTbReqBatch);

  SRequestConnInfo conn = {.pTrans = pTscObj->pAppInfo->pTransporter,
      .requestId = pRequest->requestId,
      .requestObjRefId = pRequest->self,
      .mgmtEps = getEpSet_s(&pTscObj->pAppInfo->mgmtEp)};

  pRequest->tableList = taosArrayInit(req.nReqs, sizeof(SName));
  // loop to create table
  for (int32_t iReq = 0; iReq < req.nReqs; iReq++) {
    pCreateReq = req.pReqs + iReq;

    SVgroupInfo pInfo = {0};
    SName       pName = {0};
    toName(pTscObj->acctId, pRequest->pDb, pCreateReq->name, &pName);
    code = catalogGetTableHashVgroup(pCatalog, &conn, &pName, &pInfo);
    if (code != TSDB_CODE_SUCCESS) {
      goto end;
    }
    taosArrayPush(pRequest->tableList, &pName);

    pCreateReq->flags |= TD_CREATE_IF_NOT_EXISTS;
    // change tag cid to new cid
    if (pCreateReq->type == TSDB_CHILD_TABLE) {
      STableMeta* pTableMeta = NULL;
      SName       sName = {0};
      tb_uid_t    oldSuid = pCreateReq->ctb.suid;
      //      pCreateReq->ctb.suid = processSuid(pCreateReq->ctb.suid, pRequest->pDb);
      toName(pTscObj->acctId, pRequest->pDb, pCreateReq->ctb.stbName, &sName);
      code = catalogGetTableMeta(pCatalog, &conn, &sName, &pTableMeta);
      if (code != TSDB_CODE_SUCCESS) {
        goto end;
      }
      pCreateReq->ctb.suid = pTableMeta->uid;

      for (int32_t i = 0; i < taosArrayGetSize(pCreateReq->ctb.tagName); i++) {
        char* tName = taosArrayGet(pCreateReq->ctb.tagName, i);
        for (int32_t j = pTableMeta->tableInfo.numOfColumns;
             j < pTableMeta->tableInfo.numOfColumns + pTableMeta->tableInfo.numOfTags; j++) {
          SSchema* tag = &pTableMeta->schema[j];
          if (strcmp(tag->name, tName) == 0 && tag->type != TSDB_DATA_TYPE_JSON) {
            tTagSetCid((STag*)pCreateReq->ctb.pTag, i, tag->colId);
          }
        }
      }
      taosMemoryFreeClear(pTableMeta);
    }

    SVgroupCreateTableBatch* pTableBatch = taosHashGet(pVgroupHashmap, &pInfo.vgId, sizeof(pInfo.vgId));
    if (pTableBatch == NULL) {
      SVgroupCreateTableBatch tBatch = {0};
      tBatch.info = pInfo;
      strcpy(tBatch.dbName, pRequest->pDb);

      tBatch.req.pArray = taosArrayInit(4, sizeof(struct SVCreateTbReq));
      taosArrayPush(tBatch.req.pArray, pCreateReq);

      taosHashPut(pVgroupHashmap, &pInfo.vgId, sizeof(pInfo.vgId), &tBatch, sizeof(tBatch));
    } else {  // add to the correct vgroup
      taosArrayPush(pTableBatch->req.pArray, pCreateReq);
    }
  }

  SArray* pBufArray = serializeVgroupsCreateTableBatch(pVgroupHashmap);
  if (NULL == pBufArray) {
    code = TSDB_CODE_OUT_OF_MEMORY;
    goto end;
  }

  pQuery = (SQuery*)nodesMakeNode(QUERY_NODE_QUERY);
  pQuery->execMode = QUERY_EXEC_MODE_SCHEDULE;
  pQuery->msgType = TDMT_VND_CREATE_TABLE;
  pQuery->stableQuery = false;
  pQuery->pRoot = nodesMakeNode(QUERY_NODE_CREATE_TABLE_STMT);

  code = rewriteToVnodeModifyOpStmt(pQuery, pBufArray);
  if (code != TSDB_CODE_SUCCESS) {
    goto end;
  }

  launchQueryImpl(pRequest, pQuery, true, NULL);
  if (pRequest->code == TSDB_CODE_SUCCESS) {
    removeMeta(pTscObj, pRequest->tableList);
  }

  code = pRequest->code;

  end:
  uDebug(LOG_ID_TAG" create table return, msg:%s", LOG_ID_VALUE, tstrerror(code));
  for (int32_t iReq = 0; iReq < req.nReqs; iReq++) {
    pCreateReq = req.pReqs + iReq;
    taosMemoryFreeClear(pCreateReq->comment);
    if (pCreateReq->type == TSDB_CHILD_TABLE) {
      taosArrayDestroy(pCreateReq->ctb.tagName);
    }
  }

  taosHashCleanup(pVgroupHashmap);
  destroyRequest(pRequest);
  tDecoderClear(&coder);
  qDestroyQuery(pQuery);
  terrno = code;
  return code;
}

typedef struct SVgroupDropTableBatch {
  SVDropTbBatchReq req;
  SVgroupInfo      info;
  char             dbName[TSDB_DB_NAME_LEN];
} SVgroupDropTableBatch;

static void destroyDropTbReqBatch(void* data) {
  SVgroupDropTableBatch* pTbBatch = (SVgroupDropTableBatch*)data;
  taosArrayDestroy(pTbBatch->req.pArray);
}

static int32_t taosDropTable(TAOS* taos, void* meta, int32_t metaLen) {
  if(taos == NULL || meta == NULL) {
    terrno = TSDB_CODE_INVALID_PARA;
    return terrno;
  }
  SVDropTbBatchReq req = {0};
  SDecoder         coder = {0};
  int32_t          code = TSDB_CODE_SUCCESS;
  SRequestObj*     pRequest = NULL;
  SQuery*          pQuery = NULL;
  SHashObj*        pVgroupHashmap = NULL;

  code = buildRequest(*(int64_t*)taos, "", 0, NULL, false, &pRequest, 0);
  if (code != TSDB_CODE_SUCCESS) {
    terrno = code;
    return code;
  }
  uDebug(LOG_ID_TAG " drop table, meta:%p, len:%d", LOG_ID_VALUE, meta, metaLen);

  pRequest->syncQuery = true;
  if (!pRequest->pDb) {
    code = TSDB_CODE_PAR_DB_NOT_SPECIFIED;
    goto end;
  }
  // decode and process req
  void*   data = POINTER_SHIFT(meta, sizeof(SMsgHead));
  int32_t len = metaLen - sizeof(SMsgHead);
  tDecoderInit(&coder, data, len);
  if (tDecodeSVDropTbBatchReq(&coder, &req) < 0) {
    code = TSDB_CODE_INVALID_PARA;
    goto end;
  }

  STscObj* pTscObj = pRequest->pTscObj;

  SVDropTbReq* pDropReq = NULL;
  SCatalog*    pCatalog = NULL;
  code = catalogGetHandle(pTscObj->pAppInfo->clusterId, &pCatalog);
  if (code != TSDB_CODE_SUCCESS) {
    goto end;
  }

  pVgroupHashmap = taosHashInit(4, taosGetDefaultHashFunction(TSDB_DATA_TYPE_INT), false, HASH_NO_LOCK);
  if (NULL == pVgroupHashmap) {
    code = TSDB_CODE_OUT_OF_MEMORY;
    goto end;
  }
  taosHashSetFreeFp(pVgroupHashmap, destroyDropTbReqBatch);

  SRequestConnInfo conn = {.pTrans = pTscObj->pAppInfo->pTransporter,
      .requestId = pRequest->requestId,
      .requestObjRefId = pRequest->self,
      .mgmtEps = getEpSet_s(&pTscObj->pAppInfo->mgmtEp)};
  pRequest->tableList = taosArrayInit(req.nReqs, sizeof(SName));
  // loop to create table
  for (int32_t iReq = 0; iReq < req.nReqs; iReq++) {
    pDropReq = req.pReqs + iReq;
    pDropReq->igNotExists = true;
    //    pDropReq->suid = processSuid(pDropReq->suid, pRequest->pDb);

    SVgroupInfo pInfo = {0};
    SName       pName = {0};
    toName(pTscObj->acctId, pRequest->pDb, pDropReq->name, &pName);
    code = catalogGetTableHashVgroup(pCatalog, &conn, &pName, &pInfo);
    if (code != TSDB_CODE_SUCCESS) {
      goto end;
    }

    STableMeta* pTableMeta = NULL;
    code = catalogGetTableMeta(pCatalog, &conn, &pName, &pTableMeta);
    if (code == TSDB_CODE_PAR_TABLE_NOT_EXIST) {
      code = TSDB_CODE_SUCCESS;
      taosMemoryFreeClear(pTableMeta);
      continue;
    }
    if (code != TSDB_CODE_SUCCESS) {
      goto end;
    }
    tb_uid_t oldSuid = pDropReq->suid;
    pDropReq->suid = pTableMeta->suid;
    taosMemoryFreeClear(pTableMeta);
    uDebug(LOG_ID_TAG" drop table name:%s suid:%" PRId64 " new suid:%" PRId64, LOG_ID_VALUE, pDropReq->name, oldSuid, pDropReq->suid);

    taosArrayPush(pRequest->tableList, &pName);
    SVgroupDropTableBatch* pTableBatch = taosHashGet(pVgroupHashmap, &pInfo.vgId, sizeof(pInfo.vgId));
    if (pTableBatch == NULL) {
      SVgroupDropTableBatch tBatch = {0};
      tBatch.info = pInfo;
      tBatch.req.pArray = taosArrayInit(TARRAY_MIN_SIZE, sizeof(SVDropTbReq));
      taosArrayPush(tBatch.req.pArray, pDropReq);

      taosHashPut(pVgroupHashmap, &pInfo.vgId, sizeof(pInfo.vgId), &tBatch, sizeof(tBatch));
    } else {  // add to the correct vgroup
      taosArrayPush(pTableBatch->req.pArray, pDropReq);
    }
  }

  if (taosHashGetSize(pVgroupHashmap) == 0) {
    goto end;
  }
  SArray* pBufArray = serializeVgroupsDropTableBatch(pVgroupHashmap);
  if (NULL == pBufArray) {
    code = TSDB_CODE_OUT_OF_MEMORY;
    goto end;
  }

  pQuery = (SQuery*)nodesMakeNode(QUERY_NODE_QUERY);
  pQuery->execMode = QUERY_EXEC_MODE_SCHEDULE;
  pQuery->msgType = TDMT_VND_DROP_TABLE;
  pQuery->stableQuery = false;
  pQuery->pRoot = nodesMakeNode(QUERY_NODE_DROP_TABLE_STMT);

  code = rewriteToVnodeModifyOpStmt(pQuery, pBufArray);
  if (code != TSDB_CODE_SUCCESS) {
    goto end;
  }

  launchQueryImpl(pRequest, pQuery, true, NULL);
  if (pRequest->code == TSDB_CODE_SUCCESS) {
    removeMeta(pTscObj, pRequest->tableList);
  }
  code = pRequest->code;

  end:
  uDebug(LOG_ID_TAG" drop table return, msg:%s", LOG_ID_VALUE, tstrerror(code));
  taosHashCleanup(pVgroupHashmap);
  destroyRequest(pRequest);
  tDecoderClear(&coder);
  qDestroyQuery(pQuery);
  terrno = code;
  return code;
}

// delete from db.tabl where ..       -> delete from tabl where ..
// delete from db    .tabl where ..   -> delete from tabl where ..
// static void getTbName(char *sql){
//  char *ch = sql;
//
//  bool inBackQuote = false;
//  int8_t dotIndex = 0;
//  while(*ch != '\0'){
//    if(!inBackQuote && *ch == '`'){
//      inBackQuote = true;
//      ch++;
//      continue;
//    }
//
//    if(inBackQuote && *ch == '`'){
//      inBackQuote = false;
//      ch++;
//
//      continue;
//    }
//
//    if(!inBackQuote && *ch == '.'){
//      dotIndex ++;
//      if(dotIndex == 2){
//        memmove(sql, ch + 1, strlen(ch + 1) + 1);
//        break;
//      }
//    }
//    ch++;
//  }
//}

static int32_t taosDeleteData(TAOS* taos, void* meta, int32_t metaLen) {
  if(taos == NULL || meta == NULL) {
    terrno = TSDB_CODE_INVALID_PARA;
    return terrno;
  }
  SDeleteRes req      = {0};
  SDecoder   coder    = {0};
  char       sql[256] = {0};
  int32_t    code = TSDB_CODE_SUCCESS;

  uDebug("connId:0x%"PRIx64" delete data, meta:%p, len:%d", *(int64_t*)taos, meta, metaLen);

  // decode and process req
  void*   data = POINTER_SHIFT(meta, sizeof(SMsgHead));
  int32_t len = metaLen - sizeof(SMsgHead);
  tDecoderInit(&coder, data, len);
  if (tDecodeDeleteRes(&coder, &req) < 0) {
    code = TSDB_CODE_INVALID_PARA;
    goto end;
  }

  //  getTbName(req.tableFName);
  snprintf(sql, sizeof(sql), "delete from `%s` where `%s` >= %" PRId64 " and `%s` <= %" PRId64, req.tableFName,
           req.tsColName, req.skey, req.tsColName, req.ekey);

  TAOS_RES*    res = taos_query(taos, sql);
  SRequestObj* pRequest = (SRequestObj*)res;
  code = pRequest->code;
  if (code == TSDB_CODE_PAR_TABLE_NOT_EXIST || code == TSDB_CODE_PAR_GET_META_ERROR) {
    code = TSDB_CODE_SUCCESS;
  }
  taos_free_result(res);

  end:
  uDebug("connId:0x%"PRIx64" delete data sql:%s, code:%s", *(int64_t*)taos, sql, tstrerror(code));
  tDecoderClear(&coder);
  terrno = code;
  return code;
}

static int32_t taosAlterTable(TAOS* taos, void* meta, int32_t metaLen) {
  if(taos == NULL || meta == NULL) {
    terrno = TSDB_CODE_INVALID_PARA;
    return terrno;
  }
  SVAlterTbReq   req = {0};
  SDecoder       coder = {0};
  int32_t        code = TSDB_CODE_SUCCESS;
  SRequestObj*   pRequest = NULL;
  SQuery*        pQuery = NULL;
  SArray*        pArray = NULL;
  SVgDataBlocks* pVgData = NULL;

  code = buildRequest(*(int64_t*)taos, "", 0, NULL, false, &pRequest, 0);
  if (code != TSDB_CODE_SUCCESS) {
    terrno = code;
    return code;
  }
  uDebug(LOG_ID_TAG " alter table, meta:%p, len:%d", LOG_ID_VALUE, meta, metaLen);
  pRequest->syncQuery = true;
  if (!pRequest->pDb) {
    code = TSDB_CODE_PAR_DB_NOT_SPECIFIED;
    goto end;
  }
  // decode and process req
  void*   data = POINTER_SHIFT(meta, sizeof(SMsgHead));
  int32_t len = metaLen - sizeof(SMsgHead);
  tDecoderInit(&coder, data, len);
  if (tDecodeSVAlterTbReq(&coder, &req) < 0) {
    code = TSDB_CODE_INVALID_PARA;
    goto end;
  }

  // do not deal TSDB_ALTER_TABLE_UPDATE_OPTIONS
  if (req.action == TSDB_ALTER_TABLE_UPDATE_OPTIONS) {
    goto end;
  }

  STscObj*  pTscObj = pRequest->pTscObj;
  SCatalog* pCatalog = NULL;
  code = catalogGetHandle(pTscObj->pAppInfo->clusterId, &pCatalog);
  if (code != TSDB_CODE_SUCCESS) {
    goto end;
  }

  SRequestConnInfo conn = {.pTrans = pTscObj->pAppInfo->pTransporter,
      .requestId = pRequest->requestId,
      .requestObjRefId = pRequest->self,
      .mgmtEps = getEpSet_s(&pTscObj->pAppInfo->mgmtEp)};

  SVgroupInfo pInfo = {0};
  SName       pName = {0};
  toName(pTscObj->acctId, pRequest->pDb, req.tbName, &pName);
  code = catalogGetTableHashVgroup(pCatalog, &conn, &pName, &pInfo);
  if (code != TSDB_CODE_SUCCESS) {
    goto end;
  }

  pArray = taosArrayInit(1, sizeof(void*));
  if (NULL == pArray) {
    code = TSDB_CODE_OUT_OF_MEMORY;
    goto end;
  }

  pVgData = taosMemoryCalloc(1, sizeof(SVgDataBlocks));
  if (NULL == pVgData) {
    code = TSDB_CODE_OUT_OF_MEMORY;
    goto end;
  }
  pVgData->vg = pInfo;
  pVgData->pData = taosMemoryMalloc(metaLen);
  if (NULL == pVgData->pData) {
    code = TSDB_CODE_OUT_OF_MEMORY;
    goto end;
  }
  memcpy(pVgData->pData, meta, metaLen);
  ((SMsgHead*)pVgData->pData)->vgId = htonl(pInfo.vgId);
  pVgData->size = metaLen;
  pVgData->numOfTables = 1;
  taosArrayPush(pArray, &pVgData);

  pQuery = (SQuery*)nodesMakeNode(QUERY_NODE_QUERY);
  if (NULL == pQuery) {
    code = TSDB_CODE_OUT_OF_MEMORY;
    goto end;
  }
  pQuery->execMode = QUERY_EXEC_MODE_SCHEDULE;
  pQuery->msgType = TDMT_VND_ALTER_TABLE;
  pQuery->stableQuery = false;
  pQuery->pRoot = nodesMakeNode(QUERY_NODE_ALTER_TABLE_STMT);

  code = rewriteToVnodeModifyOpStmt(pQuery, pArray);
  if (code != TSDB_CODE_SUCCESS) {
    goto end;
  }

  launchQueryImpl(pRequest, pQuery, true, NULL);

  pVgData = NULL;
  pArray = NULL;
  code = pRequest->code;
  if (code == TSDB_CODE_TDB_TABLE_NOT_EXIST) {
    code = TSDB_CODE_SUCCESS;
  }

  if (pRequest->code == TSDB_CODE_SUCCESS) {
    SExecResult* pRes = &pRequest->body.resInfo.execRes;
    if (pRes->res != NULL) {
      code = handleAlterTbExecRes(pRes->res, pCatalog);
    }
  }
  end:
  uDebug(LOG_ID_TAG " alter table return, meta:%p, len:%d, msg:%s", LOG_ID_VALUE, meta, metaLen, tstrerror(code));
  taosArrayDestroy(pArray);
  if (pVgData) taosMemoryFreeClear(pVgData->pData);
  taosMemoryFreeClear(pVgData);
  destroyRequest(pRequest);
  tDecoderClear(&coder);
  qDestroyQuery(pQuery);
  terrno = code;
  return code;
}

int taos_write_raw_block_with_fields(TAOS* taos, int rows, char* pData, const char* tbname, TAOS_FIELD* fields,
                                     int numFields) {
  return taos_write_raw_block_with_fields_with_reqid(taos, rows, pData, tbname, fields, numFields, 0);
}

int taos_write_raw_block_with_fields_with_reqid(TAOS *taos, int rows, char *pData, const char *tbname,
    TAOS_FIELD *fields, int numFields, int64_t reqid){
  if (!taos || !pData || !tbname) {
    terrno = TSDB_CODE_INVALID_PARA;
    return terrno;
  }
  int32_t     code = TSDB_CODE_SUCCESS;
  STableMeta* pTableMeta = NULL;
  SQuery*     pQuery = NULL;
  SHashObj*   pVgHash = NULL;

  SRequestObj* pRequest = (SRequestObj*)createRequest(*(int64_t*)taos, TSDB_SQL_INSERT, reqid);
  if (!pRequest) {
    return terrno;
  }

  uDebug(LOG_ID_TAG " write raw block with field, rows:%d, pData:%p, tbname:%s, fields:%p, numFields:%d",
         LOG_ID_VALUE, rows, pData, tbname, fields, numFields);

  pRequest->syncQuery = true;
  if (!pRequest->pDb) {
    code = TSDB_CODE_PAR_DB_NOT_SPECIFIED;
    goto end;
  }

  SName pName = {TSDB_TABLE_NAME_T, pRequest->pTscObj->acctId, {0}, {0}};
  tstrncpy(pName.dbname, pRequest->pDb, sizeof(pName.dbname));
  tstrncpy(pName.tname, tbname, sizeof(pName.tname));

  struct SCatalog* pCatalog = NULL;
  code = catalogGetHandle(pRequest->pTscObj->pAppInfo->clusterId, &pCatalog);
  if (code != TSDB_CODE_SUCCESS) {
    goto end;
  }

  SRequestConnInfo conn = {0};
  conn.pTrans = pRequest->pTscObj->pAppInfo->pTransporter;
  conn.requestId = pRequest->requestId;
  conn.requestObjRefId = pRequest->self;
  conn.mgmtEps = getEpSet_s(&pRequest->pTscObj->pAppInfo->mgmtEp);

  SVgroupInfo vgData = {0};
  code = catalogGetTableHashVgroup(pCatalog, &conn, &pName, &vgData);
  if (code != TSDB_CODE_SUCCESS) {
    goto end;
  }

  code = catalogGetTableMeta(pCatalog, &conn, &pName, &pTableMeta);
  if (code != TSDB_CODE_SUCCESS) {
    goto end;
  }
  //  uError("td23101 0vgId:%d, vgId:%d, name:%s, uid:%"PRIu64, vgData.vgId, pTableMeta->vgId, tbname, pTableMeta->uid);

  pQuery = smlInitHandle();
  if (pQuery == NULL) {
    code = TSDB_CODE_OUT_OF_MEMORY;
    goto end;
  }
  pVgHash = taosHashInit(16, taosGetDefaultHashFunction(TSDB_DATA_TYPE_INT), true, HASH_NO_LOCK);
  taosHashPut(pVgHash, (const char*)&vgData.vgId, sizeof(vgData.vgId), (char*)&vgData, sizeof(vgData));

  code = rawBlockBindData(pQuery, pTableMeta, pData, NULL, fields, numFields, false);
  if (code != TSDB_CODE_SUCCESS) {
    goto end;
  }

  code = smlBuildOutput(pQuery, pVgHash);
  if (code != TSDB_CODE_SUCCESS) {
    goto end;
  }

  launchQueryImpl(pRequest, pQuery, true, NULL);
  code = pRequest->code;

  end:
  uDebug(LOG_ID_TAG " write raw block with field return, msg:%s", LOG_ID_VALUE, tstrerror(code));
  taosMemoryFreeClear(pTableMeta);
  qDestroyQuery(pQuery);
  destroyRequest(pRequest);
  taosHashCleanup(pVgHash);
  terrno = code;
  return code;
}

int taos_write_raw_block(TAOS* taos, int rows, char* pData, const char* tbname) {
  return taos_write_raw_block_with_reqid(taos, rows, pData, tbname, 0);
}

int taos_write_raw_block_with_reqid(TAOS* taos, int rows, char* pData, const char* tbname, int64_t reqid) {
  if (!taos || !pData || !tbname) {
    terrno = TSDB_CODE_INVALID_PARA;
    return terrno;
  }
  int32_t     code = TSDB_CODE_SUCCESS;
  STableMeta* pTableMeta = NULL;
  SQuery*     pQuery = NULL;
  SHashObj*   pVgHash = NULL;

<<<<<<< HEAD
  SRequestObj* pRequest = (SRequestObj*)createRequest(*(int64_t*)taos, TSDB_SQL_INSERT, 0);
=======
  uDebug("taos_write_raw_block called");
  SRequestObj* pRequest = (SRequestObj*)createRequest(*(int64_t*)taos, TSDB_SQL_INSERT, reqid);
>>>>>>> 40022b48
  if (!pRequest) {
    return terrno;
  }

  uDebug(LOG_ID_TAG " write raw block, rows:%d, pData:%p, tbname:%s", LOG_ID_VALUE, rows, pData, tbname);

  pRequest->syncQuery = true;
  if (!pRequest->pDb) {
    code = TSDB_CODE_PAR_DB_NOT_SPECIFIED;
    goto end;
  }

  SName pName = {TSDB_TABLE_NAME_T, pRequest->pTscObj->acctId, {0}, {0}};
  tstrncpy(pName.dbname, pRequest->pDb, sizeof(pName.dbname));
  tstrncpy(pName.tname, tbname, sizeof(pName.tname));

  struct SCatalog* pCatalog = NULL;
  code = catalogGetHandle(pRequest->pTscObj->pAppInfo->clusterId, &pCatalog);
  if (code != TSDB_CODE_SUCCESS) {
    goto end;
  }

  SRequestConnInfo conn = {0};
  conn.pTrans = pRequest->pTscObj->pAppInfo->pTransporter;
  conn.requestId = pRequest->requestId;
  conn.requestObjRefId = pRequest->self;
  conn.mgmtEps = getEpSet_s(&pRequest->pTscObj->pAppInfo->mgmtEp);

  SVgroupInfo vgData = {0};
  code = catalogGetTableHashVgroup(pCatalog, &conn, &pName, &vgData);
  if (code != TSDB_CODE_SUCCESS) {
    goto end;
  }

  code = catalogGetTableMeta(pCatalog, &conn, &pName, &pTableMeta);
  if (code != TSDB_CODE_SUCCESS) {
    goto end;
  }
  pQuery = smlInitHandle();
  if (pQuery == NULL) {
    code = TSDB_CODE_OUT_OF_MEMORY;
    goto end;
  }
  pVgHash = taosHashInit(16, taosGetDefaultHashFunction(TSDB_DATA_TYPE_INT), true, HASH_NO_LOCK);
  taosHashPut(pVgHash, (const char*)&vgData.vgId, sizeof(vgData.vgId), (char*)&vgData, sizeof(vgData));

  code = rawBlockBindData(pQuery, pTableMeta, pData, NULL, NULL, 0, false);
  if (code != TSDB_CODE_SUCCESS) {
    goto end;
  }

  code = smlBuildOutput(pQuery, pVgHash);
  if (code != TSDB_CODE_SUCCESS) {
    goto end;
  }

  launchQueryImpl(pRequest, pQuery, true, NULL);
  code = pRequest->code;

  end:
  uDebug(LOG_ID_TAG " write raw block return, msg:%s", LOG_ID_VALUE, tstrerror(code));
  taosMemoryFreeClear(pTableMeta);
  qDestroyQuery(pQuery);
  destroyRequest(pRequest);
  taosHashCleanup(pVgHash);
  terrno = code;
  return code;
}

static int32_t tmqWriteRawDataImpl(TAOS* taos, void* data, int32_t dataLen) {
  if(taos == NULL || data == NULL){
    terrno = TSDB_CODE_INVALID_PARA;
    return terrno;
  }
  int32_t     code = TSDB_CODE_SUCCESS;
  SHashObj*   pVgHash = NULL;
  SQuery*     pQuery = NULL;
  SMqRspObj   rspObj = {0};
  SDecoder    decoder = {0};
  STableMeta* pTableMeta = NULL;

  terrno = TSDB_CODE_SUCCESS;
  SRequestObj* pRequest = (SRequestObj*)createRequest(*(int64_t*)taos, TSDB_SQL_INSERT, 0);
  if (!pRequest) {
    return terrno;
  }

  uDebug(LOG_ID_TAG " write raw data, data:%p, dataLen:%d", LOG_ID_VALUE, data, dataLen);
  pRequest->syncQuery = true;
  rspObj.resIter = -1;
  rspObj.resType = RES_TYPE__TMQ;

  tDecoderInit(&decoder, data, dataLen);
  code = tDecodeMqDataRsp(&decoder, &rspObj.rsp);
  if (code != 0) {
    code = TSDB_CODE_INVALID_MSG;
    goto end;
  }

  if (!pRequest->pDb) {
    code = TSDB_CODE_PAR_DB_NOT_SPECIFIED;
    goto end;
  }

  struct SCatalog* pCatalog = NULL;
  code = catalogGetHandle(pRequest->pTscObj->pAppInfo->clusterId, &pCatalog);
  if (code != TSDB_CODE_SUCCESS) {
    goto end;
  }

  SRequestConnInfo conn = {0};
  conn.pTrans = pRequest->pTscObj->pAppInfo->pTransporter;
  conn.requestId = pRequest->requestId;
  conn.requestObjRefId = pRequest->self;
  conn.mgmtEps = getEpSet_s(&pRequest->pTscObj->pAppInfo->mgmtEp);

  pQuery = smlInitHandle();
  if (pQuery == NULL) {
    code = TSDB_CODE_OUT_OF_MEMORY;
    goto end;
  }
  pVgHash = taosHashInit(16, taosGetDefaultHashFunction(TSDB_DATA_TYPE_INT), true, HASH_NO_LOCK);
  while (++rspObj.resIter < rspObj.rsp.blockNum) {
    SRetrieveTableRsp* pRetrieve = (SRetrieveTableRsp*)taosArrayGetP(rspObj.rsp.blockData, rspObj.resIter);
    if (!rspObj.rsp.withSchema) {
      goto end;
    }

    const char* tbName = (const char*)taosArrayGetP(rspObj.rsp.blockTbName, rspObj.resIter);
    if (!tbName) {
      code = TSDB_CODE_TMQ_INVALID_MSG;
      goto end;
    }

    SName pName = {TSDB_TABLE_NAME_T, pRequest->pTscObj->acctId, {0}, {0}};
    strcpy(pName.dbname, pRequest->pDb);
    strcpy(pName.tname, tbName);

    code = catalogGetTableMeta(pCatalog, &conn, &pName, &pTableMeta);
//    if (code == TSDB_CODE_PAR_TABLE_NOT_EXIST) {
//      uError("WriteRaw:catalogGetTableMeta table not exist. table name: %s", tbName);
//      code = TSDB_CODE_SUCCESS;
//      continue;
//    }
    if (code != TSDB_CODE_SUCCESS) {
      goto end;
    }

    SVgroupInfo vg;
    code = catalogGetTableHashVgroup(pCatalog, &conn, &pName, &vg);
    if (code != TSDB_CODE_SUCCESS) {
      goto end;
    }

    void* hData = taosHashGet(pVgHash, &vg.vgId, sizeof(vg.vgId));
    if (hData == NULL) {
      taosHashPut(pVgHash, (const char*)&vg.vgId, sizeof(vg.vgId), (char*)&vg, sizeof(vg));
    }

    SSchemaWrapper* pSW = (SSchemaWrapper*)taosArrayGetP(rspObj.rsp.blockSchema, rspObj.resIter);
    TAOS_FIELD*     fields = taosMemoryCalloc(pSW->nCols, sizeof(TAOS_FIELD));
    if (fields == NULL) {
      goto end;
    }
    for (int i = 0; i < pSW->nCols; i++) {
      fields[i].type = pSW->pSchema[i].type;
      fields[i].bytes = pSW->pSchema[i].bytes;
      tstrncpy(fields[i].name, pSW->pSchema[i].name, tListLen(pSW->pSchema[i].name));
    }
    code = rawBlockBindData(pQuery, pTableMeta, pRetrieve->data, NULL, fields, pSW->nCols, true);
    taosMemoryFree(fields);
    if (code != TSDB_CODE_SUCCESS) {
      goto end;
    }
    taosMemoryFreeClear(pTableMeta);
  }

  code = smlBuildOutput(pQuery, pVgHash);
  if (code != TSDB_CODE_SUCCESS) {
    goto end;
  }

  launchQueryImpl(pRequest, pQuery, true, NULL);
  code = pRequest->code;

  end:
  uDebug(LOG_ID_TAG " write raw data return, msg:%s", LOG_ID_VALUE, tstrerror(code));
  tDeleteMqDataRsp(&rspObj.rsp);
  tDecoderClear(&decoder);
  qDestroyQuery(pQuery);
  destroyRequest(pRequest);
  taosHashCleanup(pVgHash);
  taosMemoryFreeClear(pTableMeta);
  terrno = code;
  return code;
}

static int32_t tmqWriteRawMetaDataImpl(TAOS* taos, void* data, int32_t dataLen) {
  if(taos == NULL || data == NULL){
    terrno = TSDB_CODE_INVALID_PARA;
    return terrno;
  }
  int32_t        code = TSDB_CODE_SUCCESS;
  SHashObj*      pVgHash = NULL;
  SQuery*        pQuery = NULL;
  SMqTaosxRspObj rspObj = {0};
  SDecoder       decoder = {0};
  STableMeta*    pTableMeta = NULL;
  SVCreateTbReq* pCreateReqDst = NULL;

  terrno = TSDB_CODE_SUCCESS;
  SRequestObj* pRequest = (SRequestObj*)createRequest(*(int64_t*)taos, TSDB_SQL_INSERT, 0);
  if (!pRequest) {
    return terrno;
  }
  uDebug(LOG_ID_TAG " write raw metadata, data:%p, dataLen:%d", LOG_ID_VALUE, data, dataLen);
  pRequest->syncQuery = true;
  rspObj.resIter = -1;
  rspObj.resType = RES_TYPE__TMQ_METADATA;

  tDecoderInit(&decoder, data, dataLen);
  code = tDecodeSTaosxRsp(&decoder, &rspObj.rsp);
  if (code != 0) {
    code = TSDB_CODE_INVALID_MSG;
    goto end;
  }

  if (!pRequest->pDb) {
    code = TSDB_CODE_PAR_DB_NOT_SPECIFIED;
    goto end;
  }

  struct SCatalog* pCatalog = NULL;
  code = catalogGetHandle(pRequest->pTscObj->pAppInfo->clusterId, &pCatalog);
  if (code != TSDB_CODE_SUCCESS) {
    goto end;
  }

  SRequestConnInfo conn = {0};
  conn.pTrans = pRequest->pTscObj->pAppInfo->pTransporter;
  conn.requestId = pRequest->requestId;
  conn.requestObjRefId = pRequest->self;
  conn.mgmtEps = getEpSet_s(&pRequest->pTscObj->pAppInfo->mgmtEp);

  pQuery = smlInitHandle();
  if (pQuery == NULL) {
    code = TSDB_CODE_OUT_OF_MEMORY;
    goto end;
  }
  pVgHash = taosHashInit(16, taosGetDefaultHashFunction(TSDB_DATA_TYPE_INT), true, HASH_NO_LOCK);

  uDebug(LOG_ID_TAG" write raw metadata block num:%d", LOG_ID_VALUE, rspObj.rsp.blockNum);
  while (++rspObj.resIter < rspObj.rsp.blockNum) {
    SRetrieveTableRsp* pRetrieve = (SRetrieveTableRsp*)taosArrayGetP(rspObj.rsp.blockData, rspObj.resIter);
    if (!rspObj.rsp.withSchema) {
      goto end;
    }

    const char* tbName = (const char*)taosArrayGetP(rspObj.rsp.blockTbName, rspObj.resIter);
    if (!tbName) {
      code = TSDB_CODE_TMQ_INVALID_MSG;
      goto end;
    }

    uDebug(LOG_ID_TAG" write raw metadata block tbname:%s", LOG_ID_VALUE, tbName);
    SName pName = {TSDB_TABLE_NAME_T, pRequest->pTscObj->acctId, {0}, {0}};
    strcpy(pName.dbname, pRequest->pDb);
    strcpy(pName.tname, tbName);

    // find schema data info
    for (int j = 0; j < rspObj.rsp.createTableNum; j++) {
      void**   dataTmp = taosArrayGet(rspObj.rsp.createTableReq, j);
      int32_t* lenTmp = taosArrayGet(rspObj.rsp.createTableLen, j);

      SDecoder      decoderTmp = {0};
      SVCreateTbReq pCreateReq = {0};
      tDecoderInit(&decoderTmp, *dataTmp, *lenTmp);
      if (tDecodeSVCreateTbReq(&decoderTmp, &pCreateReq) < 0) {
        tDecoderClear(&decoderTmp);
        tDestroySVCreateTbReq(&pCreateReq, TSDB_MSG_FLG_DECODE);
        code = TSDB_CODE_TMQ_INVALID_MSG;
        goto end;
      }

      if (pCreateReq.type != TSDB_CHILD_TABLE) {
        code = TSDB_CODE_TSC_INVALID_VALUE;
        tDecoderClear(&decoderTmp);
        tDestroySVCreateTbReq(&pCreateReq, TSDB_MSG_FLG_DECODE);
        goto end;
      }
      if (strcmp(tbName, pCreateReq.name) == 0) {
        cloneSVreateTbReq(&pCreateReq, &pCreateReqDst);
        //        pCreateReqDst->ctb.suid = processSuid(pCreateReqDst->ctb.suid, pRequest->pDb);
        tDecoderClear(&decoderTmp);
        tDestroySVCreateTbReq(&pCreateReq, TSDB_MSG_FLG_DECODE);
        break;
      }
      tDecoderClear(&decoderTmp);
      tDestroySVCreateTbReq(&pCreateReq, TSDB_MSG_FLG_DECODE);
    }

    SVgroupInfo vg;
    code = catalogGetTableHashVgroup(pCatalog, &conn, &pName, &vg);
    if (code != TSDB_CODE_SUCCESS) {
      goto end;
    }

    if (pCreateReqDst) {  // change stable name to get meta
      strcpy(pName.tname, pCreateReqDst->ctb.stbName);
    }
    code = catalogGetTableMeta(pCatalog, &conn, &pName, &pTableMeta);
//    if (code == TSDB_CODE_PAR_TABLE_NOT_EXIST) {
//      uError("WriteRaw:catalogGetTableMeta table not exist. table name: %s", tbName);
//      code = TSDB_CODE_SUCCESS;
//      continue;
//    }
    if (code != TSDB_CODE_SUCCESS) {
      goto end;
    }

    if (pCreateReqDst) {
      pTableMeta->vgId = vg.vgId;
      pTableMeta->uid = pCreateReqDst->uid;
      pCreateReqDst->ctb.suid = pTableMeta->suid;
    }
    void* hData = taosHashGet(pVgHash, &vg.vgId, sizeof(vg.vgId));
    if (hData == NULL) {
      taosHashPut(pVgHash, (const char*)&vg.vgId, sizeof(vg.vgId), (char*)&vg, sizeof(vg));
    }

    SSchemaWrapper* pSW = (SSchemaWrapper*)taosArrayGetP(rspObj.rsp.blockSchema, rspObj.resIter);
    TAOS_FIELD*     fields = taosMemoryCalloc(pSW->nCols, sizeof(TAOS_FIELD));
    if (fields == NULL) {
      goto end;
    }
    for (int i = 0; i < pSW->nCols; i++) {
      fields[i].type = pSW->pSchema[i].type;
      fields[i].bytes = pSW->pSchema[i].bytes;
      tstrncpy(fields[i].name, pSW->pSchema[i].name, tListLen(pSW->pSchema[i].name));
    }
    code = rawBlockBindData(pQuery, pTableMeta, pRetrieve->data, pCreateReqDst, fields, pSW->nCols, true);
    taosMemoryFree(fields);
    if (code != TSDB_CODE_SUCCESS) {
      goto end;
    }
    pCreateReqDst = NULL;
    taosMemoryFreeClear(pTableMeta);
  }

  code = smlBuildOutput(pQuery, pVgHash);
  if (code != TSDB_CODE_SUCCESS) {
    goto end;
  }

  launchQueryImpl(pRequest, pQuery, true, NULL);
  code = pRequest->code;

  end:
  uDebug(LOG_ID_TAG " write raw metadata return, msg:%s", LOG_ID_VALUE, tstrerror(code));
  tDeleteSTaosxRsp(&rspObj.rsp);
  tDecoderClear(&decoder);
  qDestroyQuery(pQuery);
  destroyRequest(pRequest);
  taosHashCleanup(pVgHash);
  taosMemoryFreeClear(pTableMeta);
  if (pCreateReqDst) {
    tdDestroySVCreateTbReq(pCreateReqDst);
    taosMemoryFree(pCreateReqDst);
  }
  terrno = code;
  return code;
}

char* tmq_get_json_meta(TAOS_RES* res) {
  if (res == NULL) return NULL;
  uDebug("tmq_get_json_meta res:%p", res);
  if (!TD_RES_TMQ_META(res) && !TD_RES_TMQ_METADATA(res)) {
    return NULL;
  }

  if (TD_RES_TMQ_METADATA(res)) {
    SMqTaosxRspObj* pMetaDataRspObj = (SMqTaosxRspObj*)res;
    return processAutoCreateTable(&pMetaDataRspObj->rsp);
  }

  SMqMetaRspObj* pMetaRspObj = (SMqMetaRspObj*)res;
  if (pMetaRspObj->metaRsp.resMsgType == TDMT_VND_CREATE_STB) {
    return processCreateStb(&pMetaRspObj->metaRsp);
  } else if (pMetaRspObj->metaRsp.resMsgType == TDMT_VND_ALTER_STB) {
    return processAlterStb(&pMetaRspObj->metaRsp);
  } else if (pMetaRspObj->metaRsp.resMsgType == TDMT_VND_DROP_STB) {
    return processDropSTable(&pMetaRspObj->metaRsp);
  } else if (pMetaRspObj->metaRsp.resMsgType == TDMT_VND_CREATE_TABLE) {
    return processCreateTable(&pMetaRspObj->metaRsp);
  } else if (pMetaRspObj->metaRsp.resMsgType == TDMT_VND_ALTER_TABLE) {
    return processAlterTable(&pMetaRspObj->metaRsp);
  } else if (pMetaRspObj->metaRsp.resMsgType == TDMT_VND_DROP_TABLE) {
    return processDropTable(&pMetaRspObj->metaRsp);
  } else if (pMetaRspObj->metaRsp.resMsgType == TDMT_VND_DROP_TABLE) {
    return processDropTable(&pMetaRspObj->metaRsp);
  } else if (pMetaRspObj->metaRsp.resMsgType == TDMT_VND_DELETE) {
    return processDeleteTable(&pMetaRspObj->metaRsp);
  }

  return NULL;
}

void tmq_free_json_meta(char* jsonMeta) { taosMemoryFreeClear(jsonMeta); }

int32_t tmq_get_raw(TAOS_RES* res, tmq_raw_data* raw) {
  if (!raw || !res) {
    terrno = TSDB_CODE_INVALID_PARA;
    return terrno;
  }
  if (TD_RES_TMQ_META(res)) {
    SMqMetaRspObj* pMetaRspObj = (SMqMetaRspObj*)res;
    raw->raw = pMetaRspObj->metaRsp.metaRsp;
    raw->raw_len = pMetaRspObj->metaRsp.metaRspLen;
    raw->raw_type = pMetaRspObj->metaRsp.resMsgType;
    uDebug("tmq get raw type meta:%p", raw);
  } else if (TD_RES_TMQ(res)) {
    SMqRspObj* rspObj = ((SMqRspObj*)res);

    int32_t len = 0;
    int32_t code = 0;
    tEncodeSize(tEncodeMqDataRsp, &rspObj->rsp, len, code);
    if (code < 0) {
      return -1;
    }

    void*    buf = taosMemoryCalloc(1, len);
    SEncoder encoder = {0};
    tEncoderInit(&encoder, buf, len);
    tEncodeMqDataRsp(&encoder, &rspObj->rsp);
    tEncoderClear(&encoder);

    raw->raw = buf;
    raw->raw_len = len;
    raw->raw_type = RES_TYPE__TMQ;
    uDebug("tmq get raw type data:%p", raw);
  } else if (TD_RES_TMQ_METADATA(res)) {
    SMqTaosxRspObj* rspObj = ((SMqTaosxRspObj*)res);

    int32_t len = 0;
    int32_t code = 0;
    tEncodeSize(tEncodeSTaosxRsp, &rspObj->rsp, len, code);
    if (code < 0) {
      return -1;
    }

    void*    buf = taosMemoryCalloc(1, len);
    SEncoder encoder = {0};
    tEncoderInit(&encoder, buf, len);
    tEncodeSTaosxRsp(&encoder, &rspObj->rsp);
    tEncoderClear(&encoder);

    raw->raw = buf;
    raw->raw_len = len;
    raw->raw_type = RES_TYPE__TMQ_METADATA;
    uDebug("tmq get raw type metadata:%p", raw);
  } else {
    uError("tmq get raw error type:%d", *(int8_t*)res);
    terrno = TSDB_CODE_TMQ_INVALID_MSG;
    return terrno;
  }
  return TSDB_CODE_SUCCESS;
}

void tmq_free_raw(tmq_raw_data raw) {
  uDebug("tmq free raw data type:%d", raw.raw_type);
  if (raw.raw_type == RES_TYPE__TMQ || raw.raw_type == RES_TYPE__TMQ_METADATA) {
    taosMemoryFree(raw.raw);
  }
}

int32_t tmq_write_raw(TAOS* taos, tmq_raw_data raw) {
  if (!taos) {
    goto end;
  }

  if (raw.raw_type == TDMT_VND_CREATE_STB) {
    return taosCreateStb(taos, raw.raw, raw.raw_len);
  } else if (raw.raw_type == TDMT_VND_ALTER_STB) {
    return taosCreateStb(taos, raw.raw, raw.raw_len);
  } else if (raw.raw_type == TDMT_VND_DROP_STB) {
    return taosDropStb(taos, raw.raw, raw.raw_len);
  } else if (raw.raw_type == TDMT_VND_CREATE_TABLE) {
    return taosCreateTable(taos, raw.raw, raw.raw_len);
  } else if (raw.raw_type == TDMT_VND_ALTER_TABLE) {
    return taosAlterTable(taos, raw.raw, raw.raw_len);
  } else if (raw.raw_type == TDMT_VND_DROP_TABLE) {
    return taosDropTable(taos, raw.raw, raw.raw_len);
  } else if (raw.raw_type == TDMT_VND_DELETE) {
    return taosDeleteData(taos, raw.raw, raw.raw_len);
  } else if (raw.raw_type == RES_TYPE__TMQ) {
    return tmqWriteRawDataImpl(taos, raw.raw, raw.raw_len);
  } else if (raw.raw_type == RES_TYPE__TMQ_METADATA) {
    return tmqWriteRawMetaDataImpl(taos, raw.raw, raw.raw_len);
  }

  end:
  terrno = TSDB_CODE_INVALID_PARA;
  return terrno;
}<|MERGE_RESOLUTION|>--- conflicted
+++ resolved
@@ -1483,12 +1483,7 @@
   SQuery*     pQuery = NULL;
   SHashObj*   pVgHash = NULL;
 
-<<<<<<< HEAD
-  SRequestObj* pRequest = (SRequestObj*)createRequest(*(int64_t*)taos, TSDB_SQL_INSERT, 0);
-=======
-  uDebug("taos_write_raw_block called");
   SRequestObj* pRequest = (SRequestObj*)createRequest(*(int64_t*)taos, TSDB_SQL_INSERT, reqid);
->>>>>>> 40022b48
   if (!pRequest) {
     return terrno;
   }
