/*
 * Copyright (c) 2019 TAOS Data, Inc. <jhtao@taosdata.com>
 *
 * This program is free software: you can use, redistribute, and/or modify
 * it under the terms of the GNU Affero General Public License, version 3
 * or later ("AGPL"), as published by the Free Software Foundation.
 *
 * This program is distributed in the hope that it will be useful, but WITHOUT
 * ANY WARRANTY; without even the implied warranty of MERCHANTABILITY or
 * FITNESS FOR A PARTICULAR PURPOSE.
 *
 * You should have received a copy of the GNU Affero General Public License
 * along with this program. If not, see <http://www.gnu.org/licenses/>.
 */

#include "cJSON.h"
#include "clientInt.h"
#include "clientLog.h"
#include "parser.h"
#include "tdatablock.h"
#include "tdef.h"
#include "tglobal.h"
#include "tmsgtype.h"
#include "tqueue.h"
#include "tref.h"
#include "ttimer.h"

static tb_uid_t processSuid(tb_uid_t suid, char* db){
  return suid + MurmurHash3_32(db, strlen(db));
}

static char* buildCreateTableJson(SSchemaWrapper* schemaRow, SSchemaWrapper* schemaTag, char* name, int64_t id,
                                  int8_t t) {
  char*  string = NULL;
  cJSON* json = cJSON_CreateObject();
  if (json == NULL) {
    return NULL;
  }
  cJSON* type = cJSON_CreateString("create");
  cJSON_AddItemToObject(json, "type", type);

  //  char uid[32] = {0};
  //  sprintf(uid, "%"PRIi64, id);
  //  cJSON* id_ = cJSON_CreateString(uid);
  //  cJSON_AddItemToObject(json, "id", id_);
  cJSON* tableType = cJSON_CreateString(t == TSDB_NORMAL_TABLE ? "normal" : "super");
  cJSON_AddItemToObject(json, "tableType", tableType);
  cJSON* tableName = cJSON_CreateString(name);
  cJSON_AddItemToObject(json, "tableName", tableName);
  //  cJSON* version = cJSON_CreateNumber(1);
  //  cJSON_AddItemToObject(json, "version", version);

  cJSON* columns = cJSON_CreateArray();
  for (int i = 0; i < schemaRow->nCols; i++) {
    cJSON*   column = cJSON_CreateObject();
    SSchema* s = schemaRow->pSchema + i;
    cJSON*   cname = cJSON_CreateString(s->name);
    cJSON_AddItemToObject(column, "name", cname);
    cJSON* ctype = cJSON_CreateNumber(s->type);
    cJSON_AddItemToObject(column, "type", ctype);
    if (s->type == TSDB_DATA_TYPE_BINARY) {
      int32_t length = s->bytes - VARSTR_HEADER_SIZE;
      cJSON*  cbytes = cJSON_CreateNumber(length);
      cJSON_AddItemToObject(column, "length", cbytes);
    } else if (s->type == TSDB_DATA_TYPE_NCHAR) {
      int32_t length = (s->bytes - VARSTR_HEADER_SIZE) / TSDB_NCHAR_SIZE;
      cJSON*  cbytes = cJSON_CreateNumber(length);
      cJSON_AddItemToObject(column, "length", cbytes);
    }
    cJSON_AddItemToArray(columns, column);
  }
  cJSON_AddItemToObject(json, "columns", columns);

  cJSON* tags = cJSON_CreateArray();
  for (int i = 0; schemaTag && i < schemaTag->nCols; i++) {
    cJSON*   tag = cJSON_CreateObject();
    SSchema* s = schemaTag->pSchema + i;
    cJSON*   tname = cJSON_CreateString(s->name);
    cJSON_AddItemToObject(tag, "name", tname);
    cJSON* ttype = cJSON_CreateNumber(s->type);
    cJSON_AddItemToObject(tag, "type", ttype);
    if (s->type == TSDB_DATA_TYPE_BINARY) {
      int32_t length = s->bytes - VARSTR_HEADER_SIZE;
      cJSON*  cbytes = cJSON_CreateNumber(length);
      cJSON_AddItemToObject(tag, "length", cbytes);
    } else if (s->type == TSDB_DATA_TYPE_NCHAR) {
      int32_t length = (s->bytes - VARSTR_HEADER_SIZE) / TSDB_NCHAR_SIZE;
      cJSON*  cbytes = cJSON_CreateNumber(length);
      cJSON_AddItemToObject(tag, "length", cbytes);
    }
    cJSON_AddItemToArray(tags, tag);
  }
  cJSON_AddItemToObject(json, "tags", tags);

  string = cJSON_PrintUnformatted(json);
  cJSON_Delete(json);
  return string;
}

static char* buildAlterSTableJson(void* alterData, int32_t alterDataLen) {
  SMAlterStbReq req = {0};
  cJSON*        json = NULL;
  char*         string = NULL;

  if (tDeserializeSMAlterStbReq(alterData, alterDataLen, &req) != 0) {
    goto end;
  }

  json = cJSON_CreateObject();
  if (json == NULL) {
    goto end;
  }
  cJSON* type = cJSON_CreateString("alter");
  cJSON_AddItemToObject(json, "type", type);
  //  cJSON* uid = cJSON_CreateNumber(id);
  //  cJSON_AddItemToObject(json, "uid", uid);
  SName name = {0};
  tNameFromString(&name, req.name, T_NAME_ACCT | T_NAME_DB | T_NAME_TABLE);
  cJSON* tableType = cJSON_CreateString("super");
  cJSON_AddItemToObject(json, "tableType", tableType);
  cJSON* tableName = cJSON_CreateString(name.tname);
  cJSON_AddItemToObject(json, "tableName", tableName);

  cJSON* alterType = cJSON_CreateNumber(req.alterType);
  cJSON_AddItemToObject(json, "alterType", alterType);
  switch (req.alterType) {
    case TSDB_ALTER_TABLE_ADD_TAG:
    case TSDB_ALTER_TABLE_ADD_COLUMN: {
      TAOS_FIELD* field = taosArrayGet(req.pFields, 0);
      cJSON*      colName = cJSON_CreateString(field->name);
      cJSON_AddItemToObject(json, "colName", colName);
      cJSON* colType = cJSON_CreateNumber(field->type);
      cJSON_AddItemToObject(json, "colType", colType);

      if (field->type == TSDB_DATA_TYPE_BINARY) {
        int32_t length = field->bytes - VARSTR_HEADER_SIZE;
        cJSON*  cbytes = cJSON_CreateNumber(length);
        cJSON_AddItemToObject(json, "colLength", cbytes);
      } else if (field->type == TSDB_DATA_TYPE_NCHAR) {
        int32_t length = (field->bytes - VARSTR_HEADER_SIZE) / TSDB_NCHAR_SIZE;
        cJSON*  cbytes = cJSON_CreateNumber(length);
        cJSON_AddItemToObject(json, "colLength", cbytes);
      }
      break;
    }
    case TSDB_ALTER_TABLE_DROP_TAG:
    case TSDB_ALTER_TABLE_DROP_COLUMN: {
      TAOS_FIELD* field = taosArrayGet(req.pFields, 0);
      cJSON*      colName = cJSON_CreateString(field->name);
      cJSON_AddItemToObject(json, "colName", colName);
      break;
    }
    case TSDB_ALTER_TABLE_UPDATE_TAG_BYTES:
    case TSDB_ALTER_TABLE_UPDATE_COLUMN_BYTES: {
      TAOS_FIELD* field = taosArrayGet(req.pFields, 0);
      cJSON*      colName = cJSON_CreateString(field->name);
      cJSON_AddItemToObject(json, "colName", colName);
      cJSON* colType = cJSON_CreateNumber(field->type);
      cJSON_AddItemToObject(json, "colType", colType);
      if (field->type == TSDB_DATA_TYPE_BINARY) {
        int32_t length = field->bytes - VARSTR_HEADER_SIZE;
        cJSON*  cbytes = cJSON_CreateNumber(length);
        cJSON_AddItemToObject(json, "colLength", cbytes);
      } else if (field->type == TSDB_DATA_TYPE_NCHAR) {
        int32_t length = (field->bytes - VARSTR_HEADER_SIZE) / TSDB_NCHAR_SIZE;
        cJSON*  cbytes = cJSON_CreateNumber(length);
        cJSON_AddItemToObject(json, "colLength", cbytes);
      }
      break;
    }
    case TSDB_ALTER_TABLE_UPDATE_TAG_NAME:
    case TSDB_ALTER_TABLE_UPDATE_COLUMN_NAME: {
      TAOS_FIELD* oldField = taosArrayGet(req.pFields, 0);
      TAOS_FIELD* newField = taosArrayGet(req.pFields, 1);
      cJSON*      colName = cJSON_CreateString(oldField->name);
      cJSON_AddItemToObject(json, "colName", colName);
      cJSON* colNewName = cJSON_CreateString(newField->name);
      cJSON_AddItemToObject(json, "colNewName", colNewName);
      break;
    }
    default:
      break;
  }
  string = cJSON_PrintUnformatted(json);

  end:
  cJSON_Delete(json);
  tFreeSMAltertbReq(&req);
  return string;
}

static char* processCreateStb(SMqMetaRsp* metaRsp) {
  SVCreateStbReq req = {0};
  SDecoder       coder;
  char*          string = NULL;

  uDebug("processCreateStb called");
  // decode and process req
  void*   data = POINTER_SHIFT(metaRsp->metaRsp, sizeof(SMsgHead));
  int32_t len = metaRsp->metaRspLen - sizeof(SMsgHead);
  tDecoderInit(&coder, data, len);

  if (tDecodeSVCreateStbReq(&coder, &req) < 0) {
    goto _err;
  }
  string = buildCreateTableJson(&req.schemaRow, &req.schemaTag, req.name, req.suid, TSDB_SUPER_TABLE);
  uDebug("processCreateStb %s", string);
<<<<<<< HEAD
_err:
=======
  _err:
>>>>>>> 0e53e578
  tDecoderClear(&coder);
  return string;
}

static char* processAlterStb(SMqMetaRsp* metaRsp) {
  SVCreateStbReq req = {0};
  SDecoder       coder;
  char*          string = NULL;
  uDebug("processAlterStb called");

  // decode and process req
  void*   data = POINTER_SHIFT(metaRsp->metaRsp, sizeof(SMsgHead));
  int32_t len = metaRsp->metaRspLen - sizeof(SMsgHead);
  tDecoderInit(&coder, data, len);

  if (tDecodeSVCreateStbReq(&coder, &req) < 0) {
    goto _err;
  }
  string = buildAlterSTableJson(req.alterOriData, req.alterOriDataLen);
  uDebug("processAlterStb %s", string);

  _err:
  tDecoderClear(&coder);
  return string;
}

static void buildChildElement(cJSON* json, SVCreateTbReq* pCreateReq) {
  STag*   pTag = (STag*)pCreateReq->ctb.pTag;
  char*   sname = pCreateReq->ctb.stbName;
  char*   name = pCreateReq->name;
  SArray* tagName = pCreateReq->ctb.tagName;
  int64_t id = pCreateReq->uid;
  uint8_t tagNum = pCreateReq->ctb.tagNum;

  cJSON* tableName = cJSON_CreateString(name);
  cJSON_AddItemToObject(json, "tableName", tableName);
  cJSON* using = cJSON_CreateString(sname);
  cJSON_AddItemToObject(json, "using", using);
  cJSON* tagNumJson = cJSON_CreateNumber(tagNum);
  cJSON_AddItemToObject(json, "tagNum", tagNumJson);
  //  cJSON* version = cJSON_CreateNumber(1);
  //  cJSON_AddItemToObject(json, "version", version);

  cJSON*  tags = cJSON_CreateArray();
  SArray* pTagVals = NULL;
  int32_t code = tTagToValArray(pTag, &pTagVals);
  if (code) {
    goto end;
  }

  if (tTagIsJson(pTag)) {
    STag* p = (STag*)pTag;
    if (p->nTag == 0) {
      goto end;
    }
    char*    pJson = parseTagDatatoJson(pTag);
    cJSON*   tag = cJSON_CreateObject();
    STagVal* pTagVal = taosArrayGet(pTagVals, 0);

    char*  ptname = taosArrayGet(tagName, 0);
    cJSON* tname = cJSON_CreateString(ptname);
    cJSON_AddItemToObject(tag, "name", tname);
    //    cJSON* cid_ = cJSON_CreateString("");
    //    cJSON_AddItemToObject(tag, "cid", cid_);
    cJSON* ttype = cJSON_CreateNumber(TSDB_DATA_TYPE_JSON);
    cJSON_AddItemToObject(tag, "type", ttype);
    cJSON* tvalue = cJSON_CreateString(pJson);
    cJSON_AddItemToObject(tag, "value", tvalue);
    cJSON_AddItemToArray(tags, tag);
    taosMemoryFree(pJson);
    goto end;
  }

  for (int i = 0; i < taosArrayGetSize(pTagVals); i++) {
    STagVal* pTagVal = (STagVal*)taosArrayGet(pTagVals, i);

    cJSON* tag = cJSON_CreateObject();

    char*  ptname = taosArrayGet(tagName, i);
    cJSON* tname = cJSON_CreateString(ptname);
    cJSON_AddItemToObject(tag, "name", tname);
    //    cJSON* cid = cJSON_CreateNumber(pTagVal->cid);
    //    cJSON_AddItemToObject(tag, "cid", cid);
    cJSON* ttype = cJSON_CreateNumber(pTagVal->type);
    cJSON_AddItemToObject(tag, "type", ttype);

    cJSON* tvalue = NULL;
    if (IS_VAR_DATA_TYPE(pTagVal->type)) {
      char* buf = taosMemoryCalloc(pTagVal->nData + 3, 1);
      if (!buf) goto end;
      dataConverToStr(buf, pTagVal->type, pTagVal->pData, pTagVal->nData, NULL);
      tvalue = cJSON_CreateString(buf);
      taosMemoryFree(buf);
    } else {
      double val = 0;
      GET_TYPED_DATA(val, double, pTagVal->type, &pTagVal->i64);
      tvalue = cJSON_CreateNumber(val);
    }

    cJSON_AddItemToObject(tag, "value", tvalue);
    cJSON_AddItemToArray(tags, tag);
  }

  end:
  cJSON_AddItemToObject(json, "tags", tags);
  taosArrayDestroy(pTagVals);
}

static char* buildCreateCTableJson(SVCreateTbReq* pCreateReq, int32_t nReqs) {
  char*  string = NULL;
  cJSON* json = cJSON_CreateObject();
  if (json == NULL) {
    return NULL;
  }
  cJSON* type = cJSON_CreateString("create");
  cJSON_AddItemToObject(json, "type", type);
  //  char cid[32] = {0};
  //  sprintf(cid, "%"PRIi64, id);
  //  cJSON* cid_ = cJSON_CreateString(cid);
  //  cJSON_AddItemToObject(json, "id", cid_);

  cJSON* tableType = cJSON_CreateString("child");
  cJSON_AddItemToObject(json, "tableType", tableType);

  buildChildElement(json, pCreateReq);
  cJSON* createList = cJSON_CreateArray();
  for (int i = 0; nReqs > 1 && i < nReqs; i++) {
    cJSON* create = cJSON_CreateObject();
    buildChildElement(create, pCreateReq + i);
    cJSON_AddItemToArray(createList, create);
  }
  cJSON_AddItemToObject(json, "createList", createList);
  string = cJSON_PrintUnformatted(json);
  cJSON_Delete(json);
  return string;
}

static char* processCreateTable(SMqMetaRsp* metaRsp) {
  SDecoder           decoder = {0};
  SVCreateTbBatchReq req = {0};
  SVCreateTbReq*     pCreateReq;
  char*              string = NULL;
  // decode
  uDebug("processCreateTable called");
  void*   data = POINTER_SHIFT(metaRsp->metaRsp, sizeof(SMsgHead));
  int32_t len = metaRsp->metaRspLen - sizeof(SMsgHead);
  tDecoderInit(&decoder, data, len);
  if (tDecodeSVCreateTbBatchReq(&decoder, &req) < 0) {
    goto _exit;
  }

  // loop to create table
  if (req.nReqs > 0) {
    pCreateReq = req.pReqs;
    if (pCreateReq->type == TSDB_CHILD_TABLE) {
      string = buildCreateCTableJson(req.pReqs, req.nReqs);
    } else if (pCreateReq->type == TSDB_NORMAL_TABLE) {
      string = buildCreateTableJson(&pCreateReq->ntb.schemaRow, NULL, pCreateReq->name, pCreateReq->uid, TSDB_NORMAL_TABLE);
    }
    uDebug("processCreateTable :%s", string);
  }

  _exit:
  for (int32_t iReq = 0; iReq < req.nReqs; iReq++) {
    pCreateReq = req.pReqs + iReq;
    taosMemoryFreeClear(pCreateReq->comment);
    if (pCreateReq->type == TSDB_CHILD_TABLE) {
      taosArrayDestroy(pCreateReq->ctb.tagName);
    }
  }
  tDecoderClear(&decoder);
  return string;
}

static char* processAutoCreateTable(STaosxRsp* rsp) {
  uDebug("processAutoCreateTable called");
  if (rsp->createTableNum <= 0) {
    uError("WriteRaw:processAutoCreateTable rsp->createTableNum <= 0");
    goto _exit;
  }

  SDecoder*      decoder = taosMemoryCalloc(rsp->createTableNum, sizeof(SDecoder));
  SVCreateTbReq* pCreateReq = taosMemoryCalloc(rsp->createTableNum, sizeof(SVCreateTbReq));
  char*          string = NULL;

  // loop to create table
  for (int32_t iReq = 0; iReq < rsp->createTableNum; iReq++) {
    // decode
    void**   data = taosArrayGet(rsp->createTableReq, iReq);
    int32_t* len = taosArrayGet(rsp->createTableLen, iReq);
    tDecoderInit(&decoder[iReq], *data, *len);
    if (tDecodeSVCreateTbReq(&decoder[iReq], pCreateReq + iReq) < 0) {
      goto _exit;
    }

    if (pCreateReq[iReq].type != TSDB_CHILD_TABLE) {
      uError("WriteRaw:processAutoCreateTable pCreateReq[iReq].type != TSDB_CHILD_TABLE");
      goto _exit;
    }
  }
  string = buildCreateCTableJson(pCreateReq, rsp->createTableNum);
  uDebug("processAutoCreateTable :%s", string);
<<<<<<< HEAD
_exit:
=======
  _exit:
>>>>>>> 0e53e578
  for (int i = 0; i < rsp->createTableNum; i++) {
    tDecoderClear(&decoder[i]);
    taosMemoryFreeClear(pCreateReq[i].comment);
    if (pCreateReq[i].type == TSDB_CHILD_TABLE) {
      taosArrayDestroy(pCreateReq[i].ctb.tagName);
    }
  }
  taosMemoryFree(decoder);
  taosMemoryFree(pCreateReq);
  return string;
}

static char* processAlterTable(SMqMetaRsp* metaRsp) {
  SDecoder     decoder = {0};
  SVAlterTbReq vAlterTbReq = {0};
  char*        string = NULL;
  cJSON*       json = NULL;

  uDebug("processAlterTable called");
  // decode
  void*   data = POINTER_SHIFT(metaRsp->metaRsp, sizeof(SMsgHead));
  int32_t len = metaRsp->metaRspLen - sizeof(SMsgHead);
  tDecoderInit(&decoder, data, len);
  if (tDecodeSVAlterTbReq(&decoder, &vAlterTbReq) < 0) {
    goto _exit;
  }

  json = cJSON_CreateObject();
  if (json == NULL) {
    goto _exit;
  }
  cJSON* type = cJSON_CreateString("alter");
  cJSON_AddItemToObject(json, "type", type);
  //  cJSON* uid = cJSON_CreateNumber(id);
  //  cJSON_AddItemToObject(json, "uid", uid);
  cJSON* tableType = cJSON_CreateString(vAlterTbReq.action == TSDB_ALTER_TABLE_UPDATE_TAG_VAL ? "child" : "normal");
  cJSON_AddItemToObject(json, "tableType", tableType);
  cJSON* tableName = cJSON_CreateString(vAlterTbReq.tbName);
  cJSON_AddItemToObject(json, "tableName", tableName);
  cJSON* alterType = cJSON_CreateNumber(vAlterTbReq.action);
  cJSON_AddItemToObject(json, "alterType", alterType);

  switch (vAlterTbReq.action) {
    case TSDB_ALTER_TABLE_ADD_COLUMN: {
      cJSON* colName = cJSON_CreateString(vAlterTbReq.colName);
      cJSON_AddItemToObject(json, "colName", colName);
      cJSON* colType = cJSON_CreateNumber(vAlterTbReq.type);
      cJSON_AddItemToObject(json, "colType", colType);

      if (vAlterTbReq.type == TSDB_DATA_TYPE_BINARY) {
        int32_t length = vAlterTbReq.bytes - VARSTR_HEADER_SIZE;
        cJSON*  cbytes = cJSON_CreateNumber(length);
        cJSON_AddItemToObject(json, "colLength", cbytes);
      } else if (vAlterTbReq.type == TSDB_DATA_TYPE_NCHAR) {
        int32_t length = (vAlterTbReq.bytes - VARSTR_HEADER_SIZE) / TSDB_NCHAR_SIZE;
        cJSON*  cbytes = cJSON_CreateNumber(length);
        cJSON_AddItemToObject(json, "colLength", cbytes);
      }
      break;
    }
    case TSDB_ALTER_TABLE_DROP_COLUMN: {
      cJSON* colName = cJSON_CreateString(vAlterTbReq.colName);
      cJSON_AddItemToObject(json, "colName", colName);
      break;
    }
    case TSDB_ALTER_TABLE_UPDATE_COLUMN_BYTES: {
      cJSON* colName = cJSON_CreateString(vAlterTbReq.colName);
      cJSON_AddItemToObject(json, "colName", colName);
      cJSON* colType = cJSON_CreateNumber(vAlterTbReq.colModType);
      cJSON_AddItemToObject(json, "colType", colType);
      if (vAlterTbReq.colModType == TSDB_DATA_TYPE_BINARY) {
        int32_t length = vAlterTbReq.colModBytes - VARSTR_HEADER_SIZE;
        cJSON*  cbytes = cJSON_CreateNumber(length);
        cJSON_AddItemToObject(json, "colLength", cbytes);
      } else if (vAlterTbReq.colModType == TSDB_DATA_TYPE_NCHAR) {
        int32_t length = (vAlterTbReq.colModBytes - VARSTR_HEADER_SIZE) / TSDB_NCHAR_SIZE;
        cJSON*  cbytes = cJSON_CreateNumber(length);
        cJSON_AddItemToObject(json, "colLength", cbytes);
      }
      break;
    }
    case TSDB_ALTER_TABLE_UPDATE_COLUMN_NAME: {
      cJSON* colName = cJSON_CreateString(vAlterTbReq.colName);
      cJSON_AddItemToObject(json, "colName", colName);
      cJSON* colNewName = cJSON_CreateString(vAlterTbReq.colNewName);
      cJSON_AddItemToObject(json, "colNewName", colNewName);
      break;
    }
    case TSDB_ALTER_TABLE_UPDATE_TAG_VAL: {
      cJSON* tagName = cJSON_CreateString(vAlterTbReq.tagName);
      cJSON_AddItemToObject(json, "colName", tagName);

      bool isNull = vAlterTbReq.isNull;
      if (vAlterTbReq.tagType == TSDB_DATA_TYPE_JSON) {
        STag* jsonTag = (STag*)vAlterTbReq.pTagVal;
        if (jsonTag->nTag == 0) isNull = true;
      }
      if (!isNull) {
        char* buf = NULL;

        if (vAlterTbReq.tagType == TSDB_DATA_TYPE_JSON) {
          if (!tTagIsJson(vAlterTbReq.pTagVal)) {
            uError("processAlterTable isJson false");
            goto _exit;
          }
          buf = parseTagDatatoJson(vAlterTbReq.pTagVal);
        } else {
          buf = taosMemoryCalloc(vAlterTbReq.nTagVal + 1, 1);
          dataConverToStr(buf, vAlterTbReq.tagType, vAlterTbReq.pTagVal, vAlterTbReq.nTagVal, NULL);
        }

        cJSON* colValue = cJSON_CreateString(buf);
        cJSON_AddItemToObject(json, "colValue", colValue);
        taosMemoryFree(buf);
      }

      cJSON* isNullCJson = cJSON_CreateBool(isNull);
      cJSON_AddItemToObject(json, "colValueNull", isNullCJson);
      break;
    }
    default:
      break;
  }
  string = cJSON_PrintUnformatted(json);
  uDebug("processAlterTable :%s", string);

  _exit:
  cJSON_Delete(json);
  tDecoderClear(&decoder);
  return string;
}

static char* processDropSTable(SMqMetaRsp* metaRsp) {
  SDecoder     decoder = {0};
  SVDropStbReq req = {0};
  char*        string = NULL;
  cJSON*       json = NULL;
  uDebug("processDropSTable called");

  // decode
  void*   data = POINTER_SHIFT(metaRsp->metaRsp, sizeof(SMsgHead));
  int32_t len = metaRsp->metaRspLen - sizeof(SMsgHead);
  tDecoderInit(&decoder, data, len);
  if (tDecodeSVDropStbReq(&decoder, &req) < 0) {
    goto _exit;
  }

  json = cJSON_CreateObject();
  if (json == NULL) {
    goto _exit;
  }
  cJSON* type = cJSON_CreateString("drop");
  cJSON_AddItemToObject(json, "type", type);
  cJSON* tableType = cJSON_CreateString("super");
  cJSON_AddItemToObject(json, "tableType", tableType);
  cJSON* tableName = cJSON_CreateString(req.name);
  cJSON_AddItemToObject(json, "tableName", tableName);

  string = cJSON_PrintUnformatted(json);
  uDebug("processDropSTable :%s", string);
<<<<<<< HEAD
_exit:
=======
  _exit:
>>>>>>> 0e53e578
  cJSON_Delete(json);
  tDecoderClear(&decoder);
  return string;
}
static char* processDeleteTable(SMqMetaRsp* metaRsp) {
  SDeleteRes req = {0};
  SDecoder   coder = {0};
  int32_t    code = TSDB_CODE_SUCCESS;
  cJSON*     json = NULL;
  char*      string = NULL;

  uDebug("processDeleteTable called");
  // decode and process req
  void*   data = POINTER_SHIFT(metaRsp->metaRsp, sizeof(SMsgHead));
  int32_t len = metaRsp->metaRspLen - sizeof(SMsgHead);

  tDecoderInit(&coder, data, len);
  if (tDecodeDeleteRes(&coder, &req) < 0) {
    code = TSDB_CODE_INVALID_PARA;
    goto _exit;
  }

  //  getTbName(req.tableFName);
  char sql[256] = {0};
  snprintf(sql, sizeof(sql), "delete from `%s` where `%s` >= %" PRId64 " and `%s` <= %" PRId64, req.tableFName,
           req.tsColName, req.skey, req.tsColName, req.ekey);
  uDebug("delete sql:%s\n", sql);

  json = cJSON_CreateObject();
  if (json == NULL) {
    goto _exit;
  }
  cJSON* type = cJSON_CreateString("delete");
  cJSON_AddItemToObject(json, "type", type);
  cJSON* sqlJson = cJSON_CreateString(sql);
  cJSON_AddItemToObject(json, "sql", sqlJson);

  string = cJSON_PrintUnformatted(json);
  uDebug("processDeleteTable :%s", string);
<<<<<<< HEAD
_exit:
=======
  _exit:
>>>>>>> 0e53e578
  cJSON_Delete(json);
  tDecoderClear(&coder);
  return string;
}

static char* processDropTable(SMqMetaRsp* metaRsp) {
  SDecoder         decoder = {0};
  SVDropTbBatchReq req = {0};
  char*            string = NULL;
  cJSON*           json = NULL;

  uDebug("processDropTable called");
  // decode
  void*   data = POINTER_SHIFT(metaRsp->metaRsp, sizeof(SMsgHead));
  int32_t len = metaRsp->metaRspLen - sizeof(SMsgHead);
  tDecoderInit(&decoder, data, len);
  if (tDecodeSVDropTbBatchReq(&decoder, &req) < 0) {
    goto _exit;
  }

  json = cJSON_CreateObject();
  if (json == NULL) {
    goto _exit;
  }
  cJSON* type = cJSON_CreateString("drop");
  cJSON_AddItemToObject(json, "type", type);
  //  cJSON* uid = cJSON_CreateNumber(id);
  //  cJSON_AddItemToObject(json, "uid", uid);
  //  cJSON* tableType = cJSON_CreateString("normal");
  //  cJSON_AddItemToObject(json, "tableType", tableType);

  cJSON* tableNameList = cJSON_CreateArray();
  for (int32_t iReq = 0; iReq < req.nReqs; iReq++) {
    SVDropTbReq* pDropTbReq = req.pReqs + iReq;

    cJSON* tableName = cJSON_CreateString(pDropTbReq->name);
    cJSON_AddItemToArray(tableNameList, tableName);
  }
  cJSON_AddItemToObject(json, "tableNameList", tableNameList);

  string = cJSON_PrintUnformatted(json);
  uDebug("processDropTable :%s", string);
<<<<<<< HEAD
_exit:
=======
  _exit:
>>>>>>> 0e53e578
  cJSON_Delete(json);
  tDecoderClear(&decoder);
  return string;
}

static int32_t taosCreateStb(TAOS* taos, void* meta, int32_t metaLen) {
  SVCreateStbReq req = {0};
  SDecoder       coder;
  SMCreateStbReq pReq = {0};
  int32_t        code = TSDB_CODE_SUCCESS;
  SRequestObj*   pRequest = NULL;

  uDebug("taosCreateStb called");
  code = buildRequest(*(int64_t*)taos, "", 0, NULL, false, &pRequest, 0);
  if (code != TSDB_CODE_SUCCESS) {
    goto end;
  }

  pRequest->syncQuery = true;
  if (!pRequest->pDb) {
    code = TSDB_CODE_PAR_DB_NOT_SPECIFIED;
    goto end;
  }
  // decode and process req
  void*   data = POINTER_SHIFT(meta, sizeof(SMsgHead));
  int32_t len = metaLen - sizeof(SMsgHead);
  tDecoderInit(&coder, data, len);
  if (tDecodeSVCreateStbReq(&coder, &req) < 0) {
    code = TSDB_CODE_INVALID_PARA;
    goto end;
  }
  // build create stable
  pReq.pColumns = taosArrayInit(req.schemaRow.nCols, sizeof(SField));
  for (int32_t i = 0; i < req.schemaRow.nCols; i++) {
    SSchema* pSchema = req.schemaRow.pSchema + i;
    SField   field = {.type = pSchema->type, .bytes = pSchema->bytes};
    strcpy(field.name, pSchema->name);
    taosArrayPush(pReq.pColumns, &field);
  }
  pReq.pTags = taosArrayInit(req.schemaTag.nCols, sizeof(SField));
  for (int32_t i = 0; i < req.schemaTag.nCols; i++) {
    SSchema* pSchema = req.schemaTag.pSchema + i;
    SField   field = {.type = pSchema->type, .bytes = pSchema->bytes};
    strcpy(field.name, pSchema->name);
    taosArrayPush(pReq.pTags, &field);
  }

  pReq.colVer = req.schemaRow.version;
  pReq.tagVer = req.schemaTag.version;
  pReq.numOfColumns = req.schemaRow.nCols;
  pReq.numOfTags = req.schemaTag.nCols;
  pReq.commentLen = -1;
  pReq.suid = processSuid(req.suid, pRequest->pDb);
  pReq.source = TD_REQ_FROM_TAOX;
  pReq.igExists = true;

  uDebug("taosCreateStb name:%s suid:%"PRId64" processSuid:%"PRId64, req.name, req.suid, pReq.suid);
  STscObj* pTscObj = pRequest->pTscObj;
  SName    tableName;
  tNameExtractFullName(toName(pTscObj->acctId, pRequest->pDb, req.name, &tableName), pReq.name);

  SCmdMsgInfo pCmdMsg = {0};
  pCmdMsg.epSet = getEpSet_s(&pTscObj->pAppInfo->mgmtEp);
  pCmdMsg.msgType = TDMT_MND_CREATE_STB;
  pCmdMsg.msgLen = tSerializeSMCreateStbReq(NULL, 0, &pReq);
  pCmdMsg.pMsg = taosMemoryMalloc(pCmdMsg.msgLen);
  if (NULL == pCmdMsg.pMsg) {
    code = TSDB_CODE_OUT_OF_MEMORY;
    goto end;
  }
  tSerializeSMCreateStbReq(pCmdMsg.pMsg, pCmdMsg.msgLen, &pReq);

  SQuery pQuery = {0};
  pQuery.execMode = QUERY_EXEC_MODE_RPC;
  pQuery.pCmdMsg = &pCmdMsg;
  pQuery.msgType = pQuery.pCmdMsg->msgType;
  pQuery.stableQuery = true;

  launchQueryImpl(pRequest, &pQuery, true, NULL);

  if (pRequest->code == TSDB_CODE_SUCCESS) {
    SCatalog* pCatalog = NULL;
    catalogGetHandle(pTscObj->pAppInfo->clusterId, &pCatalog);
    catalogRemoveTableMeta(pCatalog, &tableName);
  }

  code = pRequest->code;
  taosMemoryFree(pCmdMsg.pMsg);

  end:
  destroyRequest(pRequest);
  tFreeSMCreateStbReq(&pReq);
  tDecoderClear(&coder);
  return code;
}

static int32_t taosDropStb(TAOS* taos, void* meta, int32_t metaLen) {
  SVDropStbReq req = {0};
  SDecoder     coder = {0};
  SMDropStbReq pReq = {0};
  int32_t      code = TSDB_CODE_SUCCESS;
  SRequestObj* pRequest = NULL;

  uDebug("taosDropStb called");
  code = buildRequest(*(int64_t*)taos, "", 0, NULL, false, &pRequest, 0);
  if (code != TSDB_CODE_SUCCESS) {
    goto end;
  }

  pRequest->syncQuery = true;
  if (!pRequest->pDb) {
    code = TSDB_CODE_PAR_DB_NOT_SPECIFIED;
    goto end;
  }
  // decode and process req
  void*   data = POINTER_SHIFT(meta, sizeof(SMsgHead));
  int32_t len = metaLen - sizeof(SMsgHead);
  tDecoderInit(&coder, data, len);
  if (tDecodeSVDropStbReq(&coder, &req) < 0) {
    code = TSDB_CODE_INVALID_PARA;
    goto end;
  }

  SCatalog*      pCatalog = NULL;
  code = catalogGetHandle(pRequest->pTscObj->pAppInfo->clusterId, &pCatalog);
  if (code != TSDB_CODE_SUCCESS) {
    goto end;
  }
  SRequestConnInfo conn = {.pTrans = pRequest->pTscObj->pAppInfo->pTransporter,
      .requestId = pRequest->requestId,
      .requestObjRefId = pRequest->self,
      .mgmtEps = getEpSet_s(&pRequest->pTscObj->pAppInfo->mgmtEp)};
  SName       pName = {0};
  toName(pRequest->pTscObj->acctId, pRequest->pDb, req.name, &pName);
  STableMeta *pTableMeta = NULL;
  code = catalogGetTableMeta(pCatalog, &conn, &pName, &pTableMeta);
  if (code == TSDB_CODE_PAR_TABLE_NOT_EXIST){
    code = TSDB_CODE_SUCCESS;
    taosMemoryFreeClear(pTableMeta);
    goto end;
  }
  if (code != TSDB_CODE_SUCCESS) {
    uError("taosCreateTable:catalogGetTableMeta failed. table name: %s", req.name);
    goto end;
  }
  pReq.suid = pTableMeta->uid;
  taosMemoryFreeClear(pTableMeta);

  // build drop stable
  pReq.igNotExists = true;
  pReq.source = TD_REQ_FROM_TAOX;
//  pReq.suid = processSuid(req.suid, pRequest->pDb);

  uDebug("taosDropStb name:%s suid:%"PRId64" new suid:%"PRId64, req.name, req.suid, pReq.suid);
  STscObj* pTscObj = pRequest->pTscObj;
  SName    tableName = {0};
  tNameExtractFullName(toName(pTscObj->acctId, pRequest->pDb, req.name, &tableName), pReq.name);

  SCmdMsgInfo pCmdMsg = {0};
  pCmdMsg.epSet = getEpSet_s(&pTscObj->pAppInfo->mgmtEp);
  pCmdMsg.msgType = TDMT_MND_DROP_STB;
  pCmdMsg.msgLen = tSerializeSMDropStbReq(NULL, 0, &pReq);
  pCmdMsg.pMsg = taosMemoryMalloc(pCmdMsg.msgLen);
  if (NULL == pCmdMsg.pMsg) {
    code = TSDB_CODE_OUT_OF_MEMORY;
    goto end;
  }
  tSerializeSMDropStbReq(pCmdMsg.pMsg, pCmdMsg.msgLen, &pReq);

  SQuery pQuery = {0};
  pQuery.execMode = QUERY_EXEC_MODE_RPC;
  pQuery.pCmdMsg = &pCmdMsg;
  pQuery.msgType = pQuery.pCmdMsg->msgType;
  pQuery.stableQuery = true;

  launchQueryImpl(pRequest, &pQuery, true, NULL);

  if (pRequest->code == TSDB_CODE_SUCCESS) {
//    SCatalog* pCatalog = NULL;
    catalogGetHandle(pTscObj->pAppInfo->clusterId, &pCatalog);
    catalogRemoveTableMeta(pCatalog, &tableName);
  }

  code = pRequest->code;
  taosMemoryFree(pCmdMsg.pMsg);

  end:
  destroyRequest(pRequest);
  tDecoderClear(&coder);
  return code;
}

typedef struct SVgroupCreateTableBatch {
  SVCreateTbBatchReq req;
  SVgroupInfo        info;
  char               dbName[TSDB_DB_NAME_LEN];
} SVgroupCreateTableBatch;

static void destroyCreateTbReqBatch(void* data) {
  SVgroupCreateTableBatch* pTbBatch = (SVgroupCreateTableBatch*)data;
  taosArrayDestroy(pTbBatch->req.pArray);
}

static int32_t taosCreateTable(TAOS* taos, void* meta, int32_t metaLen) {
  SVCreateTbBatchReq req = {0};
  SDecoder           coder = {0};
  int32_t            code = TSDB_CODE_SUCCESS;
  SRequestObj*       pRequest = NULL;
  SQuery*            pQuery = NULL;
  SHashObj*          pVgroupHashmap = NULL;

  uDebug("taosCreateTable called");
  code = buildRequest(*(int64_t*)taos, "", 0, NULL, false, &pRequest, 0);
  if (code != TSDB_CODE_SUCCESS) {
    goto end;
  }

  pRequest->syncQuery = true;
  if (!pRequest->pDb) {
    code = TSDB_CODE_PAR_DB_NOT_SPECIFIED;
    goto end;
  }
  // decode and process req
  void*   data = POINTER_SHIFT(meta, sizeof(SMsgHead));
  int32_t len = metaLen - sizeof(SMsgHead);
  tDecoderInit(&coder, data, len);
  if (tDecodeSVCreateTbBatchReq(&coder, &req) < 0) {
    code = TSDB_CODE_INVALID_PARA;
    goto end;
  }

  STscObj* pTscObj = pRequest->pTscObj;

  SVCreateTbReq* pCreateReq = NULL;
  SCatalog*      pCatalog = NULL;
  code = catalogGetHandle(pTscObj->pAppInfo->clusterId, &pCatalog);
  if (code != TSDB_CODE_SUCCESS) {
    goto end;
  }

  pVgroupHashmap = taosHashInit(4, taosGetDefaultHashFunction(TSDB_DATA_TYPE_INT), false, HASH_NO_LOCK);
  if (NULL == pVgroupHashmap) {
    code = TSDB_CODE_OUT_OF_MEMORY;
    goto end;
  }
  taosHashSetFreeFp(pVgroupHashmap, destroyCreateTbReqBatch);

  SRequestConnInfo conn = {.pTrans = pTscObj->pAppInfo->pTransporter,
      .requestId = pRequest->requestId,
      .requestObjRefId = pRequest->self,
      .mgmtEps = getEpSet_s(&pTscObj->pAppInfo->mgmtEp)};

  pRequest->tableList = taosArrayInit(req.nReqs, sizeof(SName));
  // loop to create table
  for (int32_t iReq = 0; iReq < req.nReqs; iReq++) {
    pCreateReq = req.pReqs + iReq;

    SVgroupInfo pInfo = {0};
    SName       pName = {0};
    toName(pTscObj->acctId, pRequest->pDb, pCreateReq->name, &pName);
    code = catalogGetTableHashVgroup(pCatalog, &conn, &pName, &pInfo);
    if (code != TSDB_CODE_SUCCESS) {
      goto end;
    }
    taosArrayPush(pRequest->tableList, &pName);

    pCreateReq->flags |= TD_CREATE_IF_NOT_EXISTS;
    // change tag cid to new cid
    if (pCreateReq->type == TSDB_CHILD_TABLE) {
      STableMeta* pTableMeta = NULL;
      SName       sName = {0};
      tb_uid_t oldSuid = pCreateReq->ctb.suid;
//      pCreateReq->ctb.suid = processSuid(pCreateReq->ctb.suid, pRequest->pDb);
      toName(pTscObj->acctId, pRequest->pDb, pCreateReq->ctb.stbName, &sName);
      code = catalogGetTableMeta(pCatalog, &conn, &sName, &pTableMeta);
      if (code != TSDB_CODE_SUCCESS) {
        uError("taosCreateTable:catalogGetTableMeta failed. table name: %s", pCreateReq->ctb.stbName);
        goto end;
      }
      pCreateReq->ctb.suid = pTableMeta->uid;
      uDebug("taosCreateTable name:%s sname:%s suid:%"PRId64" new suid:%"PRId64, pCreateReq->name, pCreateReq->ctb.stbName, oldSuid, pCreateReq->ctb.suid);

      for (int32_t i = 0; i < taosArrayGetSize(pCreateReq->ctb.tagName); i++) {
        char* tName = taosArrayGet(pCreateReq->ctb.tagName, i);
        for (int32_t j = pTableMeta->tableInfo.numOfColumns;
             j < pTableMeta->tableInfo.numOfColumns + pTableMeta->tableInfo.numOfTags; j++) {
          SSchema* tag = &pTableMeta->schema[j];
          if (strcmp(tag->name, tName) == 0 && tag->type != TSDB_DATA_TYPE_JSON) {
            tTagSetCid((STag*)pCreateReq->ctb.pTag, i, tag->colId);
          }
        }
      }
      taosMemoryFreeClear(pTableMeta);
    }

    SVgroupCreateTableBatch* pTableBatch = taosHashGet(pVgroupHashmap, &pInfo.vgId, sizeof(pInfo.vgId));
    if (pTableBatch == NULL) {
      SVgroupCreateTableBatch tBatch = {0};
      tBatch.info = pInfo;
      strcpy(tBatch.dbName, pRequest->pDb);

      tBatch.req.pArray = taosArrayInit(4, sizeof(struct SVCreateTbReq));
      taosArrayPush(tBatch.req.pArray, pCreateReq);

      taosHashPut(pVgroupHashmap, &pInfo.vgId, sizeof(pInfo.vgId), &tBatch, sizeof(tBatch));
    } else {  // add to the correct vgroup
      taosArrayPush(pTableBatch->req.pArray, pCreateReq);
    }
  }

  SArray* pBufArray = serializeVgroupsCreateTableBatch(pVgroupHashmap);
  if (NULL == pBufArray) {
    code = TSDB_CODE_OUT_OF_MEMORY;
    goto end;
  }

  pQuery = (SQuery*)nodesMakeNode(QUERY_NODE_QUERY);
  pQuery->execMode = QUERY_EXEC_MODE_SCHEDULE;
  pQuery->msgType = TDMT_VND_CREATE_TABLE;
  pQuery->stableQuery = false;
  pQuery->pRoot = nodesMakeNode(QUERY_NODE_CREATE_TABLE_STMT);

  code = rewriteToVnodeModifyOpStmt(pQuery, pBufArray);
  if (code != TSDB_CODE_SUCCESS) {
    goto end;
  }

  launchQueryImpl(pRequest, pQuery, true, NULL);
  if (pRequest->code == TSDB_CODE_SUCCESS) {
    removeMeta(pTscObj, pRequest->tableList);
  }

  code = pRequest->code;

  end:
  for (int32_t iReq = 0; iReq < req.nReqs; iReq++) {
    pCreateReq = req.pReqs + iReq;
    taosMemoryFreeClear(pCreateReq->comment);
    if (pCreateReq->type == TSDB_CHILD_TABLE) {
      taosArrayDestroy(pCreateReq->ctb.tagName);
    }
  }

  taosHashCleanup(pVgroupHashmap);
  destroyRequest(pRequest);
  tDecoderClear(&coder);
  qDestroyQuery(pQuery);
  return code;
}

typedef struct SVgroupDropTableBatch {
  SVDropTbBatchReq req;
  SVgroupInfo      info;
  char             dbName[TSDB_DB_NAME_LEN];
} SVgroupDropTableBatch;

static void destroyDropTbReqBatch(void* data) {
  SVgroupDropTableBatch* pTbBatch = (SVgroupDropTableBatch*)data;
  taosArrayDestroy(pTbBatch->req.pArray);
}

static int32_t taosDropTable(TAOS* taos, void* meta, int32_t metaLen) {
  SVDropTbBatchReq req = {0};
  SDecoder         coder = {0};
  int32_t          code = TSDB_CODE_SUCCESS;
  SRequestObj*     pRequest = NULL;
  SQuery*          pQuery = NULL;
  SHashObj*        pVgroupHashmap = NULL;

  uDebug("taosDropTable called");
  code = buildRequest(*(int64_t*)taos, "", 0, NULL, false, &pRequest, 0);
  if (code != TSDB_CODE_SUCCESS) {
    goto end;
  }
  pRequest->syncQuery = true;
  if (!pRequest->pDb) {
    code = TSDB_CODE_PAR_DB_NOT_SPECIFIED;
    goto end;
  }
  // decode and process req
  void*   data = POINTER_SHIFT(meta, sizeof(SMsgHead));
  int32_t len = metaLen - sizeof(SMsgHead);
  tDecoderInit(&coder, data, len);
  if (tDecodeSVDropTbBatchReq(&coder, &req) < 0) {
    code = TSDB_CODE_INVALID_PARA;
    goto end;
  }

  STscObj* pTscObj = pRequest->pTscObj;

  SVDropTbReq* pDropReq = NULL;
  SCatalog*    pCatalog = NULL;
  code = catalogGetHandle(pTscObj->pAppInfo->clusterId, &pCatalog);
  if (code != TSDB_CODE_SUCCESS) {
    goto end;
  }

  pVgroupHashmap = taosHashInit(4, taosGetDefaultHashFunction(TSDB_DATA_TYPE_INT), false, HASH_NO_LOCK);
  if (NULL == pVgroupHashmap) {
    code = TSDB_CODE_OUT_OF_MEMORY;
    goto end;
  }
  taosHashSetFreeFp(pVgroupHashmap, destroyDropTbReqBatch);

  SRequestConnInfo conn = {.pTrans = pTscObj->pAppInfo->pTransporter,
      .requestId = pRequest->requestId,
      .requestObjRefId = pRequest->self,
      .mgmtEps = getEpSet_s(&pTscObj->pAppInfo->mgmtEp)};
  pRequest->tableList = taosArrayInit(req.nReqs, sizeof(SName));
  // loop to create table
  for (int32_t iReq = 0; iReq < req.nReqs; iReq++) {
    pDropReq = req.pReqs + iReq;
    pDropReq->igNotExists = true;
//    pDropReq->suid = processSuid(pDropReq->suid, pRequest->pDb);

    SVgroupInfo pInfo = {0};
    SName       pName = {0};
    toName(pTscObj->acctId, pRequest->pDb, pDropReq->name, &pName);
    code = catalogGetTableHashVgroup(pCatalog, &conn, &pName, &pInfo);
    if (code != TSDB_CODE_SUCCESS) {
      goto end;
    }

    STableMeta *pTableMeta = NULL;
    code = catalogGetTableMeta(pCatalog, &conn, &pName, &pTableMeta);
    if (code == TSDB_CODE_PAR_TABLE_NOT_EXIST){
      code = TSDB_CODE_SUCCESS;
      taosMemoryFreeClear(pTableMeta);
      continue;
    }
    if (code != TSDB_CODE_SUCCESS) {
      uError("taosDropTable:catalogGetTableMeta failed. table name: %s", pDropReq->name);
      goto end;
    }
    tb_uid_t oldSuid = pDropReq->suid;
    pDropReq->suid = pTableMeta->suid;
    taosMemoryFreeClear(pTableMeta);
    uDebug("taosDropTable name:%s suid:%"PRId64" new suid:%"PRId64, pDropReq->name, oldSuid, pDropReq->suid);

    taosArrayPush(pRequest->tableList, &pName);
    SVgroupDropTableBatch* pTableBatch = taosHashGet(pVgroupHashmap, &pInfo.vgId, sizeof(pInfo.vgId));
    if (pTableBatch == NULL) {
      SVgroupDropTableBatch tBatch = {0};
      tBatch.info = pInfo;
      tBatch.req.pArray = taosArrayInit(TARRAY_MIN_SIZE, sizeof(SVDropTbReq));
      taosArrayPush(tBatch.req.pArray, pDropReq);

      taosHashPut(pVgroupHashmap, &pInfo.vgId, sizeof(pInfo.vgId), &tBatch, sizeof(tBatch));
    } else {  // add to the correct vgroup
      taosArrayPush(pTableBatch->req.pArray, pDropReq);
    }
  }

  if (taosHashGetSize(pVgroupHashmap) == 0){
    goto end;
  }
  SArray* pBufArray = serializeVgroupsDropTableBatch(pVgroupHashmap);
  if (NULL == pBufArray) {
    code = TSDB_CODE_OUT_OF_MEMORY;
    goto end;
  }

  pQuery = (SQuery*)nodesMakeNode(QUERY_NODE_QUERY);
  pQuery->execMode = QUERY_EXEC_MODE_SCHEDULE;
  pQuery->msgType = TDMT_VND_DROP_TABLE;
  pQuery->stableQuery = false;
  pQuery->pRoot = nodesMakeNode(QUERY_NODE_DROP_TABLE_STMT);

  code = rewriteToVnodeModifyOpStmt(pQuery, pBufArray);
  if (code != TSDB_CODE_SUCCESS) {
    goto end;
  }

  launchQueryImpl(pRequest, pQuery, true, NULL);
  if (pRequest->code == TSDB_CODE_SUCCESS) {
    removeMeta(pTscObj, pRequest->tableList);
  }
  code = pRequest->code;

  end:
  taosHashCleanup(pVgroupHashmap);
  destroyRequest(pRequest);
  tDecoderClear(&coder);
  qDestroyQuery(pQuery);
  return code;
}

// delete from db.tabl where ..       -> delete from tabl where ..
// delete from db    .tabl where ..   -> delete from tabl where ..
// static void getTbName(char *sql){
//  char *ch = sql;
//
//  bool inBackQuote = false;
//  int8_t dotIndex = 0;
//  while(*ch != '\0'){
//    if(!inBackQuote && *ch == '`'){
//      inBackQuote = true;
//      ch++;
//      continue;
//    }
//
//    if(inBackQuote && *ch == '`'){
//      inBackQuote = false;
//      ch++;
//
//      continue;
//    }
//
//    if(!inBackQuote && *ch == '.'){
//      dotIndex ++;
//      if(dotIndex == 2){
//        memmove(sql, ch + 1, strlen(ch + 1) + 1);
//        break;
//      }
//    }
//    ch++;
//  }
//}

static int32_t taosDeleteData(TAOS* taos, void* meta, int32_t metaLen) {
  SDeleteRes req = {0};
  SDecoder   coder = {0};
  int32_t    code = TSDB_CODE_SUCCESS;

  uDebug("taosDeleteData called");
  // decode and process req
  void*   data = POINTER_SHIFT(meta, sizeof(SMsgHead));
  int32_t len = metaLen - sizeof(SMsgHead);
  tDecoderInit(&coder, data, len);
  if (tDecodeDeleteRes(&coder, &req) < 0) {
    code = TSDB_CODE_INVALID_PARA;
    goto end;
  }

  //  getTbName(req.tableFName);
  char sql[256] = {0};
  snprintf(sql, sizeof(sql), "delete from `%s` where `%s` >= %" PRId64 " and `%s` <= %" PRId64, req.tableFName,
           req.tsColName, req.skey, req.tsColName, req.ekey);
  uDebug("delete sql:%s\n", sql);

  TAOS_RES*    res = taos_query(taos, sql);
  SRequestObj* pRequest = (SRequestObj*)res;
  code = pRequest->code;
  if (code == TSDB_CODE_PAR_TABLE_NOT_EXIST || code == TSDB_CODE_PAR_GET_META_ERROR) {
    code = TSDB_CODE_SUCCESS;
  }
  taos_free_result(res);

  end:
  tDecoderClear(&coder);
  return code;
}

static int32_t taosAlterTable(TAOS* taos, void* meta, int32_t metaLen) {
  SVAlterTbReq   req = {0};
  SDecoder       coder = {0};
  int32_t        code = TSDB_CODE_SUCCESS;
  SRequestObj*   pRequest = NULL;
  SQuery*        pQuery = NULL;
  SArray*        pArray = NULL;
  SVgDataBlocks* pVgData = NULL;

  uDebug("taosAlterTable called");
  code = buildRequest(*(int64_t*)taos, "", 0, NULL, false, &pRequest, 0);

  if (code != TSDB_CODE_SUCCESS) {
    goto end;
  }

  pRequest->syncQuery = true;
  if (!pRequest->pDb) {
    code = TSDB_CODE_PAR_DB_NOT_SPECIFIED;
    goto end;
  }
  // decode and process req
  void*   data = POINTER_SHIFT(meta, sizeof(SMsgHead));
  int32_t len = metaLen - sizeof(SMsgHead);
  tDecoderInit(&coder, data, len);
  if (tDecodeSVAlterTbReq(&coder, &req) < 0) {
    code = TSDB_CODE_INVALID_PARA;
    goto end;
  }

  // do not deal TSDB_ALTER_TABLE_UPDATE_OPTIONS
  if (req.action == TSDB_ALTER_TABLE_UPDATE_OPTIONS) {
    goto end;
  }

  STscObj*  pTscObj = pRequest->pTscObj;
  SCatalog* pCatalog = NULL;
  code = catalogGetHandle(pTscObj->pAppInfo->clusterId, &pCatalog);
  if (code != TSDB_CODE_SUCCESS) {
    goto end;
  }

  SRequestConnInfo conn = {.pTrans = pTscObj->pAppInfo->pTransporter,
      .requestId = pRequest->requestId,
      .requestObjRefId = pRequest->self,
      .mgmtEps = getEpSet_s(&pTscObj->pAppInfo->mgmtEp)};

  SVgroupInfo pInfo = {0};
  SName       pName = {0};
  toName(pTscObj->acctId, pRequest->pDb, req.tbName, &pName);
  code = catalogGetTableHashVgroup(pCatalog, &conn, &pName, &pInfo);
  if (code != TSDB_CODE_SUCCESS) {
    goto end;
  }

  uDebug("taosAlterTable name:%s", req.tbName);
  pArray = taosArrayInit(1, sizeof(void*));
  if (NULL == pArray) {
    code = TSDB_CODE_OUT_OF_MEMORY;
    goto end;
  }

  pVgData = taosMemoryCalloc(1, sizeof(SVgDataBlocks));
  if (NULL == pVgData) {
    code = TSDB_CODE_OUT_OF_MEMORY;
    goto end;
  }
  pVgData->vg = pInfo;
  pVgData->pData = taosMemoryMalloc(metaLen);
  if (NULL == pVgData->pData) {
    code = TSDB_CODE_OUT_OF_MEMORY;
    goto end;
  }
  memcpy(pVgData->pData, meta, metaLen);
  ((SMsgHead*)pVgData->pData)->vgId = htonl(pInfo.vgId);
  pVgData->size = metaLen;
  pVgData->numOfTables = 1;
  taosArrayPush(pArray, &pVgData);

  pQuery = (SQuery*)nodesMakeNode(QUERY_NODE_QUERY);
  pQuery->execMode = QUERY_EXEC_MODE_SCHEDULE;
  pQuery->msgType = TDMT_VND_ALTER_TABLE;
  pQuery->stableQuery = false;
  pQuery->pRoot = nodesMakeNode(QUERY_NODE_ALTER_TABLE_STMT);

  code = rewriteToVnodeModifyOpStmt(pQuery, pArray);
  if (code != TSDB_CODE_SUCCESS) {
    goto end;
  }

  launchQueryImpl(pRequest, pQuery, true, NULL);

  pVgData = NULL;
  pArray = NULL;
  code = pRequest->code;
  if (code == TSDB_CODE_TDB_TABLE_NOT_EXIST) {
    code = TSDB_CODE_SUCCESS;
  }

  if (pRequest->code == TSDB_CODE_SUCCESS) {
    SExecResult* pRes = &pRequest->body.resInfo.execRes;
    if (pRes->res != NULL) {
      code = handleAlterTbExecRes(pRes->res, pCatalog);
    }
  }
  end:
  taosArrayDestroy(pArray);
  if (pVgData) taosMemoryFreeClear(pVgData->pData);
  taosMemoryFreeClear(pVgData);
  destroyRequest(pRequest);
  tDecoderClear(&coder);
  qDestroyQuery(pQuery);
  return code;
}

int taos_write_raw_block_with_fields(TAOS* taos, int rows, char* pData, const char* tbname, TAOS_FIELD* fields,
                                     int numFields) {
  int32_t     code = TSDB_CODE_SUCCESS;
  STableMeta* pTableMeta = NULL;
  SQuery*     pQuery = NULL;
  SHashObj*   pVgHash = NULL;
  uDebug("taos_write_raw_block_with_fields called");

  SRequestObj* pRequest = (SRequestObj*)createRequest(*(int64_t*)taos, TSDB_SQL_INSERT, 0);
  if (!pRequest) {
    uError("WriteRaw:createRequest error request is null");
    code = terrno;
    goto end;
  }

  pRequest->syncQuery = true;
  if (!pRequest->pDb) {
    uError("WriteRaw:not use db");
    code = TSDB_CODE_PAR_DB_NOT_SPECIFIED;
    goto end;
  }

  SName pName = {TSDB_TABLE_NAME_T, pRequest->pTscObj->acctId, {0}, {0}};
  tstrncpy(pName.dbname, pRequest->pDb, sizeof(pName.dbname));
  tstrncpy(pName.tname, tbname, sizeof(pName.tname));

  uDebug("taos_write_raw_block_with_fields name:%s", tbname);
  struct SCatalog* pCatalog = NULL;
  code = catalogGetHandle(pRequest->pTscObj->pAppInfo->clusterId, &pCatalog);
  if (code != TSDB_CODE_SUCCESS) {
    uError("WriteRaw: get gatlog error");
    goto end;
  }

  SRequestConnInfo conn = {0};
  conn.pTrans = pRequest->pTscObj->pAppInfo->pTransporter;
  conn.requestId = pRequest->requestId;
  conn.requestObjRefId = pRequest->self;
  conn.mgmtEps = getEpSet_s(&pRequest->pTscObj->pAppInfo->mgmtEp);

  SVgroupInfo vgData = {0};
  code = catalogGetTableHashVgroup(pCatalog, &conn, &pName, &vgData);
  if (code != TSDB_CODE_SUCCESS) {
    uError("WriteRaw:catalogGetTableHashVgroup failed. table name: %s", tbname);
    goto end;
  }

  code = catalogGetTableMeta(pCatalog, &conn, &pName, &pTableMeta);
  if (code != TSDB_CODE_SUCCESS) {
    uError("WriteRaw:catalogGetTableMeta failed. table name: %s", tbname);
    goto end;
  }
//  uError("td23101 0vgId:%d, vgId:%d, name:%s, uid:%"PRIu64, vgData.vgId, pTableMeta->vgId, tbname, pTableMeta->uid);

  pQuery = smlInitHandle();
  if (pQuery == NULL) {
    code = TSDB_CODE_OUT_OF_MEMORY;
    goto end;
  }
  pVgHash = taosHashInit(16, taosGetDefaultHashFunction(TSDB_DATA_TYPE_INT), true, HASH_NO_LOCK);
  taosHashPut(pVgHash, (const char*)&vgData.vgId, sizeof(vgData.vgId), (char*)&vgData, sizeof(vgData));
//  uError("td23101 1vgId:%d, numEps:%d, name:%s, uid:%"PRIu64, vgData.vgId, vgData.epSet.numOfEps, tbname, pTableMeta->uid);

  code = rawBlockBindData(pQuery, pTableMeta, pData, NULL, fields, numFields, false);
  if (code != TSDB_CODE_SUCCESS) {
    uError("WriteRaw:rawBlockBindData failed");
    goto end;
  }

  code = smlBuildOutput(pQuery, pVgHash);
  if (code != TSDB_CODE_SUCCESS) {
    uError("smlBuildOutput failed");
    return code;
  }

  launchQueryImpl(pRequest, pQuery, true, NULL);
  code = pRequest->code;

  end:
  taosMemoryFreeClear(pTableMeta);
  qDestroyQuery(pQuery);
  destroyRequest(pRequest);
  taosHashCleanup(pVgHash);
  return code;
}

int taos_write_raw_block(TAOS* taos, int rows, char* pData, const char* tbname) {
  int32_t     code = TSDB_CODE_SUCCESS;
  STableMeta* pTableMeta = NULL;
  SQuery*     pQuery = NULL;
  SHashObj*   pVgHash = NULL;

  uDebug("taos_write_raw_block called");
  SRequestObj* pRequest = (SRequestObj*)createRequest(*(int64_t*)taos, TSDB_SQL_INSERT, 0);
  if (!pRequest) {
    uError("WriteRaw:createRequest error request is null");
    code = terrno;
    goto end;
  }

  pRequest->syncQuery = true;
  if (!pRequest->pDb) {
    uError("WriteRaw:not use db");
    code = TSDB_CODE_PAR_DB_NOT_SPECIFIED;
    goto end;
  }

  SName pName = {TSDB_TABLE_NAME_T, pRequest->pTscObj->acctId, {0}, {0}};
  tstrncpy(pName.dbname, pRequest->pDb, sizeof(pName.dbname));
  tstrncpy(pName.tname, tbname, sizeof(pName.tname));

  uDebug("taos_write_raw_block name:%s", tbname);
  struct SCatalog* pCatalog = NULL;
  code = catalogGetHandle(pRequest->pTscObj->pAppInfo->clusterId, &pCatalog);
  if (code != TSDB_CODE_SUCCESS) {
    uError("WriteRaw: get gatlog error");
    goto end;
  }

  SRequestConnInfo conn = {0};
  conn.pTrans = pRequest->pTscObj->pAppInfo->pTransporter;
  conn.requestId = pRequest->requestId;
  conn.requestObjRefId = pRequest->self;
  conn.mgmtEps = getEpSet_s(&pRequest->pTscObj->pAppInfo->mgmtEp);

  SVgroupInfo vgData = {0};
  code = catalogGetTableHashVgroup(pCatalog, &conn, &pName, &vgData);
  if (code != TSDB_CODE_SUCCESS) {
    uError("WriteRaw:catalogGetTableHashVgroup failed. table name: %s", tbname);
    goto end;
  }

  code = catalogGetTableMeta(pCatalog, &conn, &pName, &pTableMeta);
  if (code != TSDB_CODE_SUCCESS) {
    uError("WriteRaw:catalogGetTableMeta failed. table name: %s", tbname);
    goto end;
  }
  pQuery = smlInitHandle();
  if (pQuery == NULL) {
    code = TSDB_CODE_OUT_OF_MEMORY;
    goto end;
  }
  pVgHash = taosHashInit(16, taosGetDefaultHashFunction(TSDB_DATA_TYPE_INT), true, HASH_NO_LOCK);
  taosHashPut(pVgHash, (const char*)&vgData.vgId, sizeof(vgData.vgId), (char*)&vgData, sizeof(vgData));

  code = rawBlockBindData(pQuery, pTableMeta, pData, NULL, NULL, 0, false);
  if (code != TSDB_CODE_SUCCESS) {
    uError("WriteRaw:rawBlockBindData failed");
    goto end;
  }

  code = smlBuildOutput(pQuery, pVgHash);
  if (code != TSDB_CODE_SUCCESS) {
    uError("smlBuildOutput failed");
    return code;
  }

  launchQueryImpl(pRequest, pQuery, true, NULL);
  code = pRequest->code;

  end:
  taosMemoryFreeClear(pTableMeta);
  qDestroyQuery(pQuery);
  destroyRequest(pRequest);
  taosHashCleanup(pVgHash);
  return code;
}

static int32_t tmqWriteRawDataImpl(TAOS* taos, void* data, int32_t dataLen) {
  int32_t     code = TSDB_CODE_SUCCESS;
  SHashObj*   pVgHash = NULL;
  SQuery*     pQuery = NULL;
  SMqRspObj   rspObj = {0};
  SDecoder    decoder = {0};
  STableMeta* pTableMeta = NULL;
  uDebug("tmqWriteRawDataImpl called");

  terrno = TSDB_CODE_SUCCESS;
  SRequestObj* pRequest = (SRequestObj*)createRequest(*(int64_t*)taos, TSDB_SQL_INSERT, 0);
  if (!pRequest) {
    uError("WriteRaw:createRequest error request is null");
    return terrno;
  }

  pRequest->syncQuery = true;
  rspObj.resIter = -1;
  rspObj.resType = RES_TYPE__TMQ;

  tDecoderInit(&decoder, data, dataLen);
  code = tDecodeSMqDataRsp(&decoder, &rspObj.rsp);
  if (code != 0) {
    uError("WriteRaw:decode smqDataRsp error");
    code = TSDB_CODE_INVALID_MSG;
    goto end;
  }

  if (!pRequest->pDb) {
    uError("WriteRaw:not use db");
    code = TSDB_CODE_PAR_DB_NOT_SPECIFIED;
    goto end;
  }

  struct SCatalog* pCatalog = NULL;
  code = catalogGetHandle(pRequest->pTscObj->pAppInfo->clusterId, &pCatalog);
  if (code != TSDB_CODE_SUCCESS) {
    uError("WriteRaw: get gatlog error");
    goto end;
  }

  SRequestConnInfo conn = {0};
  conn.pTrans = pRequest->pTscObj->pAppInfo->pTransporter;
  conn.requestId = pRequest->requestId;
  conn.requestObjRefId = pRequest->self;
  conn.mgmtEps = getEpSet_s(&pRequest->pTscObj->pAppInfo->mgmtEp);

  pQuery = smlInitHandle();
  if (pQuery == NULL) {
    code = TSDB_CODE_OUT_OF_MEMORY;
    goto end;
  }
  pVgHash = taosHashInit(16, taosGetDefaultHashFunction(TSDB_DATA_TYPE_INT), true, HASH_NO_LOCK);
  uDebug("tmqWriteRawDataImpl raw data block num:%d", rspObj.rsp.blockNum);
  while (++rspObj.resIter < rspObj.rsp.blockNum) {
    SRetrieveTableRsp* pRetrieve = (SRetrieveTableRsp*)taosArrayGetP(rspObj.rsp.blockData, rspObj.resIter);
    if (!rspObj.rsp.withSchema) {
      uError("WriteRaw:no schema, iter:%d", rspObj.resIter);
      goto end;
    }

    const char* tbName = (const char*)taosArrayGetP(rspObj.rsp.blockTbName, rspObj.resIter);
    if (!tbName) {
      uError("WriteRaw: tbname is null");
      code = TSDB_CODE_TMQ_INVALID_MSG;
      goto end;
    }

    uDebug("tmqWriteRawDataImpl raw data tbname:%s", tbName);
    SName pName = {TSDB_TABLE_NAME_T, pRequest->pTscObj->acctId, {0}, {0}};
    strcpy(pName.dbname, pRequest->pDb);
    strcpy(pName.tname, tbName);

    code = catalogGetTableMeta(pCatalog, &conn, &pName, &pTableMeta);
    if (code == TSDB_CODE_PAR_TABLE_NOT_EXIST) {
      uError("WriteRaw:catalogGetTableMeta table not exist. table name: %s", tbName);
      code = TSDB_CODE_SUCCESS;
      continue;
    }
    if (code != TSDB_CODE_SUCCESS) {
      uError("WriteRaw:catalogGetTableMeta failed. table name: %s", tbName);
      goto end;
    }

    SVgroupInfo vg;
    code = catalogGetTableHashVgroup(pCatalog, &conn, &pName, &vg);
    if (code != TSDB_CODE_SUCCESS) {
      uError("WriteRaw:catalogGetTableHashVgroup failed. table name: %s", tbName);
      goto end;
    }

    void* hData = taosHashGet(pVgHash, &vg.vgId, sizeof(vg.vgId));
    if (hData == NULL) {
      taosHashPut(pVgHash, (const char*)&vg.vgId, sizeof(vg.vgId), (char*)&vg, sizeof(vg));
    }

    SSchemaWrapper* pSW = (SSchemaWrapper*)taosArrayGetP(rspObj.rsp.blockSchema, rspObj.resIter);
    TAOS_FIELD*     fields = taosMemoryCalloc(pSW->nCols, sizeof(TAOS_FIELD));
    if (fields == NULL) {
      goto end;
    }
    for (int i = 0; i < pSW->nCols; i++) {
      fields[i].type = pSW->pSchema[i].type;
      fields[i].bytes = pSW->pSchema[i].bytes;
      tstrncpy(fields[i].name, pSW->pSchema[i].name, tListLen(pSW->pSchema[i].name));
    }
    code = rawBlockBindData(pQuery, pTableMeta, pRetrieve->data, NULL, fields, pSW->nCols, true);
    taosMemoryFree(fields);
    if (code != TSDB_CODE_SUCCESS) {
      uError("WriteRaw:rawBlockBindData failed");
      goto end;
    }
    taosMemoryFreeClear(pTableMeta);
  }

  code = smlBuildOutput(pQuery, pVgHash);
  if (code != TSDB_CODE_SUCCESS) {
    uError("smlBuildOutput failed");
    goto end;
  }

  launchQueryImpl(pRequest, pQuery, true, NULL);
  code = pRequest->code;

  end:
  tDeleteSMqDataRsp(&rspObj.rsp);
  tDecoderClear(&decoder);
  qDestroyQuery(pQuery);
  destroyRequest(pRequest);
  taosHashCleanup(pVgHash);
  taosMemoryFreeClear(pTableMeta);
  return code;
}

static int32_t tmqWriteRawMetaDataImpl(TAOS* taos, void* data, int32_t dataLen) {
  int32_t        code = TSDB_CODE_SUCCESS;
  SHashObj*      pVgHash = NULL;
  SQuery*        pQuery = NULL;
  SMqTaosxRspObj rspObj = {0};
  SDecoder       decoder = {0};
  STableMeta*    pTableMeta = NULL;
  SVCreateTbReq* pCreateReqDst = NULL;
  uDebug("tmqWriteRawMetaDataImpl called");

  terrno = TSDB_CODE_SUCCESS;
  SRequestObj* pRequest = (SRequestObj*)createRequest(*(int64_t*)taos, TSDB_SQL_INSERT, 0);
  if (!pRequest) {
    uError("WriteRaw:createRequest error request is null");
    return terrno;
  }

  pRequest->syncQuery = true;
  rspObj.resIter = -1;
  rspObj.resType = RES_TYPE__TMQ_METADATA;

  tDecoderInit(&decoder, data, dataLen);
  code = tDecodeSTaosxRsp(&decoder, &rspObj.rsp);
  if (code != 0) {
    uError("WriteRaw:decode smqDataRsp error");
    code = TSDB_CODE_INVALID_MSG;
    goto end;
  }

  if (!pRequest->pDb) {
    uError("WriteRaw:not use db");
    code = TSDB_CODE_PAR_DB_NOT_SPECIFIED;
    goto end;
  }

  struct SCatalog* pCatalog = NULL;
  code = catalogGetHandle(pRequest->pTscObj->pAppInfo->clusterId, &pCatalog);
  if (code != TSDB_CODE_SUCCESS) {
    uError("WriteRaw: get gatlog error");
    goto end;
  }

  SRequestConnInfo conn = {0};
  conn.pTrans = pRequest->pTscObj->pAppInfo->pTransporter;
  conn.requestId = pRequest->requestId;
  conn.requestObjRefId = pRequest->self;
  conn.mgmtEps = getEpSet_s(&pRequest->pTscObj->pAppInfo->mgmtEp);

  pQuery = smlInitHandle();
  if (pQuery == NULL) {
    code = TSDB_CODE_OUT_OF_MEMORY;
    goto end;
  }
  pVgHash = taosHashInit(16, taosGetDefaultHashFunction(TSDB_DATA_TYPE_INT), true, HASH_NO_LOCK);

  uDebug("tmqWriteRawMetaDataImpl raw data block num:%d", rspObj.rsp.blockNum);
  while (++rspObj.resIter < rspObj.rsp.blockNum) {
    SRetrieveTableRsp* pRetrieve = (SRetrieveTableRsp*)taosArrayGetP(rspObj.rsp.blockData, rspObj.resIter);
    if (!rspObj.rsp.withSchema) {
      uError("WriteRaw:no schema, iter:%d", rspObj.resIter);
      goto end;
    }

    const char* tbName = (const char*)taosArrayGetP(rspObj.rsp.blockTbName, rspObj.resIter);
    if (!tbName) {
      uError("WriteRaw: tbname is null");
      code = TSDB_CODE_TMQ_INVALID_MSG;
      goto end;
    }

    uDebug("tmqWriteRawMetaDataImpl raw data tbname:%s\n", tbName);
    SName pName = {TSDB_TABLE_NAME_T, pRequest->pTscObj->acctId, {0}, {0}};
    strcpy(pName.dbname, pRequest->pDb);
    strcpy(pName.tname, tbName);

    // find schema data info
    for (int j = 0; j < rspObj.rsp.createTableNum; j++) {
      void**   dataTmp = taosArrayGet(rspObj.rsp.createTableReq, j);
      int32_t* lenTmp = taosArrayGet(rspObj.rsp.createTableLen, j);

      SDecoder      decoderTmp = {0};
      SVCreateTbReq pCreateReq = {0};
      tDecoderInit(&decoderTmp, *dataTmp, *lenTmp);
      if (tDecodeSVCreateTbReq(&decoderTmp, &pCreateReq) < 0) {
        tDecoderClear(&decoderTmp);
        tDestroySVCreateTbReq(&pCreateReq, TSDB_MSG_FLG_DECODE);
        uError("WriteRaw: tDecodeSVCreateTbReq error");
        code = TSDB_CODE_TMQ_INVALID_MSG;
        goto end;
      }

      if (pCreateReq.type != TSDB_CHILD_TABLE) {
        uError("WriteRaw:pCreateReq.type != TSDB_CHILD_TABLE. table name: %s", tbName);
        code = TSDB_CODE_TSC_INVALID_VALUE;
        tDecoderClear(&decoderTmp);
        tDestroySVCreateTbReq(&pCreateReq, TSDB_MSG_FLG_DECODE);
        goto end;
      }
      if (strcmp(tbName, pCreateReq.name) == 0) {
        cloneSVreateTbReq(&pCreateReq, &pCreateReqDst);
//        pCreateReqDst->ctb.suid = processSuid(pCreateReqDst->ctb.suid, pRequest->pDb);
        tDecoderClear(&decoderTmp);
        tDestroySVCreateTbReq(&pCreateReq, TSDB_MSG_FLG_DECODE);
        break;
      }
      tDecoderClear(&decoderTmp);
      tDestroySVCreateTbReq(&pCreateReq, TSDB_MSG_FLG_DECODE);
    }

    SVgroupInfo vg;
    code = catalogGetTableHashVgroup(pCatalog, &conn, &pName, &vg);
    if (code != TSDB_CODE_SUCCESS) {
      uError("WriteRaw:catalogGetTableHashVgroup failed. table name: %s", tbName);
      goto end;
    }

    if (pCreateReqDst) {  // change stable name to get meta
      strcpy(pName.tname, pCreateReqDst->ctb.stbName);
    }
    code = catalogGetTableMeta(pCatalog, &conn, &pName, &pTableMeta);
    if (code == TSDB_CODE_PAR_TABLE_NOT_EXIST) {
      uError("WriteRaw:catalogGetTableMeta table not exist. table name: %s", tbName);
      code = TSDB_CODE_SUCCESS;
      continue;
    }
    if (code != TSDB_CODE_SUCCESS) {
      uError("WriteRaw:catalogGetTableMeta failed. table name: %s", tbName);
      goto end;
    }

    if (pCreateReqDst) {
      pTableMeta->vgId = vg.vgId;
      pTableMeta->uid = pCreateReqDst->uid;
      pCreateReqDst->ctb.suid = pTableMeta->suid;
    }
    void* hData = taosHashGet(pVgHash, &vg.vgId, sizeof(vg.vgId));
    if (hData == NULL) {
      taosHashPut(pVgHash, (const char*)&vg.vgId, sizeof(vg.vgId), (char*)&vg, sizeof(vg));
    }

    SSchemaWrapper* pSW = (SSchemaWrapper*)taosArrayGetP(rspObj.rsp.blockSchema, rspObj.resIter);
    TAOS_FIELD*     fields = taosMemoryCalloc(pSW->nCols, sizeof(TAOS_FIELD));
    if (fields == NULL) {
      goto end;
    }
    for (int i = 0; i < pSW->nCols; i++) {
      fields[i].type = pSW->pSchema[i].type;
      fields[i].bytes = pSW->pSchema[i].bytes;
      tstrncpy(fields[i].name, pSW->pSchema[i].name, tListLen(pSW->pSchema[i].name));
    }
    code = rawBlockBindData(pQuery, pTableMeta, pRetrieve->data, pCreateReqDst, fields, pSW->nCols, true);
    taosMemoryFree(fields);
    if (code != TSDB_CODE_SUCCESS) {
      uError("WriteRaw:rawBlockBindData failed");
      goto end;
    }
    pCreateReqDst = NULL;
    taosMemoryFreeClear(pTableMeta);
  }

  code = smlBuildOutput(pQuery, pVgHash);
  if (code != TSDB_CODE_SUCCESS) {
    uError("smlBuildOutput failed");
    goto end;
  }

  launchQueryImpl(pRequest, pQuery, true, NULL);
  code = pRequest->code;

  end:
  tDeleteSTaosxRsp(&rspObj.rsp);
  tDecoderClear(&decoder);
  qDestroyQuery(pQuery);
  destroyRequest(pRequest);
  taosHashCleanup(pVgHash);
  taosMemoryFreeClear(pTableMeta);
  if (pCreateReqDst) {
    tdDestroySVCreateTbReq(pCreateReqDst);
    taosMemoryFree(pCreateReqDst);
  }
  return code;
}

char* tmq_get_json_meta(TAOS_RES* res) {
  uDebug("tmq_get_json_meta called");
  if (!TD_RES_TMQ_META(res) && !TD_RES_TMQ_METADATA(res)) {
    return NULL;
  }

  if (TD_RES_TMQ_METADATA(res)) {
    SMqTaosxRspObj* pMetaDataRspObj = (SMqTaosxRspObj*)res;
    return processAutoCreateTable(&pMetaDataRspObj->rsp);
  }

  SMqMetaRspObj* pMetaRspObj = (SMqMetaRspObj*)res;
  if (pMetaRspObj->metaRsp.resMsgType == TDMT_VND_CREATE_STB) {
    return processCreateStb(&pMetaRspObj->metaRsp);
  } else if (pMetaRspObj->metaRsp.resMsgType == TDMT_VND_ALTER_STB) {
    return processAlterStb(&pMetaRspObj->metaRsp);
  } else if (pMetaRspObj->metaRsp.resMsgType == TDMT_VND_DROP_STB) {
    return processDropSTable(&pMetaRspObj->metaRsp);
  } else if (pMetaRspObj->metaRsp.resMsgType == TDMT_VND_CREATE_TABLE) {
    return processCreateTable(&pMetaRspObj->metaRsp);
  } else if (pMetaRspObj->metaRsp.resMsgType == TDMT_VND_ALTER_TABLE) {
    return processAlterTable(&pMetaRspObj->metaRsp);
  } else if (pMetaRspObj->metaRsp.resMsgType == TDMT_VND_DROP_TABLE) {
    return processDropTable(&pMetaRspObj->metaRsp);
  } else if (pMetaRspObj->metaRsp.resMsgType == TDMT_VND_DROP_TABLE) {
    return processDropTable(&pMetaRspObj->metaRsp);
  } else if (pMetaRspObj->metaRsp.resMsgType == TDMT_VND_DELETE) {
    return processDeleteTable(&pMetaRspObj->metaRsp);
  }

  return NULL;
}

void tmq_free_json_meta(char* jsonMeta) { taosMemoryFreeClear(jsonMeta); }

int32_t tmq_get_raw(TAOS_RES* res, tmq_raw_data* raw) {
  uDebug("tmq_get_raw called");
  if (!raw || !res) {
    return TSDB_CODE_INVALID_PARA;
  }
  if (TD_RES_TMQ_META(res)) {
    SMqMetaRspObj* pMetaRspObj = (SMqMetaRspObj*)res;
    raw->raw = pMetaRspObj->metaRsp.metaRsp;
    raw->raw_len = pMetaRspObj->metaRsp.metaRspLen;
    raw->raw_type = pMetaRspObj->metaRsp.resMsgType;
    uDebug("tmq_get_raw meta");
  } else if (TD_RES_TMQ(res)) {
    SMqRspObj* rspObj = ((SMqRspObj*)res);

    int32_t len = 0;
    int32_t code = 0;
    tEncodeSize(tEncodeSMqDataRsp, &rspObj->rsp, len, code);
    if (code < 0) {
      return -1;
    }

    void*    buf = taosMemoryCalloc(1, len);
    SEncoder encoder = {0};
    tEncoderInit(&encoder, buf, len);
    tEncodeSMqDataRsp(&encoder, &rspObj->rsp);
    tEncoderClear(&encoder);

    raw->raw = buf;
    raw->raw_len = len;
    raw->raw_type = RES_TYPE__TMQ;
    uDebug("tmq_get_raw data");
  } else if (TD_RES_TMQ_METADATA(res)) {
    SMqTaosxRspObj* rspObj = ((SMqTaosxRspObj*)res);

    int32_t len = 0;
    int32_t code = 0;
    tEncodeSize(tEncodeSTaosxRsp, &rspObj->rsp, len, code);
    if (code < 0) {
      return -1;
    }

    void*    buf = taosMemoryCalloc(1, len);
    SEncoder encoder = {0};
    tEncoderInit(&encoder, buf, len);
    tEncodeSTaosxRsp(&encoder, &rspObj->rsp);
    tEncoderClear(&encoder);

    raw->raw = buf;
    raw->raw_len = len;
    raw->raw_type = RES_TYPE__TMQ_METADATA;
    uDebug("tmq_get_raw meta data");
  } else {
    uError("tmq_get_raw error:%d", *(int8_t*)res);
    return TSDB_CODE_TMQ_INVALID_MSG;
  }
  return TSDB_CODE_SUCCESS;
}

void tmq_free_raw(tmq_raw_data raw) {
  uDebug("tmq_free_raw raw_type:%d", raw.raw_type);
  if (raw.raw_type == RES_TYPE__TMQ || raw.raw_type == RES_TYPE__TMQ_METADATA) {
    taosMemoryFree(raw.raw);
  }
}

int32_t tmq_write_raw(TAOS* taos, tmq_raw_data raw) {
  uDebug("tmq_write_raw called");
  if (!taos) {
    return TSDB_CODE_INVALID_PARA;
  }

  if (raw.raw_type == TDMT_VND_CREATE_STB) {
    return taosCreateStb(taos, raw.raw, raw.raw_len);
  } else if (raw.raw_type == TDMT_VND_ALTER_STB) {
    return taosCreateStb(taos, raw.raw, raw.raw_len);
  } else if (raw.raw_type == TDMT_VND_DROP_STB) {
    return taosDropStb(taos, raw.raw, raw.raw_len);
  } else if (raw.raw_type == TDMT_VND_CREATE_TABLE) {
    return taosCreateTable(taos, raw.raw, raw.raw_len);
  } else if (raw.raw_type == TDMT_VND_ALTER_TABLE) {
    return taosAlterTable(taos, raw.raw, raw.raw_len);
  } else if (raw.raw_type == TDMT_VND_DROP_TABLE) {
    return taosDropTable(taos, raw.raw, raw.raw_len);
  } else if (raw.raw_type == TDMT_VND_DELETE) {
    return taosDeleteData(taos, raw.raw, raw.raw_len);
  } else if (raw.raw_type == RES_TYPE__TMQ) {
    return tmqWriteRawDataImpl(taos, raw.raw, raw.raw_len);
  } else if (raw.raw_type == RES_TYPE__TMQ_METADATA) {
    return tmqWriteRawMetaDataImpl(taos, raw.raw, raw.raw_len);
  }
  return TSDB_CODE_INVALID_PARA;
}<|MERGE_RESOLUTION|>--- conflicted
+++ resolved
@@ -25,9 +25,7 @@
 #include "tref.h"
 #include "ttimer.h"
 
-static tb_uid_t processSuid(tb_uid_t suid, char* db){
-  return suid + MurmurHash3_32(db, strlen(db));
-}
+static tb_uid_t processSuid(tb_uid_t suid, char* db) { return suid + MurmurHash3_32(db, strlen(db)); }
 
 static char* buildCreateTableJson(SSchemaWrapper* schemaRow, SSchemaWrapper* schemaTag, char* name, int64_t id,
                                   int8_t t) {
@@ -183,7 +181,7 @@
   }
   string = cJSON_PrintUnformatted(json);
 
-  end:
+end:
   cJSON_Delete(json);
   tFreeSMAltertbReq(&req);
   return string;
@@ -205,11 +203,7 @@
   }
   string = buildCreateTableJson(&req.schemaRow, &req.schemaTag, req.name, req.suid, TSDB_SUPER_TABLE);
   uDebug("processCreateStb %s", string);
-<<<<<<< HEAD
 _err:
-=======
-  _err:
->>>>>>> 0e53e578
   tDecoderClear(&coder);
   return string;
 }
@@ -231,7 +225,7 @@
   string = buildAlterSTableJson(req.alterOriData, req.alterOriDataLen);
   uDebug("processAlterStb %s", string);
 
-  _err:
+_err:
   tDecoderClear(&coder);
   return string;
 }
@@ -313,7 +307,7 @@
     cJSON_AddItemToArray(tags, tag);
   }
 
-  end:
+end:
   cJSON_AddItemToObject(json, "tags", tags);
   taosArrayDestroy(pTagVals);
 }
@@ -367,12 +361,13 @@
     if (pCreateReq->type == TSDB_CHILD_TABLE) {
       string = buildCreateCTableJson(req.pReqs, req.nReqs);
     } else if (pCreateReq->type == TSDB_NORMAL_TABLE) {
-      string = buildCreateTableJson(&pCreateReq->ntb.schemaRow, NULL, pCreateReq->name, pCreateReq->uid, TSDB_NORMAL_TABLE);
+      string =
+          buildCreateTableJson(&pCreateReq->ntb.schemaRow, NULL, pCreateReq->name, pCreateReq->uid, TSDB_NORMAL_TABLE);
     }
     uDebug("processCreateTable :%s", string);
   }
 
-  _exit:
+_exit:
   for (int32_t iReq = 0; iReq < req.nReqs; iReq++) {
     pCreateReq = req.pReqs + iReq;
     taosMemoryFreeClear(pCreateReq->comment);
@@ -412,11 +407,7 @@
   }
   string = buildCreateCTableJson(pCreateReq, rsp->createTableNum);
   uDebug("processAutoCreateTable :%s", string);
-<<<<<<< HEAD
 _exit:
-=======
-  _exit:
->>>>>>> 0e53e578
   for (int i = 0; i < rsp->createTableNum; i++) {
     tDecoderClear(&decoder[i]);
     taosMemoryFreeClear(pCreateReq[i].comment);
@@ -543,7 +534,7 @@
   string = cJSON_PrintUnformatted(json);
   uDebug("processAlterTable :%s", string);
 
-  _exit:
+_exit:
   cJSON_Delete(json);
   tDecoderClear(&decoder);
   return string;
@@ -577,11 +568,7 @@
 
   string = cJSON_PrintUnformatted(json);
   uDebug("processDropSTable :%s", string);
-<<<<<<< HEAD
 _exit:
-=======
-  _exit:
->>>>>>> 0e53e578
   cJSON_Delete(json);
   tDecoderClear(&decoder);
   return string;
@@ -621,11 +608,7 @@
 
   string = cJSON_PrintUnformatted(json);
   uDebug("processDeleteTable :%s", string);
-<<<<<<< HEAD
 _exit:
-=======
-  _exit:
->>>>>>> 0e53e578
   cJSON_Delete(json);
   tDecoderClear(&coder);
   return string;
@@ -668,11 +651,7 @@
 
   string = cJSON_PrintUnformatted(json);
   uDebug("processDropTable :%s", string);
-<<<<<<< HEAD
 _exit:
-=======
-  _exit:
->>>>>>> 0e53e578
   cJSON_Delete(json);
   tDecoderClear(&decoder);
   return string;
@@ -729,7 +708,7 @@
   pReq.source = TD_REQ_FROM_TAOX;
   pReq.igExists = true;
 
-  uDebug("taosCreateStb name:%s suid:%"PRId64" processSuid:%"PRId64, req.name, req.suid, pReq.suid);
+  uDebug("taosCreateStb name:%s suid:%" PRId64 " processSuid:%" PRId64, req.name, req.suid, pReq.suid);
   STscObj* pTscObj = pRequest->pTscObj;
   SName    tableName;
   tNameExtractFullName(toName(pTscObj->acctId, pRequest->pDb, req.name, &tableName), pReq.name);
@@ -762,7 +741,7 @@
   code = pRequest->code;
   taosMemoryFree(pCmdMsg.pMsg);
 
-  end:
+end:
   destroyRequest(pRequest);
   tFreeSMCreateStbReq(&pReq);
   tDecoderClear(&coder);
@@ -796,20 +775,20 @@
     goto end;
   }
 
-  SCatalog*      pCatalog = NULL;
+  SCatalog* pCatalog = NULL;
   code = catalogGetHandle(pRequest->pTscObj->pAppInfo->clusterId, &pCatalog);
   if (code != TSDB_CODE_SUCCESS) {
     goto end;
   }
   SRequestConnInfo conn = {.pTrans = pRequest->pTscObj->pAppInfo->pTransporter,
-      .requestId = pRequest->requestId,
-      .requestObjRefId = pRequest->self,
-      .mgmtEps = getEpSet_s(&pRequest->pTscObj->pAppInfo->mgmtEp)};
-  SName       pName = {0};
+                           .requestId = pRequest->requestId,
+                           .requestObjRefId = pRequest->self,
+                           .mgmtEps = getEpSet_s(&pRequest->pTscObj->pAppInfo->mgmtEp)};
+  SName            pName = {0};
   toName(pRequest->pTscObj->acctId, pRequest->pDb, req.name, &pName);
-  STableMeta *pTableMeta = NULL;
+  STableMeta* pTableMeta = NULL;
   code = catalogGetTableMeta(pCatalog, &conn, &pName, &pTableMeta);
-  if (code == TSDB_CODE_PAR_TABLE_NOT_EXIST){
+  if (code == TSDB_CODE_PAR_TABLE_NOT_EXIST) {
     code = TSDB_CODE_SUCCESS;
     taosMemoryFreeClear(pTableMeta);
     goto end;
@@ -824,9 +803,9 @@
   // build drop stable
   pReq.igNotExists = true;
   pReq.source = TD_REQ_FROM_TAOX;
-//  pReq.suid = processSuid(req.suid, pRequest->pDb);
-
-  uDebug("taosDropStb name:%s suid:%"PRId64" new suid:%"PRId64, req.name, req.suid, pReq.suid);
+  //  pReq.suid = processSuid(req.suid, pRequest->pDb);
+
+  uDebug("taosDropStb name:%s suid:%" PRId64 " new suid:%" PRId64, req.name, req.suid, pReq.suid);
   STscObj* pTscObj = pRequest->pTscObj;
   SName    tableName = {0};
   tNameExtractFullName(toName(pTscObj->acctId, pRequest->pDb, req.name, &tableName), pReq.name);
@@ -851,7 +830,7 @@
   launchQueryImpl(pRequest, &pQuery, true, NULL);
 
   if (pRequest->code == TSDB_CODE_SUCCESS) {
-//    SCatalog* pCatalog = NULL;
+    //    SCatalog* pCatalog = NULL;
     catalogGetHandle(pTscObj->pAppInfo->clusterId, &pCatalog);
     catalogRemoveTableMeta(pCatalog, &tableName);
   }
@@ -859,7 +838,7 @@
   code = pRequest->code;
   taosMemoryFree(pCmdMsg.pMsg);
 
-  end:
+end:
   destroyRequest(pRequest);
   tDecoderClear(&coder);
   return code;
@@ -921,9 +900,9 @@
   taosHashSetFreeFp(pVgroupHashmap, destroyCreateTbReqBatch);
 
   SRequestConnInfo conn = {.pTrans = pTscObj->pAppInfo->pTransporter,
-      .requestId = pRequest->requestId,
-      .requestObjRefId = pRequest->self,
-      .mgmtEps = getEpSet_s(&pTscObj->pAppInfo->mgmtEp)};
+                           .requestId = pRequest->requestId,
+                           .requestObjRefId = pRequest->self,
+                           .mgmtEps = getEpSet_s(&pTscObj->pAppInfo->mgmtEp)};
 
   pRequest->tableList = taosArrayInit(req.nReqs, sizeof(SName));
   // loop to create table
@@ -944,8 +923,8 @@
     if (pCreateReq->type == TSDB_CHILD_TABLE) {
       STableMeta* pTableMeta = NULL;
       SName       sName = {0};
-      tb_uid_t oldSuid = pCreateReq->ctb.suid;
-//      pCreateReq->ctb.suid = processSuid(pCreateReq->ctb.suid, pRequest->pDb);
+      tb_uid_t    oldSuid = pCreateReq->ctb.suid;
+      //      pCreateReq->ctb.suid = processSuid(pCreateReq->ctb.suid, pRequest->pDb);
       toName(pTscObj->acctId, pRequest->pDb, pCreateReq->ctb.stbName, &sName);
       code = catalogGetTableMeta(pCatalog, &conn, &sName, &pTableMeta);
       if (code != TSDB_CODE_SUCCESS) {
@@ -953,7 +932,8 @@
         goto end;
       }
       pCreateReq->ctb.suid = pTableMeta->uid;
-      uDebug("taosCreateTable name:%s sname:%s suid:%"PRId64" new suid:%"PRId64, pCreateReq->name, pCreateReq->ctb.stbName, oldSuid, pCreateReq->ctb.suid);
+      uDebug("taosCreateTable name:%s sname:%s suid:%" PRId64 " new suid:%" PRId64, pCreateReq->name,
+             pCreateReq->ctb.stbName, oldSuid, pCreateReq->ctb.suid);
 
       for (int32_t i = 0; i < taosArrayGetSize(pCreateReq->ctb.tagName); i++) {
         char* tName = taosArrayGet(pCreateReq->ctb.tagName, i);
@@ -1007,7 +987,7 @@
 
   code = pRequest->code;
 
-  end:
+end:
   for (int32_t iReq = 0; iReq < req.nReqs; iReq++) {
     pCreateReq = req.pReqs + iReq;
     taosMemoryFreeClear(pCreateReq->comment);
@@ -1078,15 +1058,15 @@
   taosHashSetFreeFp(pVgroupHashmap, destroyDropTbReqBatch);
 
   SRequestConnInfo conn = {.pTrans = pTscObj->pAppInfo->pTransporter,
-      .requestId = pRequest->requestId,
-      .requestObjRefId = pRequest->self,
-      .mgmtEps = getEpSet_s(&pTscObj->pAppInfo->mgmtEp)};
+                           .requestId = pRequest->requestId,
+                           .requestObjRefId = pRequest->self,
+                           .mgmtEps = getEpSet_s(&pTscObj->pAppInfo->mgmtEp)};
   pRequest->tableList = taosArrayInit(req.nReqs, sizeof(SName));
   // loop to create table
   for (int32_t iReq = 0; iReq < req.nReqs; iReq++) {
     pDropReq = req.pReqs + iReq;
     pDropReq->igNotExists = true;
-//    pDropReq->suid = processSuid(pDropReq->suid, pRequest->pDb);
+    //    pDropReq->suid = processSuid(pDropReq->suid, pRequest->pDb);
 
     SVgroupInfo pInfo = {0};
     SName       pName = {0};
@@ -1096,9 +1076,9 @@
       goto end;
     }
 
-    STableMeta *pTableMeta = NULL;
+    STableMeta* pTableMeta = NULL;
     code = catalogGetTableMeta(pCatalog, &conn, &pName, &pTableMeta);
-    if (code == TSDB_CODE_PAR_TABLE_NOT_EXIST){
+    if (code == TSDB_CODE_PAR_TABLE_NOT_EXIST) {
       code = TSDB_CODE_SUCCESS;
       taosMemoryFreeClear(pTableMeta);
       continue;
@@ -1110,7 +1090,7 @@
     tb_uid_t oldSuid = pDropReq->suid;
     pDropReq->suid = pTableMeta->suid;
     taosMemoryFreeClear(pTableMeta);
-    uDebug("taosDropTable name:%s suid:%"PRId64" new suid:%"PRId64, pDropReq->name, oldSuid, pDropReq->suid);
+    uDebug("taosDropTable name:%s suid:%" PRId64 " new suid:%" PRId64, pDropReq->name, oldSuid, pDropReq->suid);
 
     taosArrayPush(pRequest->tableList, &pName);
     SVgroupDropTableBatch* pTableBatch = taosHashGet(pVgroupHashmap, &pInfo.vgId, sizeof(pInfo.vgId));
@@ -1126,7 +1106,7 @@
     }
   }
 
-  if (taosHashGetSize(pVgroupHashmap) == 0){
+  if (taosHashGetSize(pVgroupHashmap) == 0) {
     goto end;
   }
   SArray* pBufArray = serializeVgroupsDropTableBatch(pVgroupHashmap);
@@ -1152,7 +1132,7 @@
   }
   code = pRequest->code;
 
-  end:
+end:
   taosHashCleanup(pVgroupHashmap);
   destroyRequest(pRequest);
   tDecoderClear(&coder);
@@ -1221,7 +1201,7 @@
   }
   taos_free_result(res);
 
-  end:
+end:
   tDecoderClear(&coder);
   return code;
 }
@@ -1269,9 +1249,9 @@
   }
 
   SRequestConnInfo conn = {.pTrans = pTscObj->pAppInfo->pTransporter,
-      .requestId = pRequest->requestId,
-      .requestObjRefId = pRequest->self,
-      .mgmtEps = getEpSet_s(&pTscObj->pAppInfo->mgmtEp)};
+                           .requestId = pRequest->requestId,
+                           .requestObjRefId = pRequest->self,
+                           .mgmtEps = getEpSet_s(&pTscObj->pAppInfo->mgmtEp)};
 
   SVgroupInfo pInfo = {0};
   SName       pName = {0};
@@ -1331,7 +1311,7 @@
       code = handleAlterTbExecRes(pRes->res, pCatalog);
     }
   }
-  end:
+end:
   taosArrayDestroy(pArray);
   if (pVgData) taosMemoryFreeClear(pVgData->pData);
   taosMemoryFreeClear(pVgData);
@@ -1393,7 +1373,7 @@
     uError("WriteRaw:catalogGetTableMeta failed. table name: %s", tbname);
     goto end;
   }
-//  uError("td23101 0vgId:%d, vgId:%d, name:%s, uid:%"PRIu64, vgData.vgId, pTableMeta->vgId, tbname, pTableMeta->uid);
+  //  uError("td23101 0vgId:%d, vgId:%d, name:%s, uid:%"PRIu64, vgData.vgId, pTableMeta->vgId, tbname, pTableMeta->uid);
 
   pQuery = smlInitHandle();
   if (pQuery == NULL) {
@@ -1402,7 +1382,8 @@
   }
   pVgHash = taosHashInit(16, taosGetDefaultHashFunction(TSDB_DATA_TYPE_INT), true, HASH_NO_LOCK);
   taosHashPut(pVgHash, (const char*)&vgData.vgId, sizeof(vgData.vgId), (char*)&vgData, sizeof(vgData));
-//  uError("td23101 1vgId:%d, numEps:%d, name:%s, uid:%"PRIu64, vgData.vgId, vgData.epSet.numOfEps, tbname, pTableMeta->uid);
+  //  uError("td23101 1vgId:%d, numEps:%d, name:%s, uid:%"PRIu64, vgData.vgId, vgData.epSet.numOfEps, tbname,
+  //  pTableMeta->uid);
 
   code = rawBlockBindData(pQuery, pTableMeta, pData, NULL, fields, numFields, false);
   if (code != TSDB_CODE_SUCCESS) {
@@ -1419,7 +1400,7 @@
   launchQueryImpl(pRequest, pQuery, true, NULL);
   code = pRequest->code;
 
-  end:
+end:
   taosMemoryFreeClear(pTableMeta);
   qDestroyQuery(pQuery);
   destroyRequest(pRequest);
@@ -1501,7 +1482,7 @@
   launchQueryImpl(pRequest, pQuery, true, NULL);
   code = pRequest->code;
 
-  end:
+end:
   taosMemoryFreeClear(pTableMeta);
   qDestroyQuery(pQuery);
   destroyRequest(pRequest);
@@ -1633,7 +1614,7 @@
   launchQueryImpl(pRequest, pQuery, true, NULL);
   code = pRequest->code;
 
-  end:
+end:
   tDeleteSMqDataRsp(&rspObj.rsp);
   tDecoderClear(&decoder);
   qDestroyQuery(pQuery);
@@ -1743,7 +1724,7 @@
       }
       if (strcmp(tbName, pCreateReq.name) == 0) {
         cloneSVreateTbReq(&pCreateReq, &pCreateReqDst);
-//        pCreateReqDst->ctb.suid = processSuid(pCreateReqDst->ctb.suid, pRequest->pDb);
+        //        pCreateReqDst->ctb.suid = processSuid(pCreateReqDst->ctb.suid, pRequest->pDb);
         tDecoderClear(&decoderTmp);
         tDestroySVCreateTbReq(&pCreateReq, TSDB_MSG_FLG_DECODE);
         break;
@@ -1812,7 +1793,7 @@
   launchQueryImpl(pRequest, pQuery, true, NULL);
   code = pRequest->code;
 
-  end:
+end:
   tDeleteSTaosxRsp(&rspObj.rsp);
   tDecoderClear(&decoder);
   qDestroyQuery(pQuery);
