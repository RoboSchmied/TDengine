--- conflicted
+++ resolved
@@ -18,7 +18,6 @@
 #include <stdlib.h>
 #include <string.h>
 
-<<<<<<< HEAD
 #include "clientSml.h"
 
 int64_t smlToMilli[3] = {3600000LL, 60000LL, 1000LL};
@@ -37,201 +36,6 @@
         return tmp->data.value;
       }
     }
-=======
-#include "cJSON.h"
-#include "catalog.h"
-#include "clientInt.h"
-#include "osSemaphore.h"
-#include "osThread.h"
-#include "query.h"
-#include "taos.h"
-#include "taoserror.h"
-#include "tcommon.h"
-#include "tdef.h"
-#include "tglobal.h"
-#include "tlog.h"
-#include "tmsg.h"
-#include "tname.h"
-#include "ttime.h"
-#include "ttypes.h"
-
-//=================================================================================================
-
-#define SPACE ' '
-#define COMMA ','
-#define EQUAL '='
-#define QUOTE '"'
-#define SLASH '\\'
-
-#define JUMP_SPACE(sql, sqlEnd) \
-  while (sql < sqlEnd) {        \
-    if (*sql == SPACE)          \
-      sql++;                    \
-    else                        \
-      break;                    \
-  }
-// comma ,
-#define IS_SLASH_COMMA(sql) (*(sql) == COMMA && *((sql)-1) == SLASH)
-#define IS_COMMA(sql)       (*(sql) == COMMA && *((sql)-1) != SLASH)
-// space
-#define IS_SLASH_SPACE(sql) (*(sql) == SPACE && *((sql)-1) == SLASH)
-#define IS_SPACE(sql)       (*(sql) == SPACE && *((sql)-1) != SLASH)
-// equal =
-#define IS_SLASH_EQUAL(sql) (*(sql) == EQUAL && *((sql)-1) == SLASH)
-#define IS_EQUAL(sql)       (*(sql) == EQUAL && *((sql)-1) != SLASH)
-// quote "
-#define IS_SLASH_QUOTE(sql) (*(sql) == QUOTE && *((sql)-1) == SLASH)
-#define IS_QUOTE(sql)       (*(sql) == QUOTE && *((sql)-1) != SLASH)
-// SLASH
-#define IS_SLASH_SLASH(sql) (*(sql) == SLASH && *((sql)-1) == SLASH)
-
-#define IS_SLASH_LETTER(sql) \
-  (IS_SLASH_COMMA(sql) || IS_SLASH_SPACE(sql) || IS_SLASH_EQUAL(sql) || IS_SLASH_QUOTE(sql) || IS_SLASH_SLASH(sql))
-
-#define MOVE_FORWARD_ONE(sql, len) (memmove((void *)((sql)-1), (sql), len))
-
-#define PROCESS_SLASH(key, keyLen)           \
-  for (int i = 1; i < keyLen; ++i) {         \
-    if (IS_SLASH_LETTER(key + i)) {          \
-      MOVE_FORWARD_ONE(key + i, keyLen - i); \
-      i--;                                   \
-      keyLen--;                              \
-    }                                        \
-  }
-
-#define IS_INVALID_COL_LEN(len)   ((len) <= 0 || (len) >= TSDB_COL_NAME_LEN)
-#define IS_INVALID_TABLE_LEN(len) ((len) <= 0 || (len) >= TSDB_TABLE_NAME_LEN)
-
-#define OTD_JSON_SUB_FIELDS_NUM 2
-#define OTD_JSON_FIELDS_NUM     4
-
-#define TS        "_ts"
-#define TS_LEN    3
-#define VALUE     "_value"
-#define VALUE_LEN 6
-
-#define BINARY_ADD_LEN 2  // "binary"   2 means " "
-#define NCHAR_ADD_LEN  3  // L"nchar"   3 means L" "
-
-#define MAX_RETRY_TIMES 5
-//=================================================================================================
-typedef TSDB_SML_PROTOCOL_TYPE SMLProtocolType;
-
-typedef enum {
-  SCHEMA_ACTION_NULL,
-  SCHEMA_ACTION_CREATE_STABLE,
-  SCHEMA_ACTION_ADD_COLUMN,
-  SCHEMA_ACTION_ADD_TAG,
-  SCHEMA_ACTION_CHANGE_COLUMN_SIZE,
-  SCHEMA_ACTION_CHANGE_TAG_SIZE,
-} ESchemaAction;
-
-typedef struct {
-  const char *measure;
-  const char *tags;
-  const char *cols;
-  const char *timestamp;
-
-  int32_t measureLen;
-  int32_t measureTagsLen;
-  int32_t tagsLen;
-  int32_t colsLen;
-  int32_t timestampLen;
-} SSmlLineInfo;
-
-typedef struct {
-  const char *sTableName;  // super table name
-  int32_t     sTableNameLen;
-  char        childTableName[TSDB_TABLE_NAME_LEN];
-  uint64_t    uid;
-
-  SArray *tags;
-
-  // if info->formatData is true, elements are SArray<SSmlKv*>.
-  // if info->formatData is false, elements are SHashObj<cols key string, SSmlKv*> for find by key quickly
-  SArray *cols;
-} SSmlTableInfo;
-
-typedef struct {
-  SArray   *tags;     // save the origin order to create table
-  SHashObj *tagHash;  // elements are <key, index in tags>
-
-  SArray   *cols;
-  SHashObj *colHash;
-
-  STableMeta *tableMeta;
-} SSmlSTableMeta;
-
-typedef struct {
-  int32_t len;
-  char   *buf;
-} SSmlMsgBuf;
-
-typedef struct {
-  int32_t code;
-  int32_t lineNum;
-
-  int32_t numOfSTables;
-  int32_t numOfCTables;
-  int32_t numOfCreateSTables;
-  int32_t numOfAlterColSTables;
-  int32_t numOfAlterTagSTables;
-
-  int64_t parseTime;
-  int64_t schemaTime;
-  int64_t insertBindTime;
-  int64_t insertRpcTime;
-  int64_t endTime;
-} SSmlCostInfo;
-
-typedef struct {
-  SRequestObj     *request;
-  tsem_t           sem;
-  int32_t          cnt;
-  int32_t          total;
-  TdThreadSpinlock lock;
-} Params;
-
-typedef struct {
-  int64_t id;
-  Params *params;
-
-  SMLProtocolType protocol;
-  int8_t          precision;
-  bool            dataFormat;  // true means that the name and order of keys in each line are the same(only for influx protocol)
-  bool            isRawLine;
-  int32_t         ttl;
-
-  SHashObj *childTables;
-  SHashObj *superTables;
-  SHashObj *pVgHash;
-  void     *exec;
-
-  STscObj     *taos;
-  SCatalog    *pCatalog;
-  SRequestObj *pRequest;
-  SQuery      *pQuery;
-
-  SSmlCostInfo cost;
-  int32_t      affectedRows;
-  SSmlMsgBuf   msgBuf;
-  SHashObj    *dumplicateKey;  // for dumplicate key
-  SArray      *colsContainer;  // for cols parse, if dataFormat == false
-  int32_t      uid;            // used for automatic create child table
-
-  cJSON       *root;  // for parse json
-} SSmlHandle;
-//=================================================================================================
-
-//=================================================================================================
-static volatile int64_t linesSmlHandleId = 0;
-static int64_t          smlGenId() {
-           int64_t id;
-
-           do {
-             id = atomic_add_fetch_64(&linesSmlHandleId, 1);
-  } while (id == 0);
->>>>>>> d864d4d6
 
     tmp = tmp->next;
   }
@@ -717,7 +521,7 @@
   memcpy(pName.tname, measure, measureLen);
 
   int32_t code = catalogGetSTableMeta(info->pCatalog, &conn, &pName, &pTableMeta);
-  if(code != TSDB_CODE_SUCCESS){
+  if (code != TSDB_CODE_SUCCESS) {
     return NULL;
   }
   return pTableMeta;
@@ -1192,7 +996,7 @@
       }
     } else {
       size_t tmp = taosArrayGetSize(metaArray);
-      if(tmp > INT16_MAX){
+      if (tmp > INT16_MAX) {
         uError("too many cols or tags");
         return -1;
       }
@@ -1213,9 +1017,9 @@
     taosHashCleanup(kvHash);
   }
 
-  if(info->parseJsonByLib){
+  if (info->parseJsonByLib) {
     SSmlLineInfo *key = (SSmlLineInfo *)(tag->key);
-    if(key != NULL) taosMemoryFree(key->tags);
+    if (key != NULL) taosMemoryFree(key->tags);
   }
   taosMemoryFree(tag->key);
   taosArrayDestroy(tag->cols);
@@ -1223,10 +1027,10 @@
   taosMemoryFree(tag);
 }
 
-void clearColValArray(SArray* pCols) {
+void clearColValArray(SArray *pCols) {
   int32_t num = taosArrayGetSize(pCols);
   for (int32_t i = 0; i < num; ++i) {
-    SColVal* pCol = taosArrayGet(pCols, i);
+    SColVal *pCol = taosArrayGet(pCols, i);
     if (TSDB_DATA_TYPE_NCHAR == pCol->type) {
       taosMemoryFreeClear(pCol->value.pData);
     }
@@ -1262,7 +1066,7 @@
   // destroy info->pVgHash
   taosHashCleanup(info->pVgHash);
 
-  for(int i = 0; i< taosArrayGetSize(info->tagJsonArray); i++){
+  for (int i = 0; i < taosArrayGetSize(info->tagJsonArray); i++) {
     cJSON *tags = (cJSON *)taosArrayGetP(info->tagJsonArray, i);
     cJSON_Delete(tags);
   }
@@ -1275,7 +1079,7 @@
   if (!info->dataFormat) {
     for (int i = 0; i < info->lineNum; i++) {
       taosArrayDestroy(info->lines[i].colArray);
-      if(info->parseJsonByLib){
+      if (info->parseJsonByLib) {
         taosMemoryFree(info->lines[i].tags);
       }
     }
@@ -1368,31 +1172,10 @@
       return TSDB_CODE_PAR_TOO_MANY_COLUMNS;
     }
 
-<<<<<<< HEAD
     int ret = smlPushCols(tinfo->cols, elements->colArray);
-=======
-    (*oneTable)->sTableName = elements.measure;
-    (*oneTable)->sTableNameLen = elements.measureLen;
-    if (strlen((*oneTable)->childTableName) == 0) {
-      RandTableName rName = {(*oneTable)->tags, (*oneTable)->sTableName, (uint8_t)(*oneTable)->sTableNameLen,
-                             (*oneTable)->childTableName};
-
-      buildChildTableName(&rName);
-    }
-    (*oneTable)->uid = info->uid++;
-  }
-
-  SSmlSTableMeta **tableMeta = (SSmlSTableMeta **)taosHashGet(info->superTables, elements.measure, elements.measureLen);
-  if (tableMeta) {  // update meta
-    ret = smlUpdateMeta((*tableMeta)->colHash, (*tableMeta)->cols, cols, &info->msgBuf);
-    if (!hasTable && ret == TSDB_CODE_SUCCESS) {
-      ret = smlUpdateMeta((*tableMeta)->tagHash, (*tableMeta)->tags, (*oneTable)->tags, &info->msgBuf);
-    }
->>>>>>> d864d4d6
     if (ret != TSDB_CODE_SUCCESS) {
       return ret;
     }
-<<<<<<< HEAD
 
     SSmlSTableMeta *tableMeta =
         (SSmlSTableMeta *)nodeListGet(info->superTables, elements->measure, elements->measureLen, NULL);
@@ -1411,75 +1194,6 @@
       //        uError("SML:0x%" PRIx64 " smlUpdateMeta failed", info->id);
       //        return ret;
       //      }
-=======
-  } else {
-    SSmlSTableMeta *meta = smlBuildSTableMeta();
-    smlInsertMeta(meta->tagHash, meta->tags, (*oneTable)->tags);
-    smlInsertMeta(meta->colHash, meta->cols, cols);
-    taosHashPut(info->superTables, elements.measure, elements.measureLen, &meta, POINTER_BYTES);
-  }
-
-  if (!info->dataFormat) {
-    taosArrayClear(info->colsContainer);
-  }
-  taosHashClear(info->dumplicateKey);
-  return TSDB_CODE_SUCCESS;
-}
-
-static int32_t smlParseTelnetLine(SSmlHandle *info, void *data, const int len) {
-  int            ret = TSDB_CODE_SUCCESS;
-  SSmlTableInfo *tinfo = smlBuildTableInfo();
-  if (!tinfo) {
-    return TSDB_CODE_OUT_OF_MEMORY;
-  }
-
-  SArray *cols = taosArrayInit(16, POINTER_BYTES);
-  if (cols == NULL) {
-    uError("SML:0x%" PRIx64 " smlParseTelnetLine failed to allocate memory", info->id);
-    return TSDB_CODE_OUT_OF_MEMORY;
-  }
-
-  if (info->protocol == TSDB_SML_TELNET_PROTOCOL) {
-    ret = smlParseTelnetString(info, (const char *)data, (char *)data + len, tinfo, cols);
-  } else if (info->protocol == TSDB_SML_JSON_PROTOCOL) {
-    ret = smlParseJSONString(info, (cJSON *)data, tinfo, cols);
-  } else {
-    ASSERT(0);
-  }
-  if (ret != TSDB_CODE_SUCCESS) {
-    uError("SML:0x%" PRIx64 " smlParseTelnetLine failed", info->id);
-    smlDestroyTableInfo(info, tinfo);
-    smlDestroyCols(cols);
-    taosArrayDestroy(cols);
-    return ret;
-  }
-
-  if (taosArrayGetSize(tinfo->tags) <= 0 || taosArrayGetSize(tinfo->tags) > TSDB_MAX_TAGS) {
-    smlBuildInvalidDataMsg(&info->msgBuf, "invalidate tags length:[1,128]", NULL);
-    smlDestroyTableInfo(info, tinfo);
-    smlDestroyCols(cols);
-    taosArrayDestroy(cols);
-    return TSDB_CODE_PAR_INVALID_TAGS_NUM;
-  }
-  taosHashClear(info->dumplicateKey);
-
-  if (strlen(tinfo->childTableName) == 0) {
-    RandTableName rName = {tinfo->tags, tinfo->sTableName, (uint8_t)tinfo->sTableNameLen, tinfo->childTableName};
-    buildChildTableName(&rName);
-  }
-
-  bool            hasTable = true;
-  SSmlTableInfo **oneTable =
-      (SSmlTableInfo **)taosHashGet(info->childTables, tinfo->childTableName, strlen(tinfo->childTableName));
-  if (!oneTable) {
-    taosHashPut(info->childTables, tinfo->childTableName, strlen(tinfo->childTableName), &tinfo, POINTER_BYTES);
-    oneTable = &tinfo;
-    tinfo->uid = info->uid++;
-    hasTable = false;
-  } else {
-    smlDestroyTableInfo(info, tinfo);
-  }
->>>>>>> d864d4d6
 
       SSmlSTableMeta *meta = smlBuildSTableMeta(info->dataFormat);
       smlInsertMeta(meta->tagHash, meta->tags, tinfo->tags);
@@ -1518,7 +1232,7 @@
 
     SSmlSTableMeta *pMeta =
         (SSmlSTableMeta *)nodeListGet(info->superTables, tableData->sTableName, tableData->sTableNameLen, NULL);
-    if(unlikely(NULL == pMeta || NULL == pMeta->tableMeta)){
+    if (unlikely(NULL == pMeta || NULL == pMeta->tableMeta)) {
       uError("SML:0x%" PRIx64 " NULL == pMeta. table name: %s", info->id, tableData->childTableName);
       return TSDB_CODE_SML_INTERNAL_ERROR;
     }
@@ -1586,7 +1300,7 @@
     pList = pList->next;
   }
 
-  if (!info->dataFormat){
+  if (!info->dataFormat) {
     if (unlikely(info->lines != NULL)) {
       uError("SML:0x%" PRIx64 " info->lines != NULL", info->id);
       return TSDB_CODE_SML_INVALID_DATA;
