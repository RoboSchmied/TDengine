#include <ctype.h>
#include <stdio.h>
#include <stdlib.h>
#include <string.h>

#include "cJSON.h"
#include "catalog.h"
#include "clientInt.h"
#include "osSemaphore.h"
#include "osThread.h"
#include "query.h"
#include "taos.h"
#include "taoserror.h"
#include "tcommon.h"
#include "tdef.h"
#include "tglobal.h"
#include "tlog.h"
#include "tmsg.h"
#include "tname.h"
#include "ttime.h"
#include "ttypes.h"

//=================================================================================================

#define SPACE ' '
#define COMMA ','
#define EQUAL '='
#define QUOTE '"'
#define SLASH '\\'

#define JUMP_SPACE(sql)  \
  while (*sql != '\0') { \
    if (*sql == SPACE)   \
      sql++;             \
    else                 \
      break;             \
  }
// comma ,
#define IS_SLASH_COMMA(sql) (*(sql) == COMMA && *((sql)-1) == SLASH)
#define IS_COMMA(sql)       (*(sql) == COMMA && *((sql)-1) != SLASH)
// space
#define IS_SLASH_SPACE(sql) (*(sql) == SPACE && *((sql)-1) == SLASH)
#define IS_SPACE(sql)       (*(sql) == SPACE && *((sql)-1) != SLASH)
// equal =
#define IS_SLASH_EQUAL(sql) (*(sql) == EQUAL && *((sql)-1) == SLASH)
#define IS_EQUAL(sql)       (*(sql) == EQUAL && *((sql)-1) != SLASH)
// quote "
#define IS_SLASH_QUOTE(sql) (*(sql) == QUOTE && *((sql)-1) == SLASH)
#define IS_QUOTE(sql)       (*(sql) == QUOTE && *((sql)-1) != SLASH)
// SLASH
#define IS_SLASH_SLASH(sql) (*(sql) == SLASH && *((sql)-1) == SLASH)

#define IS_SLASH_LETTER(sql) \
  (IS_SLASH_COMMA(sql) || IS_SLASH_SPACE(sql) || IS_SLASH_EQUAL(sql) || IS_SLASH_QUOTE(sql) || IS_SLASH_SLASH(sql))

#define MOVE_FORWARD_ONE(sql, len) (memmove((void *)((sql)-1), (sql), len))

#define PROCESS_SLASH(key, keyLen)           \
  for (int i = 1; i < keyLen; ++i) {         \
    if (IS_SLASH_LETTER(key + i)) {          \
      MOVE_FORWARD_ONE(key + i, keyLen - i); \
      i--;                                   \
      keyLen--;                              \
    }                                        \
  }

#define IS_INVALID_COL_LEN(len)   ((len) <= 0 || (len) >= TSDB_COL_NAME_LEN)
#define IS_INVALID_TABLE_LEN(len) ((len) <= 0 || (len) >= TSDB_TABLE_NAME_LEN)

#define OTD_JSON_SUB_FIELDS_NUM 2
#define OTD_JSON_FIELDS_NUM     4

#define TS        "_ts"
#define TS_LEN    3
#define VALUE     "_value"
#define VALUE_LEN 6

#define BINARY_ADD_LEN 2  // "binary"   2 means " "
#define NCHAR_ADD_LEN  3  // L"nchar"   3 means L" "

#define MAX_RETRY_TIMES 5
#define LINE_BATCH      20000
//=================================================================================================
typedef TSDB_SML_PROTOCOL_TYPE SMLProtocolType;

typedef enum {
  SCHEMA_ACTION_CREATE_STABLE,
  SCHEMA_ACTION_ADD_COLUMN,
  SCHEMA_ACTION_ADD_TAG,
  SCHEMA_ACTION_CHANGE_COLUMN_SIZE,
  SCHEMA_ACTION_CHANGE_TAG_SIZE,
} ESchemaAction;

typedef struct {
  char    sTableName[TSDB_TABLE_NAME_LEN];
  SArray *tags;
  SArray *fields;
} SCreateSTableActionInfo;

typedef struct {
  char    sTableName[TSDB_TABLE_NAME_LEN];
  SSmlKv *field;
} SAlterSTableActionInfo;

typedef struct {
  ESchemaAction action;
  union {
    SCreateSTableActionInfo createSTable;
    SAlterSTableActionInfo  alterSTable;
  };
} SSchemaAction;

typedef struct {
  const char *measure;
  const char *tags;
  const char *cols;
  const char *timestamp;

  int32_t measureLen;
  int32_t measureTagsLen;
  int32_t tagsLen;
  int32_t colsLen;
  int32_t timestampLen;
} SSmlLineInfo;

typedef struct {
  const char *sTableName;  // super table name
  int32_t     sTableNameLen;
  char        childTableName[TSDB_TABLE_NAME_LEN];
  uint64_t    uid;

  SArray *tags;

  // if info->formatData is true, elements are SArray<SSmlKv*>.
  // if info->formatData is false, elements are SHashObj<cols key string, SSmlKv*> for find by key quickly
  SArray *cols;
} SSmlTableInfo;

typedef struct {
  SArray   *tags;     // save the origin order to create table
  SHashObj *tagHash;  // elements are <key, index in tags>

  SArray   *cols;
  SHashObj *colHash;

  STableMeta *tableMeta;
} SSmlSTableMeta;

typedef struct {
  int32_t len;
  char   *buf;
} SSmlMsgBuf;

typedef struct {
  int32_t code;
  int32_t lineNum;

  int32_t numOfSTables;
  int32_t numOfCTables;
  int32_t numOfCreateSTables;

  int64_t parseTime;
  int64_t schemaTime;
  int64_t insertBindTime;
  int64_t insertRpcTime;
  int64_t endTime;
} SSmlCostInfo;

typedef struct {
  SRequestObj     *request;
  tsem_t           sem;
  TdThreadSpinlock lock;
} Params;

typedef struct {
  int64_t id;
  Params *params;
  bool    isLast;

  SMLProtocolType protocol;
  int8_t          precision;
  bool dataFormat;  // true means that the name and order of keys in each line are the same(only for influx protocol)

  SHashObj *childTables;
  SHashObj *superTables;
  SHashObj *pVgHash;
  void     *exec;

  STscObj     *taos;
  SCatalog    *pCatalog;
  SRequestObj *pRequest;
  SQuery      *pQuery;

  SSmlCostInfo cost;
  int32_t      affectedRows;
  SSmlMsgBuf   msgBuf;
  SHashObj    *dumplicateKey;  // for dumplicate key
  SArray      *colsContainer;  // for cols parse, if dataFormat == false
} SSmlHandle;
//=================================================================================================

//=================================================================================================
static volatile int64_t linesSmlHandleId = 0;
static int64_t          smlGenId() {
           int64_t id;

           do {
             id = atomic_add_fetch_64(&linesSmlHandleId, 1);
  } while (id == 0);

           return id;
}

static inline bool smlDoubleToInt64OverFlow(double num) {
  if (num >= (double)INT64_MAX || num <= (double)INT64_MIN) return true;
  return false;
}

static inline bool smlCheckDuplicateKey(const char *key, int32_t keyLen, SHashObj *pHash) {
  void *val = taosHashGet(pHash, key, keyLen);
  if (val) {
    return true;
  }
  taosHashPut(pHash, key, keyLen, key, 1);
  return false;
}

static int32_t smlBuildInvalidDataMsg(SSmlMsgBuf *pBuf, const char *msg1, const char *msg2) {
  memset(pBuf->buf, 0, pBuf->len);
  if (msg1) strncat(pBuf->buf, msg1, pBuf->len);
  int32_t left = pBuf->len - strlen(pBuf->buf);
  if (left > 2 && msg2) {
    strncat(pBuf->buf, ":", left - 1);
    strncat(pBuf->buf, msg2, left - 2);
  }
  return TSDB_CODE_SML_INVALID_DATA;
}

static int32_t smlGenerateSchemaAction(SSchema *colField, SHashObj *colHash, SSmlKv *kv, bool isTag,
                                       SSchemaAction *action, bool *actionNeeded, SSmlHandle *info) {
  uint16_t *index = (uint16_t *)taosHashGet(colHash, kv->key, kv->keyLen);
  if (index) {
    if (colField[*index].type != kv->type) {
      uError("SML:0x%" PRIx64 " point type and db type mismatch. key: %s. point type: %d, db type: %d", info->id,
             kv->key, colField[*index].type, kv->type);
      return TSDB_CODE_TSC_INVALID_VALUE;
    }

    if ((colField[*index].type == TSDB_DATA_TYPE_VARCHAR &&
         (colField[*index].bytes - VARSTR_HEADER_SIZE) < kv->length) ||
        (colField[*index].type == TSDB_DATA_TYPE_NCHAR &&
         ((colField[*index].bytes - VARSTR_HEADER_SIZE) / TSDB_NCHAR_SIZE < kv->length))) {
      if (isTag) {
        action->action = SCHEMA_ACTION_CHANGE_TAG_SIZE;
      } else {
        action->action = SCHEMA_ACTION_CHANGE_COLUMN_SIZE;
      }
      action->alterSTable.field = kv;
      *actionNeeded = true;
    }
  } else {
    if (isTag) {
      action->action = SCHEMA_ACTION_ADD_TAG;
    } else {
      action->action = SCHEMA_ACTION_ADD_COLUMN;
    }
    action->alterSTable.field = kv;
    *actionNeeded = true;
  }
  if (*actionNeeded) {
    uDebug("SML:0x%" PRIx64 " generate schema action. column name: %s, action: %d", info->id, colField->name,
           action->action);
  }
  return 0;
}

static int32_t smlFindNearestPowerOf2(int32_t length) {
  int32_t result = 1;
  while (result <= length) {
    result *= 2;
  }
  return result;
}

static int32_t smlBuildColumnDescription(SSmlKv *field, char *buf, int32_t bufSize, int32_t *outBytes) {
  uint8_t type = field->type;
  char    tname[TSDB_TABLE_NAME_LEN] = {0};
  memcpy(tname, field->key, field->keyLen);
  if (type == TSDB_DATA_TYPE_BINARY || type == TSDB_DATA_TYPE_NCHAR) {
    int32_t bytes = smlFindNearestPowerOf2(field->length);
    int     out = snprintf(buf, bufSize, "`%s` %s(%d)", tname, tDataTypes[field->type].name, bytes);
    *outBytes = out;
  } else {
    int out = snprintf(buf, bufSize, "`%s` %s", tname, tDataTypes[type].name);
    *outBytes = out;
  }

  return 0;
}

static int32_t smlApplySchemaAction(SSmlHandle *info, SSchemaAction *action) {
  int32_t code = 0;
  int32_t outBytes = 0;
  char   *result = (char *)taosMemoryCalloc(1, TSDB_MAX_ALLOWED_SQL_LEN);
  int32_t capacity = TSDB_MAX_ALLOWED_SQL_LEN;

  uDebug("SML:0x%" PRIx64 " apply schema action. action: %d", info->id, action->action);
  switch (action->action) {
    case SCHEMA_ACTION_ADD_COLUMN: {
      int n = sprintf(result, "alter stable `%s` add column ", action->alterSTable.sTableName);
      smlBuildColumnDescription(action->alterSTable.field, result + n, capacity - n, &outBytes);
<<<<<<< HEAD
      TAOS_RES *res = taos_query((TAOS*)&info->taos->id, result);  // TODO async doAsyncQuery
=======
      TAOS_RES *res = taos_query(info->taos->id, result);  // TODO async doAsyncQuery
>>>>>>> 9a2af858
      code = taos_errno(res);
      const char *errStr = taos_errstr(res);
      if (code != TSDB_CODE_SUCCESS) {
        uError("SML:0x%" PRIx64 " apply schema action. error: %s", info->id, errStr);
        taosMsleep(100);
      }
      taos_free_result(res);

      break;
    }
    case SCHEMA_ACTION_ADD_TAG: {
      int n = sprintf(result, "alter stable `%s` add tag ", action->alterSTable.sTableName);
      smlBuildColumnDescription(action->alterSTable.field, result + n, capacity - n, &outBytes);
<<<<<<< HEAD
      TAOS_RES *res = taos_query((TAOS*)&info->taos->id, result);  // TODO async doAsyncQuery
=======
      TAOS_RES *res = taos_query(info->taos->id, result);  // TODO async doAsyncQuery
>>>>>>> 9a2af858
      code = taos_errno(res);
      const char *errStr = taos_errstr(res);
      if (code != TSDB_CODE_SUCCESS) {
        uError("SML:0x%" PRIx64 " apply schema action. error : %s", info->id, taos_errstr(res));
        taosMsleep(100);
      }
      taos_free_result(res);

      break;
    }
    case SCHEMA_ACTION_CHANGE_COLUMN_SIZE: {
      int n = sprintf(result, "alter stable `%s` modify column ", action->alterSTable.sTableName);
      smlBuildColumnDescription(action->alterSTable.field, result + n, capacity - n, &outBytes);
<<<<<<< HEAD
      TAOS_RES *res = taos_query((TAOS*)&info->taos->id, result);  // TODO async doAsyncQuery
=======
      TAOS_RES *res = taos_query(info->taos->id, result);  // TODO async doAsyncQuery
>>>>>>> 9a2af858
      code = taos_errno(res);
      if (code != TSDB_CODE_SUCCESS) {
        uError("SML:0x%" PRIx64 " apply schema action. error : %s", info->id, taos_errstr(res));
        taosMsleep(100);
      }
      taos_free_result(res);

      break;
    }
    case SCHEMA_ACTION_CHANGE_TAG_SIZE: {
      int n = sprintf(result, "alter stable `%s` modify tag ", action->alterSTable.sTableName);
      smlBuildColumnDescription(action->alterSTable.field, result + n, capacity - n, &outBytes);
<<<<<<< HEAD
      TAOS_RES *res = taos_query((TAOS*)&info->taos->id, result);  // TODO async doAsyncQuery
=======
      TAOS_RES *res = taos_query(info->taos->id, result);  // TODO async doAsyncQuery
>>>>>>> 9a2af858
      code = taos_errno(res);
      if (code != TSDB_CODE_SUCCESS) {
        uError("SML:0x%" PRIx64 " apply schema action. error : %s", info->id, taos_errstr(res));
        taosMsleep(100);
      }
      taos_free_result(res);

      break;
    }
    case SCHEMA_ACTION_CREATE_STABLE: {
      int   n = sprintf(result, "create stable `%s` (", action->createSTable.sTableName);
      char *pos = result + n;
      int   freeBytes = capacity - n;

      SArray *cols = action->createSTable.fields;

      for (int i = 0; i < taosArrayGetSize(cols); i++) {
        SSmlKv *kv = (SSmlKv *)taosArrayGetP(cols, i);
        smlBuildColumnDescription(kv, pos, freeBytes, &outBytes);
        pos += outBytes;
        freeBytes -= outBytes;
        *pos = ',';
        ++pos;
        --freeBytes;
      }

      --pos;
      ++freeBytes;

      outBytes = snprintf(pos, freeBytes, ") tags (");
      pos += outBytes;
      freeBytes -= outBytes;

      cols = action->createSTable.tags;
      for (int i = 0; i < taosArrayGetSize(cols); i++) {
        SSmlKv *kv = (SSmlKv *)taosArrayGetP(cols, i);
        smlBuildColumnDescription(kv, pos, freeBytes, &outBytes);
        pos += outBytes;
        freeBytes -= outBytes;
        *pos = ',';
        ++pos;
        --freeBytes;
      }
      if (taosArrayGetSize(cols) == 0) {
        outBytes = snprintf(pos, freeBytes, "`%s` %s(%d)", tsSmlTagName, tDataTypes[TSDB_DATA_TYPE_NCHAR].name, 1);
        pos += outBytes;
        freeBytes -= outBytes;
        *pos = ',';
        ++pos;
        --freeBytes;
      }
      pos--;
      ++freeBytes;
      outBytes = snprintf(pos, freeBytes, ")");
<<<<<<< HEAD
      TAOS_RES *res = taos_query((TAOS*)&info->taos->id, result);
=======
      TAOS_RES *res = taos_query(info->taos->id, result);
>>>>>>> 9a2af858
      code = taos_errno(res);
      if (code != TSDB_CODE_SUCCESS) {
        uError("SML:0x%" PRIx64 " apply schema action. error : %s", info->id, taos_errstr(res));
        taosMsleep(100);
      }
      taos_free_result(res);

      break;
    }

    default:
      break;
  }

  taosMemoryFreeClear(result);
  if (code != 0) {
    uError("SML:0x%" PRIx64 " apply schema action failure. %s", info->id, tstrerror(code));
  }
  return code;
}

static int32_t smlProcessSchemaAction(SSmlHandle *info, SSchema *schemaField, SHashObj *schemaHash, SArray *cols,
                                      SSchemaAction *action, bool isTag) {
  int32_t code = TSDB_CODE_SUCCESS;
  for (int j = 0; j < taosArrayGetSize(cols); ++j) {
    SSmlKv *kv = (SSmlKv *)taosArrayGetP(cols, j);
    bool    actionNeeded = false;
    code = smlGenerateSchemaAction(schemaField, schemaHash, kv, isTag, action, &actionNeeded, info);
    if (code != TSDB_CODE_SUCCESS) {
      return code;
    }
    if (actionNeeded) {
      code = smlApplySchemaAction(info, action);
      if (code != TSDB_CODE_SUCCESS) {
        return code;
      }
    }
  }
  return TSDB_CODE_SUCCESS;
}

static int32_t smlCheckMeta(SSchema *schema, int32_t length, SArray *cols) {
  SHashObj *hashTmp = taosHashInit(length, taosGetDefaultHashFunction(TSDB_DATA_TYPE_BINARY), true, HASH_NO_LOCK);
  for (uint16_t i = 0; i < length; i++) {
    taosHashPut(hashTmp, schema[i].name, strlen(schema[i].name), &i, SHORT_BYTES);
  }

  for (int32_t i = 0; i < taosArrayGetSize(cols); i++) {
    SSmlKv *kv = (SSmlKv *)taosArrayGetP(cols, i);
    if (taosHashGet(hashTmp, kv->key, kv->keyLen) == NULL) {
      return -1;
    }
  }
  return 0;
}

static int32_t smlModifyDBSchemas(SSmlHandle *info) {
  int32_t code = 0;
  SName   pName = {TSDB_TABLE_NAME_T, info->taos->acctId, {0}, {0}};
  strcpy(pName.dbname, info->pRequest->pDb);

  SRequestConnInfo conn = {0};
  conn.pTrans = info->taos->pAppInfo->pTransporter;
  conn.requestId = info->pRequest->requestId;
  conn.requestObjRefId = info->pRequest->self;
  conn.mgmtEps = getEpSet_s(&info->taos->pAppInfo->mgmtEp);

  SSmlSTableMeta **tableMetaSml = (SSmlSTableMeta **)taosHashIterate(info->superTables, NULL);
  while (tableMetaSml) {
    SSmlSTableMeta *sTableData = *tableMetaSml;
    STableMeta     *pTableMeta = NULL;
    bool            needCheckMeta = false;  // for multi thread

    size_t superTableLen = 0;
    void  *superTable = taosHashGetKey(tableMetaSml, &superTableLen);
    memset(pName.tname, 0, TSDB_TABLE_NAME_LEN);
    memcpy(pName.tname, superTable, superTableLen);

    code = catalogGetSTableMeta(info->pCatalog, &conn, &pName, &pTableMeta);

    if (code == TSDB_CODE_PAR_TABLE_NOT_EXIST || code == TSDB_CODE_MND_INVALID_STB) {
      SSchemaAction schemaAction;
      schemaAction.action = SCHEMA_ACTION_CREATE_STABLE;
      memset(&schemaAction.createSTable, 0, sizeof(SCreateSTableActionInfo));
      memcpy(schemaAction.createSTable.sTableName, superTable, superTableLen);
      schemaAction.createSTable.tags = sTableData->tags;
      schemaAction.createSTable.fields = sTableData->cols;
      code = smlApplySchemaAction(info, &schemaAction);
      if (code != TSDB_CODE_SUCCESS) {
        uError("SML:0x%" PRIx64 " smlApplySchemaAction failed. can not create %s", info->id,
               schemaAction.createSTable.sTableName);
        goto end;
      }
      info->cost.numOfCreateSTables++;
    } else if (code == TSDB_CODE_SUCCESS) {
      SHashObj *hashTmp = taosHashInit(pTableMeta->tableInfo.numOfTags,
                                       taosGetDefaultHashFunction(TSDB_DATA_TYPE_BINARY), true, HASH_NO_LOCK);
      for (uint16_t i = pTableMeta->tableInfo.numOfColumns;
           i < pTableMeta->tableInfo.numOfColumns + pTableMeta->tableInfo.numOfTags; i++) {
        taosHashPut(hashTmp, pTableMeta->schema[i].name, strlen(pTableMeta->schema[i].name), &i, SHORT_BYTES);
      }

      SSchemaAction schemaAction;
      memset(&schemaAction, 0, sizeof(SSchemaAction));
      memcpy(schemaAction.createSTable.sTableName, superTable, superTableLen);
      code = smlProcessSchemaAction(info, pTableMeta->schema, hashTmp, sTableData->tags, &schemaAction, true);
      if (code != TSDB_CODE_SUCCESS) {
        taosHashCleanup(hashTmp);
        goto end;
      }

      taosHashClear(hashTmp);
      for (uint16_t i = 0; i < pTableMeta->tableInfo.numOfColumns; i++) {
        taosHashPut(hashTmp, pTableMeta->schema[i].name, strlen(pTableMeta->schema[i].name), &i, SHORT_BYTES);
      }
      code = smlProcessSchemaAction(info, pTableMeta->schema, hashTmp, sTableData->cols, &schemaAction, false);
      taosHashCleanup(hashTmp);
      if (code != TSDB_CODE_SUCCESS) {
        goto end;
      }

      code = catalogRefreshTableMeta(info->pCatalog, &conn, &pName, -1);
      if (code != TSDB_CODE_SUCCESS) {
        goto end;
      }
      needCheckMeta = true;
    } else {
      uError("SML:0x%" PRIx64 " load table meta error: %s", info->id, tstrerror(code));
      goto end;
    }
    if (pTableMeta) taosMemoryFree(pTableMeta);

    code = catalogGetSTableMeta(info->pCatalog, &conn, &pName, &pTableMeta);
    if (code != TSDB_CODE_SUCCESS) {
      uError("SML:0x%" PRIx64 " catalogGetSTableMeta failed. super table name %s", info->id, (char *)superTable);
      goto end;
    }

    if (needCheckMeta) {
      code = smlCheckMeta(&(pTableMeta->schema[pTableMeta->tableInfo.numOfColumns]), pTableMeta->tableInfo.numOfTags,
                          sTableData->tags);
      if (code != TSDB_CODE_SUCCESS) {
        uError("SML:0x%" PRIx64 " check tag failed. super table name %s", info->id, (char *)superTable);
        goto end;
      }
      code = smlCheckMeta(&(pTableMeta->schema[0]), pTableMeta->tableInfo.numOfColumns, sTableData->cols);
      if (code != TSDB_CODE_SUCCESS) {
        uError("SML:0x%" PRIx64 " check cols failed. super table name %s", info->id, (char *)superTable);
        goto end;
      }
    }

    sTableData->tableMeta = pTableMeta;

    tableMetaSml = (SSmlSTableMeta **)taosHashIterate(info->superTables, tableMetaSml);
  }
  return 0;

end:
  catalogRefreshTableMeta(info->pCatalog, &conn, &pName, 1);
  return code;
}

static bool smlParseNumber(SSmlKv *kvVal, SSmlMsgBuf *msg) {
  const char *pVal = kvVal->value;
  int32_t     len = kvVal->length;
  char       *endptr = NULL;
  double      result = taosStr2Double(pVal, &endptr);
  if (pVal == endptr) {
    smlBuildInvalidDataMsg(msg, "invalid data", pVal);
    return false;
  }

  int32_t left = len - (endptr - pVal);
  if (left == 0 || (left == 3 && strncasecmp(endptr, "f64", left) == 0)) {
    kvVal->type = TSDB_DATA_TYPE_DOUBLE;
    kvVal->d = result;
  } else if ((left == 3 && strncasecmp(endptr, "f32", left) == 0)) {
    if (!IS_VALID_FLOAT(result)) {
      smlBuildInvalidDataMsg(msg, "float out of range[-3.402823466e+38,3.402823466e+38]", pVal);
      return false;
    }
    kvVal->type = TSDB_DATA_TYPE_FLOAT;
    kvVal->f = (float)result;
  } else if ((left == 1 && *endptr == 'i') || (left == 3 && strncasecmp(endptr, "i64", left) == 0)) {
    if (smlDoubleToInt64OverFlow(result)) {
      errno = 0;
      int64_t tmp = taosStr2Int64(pVal, &endptr, 10);
      if (errno == ERANGE) {
        smlBuildInvalidDataMsg(msg, "big int out of range[-9223372036854775808,9223372036854775807]", pVal);
        return false;
      }
      kvVal->type = TSDB_DATA_TYPE_BIGINT;
      kvVal->i = tmp;
      return true;
    }
    kvVal->type = TSDB_DATA_TYPE_BIGINT;
    kvVal->i = (int64_t)result;
  } else if ((left == 3 && strncasecmp(endptr, "u64", left) == 0)) {
    if (result >= (double)UINT64_MAX || result < 0) {
      errno = 0;
      uint64_t tmp = taosStr2UInt64(pVal, &endptr, 10);
      if (errno == ERANGE || result < 0) {
        smlBuildInvalidDataMsg(msg, "unsigned big int out of range[0,18446744073709551615]", pVal);
        return false;
      }
      kvVal->type = TSDB_DATA_TYPE_UBIGINT;
      kvVal->u = tmp;
      return true;
    }
    kvVal->type = TSDB_DATA_TYPE_UBIGINT;
    kvVal->u = result;
  } else if (left == 3 && strncasecmp(endptr, "i32", left) == 0) {
    if (!IS_VALID_INT(result)) {
      smlBuildInvalidDataMsg(msg, "int out of range[-2147483648,2147483647]", pVal);
      return false;
    }
    kvVal->type = TSDB_DATA_TYPE_INT;
    kvVal->i = result;
  } else if (left == 3 && strncasecmp(endptr, "u32", left) == 0) {
    if (!IS_VALID_UINT(result)) {
      smlBuildInvalidDataMsg(msg, "unsigned int out of range[0,4294967295]", pVal);
      return false;
    }
    kvVal->type = TSDB_DATA_TYPE_UINT;
    kvVal->u = result;
  } else if (left == 3 && strncasecmp(endptr, "i16", left) == 0) {
    if (!IS_VALID_SMALLINT(result)) {
      smlBuildInvalidDataMsg(msg, "small int our of range[-32768,32767]", pVal);
      return false;
    }
    kvVal->type = TSDB_DATA_TYPE_SMALLINT;
    kvVal->i = result;
  } else if (left == 3 && strncasecmp(endptr, "u16", left) == 0) {
    if (!IS_VALID_USMALLINT(result)) {
      smlBuildInvalidDataMsg(msg, "unsigned small int out of rang[0,65535]", pVal);
      return false;
    }
    kvVal->type = TSDB_DATA_TYPE_USMALLINT;
    kvVal->u = result;
  } else if (left == 2 && strncasecmp(endptr, "i8", left) == 0) {
    if (!IS_VALID_TINYINT(result)) {
      smlBuildInvalidDataMsg(msg, "tiny int out of range[-128,127]", pVal);
      return false;
    }
    kvVal->type = TSDB_DATA_TYPE_TINYINT;
    kvVal->i = result;
  } else if (left == 2 && strncasecmp(endptr, "u8", left) == 0) {
    if (!IS_VALID_UTINYINT(result)) {
      smlBuildInvalidDataMsg(msg, "unsigned tiny int out of range[0,255]", pVal);
      return false;
    }
    kvVal->type = TSDB_DATA_TYPE_UTINYINT;
    kvVal->u = result;
  } else {
    smlBuildInvalidDataMsg(msg, "invalid data", pVal);
    return false;
  }
  return true;
}

static bool smlParseBool(SSmlKv *kvVal) {
  const char *pVal = kvVal->value;
  int32_t     len = kvVal->length;
  if ((len == 1) && (pVal[0] == 't' || pVal[0] == 'T')) {
    kvVal->i = true;
    return true;
  }

  if ((len == 1) && (pVal[0] == 'f' || pVal[0] == 'F')) {
    kvVal->i = false;
    return true;
  }

  if ((len == 4) && !strncasecmp(pVal, "true", len)) {
    kvVal->i = true;
    return true;
  }
  if ((len == 5) && !strncasecmp(pVal, "false", len)) {
    kvVal->i = false;
    return true;
  }
  return false;
}

static bool smlIsBinary(const char *pVal, uint16_t len) {
  // binary: "abc"
  if (len < 2) {
    return false;
  }
  if (pVal[0] == '"' && pVal[len - 1] == '"') {
    return true;
  }
  return false;
}

static bool smlIsNchar(const char *pVal, uint16_t len) {
  // nchar: L"abc"
  if (len < 3) {
    return false;
  }
  if ((pVal[0] == 'l' || pVal[0] == 'L') && pVal[1] == '"' && pVal[len - 1] == '"') {
    return true;
  }
  return false;
}

static int64_t smlGetTimeValue(const char *value, int32_t len, int8_t type) {
  char   *endPtr = NULL;
  int64_t tsInt64 = taosStr2Int64(value, &endPtr, 10);
  if (value + len != endPtr) {
    return -1;
  }
  double ts = tsInt64;
  switch (type) {
    case TSDB_TIME_PRECISION_HOURS:
      ts *= NANOSECOND_PER_HOUR;
      tsInt64 *= NANOSECOND_PER_HOUR;
      break;
    case TSDB_TIME_PRECISION_MINUTES:
      ts *= NANOSECOND_PER_MINUTE;
      tsInt64 *= NANOSECOND_PER_MINUTE;
      break;
    case TSDB_TIME_PRECISION_SECONDS:
      ts *= NANOSECOND_PER_SEC;
      tsInt64 *= NANOSECOND_PER_SEC;
      break;
    case TSDB_TIME_PRECISION_MILLI:
      ts *= NANOSECOND_PER_MSEC;
      tsInt64 *= NANOSECOND_PER_MSEC;
      break;
    case TSDB_TIME_PRECISION_MICRO:
      ts *= NANOSECOND_PER_USEC;
      tsInt64 *= NANOSECOND_PER_USEC;
      break;
    case TSDB_TIME_PRECISION_NANO:
      break;
    default:
      ASSERT(0);
  }
  if (ts >= (double)INT64_MAX || ts < 0) {
    return -1;
  }

  return tsInt64;
}

static int8_t smlGetTsTypeByLen(int32_t len) {
  if (len == TSDB_TIME_PRECISION_SEC_DIGITS) {
    return TSDB_TIME_PRECISION_SECONDS;
  } else if (len == TSDB_TIME_PRECISION_MILLI_DIGITS) {
    return TSDB_TIME_PRECISION_MILLI;
  } else {
    return -1;
  }
}

static int8_t smlGetTsTypeByPrecision(int8_t precision) {
  switch (precision) {
    case TSDB_SML_TIMESTAMP_HOURS:
      return TSDB_TIME_PRECISION_HOURS;
    case TSDB_SML_TIMESTAMP_MILLI_SECONDS:
      return TSDB_TIME_PRECISION_MILLI;
    case TSDB_SML_TIMESTAMP_NANO_SECONDS:
    case TSDB_SML_TIMESTAMP_NOT_CONFIGURED:
      return TSDB_TIME_PRECISION_NANO;
    case TSDB_SML_TIMESTAMP_MICRO_SECONDS:
      return TSDB_TIME_PRECISION_MICRO;
    case TSDB_SML_TIMESTAMP_SECONDS:
      return TSDB_TIME_PRECISION_SECONDS;
    case TSDB_SML_TIMESTAMP_MINUTES:
      return TSDB_TIME_PRECISION_MINUTES;
    default:
      return -1;
  }
}

static int64_t smlParseInfluxTime(SSmlHandle *info, const char *data, int32_t len) {
  if (len == 0 || (len == 1 && data[0] == '0')) {
    return taosGetTimestampNs();
  }

  int8_t tsType = smlGetTsTypeByPrecision(info->precision);
  if (tsType == -1) {
    smlBuildInvalidDataMsg(&info->msgBuf, "invalid timestamp precision", NULL);
    return -1;
  }

  int64_t ts = smlGetTimeValue(data, len, tsType);
  if (ts == -1) {
    smlBuildInvalidDataMsg(&info->msgBuf, "invalid timestamp", data);
    return -1;
  }
  return ts;
}

static int64_t smlParseOpenTsdbTime(SSmlHandle *info, const char *data, int32_t len) {
  if (!data) {
    smlBuildInvalidDataMsg(&info->msgBuf, "timestamp can not be null", NULL);
    return -1;
  }
  if (len == 1 && data[0] == '0') {
    return taosGetTimestampNs();
  }
  int8_t tsType = smlGetTsTypeByLen(len);
  if (tsType == -1) {
    smlBuildInvalidDataMsg(&info->msgBuf,
                           "timestamp precision can only be seconds(10 digits) or milli seconds(13 digits)", data);
    return -1;
  }
  int64_t ts = smlGetTimeValue(data, len, tsType);
  if (ts == -1) {
    smlBuildInvalidDataMsg(&info->msgBuf, "invalid timestamp", data);
    return -1;
  }
  return ts;
}

static int32_t smlParseTS(SSmlHandle *info, const char *data, int32_t len, SArray *cols) {
  int64_t ts = 0;
  if (info->protocol == TSDB_SML_LINE_PROTOCOL) {
    ts = smlParseInfluxTime(info, data, len);
  } else if (info->protocol == TSDB_SML_TELNET_PROTOCOL) {
    ts = smlParseOpenTsdbTime(info, data, len);
  } else {
    ASSERT(0);
  }

  if (ts == -1) return TSDB_CODE_TSC_INVALID_TIME_STAMP;

  // add ts to
  SSmlKv *kv = (SSmlKv *)taosMemoryCalloc(sizeof(SSmlKv), 1);
  if (!kv) {
    return TSDB_CODE_OUT_OF_MEMORY;
  }

  kv->key = TS;
  kv->keyLen = TS_LEN;
  kv->i = ts;
  kv->type = TSDB_DATA_TYPE_TIMESTAMP;
  kv->length = (int16_t)tDataTypes[kv->type].bytes;
  if (cols) taosArrayPush(cols, &kv);
  return TSDB_CODE_SUCCESS;
}

static bool smlParseValue(SSmlKv *pVal, SSmlMsgBuf *msg) {
  // binary
  if (smlIsBinary(pVal->value, pVal->length)) {
    pVal->type = TSDB_DATA_TYPE_BINARY;
    pVal->length -= BINARY_ADD_LEN;
    pVal->value += (BINARY_ADD_LEN - 1);
    return true;
  }
  // nchar
  if (smlIsNchar(pVal->value, pVal->length)) {
    pVal->type = TSDB_DATA_TYPE_NCHAR;
    pVal->length -= NCHAR_ADD_LEN;
    pVal->value += (NCHAR_ADD_LEN - 1);
    return true;
  }

  // bool
  if (smlParseBool(pVal)) {
    pVal->type = TSDB_DATA_TYPE_BOOL;
    pVal->length = (int16_t)tDataTypes[pVal->type].bytes;
    return true;
  }
  // number
  if (smlParseNumber(pVal, msg)) {
    pVal->length = (int16_t)tDataTypes[pVal->type].bytes;
    return true;
  }

  return false;
}

static int32_t smlParseInfluxString(const char *sql, SSmlLineInfo *elements, SSmlMsgBuf *msg) {
  if (!sql) return TSDB_CODE_SML_INVALID_DATA;
  JUMP_SPACE(sql)
  if (*sql == COMMA) return TSDB_CODE_SML_INVALID_DATA;
  elements->measure = sql;

  // parse measure
  while (*sql != '\0') {
    if ((sql != elements->measure) && IS_SLASH_LETTER(sql)) {
      MOVE_FORWARD_ONE(sql, strlen(sql) + 1);
      continue;
    }
    if (IS_COMMA(sql)) {
      break;
    }

    if (IS_SPACE(sql)) {
      break;
    }
    sql++;
  }
  elements->measureLen = sql - elements->measure;
  if (IS_INVALID_TABLE_LEN(elements->measureLen)) {
    smlBuildInvalidDataMsg(msg, "measure is empty or too large than 192", NULL);
    return TSDB_CODE_SML_INVALID_DATA;
  }

  // parse tag
  if (*sql == SPACE) {
    elements->tagsLen = 0;
  } else {
    if (*sql == COMMA) sql++;
    elements->tags = sql;
    while (*sql != '\0') {
      if (IS_SPACE(sql)) {
        break;
      }
      sql++;
    }
    elements->tagsLen = sql - elements->tags;
  }
  elements->measureTagsLen = sql - elements->measure;

  // parse cols
  JUMP_SPACE(sql)
  elements->cols = sql;
  bool isInQuote = false;
  while (*sql != '\0') {
    if (IS_QUOTE(sql)) {
      isInQuote = !isInQuote;
    }
    if (!isInQuote && IS_SPACE(sql)) {
      break;
    }
    sql++;
  }
  if (isInQuote) {
    smlBuildInvalidDataMsg(msg, "only one quote", elements->cols);
    return TSDB_CODE_SML_INVALID_DATA;
  }
  elements->colsLen = sql - elements->cols;
  if (elements->colsLen == 0) {
    smlBuildInvalidDataMsg(msg, "cols is empty", NULL);
    return TSDB_CODE_SML_INVALID_DATA;
  }

  // parse timestamp
  JUMP_SPACE(sql)
  elements->timestamp = sql;
  while (*sql != '\0') {
    if (*sql == SPACE) {
      break;
    }
    sql++;
  }
  elements->timestampLen = sql - elements->timestamp;

  return TSDB_CODE_SUCCESS;
}

static void smlParseTelnetElement(const char **sql, const char **data, int32_t *len) {
  while (**sql != '\0') {
    if (**sql != SPACE && !(*data)) {
      *data = *sql;
    } else if (**sql == SPACE && *data) {
      *len = *sql - *data;
      break;
    }
    (*sql)++;
  }
}

static int32_t smlParseTelnetTags(const char *data, SArray *cols, char *childTableName, SHashObj *dumplicateKey,
                                  SSmlMsgBuf *msg) {
  const char *sql = data;
  size_t      childTableNameLen = strlen(tsSmlChildTableName);
  while (*sql != '\0') {
    JUMP_SPACE(sql)
    if (*sql == '\0') break;

    const char *key = sql;
    int32_t     keyLen = 0;

    // parse key
    while (*sql != '\0') {
      if (*sql == SPACE) {
        smlBuildInvalidDataMsg(msg, "invalid data", sql);
        return TSDB_CODE_SML_INVALID_DATA;
      }
      if (*sql == EQUAL) {
        keyLen = sql - key;
        sql++;
        break;
      }
      sql++;
    }

    if (IS_INVALID_COL_LEN(keyLen)) {
      smlBuildInvalidDataMsg(msg, "invalid key or key is too long than 64", key);
      return TSDB_CODE_SML_INVALID_DATA;
    }
    if (smlCheckDuplicateKey(key, keyLen, dumplicateKey)) {
      smlBuildInvalidDataMsg(msg, "dumplicate key", key);
      return TSDB_CODE_TSC_DUP_TAG_NAMES;
    }

    // parse value
    const char *value = sql;
    int32_t     valueLen = 0;
    while (*sql != '\0') {
      // parse value
      if (*sql == SPACE) {
        break;
      }
      if (*sql == EQUAL) {
        smlBuildInvalidDataMsg(msg, "invalid data", sql);
        return TSDB_CODE_SML_INVALID_DATA;
      }
      sql++;
    }
    valueLen = sql - value;

    if (valueLen == 0) {
      smlBuildInvalidDataMsg(msg, "invalid value", value);
      return TSDB_CODE_SML_INVALID_DATA;
    }

    // handle child table name
    if (childTableNameLen != 0 && strncmp(key, tsSmlChildTableName, keyLen) == 0) {
      memset(childTableName, 0, TSDB_TABLE_NAME_LEN);
      strncpy(childTableName, value, (valueLen < TSDB_TABLE_NAME_LEN ? valueLen : TSDB_TABLE_NAME_LEN));
      continue;
    }

    // add kv to SSmlKv
    SSmlKv *kv = (SSmlKv *)taosMemoryCalloc(sizeof(SSmlKv), 1);
    if (!kv) return TSDB_CODE_OUT_OF_MEMORY;
    kv->key = key;
    kv->keyLen = keyLen;
    kv->value = value;
    kv->length = valueLen;
    kv->type = TSDB_DATA_TYPE_NCHAR;

    if (cols) taosArrayPush(cols, &kv);
  }

  return TSDB_CODE_SUCCESS;
}

// format: <metric> <timestamp> <value> <tagk_1>=<tagv_1>[ <tagk_n>=<tagv_n>]
static int32_t smlParseTelnetString(SSmlHandle *info, const char *sql, SSmlTableInfo *tinfo, SArray *cols) {
  if (!sql) return TSDB_CODE_SML_INVALID_DATA;

  // parse metric
  smlParseTelnetElement(&sql, &tinfo->sTableName, &tinfo->sTableNameLen);
  if (!(tinfo->sTableName) || IS_INVALID_TABLE_LEN(tinfo->sTableNameLen)) {
    smlBuildInvalidDataMsg(&info->msgBuf, "invalid data", sql);
    return TSDB_CODE_SML_INVALID_DATA;
  }

  // parse timestamp
  const char *timestamp = NULL;
  int32_t     tLen = 0;
  smlParseTelnetElement(&sql, &timestamp, &tLen);
  if (!timestamp || tLen == 0) {
    smlBuildInvalidDataMsg(&info->msgBuf, "invalid timestamp", sql);
    return TSDB_CODE_SML_INVALID_DATA;
  }

  int32_t ret = smlParseTS(info, timestamp, tLen, cols);
  if (ret != TSDB_CODE_SUCCESS) {
    smlBuildInvalidDataMsg(&info->msgBuf, "invalid timestamp", sql);
    return TSDB_CODE_SML_INVALID_DATA;
  }

  // parse value
  const char *value = NULL;
  int32_t     valueLen = 0;
  smlParseTelnetElement(&sql, &value, &valueLen);
  if (!value || valueLen == 0) {
    smlBuildInvalidDataMsg(&info->msgBuf, "invalid value", sql);
    return TSDB_CODE_SML_INVALID_DATA;
  }

  SSmlKv *kv = (SSmlKv *)taosMemoryCalloc(sizeof(SSmlKv), 1);
  if (!kv) return TSDB_CODE_OUT_OF_MEMORY;
  taosArrayPush(cols, &kv);
  kv->key = VALUE;
  kv->keyLen = VALUE_LEN;
  kv->value = value;
  kv->length = valueLen;
  if (!smlParseValue(kv, &info->msgBuf)) {
    return TSDB_CODE_SML_INVALID_DATA;
  }

  // parse tags
  ret = smlParseTelnetTags(sql, tinfo->tags, tinfo->childTableName, info->dumplicateKey, &info->msgBuf);
  if (ret != TSDB_CODE_SUCCESS) {
    smlBuildInvalidDataMsg(&info->msgBuf, "invalid data", sql);
    return TSDB_CODE_SML_INVALID_DATA;
  }

  return TSDB_CODE_SUCCESS;
}

static int32_t smlParseCols(const char *data, int32_t len, SArray *cols, char *childTableName, bool isTag,
                            SHashObj *dumplicateKey, SSmlMsgBuf *msg) {
  if (len == 0) {
    return TSDB_CODE_SUCCESS;
  }

  size_t      childTableNameLen = strlen(tsSmlChildTableName);
  const char *sql = data;
  while (sql < data + len) {
    const char *key = sql;
    int32_t     keyLen = 0;

    while (sql < data + len) {
      // parse key
      if (IS_COMMA(sql)) {
        smlBuildInvalidDataMsg(msg, "invalid data", sql);
        return TSDB_CODE_SML_INVALID_DATA;
      }
      if (IS_EQUAL(sql)) {
        keyLen = sql - key;
        sql++;
        break;
      }
      sql++;
    }

    if (IS_INVALID_COL_LEN(keyLen)) {
      smlBuildInvalidDataMsg(msg, "invalid key or key is too long than 64", key);
      return TSDB_CODE_SML_INVALID_DATA;
    }
    if (smlCheckDuplicateKey(key, keyLen, dumplicateKey)) {
      smlBuildInvalidDataMsg(msg, "dumplicate key", key);
      return TSDB_CODE_TSC_DUP_TAG_NAMES;
    }

    // parse value
    const char *value = sql;
    int32_t     valueLen = 0;
    bool        isInQuote = false;
    while (sql < data + len) {
      // parse value
      if (!isTag && IS_QUOTE(sql)) {
        isInQuote = !isInQuote;
        sql++;
        continue;
      }
      if (!isInQuote && IS_COMMA(sql)) {
        break;
      }
      if (!isInQuote && IS_EQUAL(sql)) {
        smlBuildInvalidDataMsg(msg, "invalid data", sql);
        return TSDB_CODE_SML_INVALID_DATA;
      }
      sql++;
    }
    valueLen = sql - value;
    sql++;

    if (isInQuote) {
      smlBuildInvalidDataMsg(msg, "only one quote", value);
      return TSDB_CODE_SML_INVALID_DATA;
    }
    if (valueLen == 0) {
      smlBuildInvalidDataMsg(msg, "invalid value", value);
      return TSDB_CODE_SML_INVALID_DATA;
    }
    PROCESS_SLASH(key, keyLen)
    PROCESS_SLASH(value, valueLen)

    // handle child table name
    if (childTableName && childTableNameLen != 0 && strncmp(key, tsSmlChildTableName, keyLen) == 0) {
      memset(childTableName, 0, TSDB_TABLE_NAME_LEN);
      strncpy(childTableName, value, (valueLen < TSDB_TABLE_NAME_LEN ? valueLen : TSDB_TABLE_NAME_LEN));
      continue;
    }

    // add kv to SSmlKv
    SSmlKv *kv = (SSmlKv *)taosMemoryCalloc(sizeof(SSmlKv), 1);
    if (!kv) return TSDB_CODE_OUT_OF_MEMORY;
    if (cols) taosArrayPush(cols, &kv);

    kv->key = key;
    kv->keyLen = keyLen;
    kv->value = value;
    kv->length = valueLen;
    if (isTag) {
      kv->type = TSDB_DATA_TYPE_NCHAR;
    } else {
      if (!smlParseValue(kv, msg)) {
        return TSDB_CODE_SML_INVALID_DATA;
      }
    }
  }

  return TSDB_CODE_SUCCESS;
}

static bool smlUpdateMeta(SHashObj *metaHash, SArray *metaArray, SArray *cols, SSmlMsgBuf *msg) {
  for (int i = 0; i < taosArrayGetSize(cols); ++i) {  // jump timestamp
    SSmlKv *kv = (SSmlKv *)taosArrayGetP(cols, i);

    int16_t *index = (int16_t *)taosHashGet(metaHash, kv->key, kv->keyLen);
    if (index) {
      SSmlKv **value = (SSmlKv **)taosArrayGet(metaArray, *index);
      if (kv->type != (*value)->type) {
        smlBuildInvalidDataMsg(msg, "the type is not the same like before", kv->key);
        return false;
      } else {
        if (IS_VAR_DATA_TYPE(kv->type)) {  // update string len, if bigger
          if (kv->length > (*value)->length) {
            *value = kv;
          }
        }
      }
    } else {
      size_t tmp = taosArrayGetSize(metaArray);
      ASSERT(tmp <= INT16_MAX);
      int16_t size = tmp;
      taosArrayPush(metaArray, &kv);
      taosHashPut(metaHash, kv->key, kv->keyLen, &size, SHORT_BYTES);
    }
  }

  return true;
}

static void smlInsertMeta(SHashObj *metaHash, SArray *metaArray, SArray *cols) {
  for (int16_t i = 0; i < taosArrayGetSize(cols); ++i) {
    SSmlKv *kv = (SSmlKv *)taosArrayGetP(cols, i);
    taosArrayPush(metaArray, &kv);
    taosHashPut(metaHash, kv->key, kv->keyLen, &i, SHORT_BYTES);
  }
}

static SSmlTableInfo *smlBuildTableInfo() {
  SSmlTableInfo *tag = (SSmlTableInfo *)taosMemoryCalloc(sizeof(SSmlTableInfo), 1);
  if (!tag) {
    return NULL;
  }

  tag->cols = taosArrayInit(16, POINTER_BYTES);
  if (tag->cols == NULL) {
    uError("SML:smlBuildTableInfo failed to allocate memory");
    goto cleanup;
  }

  tag->tags = taosArrayInit(16, POINTER_BYTES);
  if (tag->tags == NULL) {
    uError("SML:smlBuildTableInfo failed to allocate memory");
    goto cleanup;
  }
  return tag;

cleanup:
  taosMemoryFree(tag);
  return NULL;
}

static void smlDestroyTableInfo(SSmlHandle *info, SSmlTableInfo *tag) {
  if (info->dataFormat) {
    for (size_t i = 0; i < taosArrayGetSize(tag->cols); i++) {
      SArray *kvArray = (SArray *)taosArrayGetP(tag->cols, i);
      for (int j = 0; j < taosArrayGetSize(kvArray); ++j) {
        SSmlKv *p = (SSmlKv *)taosArrayGetP(kvArray, j);
        if (info->protocol == TSDB_SML_JSON_PROTOCOL &&
            (p->type == TSDB_DATA_TYPE_NCHAR || p->type == TSDB_DATA_TYPE_BINARY)) {
          taosMemoryFree((void *)p->value);
        }
        taosMemoryFree(p);
      }
      taosArrayDestroy(kvArray);
    }
  } else {
    for (size_t i = 0; i < taosArrayGetSize(tag->cols); i++) {
      SHashObj *kvHash = (SHashObj *)taosArrayGetP(tag->cols, i);
      void    **p1 = (void **)taosHashIterate(kvHash, NULL);
      while (p1) {
        taosMemoryFree(*p1);
        p1 = (void **)taosHashIterate(kvHash, p1);
      }
      taosHashCleanup(kvHash);
    }
  }
  for (size_t i = 0; i < taosArrayGetSize(tag->tags); i++) {
    SSmlKv *p = (SSmlKv *)taosArrayGetP(tag->tags, i);
    if (info->protocol == TSDB_SML_JSON_PROTOCOL) {
      taosMemoryFree((void *)p->key);
      if (p->type == TSDB_DATA_TYPE_NCHAR || p->type == TSDB_DATA_TYPE_BINARY) {
        taosMemoryFree((void *)p->value);
      }
    }
    taosMemoryFree(p);
  }
  if (info->protocol == TSDB_SML_JSON_PROTOCOL && tag->sTableName) {
    taosMemoryFree((void *)tag->sTableName);
  }
  taosArrayDestroy(tag->cols);
  taosArrayDestroy(tag->tags);
  taosMemoryFree(tag);
}

static int32_t smlKvTimeArrayCompare(const void *key1, const void *key2) {
  SArray *s1 = *(SArray **)key1;
  SArray *s2 = *(SArray **)key2;
  SSmlKv *kv1 = (SSmlKv *)taosArrayGetP(s1, 0);
  SSmlKv *kv2 = (SSmlKv *)taosArrayGetP(s2, 0);
  ASSERT(kv1->type == TSDB_DATA_TYPE_TIMESTAMP);
  ASSERT(kv2->type == TSDB_DATA_TYPE_TIMESTAMP);
  if (kv1->i < kv2->i) {
    return -1;
  } else if (kv1->i > kv2->i) {
    return 1;
  } else {
    return 0;
  }
}

static int32_t smlKvTimeHashCompare(const void *key1, const void *key2) {
  SHashObj *s1 = *(SHashObj **)key1;
  SHashObj *s2 = *(SHashObj **)key2;
  SSmlKv *kv1 = *(SSmlKv **)taosHashGet(s1, TS, TS_LEN);
  SSmlKv *kv2 = *(SSmlKv **)taosHashGet(s2, TS, TS_LEN);
  ASSERT(kv1->type == TSDB_DATA_TYPE_TIMESTAMP);
  ASSERT(kv2->type == TSDB_DATA_TYPE_TIMESTAMP);
  if (kv1->i < kv2->i) {
    return -1;
  } else if (kv1->i > kv2->i) {
    return 1;
  } else {
    return 0;
  }
}

static int32_t smlDealCols(SSmlTableInfo* oneTable, bool dataFormat, SArray *cols){
  if(dataFormat){
    void *p = taosArraySearch(oneTable->cols, &cols, smlKvTimeArrayCompare, TD_GT);
    if(p == NULL){
      taosArrayPush(oneTable->cols, &cols);
    }else{
      taosArrayInsert(oneTable->cols, TARRAY_ELEM_IDX(oneTable->cols, p), &cols);
    }
    return TSDB_CODE_SUCCESS;
  }

  SHashObj *kvHash = taosHashInit(32, taosGetDefaultHashFunction(TSDB_DATA_TYPE_BINARY), false, HASH_NO_LOCK);
  if (!kvHash) {
    uError("SML:smlDealCols failed to allocate memory");
    return TSDB_CODE_TSC_OUT_OF_MEMORY;
  }
  for (size_t i = 0; i < taosArrayGetSize(cols); i++) {
    SSmlKv *kv = (SSmlKv *)taosArrayGetP(cols, i);
    taosHashPut(kvHash, kv->key, kv->keyLen, &kv, POINTER_BYTES);
  }

  void *p = taosArraySearch(oneTable->cols, &kvHash, smlKvTimeHashCompare, TD_GT);
  if(p == NULL){
    taosArrayPush(oneTable->cols, &kvHash);
  }else{
    taosArrayInsert(oneTable->cols, TARRAY_ELEM_IDX(oneTable->cols, p), &kvHash);
  }
  return TSDB_CODE_SUCCESS;
}

static SSmlSTableMeta *smlBuildSTableMeta() {
  SSmlSTableMeta *meta = (SSmlSTableMeta *)taosMemoryCalloc(sizeof(SSmlSTableMeta), 1);
  if (!meta) {
    return NULL;
  }
  meta->tagHash = taosHashInit(32, taosGetDefaultHashFunction(TSDB_DATA_TYPE_BINARY), false, HASH_NO_LOCK);
  if (meta->tagHash == NULL) {
    uError("SML:smlBuildSTableMeta failed to allocate memory");
    goto cleanup;
  }

  meta->colHash = taosHashInit(32, taosGetDefaultHashFunction(TSDB_DATA_TYPE_BINARY), false, HASH_NO_LOCK);
  if (meta->colHash == NULL) {
    uError("SML:smlBuildSTableMeta failed to allocate memory");
    goto cleanup;
  }

  meta->tags = taosArrayInit(32, POINTER_BYTES);
  if (meta->tags == NULL) {
    uError("SML:smlBuildSTableMeta failed to allocate memory");
    goto cleanup;
  }

  meta->cols = taosArrayInit(32, POINTER_BYTES);
  if (meta->cols == NULL) {
    uError("SML:smlBuildSTableMeta failed to allocate memory");
    goto cleanup;
  }
  return meta;

cleanup:
  taosMemoryFree(meta);
  return NULL;
}

static void smlDestroySTableMeta(SSmlSTableMeta *meta) {
  taosHashCleanup(meta->tagHash);
  taosHashCleanup(meta->colHash);
  taosArrayDestroy(meta->tags);
  taosArrayDestroy(meta->cols);
  taosMemoryFree(meta->tableMeta);
  taosMemoryFree(meta);
}

static void smlDestroyCols(SArray *cols) {
  if (!cols) return;
  for (int i = 0; i < taosArrayGetSize(cols); ++i) {
    void *kv = taosArrayGetP(cols, i);
    taosMemoryFree(kv);
  }
}

static void smlDestroyInfo(SSmlHandle *info) {
  if (!info) return;
  qDestroyQuery(info->pQuery);
  smlDestroyHandle(info->exec);

  // destroy info->childTables
  void **p1 = (void **)taosHashIterate(info->childTables, NULL);
  while (p1) {
    smlDestroyTableInfo(info, (SSmlTableInfo *)(*p1));
    p1 = (void **)taosHashIterate(info->childTables, p1);
  }
  taosHashCleanup(info->childTables);

  // destroy info->superTables
  p1 = (void **)taosHashIterate(info->superTables, NULL);
  while (p1) {
    smlDestroySTableMeta((SSmlSTableMeta *)(*p1));
    p1 = (void **)taosHashIterate(info->superTables, p1);
  }
  taosHashCleanup(info->superTables);

  // destroy info->pVgHash
  taosHashCleanup(info->pVgHash);
  taosHashCleanup(info->dumplicateKey);
  if (!info->dataFormat) {
    taosArrayDestroy(info->colsContainer);
  }
  destroyRequest(info->pRequest);
  taosMemoryFreeClear(info);
}

static SSmlHandle* smlBuildSmlInfo(STscObj* pTscObj, SRequestObj* request, SMLProtocolType protocol, int8_t precision){
  int32_t code = TSDB_CODE_SUCCESS;
  SSmlHandle* info = (SSmlHandle*)taosMemoryCalloc(1, sizeof(SSmlHandle));
  if (NULL == info) {
    return NULL;
  }
  info->id = smlGenId();

  info->pQuery = (SQuery *)taosMemoryCalloc(1, sizeof(SQuery));
  if (NULL == info->pQuery) {
    uError("SML:0x%" PRIx64 " create info->pQuery error", info->id);
    goto cleanup;
  }
  info->pQuery->execMode = QUERY_EXEC_MODE_SCHEDULE;
  info->pQuery->haveResultSet = false;
  info->pQuery->msgType = TDMT_VND_SUBMIT;
  info->pQuery->pRoot = (SNode *)nodesMakeNode(QUERY_NODE_VNODE_MODIF_STMT);
  if (NULL == info->pQuery->pRoot) {
    uError("SML:0x%" PRIx64 " create info->pQuery->pRoot error", info->id);
    goto cleanup;
  }
  ((SVnodeModifOpStmt *)(info->pQuery->pRoot))->payloadType = PAYLOAD_TYPE_KV;

  info->taos        = pTscObj;
  code = catalogGetHandle(info->taos->pAppInfo->clusterId, &info->pCatalog);
  if (code != TSDB_CODE_SUCCESS) {
    uError("SML:0x%" PRIx64 " get catalog error %d", info->id, code);
    goto cleanup;
  }

  info->precision = precision;
  info->protocol = protocol;
  if (protocol == TSDB_SML_LINE_PROTOCOL) {
    info->dataFormat = tsSmlDataFormat;
  } else {
    info->dataFormat = true;
  }
  info->pRequest = request;
  info->msgBuf.buf = info->pRequest->msgBuf;
  info->msgBuf.len = ERROR_MSG_BUF_DEFAULT_SIZE;

  info->exec = smlInitHandle(info->pQuery);
  info->childTables = taosHashInit(32, taosGetDefaultHashFunction(TSDB_DATA_TYPE_BINARY), false, HASH_NO_LOCK);
  info->superTables = taosHashInit(32, taosGetDefaultHashFunction(TSDB_DATA_TYPE_BINARY), false, HASH_NO_LOCK);
  info->pVgHash = taosHashInit(16, taosGetDefaultHashFunction(TSDB_DATA_TYPE_INT), true, HASH_NO_LOCK);

  info->dumplicateKey = taosHashInit(32, taosGetDefaultHashFunction(TSDB_DATA_TYPE_BINARY), false, HASH_NO_LOCK);
  if (!info->dataFormat) {
    info->colsContainer = taosArrayInit(32, POINTER_BYTES);
    if (NULL == info->colsContainer) {
      uError("SML:0x%" PRIx64 " create info failed", info->id);
      goto cleanup;
    }
  }
  if (NULL == info->exec || NULL == info->childTables || NULL == info->superTables || NULL == info->pVgHash ||
      NULL == info->dumplicateKey) {
    uError("SML:0x%" PRIx64 " create info failed", info->id);
    goto cleanup;
  }

  return info;
cleanup:
  smlDestroyInfo(info);
  return NULL;
}

/************* TSDB_SML_JSON_PROTOCOL function start **************/
static int32_t smlJsonCreateSring(const char **output, char *input, int32_t inputLen) {
  *output = (const char *)taosMemoryMalloc(inputLen);
  if (*output == NULL) {
    return TSDB_CODE_TSC_OUT_OF_MEMORY;
  }

  memcpy((void *)(*output), input, inputLen);
  return TSDB_CODE_SUCCESS;
}

static int32_t smlParseMetricFromJSON(SSmlHandle *info, cJSON *root, SSmlTableInfo *tinfo) {
  cJSON *metric = cJSON_GetObjectItem(root, "metric");
  if (!cJSON_IsString(metric)) {
    return TSDB_CODE_TSC_INVALID_JSON;
  }

  tinfo->sTableNameLen = strlen(metric->valuestring);
  if (IS_INVALID_TABLE_LEN(tinfo->sTableNameLen)) {
    uError("OTD:0x%" PRIx64 " Metric lenght is 0 or large than 192", info->id);
    return TSDB_CODE_TSC_INVALID_TABLE_ID_LENGTH;
  }

  return smlJsonCreateSring(&tinfo->sTableName, metric->valuestring, tinfo->sTableNameLen);
}

static int32_t smlParseTSFromJSONObj(SSmlHandle *info, cJSON *root, int64_t *tsVal) {
  int32_t size = cJSON_GetArraySize(root);
  if (size != OTD_JSON_SUB_FIELDS_NUM) {
    return TSDB_CODE_TSC_INVALID_JSON;
  }

  cJSON *value = cJSON_GetObjectItem(root, "value");
  if (!cJSON_IsNumber(value)) {
    return TSDB_CODE_TSC_INVALID_JSON;
  }

  cJSON *type = cJSON_GetObjectItem(root, "type");
  if (!cJSON_IsString(type)) {
    return TSDB_CODE_TSC_INVALID_JSON;
  }

  double timeDouble = value->valuedouble;
  if (smlDoubleToInt64OverFlow(timeDouble)) {
    smlBuildInvalidDataMsg(&info->msgBuf, "timestamp is too large", NULL);
    return TSDB_CODE_TSC_INVALID_TIME_STAMP;
  }
  if (timeDouble <= 0) {
    return TSDB_CODE_TSC_INVALID_TIME_STAMP;
  }

  size_t typeLen = strlen(type->valuestring);
  if (typeLen == 1 && (type->valuestring[0] == 's' || type->valuestring[0] == 'S')) {
    // seconds
    timeDouble = timeDouble * 1e9;
    if (smlDoubleToInt64OverFlow(timeDouble)) {
      smlBuildInvalidDataMsg(&info->msgBuf, "timestamp is too large", NULL);
      return TSDB_CODE_TSC_INVALID_TIME_STAMP;
    }
    *tsVal = timeDouble;
  } else if (typeLen == 2 && (type->valuestring[1] == 's' || type->valuestring[1] == 'S')) {
    switch (type->valuestring[0]) {
      case 'm':
      case 'M':
        // milliseconds
        timeDouble = timeDouble * 1e6;
        if (smlDoubleToInt64OverFlow(timeDouble)) {
          smlBuildInvalidDataMsg(&info->msgBuf, "timestamp is too large", NULL);
          return TSDB_CODE_TSC_INVALID_TIME_STAMP;
        }
        *tsVal = timeDouble;
        break;
      case 'u':
      case 'U':
        // microseconds
        timeDouble = timeDouble * 1e3;
        if (smlDoubleToInt64OverFlow(timeDouble)) {
          smlBuildInvalidDataMsg(&info->msgBuf, "timestamp is too large", NULL);
          return TSDB_CODE_TSC_INVALID_TIME_STAMP;
        }
        *tsVal = timeDouble;
        break;
      case 'n':
      case 'N':
        // nanoseconds
        *tsVal = timeDouble;
        break;
      default:
        return TSDB_CODE_TSC_INVALID_JSON;
    }
  } else {
    return TSDB_CODE_TSC_INVALID_JSON;
  }

  return TSDB_CODE_SUCCESS;
}

static uint8_t smlGetTimestampLen(int64_t num) {
  uint8_t len = 0;
  while ((num /= 10) != 0) {
    len++;
  }
  len++;
  return len;
}

static int32_t smlParseTSFromJSON(SSmlHandle *info, cJSON *root, SArray *cols) {
  // Timestamp must be the first KV to parse
  int64_t tsVal = 0;

  cJSON *timestamp = cJSON_GetObjectItem(root, "timestamp");
  if (cJSON_IsNumber(timestamp)) {
    // timestamp value 0 indicates current system time
    double timeDouble = timestamp->valuedouble;
    if (smlDoubleToInt64OverFlow(timeDouble)) {
      smlBuildInvalidDataMsg(&info->msgBuf, "timestamp is too large", NULL);
      return TSDB_CODE_TSC_INVALID_TIME_STAMP;
    }

    if (timeDouble < 0) {
      return TSDB_CODE_TSC_INVALID_TIME_STAMP;
    }
    uint8_t tsLen = smlGetTimestampLen((int64_t)timeDouble);
    if (tsLen == TSDB_TIME_PRECISION_SEC_DIGITS) {
      timeDouble = timeDouble * 1e9;
      if (smlDoubleToInt64OverFlow(timeDouble)) {
        smlBuildInvalidDataMsg(&info->msgBuf, "timestamp is too large", NULL);
        return TSDB_CODE_TSC_INVALID_TIME_STAMP;
      }
      tsVal = timeDouble;
    } else if (tsLen == TSDB_TIME_PRECISION_MILLI_DIGITS) {
      timeDouble = timeDouble * 1e6;
      if (smlDoubleToInt64OverFlow(timeDouble)) {
        smlBuildInvalidDataMsg(&info->msgBuf, "timestamp is too large", NULL);
        return TSDB_CODE_TSC_INVALID_TIME_STAMP;
      }
      tsVal = timeDouble;
    } else if (timeDouble == 0) {
      tsVal = taosGetTimestampNs();
    } else {
      return TSDB_CODE_TSC_INVALID_TIME_STAMP;
    }
  } else if (cJSON_IsObject(timestamp)) {
    int32_t ret = smlParseTSFromJSONObj(info, timestamp, &tsVal);
    if (ret != TSDB_CODE_SUCCESS) {
      uError("SML:0x%" PRIx64 " Failed to parse timestamp from JSON Obj", info->id);
      return ret;
    }
  } else {
    return TSDB_CODE_TSC_INVALID_JSON;
  }

  // add ts to
  SSmlKv *kv = (SSmlKv *)taosMemoryCalloc(sizeof(SSmlKv), 1);
  if (!kv) {
    return TSDB_CODE_OUT_OF_MEMORY;
  }
  kv->key = TS;
  kv->keyLen = TS_LEN;
  kv->i = tsVal;
  kv->type = TSDB_DATA_TYPE_TIMESTAMP;
  kv->length = (int16_t)tDataTypes[kv->type].bytes;
  if (cols) taosArrayPush(cols, &kv);
  return TSDB_CODE_SUCCESS;
}

static int32_t smlConvertJSONBool(SSmlKv *pVal, char *typeStr, cJSON *value) {
  if (strcasecmp(typeStr, "bool") != 0) {
    uError("OTD:invalid type(%s) for JSON Bool", typeStr);
    return TSDB_CODE_TSC_INVALID_JSON_TYPE;
  }
  pVal->type = TSDB_DATA_TYPE_BOOL;
  pVal->length = (int16_t)tDataTypes[pVal->type].bytes;
  pVal->i = value->valueint;

  return TSDB_CODE_SUCCESS;
}

static int32_t smlConvertJSONNumber(SSmlKv *pVal, char *typeStr, cJSON *value) {
  // tinyint
  if (strcasecmp(typeStr, "i8") == 0 || strcasecmp(typeStr, "tinyint") == 0) {
    if (!IS_VALID_TINYINT(value->valuedouble)) {
      uError("OTD:JSON value(%f) cannot fit in type(tinyint)", value->valuedouble);
      return TSDB_CODE_TSC_VALUE_OUT_OF_RANGE;
    }
    pVal->type = TSDB_DATA_TYPE_TINYINT;
    pVal->length = (int16_t)tDataTypes[pVal->type].bytes;
    pVal->i = value->valuedouble;
    return TSDB_CODE_SUCCESS;
  }
  // smallint
  if (strcasecmp(typeStr, "i16") == 0 || strcasecmp(typeStr, "smallint") == 0) {
    if (!IS_VALID_SMALLINT(value->valuedouble)) {
      uError("OTD:JSON value(%f) cannot fit in type(smallint)", value->valuedouble);
      return TSDB_CODE_TSC_VALUE_OUT_OF_RANGE;
    }
    pVal->type = TSDB_DATA_TYPE_SMALLINT;
    pVal->length = (int16_t)tDataTypes[pVal->type].bytes;
    pVal->i = value->valuedouble;
    return TSDB_CODE_SUCCESS;
  }
  // int
  if (strcasecmp(typeStr, "i32") == 0 || strcasecmp(typeStr, "int") == 0) {
    if (!IS_VALID_INT(value->valuedouble)) {
      uError("OTD:JSON value(%f) cannot fit in type(int)", value->valuedouble);
      return TSDB_CODE_TSC_VALUE_OUT_OF_RANGE;
    }
    pVal->type = TSDB_DATA_TYPE_INT;
    pVal->length = (int16_t)tDataTypes[pVal->type].bytes;
    pVal->i = value->valuedouble;
    return TSDB_CODE_SUCCESS;
  }
  // bigint
  if (strcasecmp(typeStr, "i64") == 0 || strcasecmp(typeStr, "bigint") == 0) {
    pVal->type = TSDB_DATA_TYPE_BIGINT;
    pVal->length = (int16_t)tDataTypes[pVal->type].bytes;
    if (value->valuedouble >= (double)INT64_MAX) {
      pVal->i = INT64_MAX;
    } else if (value->valuedouble <= (double)INT64_MIN) {
      pVal->i = INT64_MIN;
    } else {
      pVal->i = value->valuedouble;
    }
    return TSDB_CODE_SUCCESS;
  }
  // float
  if (strcasecmp(typeStr, "f32") == 0 || strcasecmp(typeStr, "float") == 0) {
    if (!IS_VALID_FLOAT(value->valuedouble)) {
      uError("OTD:JSON value(%f) cannot fit in type(float)", value->valuedouble);
      return TSDB_CODE_TSC_VALUE_OUT_OF_RANGE;
    }
    pVal->type = TSDB_DATA_TYPE_FLOAT;
    pVal->length = (int16_t)tDataTypes[pVal->type].bytes;
    pVal->f = value->valuedouble;
    return TSDB_CODE_SUCCESS;
  }
  // double
  if (strcasecmp(typeStr, "f64") == 0 || strcasecmp(typeStr, "double") == 0) {
    pVal->type = TSDB_DATA_TYPE_DOUBLE;
    pVal->length = (int16_t)tDataTypes[pVal->type].bytes;
    pVal->d = value->valuedouble;
    return TSDB_CODE_SUCCESS;
  }

  // if reach here means type is unsupported
  uError("OTD:invalid type(%s) for JSON Number", typeStr);
  return TSDB_CODE_TSC_INVALID_JSON_TYPE;
}

static int32_t smlConvertJSONString(SSmlKv *pVal, char *typeStr, cJSON *value) {
  if (strcasecmp(typeStr, "binary") == 0) {
    pVal->type = TSDB_DATA_TYPE_BINARY;
  } else if (strcasecmp(typeStr, "nchar") == 0) {
    pVal->type = TSDB_DATA_TYPE_NCHAR;
  } else {
    uError("OTD:invalid type(%s) for JSON String", typeStr);
    return TSDB_CODE_TSC_INVALID_JSON_TYPE;
  }
  pVal->length = (int16_t)strlen(value->valuestring);
  return smlJsonCreateSring(&pVal->value, value->valuestring, pVal->length);
}

static int32_t smlParseValueFromJSONObj(cJSON *root, SSmlKv *kv) {
  int32_t ret = TSDB_CODE_SUCCESS;
  int32_t size = cJSON_GetArraySize(root);

  if (size != OTD_JSON_SUB_FIELDS_NUM) {
    return TSDB_CODE_TSC_INVALID_JSON;
  }

  cJSON *value = cJSON_GetObjectItem(root, "value");
  if (value == NULL) {
    return TSDB_CODE_TSC_INVALID_JSON;
  }

  cJSON *type = cJSON_GetObjectItem(root, "type");
  if (!cJSON_IsString(type)) {
    return TSDB_CODE_TSC_INVALID_JSON;
  }

  switch (value->type) {
    case cJSON_True:
    case cJSON_False: {
      ret = smlConvertJSONBool(kv, type->valuestring, value);
      if (ret != TSDB_CODE_SUCCESS) {
        return ret;
      }
      break;
    }
    case cJSON_Number: {
      ret = smlConvertJSONNumber(kv, type->valuestring, value);
      if (ret != TSDB_CODE_SUCCESS) {
        return ret;
      }
      break;
    }
    case cJSON_String: {
      ret = smlConvertJSONString(kv, type->valuestring, value);
      if (ret != TSDB_CODE_SUCCESS) {
        return ret;
      }
      break;
    }
    default:
      return TSDB_CODE_TSC_INVALID_JSON_TYPE;
  }

  return TSDB_CODE_SUCCESS;
}

static int32_t smlParseValueFromJSON(cJSON *root, SSmlKv *kv) {
  switch (root->type) {
    case cJSON_True:
    case cJSON_False: {
      kv->type = TSDB_DATA_TYPE_BOOL;
      kv->length = (int16_t)tDataTypes[kv->type].bytes;
      kv->i = root->valueint;
      break;
    }
    case cJSON_Number: {
      kv->type = TSDB_DATA_TYPE_DOUBLE;
      kv->length = (int16_t)tDataTypes[kv->type].bytes;
      kv->d = root->valuedouble;
      break;
    }
    case cJSON_String: {
      /* set default JSON type to binary/nchar according to
       * user configured parameter tsDefaultJSONStrType
       */

      char *tsDefaultJSONStrType = "nchar";  // todo
      smlConvertJSONString(kv, tsDefaultJSONStrType, root);
      break;
    }
    case cJSON_Object: {
      int32_t ret = smlParseValueFromJSONObj(root, kv);
      if (ret != TSDB_CODE_SUCCESS) {
        uError("OTD:Failed to parse value from JSON Obj");
        return ret;
      }
      break;
    }
    default:
      return TSDB_CODE_TSC_INVALID_JSON;
  }

  return TSDB_CODE_SUCCESS;
}

static int32_t smlParseColsFromJSON(cJSON *root, SArray *cols) {
  cJSON *metricVal = cJSON_GetObjectItem(root, "value");
  if (metricVal == NULL) {
    return TSDB_CODE_TSC_INVALID_JSON;
  }

  SSmlKv *kv = (SSmlKv *)taosMemoryCalloc(sizeof(SSmlKv), 1);
  if (!kv) {
    return TSDB_CODE_OUT_OF_MEMORY;
  }
  if (cols) taosArrayPush(cols, &kv);

  kv->key = VALUE;
  kv->keyLen = VALUE_LEN;
  int32_t ret = smlParseValueFromJSON(metricVal, kv);
  if (ret != TSDB_CODE_SUCCESS) {
    return ret;
  }
  return TSDB_CODE_SUCCESS;
}

static int32_t smlParseTagsFromJSON(cJSON *root, SArray *pKVs, char *childTableName, SHashObj *dumplicateKey,
                                    SSmlMsgBuf *msg) {
  int32_t ret = TSDB_CODE_SUCCESS;

  cJSON *tags = cJSON_GetObjectItem(root, "tags");
  if (tags == NULL || tags->type != cJSON_Object) {
    return TSDB_CODE_TSC_INVALID_JSON;
  }

  size_t  childTableNameLen = strlen(tsSmlChildTableName);
  int32_t tagNum = cJSON_GetArraySize(tags);
  for (int32_t i = 0; i < tagNum; ++i) {
    cJSON *tag = cJSON_GetArrayItem(tags, i);
    if (tag == NULL) {
      return TSDB_CODE_TSC_INVALID_JSON;
    }
    size_t keyLen = strlen(tag->string);
    if (IS_INVALID_COL_LEN(keyLen)) {
      uError("OTD:Tag key length is 0 or too large than 64");
      return TSDB_CODE_TSC_INVALID_COLUMN_LENGTH;
    }
    // check duplicate keys
    if (smlCheckDuplicateKey(tag->string, keyLen, dumplicateKey)) {
      return TSDB_CODE_TSC_DUP_TAG_NAMES;
    }

    // handle child table name
    if (childTableNameLen != 0 && strcmp(tag->string, tsSmlChildTableName) == 0) {
      if (!cJSON_IsString(tag)) {
        uError("OTD:ID must be JSON string");
        return TSDB_CODE_TSC_INVALID_JSON;
      }
      memset(childTableName, 0, TSDB_TABLE_NAME_LEN);
      strncpy(childTableName, tag->valuestring, TSDB_TABLE_NAME_LEN);
      continue;
    }

    // add kv to SSmlKv
    SSmlKv *kv = (SSmlKv *)taosMemoryCalloc(sizeof(SSmlKv), 1);
    if (!kv) return TSDB_CODE_OUT_OF_MEMORY;
    if (pKVs) taosArrayPush(pKVs, &kv);

    // key
    kv->keyLen = keyLen;
    ret = smlJsonCreateSring(&kv->key, tag->string, kv->keyLen);
    if (ret != TSDB_CODE_SUCCESS) {
      return ret;
    }
    // value
    ret = smlParseValueFromJSON(tag, kv);
    if (ret != TSDB_CODE_SUCCESS) {
      return ret;
    }
  }

  return ret;
}

static int32_t smlParseJSONString(SSmlHandle *info, cJSON *root, SSmlTableInfo *tinfo, SArray *cols) {
  int32_t ret = TSDB_CODE_SUCCESS;

  if (!cJSON_IsObject(root)) {
    uError("OTD:0x%" PRIx64 " data point needs to be JSON object", info->id);
    return TSDB_CODE_TSC_INVALID_JSON;
  }

  int32_t size = cJSON_GetArraySize(root);
  // outmost json fields has to be exactly 4
  if (size != OTD_JSON_FIELDS_NUM) {
    uError("OTD:0x%" PRIx64 " Invalid number of JSON fields in data point %d", info->id, size);
    return TSDB_CODE_TSC_INVALID_JSON;
  }

  // Parse metric
  ret = smlParseMetricFromJSON(info, root, tinfo);
  if (ret != TSDB_CODE_SUCCESS) {
    uError("OTD:0x%" PRIx64 " Unable to parse metric from JSON payload", info->id);
    return ret;
  }
  uDebug("OTD:0x%" PRIx64 " Parse metric from JSON payload finished", info->id);

  // Parse timestamp
  ret = smlParseTSFromJSON(info, root, cols);
  if (ret) {
    uError("OTD:0x%" PRIx64 " Unable to parse timestamp from JSON payload", info->id);
    return ret;
  }
  uDebug("OTD:0x%" PRIx64 " Parse timestamp from JSON payload finished", info->id);

  // Parse metric value
  ret = smlParseColsFromJSON(root, cols);
  if (ret) {
    uError("OTD:0x%" PRIx64 " Unable to parse metric value from JSON payload", info->id);
    return ret;
  }
  uDebug("OTD:0x%" PRIx64 " Parse metric value from JSON payload finished", info->id);

  // Parse tags
  ret = smlParseTagsFromJSON(root, tinfo->tags, tinfo->childTableName, info->dumplicateKey, &info->msgBuf);
  if (ret) {
    uError("OTD:0x%" PRIx64 " Unable to parse tags from JSON payload", info->id);
    return ret;
  }
  uDebug("OTD:0x%" PRIx64 " Parse tags from JSON payload finished", info->id);

  return TSDB_CODE_SUCCESS;
}
/************* TSDB_SML_JSON_PROTOCOL function end **************/

static int32_t smlParseInfluxLine(SSmlHandle *info, const char *sql) {
  SSmlLineInfo elements = {0};
  int          ret = smlParseInfluxString(sql, &elements, &info->msgBuf);
  if (ret != TSDB_CODE_SUCCESS) {
    uError("SML:0x%" PRIx64 " smlParseInfluxLine failed", info->id);
    return ret;
  }

  SArray *cols = NULL;
  if (info->dataFormat) {  // if dataFormat, cols need new memory to save data
    cols = taosArrayInit(16, POINTER_BYTES);
    if (cols == NULL) {
      uError("SML:0x%" PRIx64 " smlParseInfluxLine failed to allocate memory", info->id);
      return TSDB_CODE_TSC_OUT_OF_MEMORY;
    }
  } else {  // if dataFormat is false, cols do not need to save data, there is another new memory to save data
    cols = info->colsContainer;
  }

  ret = smlParseTS(info, elements.timestamp, elements.timestampLen, cols);
  if (ret != TSDB_CODE_SUCCESS) {
    uError("SML:0x%" PRIx64 " smlParseTS failed", info->id);
    if (info->dataFormat) taosArrayDestroy(cols);
    return ret;
  }
  ret = smlParseCols(elements.cols, elements.colsLen, cols, NULL, false, info->dumplicateKey, &info->msgBuf);
  if (ret != TSDB_CODE_SUCCESS) {
    uError("SML:0x%" PRIx64 " smlParseCols parse cloums fields failed", info->id);
    smlDestroyCols(cols);
    if (info->dataFormat) taosArrayDestroy(cols);
    return ret;
  }
  if (taosArrayGetSize(cols) > TSDB_MAX_COLUMNS) {
    smlBuildInvalidDataMsg(&info->msgBuf, "too many columns than 4096", NULL);
    return TSDB_CODE_SML_INVALID_DATA;
  }

  bool            hasTable = true;
  SSmlTableInfo  *tinfo = NULL;
  SSmlTableInfo **oneTable =
      (SSmlTableInfo **)taosHashGet(info->childTables, elements.measure, elements.measureTagsLen);
  if (!oneTable) {
    tinfo = smlBuildTableInfo();
    if (!tinfo) {
      return TSDB_CODE_TSC_OUT_OF_MEMORY;
    }
    taosHashPut(info->childTables, elements.measure, elements.measureTagsLen, &tinfo, POINTER_BYTES);
    oneTable = &tinfo;
    hasTable = false;
  }

  ret = smlDealCols(*oneTable, info->dataFormat, cols);
  if (ret != TSDB_CODE_SUCCESS) {
    return ret;
  }

  if (!hasTable) {
    ret = smlParseCols(elements.tags, elements.tagsLen, (*oneTable)->tags, (*oneTable)->childTableName, true,
                       info->dumplicateKey, &info->msgBuf);
    if (ret != TSDB_CODE_SUCCESS) {
      uError("SML:0x%" PRIx64 " smlParseCols parse tag fields failed", info->id);
      return ret;
    }

    if (taosArrayGetSize((*oneTable)->tags) > TSDB_MAX_TAGS) {
      smlBuildInvalidDataMsg(&info->msgBuf, "too many tags than 128", NULL);
      return TSDB_CODE_SML_INVALID_DATA;
    }

    (*oneTable)->sTableName = elements.measure;
    (*oneTable)->sTableNameLen = elements.measureLen;
    if (strlen((*oneTable)->childTableName) == 0) {
      RandTableName rName = {(*oneTable)->tags, (*oneTable)->sTableName, (uint8_t)(*oneTable)->sTableNameLen,
                             (*oneTable)->childTableName, 0};

      buildChildTableName(&rName);
      (*oneTable)->uid = rName.uid;
    } else {
      (*oneTable)->uid = *(uint64_t *)((*oneTable)->childTableName);
    }
  }

  SSmlSTableMeta **tableMeta = (SSmlSTableMeta **)taosHashGet(info->superTables, elements.measure, elements.measureLen);
  if (tableMeta) {  // update meta
    ret = smlUpdateMeta((*tableMeta)->colHash, (*tableMeta)->cols, cols, &info->msgBuf);
    if (!hasTable && ret) {
      ret = smlUpdateMeta((*tableMeta)->tagHash, (*tableMeta)->tags, (*oneTable)->tags, &info->msgBuf);
    }
    if (!ret) {
      uError("SML:0x%" PRIx64 " smlUpdateMeta failed", info->id);
      return TSDB_CODE_SML_INVALID_DATA;
    }
  } else {
    SSmlSTableMeta *meta = smlBuildSTableMeta();
    smlInsertMeta(meta->tagHash, meta->tags, (*oneTable)->tags);
    smlInsertMeta(meta->colHash, meta->cols, cols);
    taosHashPut(info->superTables, elements.measure, elements.measureLen, &meta, POINTER_BYTES);
  }

  if (!info->dataFormat) {
    taosArrayClear(info->colsContainer);
  }
  taosHashClear(info->dumplicateKey);
  return TSDB_CODE_SUCCESS;
}

static int32_t smlParseTelnetLine(SSmlHandle *info, void *data) {
  int            ret = TSDB_CODE_SUCCESS;
  SSmlTableInfo *tinfo = smlBuildTableInfo();
  if (!tinfo) {
    return TSDB_CODE_TSC_OUT_OF_MEMORY;
  }

  SArray *cols = taosArrayInit(16, POINTER_BYTES);
  if (cols == NULL) {
    uError("SML:0x%" PRIx64 " smlParseTelnetLine failed to allocate memory", info->id);
    return TSDB_CODE_TSC_OUT_OF_MEMORY;
  }

  if (info->protocol == TSDB_SML_TELNET_PROTOCOL) {
    ret = smlParseTelnetString(info, (const char *)data, tinfo, cols);
  } else if (info->protocol == TSDB_SML_JSON_PROTOCOL) {
    ret = smlParseJSONString(info, (cJSON *)data, tinfo, cols);
  } else {
    ASSERT(0);
  }
  if (ret != TSDB_CODE_SUCCESS) {
    uError("SML:0x%" PRIx64 " smlParseTelnetLine failed", info->id);
    smlDestroyTableInfo(info, tinfo);
    smlDestroyCols(cols);
    taosArrayDestroy(cols);
    return ret;
  }

  if (taosArrayGetSize(tinfo->tags) <= 0 || taosArrayGetSize(tinfo->tags) > TSDB_MAX_TAGS) {
    smlBuildInvalidDataMsg(&info->msgBuf, "invalidate tags length:[1,128]", NULL);
    smlDestroyTableInfo(info, tinfo);
    smlDestroyCols(cols);
    taosArrayDestroy(cols);
    return TSDB_CODE_SML_INVALID_DATA;
  }
  taosHashClear(info->dumplicateKey);

  if (strlen(tinfo->childTableName) == 0) {
    RandTableName rName = {tinfo->tags, tinfo->sTableName, (uint8_t)tinfo->sTableNameLen, tinfo->childTableName, 0};
    buildChildTableName(&rName);
    tinfo->uid = rName.uid;
  } else {
    tinfo->uid = *(uint64_t *)(tinfo->childTableName);  // generate uid by name simple
  }

  bool            hasTable = true;
  SSmlTableInfo **oneTable =
      (SSmlTableInfo **)taosHashGet(info->childTables, tinfo->childTableName, strlen(tinfo->childTableName));
  if (!oneTable) {
    taosHashPut(info->childTables, tinfo->childTableName, strlen(tinfo->childTableName), &tinfo, POINTER_BYTES);
    oneTable = &tinfo;
    hasTable = false;
  } else {
    smlDestroyTableInfo(info, tinfo);
  }

  taosArrayPush((*oneTable)->cols, &cols);
  SSmlSTableMeta **tableMeta =
      (SSmlSTableMeta **)taosHashGet(info->superTables, (*oneTable)->sTableName, (*oneTable)->sTableNameLen);
  if (tableMeta) {  // update meta
    ret = smlUpdateMeta((*tableMeta)->colHash, (*tableMeta)->cols, cols, &info->msgBuf);
    if (!hasTable && ret) {
      ret = smlUpdateMeta((*tableMeta)->tagHash, (*tableMeta)->tags, (*oneTable)->tags, &info->msgBuf);
    }
    if (!ret) {
      uError("SML:0x%" PRIx64 " smlUpdateMeta failed", info->id);
      return TSDB_CODE_SML_INVALID_DATA;
    }
  } else {
    SSmlSTableMeta *meta = smlBuildSTableMeta();
    smlInsertMeta(meta->tagHash, meta->tags, (*oneTable)->tags);
    smlInsertMeta(meta->colHash, meta->cols, cols);
    taosHashPut(info->superTables, (*oneTable)->sTableName, (*oneTable)->sTableNameLen, &meta, POINTER_BYTES);
  }

  return TSDB_CODE_SUCCESS;
}

static int32_t smlParseJSON(SSmlHandle *info, char *payload) {
  int32_t payloadNum = 0;
  int32_t ret = TSDB_CODE_SUCCESS;

  if (payload == NULL) {
    uError("SML:0x%" PRIx64 " empty JSON Payload", info->id);
    return TSDB_CODE_TSC_INVALID_JSON;
  }

  cJSON *root = cJSON_Parse(payload);
  if (root == NULL) {
    uError("SML:0x%" PRIx64 " parse json failed:%s", info->id, payload);
    return TSDB_CODE_TSC_INVALID_JSON;
  }
  // multiple data points must be sent in JSON array
  if (cJSON_IsObject(root)) {
    payloadNum = 1;
  } else if (cJSON_IsArray(root)) {
    payloadNum = cJSON_GetArraySize(root);
  } else {
    uError("SML:0x%" PRIx64 " Invalid JSON Payload", info->id);
    ret = TSDB_CODE_TSC_INVALID_JSON;
    goto end;
  }

  for (int32_t i = 0; i < payloadNum; ++i) {
    cJSON *dataPoint = (payloadNum == 1 && cJSON_IsObject(root)) ? root : cJSON_GetArrayItem(root, i);
    ret = smlParseTelnetLine(info, dataPoint);
    if (ret != TSDB_CODE_SUCCESS) {
      uError("SML:0x%" PRIx64 " Invalid JSON Payload", info->id);
      goto end;
    }
  }

end:
  cJSON_Delete(root);
  return ret;
}

static int32_t smlInsertData(SSmlHandle *info) {
  int32_t code = TSDB_CODE_SUCCESS;

  SSmlTableInfo **oneTable = (SSmlTableInfo **)taosHashIterate(info->childTables, NULL);
  while (oneTable) {
    SSmlTableInfo *tableData = *oneTable;

    SName pName = {TSDB_TABLE_NAME_T, info->taos->acctId, {0}, {0}};
    strcpy(pName.dbname, info->pRequest->pDb);
    memcpy(pName.tname, tableData->childTableName, strlen(tableData->childTableName));

    SRequestConnInfo conn = {0};
    conn.pTrans = info->taos->pAppInfo->pTransporter;
    conn.requestId = info->pRequest->requestId;
    conn.requestObjRefId = info->pRequest->self;
    conn.mgmtEps = getEpSet_s(&info->taos->pAppInfo->mgmtEp);

    SVgroupInfo vg;
    code = catalogGetTableHashVgroup(info->pCatalog, &conn, &pName, &vg);
    if (code != TSDB_CODE_SUCCESS) {
      uError("SML:0x%" PRIx64 " catalogGetTableHashVgroup failed. table name: %s", info->id, tableData->childTableName);
      return code;
    }
    taosHashPut(info->pVgHash, (const char *)&vg.vgId, sizeof(vg.vgId), (char *)&vg, sizeof(vg));

    SSmlSTableMeta **pMeta =
        (SSmlSTableMeta **)taosHashGet(info->superTables, tableData->sTableName, tableData->sTableNameLen);
    ASSERT(NULL != pMeta && NULL != *pMeta);

    // use tablemeta of stable to save vgid and uid of child table
    (*pMeta)->tableMeta->vgId = vg.vgId;
    (*pMeta)->tableMeta->uid = tableData->uid;  // one table merge data block together according uid

    code = smlBindData(info->exec, tableData->tags, (*pMeta)->cols, tableData->cols, info->dataFormat,
                       (*pMeta)->tableMeta, tableData->childTableName, info->msgBuf.buf, info->msgBuf.len);
    if (code != TSDB_CODE_SUCCESS) {
      uError("SML:0x%" PRIx64 " smlBindData failed", info->id);
      return code;
    }
    oneTable = (SSmlTableInfo **)taosHashIterate(info->childTables, oneTable);
  }

  code = smlBuildOutput(info->exec, info->pVgHash);
  if (code != TSDB_CODE_SUCCESS) {
    uError("SML:0x%" PRIx64 " smlBuildOutput failed", info->id);
    return code;
  }
  info->cost.insertRpcTime = taosGetTimestampUs();

  // launchQueryImpl(info->pRequest, info->pQuery, false, NULL);
  //  info->affectedRows = taos_affected_rows(info->pRequest);
  //  return info->pRequest->code;

  launchAsyncQuery(info->pRequest, info->pQuery, NULL);
  return TSDB_CODE_SUCCESS;
}

static void smlPrintStatisticInfo(SSmlHandle *info) {
  uError("SML:0x%" PRIx64
         " smlInsertLines result, code:%d,lineNum:%d,stable num:%d,ctable num:%d,create stable num:%d \
        parse cost:%" PRId64 ",schema cost:%" PRId64 ",bind cost:%" PRId64 ",rpc cost:%" PRId64 ",total cost:%" PRId64
         "",
         info->id, info->cost.code, info->cost.lineNum, info->cost.numOfSTables, info->cost.numOfCTables,
         info->cost.numOfCreateSTables, info->cost.schemaTime - info->cost.parseTime,
         info->cost.insertBindTime - info->cost.schemaTime, info->cost.insertRpcTime - info->cost.insertBindTime,
         info->cost.endTime - info->cost.insertRpcTime, info->cost.endTime - info->cost.parseTime);
}

static int32_t smlParseLine(SSmlHandle *info, char *lines[], int numLines) {
  int32_t code = TSDB_CODE_SUCCESS;
  if (info->protocol == TSDB_SML_JSON_PROTOCOL) {
    code = smlParseJSON(info, *lines);
    if (code != TSDB_CODE_SUCCESS) {
      uError("SML:0x%" PRIx64 " smlParseJSON failed:%s", info->id, *lines);
      return code;
    }
    return code;
  }

  for (int32_t i = 0; i < numLines; ++i) {
    if (info->protocol == TSDB_SML_LINE_PROTOCOL) {
      code = smlParseInfluxLine(info, lines[i]);
    } else if (info->protocol == TSDB_SML_TELNET_PROTOCOL) {
      code = smlParseTelnetLine(info, lines[i]);
    } else {
      ASSERT(0);
    }
    if (code != TSDB_CODE_SUCCESS) {
      uError("SML:0x%" PRIx64 " smlParseLine failed. line %d : %s", info->id, i, lines[i]);
      return code;
    }
  }
  return code;
}

static int smlProcess(SSmlHandle *info, char *lines[], int numLines) {
  int32_t code = TSDB_CODE_SUCCESS;
  int32_t retryNum = 0;

  info->cost.parseTime = taosGetTimestampUs();

  code = smlParseLine(info, lines, numLines);
  if (code != 0) {
    uError("SML:0x%" PRIx64 " smlParseLine error : %s", info->id, tstrerror(code));
    return code;
  }

  info->cost.lineNum = numLines;
  info->cost.numOfSTables = taosHashGetSize(info->superTables);
  info->cost.numOfCTables = taosHashGetSize(info->childTables);

  info->cost.schemaTime = taosGetTimestampUs();

  do {
    code = smlModifyDBSchemas(info);
    if (code == 0) break;
  } while (retryNum++ < taosHashGetSize(info->superTables) * MAX_RETRY_TIMES);

  if (code != 0) {
    uError("SML:0x%" PRIx64 " smlModifyDBSchemas error : %s", info->id, tstrerror(code));
    return code;
  }

  info->cost.insertBindTime = taosGetTimestampUs();
  code = smlInsertData(info);
  if (code != 0) {
    uError("SML:0x%" PRIx64 " smlInsertData error : %s", info->id, tstrerror(code));
    return code;
  }

  return code;
}

static int32_t isSchemalessDb(STscObj *taos, SRequestObj *request) {
//  SCatalog *catalog = NULL;
//  int32_t   code = catalogGetHandle(((STscObj *)taos)->pAppInfo->clusterId, &catalog);
//  if (code != TSDB_CODE_SUCCESS) {
//    uError("SML get catalog error %d", code);
//    return code;
//  }
//
//  SName name;
//  tNameSetDbName(&name, taos->acctId, taos->db, strlen(taos->db));
//  char dbFname[TSDB_DB_FNAME_LEN] = {0};
//  tNameGetFullDbName(&name, dbFname);
//  SDbCfgInfo pInfo = {0};
//
//  SRequestConnInfo conn = {0};
//  conn.pTrans = taos->pAppInfo->pTransporter;
//  conn.requestId = request->requestId;
//  conn.requestObjRefId = request->self;
//  conn.mgmtEps = getEpSet_s(&taos->pAppInfo->mgmtEp);
//
//  code = catalogGetDBCfg(catalog, &conn, dbFname, &pInfo);
//  if (code != TSDB_CODE_SUCCESS) {
//    return code;
//  }
//  taosArrayDestroy(pInfo.pRetensions);
//
//  if (!pInfo.schemaless) {
//    return TSDB_CODE_SML_INVALID_DB_CONF;
//  }
  return TSDB_CODE_SUCCESS;
}

static void smlInsertCallback(void *param, void *res, int32_t code) {
  SRequestObj *pRequest = (SRequestObj *)res;
  SSmlHandle  *info = (SSmlHandle *)param;
  int32_t rows = taos_affected_rows(pRequest);

  uDebug("SML:0x%" PRIx64 " result. code:%d, msg:%s", info->id, pRequest->code, pRequest->msgBuf);
  // lock
  taosThreadSpinLock(&info->params->lock);
  info->params->request->body.resInfo.numOfRows += rows;
  if (code != TSDB_CODE_SUCCESS) {
    info->params->request->code = code;
  }
  taosThreadSpinUnlock(&info->params->lock);
  // unlock

  uDebug("SML:0x%" PRIx64 " insert finished, code: %d, rows: %d, total: %d", info->id, code, rows, info->affectedRows);
  Params *pParam = info->params;
  bool    isLast = info->isLast;
  info->cost.endTime = taosGetTimestampUs();
  info->cost.code = code;
  smlPrintStatisticInfo(info);
  smlDestroyInfo(info);

  if (isLast) {
    tsem_post(&pParam->sem);
  }
}

/**
 * taos_schemaless_insert() parse and insert data points into database according to
 * different protocol.
 *
 * @param $lines input array may contain multiple lines, each line indicates a data point.
 *               If protocol=2 is used input array should contain single JSON
 *               string(e.g. char *lines[] = {"$JSON_string"}). If need to insert
 *               multiple data points in JSON format, should include them in $JSON_string
 *               as a JSON array.
 * @param $numLines indicates how many data points in $lines.
 *                  If protocol = 2 is used this param will be ignored as $lines should
 *                  contain single JSON string.
 * @param $protocol indicates which protocol to use for parsing:
 *                  0 - influxDB line protocol
 *                  1 - OpenTSDB telnet line protocol
 *                  2 - OpenTSDB JSON format protocol
 * @return return zero for successful insertion. Otherwise return none-zero error code of
 *         failure reason.
 *
 */

TAOS_RES* taos_schemaless_insert(TAOS* taos, char* lines[], int numLines, int protocol, int precision) {
<<<<<<< HEAD
  if (NULL == taos) {
    terrno = TSDB_CODE_TSC_DISCONNECTED;
    return NULL;
  }

  int64_t rid = *(int64_t*)taos;
  STscObj* pTscObj = acquireTscObj(rid);
=======
  STscObj* pTscObj = acquireTscObj(*(int64_t*)taos);
>>>>>>> 9a2af858
  if (NULL == pTscObj) {
    terrno = TSDB_CODE_TSC_DISCONNECTED;
    uError("SML:taos_schemaless_insert invalid taos");
    return NULL;
  }
  
  SRequestObj* request = (SRequestObj*)createRequest(pTscObj, TSDB_SQL_INSERT);
  if(!request){
<<<<<<< HEAD
    releaseTscObj(rid);
=======
    releaseTscObj(*(int64_t*)taos);
>>>>>>> 9a2af858
    uError("SML:taos_schemaless_insert error request is null");
    return NULL;
  }

<<<<<<< HEAD
=======
  int    batchs = 0;
>>>>>>> 9a2af858
  pTscObj->schemalessType = 1;
  SSmlMsgBuf msg = {ERROR_MSG_BUF_DEFAULT_SIZE, request->msgBuf};

  Params params;
  params.request = request;
  tsem_init(&params.sem, 0, 0);
  taosThreadSpinInit(&(params.lock), 0);

  if (request->pDb == NULL) {
    request->code = TSDB_CODE_PAR_DB_NOT_SPECIFIED;
    smlBuildInvalidDataMsg(&msg, "Database not specified", NULL);
    goto end;
  }

  if(isSchemalessDb(pTscObj, request) != TSDB_CODE_SUCCESS){
    request->code = TSDB_CODE_SML_INVALID_DB_CONF;
    smlBuildInvalidDataMsg(&msg, "Cannot write data to a non schemaless database", NULL);
    goto end;
  }

  if (!lines) {
    request->code = TSDB_CODE_SML_INVALID_DATA;
    smlBuildInvalidDataMsg(&msg, "lines is null", NULL);
    goto end;
  }

  if (protocol < TSDB_SML_LINE_PROTOCOL || protocol > TSDB_SML_JSON_PROTOCOL) {
    request->code = TSDB_CODE_SML_INVALID_PROTOCOL_TYPE;
    smlBuildInvalidDataMsg(&msg, "protocol invalidate", NULL);
    goto end;
  }

  if (protocol == TSDB_SML_LINE_PROTOCOL &&
      (precision < TSDB_SML_TIMESTAMP_NOT_CONFIGURED || precision > TSDB_SML_TIMESTAMP_NANO_SECONDS)) {
    request->code = TSDB_CODE_SML_INVALID_PRECISION_TYPE;
    smlBuildInvalidDataMsg(&msg, "precision invalidate for line protocol", NULL);
    goto end;
  }

<<<<<<< HEAD
  for (int i = 0; i < cnt; ++i) {
=======
  if(protocol == TSDB_SML_JSON_PROTOCOL){
    numLines = 1;
  }else if(numLines <= 0){
    request->code = TSDB_CODE_SML_INVALID_DATA;
    smlBuildInvalidDataMsg(&msg, "line num is invalid", NULL);
    goto end;
  }

  batchs = ceil(((double)numLines) / LINE_BATCH);
  for (int i = 0; i < batchs; ++i) {
>>>>>>> 9a2af858
    SRequestObj* req = (SRequestObj*)createRequest(pTscObj, TSDB_SQL_INSERT);
    if(!req){
      request->code = TSDB_CODE_OUT_OF_MEMORY;
      uError("SML:taos_schemaless_insert error request is null");
      goto end;
    }
    SSmlHandle* info = smlBuildSmlInfo(pTscObj, req, (SMLProtocolType)protocol, precision);
    if(!info){
      request->code = TSDB_CODE_OUT_OF_MEMORY;
      uError("SML:taos_schemaless_insert error SSmlHandle is null");
      goto end;
    }

    int32_t perBatch = LINE_BATCH;

    if (numLines > perBatch) {
      numLines -= perBatch;
      info->isLast = false;
    } else {
      perBatch = numLines;
      numLines = 0;
      info->isLast = true;
    }

    info->params = &params;
    info->affectedRows = perBatch;
    info->pRequest->body.queryFp = smlInsertCallback;
    info->pRequest->body.param = info;
    int32_t code = smlProcess(info, lines, perBatch);
    lines += perBatch;
    if (code != TSDB_CODE_SUCCESS) {
      info->pRequest->body.queryFp(info, req, code);
    }
  }
  tsem_wait(&params.sem);

end:
  taosThreadSpinDestroy(&params.lock);
  tsem_destroy(&params.sem);
//  ((STscObj *)taos)->schemalessType = 0;
  pTscObj->schemalessType = 1;
  uDebug("resultend:%s", request->msgBuf);
<<<<<<< HEAD
  releaseTscObj(rid);
=======
  releaseTscObj(*(int64_t*)taos);
>>>>>>> 9a2af858
  return (TAOS_RES*)request;
}<|MERGE_RESOLUTION|>--- conflicted
+++ resolved
@@ -309,11 +309,7 @@
     case SCHEMA_ACTION_ADD_COLUMN: {
       int n = sprintf(result, "alter stable `%s` add column ", action->alterSTable.sTableName);
       smlBuildColumnDescription(action->alterSTable.field, result + n, capacity - n, &outBytes);
-<<<<<<< HEAD
       TAOS_RES *res = taos_query((TAOS*)&info->taos->id, result);  // TODO async doAsyncQuery
-=======
-      TAOS_RES *res = taos_query(info->taos->id, result);  // TODO async doAsyncQuery
->>>>>>> 9a2af858
       code = taos_errno(res);
       const char *errStr = taos_errstr(res);
       if (code != TSDB_CODE_SUCCESS) {
@@ -327,11 +323,7 @@
     case SCHEMA_ACTION_ADD_TAG: {
       int n = sprintf(result, "alter stable `%s` add tag ", action->alterSTable.sTableName);
       smlBuildColumnDescription(action->alterSTable.field, result + n, capacity - n, &outBytes);
-<<<<<<< HEAD
       TAOS_RES *res = taos_query((TAOS*)&info->taos->id, result);  // TODO async doAsyncQuery
-=======
-      TAOS_RES *res = taos_query(info->taos->id, result);  // TODO async doAsyncQuery
->>>>>>> 9a2af858
       code = taos_errno(res);
       const char *errStr = taos_errstr(res);
       if (code != TSDB_CODE_SUCCESS) {
@@ -345,11 +337,7 @@
     case SCHEMA_ACTION_CHANGE_COLUMN_SIZE: {
       int n = sprintf(result, "alter stable `%s` modify column ", action->alterSTable.sTableName);
       smlBuildColumnDescription(action->alterSTable.field, result + n, capacity - n, &outBytes);
-<<<<<<< HEAD
       TAOS_RES *res = taos_query((TAOS*)&info->taos->id, result);  // TODO async doAsyncQuery
-=======
-      TAOS_RES *res = taos_query(info->taos->id, result);  // TODO async doAsyncQuery
->>>>>>> 9a2af858
       code = taos_errno(res);
       if (code != TSDB_CODE_SUCCESS) {
         uError("SML:0x%" PRIx64 " apply schema action. error : %s", info->id, taos_errstr(res));
@@ -362,11 +350,7 @@
     case SCHEMA_ACTION_CHANGE_TAG_SIZE: {
       int n = sprintf(result, "alter stable `%s` modify tag ", action->alterSTable.sTableName);
       smlBuildColumnDescription(action->alterSTable.field, result + n, capacity - n, &outBytes);
-<<<<<<< HEAD
       TAOS_RES *res = taos_query((TAOS*)&info->taos->id, result);  // TODO async doAsyncQuery
-=======
-      TAOS_RES *res = taos_query(info->taos->id, result);  // TODO async doAsyncQuery
->>>>>>> 9a2af858
       code = taos_errno(res);
       if (code != TSDB_CODE_SUCCESS) {
         uError("SML:0x%" PRIx64 " apply schema action. error : %s", info->id, taos_errstr(res));
@@ -421,11 +405,7 @@
       pos--;
       ++freeBytes;
       outBytes = snprintf(pos, freeBytes, ")");
-<<<<<<< HEAD
       TAOS_RES *res = taos_query((TAOS*)&info->taos->id, result);
-=======
-      TAOS_RES *res = taos_query(info->taos->id, result);
->>>>>>> 9a2af858
       code = taos_errno(res);
       if (code != TSDB_CODE_SUCCESS) {
         uError("SML:0x%" PRIx64 " apply schema action. error : %s", info->id, taos_errstr(res));
@@ -2456,7 +2436,6 @@
  */
 
 TAOS_RES* taos_schemaless_insert(TAOS* taos, char* lines[], int numLines, int protocol, int precision) {
-<<<<<<< HEAD
   if (NULL == taos) {
     terrno = TSDB_CODE_TSC_DISCONNECTED;
     return NULL;
@@ -2464,9 +2443,6 @@
 
   int64_t rid = *(int64_t*)taos;
   STscObj* pTscObj = acquireTscObj(rid);
-=======
-  STscObj* pTscObj = acquireTscObj(*(int64_t*)taos);
->>>>>>> 9a2af858
   if (NULL == pTscObj) {
     terrno = TSDB_CODE_TSC_DISCONNECTED;
     uError("SML:taos_schemaless_insert invalid taos");
@@ -2475,19 +2451,12 @@
   
   SRequestObj* request = (SRequestObj*)createRequest(pTscObj, TSDB_SQL_INSERT);
   if(!request){
-<<<<<<< HEAD
     releaseTscObj(rid);
-=======
-    releaseTscObj(*(int64_t*)taos);
->>>>>>> 9a2af858
     uError("SML:taos_schemaless_insert error request is null");
     return NULL;
   }
 
-<<<<<<< HEAD
-=======
   int    batchs = 0;
->>>>>>> 9a2af858
   pTscObj->schemalessType = 1;
   SSmlMsgBuf msg = {ERROR_MSG_BUF_DEFAULT_SIZE, request->msgBuf};
 
@@ -2527,9 +2496,6 @@
     goto end;
   }
 
-<<<<<<< HEAD
-  for (int i = 0; i < cnt; ++i) {
-=======
   if(protocol == TSDB_SML_JSON_PROTOCOL){
     numLines = 1;
   }else if(numLines <= 0){
@@ -2540,7 +2506,6 @@
 
   batchs = ceil(((double)numLines) / LINE_BATCH);
   for (int i = 0; i < batchs; ++i) {
->>>>>>> 9a2af858
     SRequestObj* req = (SRequestObj*)createRequest(pTscObj, TSDB_SQL_INSERT);
     if(!req){
       request->code = TSDB_CODE_OUT_OF_MEMORY;
@@ -2583,10 +2548,6 @@
 //  ((STscObj *)taos)->schemalessType = 0;
   pTscObj->schemalessType = 1;
   uDebug("resultend:%s", request->msgBuf);
-<<<<<<< HEAD
   releaseTscObj(rid);
-=======
-  releaseTscObj(*(int64_t*)taos);
->>>>>>> 9a2af858
   return (TAOS_RES*)request;
 }