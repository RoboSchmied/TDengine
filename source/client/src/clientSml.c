--- conflicted
+++ resolved
@@ -534,12 +534,7 @@
   uint16_t *index = colHash ? (uint16_t *)taosHashGet(colHash, kv->key, kv->keyLen) : NULL;
   if (index) {
     if (colField[*index].type != kv->type) {
-<<<<<<< HEAD
-      uError("SML:0x%" PRIx64 " point type and db type mismatch. point type: %d, db type: %d, key: %s", info->id,
-             colField[*index].type, kv->type, kv->key);
-=======
       uError("SML:0x%" PRIx64 " point type and db type mismatch. db type: %d, point type: %d, key: %s", info->id, colField[*index].type, kv->type, kv->key);
->>>>>>> 5d4a3116
       return TSDB_CODE_SML_INVALID_DATA;
     }
 
