--- conflicted
+++ resolved
@@ -534,7 +534,8 @@
   uint16_t *index = colHash ? (uint16_t *)taosHashGet(colHash, kv->key, kv->keyLen) : NULL;
   if (index) {
     if (colField[*index].type != kv->type) {
-      uError("SML:0x%" PRIx64 " point type and db type mismatch. point type: %d, db type: %d, key: %s", info->id, colField[*index].type, kv->type, kv->key);
+      uError("SML:0x%" PRIx64 " point type and db type mismatch. point type: %d, db type: %d, key: %s", info->id,
+             colField[*index].type, kv->type, kv->key);
       return TSDB_CODE_SML_INVALID_DATA;
     }
 
@@ -765,7 +766,7 @@
 
     size_t superTableLen = 0;
     void  *superTable = taosHashGetKey(tmp, &superTableLen);
-    char* measure = taosMemoryMalloc(superTableLen);
+    char  *measure = taosMemoryMalloc(superTableLen);
     memcpy(measure, superTable, superTableLen);
     PROCESS_SLASH_IN_MEASUREMENT(measure, superTableLen);
     memset(pName.tname, 0, TSDB_TABLE_NAME_LEN);
@@ -1067,10 +1068,10 @@
   }
 }
 
-void freeSSmlKv(void* data){
-  SSmlKv *kv = (SSmlKv*)data;
-  if(kv->keyEscaped) taosMemoryFree((void*)(kv->key));
-  if(kv->valueEscaped) taosMemoryFree((void*)(kv->value));
+void freeSSmlKv(void *data) {
+  SSmlKv *kv = (SSmlKv *)data;
+  if (kv->keyEscaped) taosMemoryFree((void *)(kv->key));
+  if (kv->valueEscaped) taosMemoryFree((void *)(kv->value));
 }
 
 void smlDestroyInfo(SSmlHandle *info) {
@@ -1253,10 +1254,7 @@
              info->lineNum);
       SSmlSTableMeta *meta = smlBuildSTableMeta(info->dataFormat);
       taosHashPut(info->superTables, elements->measure, elements->measureLen, &meta, POINTER_BYTES);
-<<<<<<< HEAD
-=======
       terrno = 0;
->>>>>>> 9e22bd07
       smlInsertMeta(meta->tagHash, meta->tags, tinfo->tags);
       if (terrno == TSDB_CODE_DUP_KEY) {
         return terrno;
@@ -1321,13 +1319,13 @@
            tableData->uid, info->dataFormat);
 
     int   measureLen = tableData->sTableNameLen;
-    char* measure = (char*)taosMemoryMalloc(tableData->sTableNameLen);
+    char *measure = (char *)taosMemoryMalloc(tableData->sTableNameLen);
     memcpy(measure, tableData->sTableName, tableData->sTableNameLen);
     PROCESS_SLASH_IN_MEASUREMENT(measure, measureLen);
 
     code = smlBindData(info->pQuery, info->dataFormat, tableData->tags, (*pMeta)->cols, tableData->cols,
-                       (*pMeta)->tableMeta, tableData->childTableName, measure, measureLen,
-                       info->ttl, info->msgBuf.buf, info->msgBuf.len);
+                       (*pMeta)->tableMeta, tableData->childTableName, measure, measureLen, info->ttl, info->msgBuf.buf,
+                       info->msgBuf.len);
     taosMemoryFree(measure);
     if (code != TSDB_CODE_SUCCESS) {
       uError("SML:0x%" PRIx64 " smlBindData failed", info->id);
