/*
 * Copyright (c) 2019 TAOS Data, Inc. <jhtao@taosdata.com>
 *
 * This program is free software: you can use, redistribute, and/or modify
 * it under the terms of the GNU Affero General Public License, version 3
 * or later ("AGPL"), as published by the Free Software Foundation.
 *
 * This program is distributed in the hope that it will be useful, but WITHOUT
 * ANY WARRANTY; without even the implied warranty of MERCHANTABILITY or
 * FITNESS FOR A PARTICULAR PURPOSE.
 *
 * You should have received a copy of the GNU Affero General Public License
 * along with this program. If not, see <http://www.gnu.org/licenses/>.
 */

#include <ctype.h>
#include <stdio.h>
#include <stdlib.h>
#include <string.h>

#include "clientSml.h"

// comma ,
#define IS_COMMA(sql) (*(sql) == COMMA && *((sql)-1) != SLASH)
// space
#define IS_SPACE(sql) (*(sql) == SPACE && *((sql)-1) != SLASH)
// equal =
#define IS_EQUAL(sql) (*(sql) == EQUAL && *((sql)-1) != SLASH)
// quote "
//#define IS_QUOTE(sql) (*(sql) == QUOTE && *((sql)-1) != SLASH)
// SLASH

#define IS_SLASH_LETTER_IN_FIELD_VALUE(sql)                                                           \
  (*((sql)-1) == SLASH && (*(sql) == QUOTE || *(sql) == SLASH))

#define IS_SLASH_LETTER_IN_TAG_FIELD_KEY(sql)                                                         \
  (*((sql)-1) == SLASH && (*(sql) == COMMA || *(sql) == SPACE || *(sql) == EQUAL))

#define PROCESS_SLASH_IN_FIELD_VALUE(key, keyLen)           \
  for (int i = 1; i < keyLen; ++i) {                        \
    if (IS_SLASH_LETTER_IN_FIELD_VALUE(key + i)) {          \
      MOVE_FORWARD_ONE(key + i, keyLen - i); \
      keyLen--;                              \
    }                                        \
  }

#define PROCESS_SLASH_IN_TAG_FIELD_KEY(key, keyLen)           \
  for (int i = 1; i < keyLen; ++i) {         \
    if (IS_SLASH_LETTER_IN_TAG_FIELD_KEY(key + i)) {          \
      MOVE_FORWARD_ONE(key + i, keyLen - i); \
      keyLen--;                              \
    }                                        \
  }

#define BINARY_ADD_LEN 2  // "binary"   2 means " "
#define NCHAR_ADD_LEN  3  // L"nchar"   3 means L" "

uint8_t smlPrecisionConvert[7] = {TSDB_TIME_PRECISION_NANO,    TSDB_TIME_PRECISION_HOURS, TSDB_TIME_PRECISION_MINUTES,
                                  TSDB_TIME_PRECISION_SECONDS, TSDB_TIME_PRECISION_MILLI, TSDB_TIME_PRECISION_MICRO,
                                  TSDB_TIME_PRECISION_NANO};

static int64_t smlParseInfluxTime(SSmlHandle *info, const char *data, int32_t len) {
  uint8_t toPrecision = info->currSTableMeta ? info->currSTableMeta->tableInfo.precision : TSDB_TIME_PRECISION_NANO;

  if (unlikely(len == 0 || (len == 1 && data[0] == '0'))) {
    return taosGetTimestampNs() / smlFactorNS[toPrecision];
  }

  uint8_t fromPrecision = smlPrecisionConvert[info->precision];

  int64_t ts = smlGetTimeValue(data, len, fromPrecision, toPrecision);
  if (unlikely(ts == -1)) {
    smlBuildInvalidDataMsg(&info->msgBuf, "invalid timestamp", data);
    return -1;
  }
  return ts;
}

int32_t smlParseValue(SSmlKv *pVal, SSmlMsgBuf *msg) {
  if (pVal->value[0] == '"') {  // binary
    if (pVal->length >= 2 && pVal->value[pVal->length - 1] == '"') {
      pVal->type = TSDB_DATA_TYPE_BINARY;
      pVal->length -= BINARY_ADD_LEN;
      if (pVal->length > TSDB_MAX_BINARY_LEN - VARSTR_HEADER_SIZE) {
        return TSDB_CODE_PAR_INVALID_VAR_COLUMN_LEN;
      }
      pVal->value += (BINARY_ADD_LEN - 1);
      return TSDB_CODE_SUCCESS;
    }
    return TSDB_CODE_TSC_INVALID_VALUE;
  }

  if (pVal->value[0] == 'l' || pVal->value[0] == 'L') {  // nchar
    if (pVal->value[1] == '"' && pVal->value[pVal->length - 1] == '"' && pVal->length >= 3) {
      pVal->type = TSDB_DATA_TYPE_NCHAR;
      pVal->length -= NCHAR_ADD_LEN;
      if (pVal->length > (TSDB_MAX_NCHAR_LEN - VARSTR_HEADER_SIZE) / TSDB_NCHAR_SIZE) {
        return TSDB_CODE_PAR_INVALID_VAR_COLUMN_LEN;
      }
      pVal->value += (NCHAR_ADD_LEN - 1);
      return TSDB_CODE_SUCCESS;
    }
    return TSDB_CODE_TSC_INVALID_VALUE;
  }

  if (pVal->value[0] == 't' || pVal->value[0] == 'T') {
    if (pVal->length == 1 ||
        (pVal->length == 4 && (pVal->value[1] == 'r' || pVal->value[1] == 'R') &&
         (pVal->value[2] == 'u' || pVal->value[2] == 'U') && (pVal->value[3] == 'e' || pVal->value[3] == 'E'))) {
      pVal->i = TSDB_TRUE;
      pVal->type = TSDB_DATA_TYPE_BOOL;
      pVal->length = (int16_t)tDataTypes[pVal->type].bytes;
      return TSDB_CODE_SUCCESS;
    }
    return TSDB_CODE_TSC_INVALID_VALUE;
  }

  if (pVal->value[0] == 'f' || pVal->value[0] == 'F') {
    if (pVal->length == 1 ||
        (pVal->length == 5 && (pVal->value[1] == 'a' || pVal->value[1] == 'A') &&
         (pVal->value[2] == 'l' || pVal->value[2] == 'L') && (pVal->value[3] == 's' || pVal->value[3] == 'S') &&
         (pVal->value[4] == 'e' || pVal->value[4] == 'E'))) {
      pVal->i = TSDB_FALSE;
      pVal->type = TSDB_DATA_TYPE_BOOL;
      pVal->length = (int16_t)tDataTypes[pVal->type].bytes;
      return TSDB_CODE_SUCCESS;
    }
    return TSDB_CODE_TSC_INVALID_VALUE;
  }

  // number
  if (smlParseNumber(pVal, msg)) {
    pVal->length = (int16_t)tDataTypes[pVal->type].bytes;
    return TSDB_CODE_SUCCESS;
  }

  return TSDB_CODE_TSC_INVALID_VALUE;
}

static int32_t smlParseTagKv(SSmlHandle *info, char **sql, char *sqlEnd, SSmlLineInfo *currElement, bool isSameMeasure,
                             bool isSameCTable) {
  if (isSameCTable) {
    return TSDB_CODE_SUCCESS;
  }

  int     cnt = 0;
  SArray *preLineKV = info->preLineTagKV;
  if (info->dataFormat) {
    if (unlikely(!isSameMeasure)) {
      SSmlSTableMeta **tmp =
          (SSmlSTableMeta **)taosHashGet(info->superTables, currElement->measure, currElement->measureLen);

      SSmlSTableMeta *sMeta = NULL;
      if (unlikely(tmp == NULL)) {
        char* measure = currElement->measure;
        int   measureLen = currElement->measureLen;
        if(currElement->measureEscaped){
          measure = (char*)taosMemoryMalloc(currElement->measureLen);
          memcpy(measure, currElement->measure, currElement->measureLen);
          PROCESS_SLASH_IN_MEASUREMENT(measure, measureLen);
        }
        STableMeta *pTableMeta = smlGetMeta(info, measure, measureLen);
        if(currElement->measureEscaped){
          taosMemoryFree(measure);
        }
        if (pTableMeta == NULL) {
          info->dataFormat = false;
          info->reRun = true;
          return TSDB_CODE_SUCCESS;
        }
        sMeta = smlBuildSTableMeta(info->dataFormat);
        sMeta->tableMeta = pTableMeta;
        taosHashPut(info->superTables, currElement->measure, currElement->measureLen, &sMeta, POINTER_BYTES);
        for(int i = pTableMeta->tableInfo.numOfColumns; i < pTableMeta->tableInfo.numOfTags + pTableMeta->tableInfo.numOfColumns; i++){
          SSchema *tag = pTableMeta->schema + i;
          SSmlKv kv = {.key = tag->name, .keyLen = strlen(tag->name), .type = tag->type, .length = (tag->bytes - VARSTR_HEADER_SIZE) / TSDB_NCHAR_SIZE };
          taosArrayPush(sMeta->tags, &kv);
        }
        tmp = &sMeta;
      }
      info->currSTableMeta = (*tmp)->tableMeta;
      info->maxTagKVs = (*tmp)->tags;
    }
  }
  taosArrayClearEx(preLineKV, freeSSmlKv);

  while (*sql < sqlEnd) {
    if (unlikely(IS_SPACE(*sql))) {
      break;
    }

    // parse key
    const char *key = *sql;
    size_t      keyLen = 0;
    bool        keyEscaped = false;
    size_t      keyLenEscaped = 0;
    while (*sql < sqlEnd) {
      if (unlikely(IS_COMMA(*sql))) {
        smlBuildInvalidDataMsg(&info->msgBuf, "invalid data", *sql);
        return TSDB_CODE_SML_INVALID_DATA;
      }
      if (unlikely(IS_EQUAL(*sql))) {
        keyLen = *sql - key;
        (*sql)++;
        break;
      }
      if (IS_SLASH_LETTER_IN_TAG_FIELD_KEY(*sql)) {
        keyLenEscaped++;
        keyEscaped = true;
      }
      (*sql)++;
    }

    if (unlikely(IS_INVALID_COL_LEN(keyLen - keyLenEscaped))) {
      smlBuildInvalidDataMsg(&info->msgBuf, "invalid key or key is too long than 64", key);
      return TSDB_CODE_TSC_INVALID_COLUMN_LENGTH;
    }

    // parse value
    const char *value = *sql;
    size_t      valueLen = 0;
    bool        valueEscaped = false;
    size_t      valueLenEscaped = 0;
    while (*sql < sqlEnd) {
      // parse value
      if (unlikely(IS_SPACE(*sql) || IS_COMMA(*sql))) {
        break;
      } else if (unlikely(IS_EQUAL(*sql))) {
        smlBuildInvalidDataMsg(&info->msgBuf, "invalid data", *sql);
        return TSDB_CODE_SML_INVALID_DATA;
      }

      if (IS_SLASH_LETTER_IN_TAG_FIELD_KEY(*sql)) {
        valueLenEscaped++;
        valueEscaped = true;
      }

      (*sql)++;
    }
    valueLen = *sql - value;

    if (unlikely(valueLen == 0)) {
      smlBuildInvalidDataMsg(&info->msgBuf, "invalid value", value);
      return TSDB_CODE_SML_INVALID_DATA;
    }

<<<<<<< HEAD
    if (unlikely(hasSlash)) {
      PROCESS_SLASH(value, valueLen)
    }

    if (unlikely(valueLen > (TSDB_MAX_TAGS_LEN - VARSTR_HEADER_SIZE) / TSDB_NCHAR_SIZE)) {
=======
    if (unlikely(valueLen - valueLenEscaped > (TSDB_MAX_NCHAR_LEN - VARSTR_HEADER_SIZE) / TSDB_NCHAR_SIZE)) {
>>>>>>> 35fcb348
      return TSDB_CODE_PAR_INVALID_VAR_COLUMN_LEN;
    }

    if (keyEscaped){
      char *tmp = (char*)taosMemoryMalloc(keyLen);
      memcpy(tmp, key, keyLen);
      PROCESS_SLASH_IN_TAG_FIELD_KEY(tmp, keyLen);
      key = tmp;
    }
    if (valueEscaped){
      char *tmp = (char*)taosMemoryMalloc(valueLen);
      memcpy(tmp, value, valueLen);
      PROCESS_SLASH_IN_TAG_FIELD_KEY(tmp, valueLen);
      value = tmp;
    }
    SSmlKv kv = {.key = key, .keyLen = keyLen, .type = TSDB_DATA_TYPE_NCHAR, .value = value, .length = valueLen, .keyEscaped = keyEscaped, .valueEscaped = valueEscaped};
    taosArrayPush(preLineKV, &kv);
    if (info->dataFormat) {
      if (unlikely(cnt + 1 > info->currSTableMeta->tableInfo.numOfTags)) {
        info->dataFormat = false;
        info->reRun = true;
        return TSDB_CODE_SUCCESS;
      }

      if (unlikely(cnt >= taosArrayGetSize(info->maxTagKVs))) {
        info->dataFormat = false;
        info->reRun = true;
        return TSDB_CODE_SUCCESS;
      }
      SSmlKv *maxKV = (SSmlKv *)taosArrayGet(info->maxTagKVs, cnt);

      if (unlikely(!IS_SAME_KEY)) {
        info->dataFormat = false;
        info->reRun = true;
        return TSDB_CODE_SUCCESS;
      }

      if (unlikely(kv.length > maxKV->length)) {
        maxKV->length = kv.length;
        info->needModifySchema = true;
      }
    }

    cnt++;
    if (IS_SPACE(*sql)) {
      break;
    }
    (*sql)++;
  }

  void *oneTable = taosHashGet(info->childTables, currElement->measure, currElement->measureTagsLen);
  if ((oneTable != NULL)) {
    return TSDB_CODE_SUCCESS;
  }

  SSmlTableInfo *tinfo = smlBuildTableInfo(1, currElement->measure, currElement->measureLen);
  if (unlikely(!tinfo)) {
    return TSDB_CODE_OUT_OF_MEMORY;
  }
  tinfo->tags = taosArrayDup(preLineKV, NULL);
  for(size_t i = 0; i < taosArrayGetSize(preLineKV); i++){
    SSmlKv *kv = (SSmlKv *)taosArrayGet(preLineKV, i);
    if(kv->keyEscaped)kv->key = NULL;
    if(kv->valueEscaped)kv->value = NULL;
  }

  smlSetCTableName(tinfo);
  getTableUid(info, currElement, tinfo);
  if (info->dataFormat) {
    info->currSTableMeta->uid = tinfo->uid;
    tinfo->tableDataCtx = smlInitTableDataCtx(info->pQuery, info->currSTableMeta);
    if (tinfo->tableDataCtx == NULL) {
      smlDestroyTableInfo(info, tinfo);
      smlBuildInvalidDataMsg(&info->msgBuf, "smlInitTableDataCtx error", NULL);
      return TSDB_CODE_SML_INVALID_DATA;
    }
  }

  taosHashPut(info->childTables, currElement->measure, currElement->measureTagsLen, &tinfo, POINTER_BYTES);

  return TSDB_CODE_SUCCESS;
}

static int32_t smlParseColKv(SSmlHandle *info, char **sql, char *sqlEnd, SSmlLineInfo *currElement, bool isSameMeasure,
                             bool isSameCTable) {
  int     cnt = 0;
  if (info->dataFormat) {
    if (unlikely(!isSameCTable)) {
      SSmlTableInfo **oneTable =
          (SSmlTableInfo **)taosHashGet(info->childTables, currElement->measure, currElement->measureTagsLen);
      if (unlikely(oneTable == NULL)) {
        smlBuildInvalidDataMsg(&info->msgBuf, "child table should inside", currElement->measure);
        return TSDB_CODE_SML_INVALID_DATA;
      }
      info->currTableDataCtx = (*oneTable)->tableDataCtx;
    }

    if (unlikely(!isSameMeasure)) {
      SSmlSTableMeta **tmp =
          (SSmlSTableMeta **)taosHashGet(info->superTables, currElement->measure, currElement->measureLen);
      if (unlikely(tmp == NULL)) {
        char* measure = currElement->measure;
        int   measureLen = currElement->measureLen;
        if(currElement->measureEscaped){
          measure = (char*)taosMemoryMalloc(currElement->measureLen);
          memcpy(measure, currElement->measure, currElement->measureLen);
          PROCESS_SLASH_IN_MEASUREMENT(measure, measureLen);
        }
        STableMeta *pTableMeta = smlGetMeta(info, measure, measureLen);
        if(currElement->measureEscaped){
          taosMemoryFree(measure);
        }
        if (pTableMeta == NULL) {
          info->dataFormat = false;
          info->reRun = true;
          return TSDB_CODE_SUCCESS;
        }
        *tmp = smlBuildSTableMeta(info->dataFormat);
        (*tmp)->tableMeta = pTableMeta;
        taosHashPut(info->superTables, currElement->measure, currElement->measureLen, tmp, POINTER_BYTES);

        for(int i = 0; i < pTableMeta->tableInfo.numOfColumns; i++){
          SSchema *tag = pTableMeta->schema + i;
          SSmlKv kv = {.key = tag->name, .keyLen = strlen(tag->name), .type = tag->type };
          if(tag->type == TSDB_DATA_TYPE_NCHAR){
            kv.length = (tag->bytes - VARSTR_HEADER_SIZE) / TSDB_NCHAR_SIZE;
          }else if(tag->type == TSDB_DATA_TYPE_BINARY){
            kv.length = tag->bytes - VARSTR_HEADER_SIZE;
          }
          taosArrayPush((*tmp)->cols, &kv);
        }
      }
      info->currSTableMeta = (*tmp)->tableMeta;
      info->masColKVs = (*tmp)->cols;
    }
  }

  while (*sql < sqlEnd) {
    if (unlikely(IS_SPACE(*sql))) {
      break;
    }

    // parse key
    const char *key = *sql;
    size_t      keyLen = 0;
    bool        keyEscaped = false;
    size_t      keyLenEscaped = 0;
    while (*sql < sqlEnd) {
      if (unlikely(IS_COMMA(*sql))) {
        smlBuildInvalidDataMsg(&info->msgBuf, "invalid data", *sql);
        return TSDB_CODE_SML_INVALID_DATA;
      }
      if (unlikely(IS_EQUAL(*sql))) {
        keyLen = *sql - key;
        (*sql)++;
        break;
      }
      if (IS_SLASH_LETTER_IN_TAG_FIELD_KEY(*sql)) {
        keyLenEscaped++;
        keyEscaped = true;
      }
      (*sql)++;
    }

    if (unlikely(IS_INVALID_COL_LEN(keyLen - keyLenEscaped))) {
      smlBuildInvalidDataMsg(&info->msgBuf, "invalid key or key is too long than 64", key);
      return TSDB_CODE_TSC_INVALID_COLUMN_LENGTH;
    }

    // parse value
    const char *value = *sql;
    size_t      valueLen = 0;
    bool        valueEscaped = false;
    size_t      valueLenEscaped = 0;
    bool        isInQuote = false;
    const char *escapeChar = NULL;
    while (*sql < sqlEnd) {
      // parse value
      if (unlikely(*(*sql) == QUOTE && (*(*sql - 1) != SLASH || (*sql - 1) == escapeChar))) {
        isInQuote = !isInQuote;
        (*sql)++;
        continue;
      }
      if (!isInQuote) {
        if (unlikely(IS_SPACE(*sql) || IS_COMMA(*sql))) {
          break;
        }
      }
      if (IS_SLASH_LETTER_IN_FIELD_VALUE(*sql) && (*sql - 1) != escapeChar) {
        escapeChar = *sql;
        valueEscaped = true;
        valueLenEscaped++;
      }

      (*sql)++;
    }
    valueLen = *sql - value;

    if (unlikely(isInQuote)) {
      smlBuildInvalidDataMsg(&info->msgBuf, "only one quote", value);
      return TSDB_CODE_SML_INVALID_DATA;
    }
    if (unlikely(valueLen == 0)) {
      smlBuildInvalidDataMsg(&info->msgBuf, "invalid value", value);
      return TSDB_CODE_SML_INVALID_DATA;
    }

    SSmlKv  kv = {.key = key, .keyLen = keyLen, .value = value, .length = valueLen};
    int32_t ret = smlParseValue(&kv, &info->msgBuf);
    if (ret != TSDB_CODE_SUCCESS) {
      smlBuildInvalidDataMsg(&info->msgBuf, "smlParseValue error", value);
      return ret;
    }

    if (keyEscaped){
      char *tmp = (char*)taosMemoryMalloc(kv.keyLen);
      memcpy(tmp, key, kv.keyLen);
      PROCESS_SLASH_IN_TAG_FIELD_KEY(tmp, kv.keyLen);
      kv.key = tmp;
      kv.keyEscaped = keyEscaped;
    }

    if (valueEscaped){
      char *tmp = (char*)taosMemoryMalloc(kv.length);
      memcpy(tmp, kv.value, kv.length);
      PROCESS_SLASH_IN_FIELD_VALUE(tmp, kv.length);
      kv.value = tmp;
      kv.valueEscaped = valueEscaped;
    }

    if (info->dataFormat) {
      // cnt begin 0, add ts so + 2
      if (unlikely(cnt + 2 > info->currSTableMeta->tableInfo.numOfColumns)) {
        info->dataFormat = false;
        info->reRun = true;
        freeSSmlKv(&kv);
        return TSDB_CODE_SUCCESS;
      }
      // bind data
      ret = smlBuildCol(info->currTableDataCtx, info->currSTableMeta->schema, &kv, cnt + 1);
      if (unlikely(ret != TSDB_CODE_SUCCESS)) {
        uDebug("smlBuildCol error, retry");
        info->dataFormat = false;
        info->reRun = true;
        freeSSmlKv(&kv);
        return TSDB_CODE_SUCCESS;
      }
      if (cnt >= taosArrayGetSize(info->masColKVs)) {
        info->dataFormat = false;
        info->reRun = true;
        freeSSmlKv(&kv);
        return TSDB_CODE_SUCCESS;
      }
      SSmlKv *maxKV = (SSmlKv *)taosArrayGet(info->masColKVs, cnt);
      if (kv.type != maxKV->type) {
        info->dataFormat = false;
        info->reRun = true;
        freeSSmlKv(&kv);
        return TSDB_CODE_SUCCESS;
      }
      if (unlikely(!IS_SAME_KEY)) {
        info->dataFormat = false;
        info->reRun = true;
        freeSSmlKv(&kv);
        return TSDB_CODE_SUCCESS;
      }

      if (unlikely(IS_VAR_DATA_TYPE(kv.type) && kv.length > maxKV->length)) {
        maxKV->length = kv.length;
        info->needModifySchema = true;
      }
      freeSSmlKv(&kv);
    } else {
      if (currElement->colArray == NULL) {
        currElement->colArray = taosArrayInit_s(sizeof(SSmlKv), 1);
      }
      taosArrayPush(currElement->colArray, &kv);  // reserve for timestamp
    }

    cnt++;
    if (IS_SPACE(*sql)) {
      break;
    }
    (*sql)++;
  }

  return TSDB_CODE_SUCCESS;
}

int32_t smlParseInfluxString(SSmlHandle *info, char *sql, char *sqlEnd, SSmlLineInfo *elements) {
  if (!sql) return TSDB_CODE_SML_INVALID_DATA;
  JUMP_SPACE(sql, sqlEnd)
  if (unlikely(*sql == COMMA)) return TSDB_CODE_SML_INVALID_DATA;
  elements->measure = sql;

  // parse measure
  size_t measureLenEscaped = 0;
  while (sql < sqlEnd) {
    if (unlikely((sql != elements->measure) && IS_SLASH_LETTER_IN_MEASUREMENT(sql))) {
      elements->measureEscaped = true;
      measureLenEscaped++;
      sql++;
      continue;
    }
    if (unlikely(IS_COMMA(sql))) {
      break;
    }

    if (unlikely(IS_SPACE(sql))) {
      break;
    }
    sql++;
  }
  elements->measureLen = sql - elements->measure;
  if (unlikely(IS_INVALID_TABLE_LEN(elements->measureLen - measureLenEscaped))) {
    smlBuildInvalidDataMsg(&info->msgBuf, "measure is empty or too large than 192", NULL);
    return TSDB_CODE_TSC_INVALID_TABLE_ID_LENGTH;
  }

  // to get measureTagsLen before
  const char *tmp = sql;
  while (tmp < sqlEnd) {
    if (unlikely(IS_SPACE(tmp))) {
      break;
    }
    tmp++;
  }
  elements->measureTagsLen = tmp - elements->measure;

  bool isSameCTable = false;
  bool isSameMeasure = false;
  if (IS_SAME_CHILD_TABLE) {
    isSameCTable = true;
    isSameMeasure = true;
  } else if (info->dataFormat) {
    isSameMeasure = IS_SAME_SUPER_TABLE;
  }
  // parse tag
  if (*sql == COMMA) sql++;
  elements->tags = sql;

  int ret = smlParseTagKv(info, &sql, sqlEnd, elements, isSameMeasure, isSameCTable);
  if (unlikely(ret != TSDB_CODE_SUCCESS)) {
    return ret;
  }
  if (unlikely(info->reRun)) {
    return TSDB_CODE_SUCCESS;
  }

  sql = elements->measure + elements->measureTagsLen;
  elements->tagsLen = sql - elements->tags;

  // parse cols
  JUMP_SPACE(sql, sqlEnd)
  elements->cols = sql;

  ret = smlParseColKv(info, &sql, sqlEnd, elements, isSameMeasure, isSameCTable);
  if (unlikely(ret != TSDB_CODE_SUCCESS)) {
    return ret;
  }

  if (unlikely(info->reRun)) {
    return TSDB_CODE_SUCCESS;
  }

  elements->colsLen = sql - elements->cols;
  if (unlikely(elements->colsLen == 0)) {
    smlBuildInvalidDataMsg(&info->msgBuf, "cols is empty", NULL);
    return TSDB_CODE_SML_INVALID_DATA;
  }

  // parse timestamp
  JUMP_SPACE(sql, sqlEnd)
  elements->timestamp = sql;
  while (sql < sqlEnd) {
    if (unlikely(isspace(*sql))) {
      break;
    }
    sql++;
  }
  elements->timestampLen = sql - elements->timestamp;

  int64_t ts = smlParseInfluxTime(info, elements->timestamp, elements->timestampLen);
  if (unlikely(ts <= 0)) {
    uError("SML:0x%" PRIx64 " smlParseTS error:%" PRId64, info->id, ts);
    return TSDB_CODE_INVALID_TIMESTAMP;
  }
  // add ts to
  SSmlKv kv = {.key = TS,
               .keyLen = TS_LEN,
               .type = TSDB_DATA_TYPE_TIMESTAMP,
               .i = ts,
               .length = (size_t)tDataTypes[TSDB_DATA_TYPE_TIMESTAMP].bytes,
               .keyEscaped = false,
               .valueEscaped = false};
  if (info->dataFormat) {
    uDebug("SML:0x%" PRIx64 " smlParseInfluxString format true, ts:%" PRId64, info->id, ts);
    ret = smlBuildCol(info->currTableDataCtx, info->currSTableMeta->schema, &kv, 0);
    if(ret != TSDB_CODE_SUCCESS){return ret;}
    ret = smlBuildRow(info->currTableDataCtx);
    if(ret != TSDB_CODE_SUCCESS){return ret;}
    clearColValArray(info->currTableDataCtx->pValues);
  } else {
    uDebug("SML:0x%" PRIx64 " smlParseInfluxString format false, ts:%" PRId64, info->id, ts);
    taosArraySet(elements->colArray, 0, &kv);
  }
  info->preLine = *elements;

  return ret;
}<|MERGE_RESOLUTION|>--- conflicted
+++ resolved
@@ -244,15 +244,7 @@
       return TSDB_CODE_SML_INVALID_DATA;
     }
 
-<<<<<<< HEAD
-    if (unlikely(hasSlash)) {
-      PROCESS_SLASH(value, valueLen)
-    }
-
-    if (unlikely(valueLen > (TSDB_MAX_TAGS_LEN - VARSTR_HEADER_SIZE) / TSDB_NCHAR_SIZE)) {
-=======
     if (unlikely(valueLen - valueLenEscaped > (TSDB_MAX_NCHAR_LEN - VARSTR_HEADER_SIZE) / TSDB_NCHAR_SIZE)) {
->>>>>>> 35fcb348
       return TSDB_CODE_PAR_INVALID_VAR_COLUMN_LEN;
     }
 
