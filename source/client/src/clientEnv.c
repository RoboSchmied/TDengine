/*
 * Copyright (c) 2019 TAOS Data, Inc. <jhtao@taosdata.com>
 *
 * This program is free software: you can use, redistribute, and/or modify
 * it under the terms of the GNU Affero General Public License, version 3
 * or later ("AGPL"), as published by the Free Software Foundation.
 *
 * This program is distributed in the hope that it will be useful, but WITHOUT
 * ANY WARRANTY; without even the implied warranty of MERCHANTABILITY or
 * FITNESS FOR A PARTICULAR PURPOSE.
 *
 * You should have received a copy of the GNU Affero General Public License
 * along with this program. If not, see <http://www.gnu.org/licenses/>.
 */

#include "catalog.h"
#include "clientInt.h"
#include "clientLog.h"
#include "os.h"
#include "query.h"
#include "scheduler.h"
#include "tcache.h"
#include "tglobal.h"
<<<<<<< HEAD
=======
#include "tmsg.h"
#include "tnote.h"
>>>>>>> 3d02c758
#include "tref.h"
#include "trpc.h"
#include "ttime.h"
#include "ttimezone.h"

#define TSC_VAR_NOT_RELEASE 1
#define TSC_VAR_RELEASED 0

SAppInfo appInfo;
int32_t  clientReqRefPool = -1;
int32_t  clientConnRefPool = -1;

static pthread_once_t tscinit = PTHREAD_ONCE_INIT;
volatile int32_t      tscInitRes = 0;

static void registerRequest(SRequestObj *pRequest) {
  STscObj *pTscObj = (STscObj *)taosAcquireRef(clientConnRefPool, pRequest->pTscObj->id);
  assert(pTscObj != NULL);

  // connection has been released already, abort creating request.
  pRequest->self = taosAddRef(clientReqRefPool, pRequest);

  int32_t num = atomic_add_fetch_32(&pTscObj->numOfReqs, 1);

  if (pTscObj->pAppInfo) {
    SInstanceSummary *pSummary = &pTscObj->pAppInfo->summary;

    int32_t total = atomic_add_fetch_32(&pSummary->totalRequests, 1);
    int32_t currentInst = atomic_add_fetch_32(&pSummary->currentRequests, 1);
    tscDebug("0x%" PRIx64 " new Request from connObj:0x%" PRIx64
             ", current:%d, app current:%d, total:%d, reqId:0x%" PRIx64,
             pRequest->self, pRequest->pTscObj->id, num, currentInst, total, pRequest->requestId);
  }
}

static void deregisterRequest(SRequestObj *pRequest) {
  assert(pRequest != NULL);

  STscObj *         pTscObj = pRequest->pTscObj;
  SInstanceSummary *pActivity = &pTscObj->pAppInfo->summary;

  int32_t currentInst = atomic_sub_fetch_32(&pActivity->currentRequests, 1);
  int32_t num = atomic_sub_fetch_32(&pTscObj->numOfReqs, 1);

  int64_t duration = taosGetTimestampMs() - pRequest->metric.start;
  tscDebug("0x%" PRIx64 " free Request from connObj: 0x%" PRIx64 ", reqId:0x%" PRIx64 " elapsed:%" PRIu64
           " ms, current:%d, app current:%d",
           pRequest->self, pTscObj->id, pRequest->requestId, duration, num, currentInst);
  taosReleaseRef(clientConnRefPool, pTscObj->id);
}



// todo close the transporter properly
void closeTransporter(STscObj *pTscObj) {
  if (pTscObj == NULL || pTscObj->pAppInfo->pTransporter == NULL) {
    return;
  }

  tscDebug("free transporter:%p in connObj: 0x%" PRIx64, pTscObj->pAppInfo->pTransporter, pTscObj->id);
  rpcClose(pTscObj->pAppInfo->pTransporter);
}

// TODO refactor
void *openTransporter(const char *user, const char *auth, int32_t numOfThread) {
  SRpcInit rpcInit;
  memset(&rpcInit, 0, sizeof(rpcInit));
  rpcInit.localPort = 0;
  rpcInit.label = "TSC";
  rpcInit.numOfThreads = numOfThread;
  rpcInit.cfp = processMsgFromServer;
  rpcInit.pfp = persistConnForSpecificMsg;
  rpcInit.sessions = cfgGetItem(tscCfg, "maxConnections")->i32;
  rpcInit.connType = TAOS_CONN_CLIENT;
  rpcInit.user = (char *)user;
  rpcInit.idleTime = cfgGetItem(tscCfg, "shellActivityTimer")->i32 * 1000;
  rpcInit.ckey = "key";
  rpcInit.spi = 1;
  rpcInit.secret = (char *)auth;

  void *pDnodeConn = rpcOpen(&rpcInit);
  if (pDnodeConn == NULL) {
    tscError("failed to init connection to server");
    return NULL;
  }

  return pDnodeConn;
}

void destroyTscObj(void *pObj) {
  STscObj *pTscObj = pObj;

  SClientHbKey connKey = {.connId = pTscObj->connId, .hbType = pTscObj->connType};
  hbDeregisterConn(pTscObj->pAppInfo->pAppHbMgr, connKey);
  atomic_sub_fetch_64(&pTscObj->pAppInfo->numOfConns, 1);
  tscDebug("connObj 0x%" PRIx64 " destroyed, totalConn:%" PRId64, pTscObj->id, pTscObj->pAppInfo->numOfConns);
  pthread_mutex_destroy(&pTscObj->mutex);
  tfree(pTscObj);
}

void *createTscObj(const char *user, const char *auth, const char *db, SAppInstInfo *pAppInfo) {
  STscObj *pObj = (STscObj *)calloc(1, sizeof(STscObj));
  if (NULL == pObj) {
    terrno = TSDB_CODE_TSC_OUT_OF_MEMORY;
    return NULL;
  }

  pObj->pAppInfo = pAppInfo;
  tstrncpy(pObj->user, user, sizeof(pObj->user));
  memcpy(pObj->pass, auth, TSDB_PASSWORD_LEN);

  if (db != NULL) {
    tstrncpy(pObj->db, db, tListLen(pObj->db));
  }

  pthread_mutex_init(&pObj->mutex, NULL);
  pObj->id = taosAddRef(clientConnRefPool, pObj);

  tscDebug("connObj created, 0x%" PRIx64, pObj->id);
  return pObj;
}

void *createRequest(STscObj *pObj, __taos_async_fn_t fp, void *param, int32_t type) {
  assert(pObj != NULL);

  SRequestObj *pRequest = (SRequestObj *)calloc(1, sizeof(SRequestObj));
  if (NULL == pRequest) {
    terrno = TSDB_CODE_TSC_OUT_OF_MEMORY;
    return NULL;
  }

  pRequest->requestId = generateRequestId();
  pRequest->metric.start = taosGetTimestampMs();

  pRequest->type = type;
  pRequest->pTscObj = pObj;
  pRequest->body.fp = fp;  // not used it yet
  pRequest->msgBuf = calloc(1, ERROR_MSG_BUF_DEFAULT_SIZE);
  tsem_init(&pRequest->body.rspSem, 0, 0);

  registerRequest(pRequest);
  return pRequest;
}

static void doFreeReqResultInfo(SReqResultInfo *pResInfo) {
  tfree(pResInfo->pRspMsg);
  tfree(pResInfo->length);
  tfree(pResInfo->row);
  tfree(pResInfo->pCol);
  tfree(pResInfo->fields);
}

static void doDestroyRequest(void *p) {
  assert(p != NULL);
  SRequestObj *pRequest = (SRequestObj *)p;

  assert(RID_VALID(pRequest->self));

  tfree(pRequest->msgBuf);
  tfree(pRequest->sqlstr);
  tfree(pRequest->pInfo);

  doFreeReqResultInfo(&pRequest->body.resInfo);
  qDestroyQueryDag(pRequest->body.pDag);

  if (pRequest->body.showInfo.pArray != NULL) {
    taosArrayDestroy(pRequest->body.showInfo.pArray);
  }

  deregisterRequest(pRequest);
  tfree(pRequest);
}

void destroyRequest(SRequestObj *pRequest) {
  if (pRequest == NULL) {
    return;
  }

  taosReleaseRef(clientReqRefPool, pRequest->self);
}

void taos_init_imp(void) {
  // In the APIs of other program language, taos_cleanup is not available yet.
  // So, to make sure taos_cleanup will be invoked to clean up the allocated resource to suppress the valgrind warning.
  atexit(taos_cleanup);

  errno = TSDB_CODE_SUCCESS;
  srand(taosGetTimestampSec());

  deltaToUtcInitOnce();

  if (tscInitLog(configDir, NULL, NULL) != 0) {
    tscInitRes = -1;
    return;
  }

  if (tscInitCfg(configDir, NULL, NULL) != 0) {
    tscInitRes = -1;
    return;
  }

  initMsgHandleFp();
  initQueryModuleMsgHandle();

  SRpcCfg rpcCfg = {0};
  rpcCfg.rpcTimer = cfgGetItem(tscCfg, "rpcTimer")->i32;
  rpcCfg.rpcMaxTime = cfgGetItem(tscCfg, "rpcMaxTime")->i32;
  rpcCfg.sver = 30000000;
  rpcInit(&rpcCfg);

  SCatalogCfg cfg = {.maxDBCacheNum = 100, .maxTblCacheNum = 100};
  catalogInit(&cfg);

  SSchedulerCfg scfg = {.maxJobNum = 100};
  schedulerInit(&scfg);
  tscDebug("starting to initialize TAOS driver");

  taosSetCoreDump(true);

  initTaskQueue();

  clientConnRefPool = taosOpenRef(200, destroyTscObj);
  clientReqRefPool = taosOpenRef(40960, doDestroyRequest);

  taosGetAppName(appInfo.appName, NULL);
  pthread_mutex_init(&appInfo.mutex, NULL);

  appInfo.pid = taosGetPId();
  appInfo.startTime = taosGetTimestampMs();
  appInfo.pInstMap = taosHashInit(4, taosGetDefaultHashFunction(TSDB_DATA_TYPE_BINARY), true, HASH_ENTRY_LOCK);
  tscDebug("client is initialized successfully");
}

int taos_init() {
  pthread_once(&tscinit, taos_init_imp);
  return tscInitRes;
}

int taos_options_imp(TSDB_OPTION option, const char *str) {
#if 0  
  SGlobalCfg *cfg = NULL;

  switch (option) {
    case TSDB_OPTION_CONFIGDIR:
      cfg = taosGetConfigOption("configDir");
      assert(cfg != NULL);

      if (cfg->cfgStatus <= TAOS_CFG_CSTATUS_OPTION) {
        tstrncpy(configDir, str, TSDB_FILENAME_LEN);
        cfg->cfgStatus = TAOS_CFG_CSTATUS_OPTION;
        tscInfo("set config file directory:%s", str);
      } else {
        tscWarn("config option:%s, input value:%s, is configured by %s, use %s", cfg->option, str,
                tsCfgStatusStr[cfg->cfgStatus], (char *)cfg->ptr);
      }
      break;

    case TSDB_OPTION_SHELL_ACTIVITY_TIMER:
      cfg = taosGetConfigOption("shellActivityTimer");
      assert(cfg != NULL);

      if (cfg->cfgStatus <= TAOS_CFG_CSTATUS_OPTION) {
        tsShellActivityTimer = atoi(str);
        if (tsShellActivityTimer < 1) tsShellActivityTimer = 1;
        if (tsShellActivityTimer > 3600) tsShellActivityTimer = 3600;
        cfg->cfgStatus = TAOS_CFG_CSTATUS_OPTION;
        tscInfo("set shellActivityTimer:%d", tsShellActivityTimer);
      } else {
        tscWarn("config option:%s, input value:%s, is configured by %s, use %d", cfg->option, str,
                tsCfgStatusStr[cfg->cfgStatus], *(int32_t *)cfg->ptr);
      }
      break;

    case TSDB_OPTION_LOCALE: {  // set locale
      cfg = taosGetConfigOption("locale");
      assert(cfg != NULL);

      size_t len = strlen(str);
      if (len == 0 || len > TSDB_LOCALE_LEN) {
        tscInfo("Invalid locale:%s, use default", str);
        return -1;
      }

      if (cfg->cfgStatus <= TAOS_CFG_CSTATUS_OPTION) {
        char sep = '.';

        if (strlen(tsLocale) == 0) {  // locale does not set yet
          char *defaultLocale = setlocale(LC_CTYPE, "");

          // The locale of the current OS does not be set correctly, so the default locale cannot be acquired.
          // The launch of current system will abort soon.
          if (defaultLocale == NULL) {
            tscError("failed to get default locale, please set the correct locale in current OS");
            return -1;
          }

          tstrncpy(tsLocale, defaultLocale, TSDB_LOCALE_LEN);
        }

        // set the user specified locale
        char *locale = setlocale(LC_CTYPE, str);

        if (locale != NULL) {  // failed to set the user specified locale
          tscInfo("locale set, prev locale:%s, new locale:%s", tsLocale, locale);
          cfg->cfgStatus = TAOS_CFG_CSTATUS_OPTION;
        } else {  // set the user specified locale failed, use default LC_CTYPE as current locale
          locale = setlocale(LC_CTYPE, tsLocale);
          tscInfo("failed to set locale:%s, current locale:%s", str, tsLocale);
        }

        tstrncpy(tsLocale, locale, TSDB_LOCALE_LEN);

        char *charset = strrchr(tsLocale, sep);
        if (charset != NULL) {
          charset += 1;

          charset = taosCharsetReplace(charset);

          if (taosValidateEncodec(charset)) {
            if (strlen(tsCharset) == 0) {
              tscInfo("charset set:%s", charset);
            } else {
              tscInfo("charset changed from %s to %s", tsCharset, charset);
            }

            tstrncpy(tsCharset, charset, TSDB_LOCALE_LEN);
            cfg->cfgStatus = TAOS_CFG_CSTATUS_OPTION;

          } else {
            tscInfo("charset:%s is not valid in locale, charset remains:%s", charset, tsCharset);
          }

          free(charset);
        } else {  // it may be windows system
          tscInfo("charset remains:%s", tsCharset);
        }
      } else {
        tscWarn("config option:%s, input value:%s, is configured by %s, use %s", cfg->option, str,
                tsCfgStatusStr[cfg->cfgStatus], (char *)cfg->ptr);
      }
      break;
    }

    case TSDB_OPTION_CHARSET: {
      /* set charset will override the value of charset, assigned during system locale changed */
      cfg = taosGetConfigOption("charset");
      assert(cfg != NULL);

      size_t len = strlen(str);
      if (len == 0 || len > TSDB_LOCALE_LEN) {
        tscInfo("failed to set charset:%s", str);
        return -1;
      }

      if (cfg->cfgStatus <= TAOS_CFG_CSTATUS_OPTION) {
        if (taosValidateEncodec(str)) {
          if (strlen(tsCharset) == 0) {
            tscInfo("charset is set:%s", str);
          } else {
            tscInfo("charset changed from %s to %s", tsCharset, str);
          }

          tstrncpy(tsCharset, str, TSDB_LOCALE_LEN);
          cfg->cfgStatus = TAOS_CFG_CSTATUS_OPTION;
        } else {
          tscInfo("charset:%s not valid", str);
        }
      } else {
        tscWarn("config option:%s, input value:%s, is configured by %s, use %s", cfg->option, str,
                tsCfgStatusStr[cfg->cfgStatus], (char *)cfg->ptr);
      }

      break;
    }

    case TSDB_OPTION_TIMEZONE:
      cfg = taosGetConfigOption("timezone");
      assert(cfg != NULL);

      if (cfg->cfgStatus <= TAOS_CFG_CSTATUS_OPTION) {
        tstrncpy(tsTimezone, str, TSDB_TIMEZONE_LEN);
        tsSetTimeZone();
        cfg->cfgStatus = TAOS_CFG_CSTATUS_OPTION;
        tscDebug("timezone set:%s, input:%s by taos_options", tsTimezone, str);
      } else {
        tscWarn("config option:%s, input value:%s, is configured by %s, use %s", cfg->option, str,
                tsCfgStatusStr[cfg->cfgStatus], (char *)cfg->ptr);
      }
      break;

    default:
      // TODO return the correct error code to client in the format for taos_errstr()
      tscError("Invalid option %d", option);
      return -1;
  }
#endif
  return 0;
}

/**
 * The request id is an unsigned integer format of 64bit.
 *+------------+-----+-----------+---------------+
 *| uid|localIp| PId | timestamp | serial number |
 *+------------+-----+-----------+---------------+
 *| 12bit      |12bit|24bit      |16bit          |
 *+------------+-----+-----------+---------------+
 * @return
 */
uint64_t generateRequestId() {
  static uint64_t hashId = 0;
  static int32_t  requestSerialId = 0;

  if (hashId == 0) {
    char    uid[64] = {0};
    int32_t code = taosGetSystemUUID(uid, tListLen(uid));
    if (code != TSDB_CODE_SUCCESS) {
      tscError("Failed to get the system uid to generated request id, reason:%s. use ip address instead",
               tstrerror(TAOS_SYSTEM_ERROR(errno)));

    } else {
      hashId = MurmurHash3_32(uid, strlen(uid));
    }
  }

  int64_t  ts = taosGetTimestampMs();
  uint64_t pid = taosGetPId();
  int32_t  val = atomic_add_fetch_32(&requestSerialId, 1);

  uint64_t id = ((hashId & 0x0FFF) << 52) | ((pid & 0x0FFF) << 40) | ((ts & 0xFFFFFF) << 16) | (val & 0xFFFF);
  return id;
}

#if 0
#include "cJSON.h"
static setConfRet taos_set_config_imp(const char *config){
  setConfRet ret = {SET_CONF_RET_SUCC, {0}};
  static bool setConfFlag = false;
  if (setConfFlag) {
    ret.retCode = SET_CONF_RET_ERR_ONLY_ONCE;
    strcpy(ret.retMsg, "configuration can only set once");
    return ret;
  }
  taosInitGlobalCfg();
  cJSON *root = cJSON_Parse(config);
  if (root == NULL){
    ret.retCode = SET_CONF_RET_ERR_JSON_PARSE;
    strcpy(ret.retMsg, "parse json error");
    return ret;
  }

  int size = cJSON_GetArraySize(root);
  if(!cJSON_IsObject(root) || size == 0) {
    ret.retCode = SET_CONF_RET_ERR_JSON_INVALID;
    strcpy(ret.retMsg, "json content is invalid, must be not empty object");
    return ret;
  }

  if(size >= 1000) {
    ret.retCode = SET_CONF_RET_ERR_TOO_LONG;
    strcpy(ret.retMsg, "json object size is too long");
    return ret;
  }

  for(int i = 0; i < size; i++){
    cJSON *item = cJSON_GetArrayItem(root, i);
    if(!item) {
      ret.retCode = SET_CONF_RET_ERR_INNER;
      strcpy(ret.retMsg, "inner error");
      return ret;
    }
    if(!taosReadConfigOption(item->string, item->valuestring, NULL, NULL, TAOS_CFG_CSTATUS_OPTION, TSDB_CFG_CTYPE_B_CLIENT)){
      ret.retCode = SET_CONF_RET_ERR_PART;
      if (strlen(ret.retMsg) == 0){
        snprintf(ret.retMsg, RET_MSG_LENGTH, "part error|%s", item->string);
      }else{
        int tmp = RET_MSG_LENGTH - 1 - (int)strlen(ret.retMsg);
        size_t leftSize = tmp >= 0 ? tmp : 0;
        strncat(ret.retMsg, "|",  leftSize);
        tmp = RET_MSG_LENGTH - 1 - (int)strlen(ret.retMsg);
        leftSize = tmp >= 0 ? tmp : 0;
        strncat(ret.retMsg, item->string, leftSize);
      }
    }
  }
  cJSON_Delete(root);
  setConfFlag = true;
  return ret;
}

setConfRet taos_set_config(const char *config){
  pthread_mutex_lock(&setConfMutex);
  setConfRet ret = taos_set_config_imp(config);
  pthread_mutex_unlock(&setConfMutex);
  return ret;
}
#endif<|MERGE_RESOLUTION|>--- conflicted
+++ resolved
@@ -21,11 +21,7 @@
 #include "scheduler.h"
 #include "tcache.h"
 #include "tglobal.h"
-<<<<<<< HEAD
-=======
 #include "tmsg.h"
-#include "tnote.h"
->>>>>>> 3d02c758
 #include "tref.h"
 #include "trpc.h"
 #include "ttime.h"
