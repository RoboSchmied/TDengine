--- conflicted
+++ resolved
@@ -214,10 +214,7 @@
   }
 
   if (pRequest->body.queryFp != NULL) {
-<<<<<<< HEAD
-=======
     removeMeta(pRequest->pTscObj, pRequest->tableList);
->>>>>>> 6a5604fc
     pRequest->body.queryFp(pRequest->body.param, pRequest, code);
   } else {
     tsem_post(&pRequest->body.rspSem);
@@ -283,17 +280,6 @@
   return code;
 }
 
-<<<<<<< HEAD
-
-// todo refactor: this arraylist is too large
-void initMsgHandleFp() {
-  handleRequestRspFp[TMSG_INDEX(TDMT_MND_CONNECT)] = processConnectRsp;
-  handleRequestRspFp[TMSG_INDEX(TDMT_MND_CREATE_DB)] = processCreateDbRsp;
-  handleRequestRspFp[TMSG_INDEX(TDMT_MND_USE_DB)] = processUseDbRsp;
-  handleRequestRspFp[TMSG_INDEX(TDMT_MND_CREATE_STB)] = processCreateTableRsp;
-  handleRequestRspFp[TMSG_INDEX(TDMT_MND_DROP_DB)] = processDropDbRsp;
-  handleRequestRspFp[TMSG_INDEX(TDMT_MND_ALTER_STB)] = processAlterStbRsp;
-=======
 __async_send_cb_fn_t getMsgRspHandle(int32_t msgType) {
   switch (msgType) {
     case TDMT_MND_CONNECT:
@@ -311,5 +297,4 @@
     default:
       return genericRspCallback;
   }
->>>>>>> 6a5604fc
 }