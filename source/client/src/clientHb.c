/*
 * Copyright (c) 2019 TAOS Data, Inc. <jhtao@taosdata.com>
 *
 * This program is free software: you can use, redistribute, and/or modify
 * it under the terms of the GNU Affero General Public License, version 3
 * or later ("AGPL"), as published by the Free Software Foundation.
 *
 * This program is distributed in the hope that it will be useful, but WITHOUT
 * ANY WARRANTY; without even the implied warranty of MERCHANTABILITY or
 * FITNESS FOR A PARTICULAR PURPOSE.
 *
 * You should have received a copy of the GNU Affero General Public License
 * along with this program. If not, see <http://www.gnu.org/licenses/>.
 */

#include "catalog.h"
#include "clientInt.h"
#include "clientLog.h"
#include "scheduler.h"
#include "trpc.h"

typedef struct {
  union {
    struct {
<<<<<<< HEAD
      int64_t clusterId;
      int32_t passKeyCnt;
      int32_t passVer;
      int32_t reqCnt;
=======
      SAppHbMgr *pAppHbMgr;
      int64_t    clusterId;
      int32_t    reqCnt;
      int8_t     connHbFlag;
>>>>>>> 3c2bf197
    };
  };
} SHbParam;

static SClientHbMgr clientHbMgr = {0};

static int32_t hbCreateThread();
static void    hbStopThread();
static int32_t hbUpdateUserAuthInfo(SAppHbMgr *pAppHbMgr, SUserAuthBatchRsp *batchRsp);

static int32_t hbMqHbReqHandle(SClientHbKey *connKey, void *param, SClientHbReq *req) { return 0; }

static int32_t hbMqHbRspHandle(SAppHbMgr *pAppHbMgr, SClientHbRsp *pRsp) { return 0; }

static int32_t hbProcessUserAuthInfoRsp(void *value, int32_t valueLen, struct SCatalog *pCatalog,
                                        SAppHbMgr *pAppHbMgr) {
  int32_t code = 0;

  SUserAuthBatchRsp batchRsp = {0};
  if (tDeserializeSUserAuthBatchRsp(value, valueLen, &batchRsp) != 0) {
    terrno = TSDB_CODE_INVALID_MSG;
    return -1;
  }

  int32_t numOfBatchs = taosArrayGetSize(batchRsp.pArray);
  for (int32_t i = 0; i < numOfBatchs; ++i) {
    SGetUserAuthRsp *rsp = taosArrayGet(batchRsp.pArray, i);
    tscDebug("hb user auth rsp, user:%s, version:%d", rsp->user, rsp->version);

    catalogUpdateUserAuthInfo(pCatalog, rsp);
  }

  if (numOfBatchs > 0) hbUpdateUserAuthInfo(pAppHbMgr, &batchRsp);

  atomic_val_compare_exchange_8(&pAppHbMgr->connHbFlag, 1, 2);

  taosArrayDestroy(batchRsp.pArray);
  return TSDB_CODE_SUCCESS;
}

<<<<<<< HEAD
static int32_t hbProcessUserPassInfoRsp(void *value, int32_t valueLen, SClientHbKey *connKey, SAppHbMgr *pAppHbMgr) {
  int32_t           code = 0;
  int32_t           numOfBatchs = 0;
  SUserPassBatchRsp batchRsp = {0};
  if (tDeserializeSUserPassBatchRsp(value, valueLen, &batchRsp) != 0) {
    code = TSDB_CODE_INVALID_MSG;
    return code;
  }

  numOfBatchs = taosArrayGetSize(batchRsp.pArray);

  SClientHbReq *pReq = NULL;
  while ((pReq = taosHashIterate(pAppHbMgr->activeInfo, pReq))) {
    STscObj *pTscObj = (STscObj *)acquireTscObj(pReq->connKey.tscRid);
    if (!pTscObj) {
      continue;
    }
    SPassInfo *passInfo = &pTscObj->passInfo;
    if (!passInfo->fp) {
      releaseTscObj(pReq->connKey.tscRid);
      continue;
    }

    for (int32_t i = 0; i < numOfBatchs; ++i) {
      SGetUserPassRsp *rsp = taosArrayGet(batchRsp.pArray, i);
      if (0 == strncmp(rsp->user, pTscObj->user, TSDB_USER_LEN)) {
        int32_t oldVer = atomic_load_32(&passInfo->ver);
        if (oldVer < rsp->version) {
          atomic_store_32(&passInfo->ver, rsp->version);
          if (passInfo->fp) {
            (*passInfo->fp)(passInfo->param, &passInfo->ver, TAOS_NOTIFY_PASSVER);
          }
          tscDebug("update passVer of user %s from %d to %d, tscRid:%" PRIi64, rsp->user, oldVer,
                   atomic_load_32(&passInfo->ver), pTscObj->id);
        }
        break;
      }
    }
    releaseTscObj(pReq->connKey.tscRid);
  }

  taosArrayDestroy(batchRsp.pArray);

  return code;
=======
static int32_t hbUpdateUserAuthInfo(SAppHbMgr *pAppHbMgr, SUserAuthBatchRsp *batchRsp) {
  uint64_t clusterId = pAppHbMgr->pAppInstInfo->clusterId;
  for (int i = 0; i < TARRAY_SIZE(clientHbMgr.appHbMgrs); ++i) {
    SAppHbMgr *hbMgr = taosArrayGetP(clientHbMgr.appHbMgrs, i);
    if (!hbMgr || hbMgr->pAppInstInfo->clusterId != clusterId) {
      continue;
    }

    SClientHbReq    *pReq = NULL;
    SGetUserAuthRsp *pRsp = NULL;
    while ((pReq = taosHashIterate(hbMgr->activeInfo, pReq))) {
      STscObj *pTscObj = (STscObj *)acquireTscObj(pReq->connKey.tscRid);
      if (!pTscObj) {
        continue;
      }

      if (!pRsp) {
        for (int32_t j = 0; j < TARRAY_SIZE(batchRsp->pArray); ++j) {
          SGetUserAuthRsp *rsp = TARRAY_GET_ELEM(batchRsp->pArray, j);
          if (0 == strncmp(rsp->user, pTscObj->user, TSDB_USER_LEN)) {
            pRsp = rsp;
            break;
          }
        }
        if (!pRsp) {
          releaseTscObj(pReq->connKey.tscRid);
          break;
        }
      }

      pTscObj->authVer = pRsp->version;

      if (pTscObj->sysInfo != pRsp->sysInfo) {
        tscDebug("update sysInfo of user %s from %" PRIi8 " to %" PRIi8 ", tscRid:%" PRIi64, pRsp->user,
                 pTscObj->sysInfo, pRsp->sysInfo, pTscObj->id);
        pTscObj->sysInfo = pRsp->sysInfo;
      }

      if (pTscObj->passInfo.fp) {
        SPassInfo *passInfo = &pTscObj->passInfo;
        int32_t    oldVer = atomic_load_32(&passInfo->ver);
        if (oldVer < pRsp->passVer) {
          atomic_store_32(&passInfo->ver, pRsp->passVer);
          if (passInfo->fp) {
            (*passInfo->fp)(passInfo->param, &pRsp->passVer, TAOS_NOTIFY_PASSVER);
          }
          tscDebug("update passVer of user %s from %d to %d, tscRid:%" PRIi64, pRsp->user, oldVer,
                   atomic_load_32(&passInfo->ver), pTscObj->id);
        }
      }
      releaseTscObj(pReq->connKey.tscRid);
    }
  }
  return 0;
>>>>>>> 3c2bf197
}

static int32_t hbGenerateVgInfoFromRsp(SDBVgInfo **pInfo, SUseDbRsp *rsp) {
  int32_t    code = 0;
  SDBVgInfo *vgInfo = taosMemoryCalloc(1, sizeof(SDBVgInfo));
  if (NULL == vgInfo) {
    code = TSDB_CODE_OUT_OF_MEMORY;
    return code;
  }

  vgInfo->vgVersion = rsp->vgVersion;
  vgInfo->stateTs = rsp->stateTs;
  vgInfo->hashMethod = rsp->hashMethod;
  vgInfo->hashPrefix = rsp->hashPrefix;
  vgInfo->hashSuffix = rsp->hashSuffix;
  vgInfo->vgHash = taosHashInit(rsp->vgNum, taosGetDefaultHashFunction(TSDB_DATA_TYPE_INT), true, HASH_ENTRY_LOCK);
  if (NULL == vgInfo->vgHash) {
    tscError("hash init[%d] failed", rsp->vgNum);
    code = TSDB_CODE_OUT_OF_MEMORY;
    goto _return;
  }

  for (int32_t j = 0; j < rsp->vgNum; ++j) {
    SVgroupInfo *pInfo = taosArrayGet(rsp->pVgroupInfos, j);
    if (taosHashPut(vgInfo->vgHash, &pInfo->vgId, sizeof(int32_t), pInfo, sizeof(SVgroupInfo)) != 0) {
      tscError("hash push failed, errno:%d", errno);
      code = TSDB_CODE_OUT_OF_MEMORY;
      goto _return;
    }
  }

_return:
  if (code) {
    taosHashCleanup(vgInfo->vgHash);
    taosMemoryFreeClear(vgInfo);
  }

  *pInfo = vgInfo;
  return code;
}

static int32_t hbProcessDBInfoRsp(void *value, int32_t valueLen, struct SCatalog *pCatalog) {
  int32_t code = 0;

  SDbHbBatchRsp batchRsp = {0};
  if (tDeserializeSDbHbBatchRsp(value, valueLen, &batchRsp) != 0) {
    terrno = TSDB_CODE_INVALID_MSG;
    code = terrno;
    goto _return;
  }

  int32_t numOfBatchs = taosArrayGetSize(batchRsp.pArray);
  for (int32_t i = 0; i < numOfBatchs; ++i) {
    SDbHbRsp *rsp = taosArrayGet(batchRsp.pArray, i);
    if (rsp->useDbRsp) {
      tscDebug("hb use db rsp, db:%s, vgVersion:%d, stateTs:%" PRId64 ", uid:%" PRIx64,
        rsp->useDbRsp->db, rsp->useDbRsp->vgVersion, rsp->useDbRsp->stateTs, rsp->useDbRsp->uid);

      if (rsp->useDbRsp->vgVersion < 0) {
        code = catalogRemoveDB(pCatalog, rsp->useDbRsp->db, rsp->useDbRsp->uid);
      } else {
        SDBVgInfo *vgInfo = NULL;
        code = hbGenerateVgInfoFromRsp(&vgInfo, rsp->useDbRsp);
        if (TSDB_CODE_SUCCESS != code) {
          goto _return;
        }

<<<<<<< HEAD
        catalogUpdateDBVgInfo(pCatalog, (rsp->db[0] == 'i') ? TSDB_PERFORMANCE_SCHEMA_DB : TSDB_INFORMATION_SCHEMA_DB,
                              rsp->uid, vgInfo);
=======
        catalogUpdateDBVgInfo(pCatalog, rsp->useDbRsp->db, rsp->useDbRsp->uid, vgInfo);

        if (IS_SYS_DBNAME(rsp->useDbRsp->db)) {
          code = hbGenerateVgInfoFromRsp(&vgInfo, rsp->useDbRsp);
          if (TSDB_CODE_SUCCESS != code) {
            goto _return;
          }

          catalogUpdateDBVgInfo(pCatalog, (rsp->useDbRsp->db[0] == 'i') ? TSDB_PERFORMANCE_SCHEMA_DB : TSDB_INFORMATION_SCHEMA_DB, rsp->useDbRsp->uid, vgInfo);
        }
>>>>>>> 3c2bf197
      }
    }

    if (rsp->cfgRsp) {
      tscDebug("hb db cfg rsp, db:%s, cfgVersion:%d", rsp->cfgRsp->db, rsp->cfgRsp->cfgVersion);
      catalogUpdateDbCfg(pCatalog, rsp->cfgRsp->db, rsp->cfgRsp->dbId, rsp->cfgRsp);
      rsp->cfgRsp = NULL;
    }
  }

_return:

  tFreeSDbHbBatchRsp(&batchRsp);
  return code;
}

static int32_t hbProcessStbInfoRsp(void *value, int32_t valueLen, struct SCatalog *pCatalog) {
  int32_t code = 0;

  SSTbHbRsp hbRsp = {0};
  if (tDeserializeSSTbHbRsp(value, valueLen, &hbRsp) != 0) {
    terrno = TSDB_CODE_INVALID_MSG;
    return -1;
  }

  int32_t numOfMeta = taosArrayGetSize(hbRsp.pMetaRsp);
  for (int32_t i = 0; i < numOfMeta; ++i) {
    STableMetaRsp *rsp = taosArrayGet(hbRsp.pMetaRsp, i);

    if (rsp->numOfColumns < 0) {
      tscDebug("hb remove stb, db:%s, stb:%s", rsp->dbFName, rsp->stbName);
      catalogRemoveStbMeta(pCatalog, rsp->dbFName, rsp->dbId, rsp->stbName, rsp->suid);
    } else {
      tscDebug("hb update stb, db:%s, stb:%s", rsp->dbFName, rsp->stbName);
      if (rsp->pSchemas[0].colId != PRIMARYKEY_TIMESTAMP_COL_ID) {
        tscError("invalid colId[%" PRIi16 "] for the first column in table meta rsp msg", rsp->pSchemas[0].colId);
        tFreeSSTbHbRsp(&hbRsp);
        return TSDB_CODE_TSC_INVALID_VALUE;
      }

      catalogAsyncUpdateTableMeta(pCatalog, rsp);
    }
  }

  int32_t numOfIndex = taosArrayGetSize(hbRsp.pIndexRsp);
  for (int32_t i = 0; i < numOfIndex; ++i) {
    STableIndexRsp *rsp = taosArrayGet(hbRsp.pIndexRsp, i);

    catalogUpdateTableIndex(pCatalog, rsp);
  }

  taosArrayDestroy(hbRsp.pIndexRsp);
  hbRsp.pIndexRsp = NULL;

  tFreeSSTbHbRsp(&hbRsp);
  return TSDB_CODE_SUCCESS;
}

static int32_t hbQueryHbRspHandle(SAppHbMgr *pAppHbMgr, SClientHbRsp *pRsp) {
  SClientHbReq *pReq = taosHashAcquire(pAppHbMgr->activeInfo, &pRsp->connKey, sizeof(SClientHbKey));
  if (NULL == pReq) {
    tscWarn("pReq to get activeInfo, may be dropped, refId:%" PRIx64 ", type:%d", pRsp->connKey.tscRid,
            pRsp->connKey.connType);
    return TSDB_CODE_SUCCESS;
  }

  if (pRsp->query) {
    STscObj *pTscObj = (STscObj *)acquireTscObj(pRsp->connKey.tscRid);
    if (NULL == pTscObj) {
      tscDebug("tscObj rid %" PRIx64 " not exist", pRsp->connKey.tscRid);
    } else {
      if (pRsp->query->totalDnodes > 1 && !isEpsetEqual(&pTscObj->pAppInfo->mgmtEp.epSet, &pRsp->query->epSet)) {
        SEpSet *pOrig = &pTscObj->pAppInfo->mgmtEp.epSet;
        SEp    *pOrigEp = &pOrig->eps[pOrig->inUse];
        SEp    *pNewEp = &pRsp->query->epSet.eps[pRsp->query->epSet.inUse];
        tscDebug("mnode epset updated from %d/%d=>%s:%d to %d/%d=>%s:%d in hb", pOrig->inUse, pOrig->numOfEps,
                 pOrigEp->fqdn, pOrigEp->port, pRsp->query->epSet.inUse, pRsp->query->epSet.numOfEps, pNewEp->fqdn,
                 pNewEp->port);

        updateEpSet_s(&pTscObj->pAppInfo->mgmtEp, &pRsp->query->epSet);
      }

      pTscObj->pAppInfo->totalDnodes = pRsp->query->totalDnodes;
      pTscObj->pAppInfo->onlineDnodes = pRsp->query->onlineDnodes;
      pTscObj->connId = pRsp->query->connId;
      tscTrace("conn %u hb rsp, dnodes %d/%d", pTscObj->connId, pTscObj->pAppInfo->onlineDnodes,
               pTscObj->pAppInfo->totalDnodes);

      if (pRsp->query->killRid) {
        tscDebug("request rid %" PRIx64 " need to be killed now", pRsp->query->killRid);
        SRequestObj *pRequest = acquireRequest(pRsp->query->killRid);
        if (NULL == pRequest) {
          tscDebug("request 0x%" PRIx64 " not exist to kill", pRsp->query->killRid);
        } else {
          taos_stop_query((TAOS_RES *)pRequest);
          releaseRequest(pRsp->query->killRid);
        }
      }

      if (pRsp->query->killConnection) {
        taos_close_internal(pTscObj);
      }

      if (pRsp->query->pQnodeList) {
        updateQnodeList(pTscObj->pAppInfo, pRsp->query->pQnodeList);
      }

      releaseTscObj(pRsp->connKey.tscRid);
    }
  }

  int32_t kvNum = pRsp->info ? taosArrayGetSize(pRsp->info) : 0;

  tscDebug("hb got %d rsp kv", kvNum);

  for (int32_t i = 0; i < kvNum; ++i) {
    SKv *kv = taosArrayGet(pRsp->info, i);
    switch (kv->key) {
      case HEARTBEAT_KEY_USER_AUTHINFO: {
        if (kv->valueLen <= 0 || NULL == kv->value) {
          tscError("invalid hb user auth info, len:%d, value:%p", kv->valueLen, kv->value);
          break;
        }

        struct SCatalog *pCatalog = NULL;

        int32_t code = catalogGetHandle(pReq->clusterId, &pCatalog);
        if (code != TSDB_CODE_SUCCESS) {
          tscWarn("catalogGetHandle failed, clusterId:%" PRIx64 ", error:%s", pReq->clusterId, tstrerror(code));
          break;
        }

        hbProcessUserAuthInfoRsp(kv->value, kv->valueLen, pCatalog, pAppHbMgr);
        break;
      }
      case HEARTBEAT_KEY_DBINFO: {
        if (kv->valueLen <= 0 || NULL == kv->value) {
          tscError("invalid hb db info, len:%d, value:%p", kv->valueLen, kv->value);
          break;
        }

        struct SCatalog *pCatalog = NULL;

        int32_t code = catalogGetHandle(pReq->clusterId, &pCatalog);
        if (code != TSDB_CODE_SUCCESS) {
          tscWarn("catalogGetHandle failed, clusterId:%" PRIx64 ", error:%s", pReq->clusterId, tstrerror(code));
          break;
        }

        hbProcessDBInfoRsp(kv->value, kv->valueLen, pCatalog);
        break;
      }
      case HEARTBEAT_KEY_STBINFO: {
        if (kv->valueLen <= 0 || NULL == kv->value) {
          tscError("invalid hb stb info, len:%d, value:%p", kv->valueLen, kv->value);
          break;
        }

        struct SCatalog *pCatalog = NULL;

        int32_t code = catalogGetHandle(pReq->clusterId, &pCatalog);
        if (code != TSDB_CODE_SUCCESS) {
          tscWarn("catalogGetHandle failed, clusterId:%" PRIx64 ", error:%s", pReq->clusterId, tstrerror(code));
          break;
        }

        hbProcessStbInfoRsp(kv->value, kv->valueLen, pCatalog);
        break;
      }
      case HEARTBEAT_KEY_USER_PASSINFO: {
        if (kv->valueLen <= 0 || NULL == kv->value) {
          tscError("invalid hb user pass info, len:%d, value:%p", kv->valueLen, kv->value);
          break;
        }

        hbProcessUserPassInfoRsp(kv->value, kv->valueLen, &pRsp->connKey, pAppHbMgr);
        break;
      }
      default:
        tscError("invalid hb key type:%d", kv->key);
        break;
    }
  }

  taosHashRelease(pAppHbMgr->activeInfo, pReq);

  return TSDB_CODE_SUCCESS;
}

static int32_t hbAsyncCallBack(void *param, SDataBuf *pMsg, int32_t code) {
  if (0 == atomic_load_8(&clientHbMgr.inited)) {
    goto _return;
  }

  static int32_t    emptyRspNum = 0;
  int32_t           idx = *(int32_t *)param;
  SClientHbBatchRsp pRsp = {0};
  if (TSDB_CODE_SUCCESS == code) {
    tDeserializeSClientHbBatchRsp(pMsg->pData, pMsg->len, &pRsp);

    int32_t now = taosGetTimestampSec();
    int32_t delta = abs(now - pRsp.svrTimestamp);
    if (delta > timestampDeltaLimit) {
      code = TSDB_CODE_TIME_UNSYNCED;
      tscError("time diff: %ds is too big", delta);
    }
  }

  int32_t rspNum = taosArrayGetSize(pRsp.rsps);

  taosThreadMutexLock(&clientHbMgr.lock);

  SAppHbMgr *pAppHbMgr = taosArrayGetP(clientHbMgr.appHbMgrs, idx);
  if (pAppHbMgr == NULL) {
    taosThreadMutexUnlock(&clientHbMgr.lock);
    tscError("appHbMgr not exist, idx:%d", idx);
    taosMemoryFree(pMsg->pData);
    taosMemoryFree(pMsg->pEpSet);
    tFreeClientHbBatchRsp(&pRsp);
    return -1;
  }

  SAppInstInfo *pInst = pAppHbMgr->pAppInstInfo;

  if (code != 0) {
    pInst->onlineDnodes = pInst->totalDnodes ? 0 : -1;
    tscDebug("hb rsp error %s, update server status %d/%d", tstrerror(code), pInst->onlineDnodes, pInst->totalDnodes);
  }

  if (rspNum) {
    tscDebug("hb got %d rsp, %d empty rsp received before", rspNum,
             atomic_val_compare_exchange_32(&emptyRspNum, emptyRspNum, 0));
  } else {
    atomic_add_fetch_32(&emptyRspNum, 1);
  }

  for (int32_t i = 0; i < rspNum; ++i) {
    SClientHbRsp *rsp = taosArrayGet(pRsp.rsps, i);
    code = (*clientHbMgr.rspHandle[rsp->connKey.connType])(pAppHbMgr, rsp);
    if (code) {
      break;
    }
  }

  taosThreadMutexUnlock(&clientHbMgr.lock);

  tFreeClientHbBatchRsp(&pRsp);

_return:
  taosMemoryFree(pMsg->pData);
  taosMemoryFree(pMsg->pEpSet);
  return code;
}

int32_t hbBuildQueryDesc(SQueryHbReqBasic *hbBasic, STscObj *pObj) {
  int64_t    now = taosGetTimestampUs();
  SQueryDesc desc = {0};
  int32_t    code = 0;

  void *pIter = taosHashIterate(pObj->pRequests, NULL);
  while (pIter != NULL) {
    int64_t     *rid = pIter;
    SRequestObj *pRequest = acquireRequest(*rid);
    if (NULL == pRequest) {
      pIter = taosHashIterate(pObj->pRequests, pIter);
      continue;
    }

    if (pRequest->killed || 0 == pRequest->body.queryJob) {
      releaseRequest(*rid);
      pIter = taosHashIterate(pObj->pRequests, pIter);
      continue;
    }

    tstrncpy(desc.sql, pRequest->sqlstr, sizeof(desc.sql));
    desc.stime = pRequest->metric.start / 1000;
    desc.queryId = pRequest->requestId;
    desc.useconds = now - pRequest->metric.start;
    desc.reqRid = pRequest->self;
    desc.stableQuery = pRequest->stableQuery;
    desc.isSubQuery = pRequest->isSubReq;
    taosGetFqdn(desc.fqdn);
    desc.subPlanNum = pRequest->body.subplanNum;

    if (desc.subPlanNum) {
      desc.subDesc = taosArrayInit(desc.subPlanNum, sizeof(SQuerySubDesc));
      if (NULL == desc.subDesc) {
        releaseRequest(*rid);
        return TSDB_CODE_OUT_OF_MEMORY;
      }

      code = schedulerGetTasksStatus(pRequest->body.queryJob, desc.subDesc);
      if (code) {
        taosArrayDestroy(desc.subDesc);
        desc.subDesc = NULL;
      }
      desc.subPlanNum = taosArrayGetSize(desc.subDesc);
    } else {
      desc.subDesc = NULL;
    }

    releaseRequest(*rid);
    taosArrayPush(hbBasic->queryDesc, &desc);

    pIter = taosHashIterate(pObj->pRequests, pIter);
  }

  return TSDB_CODE_SUCCESS;
}

int32_t hbGetQueryBasicInfo(SClientHbKey *connKey, SClientHbReq *req) {
  STscObj *pTscObj = (STscObj *)acquireTscObj(connKey->tscRid);
  if (NULL == pTscObj) {
    tscWarn("tscObj rid %" PRIx64 " not exist", connKey->tscRid);
    return TSDB_CODE_APP_ERROR;
  }

  SQueryHbReqBasic *hbBasic = (SQueryHbReqBasic *)taosMemoryCalloc(1, sizeof(SQueryHbReqBasic));
  if (NULL == hbBasic) {
    tscError("calloc %d failed", (int32_t)sizeof(SQueryHbReqBasic));
    releaseTscObj(connKey->tscRid);
    return TSDB_CODE_OUT_OF_MEMORY;
  }

  hbBasic->connId = pTscObj->connId;

  int32_t numOfQueries = pTscObj->pRequests ? taosHashGetSize(pTscObj->pRequests) : 0;
  if (numOfQueries <= 0) {
    req->query = hbBasic;
    releaseTscObj(connKey->tscRid);
    tscDebug("no queries on connection");
    return TSDB_CODE_SUCCESS;
  }

  hbBasic->queryDesc = taosArrayInit(numOfQueries, sizeof(SQueryDesc));
  if (NULL == hbBasic->queryDesc) {
    tscWarn("taosArrayInit %d queryDesc failed", numOfQueries);
    releaseTscObj(connKey->tscRid);
    taosMemoryFree(hbBasic);
    return TSDB_CODE_OUT_OF_MEMORY;
  }

  int32_t code = hbBuildQueryDesc(hbBasic, pTscObj);
  if (code) {
    releaseTscObj(connKey->tscRid);
    if (hbBasic->queryDesc) {
      taosArrayDestroyEx(hbBasic->queryDesc, tFreeClientHbQueryDesc);
    }
    taosMemoryFree(hbBasic);
    return code;
  }

  req->query = hbBasic;
  releaseTscObj(connKey->tscRid);

  return TSDB_CODE_SUCCESS;
}

<<<<<<< HEAD
static int32_t hbGetUserBasicInfo(SClientHbKey *connKey, SHbParam *param, SClientHbReq *req) {
=======
static int32_t hbGetUserAuthInfo(SClientHbKey *connKey, SHbParam *param, SClientHbReq *req) {
>>>>>>> 3c2bf197
  STscObj *pTscObj = (STscObj *)acquireTscObj(connKey->tscRid);
  if (!pTscObj) {
    tscWarn("tscObj rid %" PRIx64 " not exist", connKey->tscRid);
    return TSDB_CODE_APP_ERROR;
  }

  int32_t code = 0;

<<<<<<< HEAD
  if (param && (param->passVer != INT32_MIN) && (param->passVer <= pTscObj->passInfo.ver)) {
    tscDebug("hb got user basic info, no need since passVer %d <= %d", param->passVer, pTscObj->passInfo.ver);
    goto _return;
  }

  SUserPassVersion *user = taosMemoryMalloc(sizeof(SUserPassVersion));
=======
  SKv  kv = {.key = HEARTBEAT_KEY_USER_AUTHINFO};
  SKv *pKv = NULL;
  if ((pKv = taosHashGet(req->info, &kv.key, sizeof(kv.key)))) {
    int32_t           userNum = pKv->valueLen / sizeof(SUserAuthVersion);
    SUserAuthVersion *userAuths = (SUserAuthVersion *)pKv->value;
    for (int32_t i = 0; i < userNum; ++i) {
      SUserAuthVersion *pUserAuth = userAuths + i;
      // both key and user exist, update version
      if (strncmp(pUserAuth->user, pTscObj->user, TSDB_USER_LEN) == 0) {
        pUserAuth->version = htonl(-1);  // force get userAuthInfo
        goto _return;
      }
    }
    // key exists, user not exist, append user
    SUserAuthVersion *qUserAuth =
        (SUserAuthVersion *)taosMemoryRealloc(pKv->value, (userNum + 1) * sizeof(SUserAuthVersion));
    if (qUserAuth) {
      strncpy((qUserAuth + userNum)->user, pTscObj->user, TSDB_USER_LEN);
      (qUserAuth + userNum)->version = htonl(-1);  // force get userAuthInfo
      pKv->value = qUserAuth;
      pKv->valueLen += sizeof(SUserAuthVersion);
    } else {
      code = TSDB_CODE_OUT_OF_MEMORY;
    }
    goto _return;
  }

  // key/user not exist, add user
  SUserAuthVersion *user = taosMemoryMalloc(sizeof(SUserAuthVersion));
>>>>>>> 3c2bf197
  if (!user) {
    code = TSDB_CODE_OUT_OF_MEMORY;
    goto _return;
  }
<<<<<<< HEAD
  strncpy(user->user, pTscObj->user, TSDB_USER_LEN);
  user->version = htonl(pTscObj->passInfo.ver);

  SKv kv = {
      .key = HEARTBEAT_KEY_USER_PASSINFO,
      .valueLen = sizeof(SUserPassVersion),
      .value = user,
  };

  tscDebug("hb got user basic info, valueLen:%d, user:%s, passVer:%d, tscRid:%" PRIi64, kv.valueLen, user->user,
           pTscObj->passInfo.ver, connKey->tscRid);
=======
  tstrncpy(user->user, pTscObj->user, TSDB_USER_LEN);
  user->version = htonl(-1);  // force get userAuthInfo
  kv.valueLen = sizeof(SUserAuthVersion);
  kv.value = user;

  tscDebug("hb got user auth info, valueLen:%d, user:%s, authVer:%d, tscRid:%" PRIi64, kv.valueLen, user->user,
           pTscObj->authVer, connKey->tscRid);
>>>>>>> 3c2bf197

  if (!req->info) {
    req->info = taosHashInit(64, hbKeyHashFunc, 1, HASH_ENTRY_LOCK);
  }

  if (taosHashPut(req->info, &kv.key, sizeof(kv.key), &kv, sizeof(kv)) < 0) {
<<<<<<< HEAD
=======
    taosMemoryFree(user);
>>>>>>> 3c2bf197
    code = terrno ? terrno : TSDB_CODE_APP_ERROR;
    goto _return;
  }

<<<<<<< HEAD
  // assign the passVer
  if (param) {
    param->passVer = pTscObj->passInfo.ver;
  }

_return:
  releaseTscObj(connKey->tscRid);
  if (code) {
    tscError("hb got user basic info failed since %s", terrstr(code));
=======
_return:
  releaseTscObj(connKey->tscRid);
  if (code) {
    tscError("hb got user auth info failed since %s", terrstr(code));
>>>>>>> 3c2bf197
  }

  return code;
}

int32_t hbGetExpiredUserInfo(SClientHbKey *connKey, struct SCatalog *pCatalog, SClientHbReq *req) {
  SUserAuthVersion *users = NULL;
  uint32_t          userNum = 0;
  int32_t           code = 0;

  code = catalogGetExpiredUsers(pCatalog, &users, &userNum);
  if (TSDB_CODE_SUCCESS != code) {
    return code;
  }

  if (userNum <= 0) {
    taosMemoryFree(users);
    return TSDB_CODE_SUCCESS;
  }

  for (int32_t i = 0; i < userNum; ++i) {
    SUserAuthVersion *user = &users[i];
    user->version = htonl(user->version);
  }

  SKv kv = {
      .key = HEARTBEAT_KEY_USER_AUTHINFO,
      .valueLen = sizeof(SUserAuthVersion) * userNum,
      .value = users,
  };

  tscDebug("hb got %d expired users, valueLen:%d", userNum, kv.valueLen);

  if (NULL == req->info) {
    req->info = taosHashInit(64, hbKeyHashFunc, 1, HASH_ENTRY_LOCK);
  }

  taosHashPut(req->info, &kv.key, sizeof(kv.key), &kv, sizeof(kv));

  return TSDB_CODE_SUCCESS;
}

int32_t hbGetExpiredDBInfo(SClientHbKey *connKey, struct SCatalog *pCatalog, SClientHbReq *req) {
  SDbCacheInfo *dbs = NULL;
  uint32_t      dbNum = 0;
  int32_t       code = 0;

  code = catalogGetExpiredDBs(pCatalog, &dbs, &dbNum);
  if (TSDB_CODE_SUCCESS != code) {
    return code;
  }

  if (dbNum <= 0) {
    taosMemoryFree(dbs);
    return TSDB_CODE_SUCCESS;
  }

  for (int32_t i = 0; i < dbNum; ++i) {
<<<<<<< HEAD
    SDbVgVersion *db = &dbs[i];
    tscDebug("the %dth expired dbFName:%s, dbId:%" PRId64 ", vgVersion:%d, numOfTable:%d, startTs:%" PRId64, i,
             db->dbFName, db->dbId, db->vgVersion, db->numOfTable, db->stateTs);
=======
    SDbCacheInfo *db = &dbs[i];
    tscDebug("the %dth expired dbFName:%s, dbId:%" PRId64 ", vgVersion:%d, cfgVersion:%d, numOfTable:%d, startTs:%" PRId64,
      i, db->dbFName, db->dbId, db->vgVersion, db->cfgVersion, db->numOfTable, db->stateTs);
>>>>>>> 3c2bf197

    db->dbId = htobe64(db->dbId);
    db->vgVersion = htonl(db->vgVersion);
    db->cfgVersion = htonl(db->cfgVersion);
    db->numOfTable = htonl(db->numOfTable);
    db->stateTs = htobe64(db->stateTs);
  }

  SKv kv = {
      .key = HEARTBEAT_KEY_DBINFO,
      .valueLen = sizeof(SDbCacheInfo) * dbNum,
      .value = dbs,
  };

  tscDebug("hb got %d expired db, valueLen:%d", dbNum, kv.valueLen);

  if (NULL == req->info) {
    req->info = taosHashInit(64, hbKeyHashFunc, 1, HASH_ENTRY_LOCK);
  }

  taosHashPut(req->info, &kv.key, sizeof(kv.key), &kv, sizeof(kv));

  return TSDB_CODE_SUCCESS;
}

int32_t hbGetExpiredStbInfo(SClientHbKey *connKey, struct SCatalog *pCatalog, SClientHbReq *req) {
  SSTableVersion *stbs = NULL;
  uint32_t        stbNum = 0;
  int32_t         code = 0;

  code = catalogGetExpiredSTables(pCatalog, &stbs, &stbNum);
  if (TSDB_CODE_SUCCESS != code) {
    return code;
  }

  if (stbNum <= 0) {
    taosMemoryFree(stbs);
    return TSDB_CODE_SUCCESS;
  }

  for (int32_t i = 0; i < stbNum; ++i) {
    SSTableVersion *stb = &stbs[i];
    stb->suid = htobe64(stb->suid);
    stb->sversion = htons(stb->sversion);
    stb->tversion = htons(stb->tversion);
    stb->smaVer = htonl(stb->smaVer);
  }

  SKv kv = {
      .key = HEARTBEAT_KEY_STBINFO,
      .valueLen = sizeof(SSTableVersion) * stbNum,
      .value = stbs,
  };

  tscDebug("hb got %d expired stb, valueLen:%d", stbNum, kv.valueLen);

  if (NULL == req->info) {
    req->info = taosHashInit(64, hbKeyHashFunc, 1, HASH_ENTRY_LOCK);
  }

  taosHashPut(req->info, &kv.key, sizeof(kv.key), &kv, sizeof(kv));

  return TSDB_CODE_SUCCESS;
}

int32_t hbGetAppInfo(int64_t clusterId, SClientHbReq *req) {
  SAppHbReq *pApp = taosHashGet(clientHbMgr.appSummary, &clusterId, sizeof(clusterId));
  if (NULL != pApp) {
    memcpy(&req->app, pApp, sizeof(*pApp));
  } else {
    memset(&req->app.summary, 0, sizeof(req->app.summary));
    req->app.pid = taosGetPId();
    req->app.appId = clientHbMgr.appId;
    taosGetAppName(req->app.name, NULL);
  }

  return TSDB_CODE_SUCCESS;
}

int32_t hbQueryHbReqHandle(SClientHbKey *connKey, void *param, SClientHbReq *req) {
  int32_t   code = 0;
  SHbParam *hbParam = (SHbParam *)param;
  SCatalog *pCatalog = NULL;

  if (hbParam->reqCnt == 0) {
    code = catalogGetHandle(hbParam->clusterId, &pCatalog);
    if (code != TSDB_CODE_SUCCESS) {
      tscWarn("catalogGetHandle failed, clusterId:%" PRIx64 ", error:%s", hbParam->clusterId, tstrerror(code));
      return code;
    }
  }

  hbGetAppInfo(hbParam->clusterId, req);

  hbGetQueryBasicInfo(connKey, req);

<<<<<<< HEAD
  if (hbParam->passKeyCnt > 0) {
    hbGetUserBasicInfo(connKey, hbParam, req);
  }

  if (hbParam->reqCnt == 0) {
    code = hbGetExpiredUserInfo(connKey, pCatalog, req);
    if (TSDB_CODE_SUCCESS != code) {
      return code;
=======
  if (hbParam->reqCnt == 0) {
    if (!taosHashGet(clientHbMgr.appHbHash, &hbParam->clusterId, sizeof(hbParam->clusterId))) {
      code = hbGetExpiredUserInfo(connKey, pCatalog, req);
      if (TSDB_CODE_SUCCESS != code) {
        return code;
      }
    }

    // invoke after hbGetExpiredUserInfo
    if (2 != atomic_load_8(&hbParam->pAppHbMgr->connHbFlag)) {
      code = hbGetUserAuthInfo(connKey, hbParam, req);
      if (TSDB_CODE_SUCCESS != code) {
        return code;
      }
      atomic_store_8(&hbParam->pAppHbMgr->connHbFlag, 1);
>>>>>>> 3c2bf197
    }

    code = hbGetExpiredDBInfo(connKey, pCatalog, req);
    if (TSDB_CODE_SUCCESS != code) {
      return code;
    }

    code = hbGetExpiredStbInfo(connKey, pCatalog, req);
    if (TSDB_CODE_SUCCESS != code) {
      return code;
    }
  }

<<<<<<< HEAD
  ++hbParam->reqCnt; // success to get catalog info
=======
  ++hbParam->reqCnt;  // success to get catalog info
>>>>>>> 3c2bf197

  return TSDB_CODE_SUCCESS;
}

static FORCE_INLINE void hbMgrInitHandle() {
  // init all handle
  clientHbMgr.reqHandle[CONN_TYPE__QUERY] = hbQueryHbReqHandle;
  clientHbMgr.reqHandle[CONN_TYPE__TMQ] = hbMqHbReqHandle;

  clientHbMgr.rspHandle[CONN_TYPE__QUERY] = hbQueryHbRspHandle;
  clientHbMgr.rspHandle[CONN_TYPE__TMQ] = hbMqHbRspHandle;
}

SClientHbBatchReq *hbGatherAllInfo(SAppHbMgr *pAppHbMgr) {
  SClientHbBatchReq *pBatchReq = taosMemoryCalloc(1, sizeof(SClientHbBatchReq));
  if (pBatchReq == NULL) {
    terrno = TSDB_CODE_OUT_OF_MEMORY;
    return NULL;
  }
  int32_t connKeyCnt = atomic_load_32(&pAppHbMgr->connKeyCnt);
  pBatchReq->reqs = taosArrayInit(connKeyCnt, sizeof(SClientHbReq));
  if (!pBatchReq->reqs) {
<<<<<<< HEAD
    tFreeClientHbBatchReq(pBatchReq);
    return NULL;
  }

  int64_t rid = -1;
  int32_t code = 0;

  void *pIter = taosHashIterate(pAppHbMgr->activeInfo, NULL);

  SClientHbReq *pOneReq = pIter;
  SClientHbKey *connKey = pOneReq ? &pOneReq->connKey : NULL;
  if (connKey != NULL) rid = connKey->tscRid;

  STscObj *pTscObj = (STscObj *)acquireTscObj(rid);
  if (pTscObj == NULL) {
=======
>>>>>>> 3c2bf197
    tFreeClientHbBatchReq(pBatchReq);
    return NULL;
  }

<<<<<<< HEAD
  SHbParam param = {0};

  while (pIter != NULL) {
    pOneReq = taosArrayPush(pBatchReq->reqs, pOneReq);

    switch (pOneReq->connKey.connType) {
      case CONN_TYPE__QUERY: {
        if (param.clusterId == 0) {
          // init
          param.clusterId = pOneReq->clusterId;
          param.passVer = INT32_MIN;
        }
        param.passKeyCnt = atomic_load_32(&pAppHbMgr->passKeyCnt);
        break;
      }
      default:
        break;
    }
    if (clientHbMgr.reqHandle[pOneReq->connKey.connType]) {
      code = (*clientHbMgr.reqHandle[pOneReq->connKey.connType])(&pOneReq->connKey, &param, pOneReq);
      if (code) {
        tscWarn("hbGatherAllInfo failed since %s, tscRid:%" PRIi64 ", connType:%" PRIi8, tstrerror(code),
                pOneReq->connKey.tscRid, pOneReq->connKey.connType);
      }
    }

    if (code) {
      pIter = taosHashIterate(pAppHbMgr->activeInfo, pIter);
      pOneReq = pIter;
=======
  void    *pIter = NULL;
  SHbParam param = {0};
  while ((pIter = taosHashIterate(pAppHbMgr->activeInfo, pIter))) {
    SClientHbReq *pOneReq = pIter;
    SClientHbKey *connKey = &pOneReq->connKey;
    STscObj      *pTscObj = (STscObj *)acquireTscObj(connKey->tscRid);

    if (!pTscObj) {
>>>>>>> 3c2bf197
      continue;
    }

    pOneReq = taosArrayPush(pBatchReq->reqs, pOneReq);

    switch (connKey->connType) {
      case CONN_TYPE__QUERY: {
        if (param.clusterId == 0) {
          // init
          param.clusterId = pOneReq->clusterId;
          param.pAppHbMgr = pAppHbMgr;
          param.connHbFlag = atomic_load_8(&pAppHbMgr->connHbFlag);
        }
        break;
      }
      default:
        break;
    }
    if (clientHbMgr.reqHandle[connKey->connType]) {
      int32_t code = (*clientHbMgr.reqHandle[connKey->connType])(connKey, &param, pOneReq);
      if (code) {
        tscWarn("hbGatherAllInfo failed since %s, tscRid:%" PRIi64 ", connType:%" PRIi8, tstrerror(code),
                connKey->tscRid, connKey->connType);
      }
    }

    releaseTscObj(connKey->tscRid);
  }

  return pBatchReq;
}

void hbThreadFuncUnexpectedStopped(void) { atomic_store_8(&clientHbMgr.threadStop, 2); }

void hbMergeSummary(SAppClusterSummary *dst, SAppClusterSummary *src) {
  dst->numOfInsertsReq += src->numOfInsertsReq;
  dst->numOfInsertRows += src->numOfInsertRows;
  dst->insertElapsedTime += src->insertElapsedTime;
  dst->insertBytes += src->insertBytes;
  dst->fetchBytes += src->fetchBytes;
  dst->queryElapsedTime += src->queryElapsedTime;
  dst->numOfSlowQueries += src->numOfSlowQueries;
  dst->totalRequests += src->totalRequests;
  dst->currentRequests += src->currentRequests;
}

int32_t hbGatherAppInfo(void) {
  SAppHbReq req = {0};
  int       sz = taosArrayGetSize(clientHbMgr.appHbMgrs);
  if (sz > 0) {
    req.pid = taosGetPId();
    req.appId = clientHbMgr.appId;
    taosGetAppName(req.name, NULL);
  }

  taosHashClear(clientHbMgr.appSummary);

  for (int32_t i = 0; i < sz; ++i) {
    SAppHbMgr *pAppHbMgr = taosArrayGetP(clientHbMgr.appHbMgrs, i);
    if (pAppHbMgr == NULL) continue;

    uint64_t   clusterId = pAppHbMgr->pAppInstInfo->clusterId;
    SAppHbReq *pApp = taosHashGet(clientHbMgr.appSummary, &clusterId, sizeof(clusterId));
    if (NULL == pApp) {
      memcpy(&req.summary, &pAppHbMgr->pAppInstInfo->summary, sizeof(req.summary));
      req.startTime = pAppHbMgr->startTime;
      taosHashPut(clientHbMgr.appSummary, &clusterId, sizeof(clusterId), &req, sizeof(req));
    } else {
      if (pAppHbMgr->startTime < pApp->startTime) {
        pApp->startTime = pAppHbMgr->startTime;
      }

      hbMergeSummary(&pApp->summary, &pAppHbMgr->pAppInstInfo->summary);
    }
  }

  return TSDB_CODE_SUCCESS;
}

static void *hbThreadFunc(void *param) {
  setThreadName("hb");
#ifdef WINDOWS
  if (taosCheckCurrentInDll()) {
    atexit(hbThreadFuncUnexpectedStopped);
  }
#endif
  while (1) {
    if (1 == clientHbMgr.threadStop) {
      break;
    }

    taosThreadMutexLock(&clientHbMgr.lock);

    int sz = taosArrayGetSize(clientHbMgr.appHbMgrs);
    if (sz > 0) {
      hbGatherAppInfo();
      if (sz > 1 && !clientHbMgr.appHbHash) {
        clientHbMgr.appHbHash = taosHashInit(0, taosGetDefaultHashFunction(TSDB_DATA_TYPE_UBIGINT), false, HASH_NO_LOCK);
      }
      taosHashClear(clientHbMgr.appHbHash);
    }

    for (int i = 0; i < sz; i++) {
      SAppHbMgr *pAppHbMgr = taosArrayGetP(clientHbMgr.appHbMgrs, i);
      if (pAppHbMgr == NULL) {
        continue;
      }

      int32_t connCnt = atomic_load_32(&pAppHbMgr->connKeyCnt);
      if (connCnt == 0) {
        continue;
      }
      SClientHbBatchReq *pReq = hbGatherAllInfo(pAppHbMgr);
      if (pReq == NULL || taosArrayGetP(clientHbMgr.appHbMgrs, i) == NULL) {
        tFreeClientHbBatchReq(pReq);
        continue;
      }
      int   tlen = tSerializeSClientHbBatchReq(NULL, 0, pReq);
      void *buf = taosMemoryMalloc(tlen);
      if (buf == NULL) {
        terrno = TSDB_CODE_OUT_OF_MEMORY;
        tFreeClientHbBatchReq(pReq);
        // hbClearReqInfo(pAppHbMgr);
        break;
      }

      tSerializeSClientHbBatchReq(buf, tlen, pReq);
      SMsgSendInfo *pInfo = taosMemoryCalloc(1, sizeof(SMsgSendInfo));

      if (pInfo == NULL) {
        terrno = TSDB_CODE_OUT_OF_MEMORY;
        tFreeClientHbBatchReq(pReq);
        // hbClearReqInfo(pAppHbMgr);
        taosMemoryFree(buf);
        break;
      }
      pInfo->fp = hbAsyncCallBack;
      pInfo->msgInfo.pData = buf;
      pInfo->msgInfo.len = tlen;
      pInfo->msgType = TDMT_MND_HEARTBEAT;
      pInfo->param = taosMemoryMalloc(sizeof(int32_t));
      *(int32_t *)pInfo->param = i;
      pInfo->paramFreeFp = taosMemoryFree;
      pInfo->requestId = generateRequestId();
      pInfo->requestObjRefId = 0;

      SAppInstInfo *pAppInstInfo = pAppHbMgr->pAppInstInfo;
      int64_t       transporterId = 0;
      SEpSet        epSet = getEpSet_s(&pAppInstInfo->mgmtEp);
      asyncSendMsgToServer(pAppInstInfo->pTransporter, &epSet, &transporterId, pInfo);
      tFreeClientHbBatchReq(pReq);
      // hbClearReqInfo(pAppHbMgr);
      taosHashPut(clientHbMgr.appHbHash, &pAppHbMgr->pAppInstInfo->clusterId, sizeof(uint64_t), NULL, 0);
      atomic_add_fetch_32(&pAppHbMgr->reportCnt, 1);
    }

    taosThreadMutexUnlock(&clientHbMgr.lock);

    taosMsleep(HEARTBEAT_INTERVAL);
  }
  taosHashCleanup(clientHbMgr.appHbHash);
  return NULL;
}

static int32_t hbCreateThread() {
  TdThreadAttr thAttr;
  taosThreadAttrInit(&thAttr);
  taosThreadAttrSetDetachState(&thAttr, PTHREAD_CREATE_JOINABLE);

  if (taosThreadCreate(&clientHbMgr.thread, &thAttr, hbThreadFunc, NULL) != 0) {
    terrno = TAOS_SYSTEM_ERROR(errno);
    return -1;
  }
  taosThreadAttrDestroy(&thAttr);
  return 0;
}

static void hbStopThread() {
  if (0 == atomic_load_8(&clientHbMgr.inited)) {
    return;
  }
  if (atomic_val_compare_exchange_8(&clientHbMgr.threadStop, 0, 1)) {
    tscDebug("hb thread already stopped");
    return;
  }

  // thread quit mode kill or inner exit from self-thread
  if (clientHbMgr.quitByKill) {
    taosThreadKill(clientHbMgr.thread, 0);
  } else {
    taosThreadJoin(clientHbMgr.thread, NULL);
  }

  tscDebug("hb thread stopped");
}

SAppHbMgr *appHbMgrInit(SAppInstInfo *pAppInstInfo, char *key) {
  if (hbMgrInit() != 0) {
    terrno = TSDB_CODE_TSC_INTERNAL_ERROR;
    return NULL;
  }
  SAppHbMgr *pAppHbMgr = taosMemoryMalloc(sizeof(SAppHbMgr));
  if (pAppHbMgr == NULL) {
    terrno = TSDB_CODE_OUT_OF_MEMORY;
    return NULL;
  }
  // init stat
  pAppHbMgr->startTime = taosGetTimestampMs();
  pAppHbMgr->connKeyCnt = 0;
<<<<<<< HEAD
  pAppHbMgr->passKeyCnt = 0;
=======
  pAppHbMgr->connHbFlag = 0;
>>>>>>> 3c2bf197
  pAppHbMgr->reportCnt = 0;
  pAppHbMgr->reportBytes = 0;
  pAppHbMgr->key = taosStrdup(key);

  // init app info
  pAppHbMgr->pAppInstInfo = pAppInstInfo;

  // init hash info
  pAppHbMgr->activeInfo = taosHashInit(64, hbKeyHashFunc, 1, HASH_ENTRY_LOCK);

  if (pAppHbMgr->activeInfo == NULL) {
    terrno = TSDB_CODE_OUT_OF_MEMORY;
    taosMemoryFree(pAppHbMgr);
    return NULL;
  }

  // taosHashSetFreeFp(pAppHbMgr->activeInfo, tFreeClientHbReq);

  taosThreadMutexLock(&clientHbMgr.lock);
  taosArrayPush(clientHbMgr.appHbMgrs, &pAppHbMgr);
  pAppHbMgr->idx = taosArrayGetSize(clientHbMgr.appHbMgrs) - 1;
  taosThreadMutexUnlock(&clientHbMgr.lock);

  return pAppHbMgr;
}

void hbFreeAppHbMgr(SAppHbMgr *pTarget) {
  void *pIter = taosHashIterate(pTarget->activeInfo, NULL);
  while (pIter != NULL) {
    SClientHbReq *pOneReq = pIter;
    tFreeClientHbReq(pOneReq);
    pIter = taosHashIterate(pTarget->activeInfo, pIter);
  }
  taosHashCleanup(pTarget->activeInfo);
  pTarget->activeInfo = NULL;

  taosMemoryFree(pTarget->key);
  taosMemoryFree(pTarget);
}

void hbRemoveAppHbMrg(SAppHbMgr **pAppHbMgr) {
  taosThreadMutexLock(&clientHbMgr.lock);
  int32_t mgrSize = taosArrayGetSize(clientHbMgr.appHbMgrs);
  for (int32_t i = 0; i < mgrSize; ++i) {
    SAppHbMgr *pItem = taosArrayGetP(clientHbMgr.appHbMgrs, i);
    if (pItem == *pAppHbMgr) {
      hbFreeAppHbMgr(*pAppHbMgr);
      *pAppHbMgr = NULL;
      taosArraySet(clientHbMgr.appHbMgrs, i, pAppHbMgr);
      break;
    }
  }
  taosThreadMutexUnlock(&clientHbMgr.lock);
}

void appHbMgrCleanup(void) {
  int sz = taosArrayGetSize(clientHbMgr.appHbMgrs);
  for (int i = 0; i < sz; i++) {
    SAppHbMgr *pTarget = taosArrayGetP(clientHbMgr.appHbMgrs, i);
    if (pTarget == NULL) continue;
    hbFreeAppHbMgr(pTarget);
  }
}

int hbMgrInit() {
  // init once
  int8_t old = atomic_val_compare_exchange_8(&clientHbMgr.inited, 0, 1);
  if (old == 1) return 0;

  clientHbMgr.appId = tGenIdPI64();
  tscDebug("app %" PRIx64 " initialized", clientHbMgr.appId);

  clientHbMgr.appSummary = taosHashInit(10, taosGetDefaultHashFunction(TSDB_DATA_TYPE_BIGINT), false, HASH_NO_LOCK);
  clientHbMgr.appHbMgrs = taosArrayInit(0, sizeof(void *));

  TdThreadMutexAttr attr = {0};

  int ret = taosThreadMutexAttrInit(&attr);
  if (ret != 0) {
    uError("hbMgrInit:taosThreadMutexAttrInit error") return ret;
  }

  ret = taosThreadMutexAttrSetType(&attr, PTHREAD_MUTEX_RECURSIVE);
  if (ret != 0) {
    uError("hbMgrInit:taosThreadMutexAttrSetType error") return ret;
  }

  ret = taosThreadMutexInit(&clientHbMgr.lock, &attr);
  if (ret != 0) {
    uError("hbMgrInit:taosThreadMutexInit error") return ret;
  }

  ret = taosThreadMutexAttrDestroy(&attr);
  if (ret != 0) {
    uError("hbMgrInit:taosThreadMutexAttrDestroy error") return ret;
  }

  // init handle funcs
  hbMgrInitHandle();

  // init backgroud thread
  hbCreateThread();

  return 0;
}

void hbMgrCleanUp() {
  hbStopThread();

  // destroy all appHbMgr
  int8_t old = atomic_val_compare_exchange_8(&clientHbMgr.inited, 1, 0);
  if (old == 0) return;

  taosThreadMutexLock(&clientHbMgr.lock);
  appHbMgrCleanup();
  taosArrayDestroy(clientHbMgr.appHbMgrs);
  taosThreadMutexUnlock(&clientHbMgr.lock);
  clientHbMgr.appHbMgrs = NULL;
}

int hbRegisterConnImpl(SAppHbMgr *pAppHbMgr, SClientHbKey connKey, int64_t clusterId) {
  // init hash in activeinfo
  void *data = taosHashGet(pAppHbMgr->activeInfo, &connKey, sizeof(SClientHbKey));
  if (data != NULL) {
    return 0;
  }
  SClientHbReq hbReq = {0};
  hbReq.connKey = connKey;
  hbReq.clusterId = clusterId;
  // hbReq.info = taosHashInit(64, hbKeyHashFunc, 1, HASH_ENTRY_LOCK);

  taosHashPut(pAppHbMgr->activeInfo, &connKey, sizeof(SClientHbKey), &hbReq, sizeof(SClientHbReq));

  atomic_add_fetch_32(&pAppHbMgr->connKeyCnt, 1);
  return 0;
}

int hbRegisterConn(SAppHbMgr *pAppHbMgr, int64_t tscRefId, int64_t clusterId, int8_t connType) {
  SClientHbKey connKey = {
      .tscRid = tscRefId,
      .connType = connType,
  };

  switch (connType) {
    case CONN_TYPE__QUERY: {
      return hbRegisterConnImpl(pAppHbMgr, connKey, clusterId);
    }
    case CONN_TYPE__TMQ: {
      return 0;
    }
    default:
      return 0;
  }
}

void hbDeregisterConn(STscObj *pTscObj, SClientHbKey connKey) {
  SAppHbMgr    *pAppHbMgr = pTscObj->pAppInfo->pAppHbMgr;
  SClientHbReq *pReq = taosHashAcquire(pAppHbMgr->activeInfo, &connKey, sizeof(SClientHbKey));
  if (pReq) {
    tFreeClientHbReq(pReq);
    taosHashRemove(pAppHbMgr->activeInfo, &connKey, sizeof(SClientHbKey));
    taosHashRelease(pAppHbMgr->activeInfo, pReq);
  }

  if (NULL == pReq) {
    return;
  }

  atomic_sub_fetch_32(&pAppHbMgr->connKeyCnt, 1);

  taosThreadMutexLock(&pTscObj->mutex);
  if (pTscObj->passInfo.fp) {
    atomic_sub_fetch_32(&pAppHbMgr->passKeyCnt, 1);
  }
  taosThreadMutexUnlock(&pTscObj->mutex);
}

// set heart beat thread quit mode , if quicByKill 1 then kill thread else quit from inner
void taos_set_hb_quit(int8_t quitByKill) {
  clientHbMgr.quitByKill = quitByKill;
}<|MERGE_RESOLUTION|>--- conflicted
+++ resolved
@@ -22,17 +22,10 @@
 typedef struct {
   union {
     struct {
-<<<<<<< HEAD
-      int64_t clusterId;
-      int32_t passKeyCnt;
-      int32_t passVer;
-      int32_t reqCnt;
-=======
       SAppHbMgr *pAppHbMgr;
       int64_t    clusterId;
       int32_t    reqCnt;
       int8_t     connHbFlag;
->>>>>>> 3c2bf197
     };
   };
 } SHbParam;
@@ -73,52 +66,6 @@
   return TSDB_CODE_SUCCESS;
 }
 
-<<<<<<< HEAD
-static int32_t hbProcessUserPassInfoRsp(void *value, int32_t valueLen, SClientHbKey *connKey, SAppHbMgr *pAppHbMgr) {
-  int32_t           code = 0;
-  int32_t           numOfBatchs = 0;
-  SUserPassBatchRsp batchRsp = {0};
-  if (tDeserializeSUserPassBatchRsp(value, valueLen, &batchRsp) != 0) {
-    code = TSDB_CODE_INVALID_MSG;
-    return code;
-  }
-
-  numOfBatchs = taosArrayGetSize(batchRsp.pArray);
-
-  SClientHbReq *pReq = NULL;
-  while ((pReq = taosHashIterate(pAppHbMgr->activeInfo, pReq))) {
-    STscObj *pTscObj = (STscObj *)acquireTscObj(pReq->connKey.tscRid);
-    if (!pTscObj) {
-      continue;
-    }
-    SPassInfo *passInfo = &pTscObj->passInfo;
-    if (!passInfo->fp) {
-      releaseTscObj(pReq->connKey.tscRid);
-      continue;
-    }
-
-    for (int32_t i = 0; i < numOfBatchs; ++i) {
-      SGetUserPassRsp *rsp = taosArrayGet(batchRsp.pArray, i);
-      if (0 == strncmp(rsp->user, pTscObj->user, TSDB_USER_LEN)) {
-        int32_t oldVer = atomic_load_32(&passInfo->ver);
-        if (oldVer < rsp->version) {
-          atomic_store_32(&passInfo->ver, rsp->version);
-          if (passInfo->fp) {
-            (*passInfo->fp)(passInfo->param, &passInfo->ver, TAOS_NOTIFY_PASSVER);
-          }
-          tscDebug("update passVer of user %s from %d to %d, tscRid:%" PRIi64, rsp->user, oldVer,
-                   atomic_load_32(&passInfo->ver), pTscObj->id);
-        }
-        break;
-      }
-    }
-    releaseTscObj(pReq->connKey.tscRid);
-  }
-
-  taosArrayDestroy(batchRsp.pArray);
-
-  return code;
-=======
 static int32_t hbUpdateUserAuthInfo(SAppHbMgr *pAppHbMgr, SUserAuthBatchRsp *batchRsp) {
   uint64_t clusterId = pAppHbMgr->pAppInstInfo->clusterId;
   for (int i = 0; i < TARRAY_SIZE(clientHbMgr.appHbMgrs); ++i) {
@@ -173,7 +120,6 @@
     }
   }
   return 0;
->>>>>>> 3c2bf197
 }
 
 static int32_t hbGenerateVgInfoFromRsp(SDBVgInfo **pInfo, SUseDbRsp *rsp) {
@@ -241,10 +187,6 @@
           goto _return;
         }
 
-<<<<<<< HEAD
-        catalogUpdateDBVgInfo(pCatalog, (rsp->db[0] == 'i') ? TSDB_PERFORMANCE_SCHEMA_DB : TSDB_INFORMATION_SCHEMA_DB,
-                              rsp->uid, vgInfo);
-=======
         catalogUpdateDBVgInfo(pCatalog, rsp->useDbRsp->db, rsp->useDbRsp->uid, vgInfo);
 
         if (IS_SYS_DBNAME(rsp->useDbRsp->db)) {
@@ -255,7 +197,6 @@
 
           catalogUpdateDBVgInfo(pCatalog, (rsp->useDbRsp->db[0] == 'i') ? TSDB_PERFORMANCE_SCHEMA_DB : TSDB_INFORMATION_SCHEMA_DB, rsp->useDbRsp->uid, vgInfo);
         }
->>>>>>> 3c2bf197
       }
     }
 
@@ -425,15 +366,6 @@
         hbProcessStbInfoRsp(kv->value, kv->valueLen, pCatalog);
         break;
       }
-      case HEARTBEAT_KEY_USER_PASSINFO: {
-        if (kv->valueLen <= 0 || NULL == kv->value) {
-          tscError("invalid hb user pass info, len:%d, value:%p", kv->valueLen, kv->value);
-          break;
-        }
-
-        hbProcessUserPassInfoRsp(kv->value, kv->valueLen, &pRsp->connKey, pAppHbMgr);
-        break;
-      }
       default:
         tscError("invalid hb key type:%d", kv->key);
         break;
@@ -614,11 +546,7 @@
   return TSDB_CODE_SUCCESS;
 }
 
-<<<<<<< HEAD
-static int32_t hbGetUserBasicInfo(SClientHbKey *connKey, SHbParam *param, SClientHbReq *req) {
-=======
 static int32_t hbGetUserAuthInfo(SClientHbKey *connKey, SHbParam *param, SClientHbReq *req) {
->>>>>>> 3c2bf197
   STscObj *pTscObj = (STscObj *)acquireTscObj(connKey->tscRid);
   if (!pTscObj) {
     tscWarn("tscObj rid %" PRIx64 " not exist", connKey->tscRid);
@@ -627,14 +555,6 @@
 
   int32_t code = 0;
 
-<<<<<<< HEAD
-  if (param && (param->passVer != INT32_MIN) && (param->passVer <= pTscObj->passInfo.ver)) {
-    tscDebug("hb got user basic info, no need since passVer %d <= %d", param->passVer, pTscObj->passInfo.ver);
-    goto _return;
-  }
-
-  SUserPassVersion *user = taosMemoryMalloc(sizeof(SUserPassVersion));
-=======
   SKv  kv = {.key = HEARTBEAT_KEY_USER_AUTHINFO};
   SKv *pKv = NULL;
   if ((pKv = taosHashGet(req->info, &kv.key, sizeof(kv.key)))) {
@@ -664,24 +584,10 @@
 
   // key/user not exist, add user
   SUserAuthVersion *user = taosMemoryMalloc(sizeof(SUserAuthVersion));
->>>>>>> 3c2bf197
   if (!user) {
     code = TSDB_CODE_OUT_OF_MEMORY;
     goto _return;
   }
-<<<<<<< HEAD
-  strncpy(user->user, pTscObj->user, TSDB_USER_LEN);
-  user->version = htonl(pTscObj->passInfo.ver);
-
-  SKv kv = {
-      .key = HEARTBEAT_KEY_USER_PASSINFO,
-      .valueLen = sizeof(SUserPassVersion),
-      .value = user,
-  };
-
-  tscDebug("hb got user basic info, valueLen:%d, user:%s, passVer:%d, tscRid:%" PRIi64, kv.valueLen, user->user,
-           pTscObj->passInfo.ver, connKey->tscRid);
-=======
   tstrncpy(user->user, pTscObj->user, TSDB_USER_LEN);
   user->version = htonl(-1);  // force get userAuthInfo
   kv.valueLen = sizeof(SUserAuthVersion);
@@ -689,37 +595,21 @@
 
   tscDebug("hb got user auth info, valueLen:%d, user:%s, authVer:%d, tscRid:%" PRIi64, kv.valueLen, user->user,
            pTscObj->authVer, connKey->tscRid);
->>>>>>> 3c2bf197
 
   if (!req->info) {
     req->info = taosHashInit(64, hbKeyHashFunc, 1, HASH_ENTRY_LOCK);
   }
 
   if (taosHashPut(req->info, &kv.key, sizeof(kv.key), &kv, sizeof(kv)) < 0) {
-<<<<<<< HEAD
-=======
     taosMemoryFree(user);
->>>>>>> 3c2bf197
     code = terrno ? terrno : TSDB_CODE_APP_ERROR;
     goto _return;
   }
 
-<<<<<<< HEAD
-  // assign the passVer
-  if (param) {
-    param->passVer = pTscObj->passInfo.ver;
-  }
-
-_return:
-  releaseTscObj(connKey->tscRid);
-  if (code) {
-    tscError("hb got user basic info failed since %s", terrstr(code));
-=======
 _return:
   releaseTscObj(connKey->tscRid);
   if (code) {
     tscError("hb got user auth info failed since %s", terrstr(code));
->>>>>>> 3c2bf197
   }
 
   return code;
@@ -778,15 +668,9 @@
   }
 
   for (int32_t i = 0; i < dbNum; ++i) {
-<<<<<<< HEAD
-    SDbVgVersion *db = &dbs[i];
-    tscDebug("the %dth expired dbFName:%s, dbId:%" PRId64 ", vgVersion:%d, numOfTable:%d, startTs:%" PRId64, i,
-             db->dbFName, db->dbId, db->vgVersion, db->numOfTable, db->stateTs);
-=======
     SDbCacheInfo *db = &dbs[i];
     tscDebug("the %dth expired dbFName:%s, dbId:%" PRId64 ", vgVersion:%d, cfgVersion:%d, numOfTable:%d, startTs:%" PRId64,
       i, db->dbFName, db->dbId, db->vgVersion, db->cfgVersion, db->numOfTable, db->stateTs);
->>>>>>> 3c2bf197
 
     db->dbId = htobe64(db->dbId);
     db->vgVersion = htonl(db->vgVersion);
@@ -883,16 +767,6 @@
 
   hbGetQueryBasicInfo(connKey, req);
 
-<<<<<<< HEAD
-  if (hbParam->passKeyCnt > 0) {
-    hbGetUserBasicInfo(connKey, hbParam, req);
-  }
-
-  if (hbParam->reqCnt == 0) {
-    code = hbGetExpiredUserInfo(connKey, pCatalog, req);
-    if (TSDB_CODE_SUCCESS != code) {
-      return code;
-=======
   if (hbParam->reqCnt == 0) {
     if (!taosHashGet(clientHbMgr.appHbHash, &hbParam->clusterId, sizeof(hbParam->clusterId))) {
       code = hbGetExpiredUserInfo(connKey, pCatalog, req);
@@ -908,7 +782,6 @@
         return code;
       }
       atomic_store_8(&hbParam->pAppHbMgr->connHbFlag, 1);
->>>>>>> 3c2bf197
     }
 
     code = hbGetExpiredDBInfo(connKey, pCatalog, req);
@@ -922,11 +795,7 @@
     }
   }
 
-<<<<<<< HEAD
-  ++hbParam->reqCnt; // success to get catalog info
-=======
   ++hbParam->reqCnt;  // success to get catalog info
->>>>>>> 3c2bf197
 
   return TSDB_CODE_SUCCESS;
 }
@@ -949,59 +818,10 @@
   int32_t connKeyCnt = atomic_load_32(&pAppHbMgr->connKeyCnt);
   pBatchReq->reqs = taosArrayInit(connKeyCnt, sizeof(SClientHbReq));
   if (!pBatchReq->reqs) {
-<<<<<<< HEAD
     tFreeClientHbBatchReq(pBatchReq);
     return NULL;
   }
 
-  int64_t rid = -1;
-  int32_t code = 0;
-
-  void *pIter = taosHashIterate(pAppHbMgr->activeInfo, NULL);
-
-  SClientHbReq *pOneReq = pIter;
-  SClientHbKey *connKey = pOneReq ? &pOneReq->connKey : NULL;
-  if (connKey != NULL) rid = connKey->tscRid;
-
-  STscObj *pTscObj = (STscObj *)acquireTscObj(rid);
-  if (pTscObj == NULL) {
-=======
->>>>>>> 3c2bf197
-    tFreeClientHbBatchReq(pBatchReq);
-    return NULL;
-  }
-
-<<<<<<< HEAD
-  SHbParam param = {0};
-
-  while (pIter != NULL) {
-    pOneReq = taosArrayPush(pBatchReq->reqs, pOneReq);
-
-    switch (pOneReq->connKey.connType) {
-      case CONN_TYPE__QUERY: {
-        if (param.clusterId == 0) {
-          // init
-          param.clusterId = pOneReq->clusterId;
-          param.passVer = INT32_MIN;
-        }
-        param.passKeyCnt = atomic_load_32(&pAppHbMgr->passKeyCnt);
-        break;
-      }
-      default:
-        break;
-    }
-    if (clientHbMgr.reqHandle[pOneReq->connKey.connType]) {
-      code = (*clientHbMgr.reqHandle[pOneReq->connKey.connType])(&pOneReq->connKey, &param, pOneReq);
-      if (code) {
-        tscWarn("hbGatherAllInfo failed since %s, tscRid:%" PRIi64 ", connType:%" PRIi8, tstrerror(code),
-                pOneReq->connKey.tscRid, pOneReq->connKey.connType);
-      }
-    }
-
-    if (code) {
-      pIter = taosHashIterate(pAppHbMgr->activeInfo, pIter);
-      pOneReq = pIter;
-=======
   void    *pIter = NULL;
   SHbParam param = {0};
   while ((pIter = taosHashIterate(pAppHbMgr->activeInfo, pIter))) {
@@ -1010,7 +830,6 @@
     STscObj      *pTscObj = (STscObj *)acquireTscObj(connKey->tscRid);
 
     if (!pTscObj) {
->>>>>>> 3c2bf197
       continue;
     }
 
@@ -1220,11 +1039,7 @@
   // init stat
   pAppHbMgr->startTime = taosGetTimestampMs();
   pAppHbMgr->connKeyCnt = 0;
-<<<<<<< HEAD
-  pAppHbMgr->passKeyCnt = 0;
-=======
   pAppHbMgr->connHbFlag = 0;
->>>>>>> 3c2bf197
   pAppHbMgr->reportCnt = 0;
   pAppHbMgr->reportBytes = 0;
   pAppHbMgr->key = taosStrdup(key);
@@ -1394,12 +1209,6 @@
   }
 
   atomic_sub_fetch_32(&pAppHbMgr->connKeyCnt, 1);
-
-  taosThreadMutexLock(&pTscObj->mutex);
-  if (pTscObj->passInfo.fp) {
-    atomic_sub_fetch_32(&pAppHbMgr->passKeyCnt, 1);
-  }
-  taosThreadMutexUnlock(&pTscObj->mutex);
 }
 
 // set heart beat thread quit mode , if quicByKill 1 then kill thread else quit from inner
