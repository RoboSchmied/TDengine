--- conflicted
+++ resolved
@@ -778,9 +778,6 @@
   TAOS* pConn = taos_connect("localhost", "root", "taosdata", NULL, 0);
   ASSERT_NE(pConn, nullptr);
 
-<<<<<<< HEAD
-  taos_query_a(pConn, "insert into tm0 values(now()+0s, 1)", queryCallback, pConn);
-=======
   taos_query(pConn, "use test");
 
   TAOS_RES* pRes = taos_query(pConn, "desc abc1.tu");
@@ -807,7 +804,6 @@
   }
 
   taos_query_a(pConn, "alter table test.m1 comment 'abcde' ", queryCallback, pConn);
->>>>>>> 6733636a
   getchar();
   taos_close(pConn);
 }
