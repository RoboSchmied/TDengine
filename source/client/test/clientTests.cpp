/*
 * Copyright (c) 2019 TAOS Data, Inc. <jhtao@taosdata.com>
 *
 * This program is free software: you can use, redistribute, and/or modify
 * it under the terms of the GNU Affero General Public License, version 3
 * or later ("AGPL"), as published by the Free Software Foundation.
 *
 * This program is distributed in the hope that it will be useful, but WITHOUT
 * ANY WARRANTY; without even the implied warranty of MERCHANTABILITY or
 * FITNESS FOR A PARTICULAR PURPOSE.
 *
 * You should have received a copy of the GNU Affero General Public License
 * along with this program. If not, see <http://www.gnu.org/licenses/>.
 */

#include <gtest/gtest.h>
#include <iostream>
#include "clientInt.h"
#include "taoserror.h"
#include "tglobal.h"
#include "thash.h"

#pragma GCC diagnostic push
#pragma GCC diagnostic ignored "-Wwrite-strings"
#pragma GCC diagnostic ignored "-Wunused-function"
#pragma GCC diagnostic ignored "-Wunused-variable"
#pragma GCC diagnostic ignored "-Wsign-compare"

#include "executor.h"
#include "taos.h"

namespace {

void printSubResults(void* pRes, int32_t* totalRows) {
  char buf[1024];

<<<<<<< HEAD
=======
  int32_t vgId = tmq_get_vgroup_id(pRes);
  int64_t offset = tmq_get_vgroup_offset(pRes);
>>>>>>> 3c2bf197
  while (1) {
    TAOS_ROW row = taos_fetch_row(pRes);
    if (row == NULL) {
      break;
    }

    TAOS_FIELD* fields = taos_fetch_fields(pRes);
    int32_t numOfFields = taos_field_count(pRes);
    int32_t precision = taos_result_precision(pRes);
    taos_print_row(buf, row, fields, numOfFields);
    *totalRows += 1;
<<<<<<< HEAD
    printf("precision: %d, row content: %s\n", precision, buf);
=======
    printf("vgId: %d, offset: %lld, precision: %d, row content: %s\n", vgId, offset, precision, buf);
>>>>>>> 3c2bf197
  }

//  taos_free_result(pRes);
}

void showDB(TAOS* pConn) {
  TAOS_RES* pRes = taos_query(pConn, "show databases");
  TAOS_ROW  pRow = NULL;

  TAOS_FIELD* pFields = taos_fetch_fields(pRes);
  int32_t     numOfFields = taos_num_fields(pRes);

  char str[512] = {0};
  while ((pRow = taos_fetch_row(pRes)) != NULL) {
    int32_t code = taos_print_row(str, pRow, pFields, numOfFields);
    printf("%s\n", str);
  }
}

void printResult(TAOS_RES* pRes) {
  TAOS_ROW    pRow = NULL;
  TAOS_FIELD* pFields = taos_fetch_fields(pRes);
  int32_t     numOfFields = taos_num_fields(pRes);

  int32_t n = 0;
  char    str[512] = {0};
  while ((pRow = taos_fetch_row(pRes)) != NULL) {
    //    int32_t* length = taos_fetch_lengths(pRes);
    //    for(int32_t i = 0; i < numOfFields; ++i) {
    //      printf("(%d):%d " , i, length[i]);
    //    }
    //    printf("\n");
    //
    //    int32_t code = taos_print_row(str, pRow, pFields, numOfFields);
    //    printf("%s\n", str);
    //    memset(str, 0, sizeof(str));
  }
}

void fetchCallback(void* param, void* res, int32_t numOfRow) {
#if 0
  printf("numOfRow = %d \n", numOfRow);
  int         numFields = taos_num_fields(res);
  TAOS_FIELD *fields = taos_fetch_fields(res);
  TAOS       *_taos = (TAOS *)param;
  if (numOfRow > 0) {
    for (int i = 0; i < numOfRow; ++i) {
      TAOS_ROW row = taos_fetch_row(res);

      char temp[256] = {0};
      taos_print_row(temp, row, fields, numFields);
      printf("%s\n", temp);
    }
    taos_fetch_rows_a(res, fetchCallback, _taos);
  } else {
    printf("no more data, close the connection.\n");
//    taos_free_result(res);
//    taos_close(_taos);
//    taos_cleanup();
  }
#endif
  if (numOfRow == 0) {
    printf("completed\n");
    return;
  }

  taos_fetch_raw_block_a(res, fetchCallback, param);
}

void queryCallback(void* param, void* res, int32_t code) {
  if (code != TSDB_CODE_SUCCESS) {
    printf("failed to execute, reason:%s\n", taos_errstr(res));
  }
  printf("start to fetch data\n");
  taos_fetch_raw_block_a(res, fetchCallback, param);
}

void createNewTable(TAOS* pConn, int32_t index) {
  char str[1024] = {0};
  sprintf(str, "create table tu%d using st2 tags(%d)", index, index);

  TAOS_RES* pRes = taos_query(pConn, str);
  if (taos_errno(pRes) != 0) {
    printf("failed to create table tu, reason:%s\n", taos_errstr(pRes));
  }
  taos_free_result(pRes);

  for (int32_t i = 0; i < 10000; i += 20) {
    char sql[1024] = {0};
    sprintf(sql,
            "insert into tu%d values(now+%da, %d)(now+%da, %d)(now+%da, %d)(now+%da, %d)"
            "(now+%da, %d)(now+%da, %d)(now+%da, %d)(now+%da, %d)(now+%da, %d)(now+%da, %d)"
            "(now+%da, %d)(now+%da, %d)(now+%da, %d)(now+%da, %d)"
            "(now+%da, %d)(now+%da, %d)(now+%da, %d)(now+%da, %d)(now+%da, %d)(now+%da, %d)",
            index, i, i, i + 1, i + 1, i + 2, i + 2, i + 3, i + 3, i + 4, i + 4, i + 5, i + 5, i + 6, i + 6, i + 7,
            i + 7, i + 8, i + 8, i + 9, i + 9, i + 10, i + 10, i + 11, i + 11, i + 12, i + 12, i + 13, i + 13, i + 14,
            i + 14, i + 15, i + 15, i + 16, i + 16, i + 17, i + 17, i + 18, i + 18, i + 19, i + 19);
    TAOS_RES* p = taos_query(pConn, sql);
    if (taos_errno(p) != 0) {
      printf("failed to insert data, reason:%s\n", taos_errstr(p));
    }

    taos_free_result(p);
  }
}

void* queryThread(void* arg) {
  TAOS* pConn = taos_connect("192.168.0.209", "root", "taosdata", NULL, 0);
  if (pConn == NULL) {
    printf("failed to connect to db, reason:%s", taos_errstr(pConn));
    return NULL;
  }

  int64_t el = 0;

  for (int32_t i = 0; i < 5000000; ++i) {
    int64_t   st = taosGetTimestampUs();
    TAOS_RES* pRes = taos_query(pConn,
                                "SELECT _wstart as ts,max(usage_user) FROM benchmarkcpu.host_49 WHERE  ts >= "
                                "1451618560000 AND ts < 1451622160000 INTERVAL(1m) ;");
    if (taos_errno(pRes) != 0) {
      printf("failed, reason:%s\n", taos_errstr(pRes));
    } else {
      printResult(pRes);
    }

    taos_free_result(pRes);
    el += (taosGetTimestampUs() - st);
    if (i % 1000 == 0 && i != 0) {
      printf("total:%d, avg time:%.2fms\n", i, el / (double)(i * 1000));
    }
  }

  taos_close(pConn);
  return NULL;
}

int32_t numOfThreads = 1;

void tmq_commit_cb_print(tmq_t* pTmq, int32_t code, void* param) {
//  printf("auto commit success, code:%d\n", code);
}

void* doConsumeData(void* param) {
  TAOS* pConn = taos_connect("localhost", "root", "taosdata", NULL, 0);

  tmq_conf_t* conf = tmq_conf_new();
  tmq_conf_set(conf, "enable.auto.commit", "true");
  tmq_conf_set(conf, "auto.commit.interval.ms", "1000");
  tmq_conf_set(conf, "group.id", "cgrpName41");
  tmq_conf_set(conf, "td.connect.user", "root");
  tmq_conf_set(conf, "td.connect.pass", "taosdata");
  tmq_conf_set(conf, "auto.offset.reset", "earliest");
  tmq_conf_set(conf, "experimental.snapshot.enable", "true");
  tmq_conf_set(conf, "msg.with.table.name", "true");
  tmq_conf_set_auto_commit_cb(conf, tmq_commit_cb_print, NULL);

  tmq_t* tmq = tmq_consumer_new(conf, NULL, 0);
  tmq_conf_destroy(conf);

  // 创建订阅 topics 列表
  tmq_list_t* topicList = tmq_list_new();
  tmq_list_append(topicList, "topic_t2");

  // 启动订阅
  tmq_subscribe(tmq, topicList);

  tmq_list_destroy(topicList);

  TAOS_FIELD* fields = NULL;
  int32_t     numOfFields = 0;
  int32_t     precision = 0;
  int32_t     totalRows = 0;
  int32_t     msgCnt = 0;
  int32_t     timeout = 25000;

  int32_t count = 0;

  while (1) {
    TAOS_RES* pRes = tmq_consumer_poll(tmq, timeout);
    if (pRes) {
      char buf[1024];

      const char* topicName = tmq_get_topic_name(pRes);
      const char* dbName = tmq_get_db_name(pRes);
      int32_t     vgroupId = tmq_get_vgroup_id(pRes);

      printf("topic: %s\n", topicName);
      printf("db: %s\n", dbName);
      printf("vgroup id: %d\n", vgroupId);

      while (1) {
        TAOS_ROW row = taos_fetch_row(pRes);
        if (row == NULL) {
          break;
        }

        fields = taos_fetch_fields(pRes);
        numOfFields = taos_field_count(pRes);
        precision = taos_result_precision(pRes);
        taos_print_row(buf, row, fields, numOfFields);
        totalRows += 1;
        //        printf("precision: %d, row content: %s\n", precision, buf);
      }

      taos_free_result(pRes);
    } else {
      break;
    }
  }

  tmq_consumer_close(tmq);
  taos_close(pConn);
  fprintf(stderr, "%d msg consumed, include %d rows\n", msgCnt, totalRows);
  return NULL;
}

}  // namespace

int main(int argc, char** argv) {
  testing::InitGoogleTest(&argc, argv);
  if (argc > 1) {
    numOfThreads = atoi(argv[1]);
  }

  numOfThreads = TMAX(numOfThreads, 1);
  printf("the runing threads is:%d", numOfThreads);

  return RUN_ALL_TESTS();
}

TEST(clientCase, driverInit_Test) {
  // taosInitGlobalCfg();
  //  taos_init();
}

TEST(clientCase, connect_Test) {
  taos_options(TSDB_OPTION_CONFIGDIR, "~/first/cfg");
  TAOS* pConn = taos_connect("localhost", "root", "taosdata", NULL, 0);
  if (pConn == NULL) {
    printf("failed to connect to server, reason:%s\n", taos_errstr(NULL));
  }
  taos_close(pConn);
}

TEST(clientCase, create_user_Test) {
  TAOS* pConn = taos_connect("localhost", "root", "taosdata", NULL, 0);
  assert(pConn != NULL);

  TAOS_RES* pRes = taos_query(pConn, "create user abc pass 'abc'");
  if (taos_errno(pRes) != TSDB_CODE_SUCCESS) {
    printf("failed to create user, reason:%s\n", taos_errstr(pRes));
  }

  taos_free_result(pRes);
  taos_close(pConn);
}

TEST(clientCase, create_account_Test) {
  TAOS* pConn = taos_connect("localhost", "root", "taosdata", NULL, 0);
  assert(pConn != NULL);

  TAOS_RES* pRes = taos_query(pConn, "create account aabc pass 'abc'");
  if (taos_errno(pRes) != TSDB_CODE_SUCCESS) {
    printf("failed to create user, reason:%s\n", taos_errstr(pRes));
  }

  taos_free_result(pRes);
  taos_close(pConn);
}

TEST(clientCase, drop_account_Test) {
  TAOS* pConn = taos_connect("localhost", "root", "taosdata", NULL, 0);
  assert(pConn != NULL);

  TAOS_RES* pRes = taos_query(pConn, "drop account aabc");
  if (taos_errno(pRes) != TSDB_CODE_SUCCESS) {
    printf("failed to create user, reason:%s\n", taos_errstr(pRes));
  }

  taos_free_result(pRes);
  taos_close(pConn);
}

TEST(clientCase, show_user_Test) {
  TAOS* pConn = taos_connect("localhost", "root", "taosdata", NULL, 0);
  assert(pConn != NULL);

  TAOS_RES* pRes = taos_query(pConn, "show users");
  TAOS_ROW  pRow = NULL;

  TAOS_FIELD* pFields = taos_fetch_fields(pRes);
  int32_t     numOfFields = taos_num_fields(pRes);

  char str[512] = {0};
  while ((pRow = taos_fetch_row(pRes)) != NULL) {
    int32_t code = taos_print_row(str, pRow, pFields, numOfFields);
    printf("%s\n", str);
  }

  taos_free_result(pRes);
  taos_close(pConn);
}

TEST(clientCase, drop_user_Test) {
  TAOS* pConn = taos_connect("localhost", "root", "taosdata", NULL, 0);
  assert(pConn != NULL);

  TAOS_RES* pRes = taos_query(pConn, "drop user abc");
  if (taos_errno(pRes) != TSDB_CODE_SUCCESS) {
    printf("failed to create user, reason:%s\n", taos_errstr(pRes));
  }

  taos_free_result(pRes);
  taos_close(pConn);
}

TEST(clientCase, show_db_Test) {
  TAOS* pConn = taos_connect("localhost", "root", "taosdata", NULL, 0);
  assert(pConn != NULL);

  TAOS_RES* pRes = taos_query(pConn, "show databases");
  TAOS_ROW  pRow = NULL;

  TAOS_FIELD* pFields = taos_fetch_fields(pRes);
  int32_t     numOfFields = taos_num_fields(pRes);

  char str[512] = {0};
  while ((pRow = taos_fetch_row(pRes)) != NULL) {
    int32_t code = taos_print_row(str, pRow, pFields, numOfFields);
    printf("%s\n", str);
  }

  taos_close(pConn);
}

TEST(clientCase, create_db_Test) {
  TAOS* pConn = taos_connect("localhost", "root", "taosdata", NULL, 0);
  assert(pConn != NULL);

  TAOS_RES* pRes = taos_query(pConn, "create database abc1 vgroups 2");
  if (taos_errno(pRes) != 0) {
    printf("error in create db, reason:%s\n", taos_errstr(pRes));
  }

  TAOS_FIELD* pFields = taos_fetch_fields(pRes);
  ASSERT_TRUE(pFields == NULL);

  int32_t numOfFields = taos_num_fields(pRes);
  ASSERT_EQ(numOfFields, 0);

  taos_free_result(pRes);

  pRes = taos_query(pConn, "create database abc1 vgroups 4");
  if (taos_errno(pRes) != 0) {
    printf("error in create db, reason:%s\n", taos_errstr(pRes));
  }
  taos_close(pConn);
}

TEST(clientCase, create_dnode_Test) {
  TAOS* pConn = taos_connect("localhost", "root", "taosdata", NULL, 0);
  assert(pConn != NULL);

  TAOS_RES* pRes = taos_query(pConn, "create dnode abc1 port 7000");
  if (taos_errno(pRes) != 0) {
    printf("error in create dnode, reason:%s\n", taos_errstr(pRes));
  }
  taos_free_result(pRes);

  pRes = taos_query(pConn, "create dnode 1.1.1.1 port 9000");
  if (taos_errno(pRes) != 0) {
    printf("failed to create dnode, reason:%s\n", taos_errstr(pRes));
  }
  taos_free_result(pRes);

  taos_close(pConn);
}

TEST(clientCase, drop_dnode_Test) {
  TAOS* pConn = taos_connect("localhost", "root", "taosdata", NULL, 0);
  assert(pConn != NULL);

  TAOS_RES* pRes = taos_query(pConn, "drop dnode 3");
  if (taos_errno(pRes) != 0) {
    printf("error in drop dnode, reason:%s\n", taos_errstr(pRes));
  }

  TAOS_FIELD* pFields = taos_fetch_fields(pRes);
  ASSERT_TRUE(pFields == NULL);

  int32_t numOfFields = taos_num_fields(pRes);
  ASSERT_EQ(numOfFields, 0);

  pRes = taos_query(pConn, "drop dnode 4");
  if (taos_errno(pRes) != 0) {
    printf("error in drop dnode, reason:%s\n", taos_errstr(pRes));
  }

  taos_free_result(pRes);
  taos_close(pConn);
}

TEST(clientCase, use_db_test) {
  TAOS* pConn = taos_connect("localhost", "root", "taosdata", NULL, 0);
  assert(pConn != NULL);

  TAOS_RES* pRes = taos_query(pConn, "use abc1");
  if (taos_errno(pRes) != 0) {
    printf("error in use db, reason:%s\n", taos_errstr(pRes));
  }

  TAOS_FIELD* pFields = taos_fetch_fields(pRes);
  ASSERT_TRUE(pFields == NULL);

  int32_t numOfFields = taos_num_fields(pRes);
  ASSERT_EQ(numOfFields, 0);

  taos_close(pConn);
}

// TEST(clientCase, drop_db_test) {
//  TAOS* pConn = taos_connect("localhost", "root", "taosdata", NULL, 0);
//  assert(pConn != NULL);
//
//  showDB(pConn);
//
//  TAOS_RES* pRes = taos_query(pConn, "drop database abc1");
//  if (taos_errno(pRes) != 0) {
//    printf("failed to drop db, reason:%s\n", taos_errstr(pRes));
//  }
//  taos_free_result(pRes);
//
//  showDB(pConn);
//
//  pRes = taos_query(pConn, "create database abc1");
//  if (taos_errno(pRes) != 0) {
//    printf("create to drop db, reason:%s\n", taos_errstr(pRes));
//  }
//  taos_free_result(pRes);
//  taos_close(pConn);
//}

TEST(clientCase, create_stable_Test) {
  TAOS* pConn = taos_connect("localhost", "root", "taosdata", NULL, 0);
  assert(pConn != NULL);

  TAOS_RES* pRes = taos_query(pConn, "create database if not exists abc1 vgroups 2");
  if (taos_errno(pRes) != 0) {
    printf("error in create db, reason:%s\n", taos_errstr(pRes));
  }
  taos_free_result(pRes);

  pRes = taos_query(pConn, "use abc1");

  pRes = taos_query(pConn, "create table if not exists abc1.st1(ts timestamp, k int) tags(a int)");
  if (taos_errno(pRes) != 0) {
    printf("error in create stable, reason:%s\n", taos_errstr(pRes));
  }

  TAOS_FIELD* pFields = taos_fetch_fields(pRes);
  ASSERT_TRUE(pFields == NULL);

  int32_t numOfFields = taos_num_fields(pRes);
  ASSERT_EQ(numOfFields, 0);
  taos_free_result(pRes);

  //  pRes = taos_query(pConn, "create stable if not exists abc1.`123_$^)` (ts timestamp, `abc` int) tags(a int)");
  //  if (taos_errno(pRes) != 0) {
  //    printf("failed to create super table 123_$^), reason:%s\n", taos_errstr(pRes));
  //  }
  //
  //  pRes = taos_query(pConn, "use abc1");
  //  taos_free_result(pRes);
  //  pRes = taos_query(pConn, "drop stable `123_$^)`");
  //  if (taos_errno(pRes) != 0) {
  //    printf("failed to drop super table 123_$^), reason:%s\n", taos_errstr(pRes));
  //  }

  taos_close(pConn);
}

TEST(clientCase, create_table_Test) {
  TAOS* pConn = taos_connect("localhost", "root", "taosdata", NULL, 0);
  assert(pConn != NULL);

  TAOS_RES* pRes = taos_query(pConn, "use abc1");
  taos_free_result(pRes);

  pRes = taos_query(pConn, "create table if not exists tm0(ts timestamp, k int)");
  ASSERT_EQ(taos_errno(pRes), 0);

  taos_free_result(pRes);

  pRes = taos_query(pConn, "create table if not exists tm0(ts timestamp, k blob)");
  ASSERT_NE(taos_errno(pRes), 0);

  taos_free_result(pRes);
  taos_close(pConn);
}

TEST(clientCase, create_ctable_Test) {
  TAOS* pConn = taos_connect("localhost", "root", "taosdata", NULL, 0);
  assert(pConn != NULL);

  TAOS_RES* pRes = taos_query(pConn, "use abc1");
  if (taos_errno(pRes) != 0) {
    printf("failed to use db, reason:%s\n", taos_errstr(pRes));
  }
  taos_free_result(pRes);

  pRes = taos_query(pConn, "create stable if not exists st1 (ts timestamp, k int ) tags(a int)");
  if (taos_errno(pRes) != 0) {
    printf("failed to create stable, reason:%s\n", taos_errstr(pRes));
  }
  taos_free_result(pRes);

  pRes = taos_query(pConn, "create table tu using st1 tags('2021-10-10 1:1:1');");
  if (taos_errno(pRes) != 0) {
    printf("failed to create child table tm0, reason:%s\n", taos_errstr(pRes));
  }

  taos_free_result(pRes);
  taos_close(pConn);
}

TEST(clientCase, show_stable_Test) {
  TAOS* pConn = taos_connect("localhost", "root", "taosdata", NULL, 0);
  assert(pConn != nullptr);

  TAOS_RES* pRes = taos_query(pConn, "show abc1.stables");
  if (taos_errno(pRes) != 0) {
    printf("failed to show stables, reason:%s\n", taos_errstr(pRes));
    taos_free_result(pRes);
    ASSERT_TRUE(false);
  }

  TAOS_ROW    pRow = NULL;
  TAOS_FIELD* pFields = taos_fetch_fields(pRes);
  int32_t     numOfFields = taos_num_fields(pRes);

  char str[512] = {0};
  while ((pRow = taos_fetch_row(pRes)) != NULL) {
    int32_t code = taos_print_row(str, pRow, pFields, numOfFields);
    printf("%s\n", str);
  }

  taos_free_result(pRes);
  taos_close(pConn);
}

TEST(clientCase, show_vgroup_Test) {
  TAOS* pConn = taos_connect("localhost", "root", "taosdata", NULL, 0);
  assert(pConn != NULL);

  TAOS_RES* pRes = taos_query(pConn, "use abc1");
  if (taos_errno(pRes) != 0) {
    printf("failed to use db, reason:%s\n", taos_errstr(pRes));
  }
  taos_free_result(pRes);

  pRes = taos_query(pConn, "show vgroups");
  if (taos_errno(pRes) != 0) {
    printf("failed to show vgroups, reason:%s\n", taos_errstr(pRes));
    taos_free_result(pRes);
    ASSERT_TRUE(false);
  }

  TAOS_ROW pRow = NULL;

  TAOS_FIELD* pFields = taos_fetch_fields(pRes);
  int32_t     numOfFields = taos_num_fields(pRes);

  char str[512] = {0};
  while ((pRow = taos_fetch_row(pRes)) != NULL) {
    int32_t code = taos_print_row(str, pRow, pFields, numOfFields);
    printf("%s\n", str);
  }

  taos_free_result(pRes);
  taos_close(pConn);
}

TEST(clientCase, create_multiple_tables) {
  TAOS* pConn = taos_connect("localhost", "root", "taosdata", NULL, 0);
  ASSERT_NE(pConn, nullptr);

  TAOS_RES* pRes = taos_query(pConn, "create database if not exists abc1");
  if (taos_errno(pRes) != 0) {
    printf("failed to create db, reason:%s\n", taos_errstr(pRes));
    taos_free_result(pRes);
    taos_close(pConn);
    return;
  }
  taos_free_result(pRes);

  pRes = taos_query(pConn, "use abc1");
  if (taos_errno(pRes) != 0) {
    printf("failed to use db, reason:%s\n", taos_errstr(pRes));
    taos_free_result(pRes);
    taos_close(pConn);
    return;
  }

  taos_free_result(pRes);

  pRes = taos_query(pConn, "create stable if not exists st1 (ts timestamp, k int) tags(a int)");
  if (taos_errno(pRes) != 0) {
    printf("failed to create stable tables, reason:%s\n", taos_errstr(pRes));
  }

  taos_free_result(pRes);

  pRes = taos_query(pConn, "create table if not exists t_2 using st1 tags(1)");
  if (taos_errno(pRes) != 0) {
    printf("failed to create multiple tables, reason:%s\n", taos_errstr(pRes));
    taos_free_result(pRes);
    ASSERT_TRUE(false);
  }

  taos_free_result(pRes);
  pRes = taos_query(pConn, "create table if not exists t_3 using st1 tags(2)");
  if (taos_errno(pRes) != 0) {
    printf("failed to create multiple tables, reason:%s\n", taos_errstr(pRes));
    taos_free_result(pRes);
    ASSERT_TRUE(false);
  }

  TAOS_ROW    pRow = NULL;
  TAOS_FIELD* pFields = taos_fetch_fields(pRes);
  int32_t     numOfFields = taos_num_fields(pRes);

  char str[512] = {0};
  while ((pRow = taos_fetch_row(pRes)) != NULL) {
    int32_t code = taos_print_row(str, pRow, pFields, numOfFields);
    printf("%s\n", str);
  }

  taos_free_result(pRes);

  for (int32_t i = 0; i < 500; i += 2) {
    char sql[512] = {0};
    snprintf(sql, tListLen(sql), "create table t_x_%d using st1 tags(2) t_x_%d using st1 tags(5)", i, i + 1);
    TAOS_RES* pres = taos_query(pConn, sql);
    if (taos_errno(pres) != 0) {
      printf("failed to create table %d\n, reason:%s", i, taos_errstr(pres));
    }
    taos_free_result(pres);
  }

  taos_close(pConn);
}

TEST(clientCase, show_table_Test) {
  TAOS* pConn = taos_connect("localhost", "root", "taosdata", NULL, 0);
  assert(pConn != NULL);

  TAOS_RES* pRes = taos_query(pConn, "show tables");
  if (taos_errno(pRes) != 0) {
    printf("failed to show tables, reason:%s\n", taos_errstr(pRes));
  }
  taos_free_result(pRes);

  taos_query(pConn, "use abc1");

  pRes = taos_query(pConn, "show tables");
  if (taos_errno(pRes) != 0) {
    printf("failed to show tables, reason:%s\n", taos_errstr(pRes));
    taos_free_result(pRes);
  }

  TAOS_ROW    pRow = NULL;
  TAOS_FIELD* pFields = taos_fetch_fields(pRes);
  int32_t     numOfFields = taos_num_fields(pRes);

  int32_t count = 0;
  char    str[512] = {0};

  while ((pRow = taos_fetch_row(pRes)) != NULL) {
    int32_t code = taos_print_row(str, pRow, pFields, numOfFields);
    printf("%d: %s\n", ++count, str);
  }

  taos_free_result(pRes);
  taos_close(pConn);
}

// TEST(clientCase, drop_stable_Test) {
//   TAOS* pConn = taos_connect("localhost", "root", "taosdata", NULL, 0);
//   assert(pConn != nullptr);
//
//   TAOS_RES* pRes = taos_query(pConn, "create database if not exists abc1");
//   if (taos_errno(pRes) != 0) {
//     printf("error in creating db, reason:%s\n", taos_errstr(pRes));
//   }
//   taos_free_result(pRes);
//
//   pRes = taos_query(pConn, "use abc1");
//   if (taos_errno(pRes) != 0) {
//     printf("error in using db, reason:%s\n", taos_errstr(pRes));
//   }
//   taos_free_result(pRes);
//
//   pRes = taos_query(pConn, "drop stable st1");
//   if (taos_errno(pRes) != 0) {
//     printf("failed to drop stable, reason:%s\n", taos_errstr(pRes));
//   }
//
//   taos_free_result(pRes);
//   taos_close(pConn);
// }

TEST(clientCase, generated_request_id_test) {
  SHashObj* phash = taosHashInit(10000, taosGetDefaultHashFunction(TSDB_DATA_TYPE_BIGINT), false, HASH_ENTRY_LOCK);

  for (int32_t i = 0; i < 50000; ++i) {
    uint64_t v = generateRequestId();
    void*    result = taosHashGet(phash, &v, sizeof(v));
    if (result != nullptr) {
      //      printf("0x%llx, index:%d\n", v, i);
    }
    assert(result == nullptr);
    taosHashPut(phash, &v, sizeof(v), NULL, 0);
  }

  taosHashCleanup(phash);
}

TEST(clientCase, insert_test) {
  TAOS* pConn = taos_connect("localhost", "root", "taosdata", NULL, 0);
  ASSERT_NE(pConn, nullptr);

  TAOS_RES* pRes = taos_query(pConn, "use abc1");
  taos_free_result(pRes);

  pRes = taos_query(pConn, "insert into t_2 values(now, 1)");
  if (taos_errno(pRes) != 0) {
    printf("failed to create into table t_2, reason:%s\n", taos_errstr(pRes));
    taos_free_result(pRes);
    ASSERT_TRUE(false);
  }

  taos_free_result(pRes);
  taos_close(pConn);
}

TEST(clientCase, projection_query_tables) {
  TAOS* pConn = taos_connect("localhost", "root", "taosdata", NULL, 0);
  ASSERT_NE(pConn, nullptr);

  //  TAOS_RES* pRes = taos_query(pConn, "create database if not exists abc1 vgroups 1");
  //  if (taos_errno(pRes) != 0) {
  //    printf("error in create db, reason:%s\n", taos_errstr(pRes));
  //  }
  //  taos_free_result(pRes);

  TAOS_RES* pRes = taos_query(pConn, "use abc1");
  taos_free_result(pRes);

  pRes = taos_query(pConn, "create stable st1 (ts timestamp, k int) tags(a int)");
  if (taos_errno(pRes) != 0) {
    printf("failed to create table tu, reason:%s\n", taos_errstr(pRes));
  }

  taos_free_result(pRes);

  pRes = taos_query(pConn, "create stable st2 (ts timestamp, k int) tags(a int)");
  if (taos_errno(pRes) != 0) {
    printf("failed to create table tu, reason:%s\n", taos_errstr(pRes));
  }
  taos_free_result(pRes);

  pRes = taos_query(pConn, "create table tu using st1 tags(1)");
  if (taos_errno(pRes) != 0) {
    printf("failed to create table tu, reason:%s\n", taos_errstr(pRes));
  }
  taos_free_result(pRes);

  for (int32_t i = 0; i < 1; ++i) {
    printf("create table :%d\n", i);
    createNewTable(pConn, i);
  }
  //
  //  pRes = taos_query(pConn, "select * from tu");
  //  if (taos_errno(pRes) != 0) {
  //    printf("failed to select from table, reason:%s\n", taos_errstr(pRes));
  //    taos_free_result(pRes);
  //    ASSERT_TRUE(false);
  //  }
  //
  //  TAOS_ROW    pRow = NULL;
  //  TAOS_FIELD* pFields = taos_fetch_fields(pRes);
  //  int32_t     numOfFields = taos_num_fields(pRes);
  //
  //  char str[512] = {0};
  //  while ((pRow = taos_fetch_row(pRes)) != NULL) {
  //    int32_t code = taos_print_row(str, pRow, pFields, numOfFields);
  //    printf("%s\n", str);
  //  }

  taos_free_result(pRes);
  taos_close(pConn);
}

TEST(clientCase, tsbs_perf_test) {
  TdThread qid[20] = {0};

  for (int32_t i = 0; i < numOfThreads; ++i) {
    taosThreadCreate(&qid[i], NULL, queryThread, NULL);
  }
  getchar();
}

TEST(clientCase, projection_query_stables) {
  TAOS* pConn = taos_connect("localhost", "root", "taosdata", NULL, 0);
  ASSERT_NE(pConn, nullptr);

  TAOS_RES* pRes = taos_query(pConn, "use test");
  taos_free_result(pRes);

  pRes = taos_query(pConn, "select * from meters limit 50000000");
  if (taos_errno(pRes) != 0) {
    printf("failed to select from table, reason:%s\n", taos_errstr(pRes));
    taos_free_result(pRes);
    ASSERT_TRUE(false);
  }

  TAOS_ROW    pRow = NULL;
  TAOS_FIELD* pFields = taos_fetch_fields(pRes);
  int32_t     numOfFields = taos_num_fields(pRes);

  char str[512] = {0};
  while ((pRow = taos_fetch_row(pRes)) != NULL) {
    //    int32_t code = taos_print_row(str, pRow, pFields, numOfFields);
    //    printf("%s\n", str);
  }

  taos_free_result(pRes);
  taos_close(pConn);
}

TEST(clientCase, agg_query_tables) {
  TAOS* pConn = taos_connect("localhost", "root", "taosdata", NULL, 0);
  ASSERT_NE(pConn, nullptr);

  TAOS_RES* pRes = taos_query(pConn, "use abc1");
  if (taos_errno(pRes) != 0) {
    printf("failed to use db, reason:%s\n", taos_errstr(pRes));
    taos_free_result(pRes);
    ASSERT_TRUE(false);
  }
  taos_free_result(pRes);

  pRes = taos_query(pConn, "show table distributed tup");
  if (taos_errno(pRes) != 0) {
    printf("failed to select from table, reason:%s\n", taos_errstr(pRes));
    taos_free_result(pRes);
    ASSERT_TRUE(false);
  }

  printResult(pRes);
  taos_free_result(pRes);
  taos_close(pConn);
}

/*
--- copy the following script in the shell to setup the environment ---

create database test;
use test;
create table m1(ts timestamp, k int) tags(a int);
create table tm0 using m1 tags(1);
create table tm1 using m1 tags(2);
insert into tm0 values('2021-1-1 1:1:1.120', 1) ('2021-1-1 1:1:2.9', 2) tm1 values('2021-1-1 1:1:1.120', 11) ('2021-1-1
1:1:2.99', 22);

 */
TEST(clientCase, async_api_test) {
  TAOS* pConn = taos_connect("localhost", "root", "taosdata", NULL, 0);
  ASSERT_NE(pConn, nullptr);

  taos_query(pConn, "use abc1");

  TAOS_RES* pRes = taos_query(pConn, "insert into tu(ts) values('2022-02-27 12:12:61')");
  if (taos_errno(pRes) != 0) {
    printf("failed, reason:%s\n", taos_errstr(pRes));
  }

  int32_t     n = 0;
  TAOS_ROW    pRow = NULL;
  TAOS_FIELD* pFields = taos_fetch_fields(pRes);
  int32_t     numOfFields = taos_num_fields(pRes);

  char str[512] = {0};
  while ((pRow = taos_fetch_row(pRes)) != NULL) {
    int32_t* length = taos_fetch_lengths(pRes);
    for (int32_t i = 0; i < numOfFields; ++i) {
      printf("(%d):%d ", i, length[i]);
    }
    printf("\n");

    int32_t code = taos_print_row(str, pRow, pFields, numOfFields);
    printf("%s\n", str);
    memset(str, 0, sizeof(str));
  }

  taos_query_a(pConn, "select count(*) from tu", queryCallback, pConn);
  getchar();
  taos_close(pConn);
}

TEST(clientCase, update_test) {
  TAOS* pConn = taos_connect("localhost", "root", "taosdata", NULL, 0);
  ASSERT_NE(pConn, nullptr);

  TAOS_RES* pRes = taos_query(pConn, "select cast(0 as timestamp)-1y");
  if (taos_errno(pRes) != TSDB_CODE_SUCCESS) {
    printf("failed to create database, code:%s", taos_errstr(pRes));
    taos_free_result(pRes);
    return;
  }

  taos_free_result(pRes);

  pRes = taos_query(pConn, "use abc1");
  if (taos_errno(pRes) != TSDB_CODE_SUCCESS) {
    printf("failed to use db, code:%s", taos_errstr(pRes));
    taos_free_result(pRes);
    return;
  }
  taos_free_result(pRes);

  pRes = taos_query(pConn, "create table tup (ts timestamp, k int);");
  if (taos_errno(pRes) != 0) {
    printf("failed to create table, reason:%s", taos_errstr(pRes));
  }

  taos_free_result(pRes);

  char s[256] = {0};
  for (int32_t i = 0; i < 17000; ++i) {
    sprintf(s, "insert into tup values(now+%da, %d)", i, i);
    pRes = taos_query(pConn, s);
    taos_free_result(pRes);
  }
}

TEST(clientCase, sub_db_test) {
  TAOS* pConn = taos_connect("localhost", "root", "taosdata", NULL, 0);
  ASSERT_NE(pConn, nullptr);

  //  TAOS_RES* pRes = taos_query(pConn, "create topic topic_t1 as select * from t1");
  //  if (taos_errno(pRes) != TSDB_CODE_SUCCESS) {
  //    printf("failed to create topic, code:%s", taos_errstr(pRes));
  //    taos_free_result(pRes);
  //    return;
  //  }

  tmq_conf_t* conf = tmq_conf_new();
  tmq_conf_set(conf, "enable.auto.commit", "true");
  tmq_conf_set(conf, "auto.commit.interval.ms", "1000");
  tmq_conf_set(conf, "group.id", "cgrpNamedb");
  tmq_conf_set(conf, "td.connect.user", "root");
  tmq_conf_set(conf, "td.connect.pass", "taosdata");
  tmq_conf_set(conf, "auto.offset.reset", "earliest");
  tmq_conf_set(conf, "experimental.snapshot.enable", "false");
  tmq_conf_set(conf, "msg.with.table.name", "true");
  tmq_conf_set_auto_commit_cb(conf, tmq_commit_cb_print, NULL);

  tmq_t* tmq = tmq_consumer_new(conf, NULL, 0);
  tmq_conf_destroy(conf);

  // 创建订阅 topics 列表
  tmq_list_t* topicList = tmq_list_new();
  tmq_list_append(topicList, "topic_t1");
//  tmq_list_append(topicList, "topic_s2");

  // 启动订阅
  tmq_subscribe(tmq, topicList);
  tmq_list_destroy(topicList);

  TAOS_FIELD* fields = NULL;
  int32_t     numOfFields = 0;
  int32_t     precision = 0;
  int32_t     totalRows = 0;
  int32_t     msgCnt = 0;
  int32_t     timeout = 5000;

  int32_t count = 0;

  while (1) {
    TAOS_RES* pRes = tmq_consumer_poll(tmq, timeout);
    if (pRes) {
      char    buf[1024];
      int32_t rows = 0;

      const char* topicName = tmq_get_topic_name(pRes);
      const char* dbName = tmq_get_db_name(pRes);
      int32_t     vgroupId = tmq_get_vgroup_id(pRes);

      printf("topic: %s\n", topicName);
      printf("db: %s\n", dbName);
      printf("vgroup id: %d\n", vgroupId);

      if (count++ > 200) {
        tmq_unsubscribe(tmq);
        break;
      }

      while (1) {
        TAOS_ROW row = taos_fetch_row(pRes);
        if (row == NULL) break;

        fields = taos_fetch_fields(pRes);
        numOfFields = taos_field_count(pRes);
        precision = taos_result_precision(pRes);
        rows++;
        taos_print_row(buf, row, fields, numOfFields);
        printf("precision: %d, row content: %s\n", precision, buf);
      }
      taos_free_result(pRes);
    }
  }

  fprintf(stderr, "%d msg consumed, include %d rows\n", msgCnt, totalRows);
}

TEST(clientCase, tmq_commit) {
//  taos_options(TSDB_OPTION_CONFIGDIR, "~/first/cfg");

  TAOS* pConn = taos_connect("localhost", "root", "taosdata", NULL, 0);
  ASSERT_NE(pConn, nullptr);

  tmq_conf_t* conf = tmq_conf_new();

  tmq_conf_set(conf, "enable.auto.commit", "false");
  tmq_conf_set(conf, "auto.commit.interval.ms", "2000");
  tmq_conf_set(conf, "group.id", "group_id_2");
  tmq_conf_set(conf, "td.connect.user", "root");
  tmq_conf_set(conf, "td.connect.pass", "taosdata");
  tmq_conf_set(conf, "auto.offset.reset", "earliest");
  tmq_conf_set(conf, "msg.with.table.name", "true");

  tmq_t* tmq = tmq_consumer_new(conf, NULL, 0);
  tmq_conf_destroy(conf);

  char topicName[128] = "tp";
  // 创建订阅 topics 列表
  tmq_list_t* topicList = tmq_list_new();
  tmq_list_append(topicList, topicName);

  // 启动订阅
  tmq_subscribe(tmq, topicList);
  tmq_list_destroy(topicList);

  int32_t     totalRows = 0;
  int32_t     msgCnt = 0;
  int32_t     timeout = 2000;

  tmq_topic_assignment* pAssign = NULL;
  int32_t numOfAssign = 0;

  int32_t code = tmq_get_topic_assignment(tmq, topicName, &pAssign, &numOfAssign);
  if (code != 0) {
    printf("error occurs:%s\n", tmq_err2str(code));
    tmq_free_assignment(pAssign);
    tmq_consumer_close(tmq);
    taos_close(pConn);
    fprintf(stderr, "%d msg consumed, include %d rows\n", msgCnt, totalRows);
    return;
  }

  for(int i = 0; i < numOfAssign; i++){
    printf("assign i:%d, vgId:%d, offset:%lld, start:%lld, end:%lld\n", i, pAssign[i].vgId, pAssign[i].currentOffset, pAssign[i].begin, pAssign[i].end);

    int64_t committed = tmq_committed(tmq, topicName, pAssign[i].vgId);
    printf("committed vgId:%d, committed:%lld\n", pAssign[i].vgId, committed);

    int64_t position = tmq_position(tmq, topicName, pAssign[i].vgId);
    printf("position vgId:%d, position:%lld\n", pAssign[i].vgId, position);
    tmq_offset_seek(tmq, topicName, pAssign[i].vgId, 1);
    position = tmq_position(tmq, topicName, pAssign[i].vgId);
    printf("after seek 1, position vgId:%d, position:%lld\n", pAssign[i].vgId, position);
  }

  while (1) {
    printf("start to poll\n");
    TAOS_RES* pRes = tmq_consumer_poll(tmq, timeout);
    if (pRes) {
      printSubResults(pRes, &totalRows);
    } else {
      break;
    }

    tmq_commit_sync(tmq, pRes);
    for(int i = 0; i < numOfAssign; i++) {
      int64_t committed = tmq_committed(tmq, topicName, pAssign[i].vgId);
      printf("committed vgId:%d, committed:%lld\n", pAssign[i].vgId, committed);
      if(committed > 0){
        int32_t code = tmq_commit_offset_sync(tmq, topicName, pAssign[i].vgId, 4);
        printf("tmq_commit_offset_sync vgId:%d, offset:4, code:%d\n", pAssign[i].vgId, code);
        int64_t committed = tmq_committed(tmq, topicName, pAssign[i].vgId);
        printf("after tmq_commit_offset_sync, committed vgId:%d, committed:%lld\n", pAssign[i].vgId, committed);
      }
    }
    if (pRes != NULL) {
      taos_free_result(pRes);
    }

//    tmq_offset_seek(tmq, "tp", pAssign[0].vgId, pAssign[0].begin);
  }

  tmq_free_assignment(pAssign);

  tmq_consumer_close(tmq);
  taos_close(pConn);
  fprintf(stderr, "%d msg consumed, include %d rows\n", msgCnt, totalRows);
}

TEST(clientCase, td_25129) {
//  taos_options(TSDB_OPTION_CONFIGDIR, "~/first/cfg");

  TAOS* pConn = taos_connect("localhost", "root", "taosdata", NULL, 0);
  ASSERT_NE(pConn, nullptr);

  tmq_conf_t* conf = tmq_conf_new();

  tmq_conf_set(conf, "enable.auto.commit", "false");
  tmq_conf_set(conf, "auto.commit.interval.ms", "2000");
  tmq_conf_set(conf, "group.id", "group_id_2");
  tmq_conf_set(conf, "td.connect.user", "root");
  tmq_conf_set(conf, "td.connect.pass", "taosdata");
  tmq_conf_set(conf, "auto.offset.reset", "earliest");
  tmq_conf_set(conf, "msg.with.table.name", "true");

  tmq_t* tmq = tmq_consumer_new(conf, NULL, 0);
  tmq_conf_destroy(conf);

  char topicName[128] = "tp";
  // 创建订阅 topics 列表
  tmq_list_t* topicList = tmq_list_new();
  tmq_list_append(topicList, topicName);

  // 启动订阅
  tmq_subscribe(tmq, topicList);
  tmq_list_destroy(topicList);

  TAOS_FIELD* fields = NULL;
  int32_t     numOfFields = 0;
  int32_t     precision = 0;
  int32_t     totalRows = 0;
  int32_t     msgCnt = 0;
  int32_t     timeout = 2000;

  int32_t count = 0;

  tmq_topic_assignment* pAssign = NULL;
  int32_t numOfAssign = 0;

  int32_t code = tmq_get_topic_assignment(tmq, topicName, &pAssign, &numOfAssign);
  if (code != 0) {
    printf("error occurs:%s\n", tmq_err2str(code));
    tmq_free_assignment(pAssign);
    tmq_consumer_close(tmq);
    taos_close(pConn);
    fprintf(stderr, "%d msg consumed, include %d rows\n", msgCnt, totalRows);
    return;
  }

  for(int i = 0; i < numOfAssign; i++){
    printf("assign i:%d, vgId:%d, offset:%lld, start:%lld, end:%lld\n", i, pAssign[i].vgId, pAssign[i].currentOffset, pAssign[i].begin, pAssign[i].end);
  }

//  tmq_offset_seek(tmq, "tp", pAssign[0].vgId, 4);
  tmq_free_assignment(pAssign);

  code = tmq_get_topic_assignment(tmq, topicName, &pAssign, &numOfAssign);
  if (code != 0) {
    printf("error occurs:%s\n", tmq_err2str(code));
    tmq_free_assignment(pAssign);
    tmq_consumer_close(tmq);
    taos_close(pConn);
    fprintf(stderr, "%d msg consumed, include %d rows\n", msgCnt, totalRows);
    return;
  }

  for(int i = 0; i < numOfAssign; i++){
    printf("assign i:%d, vgId:%d, offset:%lld, start:%lld, end:%lld\n", i, pAssign[i].vgId, pAssign[i].currentOffset, pAssign[i].begin, pAssign[i].end);
  }

  tmq_free_assignment(pAssign);

  code = tmq_get_topic_assignment(tmq, topicName, &pAssign, &numOfAssign);
  if (code != 0) {
    printf("error occurs:%s\n", tmq_err2str(code));
    tmq_free_assignment(pAssign);
    tmq_consumer_close(tmq);
    taos_close(pConn);
    fprintf(stderr, "%d msg consumed, include %d rows\n", msgCnt, totalRows);
    return;
  }

  for(int i = 0; i < numOfAssign; i++){
    int64_t committed = tmq_committed(tmq, topicName, pAssign[i].vgId);
    printf("assign i:%d, vgId:%d, committed:%lld, offset:%lld, start:%lld, end:%lld\n", i, pAssign[i].vgId, committed, pAssign[i].currentOffset, pAssign[i].begin, pAssign[i].end);
  }

  while (1) {
    printf("start to poll\n");
    TAOS_RES* pRes = tmq_consumer_poll(tmq, timeout);
    if (pRes) {
      char buf[128];

      const char* topicName = tmq_get_topic_name(pRes);
//      const char* dbName = tmq_get_db_name(pRes);
//      int32_t     vgroupId = tmq_get_vgroup_id(pRes);
//
//      printf("topic: %s\n", topicName);
//      printf("db: %s\n", dbName);
//      printf("vgroup id: %d\n", vgroupId);

      printSubResults(pRes, &totalRows);

      code = tmq_get_topic_assignment(tmq, topicName, &pAssign, &numOfAssign);
      if (code != 0) {
        printf("error occurs:%s\n", tmq_err2str(code));
        tmq_free_assignment(pAssign);
        tmq_consumer_close(tmq);
        taos_close(pConn);
        fprintf(stderr, "%d msg consumed, include %d rows\n", msgCnt, totalRows);
        return;
      }

      for(int i = 0; i < numOfAssign; i++){
        printf("assign i:%d, vgId:%d, offset:%lld, start:%lld, end:%lld\n", i, pAssign[i].vgId, pAssign[i].currentOffset, pAssign[i].begin, pAssign[i].end);
      }
    } else {
      for(int i = 0; i < numOfAssign; i++) {
        tmq_offset_seek(tmq, topicName, pAssign[i].vgId, pAssign[i].currentOffset);
      }
      tmq_commit_sync(tmq, pRes);
      break;
    }

//    tmq_commit_sync(tmq, pRes);
    if (pRes != NULL) {
      taos_free_result(pRes);
      //      if ((++count) > 1) {
      //        break;
      //      }
    } else {
      break;
    }

//    tmq_offset_seek(tmq, "tp", pAssign[0].vgId, pAssign[0].begin);
  }

  tmq_free_assignment(pAssign);

  code = tmq_get_topic_assignment(tmq, "tp", &pAssign, &numOfAssign);
  if (code != 0) {
    printf("error occurs:%s\n", tmq_err2str(code));
    tmq_free_assignment(pAssign);
    tmq_consumer_close(tmq);
    taos_close(pConn);
    fprintf(stderr, "%d msg consumed, include %d rows\n", msgCnt, totalRows);
    return;
  }

  for(int i = 0; i < numOfAssign; i++){
    printf("assign i:%d, vgId:%d, offset:%lld, start:%lld, end:%lld\n", i, pAssign[i].vgId, pAssign[i].currentOffset, pAssign[i].begin, pAssign[i].end);
  }

  tmq_free_assignment(pAssign);
  tmq_consumer_close(tmq);
  taos_close(pConn);
  fprintf(stderr, "%d msg consumed, include %d rows\n", msgCnt, totalRows);
}

TEST(clientCase, sub_tb_test) {
  taos_options(TSDB_OPTION_CONFIGDIR, "~/first/cfg");

  TAOS* pConn = taos_connect("localhost", "root", "taosdata", NULL, 0);
  ASSERT_NE(pConn, nullptr);

  tmq_conf_t* conf = tmq_conf_new();

  int32_t ts = taosGetTimestampMs()%INT32_MAX;
  char consumerGroupid[128] = {0};
  sprintf(consumerGroupid, "group_id_%d", ts);

  tmq_conf_set(conf, "enable.auto.commit", "true");
  tmq_conf_set(conf, "auto.commit.interval.ms", "2000");
  tmq_conf_set(conf, "group.id", consumerGroupid);
  tmq_conf_set(conf, "td.connect.user", "root");
  tmq_conf_set(conf, "td.connect.pass", "taosdata");
  tmq_conf_set(conf, "auto.offset.reset", "earliest");
  tmq_conf_set(conf, "experimental.snapshot.enable", "false");
  tmq_conf_set(conf, "msg.with.table.name", "true");
  tmq_conf_set_auto_commit_cb(conf, tmq_commit_cb_print, NULL);

  tmq_t* tmq = tmq_consumer_new(conf, NULL, 0);
  tmq_conf_destroy(conf);

  // 创建订阅 topics 列表
  tmq_list_t* topicList = tmq_list_new();
  tmq_list_append(topicList, "t1");

  // 启动订阅
  tmq_subscribe(tmq, topicList);
  tmq_list_destroy(topicList);

  TAOS_FIELD* fields = NULL;
  int32_t     numOfFields = 0;
  int32_t     precision = 0;
  int32_t     totalRows = 0;
  int32_t     msgCnt = 0;
  int32_t     timeout = 2500000;

  int32_t count = 0;

  tmq_topic_assignment* pAssign = NULL;
  int32_t numOfAssign = 0;

<<<<<<< HEAD
  int32_t code = tmq_get_topic_assignment(tmq, "topic_t1", &pAssign, &numOfAssign);
=======
  int32_t code = tmq_get_topic_assignment(tmq, "t1", &pAssign, &numOfAssign);
>>>>>>> 3c2bf197
  if (code != 0) {
    printf("error occurs:%s\n", tmq_err2str(code));
    tmq_consumer_close(tmq);
    taos_close(pConn);
    fprintf(stderr, "%d msg consumed, include %d rows\n", msgCnt, totalRows);
    return;
  }

<<<<<<< HEAD
  tmq_offset_seek(tmq, "topic_t1", pAssign[0].vgId, 0);
=======
  tmq_offset_seek(tmq, "t1", pAssign[0].vgId, 4);

  code = tmq_get_topic_assignment(tmq, "t1", &pAssign, &numOfAssign);
  if (code != 0) {
    printf("error occurs:%s\n", tmq_err2str(code));
    tmq_consumer_close(tmq);
    taos_close(pConn);
    fprintf(stderr, "%d msg consumed, include %d rows\n", msgCnt, totalRows);
    return;
  }
>>>>>>> 3c2bf197

  while (1) {
    TAOS_RES* pRes = tmq_consumer_poll(tmq, timeout);
    if (pRes) {
      char buf[128];

      const char* topicName = tmq_get_topic_name(pRes);
//      const char* dbName = tmq_get_db_name(pRes);
//      int32_t     vgroupId = tmq_get_vgroup_id(pRes);
//
//      printf("topic: %s\n", topicName);
//      printf("db: %s\n", dbName);
//      printf("vgroup id: %d\n", vgroupId);

      printSubResults(pRes, &totalRows);
    } else {
//      tmq_offset_seek(tmq, "topic_t1", pAssign[0].vgroupHandle, pAssign[0].begin);
//      break;
    }

    tmq_commit_sync(tmq, pRes);
    if (pRes != NULL) {
      taos_free_result(pRes);
      //      if ((++count) > 1) {
      //        break;
      //      }
    } else {
      break;
    }

    tmq_offset_seek(tmq, "topic_t1", pAssign[0].vgId, pAssign[0].begin);
  }

  tmq_consumer_close(tmq);
  taos_close(pConn);
  fprintf(stderr, "%d msg consumed, include %d rows\n", msgCnt, totalRows);
}

TEST(clientCase, sub_tb_mt_test) {
  taos_options(TSDB_OPTION_CONFIGDIR, "~/first/cfg");
  TdThread qid[20] = {0};

  for (int32_t i = 0; i < 1; ++i) {
    taosThreadCreate(&qid[i], NULL, doConsumeData, NULL);
  }

  for (int32_t i = 0; i < 4; ++i) {
    taosThreadJoin(qid[i], NULL);
  }
}

TEST(clientCase, ts_3756) {
//  taos_options(TSDB_OPTION_CONFIGDIR, "~/first/cfg");

  TAOS* pConn = taos_connect("localhost", "root", "taosdata", NULL, 0);
  ASSERT_NE(pConn, nullptr);

  tmq_conf_t* conf = tmq_conf_new();

  tmq_conf_set(conf, "enable.auto.commit", "false");
  tmq_conf_set(conf, "auto.commit.interval.ms", "2000");
  tmq_conf_set(conf, "group.id", "group_id_2");
  tmq_conf_set(conf, "td.connect.user", "root");
  tmq_conf_set(conf, "td.connect.pass", "taosdata");
  tmq_conf_set(conf, "auto.offset.reset", "latest");
  tmq_conf_set(conf, "msg.with.table.name", "false");

  tmq_t* tmq = tmq_consumer_new(conf, NULL, 0);
  tmq_conf_destroy(conf);

  // 创建订阅 topics 列表
  tmq_list_t* topicList = tmq_list_new();
  tmq_list_append(topicList, "tp");

  // 启动订阅
  tmq_subscribe(tmq, topicList);
  tmq_list_destroy(topicList);

  TAOS_FIELD* fields = NULL;
  int32_t     numOfFields = 0;
  int32_t     precision = 0;
  int32_t     totalRows = 0;
  int32_t     msgCnt = 0;
  int32_t     timeout = 200;

  int32_t count = 0;

  tmq_topic_assignment* pAssign = NULL;
  int32_t numOfAssign = 0;

  int32_t code = tmq_get_topic_assignment(tmq, "tp", &pAssign, &numOfAssign);
  if (code != 0) {
    printf("error occurs:%s\n", tmq_err2str(code));
    tmq_free_assignment(pAssign);
    tmq_consumer_close(tmq);
    taos_close(pConn);
    fprintf(stderr, "%d msg consumed, include %d rows\n", msgCnt, totalRows);
    return;
  }

  for(int i = 0; i < numOfAssign; i++){
    printf("assign i:%d, vgId:%d, offset:%lld, start:%lld, end:%lld\n", i, pAssign[i].vgId, pAssign[i].currentOffset, pAssign[i].begin, pAssign[i].end);
  }

//  tmq_offset_seek(tmq, "tp", pAssign[0].vgId, 4);
  tmq_free_assignment(pAssign);

  code = tmq_get_topic_assignment(tmq, "tp", &pAssign, &numOfAssign);
  if (code != 0) {
    printf("error occurs:%s\n", tmq_err2str(code));
    tmq_free_assignment(pAssign);
    tmq_consumer_close(tmq);
    taos_close(pConn);
    fprintf(stderr, "%d msg consumed, include %d rows\n", msgCnt, totalRows);
    return;
  }

  for(int i = 0; i < numOfAssign; i++){
    printf("assign i:%d, vgId:%d, offset:%lld, start:%lld, end:%lld\n", i, pAssign[i].vgId, pAssign[i].currentOffset, pAssign[i].begin, pAssign[i].end);
  }

  tmq_free_assignment(pAssign);

  code = tmq_get_topic_assignment(tmq, "tp", &pAssign, &numOfAssign);
  if (code != 0) {
    printf("error occurs:%s\n", tmq_err2str(code));
    tmq_free_assignment(pAssign);
    tmq_consumer_close(tmq);
    taos_close(pConn);
    fprintf(stderr, "%d msg consumed, include %d rows\n", msgCnt, totalRows);
    return;
  }

  for(int i = 0; i < numOfAssign; i++){
    printf("assign i:%d, vgId:%d, offset:%lld, start:%lld, end:%lld\n", i, pAssign[i].vgId, pAssign[i].currentOffset, pAssign[i].begin, pAssign[i].end);
  }

  while (1) {
    printf("start to poll\n");
    TAOS_RES* pRes = tmq_consumer_poll(tmq, timeout);
    if (pRes) {
      char buf[128];

      const char* topicName = tmq_get_topic_name(pRes);
//      const char* dbName = tmq_get_db_name(pRes);
//      int32_t     vgroupId = tmq_get_vgroup_id(pRes);
//
//      printf("topic: %s\n", topicName);
//      printf("db: %s\n", dbName);
//      printf("vgroup id: %d\n", vgroupId);

      printSubResults(pRes, &totalRows);

      tmq_topic_assignment* pAssignTmp = NULL;
      int32_t numOfAssignTmp = 0;

      code = tmq_get_topic_assignment(tmq, "tp", &pAssignTmp, &numOfAssignTmp);
      if (code != 0) {
        printf("error occurs:%s\n", tmq_err2str(code));
        tmq_free_assignment(pAssign);
        tmq_consumer_close(tmq);
        taos_close(pConn);
        fprintf(stderr, "%d msg consumed, include %d rows\n", msgCnt, totalRows);
        return;
      }

      for(int i = 0; i < numOfAssign; i++){
        printf("assign i:%d, vgId:%d, offset:%lld, start:%lld, end:%lld\n", i, pAssignTmp[i].vgId, pAssignTmp[i].currentOffset, pAssignTmp[i].begin, pAssignTmp[i].end);
      }
      if(numOfAssign != 0){
        int i = 0;
        for(; i < numOfAssign; i++){
          if(pAssign[i].currentOffset != pAssignTmp[i].currentOffset){
            break;
          }
        }
        if(i == numOfAssign){
          printf("all position is same\n");
          break;
        }
        tmq_free_assignment(pAssign);
      }
      numOfAssign = numOfAssignTmp;
      pAssign = pAssignTmp;

    } else {
//      tmq_offset_seek(tmq, "tp", pAssign[0].vgId, pAssign[0].currentOffset);
//      tmq_offset_seek(tmq, "tp", pAssign[1].vgId, pAssign[1].currentOffset);
//      tmq_commit_sync(tmq, pRes);
      continue;
    }

//    tmq_commit_sync(tmq, pRes);
    if (pRes != NULL) {
      taos_free_result(pRes);
      //      if ((++count) > 1) {
      //        break;
      //      }
    } else {
//      break;
    }

//    tmq_offset_seek(tmq, "tp", pAssign[0].vgId, pAssign[0].begin);
  }

  tmq_free_assignment(pAssign);

  code = tmq_get_topic_assignment(tmq, "tp", &pAssign, &numOfAssign);
  if (code != 0) {
    printf("error occurs:%s\n", tmq_err2str(code));
    tmq_free_assignment(pAssign);
    tmq_consumer_close(tmq);
    taos_close(pConn);
    fprintf(stderr, "%d msg consumed, include %d rows\n", msgCnt, totalRows);
    return;
  }

  for(int i = 0; i < numOfAssign; i++){
    printf("assign i:%d, vgId:%d, offset:%lld, start:%lld, end:%lld\n", i, pAssign[i].vgId, pAssign[i].currentOffset, pAssign[i].begin, pAssign[i].end);
  }

  tmq_consumer_close(tmq);
  taos_close(pConn);
  fprintf(stderr, "%d msg consumed, include %d rows\n", msgCnt, totalRows);
}
#pragma GCC diagnostic pop<|MERGE_RESOLUTION|>--- conflicted
+++ resolved
@@ -34,11 +34,8 @@
 void printSubResults(void* pRes, int32_t* totalRows) {
   char buf[1024];
 
-<<<<<<< HEAD
-=======
   int32_t vgId = tmq_get_vgroup_id(pRes);
   int64_t offset = tmq_get_vgroup_offset(pRes);
->>>>>>> 3c2bf197
   while (1) {
     TAOS_ROW row = taos_fetch_row(pRes);
     if (row == NULL) {
@@ -50,11 +47,7 @@
     int32_t precision = taos_result_precision(pRes);
     taos_print_row(buf, row, fields, numOfFields);
     *totalRows += 1;
-<<<<<<< HEAD
-    printf("precision: %d, row content: %s\n", precision, buf);
-=======
     printf("vgId: %d, offset: %lld, precision: %d, row content: %s\n", vgId, offset, precision, buf);
->>>>>>> 3c2bf197
   }
 
 //  taos_free_result(pRes);
@@ -1379,11 +1372,7 @@
   tmq_topic_assignment* pAssign = NULL;
   int32_t numOfAssign = 0;
 
-<<<<<<< HEAD
-  int32_t code = tmq_get_topic_assignment(tmq, "topic_t1", &pAssign, &numOfAssign);
-=======
   int32_t code = tmq_get_topic_assignment(tmq, "t1", &pAssign, &numOfAssign);
->>>>>>> 3c2bf197
   if (code != 0) {
     printf("error occurs:%s\n", tmq_err2str(code));
     tmq_consumer_close(tmq);
@@ -1392,9 +1381,6 @@
     return;
   }
 
-<<<<<<< HEAD
-  tmq_offset_seek(tmq, "topic_t1", pAssign[0].vgId, 0);
-=======
   tmq_offset_seek(tmq, "t1", pAssign[0].vgId, 4);
 
   code = tmq_get_topic_assignment(tmq, "t1", &pAssign, &numOfAssign);
@@ -1405,7 +1391,6 @@
     fprintf(stderr, "%d msg consumed, include %d rows\n", msgCnt, totalRows);
     return;
   }
->>>>>>> 3c2bf197
 
   while (1) {
     TAOS_RES* pRes = tmq_consumer_poll(tmq, timeout);
@@ -1457,178 +1442,4 @@
   }
 }
 
-TEST(clientCase, ts_3756) {
-//  taos_options(TSDB_OPTION_CONFIGDIR, "~/first/cfg");
-
-  TAOS* pConn = taos_connect("localhost", "root", "taosdata", NULL, 0);
-  ASSERT_NE(pConn, nullptr);
-
-  tmq_conf_t* conf = tmq_conf_new();
-
-  tmq_conf_set(conf, "enable.auto.commit", "false");
-  tmq_conf_set(conf, "auto.commit.interval.ms", "2000");
-  tmq_conf_set(conf, "group.id", "group_id_2");
-  tmq_conf_set(conf, "td.connect.user", "root");
-  tmq_conf_set(conf, "td.connect.pass", "taosdata");
-  tmq_conf_set(conf, "auto.offset.reset", "latest");
-  tmq_conf_set(conf, "msg.with.table.name", "false");
-
-  tmq_t* tmq = tmq_consumer_new(conf, NULL, 0);
-  tmq_conf_destroy(conf);
-
-  // 创建订阅 topics 列表
-  tmq_list_t* topicList = tmq_list_new();
-  tmq_list_append(topicList, "tp");
-
-  // 启动订阅
-  tmq_subscribe(tmq, topicList);
-  tmq_list_destroy(topicList);
-
-  TAOS_FIELD* fields = NULL;
-  int32_t     numOfFields = 0;
-  int32_t     precision = 0;
-  int32_t     totalRows = 0;
-  int32_t     msgCnt = 0;
-  int32_t     timeout = 200;
-
-  int32_t count = 0;
-
-  tmq_topic_assignment* pAssign = NULL;
-  int32_t numOfAssign = 0;
-
-  int32_t code = tmq_get_topic_assignment(tmq, "tp", &pAssign, &numOfAssign);
-  if (code != 0) {
-    printf("error occurs:%s\n", tmq_err2str(code));
-    tmq_free_assignment(pAssign);
-    tmq_consumer_close(tmq);
-    taos_close(pConn);
-    fprintf(stderr, "%d msg consumed, include %d rows\n", msgCnt, totalRows);
-    return;
-  }
-
-  for(int i = 0; i < numOfAssign; i++){
-    printf("assign i:%d, vgId:%d, offset:%lld, start:%lld, end:%lld\n", i, pAssign[i].vgId, pAssign[i].currentOffset, pAssign[i].begin, pAssign[i].end);
-  }
-
-//  tmq_offset_seek(tmq, "tp", pAssign[0].vgId, 4);
-  tmq_free_assignment(pAssign);
-
-  code = tmq_get_topic_assignment(tmq, "tp", &pAssign, &numOfAssign);
-  if (code != 0) {
-    printf("error occurs:%s\n", tmq_err2str(code));
-    tmq_free_assignment(pAssign);
-    tmq_consumer_close(tmq);
-    taos_close(pConn);
-    fprintf(stderr, "%d msg consumed, include %d rows\n", msgCnt, totalRows);
-    return;
-  }
-
-  for(int i = 0; i < numOfAssign; i++){
-    printf("assign i:%d, vgId:%d, offset:%lld, start:%lld, end:%lld\n", i, pAssign[i].vgId, pAssign[i].currentOffset, pAssign[i].begin, pAssign[i].end);
-  }
-
-  tmq_free_assignment(pAssign);
-
-  code = tmq_get_topic_assignment(tmq, "tp", &pAssign, &numOfAssign);
-  if (code != 0) {
-    printf("error occurs:%s\n", tmq_err2str(code));
-    tmq_free_assignment(pAssign);
-    tmq_consumer_close(tmq);
-    taos_close(pConn);
-    fprintf(stderr, "%d msg consumed, include %d rows\n", msgCnt, totalRows);
-    return;
-  }
-
-  for(int i = 0; i < numOfAssign; i++){
-    printf("assign i:%d, vgId:%d, offset:%lld, start:%lld, end:%lld\n", i, pAssign[i].vgId, pAssign[i].currentOffset, pAssign[i].begin, pAssign[i].end);
-  }
-
-  while (1) {
-    printf("start to poll\n");
-    TAOS_RES* pRes = tmq_consumer_poll(tmq, timeout);
-    if (pRes) {
-      char buf[128];
-
-      const char* topicName = tmq_get_topic_name(pRes);
-//      const char* dbName = tmq_get_db_name(pRes);
-//      int32_t     vgroupId = tmq_get_vgroup_id(pRes);
-//
-//      printf("topic: %s\n", topicName);
-//      printf("db: %s\n", dbName);
-//      printf("vgroup id: %d\n", vgroupId);
-
-      printSubResults(pRes, &totalRows);
-
-      tmq_topic_assignment* pAssignTmp = NULL;
-      int32_t numOfAssignTmp = 0;
-
-      code = tmq_get_topic_assignment(tmq, "tp", &pAssignTmp, &numOfAssignTmp);
-      if (code != 0) {
-        printf("error occurs:%s\n", tmq_err2str(code));
-        tmq_free_assignment(pAssign);
-        tmq_consumer_close(tmq);
-        taos_close(pConn);
-        fprintf(stderr, "%d msg consumed, include %d rows\n", msgCnt, totalRows);
-        return;
-      }
-
-      for(int i = 0; i < numOfAssign; i++){
-        printf("assign i:%d, vgId:%d, offset:%lld, start:%lld, end:%lld\n", i, pAssignTmp[i].vgId, pAssignTmp[i].currentOffset, pAssignTmp[i].begin, pAssignTmp[i].end);
-      }
-      if(numOfAssign != 0){
-        int i = 0;
-        for(; i < numOfAssign; i++){
-          if(pAssign[i].currentOffset != pAssignTmp[i].currentOffset){
-            break;
-          }
-        }
-        if(i == numOfAssign){
-          printf("all position is same\n");
-          break;
-        }
-        tmq_free_assignment(pAssign);
-      }
-      numOfAssign = numOfAssignTmp;
-      pAssign = pAssignTmp;
-
-    } else {
-//      tmq_offset_seek(tmq, "tp", pAssign[0].vgId, pAssign[0].currentOffset);
-//      tmq_offset_seek(tmq, "tp", pAssign[1].vgId, pAssign[1].currentOffset);
-//      tmq_commit_sync(tmq, pRes);
-      continue;
-    }
-
-//    tmq_commit_sync(tmq, pRes);
-    if (pRes != NULL) {
-      taos_free_result(pRes);
-      //      if ((++count) > 1) {
-      //        break;
-      //      }
-    } else {
-//      break;
-    }
-
-//    tmq_offset_seek(tmq, "tp", pAssign[0].vgId, pAssign[0].begin);
-  }
-
-  tmq_free_assignment(pAssign);
-
-  code = tmq_get_topic_assignment(tmq, "tp", &pAssign, &numOfAssign);
-  if (code != 0) {
-    printf("error occurs:%s\n", tmq_err2str(code));
-    tmq_free_assignment(pAssign);
-    tmq_consumer_close(tmq);
-    taos_close(pConn);
-    fprintf(stderr, "%d msg consumed, include %d rows\n", msgCnt, totalRows);
-    return;
-  }
-
-  for(int i = 0; i < numOfAssign; i++){
-    printf("assign i:%d, vgId:%d, offset:%lld, start:%lld, end:%lld\n", i, pAssign[i].vgId, pAssign[i].currentOffset, pAssign[i].begin, pAssign[i].end);
-  }
-
-  tmq_consumer_close(tmq);
-  taos_close(pConn);
-  fprintf(stderr, "%d msg consumed, include %d rows\n", msgCnt, totalRows);
-}
 #pragma GCC diagnostic pop