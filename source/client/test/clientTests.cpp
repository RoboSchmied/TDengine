--- conflicted
+++ resolved
@@ -664,7 +664,6 @@
   taos_free_result(pRes);
   taos_close(pConn);
 }
-#endif
 
 TEST(testCase, projection_query_tables) {
   TAOS* pConn = taos_connect("localhost", "root", "taosdata", NULL, 0);
@@ -709,27 +708,6 @@
     ASSERT_TRUE(false);
   }
 
-<<<<<<< HEAD
-  printf("start to insert next table\n");
-
-//  for(int32_t i = 0; i < 1000000; i += 20) {
-//    char sql[1024] = {0};
-//    sprintf(sql,
-//            "insert into tu2 values(now+%da, %d)(now+%da, %d)(now+%da, %d)(now+%da, %d)"
-//            "(now+%da, %d)(now+%da, %d)(now+%da, %d)(now+%da, %d)(now+%da, %d)(now+%da, %d)"
-//            "(now+%da, %d)(now+%da, %d)(now+%da, %d)(now+%da, %d)"
-//            "(now+%da, %d)(now+%da, %d)(now+%da, %d)(now+%da, %d)(now+%da, %d)(now+%da, %d)",
-//            i, i, i + 1, i + 1, i + 2, i + 2, i + 3, i + 3, i + 4, i + 4, i + 5, i + 5, i + 6, i + 6, i + 7, i + 7,
-//            i + 8, i + 8, i + 9, i + 9, i + 10, i + 10, i + 11, i + 11, i + 12, i + 12, i + 13, i + 13, i + 14, i + 14,
-//            i + 15, i + 15, i + 16, i + 16, i + 17, i + 17, i + 18, i + 18, i + 19, i + 19);
-//    TAOS_RES* p = taos_query(pConn, sql);
-//    if (taos_errno(p) != 0) {
-//      printf("failed to insert data, reason:%s\n", taos_errstr(p));
-//    }
-//
-//    taos_free_result(p);
-//  }
-=======
   TAOS_ROW    pRow = NULL;
   TAOS_FIELD* pFields = taos_fetch_fields(pRes);
   int32_t     numOfFields = taos_num_fields(pRes);
@@ -739,12 +717,11 @@
     int32_t code = taos_print_row(str, pRow, pFields, numOfFields);
     printf("%s\n", str);
   }
->>>>>>> 2fddb8a6
-
-  taos_free_result(pRes);
-  taos_close(pConn);
-}
-#if 0
+
+  taos_free_result(pRes);
+  taos_close(pConn);
+}
+
 TEST(testCase, projection_query_stables) {
   TAOS* pConn = taos_connect("localhost", "root", "taosdata", NULL, 0);
   ASSERT_NE(pConn, nullptr);
