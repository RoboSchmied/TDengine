--- conflicted
+++ resolved
@@ -95,11 +95,7 @@
 
 cp ${compile_dir}/build/bin/taos                    ${pkg_dir}${install_home_path}/bin
 cp ${compile_dir}/build/lib/${libfile}              ${pkg_dir}${install_home_path}/driver
-<<<<<<< HEAD
-[ -f ${compile_dir}/build/lib/${rocksdblib} ] && cp ${compile_dir}/build/lib/${rocksdblib} ${pkg_dir}${install_home_path}/driver ||:
-=======
 [ -f ${compile_dir}/build/lib/${rocksdblib} ] && cp ${compile_dir}/build/lib/${rocksdblib}            ${pkg_dir}${install_home_path}/driver ||:
->>>>>>> 8c3770f5
 [ -f ${compile_dir}/build/lib/${wslibfile} ] && cp ${compile_dir}/build/lib/${wslibfile}            ${pkg_dir}${install_home_path}/driver ||:
 cp ${compile_dir}/../include/client/taos.h          ${pkg_dir}${install_home_path}/include
 cp ${compile_dir}/../include/common/taosdef.h       ${pkg_dir}${install_home_path}/include
