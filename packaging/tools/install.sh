#!/bin/bash
#
# This file is used to install database on linux systems. The operating system
# is required to use systemd to manage services at boot

set -e
# set -x

verMode=edge
pagMode=full

iplist=""
serverFqdn=""

# -----------------------Variables definition---------------------
script_dir=$(dirname $(readlink -f "$0"))
# Dynamic directory

clientName="taos"
serverName="taosd"
udfdName="udfd"
configFile="taos.cfg"
productName="TDengine"
emailName="taosdata.com"
uninstallScript="rmtaos"
historyFile="taos_history"
tarName="package.tar.gz"
dataDir="/var/lib/taos"
logDir="/var/log/taos"
configDir="/etc/taos"
installDir="/usr/local/taos"
adapterName="taosadapter"
benchmarkName="taosBenchmark"
dumpName="taosdump"
demoName="taosdemo"
xname="taosx"

clientName2="taos"
serverName2="${clientName2}d"
configFile2="${clientName2}.cfg"
productName2="TDengine"
emailName2="taosdata.com"
xname2="${clientName2}x"
adapterName2="${clientName2}adapter"

explorerName="${clientName2}-explorer"
benchmarkName2="${clientName2}Benchmark"
demoName2="${clientName2}demo"
dumpName2="${clientName2}dump"
uninstallScript2="rm${clientName2}"

historyFile="${clientName2}_history"
logDir="/var/log/${clientName2}"
configDir="/etc/${clientName2}"
installDir="/usr/local/${clientName2}"

data_dir=${dataDir}
log_dir=${logDir}
cfg_install_dir=${configDir}

bin_link_dir="/usr/bin"
lib_link_dir="/usr/lib"
lib64_link_dir="/usr/lib64"
inc_link_dir="/usr/include"

#install main path
install_main_dir=${installDir}
# old bin dir
bin_dir="${installDir}/bin"

service_config_dir="/etc/systemd/system"
web_port=6041

# Color setting
RED='\033[0;31m'
GREEN='\033[1;32m'
GREEN_DARK='\033[0;32m'
GREEN_UNDERLINE='\033[4;32m'
NC='\033[0m'

csudo=""
if command -v sudo >/dev/null; then
  csudo="sudo "
fi

update_flag=0
prompt_force=0

initd_mod=0
service_mod=2
if ps aux | grep -v grep | grep systemd &>/dev/null; then
  service_mod=0
elif $(which service &>/dev/null); then
  service_mod=1
  service_config_dir="/etc/init.d"
  if $(which chkconfig &>/dev/null); then
    initd_mod=1
  elif $(which insserv &>/dev/null); then
    initd_mod=2
  elif $(which update-rc.d &>/dev/null); then
    initd_mod=3
  else
    service_mod=2
  fi
else
  service_mod=2
fi

# get the operating system type for using the corresponding init file
# ubuntu/debian(deb), centos/fedora(rpm), others: opensuse, redhat, ..., no verification
#osinfo=$(awk -F= '/^NAME/{print $2}' /etc/os-release)
if [[ -e /etc/os-release ]]; then
  osinfo=$(cat /etc/os-release | grep "NAME" | cut -d '"' -f2) || :
else
  osinfo=""
fi
#echo "osinfo: ${osinfo}"
os_type=0
if echo $osinfo | grep -qwi "ubuntu"; then
  #  echo "This is ubuntu system"
  os_type=1
elif echo $osinfo | grep -qwi "debian"; then
  #  echo "This is debian system"
  os_type=1
elif echo $osinfo | grep -qwi "Kylin"; then
  #  echo "This is Kylin system"
  os_type=1
elif echo $osinfo | grep -qwi "centos"; then
  #  echo "This is centos system"
  os_type=2
elif echo $osinfo | grep -qwi "fedora"; then
  #  echo "This is fedora system"
  os_type=2
elif echo $osinfo | grep -qwi "Linx"; then
  #  echo "This is Linx system"
  os_type=1
  service_mod=0
  initd_mod=0
  service_config_dir="/etc/systemd/system"
else
  echo " osinfo: ${osinfo}"
  echo " This is an officially unverified linux system,"
  echo " if there are any problems with the installation and operation, "
  echo " please feel free to contact ${emailName} for support."
  os_type=1
fi

# =============================  get input parameters =================================================

# install.sh -v [server | client]  -e [yes | no] -i [systemd | service | ...]

# set parameters by default value
interactiveFqdn=yes # [yes | no]
verType=server      # [server | client]
initType=systemd    # [systemd | service | ...]

while getopts "hv:e:i:" arg; do
  case $arg in
  e)
    #echo "interactiveFqdn=$OPTARG"
    interactiveFqdn=$(echo $OPTARG)
    ;;
  v)
    #echo "verType=$OPTARG"
    verType=$(echo $OPTARG)
    ;;
  i)
    #echo "initType=$OPTARG"
    initType=$(echo $OPTARG)
    ;;
  h)
    echo "Usage: $(basename $0) -v [server | client]  -e [yes | no]"
    exit 0
    ;;
  ?) #unknow option
    echo "unkonw argument"
    exit 1
    ;;
  esac
done

#echo "verType=${verType} interactiveFqdn=${interactiveFqdn}"

function kill_process() {
  pid=$(ps -ef | grep "$1" | grep -v "grep" | awk '{print $2}')
  if [ -n "$pid" ]; then
    ${csudo}kill -9 $pid || :
  fi
}

function install_main_path() {
  #create install main dir and all sub dir
  ${csudo}rm -rf ${install_main_dir} || :
  ${csudo}mkdir -p ${install_main_dir}
  ${csudo}mkdir -p ${install_main_dir}/cfg
  ${csudo}mkdir -p ${install_main_dir}/bin
  #  ${csudo}mkdir -p ${install_main_dir}/connector
  ${csudo}mkdir -p ${install_main_dir}/driver
  ${csudo}mkdir -p ${install_main_dir}/examples
  ${csudo}mkdir -p ${install_main_dir}/include
  #  ${csudo}mkdir -p ${install_main_dir}/init.d
  if [ "$verMode" == "cluster" ]; then
    ${csudo}mkdir -p ${install_main_dir}/share
  fi

  if [[ -e ${script_dir}/email ]]; then
    ${csudo}cp ${script_dir}/email ${install_main_dir}/ || :
  fi
}

function install_bin() {
  # Remove links
  ${csudo}rm -f ${bin_link_dir}/${clientName2} || :
  ${csudo}rm -f ${bin_link_dir}/${serverName2} || :
  ${csudo}rm -f ${bin_link_dir}/${udfdName} || :
  ${csudo}rm -f ${bin_link_dir}/${adapterName} || :
  ${csudo}rm -f ${bin_link_dir}/${uninstallScript2} || :
  ${csudo}rm -f ${bin_link_dir}/${demoName2} || :
  ${csudo}rm -f ${bin_link_dir}/${benchmarkName2} || :
  ${csudo}rm -f ${bin_link_dir}/${dumpName2} || :
  ${csudo}rm -f ${bin_link_dir}/${xname2} || :
  ${csudo}rm -f ${bin_link_dir}/${explorerName} || :
  ${csudo}rm -f ${bin_link_dir}/set_core || :
  ${csudo}rm -f ${bin_link_dir}/TDinsight.sh || :

  ${csudo}cp -r ${script_dir}/bin/* ${install_main_dir}/bin && ${csudo}chmod 0555 ${install_main_dir}/bin/*

  #Make link
  [ -x ${install_main_dir}/bin/${clientName2} ] && ${csudo}ln -sf ${install_main_dir}/bin/${clientName2} ${bin_link_dir}/${clientName2} || :
  [ -x ${install_main_dir}/bin/${serverName2} ] && ${csudo}ln -sf ${install_main_dir}/bin/${serverName2} ${bin_link_dir}/${serverName2} || :
  [ -x ${install_main_dir}/bin/${udfdName} ] && ${csudo}ln -sf ${install_main_dir}/bin/${udfdName} ${bin_link_dir}/${udfdName} || :
  [ -x ${install_main_dir}/bin/${adapterName2} ] && ${csudo}ln -sf ${install_main_dir}/bin/${adapterName2} ${bin_link_dir}/${adapterName2} || :
  [ -x ${install_main_dir}/bin/${benchmarkName2} ] && ${csudo}ln -sf ${install_main_dir}/bin/${benchmarkName2} ${bin_link_dir}/${demoName2} || :
  [ -x ${install_main_dir}/bin/${benchmarkName2} ] && ${csudo}ln -sf ${install_main_dir}/bin/${benchmarkName2} ${bin_link_dir}/${benchmarkName2} || :
  [ -x ${install_main_dir}/bin/${dumpName2} ] && ${csudo}ln -sf ${install_main_dir}/bin/${dumpName2} ${bin_link_dir}/${dumpName2} || :
  [ -x ${install_main_dir}/bin/${xname2} ] && ${csudo}ln -sf ${install_main_dir}/bin/${xname2} ${bin_link_dir}/${xname2} || :
  [ -x ${install_main_dir}/bin/${explorerName} ] && ${csudo}ln -sf ${install_main_dir}/bin/${explorerName} ${bin_link_dir}/${explorerName} || :
  [ -x ${install_main_dir}/bin/TDinsight.sh ] && ${csudo}ln -sf ${install_main_dir}/bin/TDinsight.sh ${bin_link_dir}/TDinsight.sh || :
  if [ "$clientName2" == "${clientName}" ]; then
    [ -x ${install_main_dir}/bin/remove.sh ] && ${csudo}ln -s ${install_main_dir}/bin/remove.sh ${bin_link_dir}/${uninstallScript} || :
  fi
  [ -x ${install_main_dir}/bin/set_core.sh ] && ${csudo}ln -s ${install_main_dir}/bin/set_core.sh ${bin_link_dir}/set_core || :

  if [ "$verMode" == "cluster" ] && [ "$clientName" != "$clientName2" ]; then
    [ -x ${install_main_dir}/bin/remove.sh ] && ${csudo}ln -s ${install_main_dir}/bin/remove.sh ${bin_link_dir}/${uninstallScript2} || :
  fi
}

function install_lib() {
  # Remove links
  ${csudo}rm -f ${lib_link_dir}/libtaos.* || :
  ${csudo}rm -f ${lib64_link_dir}/libtaos.* || :
  #${csudo}rm -rf ${v15_java_app_dir}              || :
  ${csudo}cp -rf ${script_dir}/driver/* ${install_main_dir}/driver && ${csudo}chmod 777 ${install_main_dir}/driver/*

  ${csudo}ln -sf ${install_main_dir}/driver/libtaos.* ${lib_link_dir}/libtaos.so.1
  ${csudo}ln -sf ${lib_link_dir}/libtaos.so.1 ${lib_link_dir}/libtaos.so

  [ -f ${install_main_dir}/driver/libtaosws.so ] && ${csudo}ln -sf ${install_main_dir}/driver/libtaosws.so ${lib_link_dir}/libtaosws.so || :

  if [[ -d ${lib64_link_dir} && ! -e ${lib64_link_dir}/libtaos.so ]]; then
    ${csudo}ln -sf ${install_main_dir}/driver/libtaos.* ${lib64_link_dir}/libtaos.so.1 || :
    ${csudo}ln -sf ${lib64_link_dir}/libtaos.so.1 ${lib64_link_dir}/libtaos.so || :

    [ -f ${install_main_dir}/libtaosws.so ] && ${csudo}ln -sf ${install_main_dir}/libtaosws.so ${lib64_link_dir}/libtaosws.so || :
  fi

  ${csudo}ldconfig
}

function install_avro() {
  if [ "$osType" != "Darwin" ]; then
    avro_dir=${script_dir}/avro
    if [ -f "${avro_dir}/lib/libavro.so.23.0.0" ] && [ -d /usr/local/$1 ]; then
      ${csudo}/usr/bin/install -c -d /usr/local/$1
      ${csudo}/usr/bin/install -c -m 755 ${avro_dir}/lib/libavro.so.23.0.0 /usr/local/$1
      ${csudo}ln -sf /usr/local/$1/libavro.so.23.0.0 /usr/local/$1/libavro.so.23
      ${csudo}ln -sf /usr/local/$1/libavro.so.23 /usr/local/$1/libavro.so

      ${csudo}/usr/bin/install -c -d /usr/local/$1
      [ -f ${avro_dir}/lib/libavro.a ] &&
        ${csudo}/usr/bin/install -c -m 755 ${avro_dir}/lib/libavro.a /usr/local/$1

      if [ -d /etc/ld.so.conf.d ]; then
        echo "/usr/local/$1" | ${csudo}tee /etc/ld.so.conf.d/libavro.conf >/dev/null || echo -e "failed to write /etc/ld.so.conf.d/libavro.conf"
        ${csudo}ldconfig
      else
        echo "/etc/ld.so.conf.d not found!"
      fi
    fi
  fi
}

function install_jemalloc() {
  jemalloc_dir=${script_dir}/jemalloc

  if [ -d ${jemalloc_dir} ]; then
    ${csudo}/usr/bin/install -c -d /usr/local/bin

    if [ -f ${jemalloc_dir}/bin/jemalloc-config ]; then
      ${csudo}/usr/bin/install -c -m 755 ${jemalloc_dir}/bin/jemalloc-config /usr/local/bin
    fi
    if [ -f ${jemalloc_dir}/bin/jemalloc.sh ]; then
      ${csudo}/usr/bin/install -c -m 755 ${jemalloc_dir}/bin/jemalloc.sh /usr/local/bin
    fi
    if [ -f ${jemalloc_dir}/bin/jeprof ]; then
      ${csudo}/usr/bin/install -c -m 755 ${jemalloc_dir}/bin/jeprof /usr/local/bin
    fi
    if [ -f ${jemalloc_dir}/include/jemalloc/jemalloc.h ]; then
      ${csudo}/usr/bin/install -c -d /usr/local/include/jemalloc
      ${csudo}/usr/bin/install -c -m 644 ${jemalloc_dir}/include/jemalloc/jemalloc.h /usr/local/include/jemalloc
    fi
    if [ -f ${jemalloc_dir}/lib/libjemalloc.so.2 ]; then
      ${csudo}/usr/bin/install -c -d /usr/local/lib
      ${csudo}/usr/bin/install -c -m 755 ${jemalloc_dir}/lib/libjemalloc.so.2 /usr/local/lib
      ${csudo}ln -sf libjemalloc.so.2 /usr/local/lib/libjemalloc.so
      ${csudo}/usr/bin/install -c -d /usr/local/lib
      if [ -f ${jemalloc_dir}/lib/libjemalloc.a ]; then
        ${csudo}/usr/bin/install -c -m 755 ${jemalloc_dir}/lib/libjemalloc.a /usr/local/lib
      fi
      if [ -f ${jemalloc_dir}/lib/libjemalloc_pic.a ]; then
        ${csudo}/usr/bin/install -c -m 755 ${jemalloc_dir}/lib/libjemalloc_pic.a /usr/local/lib
      fi
      if [ -f ${jemalloc_dir}/lib/libjemalloc_pic.a ]; then
        ${csudo}/usr/bin/install -c -d /usr/local/lib/pkgconfig
        ${csudo}/usr/bin/install -c -m 644 ${jemalloc_dir}/lib/pkgconfig/jemalloc.pc /usr/local/lib/pkgconfig
      fi
    fi
    if [ -f ${jemalloc_dir}/share/doc/jemalloc/jemalloc.html ]; then
      ${csudo}/usr/bin/install -c -d /usr/local/share/doc/jemalloc
      ${csudo}/usr/bin/install -c -m 644 ${jemalloc_dir}/share/doc/jemalloc/jemalloc.html /usr/local/share/doc/jemalloc
    fi
    if [ -f ${jemalloc_dir}/share/man/man3/jemalloc.3 ]; then
      ${csudo}/usr/bin/install -c -d /usr/local/share/man/man3
      ${csudo}/usr/bin/install -c -m 644 ${jemalloc_dir}/share/man/man3/jemalloc.3 /usr/local/share/man/man3
    fi

    if [ -d /etc/ld.so.conf.d ]; then
      echo "/usr/local/lib" | ${csudo}tee /etc/ld.so.conf.d/jemalloc.conf >/dev/null || echo -e "failed to write /etc/ld.so.conf.d/jemalloc.conf"
      ${csudo}ldconfig
    else
      echo "/etc/ld.so.conf.d not found!"
    fi
  fi
}

function install_header() {
  ${csudo}rm -f ${inc_link_dir}/taos.h ${inc_link_dir}/taosdef.h ${inc_link_dir}/taoserror.h ${inc_link_dir}/taosudf.h || :

  [ -f ${inc_link_dir}/taosws.h ] && ${csudo}rm -f ${inc_link_dir}/taosws.h || :

  ${csudo}cp -f ${script_dir}/inc/* ${install_main_dir}/include && ${csudo}chmod 644 ${install_main_dir}/include/*
  ${csudo}ln -sf ${install_main_dir}/include/taos.h ${inc_link_dir}/taos.h
  ${csudo}ln -sf ${install_main_dir}/include/taosdef.h ${inc_link_dir}/taosdef.h
  ${csudo}ln -sf ${install_main_dir}/include/taoserror.h ${inc_link_dir}/taoserror.h
  ${csudo}ln -sf ${install_main_dir}/include/taosudf.h ${inc_link_dir}/taosudf.h  

  [ -f ${install_main_dir}/include/taosws.h ] && ${csudo}ln -sf ${install_main_dir}/include/taosws.h ${inc_link_dir}/taosws.h || :
}

function add_newHostname_to_hosts() {
  localIp="127.0.0.1"
  OLD_IFS="$IFS"
  IFS=" "
  iphost=$(cat /etc/hosts | grep $1 | awk '{print $1}')
  arr=($iphost)
  IFS="$OLD_IFS"
  for s in "${arr[@]}"; do
    if [[ "$s" == "$localIp" ]]; then
      return
    fi
  done
  ${csudo}echo "127.0.0.1  $1" >>/etc/hosts || :
}

function set_hostname() {
  echo -e -n "${GREEN}Please enter one hostname(must not be 'localhost')${NC}:"
  read newHostname
  while true; do
    if [[ ! -z "$newHostname" && "$newHostname" != "localhost" ]]; then
      break
    else
      read -p "Please enter one hostname(must not be 'localhost'):" newHostname
    fi
  done

  ${csudo}hostname $newHostname || :
  retval=$(echo $?)
  if [[ $retval != 0 ]]; then
    echo
    echo "set hostname fail!"
    return
  fi

  #ubuntu/centos /etc/hostname
  if [[ -e /etc/hostname ]]; then
    ${csudo}echo $newHostname >/etc/hostname || :
  fi

  #debian: #HOSTNAME=yourname
  if [[ -e /etc/sysconfig/network ]]; then
    ${csudo}sed -i -r "s/#*\s*(HOSTNAME=\s*).*/\1$newHostname/" /etc/sysconfig/network || :
  fi

  ${csudo}sed -i -r "s/#*\s*(fqdn\s*).*/\1$newHostname/" ${cfg_install_dir}/${configFile2}
  serverFqdn=$newHostname

  if [[ -e /etc/hosts ]]; then
    add_newHostname_to_hosts $newHostname
  fi
}

function is_correct_ipaddr() {
  newIp=$1
  OLD_IFS="$IFS"
  IFS=" "
  arr=($iplist)
  IFS="$OLD_IFS"
  for s in "${arr[@]}"; do
    if [[ "$s" == "$newIp" ]]; then
      return 0
    fi
  done

  return 1
}

function set_ipAsFqdn() {
  iplist=$(ip address | grep inet | grep -v inet6 | grep -v 127.0.0.1 | awk '{print $2}' | awk -F "/" '{print $1}') || :
  if [ -z "$iplist" ]; then
    iplist=$(ifconfig | grep inet | grep -v inet6 | grep -v 127.0.0.1 | awk '{print $2}' | awk -F ":" '{print $2}') || :
  fi

  if [ -z "$iplist" ]; then
    echo
    echo -e -n "${GREEN}Unable to get local ip, use 127.0.0.1${NC}"
    localFqdn="127.0.0.1"
    # Write the local FQDN to configuration file
    ${csudo}sed -i -r "s/#*\s*(fqdn\s*).*/\1$localFqdn/" ${cfg_install_dir}/${configFile2}
    serverFqdn=$localFqdn
    echo
    return
  fi

  echo -e -n "${GREEN}Please choose an IP from local IP list${NC}:"
  echo
  echo -e -n "${GREEN}$iplist${NC}"
  echo
  echo
  echo -e -n "${GREEN}Notes: if IP is used as the node name, data can NOT be migrated to other machine directly${NC}:"
  read localFqdn
  while true; do
    if [ ! -z "$localFqdn" ]; then
      # Check if correct ip address
      is_correct_ipaddr $localFqdn
      retval=$(echo $?)
      if [[ $retval != 0 ]]; then
        read -p "Please choose an IP from local IP list:" localFqdn
      else
        # Write the local FQDN to configuration file
        ${csudo}sed -i -r "s/#*\s*(fqdn\s*).*/\1$localFqdn/" ${cfg_install_dir}/${configFile2}
        serverFqdn=$localFqdn
        break
      fi
    else
      read -p "Please choose an IP from local IP list:" localFqdn
    fi
  done
}

function local_fqdn_check() {
  #serverFqdn=$(hostname)
  echo
  echo -e -n "System hostname is: ${GREEN}$serverFqdn${NC}"
  echo
  if [[ "$serverFqdn" == "" ]] || [[ "$serverFqdn" == "localhost" ]]; then
    echo -e -n "${GREEN}It is strongly recommended to configure a hostname for this machine ${NC}"
    echo

    while true; do
      read -r -p "Set hostname now? [Y/n] " input
      if [ ! -n "$input" ]; then
        set_hostname
        break
      else
        case $input in
        [yY][eE][sS] | [yY])
          set_hostname
          break
          ;;

        [nN][oO] | [nN])
          set_ipAsFqdn
          break
          ;;

        *)
          echo "Invalid input..."
          ;;
        esac
      fi
    done
  fi
}

function install_adapter_config() {
  if [ ! -f "${cfg_install_dir}/${adapterName}.toml" ]; then
    ${csudo}mkdir -p ${cfg_install_dir}
    [ -f ${script_dir}/cfg/${adapterName}.toml ] && ${csudo}cp ${script_dir}/cfg/${adapterName}.toml ${cfg_install_dir}
    [ -f ${cfg_install_dir}/${adapterName}.toml ] && ${csudo}chmod 644 ${cfg_install_dir}/${adapterName}.toml
  else
    [ -f ${script_dir}/cfg/${adapterName}.toml ] &&
      ${csudo}cp -f ${script_dir}/cfg/${adapterName}.toml ${cfg_install_dir}/${adapterName}.toml.new
  fi

  [ -f ${cfg_install_dir}/${adapterName}.toml ] &&
    ${csudo}ln -sf ${cfg_install_dir}/${adapterName}.toml ${install_main_dir}/cfg/${adapterName}.toml

  [ ! -z $1 ] && return 0 || : # only install client

}

function install_config() {

  if [ ! -f "${cfg_install_dir}/${configFile2}" ]; then
    ${csudo}mkdir -p ${cfg_install_dir}
    [ -f ${script_dir}/cfg/${configFile2} ] && ${csudo}cp ${script_dir}/cfg/${configFile2} ${cfg_install_dir}
    ${csudo}chmod 644 ${cfg_install_dir}/*
  else
    ${csudo}cp -f ${script_dir}/cfg/${configFile2} ${cfg_install_dir}/${configFile2}.new
  fi

  ${csudo}ln -sf ${cfg_install_dir}/${configFile2} ${install_main_dir}/cfg

  [ ! -z $1 ] && return 0 || : # only install client

  if ((${update_flag} == 1)); then
    return 0
  fi

  if [ "$interactiveFqdn" == "no" ]; then
    return 0
  fi

  local_fqdn_check

  echo
  echo -e -n "${GREEN}Enter FQDN:port (like h1.${emailName2}:6030) of an existing ${productName2} cluster node to join${NC}"
  echo
  echo -e -n "${GREEN}OR leave it blank to build one${NC}:"
  read firstEp
  while true; do
    if [ ! -z "$firstEp" ]; then
      ${csudo}sed -i -r "s/#*\s*(firstEp\s*).*/\1$firstEp/" ${cfg_install_dir}/${configFile2}
      break
    else
      break
    fi
  done

  echo
  echo -e -n "${GREEN}Enter your email address for priority support or enter empty to skip${NC}: "
  read emailAddr
  while true; do
    if [ ! -z "$emailAddr" ]; then
      email_file="${install_main_dir}/email"
      ${csudo}bash -c "echo $emailAddr > ${email_file}"
      break
    else
      break
    fi
  done
}

function install_share_etc() {
  for c in `ls ${script_dir}/share/etc/`; do
    if [ -e /etc/$c ]; then
      out=/etc/$c.new.`date +%F`
      ${csudo}cp -f ${script_dir}/share/etc/$c $out
    else
      ${csudo}cp -f ${script_dir}/share/etc/$c /etc/$c
    fi
  done

  ${csudo} cp ${script_dir}/share/srv/* ${service_config_dir}
}

function install_log() {
  ${csudo}rm -rf ${log_dir} || :
  ${csudo}mkdir -p ${log_dir} && ${csudo}chmod 777 ${log_dir}

  ${csudo}ln -sf ${log_dir} ${install_main_dir}/log
}

function install_data() {
  ${csudo}mkdir -p ${data_dir}

  ${csudo}ln -sf ${data_dir} ${install_main_dir}/data
}

function install_connector() {
  if [ -d "${script_dir}/connector/" ]; then
    ${csudo}cp -rf ${script_dir}/connector/ ${install_main_dir}/ || echo "failed to copy connector"
  fi
}

function install_examples() {
  if [ -d ${script_dir}/examples ]; then
    ${csudo}cp -rf ${script_dir}/examples/* ${install_main_dir}/examples || echo "failed to copy examples"
  fi
}

function install_web() {
  if [ -d "${script_dir}/share" ]; then
    ${csudo}cp -rf ${script_dir}/share/* ${install_main_dir}/share
  fi
}


function clean_service_on_sysvinit() {
  if ps aux | grep -v grep | grep ${serverName2} &>/dev/null; then
    ${csudo}service ${serverName2} stop || :
  fi

  if ps aux | grep -v grep | grep tarbitrator &>/dev/null; then
    ${csudo}service tarbitratord stop || :
  fi

  if ((${initd_mod} == 1)); then
    if [ -e ${service_config_dir}/${serverName2} ]; then
      ${csudo}chkconfig --del ${serverName2} || :
    fi

    if [ -e ${service_config_dir}/tarbitratord ]; then
      ${csudo}chkconfig --del tarbitratord || :
    fi
  elif ((${initd_mod} == 2)); then
    if [ -e ${service_config_dir}/${serverName2} ]; then
      ${csudo}insserv -r ${serverName2} || :
    fi
    if [ -e ${service_config_dir}/tarbitratord ]; then
      ${csudo}insserv -r tarbitratord || :
    fi
  elif ((${initd_mod} == 3)); then
    if [ -e ${service_config_dir}/${serverName2} ]; then
      ${csudo}update-rc.d -f ${serverName2} remove || :
    fi
    if [ -e ${service_config_dir}/tarbitratord ]; then
      ${csudo}update-rc.d -f tarbitratord remove || :
    fi
  fi

  ${csudo}rm -f ${service_config_dir}/${serverName2} || :
  ${csudo}rm -f ${service_config_dir}/tarbitratord || :

  if $(which init &>/dev/null); then
    ${csudo}init q || :
  fi
}

function install_service_on_sysvinit() {
  clean_service_on_sysvinit
  sleep 1

  if ((${os_type} == 1)); then
    #    ${csudo}cp -f ${script_dir}/init.d/${serverName}.deb ${install_main_dir}/init.d/${serverName}
    ${csudo}cp ${script_dir}/init.d/${serverName}.deb ${service_config_dir}/${serverName} && ${csudo}chmod a+x ${service_config_dir}/${serverName}
  elif ((${os_type} == 2)); then
    #    ${csudo}cp -f ${script_dir}/init.d/${serverName}.rpm ${install_main_dir}/init.d/${serverName}
    ${csudo}cp ${script_dir}/init.d/${serverName}.rpm ${service_config_dir}/${serverName} && ${csudo}chmod a+x ${service_config_dir}/${serverName}
  fi

  if ((${initd_mod} == 1)); then
    ${csudo}chkconfig --add ${serverName2} || :
    ${csudo}chkconfig --level 2345 ${serverName2} on || :
  elif ((${initd_mod} == 2)); then
    ${csudo}insserv ${serverName2} || :
    ${csudo}insserv -d ${serverName2} || :
  elif ((${initd_mod} == 3)); then
    ${csudo}update-rc.d ${serverName2} defaults || :
  fi
}

function clean_service_on_systemd() {
  service_config="${service_config_dir}/${serverName2}.service"
  if systemctl is-active --quiet ${serverName2}; then
    echo "${productName} is running, stopping it..."
    ${csudo}systemctl stop ${serverName2} &>/dev/null || echo &>/dev/null
  fi
  ${csudo}systemctl disable ${serverName2} &>/dev/null || echo &>/dev/null
  ${csudo}rm -f ${service_config}

  tarbitratord_service_config="${service_config_dir}/tarbitratord.service"
  if systemctl is-active --quiet tarbitratord; then
    echo "tarbitrator is running, stopping it..."
    ${csudo}systemctl stop tarbitratord &>/dev/null || echo &>/dev/null
  fi
  ${csudo}systemctl disable tarbitratord &>/dev/null || echo &>/dev/null
  ${csudo}rm -f ${tarbitratord_service_config}
  # if [ "$verMode" == "cluster" ] && [ "$clientName" != "$clientName2" ]; then
  #     ${csudo}rm -f ${service_config_dir}/${serverName2}.service
  # fi
  x_service_config="${service_config_dir}/${xName2}.service"
  if [ -e "$x_service_config" ]; then
    if systemctl is-active --quiet ${xName2}; then
      echo "${productName2} ${xName2} is running, stopping it..."
      ${csudo}systemctl stop ${xName2} &>/dev/null || echo &>/dev/null
    fi
    ${csudo}systemctl disable ${xName2} &>/dev/null || echo &>/dev/null
    ${csudo}rm -f ${x_service_config}
  fi

  explorer_service_config="${service_config_dir}/${explorerName2}.service"
  if [ -e "$explorer_service_config" ]; then
    if systemctl is-active --quiet ${explorerName2}; then
      echo "${productName2} ${explorerName2} is running, stopping it..."
      ${csudo}systemctl stop ${explorerName2} &>/dev/null || echo &>/dev/null
    fi
    ${csudo}systemctl disable ${explorerName2} &>/dev/null || echo &>/dev/null
    ${csudo}rm -f ${explorer_service_config}
    ${csudo}rm -f /etc/${clientName2}/explorer.toml
  fi
}

function install_service_on_systemd() {
  clean_service_on_systemd

<<<<<<< HEAD
=======
  install_share_etc

>>>>>>> 28ea375f
  [ -f ${script_dir}/cfg/${serverName2}.service ] &&
    ${csudo}cp ${script_dir}/cfg/${serverName2}.service \
      ${service_config_dir}/ || :

  # if [ "$verMode" == "cluster" ] && [ "$clientName" != "$clientName2" ]; then
  #   [ -f ${script_dir}/cfg/${serverName2}.service ] &&
  #   ${csudo}cp ${script_dir}/cfg/${serverName2}.service \
  #     ${service_config_dir}/${serverName2}.service || :
  # fi

  ${csudo}systemctl daemon-reload

  ${csudo}systemctl enable ${serverName2}

  ${csudo}systemctl daemon-reload
}

function install_adapter_service() {
  if ((${service_mod} == 0)); then
    [ -f ${script_dir}/cfg/${adapterName}.service ] &&
      ${csudo}cp ${script_dir}/cfg/${adapterName}.service \
        ${service_config_dir}/ || :
    ${csudo}systemctl daemon-reload
  fi
}

function install_service() {
  if ((${service_mod} == 0)); then
    install_service_on_systemd
  elif ((${service_mod} == 1)); then
    install_service_on_sysvinit
  else
    kill_process ${serverName2}
  fi
}

vercomp() {
  if [[ $1 == $2 ]]; then
    return 0
  fi
  local IFS=.
  local i ver1=($1) ver2=($2)
  # fill empty fields in ver1 with zeros
  for ((i = ${#ver1[@]}; i < ${#ver2[@]}; i++)); do
    ver1[i]=0
  done

  for ((i = 0; i < ${#ver1[@]}; i++)); do
    if [[ -z ${ver2[i]} ]]; then
      # fill empty fields in ver2 with zeros
      ver2[i]=0
    fi
    if ((10#${ver1[i]} > 10#${ver2[i]})); then
      return 1
    fi
    if ((10#${ver1[i]} < 10#${ver2[i]})); then
      return 2
    fi
  done
  return 0
}

function is_version_compatible() {

  curr_version=$(ls ${script_dir}/driver/libtaos.so* | awk -F 'libtaos.so.' '{print $2}')

  if [ -f ${script_dir}/driver/vercomp.txt ]; then
    min_compatible_version=$(cat ${script_dir}/driver/vercomp.txt)
  else
    min_compatible_version=$(${script_dir}/bin/${serverName2} -V | head -1 | cut -d ' ' -f 5)
  fi

  exist_version=$(${installDir}/bin/${serverName2} -V | head -1 | cut -d ' ' -f 3)
  vercomp $exist_version "3.0.0.0"
  case $? in
  2)
    prompt_force=1
    ;;
  esac

  vercomp $curr_version $min_compatible_version
  echo "" # avoid $? value not update

  case $? in
  0) return 0 ;;
  1) return 0 ;;
  2) return 1 ;;
  esac
}

deb_erase() {
  confirm=""
  while [ "" == "${confirm}" ]; do
    echo -e -n "${RED}Existing TDengine deb is detected, do you want to remove it? [yes|no] ${NC}:"
    read confirm
    if [ "yes" == "$confirm" ]; then
      ${csudo}dpkg --remove tdengine ||:
      break
    elif [ "no" == "$confirm" ]; then
      break
    fi
  done
}

rpm_erase() {
  confirm=""
  while [ "" == "${confirm}" ]; do
    echo -e -n "${RED}Existing TDengine rpm is detected, do you want to remove it? [yes|no] ${NC}:"
    read confirm
    if [ "yes" == "$confirm" ]; then
      ${csudo}rpm -e tdengine ||:
      break
    elif [ "no" == "$confirm" ]; then
      break
    fi
  done
}

function updateProduct() {
  # Check if version compatible
  if ! is_version_compatible; then
    echo -e "${RED}Version incompatible${NC}"
    return 1
  fi

  # Start to update
  if [ ! -e ${tarName} ]; then
    echo "File ${tarName} does not exist"
    exit 1
  fi

  if echo $osinfo | grep -qwi "centos"; then
    rpm -q tdengine 2>&1 > /dev/null && rpm_erase tdengine ||:
  elif echo $osinfo | grep -qwi "ubuntu"; then
    dpkg -l tdengine 2>&1 | grep ii > /dev/null && deb_erase tdengine ||:
  fi

  tar -zxf ${tarName}
  install_jemalloc

  echo -e "${GREEN}Start to update ${productName2}...${NC}"
  # Stop the service if running
  if ps aux | grep -v grep | grep ${serverName2} &>/dev/null; then
    if ((${service_mod} == 0)); then
      ${csudo}systemctl stop ${serverName2} || :
    elif ((${service_mod} == 1)); then
      ${csudo}service ${serverName2} stop || :
    else
      kill_process ${serverName2}
    fi
    sleep 1
  fi

  install_main_path

  install_log
  install_header
  install_lib

  if [ "$verMode" == "cluster" ]; then
      install_connector
  fi

  install_examples
  install_web
  if [ -z $1 ]; then
    install_bin
    install_service
    install_adapter_service
    install_config
    install_adapter_config

    openresty_work=false

    echo
    echo -e "${GREEN_DARK}To configure ${productName2} ${NC}: edit ${cfg_install_dir}/${configFile2}"
    [ -f ${configDir}/${clientName2}adapter.toml ] && [ -f ${installDir}/bin/${clientName2}adapter ] && \
      echo -e "${GREEN_DARK}To configure ${clientName2} Adapter ${NC}: edit ${configDir}/${clientName2}adapter.toml"
    if ((${service_mod} == 0)); then
      echo -e "${GREEN_DARK}To start ${productName2}     ${NC}: ${csudo}systemctl start ${serverName2}${NC}"
      [ -f ${service_config_dir}/${clientName2}adapter.service ] && [ -f ${installDir}/bin/${clientName2}adapter ] && \
        echo -e "${GREEN_DARK}To start ${clientName2} Adapter ${NC}: ${csudo}systemctl start ${clientName2}adapter ${NC}"
    elif ((${service_mod} == 1)); then
      echo -e "${GREEN_DARK}To start ${productName2}     ${NC}: ${csudo}service ${serverName2} start${NC}"
      [ -f ${service_config_dir}/${clientName2}adapter.service ] && [ -f ${installDir}/bin/${clientName2}adapter ] && \
        echo -e "${GREEN_DARK}To start ${clientName2} Adapter ${NC}: ${csudo}service ${clientName2}adapter start${NC}"
    else
      echo -e "${GREEN_DARK}To start ${productName2}     ${NC}: ./${serverName2}${NC}"
      [ -f ${installDir}/bin/${clientName2}adapter ] && \
        echo -e "${GREEN_DARK}To start ${clientName2} Adapter ${NC}: ${clientName2}adapter &${NC}"
    fi

    if [ ${openresty_work} = 'true' ]; then
      echo -e "${GREEN_DARK}To access ${productName2}    ${NC}: use ${GREEN_UNDERLINE}${clientName2} -h $serverFqdn${NC} in shell OR from ${GREEN_UNDERLINE}http://127.0.0.1:${web_port}${NC}"
    else
      echo -e "${GREEN_DARK}To access ${productName2}    ${NC}: use ${GREEN_UNDERLINE}${clientName2} -h $serverFqdn${NC} in shell${NC}"
    fi

    if ((${prompt_force} == 1)); then
      echo ""
      echo -e "${RED}Please run '${serverName2} --force-keep-file' at first time for the exist ${productName2} $exist_version!${NC}"
    fi
    echo
    echo -e "\033[44;32;1m${productName2} is updated successfully!${NC}"
  else
    install_bin
    install_config

    echo
    echo -e "\033[44;32;1m${productName2} client is updated successfully!${NC}"
  fi

  rm -rf $(tar -tf ${tarName} | grep -Ev "^\./$|^\/")
}

function installProduct() {
  # Start to install
  if [ ! -e ${tarName} ]; then
    echo "File ${tarName} does not exist"
    exit 1
  fi
  tar -zxf ${tarName}

  echo -e "${GREEN}Start to install ${productName2}...${NC}"

  install_main_path

  if [ -z $1 ]; then
    install_data
  fi

  install_log
  install_header
  install_lib
  install_jemalloc
  #install_avro lib
  #install_avro lib64

  if [ "$verMode" == "cluster" ]; then
      install_connector
  fi
  install_examples
  install_web

  if [ -z $1 ]; then # install service and client
    # For installing new
    install_bin
    install_service
    install_adapter_service
    install_adapter_config

    openresty_work=false

    install_config

    # Ask if to start the service
    echo
    echo -e "${GREEN_DARK}To configure ${productName2} ${NC}: edit ${cfg_install_dir}/${configFile2}"
    [ -f ${configDir}/${clientName2}adapter.toml ] && [ -f ${installDir}/bin/${clientName2}adapter ] && \
      echo -e "${GREEN_DARK}To configure ${clientName2} Adapter ${NC}: edit ${configDir}/${clientName2}adapter.toml"
    if ((${service_mod} == 0)); then
      echo -e "${GREEN_DARK}To start ${productName2}     ${NC}: ${csudo}systemctl start ${serverName2}${NC}"
      [ -f ${service_config_dir}/${clientName2}adapter.service ] && [ -f ${installDir}/bin/${clientName2}adapter ] && \
        echo -e "${GREEN_DARK}To start ${clientName2} Adapter ${NC}: ${csudo}systemctl start ${clientName2}adapter ${NC}"
    elif ((${service_mod} == 1)); then
      echo -e "${GREEN_DARK}To start ${productName2}     ${NC}: ${csudo}service ${serverName2} start${NC}"
      [ -f ${service_config_dir}/${clientName2}adapter.service ] && [ -f ${installDir}/bin/${clientName2}adapter ] && \
        echo -e "${GREEN_DARK}To start ${clientName2} Adapter ${NC}: ${csudo}service ${clientName2}adapter start${NC}"
    else
      echo -e "${GREEN_DARK}To start ${productName2}     ${NC}: ${serverName2}${NC}"
      [ -f ${installDir}/bin/${clientName2}adapter ] && \
        echo -e "${GREEN_DARK}To start ${clientName2} Adapter ${NC}: ${clientName2}adapter &${NC}"
    fi

    if [ ! -z "$firstEp" ]; then
      tmpFqdn=${firstEp%%:*}
      substr=":"
      if [[ $firstEp =~ $substr ]]; then
        tmpPort=${firstEp#*:}
      else
        tmpPort=""
      fi
      if [[ "$tmpPort" != "" ]]; then
        echo -e "${GREEN_DARK}To access ${productName2}    ${NC}: ${clientName2} -h $tmpFqdn -P $tmpPort${GREEN_DARK} to login into cluster, then${NC}"
      else
        echo -e "${GREEN_DARK}To access ${productName2}    ${NC}: ${clientName2} -h $tmpFqdn${GREEN_DARK} to login into cluster, then${NC}"
      fi
      echo -e "${GREEN_DARK}execute ${NC}: create dnode 'newDnodeFQDN:port'; ${GREEN_DARK}to add this new node${NC}"
      echo
    elif [ ! -z "$serverFqdn" ]; then
      echo -e "${GREEN_DARK}To access ${productName2}    ${NC}: ${clientName2} -h $serverFqdn${GREEN_DARK} to login into ${productName2} server${NC}"
      echo
    fi

    echo -e "\033[44;32;1m${productName2} is installed successfully!${NC}"
    echo
  else # Only install client
    install_bin
    install_config
    echo
    echo -e "\033[44;32;1m${productName2} client is installed successfully!${NC}"
  fi

  touch ~/.${historyFile}
  rm -rf $(tar -tf ${tarName} | grep -Ev "^\./$|^\/")
}

## ==============================Main program starts from here============================
serverFqdn=$(hostname)
if [ "$verType" == "server" ]; then
  # Check default 2.x data file.
  if [ -x ${data_dir}/dnode/dnodeCfg.json ]; then
    echo -e "\033[44;31;5mThe default data directory ${data_dir} contains old data of ${productName2} 2.x, please clear it before installing!\033[0m"
  else
    # Install server and client
    if [ -x ${bin_dir}/${serverName2} ]; then
      update_flag=1
      updateProduct
    else
      installProduct
    fi
  fi
elif [ "$verType" == "client" ]; then
  interactiveFqdn=no
  # Only install client
  if [ -x ${bin_dir}/${clientName2} ]; then
    update_flag=1
    updateProduct client
  else
    installProduct client
  fi
else
  echo "please input correct verType"
fi<|MERGE_RESOLUTION|>--- conflicted
+++ resolved
@@ -725,11 +725,8 @@
 function install_service_on_systemd() {
   clean_service_on_systemd
 
-<<<<<<< HEAD
-=======
   install_share_etc
 
->>>>>>> 28ea375f
   [ -f ${script_dir}/cfg/${serverName2}.service ] &&
     ${csudo}cp ${script_dir}/cfg/${serverName2}.service \
       ${service_config_dir}/ || :
